# -*- coding: utf-8 -*-
#########################################################################
#
# Copyright (C) 2016 OSGeo
#
# This program is free software: you can redistribute it and/or modify
# it under the terms of the GNU General Public License as published by
# the Free Software Foundation, either version 3 of the License, or
# (at your option) any later version.
#
# This program is distributed in the hope that it will be useful,
# but WITHOUT ANY WARRANTY; without even the implied warranty of
# MERCHANTABILITY or FITNESS FOR A PARTICULAR PURPOSE. See the
# GNU General Public License for more details.
#
# You should have received a copy of the GNU General Public License
# along with this program. If not, see <http://www.gnu.org/licenses/>.
#
#########################################################################

import os
import re
import shutil
import logging
import tempfile
import traceback

from hyperlink import URL
from slugify import slugify
from urlparse import urlparse, urlsplit, urljoin

from django.conf import settings
from django.http import HttpResponse
from django.http.request import validate_host
from django.views.generic import View
from django.views.decorators.csrf import requires_csrf_token
from django.template import loader
from distutils.version import StrictVersion
from django.utils.translation import ugettext as _
from django.core.files.storage import FileSystemStorage

from geonode.base.models import Link
from geonode.layers.models import Layer, LayerFile
from geonode.utils import (resolve_object,
                           check_ogc_backend,
                           get_dir_time_suffix,
                           zip_dir,
                           get_headers,
                           http_client,
                           json_response)
from geonode.base.enumerations import LINK_TYPES as _LT

from geonode import geoserver, qgis_server  # noqa
from geonode.monitoring import register_event

TIMEOUT = 300

LINK_TYPES = [L for L in _LT if L.startswith("OGC:")]

logger = logging.getLogger(__name__)

storage = FileSystemStorage()

ows_regexp = re.compile(
    r"^(?i)(version)=(\d\.\d\.\d)(?i)&(?i)request=(?i)(GetCapabilities)&(?i)service=(?i)(\w\w\w)$")


@requires_csrf_token
def proxy(request, url=None, response_callback=None,
          sec_chk_hosts=True, sec_chk_rules=True, timeout=None,
          allowed_hosts=[], **kwargs):
    # Request default timeout
    if not timeout:
        timeout = TIMEOUT

    # Security rules and settings
    PROXY_ALLOWED_HOSTS = getattr(settings, 'PROXY_ALLOWED_HOSTS', ())

    # Sanity url checks
    if 'url' not in request.GET and not url:
        return HttpResponse("The proxy service requires a URL-encoded URL as a parameter.",
                            status=400,
                            content_type="text/plain"
                            )

    raw_url = url or request.GET['url']
    raw_url = urljoin(
        settings.SITEURL,
        raw_url) if raw_url.startswith("/") else raw_url
    url = urlsplit(raw_url)
    scheme = str(url.scheme)
    locator = str(url.path)
    if url.query != "":
        locator += '?' + url.query
    if url.fragment != "":
        locator += '#' + url.fragment

    # White-Black Listing Hosts
    site_url = urlsplit(settings.SITEURL)
    if sec_chk_hosts and not settings.DEBUG:

        # Attach current SITEURL
        if site_url.hostname not in PROXY_ALLOWED_HOSTS:
            PROXY_ALLOWED_HOSTS += (site_url.hostname, )

        # Attach current hostname
        if check_ogc_backend(geoserver.BACKEND_PACKAGE):
            from geonode.geoserver.helpers import ogc_server_settings
            hostname = (
                ogc_server_settings.hostname,
            ) if ogc_server_settings else ()
            if hostname not in PROXY_ALLOWED_HOSTS:
                PROXY_ALLOWED_HOSTS += hostname

        # Check OWS regexp
        if url.query and ows_regexp.match(url.query):
            ows_tokens = ows_regexp.match(url.query).groups()
            if len(ows_tokens) == 4 and 'version' == ows_tokens[0] and StrictVersion(
                    ows_tokens[1]) >= StrictVersion("1.0.0") and StrictVersion(
                        ows_tokens[1]) <= StrictVersion("3.0.0") and ows_tokens[2].lower() in (
                            'getcapabilities') and ows_tokens[3].upper() in ('OWS', 'WCS', 'WFS', 'WMS', 'WPS', 'CSW'):
                if url.hostname not in PROXY_ALLOWED_HOSTS:
                    PROXY_ALLOWED_HOSTS += (url.hostname, )

        # Check Remote Services base_urls
        from geonode.services.models import Service
        for _s in Service.objects.all():
            _remote_host = urlsplit(_s.base_url).hostname
            PROXY_ALLOWED_HOSTS += (_remote_host, )

        if not validate_host(
                url.hostname, PROXY_ALLOWED_HOSTS):
            return HttpResponse("DEBUG is set to False but the host of the path provided to the proxy service"
                                " is not in the PROXY_ALLOWED_HOSTS setting.",
                                status=403,
                                content_type="text/plain"
                                )

    # Security checks based on rules; allow only specific requests
    if sec_chk_rules:
        # TODO: Not yet implemented
        pass

    # Collecting headers and cookies
    headers, access_token = get_headers(request, url, raw_url, allowed_hosts=allowed_hosts)

    # Inject access_token if necessary
    parsed = urlparse(raw_url)
    parsed._replace(path=locator.encode('utf8'))
    if parsed.netloc == site_url.netloc and scheme != site_url.scheme:
        parsed = parsed._replace(scheme=site_url.scheme)

    _url = parsed.geturl()

    # Some clients / JS libraries generate URLs with relative URL paths, e.g.
    # "http://host/path/path/../file.css", which the requests library cannot
    # currently handle (https://github.com/kennethreitz/requests/issues/2982).
    # We parse and normalise such URLs into absolute paths before attempting
    # to proxy the request.
    _url = URL.from_text(_url).normalize().to_text()

    if request.method == "GET" and access_token and 'access_token' not in _url:
        query_separator = '&' if '?' in _url else '?'
        _url = ('%s%saccess_token=%s' %
                (_url, query_separator, access_token))

    response, content = http_client.request(_url,
                                            method=request.method,
                                            data=request.body,
                                            headers=headers,
                                            timeout=timeout,
                                            user=request.user)
    content = response.content or response.reason
    status = response.status_code
    content_type = response.headers.get('Content-Type')

    # decompress GZipped responses if not enabled
    # if content and response and response.getheader('Content-Encoding') == 'gzip':
    if content and content_type and content_type == 'gzip':
        from StringIO import StringIO
        import gzip
        buf = StringIO(content)
        f = gzip.GzipFile(fileobj=buf)
        content = f.read()

    if response and response_callback:
        kwargs = {} if not kwargs else kwargs
        kwargs.update({
            'response': response,
            'content': content,
            'status': status,
            'content_type': content_type
        })
        return response_callback(**kwargs)
    else:
        # If we get a redirect, let's add a useful message.
        if status and status in (301, 302, 303, 307):
            _response = HttpResponse(('This proxy does not support redirects. The server in "%s" '
                                      'asked for a redirect to "%s"' % (url, response.getheader('Location'))),
                                     status=status,
                                     content_type=content_type
                                     )
            _response['Location'] = response.getheader('Location')
            return _response
        else:
            def _get_message(text):
                _s = text.decode("utf-8", "replace")
                try:
                    found = re.search('<b>Message</b>(.+?)</p>', _s).group(1).strip()
                except BaseException:
                    found = _s
                return found

            return HttpResponse(
                content=content,
                reason=_get_message(content) if status not in (200, 201) else None,
                status=status,
                content_type=content_type)


def download(request, resourceid, sender=Layer):

    _not_authorized = _("You are not authorized to download this resource.")
    _not_permitted = _("You are not permitted to save or edit this resource.")
    _no_files_found = _("No files have been found for this resource. Please, contact a system administrator.")

    instance = resolve_object(request,
                              sender,
                              {'pk': resourceid},
                              permission='base.download_resourcebase',
                              permission_msg=_not_permitted)

    if isinstance(instance, Layer):
        # Create Target Folder
        dirpath = tempfile.mkdtemp()
        dir_time_suffix = get_dir_time_suffix()
        target_folder = os.path.join(dirpath, dir_time_suffix)
        if not os.path.exists(target_folder):
            os.makedirs(target_folder)

        layer_files = []
        try:
            upload_session = instance.get_upload_session()
            if upload_session:
                layer_files = [
                    item for idx, item in enumerate(LayerFile.objects.filter(upload_session=upload_session))]
<<<<<<< HEAD

=======
>>>>>>> 50d2aa0f
                if layer_files:
                    # Copy all Layer related files into a temporary folder
                    for l in layer_files:
                        if storage.exists(l.file):
                            geonode_layer_path = storage.path(l.file)
                            base_filename, original_ext = os.path.splitext(geonode_layer_path)
                            shutil.copy2(geonode_layer_path, target_folder)
                        else:
                            return HttpResponse(
                                loader.render_to_string(
                                    '401.html',
                                    context={
                                        'error_title': _("No files found."),
                                        'error_message': _no_files_found
                                    },
                                    request=request), status=404)

            # Check we can access the original files
            if not layer_files:
                return HttpResponse(
                    loader.render_to_string(
                        '401.html',
                        context={
                            'error_title': _("No files found."),
                            'error_message': _no_files_found
                        },
                        request=request), status=404)

            # Let's check for associated SLD files (if any)
            try:
                for s in instance.styles.all():
                    sld_file_path = os.path.join(target_folder, "".join([s.name, ".sld"]))
                    sld_file = open(sld_file_path, "w")
                    sld_file.write(s.sld_body.strip())
                    sld_file.close()

                    try:
                        sld_file = open(sld_file_path, "r")

                        # Collecting headers and cookies
                        headers, access_token = get_headers(request, urlsplit(s.sld_url), s.sld_url)

                        response, content = http_client.get(
                            s.sld_url,
                            headers=headers,
                            timeout=TIMEOUT,
                            user=request.user)
                        sld_remote_content = response.text
                        sld_file_path = os.path.join(target_folder, "".join([s.name, "_remote.sld"]))
                        sld_file = open(sld_file_path, "w")
                        sld_file.write(sld_remote_content.strip())
                        sld_file.close()
                    except BaseException:
                        traceback.print_exc()
                        tb = traceback.format_exc()
                        logger.debug(tb)
            except BaseException:
                traceback.print_exc()
                tb = traceback.format_exc()
                logger.debug(tb)

            # Let's dump metadata
            target_md_folder = os.path.join(target_folder, ".metadata")
            if not os.path.exists(target_md_folder):
                os.makedirs(target_md_folder)

            try:
                links = Link.objects.filter(resource=instance.resourcebase_ptr)
                for link in links:
                    link_name = slugify(link.name)
                    link_file = os.path.join(target_md_folder, "".join([link_name, ".%s" % link.extension]))
                    if link.link_type in ('data'):
                        # Skipping 'data' download links
                        continue
                    elif link.link_type in ('metadata', 'image'):
                        # Dumping metadata files and images
                        link_file = open(link_file, "wb")
                        try:
                            # Collecting headers and cookies
                            headers, access_token = get_headers(request, urlsplit(link.url), link.url)

                            response, raw = http_client.get(
                                link.url,
                                stream=True,
                                headers=headers,
                                timeout=TIMEOUT,
                                user=request.user)
                            raw.decode_content = True
                            shutil.copyfileobj(raw, link_file)
                        except BaseException:
                            traceback.print_exc()
                            tb = traceback.format_exc()
                            logger.debug(tb)
                        finally:
                            link_file.close()
                    elif link.link_type.startswith('OGC'):
                        # Dumping OGC/OWS links
                        link_file = open(link_file, "w")
                        link_file.write(link.url.strip())
                        link_file.close()
            except BaseException:
                traceback.print_exc()
                tb = traceback.format_exc()
                logger.debug(tb)

            # ZIP everything and return
            target_file_name = "".join([instance.name, ".zip"])
            target_file = os.path.join(dirpath, target_file_name)
            zip_dir(target_folder, target_file)
            register_event(request, 'download', instance)
            response = HttpResponse(
                content=open(target_file),
                status=200,
                content_type="application/zip")
            response['Content-Disposition'] = 'attachment; filename="%s"' % target_file_name
            return response
        except NotImplementedError:
            traceback.print_exc()
            tb = traceback.format_exc()
            logger.debug(tb)
            return HttpResponse(
                loader.render_to_string(
                    '401.html',
                    context={
                        'error_title': _("No files found."),
                        'error_message': _no_files_found
                    },
                    request=request), status=404)
    return HttpResponse(
        loader.render_to_string(
            '401.html',
            context={
                'error_title': _("Not Authorized"),
                'error_message': _not_authorized
            },
            request=request), status=403)


class OWSListView(View):

    def get(self, request):
        from geonode.geoserver import ows
        out = {'success': True}
        data = []
        out['data'] = data
        # per-layer links
        # for link in Link.objects.filter(link_type__in=LINK_TYPES):  # .distinct('url'):
        #     data.append({'url': link.url, 'type': link.link_type})
        data.append({'url': ows._wcs_get_capabilities(), 'type': 'OGC:WCS'})
        data.append({'url': ows._wfs_get_capabilities(), 'type': 'OGC:WFS'})
        data.append({'url': ows._wms_get_capabilities(), 'type': 'OGC:WMS'})

        # catalogue from configuration
        for catname, catconf in settings.CATALOGUE.items():
            data.append({'url': catconf['URL'], 'type': 'OGC:CSW'})
        # main site url
        data.append({'url': settings.SITEURL, 'type': 'WWW:LINK'})
        return json_response(out)<|MERGE_RESOLUTION|>--- conflicted
+++ resolved
@@ -244,10 +244,6 @@
             if upload_session:
                 layer_files = [
                     item for idx, item in enumerate(LayerFile.objects.filter(upload_session=upload_session))]
-<<<<<<< HEAD
-
-=======
->>>>>>> 50d2aa0f
                 if layer_files:
                     # Copy all Layer related files into a temporary folder
                     for l in layer_files:
