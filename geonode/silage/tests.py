--- conflicted
+++ resolved
@@ -113,9 +113,6 @@
         self.search_assert(self.request(period='1980-01-01T00:00:00Z,'),
                            n_results=4)
 
-<<<<<<< HEAD
-
-
     def test_errors(self):
         self.assert_error(self.request(sort='foo'),
             "valid sorting values are: ['alphaaz', 'newest', 'popularity', 'alphaza', 'rel', 'oldest']")
@@ -134,7 +131,7 @@
         obj = json.loads(resp.content)
         self.assertTrue(obj['success'] == False)
         self.assertEquals(msg, obj['errors'][0])
-=======
+
     def test_sort(self):
         self.search_assert(self.request('foo', sort='newest'),
                            first_title='common double time')
@@ -150,5 +147,4 @@
     def test_keywords(self):
         self.search_assert(self.request('populartag'), n_results=10, n_total=17)
         self.search_assert(self.request('maptagunique'), n_results=1, n_total=1)
-        self.search_assert(self.request('layertagunique'), n_results=1, n_total=1)
->>>>>>> 74535a26
+        self.search_assert(self.request('layertagunique'), n_results=1, n_total=1)