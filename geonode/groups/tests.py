# -*- coding: utf-8 -*-
#########################################################################
#
# Copyright (C) 2016 OSGeo
#
# This program is free software: you can redistribute it and/or modify
# it under the terms of the GNU General Public License as published by
# the Free Software Foundation, either version 3 of the License, or
# (at your option) any later version.
#
# This program is distributed in the hope that it will be useful,
# but WITHOUT ANY WARRANTY; without even the implied warranty of
# MERCHANTABILITY or FITNESS FOR A PARTICULAR PURPOSE. See the
# GNU General Public License for more details.
#
# You should have received a copy of the GNU General Public License
# along with this program. If not, see <http://www.gnu.org/licenses/>.
#
#########################################################################

from geonode.tests.base import GeoNodeBaseTestSupport

import json
import logging
from six import string_types
from django.contrib.auth import get_user_model
from django.contrib.auth.models import Group
from django.core.files.uploadedfile import SimpleUploadedFile
from django.urls import reverse
from django.test import override_settings
from django.conf import settings

from guardian.shortcuts import get_anonymous_user

<<<<<<< HEAD
from geonode.groups.models import GroupProfile, GroupCategory, GroupMember
=======
from geonode.groups.models import (
    GroupProfile,
    GroupMember,
    GroupCategory)
>>>>>>> efd111f7
from geonode.documents.models import Document
from geonode.layers.models import Layer
from geonode.maps.models import Map
from geonode.security.views import _perms_info_json
from geonode.groups.conf import settings as groups_settings

logger = logging.getLogger(__name__)


def _log(msg, *args):
    logger.debug(msg, *args)


class SmokeTest(GeoNodeBaseTestSupport):
    """
    Basic checks to make sure pages load, etc.
    """

    def setUp(self):
        super(SmokeTest, self).setUp()

        self.norman = get_user_model().objects.get(username="norman")
        self.norman.groups.add(Group.objects.get(name='anonymous'))
        self.test_user = get_user_model().objects.get(username='test_user')
        self.test_user.groups.add(Group.objects.get(name='anonymous'))
        self.bar = GroupProfile.objects.get(slug='bar')
        self.anonymous_user = get_anonymous_user()

    def test_registered_group_exists(self):
        """
        Ensures that a default group and grouprofile 'registered-users' has been
        created at initialization time.
        """
        self.assertTrue(
            groups_settings.AUTO_ASSIGN_REGISTERED_MEMBERS_TO_REGISTERED_MEMBERS_GROUP_NAME)
        group = Group.objects.filter(
            name=groups_settings.REGISTERED_MEMBERS_GROUP_NAME).first()
        groupprofile = GroupProfile.objects.filter(
            slug=groups_settings.REGISTERED_MEMBERS_GROUP_NAME).first()
        self.assertTrue(group)
        self.assertTrue(groupprofile)
        self.assertEqual(groupprofile.group, group)
        self.assertEqual(group.groupprofile, groupprofile)

    def test_users_belongs_registered_group(self):
        """
        1. Ensures that a superuser is manager of a group despite the actual membership.

        2. Ensures that any user on the system, except "AnonymousUser" belongs to
           groups_settings.REGISTERED_MEMBERS_GROUP_NAME.
        """
        self.assertEqual(
            groups_settings.AUTO_ASSIGN_REGISTERED_MEMBERS_TO_REGISTERED_MEMBERS_GROUP_NAME, True)

        self.assertEqual(
            groups_settings.AUTO_ASSIGN_REGISTERED_MEMBERS_TO_REGISTERED_MEMBERS_GROUP_AT, 'activation')

        anonymous = get_user_model().objects.get(username="AnonymousUser")
        norman = get_user_model().objects.get(username="norman")
        admin = get_user_model().objects.get(username='admin')

        # Make sure norman is a member by default (active and created)
        groupprofile = GroupProfile.objects.filter(
            slug=groups_settings.REGISTERED_MEMBERS_GROUP_NAME).first()
        self.assertTrue(groupprofile.user_is_member(norman))

        norman.is_active = False
        norman.save()
        # the signal is triggered when a user "becomes" active
        self.assertFalse(groupprofile.user_is_member(norman))

        # Ensure anonymous is not in the managers queryset
        self.assertFalse(groupprofile.user_is_member(anonymous))

        # Ensure norman is not in the managers queryset
        self.assertTrue(norman not in groupprofile.get_managers())

        # Ensure admin is in the managers queryset
        self.assertTrue(groupprofile.user_is_member(admin))
        self.assertTrue(groupprofile.user_is_role(admin, 'manager'))
        self.assertFalse(admin in groupprofile.get_managers())

    def test_group_permissions_extend_to_user(self):
        """
        Ensures that when a user is in a group, the group permissions
        extend to the user.
        """
        layer = Layer.objects.all()[0]
        # Set the default permissions
        layer.set_default_permissions()

        # Test that the anonymous user can read
        self.assertTrue(
            self.anonymous_user.has_perm(
                'view_resourcebase',
                layer.get_self_resource()))

        # Test that the default perms give Norman view permissions but not
        # write permissions
        self.assertTrue(
            self.norman.has_perm(
                'view_resourcebase',
                layer.get_self_resource()))
        self.assertFalse(
            self.norman.has_perm(
                'change_resourcebase',
                layer.get_self_resource()))

        # Make sure Norman is not in the bar group.
        self.assertFalse(self.bar.user_is_member(self.norman))

        # Add norman to the bar group.
        self.bar.join(self.norman)

        # Ensure Norman is in the bar group.
        self.assertTrue(self.bar.user_is_member(self.norman))

        # Give the bar group permissions to change the layer.
        permissions = {
            'groups': {
                'bar': [
                    'view_resourcebase',
                    'change_resourcebase']}}
        layer.set_permissions(permissions)

        self.assertTrue(
            self.norman.has_perm(
                'view_resourcebase',
                layer.get_self_resource()))
        # check that now norman can change the layer
        self.assertTrue(
            self.norman.has_perm(
                'change_resourcebase',
                layer.get_self_resource()))

        # Test adding a new user to the group after setting permissions on the layer.
        # Make sure Test User is not in the bar group.
        self.assertFalse(self.bar.user_is_member(self.test_user))

        self.assertFalse(
            self.test_user.has_perm(
                'change_resourcebase',
                layer.get_self_resource()))

        self.bar.join(self.test_user)

        self.assertTrue(
            self.test_user.has_perm(
                'change_resourcebase',
                layer.get_self_resource()))

    def test_group_resource(self):
        """
        Tests the resources method on a Group object.
        """

        layer = Layer.objects.all()[0]
        map = Map.objects.all()[0]

        perm_spec = {'groups': {'bar': ['change_resourcebase']}}
        # Give the self.bar group write perms on the layer
        layer.set_permissions(perm_spec)
        map.set_permissions(perm_spec)

        # Ensure the layer is returned in the group's resources
        self.assertTrue(layer.get_self_resource() in self.bar.resources())
        self.assertTrue(map.get_self_resource() in self.bar.resources())

        # Test the resource filter
        self.assertTrue(
            layer.get_self_resource() in self.bar.resources(
                resource_type='layer'))
        self.assertTrue(
            map.get_self_resource() not in self.bar.resources(
                resource_type='layer'))

        # Revoke permissions on the layer from the self.bar group
        layer.set_permissions("{}")

        # Ensure the layer is no longer returned in the groups resources
        self.assertFalse(layer.get_self_resource() in self.bar.resources())

    def test_perms_info(self):
        """
        Tests the perms_info function (which passes permissions to the response context).
        """
        # Add test to test perms being sent to the front end.
        layer = Layer.objects.all()[0]
        layer.set_default_permissions()
        perms_info = layer.get_all_level_info()

        # Ensure there is only one group 'anonymous' by default
        self.assertEqual(len(perms_info['groups'].keys()), 1)

        # Add the foo group to the layer object groups
        layer.set_permissions({'groups': {'bar': ['view_resourcebase']}})

        perms_info = _perms_info_json(layer)
        # Ensure foo is in the perms_info output
        self.assertCountEqual(
            json.loads(perms_info)['groups'], {
                'bar': ['view_resourcebase']})

    def test_resource_permissions(self):
        """
        Tests that the client can get and set group permissions through the test_resource_permissions view.
        """

        self.assertTrue(self.client.login(username="admin", password="admin"))

        layer = Layer.objects.all()[0]
        document = Document.objects.all()[0]
        map_obj = Map.objects.all()[0]
        layer.set_default_permissions()
        document.set_default_permissions()
        map_obj.set_default_permissions()

        objects = layer, document, map_obj

        for obj in objects:
            response = self.client.get(
                reverse(
                    'resource_permissions',
                    kwargs=dict(
                        resource_id=obj.id)))
            self.assertEqual(response.status_code, 200)
            content = response.content
            if isinstance(content, bytes):
                content = content.decode('UTF-8')
            js = json.loads(content)
            permissions = js.get('permissions', dict())

            if isinstance(permissions, string_types):
                permissions = json.loads(permissions)

            # Ensure the groups value is empty by default
            expected_permissions = {}
            if settings.DEFAULT_ANONYMOUS_DOWNLOAD_PERMISSION:
                expected_permissions.setdefault(
                    'anonymous', []).append('download_resourcebase')
            if settings.DEFAULT_ANONYMOUS_VIEW_PERMISSION:
                expected_permissions.setdefault(
                    'anonymous', []).append('view_resourcebase')

            self.assertCountEqual(permissions.get('groups'), expected_permissions)

            permissions = {
                'groups': {
                    'bar': ['change_resourcebase']
                },
                'users': {
                    'admin': ['change_resourcebase']
                }
            }

            # Give the bar group permissions
            response = self.client.post(
                reverse(
                    'resource_permissions',
                    kwargs=dict(resource_id=obj.id)),
                data=json.dumps(permissions),
                content_type="application/json")

            self.assertEqual(response.status_code, 200)

            response = self.client.get(
                reverse(
                    'resource_permissions',
                    kwargs=dict(
                        resource_id=obj.id)))

            content = response.content
            if isinstance(content, bytes):
                content = content.decode('UTF-8')
            js = json.loads(content)
            permissions = js.get('permissions', dict())

            if isinstance(permissions, string_types):
                permissions = json.loads(permissions)

            # Make sure the bar group now has write permissions
            self.assertCountEqual(
                permissions['groups'], {
                    'bar': ['change_resourcebase']})

            # Remove group permissions
            permissions = {"users": {"admin": ['change_resourcebase']}}

            # Update the object's permissions to remove the bar group
            response = self.client.post(
                reverse(
                    'resource_permissions',
                    kwargs=dict(resource_id=obj.id)),
                data=json.dumps(permissions),
                content_type="application/json")

            self.assertEqual(response.status_code, 200)

            response = self.client.get(
                reverse(
                    'resource_permissions',
                    kwargs=dict(
                        resource_id=obj.id)))

            content = response.content
            if isinstance(content, bytes):
                content = content.decode('UTF-8')
            js = json.loads(content)
            permissions = js.get('permissions', dict())

            if isinstance(permissions, string_types):
                permissions = json.loads(permissions)

            # Assert the bar group no longer has permissions
            self.assertCountEqual(permissions['groups'], {})

    def test_create_new_group(self):
        """
        Tests creating a group through the group_create route.
        """

        d = dict(title='TestGroup',
                 description='This is a test group.',
                 access='public',
                 keywords='testing, groups')

        self.client.login(username="admin", password="admin")
        response = self.client.post(reverse('group_create'), data=d)
        # successful POSTS will redirect to the group's detail view.
        self.assertEqual(response.status_code, 302)
        self.assertTrue(GroupProfile.objects.get(title='TestGroup'))

    def test_delete_group_view(self):
        """
        Tests deleting a group through the group_delete route.
        """

        # Ensure the group exists
        self.assertTrue(GroupProfile.objects.get(id=self.bar.id))

        self.client.login(username="admin", password="admin")

        # Delete the group
        response = self.client.post(
            reverse(
                'group_remove', args=[
                    self.bar.slug]))

        # successful POSTS will redirect to the group list view.
        self.assertEqual(response.status_code, 302)
        self.assertFalse(
            GroupProfile.objects.filter(
                id=self.bar.id).count() > 0)

    def test_delete_group_view_no_perms(self):
        """
        Tests deleting a group through the group_delete with a non-manager.
        """

        # Ensure the group exists
        self.assertTrue(GroupProfile.objects.get(id=self.bar.id))

        self.client.login(username="norman", password="norman")

        # Delete the group
        response = self.client.post(
            reverse(
                'group_remove', args=[
                    self.bar.slug]))

        self.assertEqual(response.status_code, 403)

        # Ensure the group still exists
        self.assertTrue(GroupProfile.objects.get(id=self.bar.id))

    def test_groupmember_manager(self):
        """
        Tests the get_managers method.
        """
        norman = get_user_model().objects.get(username="norman")
        admin = get_user_model().objects.get(username='admin')

        # Make sure norman is not a user
        self.assertFalse(self.bar.user_is_member(norman))

        # Add norman to the self.bar group
        self.bar.join(norman)

        # Ensure norman is now a member
        self.assertTrue(self.bar.user_is_member(norman))

        # Ensure norman is not in the managers queryset
        self.assertTrue(norman not in self.bar.get_managers())

        # Ensure admin is in the managers queryset
        self.bar.join(admin, role=GroupMember.MANAGER)
        self.assertTrue(admin in self.bar.get_managers())

    def test_public_pages_render(self):
        """
        Verify pages that do not require login load without internal error
        """

        response = self.client.get("/groups/")
        self.assertEqual(response.status_code, 200)

        response = self.client.get("/groups/group/bar/")
        self.assertEqual(response.status_code, 200)

        response = self.client.get("/groups/group/bar/members/")
        self.assertEqual(response.status_code, 200)

        # 302 for auth failure since we redirect to login page
        response = self.client.get("/groups/create/")
        self.assertTrue(response.status_code in (302, 403))

        response = self.client.get("/groups/group/bar/update/")
        self.assertEqual(response.status_code, 302)

        # # 405 - json endpoint, doesn't support GET
        # response = self.client.get("/groups/group/bar/invite/")
        # self.assertEqual(405, response.status_code)

    def test_protected_pages_render(self):
        """
        Verify pages that require login load without internal error
        """

        self.assertTrue(self.client.login(username="admin", password="admin"))

        response = self.client.get("/groups/")
        self.assertEqual(200, response.status_code)

        response = self.client.get("/groups/group/bar/")
        self.assertEqual(200, response.status_code)

        response = self.client.get("/groups/group/bar/members/")
        self.assertEqual(200, response.status_code)

        response = self.client.get("/groups/create/")
        self.assertEqual(200, response.status_code)

        response = self.client.get("/groups/group/bar/update/")
        self.assertEqual(200, response.status_code)

        # # 405 - json endpoint, doesn't support GET
        # response = self.client.get("/groups/group/bar/invite/")
        # self.assertEqual(405, response.status_code)


class GroupActivityTest(GeoNodeBaseTestSupport):

    integration = True

    def setUp(self):
        super(GroupActivityTest, self).setUp()

        self.norman = get_user_model().objects.get(username="norman")
        self.norman.groups.add(Group.objects.get(name='anonymous'))
        self.test_user = get_user_model().objects.get(username='test_user')
        self.test_user.groups.add(Group.objects.get(name='anonymous'))
        self.bar = GroupProfile.objects.get(slug='bar')
        self.anonymous_user = get_anonymous_user()

    def test_group_activity_pages_render(self):
        """
        Verify Activity List pages
        """

        self.assertTrue(self.client.login(username="admin", password="admin"))

        response = self.client.get("/groups/")
        self.assertEqual(200, response.status_code)

        response = self.client.get("/groups/group/bar/activity/")
        self.assertEqual(200, response.status_code)
        self.assertContains(response,
                            'Layers',
                            count=3,
                            status_code=200,
                            msg_prefix='',
                            html=False)
        self.assertContains(response,
                            'Maps',
                            count=5,
                            status_code=200,
                            msg_prefix='',
                            html=False)
        self.assertContains(response,
                            'Documents',
                            count=3,
                            status_code=200,
                            msg_prefix='',
                            html=False)
        self.assertContains(response,
                            '<a href="/layers/:geonode:CA">CA</a>',
                            count=0,
                            status_code=200,
                            msg_prefix='',
                            html=False)
        self.assertContains(response,
                            'uploaded',
                            count=0,
                            status_code=200,
                            msg_prefix='',
                            html=False)
        try:
            # Add test to test perms being sent to the front end.
            layer = Layer.objects.all()[0]
            layer.set_default_permissions()
            perms_info = layer.get_all_level_info()

            # Ensure there is only one group 'anonymous' by default
            self.assertEqual(len(perms_info['groups'].keys()), 1)

            # Add the foo group to the layer object groups
            layer.set_permissions({'groups': {'bar': ['view_resourcebase']}})

            perms_info = _perms_info_json(layer)
            # Ensure foo is in the perms_info output
            self.assertCountEqual(
                json.loads(perms_info)['groups'], {
                    'bar': ['view_resourcebase']})

            layer.group = self.bar.group
            layer.save()

            response = self.client.get("/groups/group/bar/activity/")
            self.assertEqual(200, response.status_code)
            _log(response)
            self.assertContains(response,
                                '<a href="/layers/:geonode:CA">geonode:CA</a>',
                                count=2,
                                status_code=200,
                                msg_prefix='',
                                html=False)
            self.assertContains(response,
                                'uploaded',
                                count=2,
                                status_code=200,
                                msg_prefix='',
                                html=False)
        finally:
            layer.set_default_permissions()
            layer.group = None
            layer.save()


class MembershipTest(GeoNodeBaseTestSupport):
    """
    Tests membership logic in the geonode.groups models
    """

    def test_group_is_member(self):
        """
        Tests checking group membership
        """

        anon = get_anonymous_user()
        normal = get_user_model().objects.get(username="norman")
        group = GroupProfile.objects.get(slug="bar")

        self.assertFalse(group.user_is_member(anon))
        self.assertFalse(group.user_is_member(normal))

    def test_group_add_member(self):
        """
        Tests adding a user to a group
        """

        anon = get_anonymous_user()
        normal = get_user_model().objects.get(username="norman")
        group = GroupProfile.objects.get(slug="bar")
        group.join(normal)
        self.assertTrue(group.user_is_member(normal))
        self.assertRaises(ValueError, lambda: group.join(anon))

    def test_group_promote_demote_member(self):
        """
        Tests promoting a member to manager, demoting to member
        """

        normal = get_user_model().objects.get(username="norman")
        group = GroupProfile.objects.get(slug="bar")
        group.join(normal)
        self.assertFalse(group.user_is_role(normal, "manager"))
        GroupMember.objects.get(group=group, user=normal).promote()
        self.assertTrue(group.user_is_role(normal, "manager"))
        GroupMember.objects.get(group=group, user=normal).demote()
        self.assertFalse(group.user_is_role(normal, "manager"))

    def test_profile_is_member_of_group(self):
        """
        Tests profile is_member_of_group property
        """

        normal = get_user_model().objects.get(username="norman")
        group = GroupProfile.objects.get(slug="bar")
        self.assertFalse(normal.is_member_of_group(group.slug))

        group.join(normal)
        self.assertTrue(normal.is_member_of_group(group.slug))

    def test_group_remove_member(self):
        """
        Tests removing a user from a group
        """

        normal = get_user_model().objects.get(username="norman")
        group = GroupProfile.objects.get(slug="bar")
        group.join(normal)
        self.assertTrue(group.user_is_member(normal))
        group.leave(normal)
        self.assertFalse(group.user_is_member(normal))


class GroupCategoriesTestCase(GeoNodeBaseTestSupport):
    """
    Group Categories tests
    """

    def setUp(self):
        super(GroupCategoriesTestCase, self).setUp()

        c1 = GroupCategory.objects.create(name='test #1 category')
        g = GroupProfile.objects.create(title='test')
        g.categories.add(c1)
        g.save()
        User = get_user_model()
        u = User.objects.create(username='test')
        u.set_password('test')
        u.save()

    def test_api(self):
        api_url = '/api/groupcategory/'

        self.client.login(username='test', password='test')  # login necessary because settings.API_LOCKDOWN=True
        r = self.client.get(api_url)
        self.assertEqual(r.status_code, 200)
        content = r.content
        if isinstance(content, bytes):
            content = content.decode('UTF-8')
        data = json.loads(content)
        self.assertEqual(
            data['meta']['total_count'],
            GroupCategory.objects.all().count())

        # check if we have non-empty group category
        self.assertTrue(
            GroupCategory.objects.filter(
                groups__isnull=False).exists())

        for item in data['objects']:
            self.assertTrue(
                GroupCategory.objects.filter(
                    slug=item['slug']).count() == 1)
            g = GroupCategory.objects.get(slug=item['slug'])
            self.assertEqual(item['member_count'], g.groups.all().count())

    def test_group_categories_list(self):
        view_url = reverse('group_category_list')
        r = self.client.get(view_url)
        self.assertEqual(r.status_code, 200)

    def test_group_categories_add(self):
        view_url = reverse('group_category_create')
        # Test that the view is protected to anonymous users
        r = self.client.get(view_url)
        self.assertTrue(r.status_code in (302, 403))

        # Test that the view is protected to non-admin users
        self.client.login(username='test', password='test')
        r = self.client.post(view_url)
        self.assertTrue(r.status_code in (401, 403))

        # Test that the view is accessible to administrators
        self.client.login(username='admin', password='admin')
        r = self.client.get(view_url)
        self.assertEqual(r.status_code, 200)

        # Create e new category
        category = 'test #3 category'
        r = self.client.post(view_url, {'name': category})

        self.assertEqual(r.status_code, 302)
        q = GroupCategory.objects.filter(name=category)
        self.assertEqual(q.count(), 1)
        self.assertTrue(q.get().slug)


class GroupProfileTest(GeoNodeBaseTestSupport):

    @override_settings(MEDIA_ROOT="/tmp/geonode_tests")
    def test_group_logo_is_present_on_list_view(self):
        """Verify that a group's logo is rendered on list view."""
        with self.settings(API_LOCKDOWN=False):
            test_profile = GroupProfile(
                title="test",
                slug="test",
                description="test",
                access="public",
            logo=SimpleUploadedFile("dummy-file.jpg", "dummy contents".encode("UTF-8"))
            )
            test_profile.save()
            response = self.client.get(
                reverse("api_dispatch_list",
                        kwargs={"api_name": "api", "resource_name": "groups"})
            )
        content = response.content
        if isinstance(content, bytes):
            content = content.decode('UTF-8')
            response_payload = json.loads(content)
            returned = response_payload["objects"]
            group_profile = [
                g["group_profile"] for g in returned if
                g["group_profile"]["title"] == test_profile.title
            ][0]
            self.assertEqual(200, response.status_code)
            self.assertEqual(group_profile["logo"], test_profile.logo.url)

    def test_group_logo_is_not_present_on_list_view(self):
        """
        Verify that no logo exists in list view when a group doesn't have one.
        """

        with self.settings(API_LOCKDOWN=False):
            test_profile = GroupProfile(
                title="test",
                slug="test",
                description="test",
                access="public"
            )
            test_profile.save()

            response = self.client.get(
                reverse("api_dispatch_list",
                        kwargs={"api_name": "api", "resource_name": "groups"})
            )
        content = response.content
        if isinstance(content, bytes):
            content = content.decode('UTF-8')
            response_payload = json.loads(content)
            returned = response_payload["objects"]
            group_profile = [
                g["group_profile"] for g in returned if
                g["group_profile"]["title"] == test_profile.title
            ][0]
            self.assertEqual(200, response.status_code)
            self.assertIsNone(group_profile["logo"])<|MERGE_RESOLUTION|>--- conflicted
+++ resolved
@@ -32,14 +32,10 @@
 
 from guardian.shortcuts import get_anonymous_user
 
-<<<<<<< HEAD
-from geonode.groups.models import GroupProfile, GroupCategory, GroupMember
-=======
 from geonode.groups.models import (
     GroupProfile,
     GroupMember,
     GroupCategory)
->>>>>>> efd111f7
 from geonode.documents.models import Document
 from geonode.layers.models import Layer
 from geonode.maps.models import Map
