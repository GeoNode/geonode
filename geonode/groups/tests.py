--- conflicted
+++ resolved
@@ -93,26 +93,6 @@
         norman = get_user_model().objects.get(username="norman")
         admin = get_user_model().objects.get(username='admin')
 
-<<<<<<< HEAD
-        # Make sure norman is not a member until login
-        groupprofile = GroupProfile.objects.filter(
-            slug=groups_settings.REGISTERED_MEMBERS_GROUP_NAME).first()
-        self.assertFalse(groupprofile.user_is_member(norman))
-        self.assertTrue(self.client.login(username="norman", password="norman"))
-        self.assertFalse(groupprofile.user_is_member(norman))
-
-        norman.is_active = True
-        norman.save()
-        # The first time the signal won't be triggered
-        self.assertFalse(groupprofile.user_is_member(norman))
-
-        norman.is_active = False
-        norman.save()
-        norman.is_active = True
-        norman.save()
-        # the signal is triggered when a user "becomes" active
-        self.assertTrue(groupprofile.user_is_member(norman))
-=======
         # Make sure norman is a member by default (active and created)
         groupprofile = GroupProfile.objects.filter(
             slug=groups_settings.REGISTERED_MEMBERS_GROUP_NAME).first()
@@ -122,7 +102,6 @@
         norman.save()
         # the signal is triggered when a user "becomes" active
         self.assertFalse(groupprofile.user_is_member(norman))
->>>>>>> 50d2aa0f
 
         # Ensure anonymous is not in the managers queryset
         self.assertFalse(groupprofile.user_is_member(anonymous))
