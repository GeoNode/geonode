--- conflicted
+++ resolved
@@ -1,9 +1,6 @@
 # -*- coding: utf-8 -*-
 #
-<<<<<<< HEAD
-=======
 #
->>>>>>> 94866488
 # Copyright (C) 2017 OSGeo
 #
 # This program is free software: you can redistribute it and/or modify
@@ -42,19 +39,6 @@
     url(r'^categories/(?P<slug>[-\w]+)/update/$', views.group_category_update,
         name="group_category_update"),
 
-<<<<<<< HEAD
-                       url(r'^create/$', 'group_create', name="group_create"),
-                       url(r'^group/(?P<slug>[-\w]+)/$', GroupDetailView.as_view(), name='group_detail'),
-                       url(r'^group/(?P<slug>[-\w]+)/update/$', 'group_update', name='group_update'),
-                       url(r'^group/(?P<slug>[-\w]+)/members/$', 'group_members', name='group_members'),
-                       url(r'^group/(?P<slug>[-\w]+)/members_add/$', 'group_members_add', name='group_members_add'),
-                       url(r'^group/(?P<slug>[-\w]+)/member_remove/(?P<username>.+)$', 'group_member_remove',
-                           name='group_member_remove'),
-                       url(r'^group/(?P<slug>[-\w]+)/remove/$', 'group_remove', name='group_remove'),
-                       url(r'^group/(?P<slug>[-\w]+)/join/$', 'group_join', name='group_join'),
-                       url(r'^group/(?P<slug>[-\w]+)/activity/$', GroupActivityView.as_view(), name='group_activity'),
-                       )
-=======
     url(r'^create/$', views.group_create, name="group_create"),
     url(r'^group/(?P<slug>[-\w]+)/$',
         GroupDetailView.as_view(), name='group_detail'),
@@ -72,5 +56,4 @@
         views.group_join, name='group_join'),
     url(r'^group/(?P<slug>[-\w]+)/activity/$',
         GroupActivityView.as_view(), name='group_activity'),
-]
->>>>>>> 94866488
+]