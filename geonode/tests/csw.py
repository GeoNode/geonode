# -*- coding: utf-8 -*-
#########################################################################
#
# Copyright (C) 2016 OSGeo
#
# This program is free software: you can redistribute it and/or modify
# it under the terms of the GNU General Public License as published by
# the Free Software Foundation, either version 3 of the License, or
# (at your option) any later version.
#
# This program is distributed in the hope that it will be useful,
# but WITHOUT ANY WARRANTY; without even the implied warranty of
# MERCHANTABILITY or FITNESS FOR A PARTICULAR PURPOSE. See the
# GNU General Public License for more details.
#
# You should have received a copy of the GNU General Public License
# along with this program. If not, see <http://www.gnu.org/licenses/>.
#
#########################################################################

import glob
import os
from unittest import TestCase
from lxml import etree
import gisdata
from geonode.catalogue import get_catalogue
from geonode.utils import check_ogc_backend
from geonode import geoserver, qgis_server


class GeoNodeCSWTest(TestCase):
    """Tests geonode.catalogue app/module"""

    def setUp(self):
        # call_command('loaddata', 'sample_admin', verbosity=0)
        pass

    def tearDown(self):
        pass

    def test_csw_base(self):
        """Verify that GeoNode works against any CSW"""

        csw = get_catalogue(skip_caps=False)

        # test that OGC:CSW URLs are identical to what is defined in GeoNode
        for op in csw.catalogue.operations:
            for method in op.methods:
                self.assertEqual(
                    csw.catalogue.url,
                    method['url'],
                    'Expected GeoNode URL to be equal to all CSW URLs')

        # test that OGC:CSW 2.0.2 is supported
        self.assertEqual(csw.catalogue.version, '2.0.2',
                         'Expected "2.0.2" as a supported version')

        # test that transactions are supported
        if csw.catalogue.type != 'pycsw_local':
            self.assertTrue(
                'Transaction' in [
                    o.name for o in csw.catalogue.operations],
                'Expected Transaction to be a supported operation')

        # test that gmd:MD_Metadata is a supported typename
        for o in csw.catalogue.operations:
            if o.name == 'GetRecords':
                typenames = o.parameters['typeNames']['values']
        self.assertTrue(
            'gmd:MD_Metadata' in typenames,
            'Expected "gmd:MD_Metadata" to be a supported typeNames value')

        # test that http://www.isotc211.org/2005/gmd is a supported output
        # schema
        for o in csw.catalogue.operations:
            if o.name == 'GetRecords':
                outputschemas = o.parameters['outputSchema']['values']
        self.assertTrue(
            'http://www.isotc211.org/2005/gmd' in outputschemas,
            'Expected "http://www.isotc211.org/2005/gmd" to be a supported outputSchema value')

    def test_csw_search_count(self):
        """Verify that GeoNode CSW can handle search counting"""

        csw = get_catalogue(skip_caps=False)

        # get all records
        csw.catalogue.getrecords(typenames='csw:Record')
        self.assertEqual(
            csw.catalogue.results['matches'],
            16,
            'Expected 16 records')

        # get all ISO records, test for numberOfRecordsMatched
        csw.catalogue.getrecords(typenames='gmd:MD_Metadata')
        self.assertEqual(
            csw.catalogue.results['matches'],
            16,
            'Expected 16 records against ISO typename')

    def test_csw_outputschema_dc(self):
        """Verify that GeoNode CSW can handle ISO metadata with Dublin Core outputSchema"""

        csw = get_catalogue()

        # search for 'san_andres_y_providencia_location', output as Dublin Core
        csw.catalogue.getrecords(
            typenames='gmd:MD_Metadata',
            keywords=['%san_andres_y_providencia_location%'],
            outputschema='http://www.opengis.net/cat/csw/2.0.2',
            esn='full')

        record = csw.catalogue.records.values()[0]

        # test that the ISO title maps correctly in Dublin Core
        self.assertEqual(record.title, 'San Andres Y Providencia Location',
                         'Expected a specific title in Dublin Core model')

        # test that the ISO abstract maps correctly in Dublin Core
        self.assertEqual(record.abstract, 'No abstract provided',
                         'Expected a specific abstract in Dublin Core model')

        # test for correct service link articulation
        for link in record.references:
            if check_ogc_backend(geoserver.BACKEND_PACKAGE):
                if link['scheme'] == 'OGC:WMS':
                    self.assertEqual(
                        link['url'],
<<<<<<< HEAD
                        'http://localhost:8000/gs/geonode/ows',
=======
                        'http://localhost:8080/geoserver/geonode/ows',
>>>>>>> 1ce13c6b
                        'Expected a specific OGC:WMS URL')
                elif link['scheme'] == 'OGC:WFS':
                    self.assertEqual(
                        link['url'],
                        'http://localhost:8000/gs/geonode/wfs',
                        'Expected a specific OGC:WFS URL')
            elif check_ogc_backend(qgis_server.BACKEND_PACKAGE):
                if link['scheme'] == 'OGC:WMS':
                    self.assertEqual(
                        link['url'],
                        'http://localhost:8000/qgis-server/ogc/'
                        'san_andres_y_providencia_location',
                        'Expected a specific OGC:WMS URL')
                elif link['scheme'] == 'OGC:WFS':
                    self.assertEqual(
                        link['url'],
                        'http://localhost:8000/qgis-server/ogc/'
                        'san_andres_y_providencia_location',
                        'Expected a specific OGC:WFS URL')

    def test_csw_outputschema_iso(self):
        """Verify that GeoNode CSW can handle ISO metadata with ISO outputSchema"""

        csw = get_catalogue()

        # search for 'san_andres_y_providencia_location', output as Dublin Core
        csw.catalogue.getrecords(
            typenames='gmd:MD_Metadata',
            keywords=['%san_andres_y_providencia_location%'],
            outputschema='http://www.isotc211.org/2005/gmd',
            esn='full')

        record = csw.catalogue.records.values()[0]

        # test that the ISO title maps correctly in Dublin Core
        self.assertEqual(
            record.identification.title,
            'San Andres Y Providencia Location',
            'Expected a specific title in ISO model')

        # test that the ISO abstract maps correctly in Dublin Core
        self.assertEqual(
            record.identification.abstract,
            'No abstract provided',
            'Expected a specific abstract in ISO model')

        # test BBOX properties in Dublin Core
        from decimal import Decimal
        self.assertEqual(
            Decimal(record.identification.bbox.minx),
            Decimal('-81.8593555'),
            'Expected a specific minx coordinate value in ISO model')
        self.assertEqual(
            Decimal(record.identification.bbox.miny),
            Decimal('12.1665322'),
            'Expected a specific minx coordinate value in ISO model')
        self.assertEqual(
            Decimal(record.identification.bbox.maxx),
            Decimal('-81.356409'),
            'Expected a specific maxx coordinate value in ISO model')
        self.assertEqual(
            Decimal(record.identification.bbox.maxy),
            Decimal('13.396306'),
            'Expected a specific maxy coordinate value in ISO model')

        # test for correct link articulation
        for link in record.distribution.online:
            if check_ogc_backend(geoserver.BACKEND_PACKAGE):
                if link.protocol == 'OGC:WMS':
                    self.assertEqual(
                        link.url,
<<<<<<< HEAD
                        'http://localhost:8000/gs/geonode/ows',
=======
                        'http://localhost:8080/geoserver/geonode/ows',
>>>>>>> 1ce13c6b
                        'Expected a specific OGC:WMS URL')
                elif link.protocol == 'OGC:WFS':
                    self.assertEqual(
                        link.url,
                        'http://localhost:8000/gs/geonode/wfs',
                        'Expected a specific OGC:WFS URL')
            if check_ogc_backend(qgis_server.BACKEND_PACKAGE):
                if link.protocol == 'OGC:WMS':
                    self.assertEqual(
                        link.url,
                        'http://localhost:8000/qgis-server/ogc/'
                        'san_andres_y_providencia_location',
                        'Expected a specific OGC:WMS URL')
                elif link.protocol == 'OGC:WFS':
                    self.assertEqual(
                        link.url,
                        'http://localhost:8000/qgis-server/ogc/'
                        'san_andres_y_providencia_location',
                        'Expected a specific OGC:WFS URL')

    def test_csw_outputschema_dc_bbox(self):
        """Verify that GeoNode CSW can handle ISO metadata BBOX model with Dublin Core outputSchema"""

        # GeoNetwork is not to spec for DC BBOX output
        # once ticket http://trac.osgeo.org/geonetwork/ticket/730 is fixed
        # we can remove this condition

        csw = get_catalogue()
        if csw.catalogue.type != 'geonetwork':
            # search for 'san_andres_y_providencia_location', output as Dublin
            # Core
            csw.catalogue.getrecords(
                typenames='gmd:MD_Metadata',
                keywords=['san_andres_y_providencia_location'],
                outputschema='http://www.opengis.net/cat/csw/2.0.2',
                esn='full')

            record = csw.catalogue.records.values()[0]

            # test CRS constructs in Dublin Core
            self.assertEqual(
                record.bbox.crs.code,
                4326,
                'Expected a specific CRS code value in Dublin Core model')
            # test BBOX properties in Dublin Core
            from decimal import Decimal
            self.assertEqual(
                Decimal(record.bbox.minx),
                Decimal('-81.8593555'),
                'Expected a specific minx coordinate value in Dublin Core model')
            self.assertEqual(
                Decimal(record.bbox.miny),
                Decimal('12.1665322'),
                'Expected a specific minx coordinate value in Dublin Core model')
            self.assertEqual(
                Decimal(record.bbox.maxx),
                Decimal('-81.356409'),
                'Expected a specific maxx coordinate value in Dublin Core model')
            self.assertEqual(
                Decimal(record.bbox.maxy),
                Decimal('13.396306'),
                'Expected a specific maxy coordinate value in Dublin Core model')

    def test_csw_outputschema_fgdc(self):
        """Verify that GeoNode CSW can handle ISO metadata with FGDC outputSchema"""

        # GeoNetwork and deegree do not transform ISO <-> FGDC
        # once this is implemented we can remove this condition

        csw = get_catalogue()
        if csw.catalogue.type in ['pycsw_http', 'pycsw_local']:
            # get all ISO records in FGDC schema
            csw.catalogue.getrecords(
                typenames='gmd:MD_Metadata',
                keywords=['san_andres_y_providencia_location'],
                outputschema='http://www.opengis.net/cat/csw/csdgm')

            record = csw.catalogue.records.values()[0]

            # test that the ISO title maps correctly in FGDC
            self.assertEqual(
                record.idinfo.citation.citeinfo['title'],
                'San Andres Y Providencia Location',
                'Expected a specific title in FGDC model')

            # test that the ISO abstract maps correctly in FGDC
            self.assertEqual(
                record.idinfo.descript.abstract,
                'No abstract provided',
                'Expected a specific abstract in FGDC model')

    def test_csw_query_bbox(self):
        """Verify that GeoNode CSW can handle bbox queries"""

        csw = get_catalogue()
        csw.catalogue.getrecords(bbox=[-140, -70, 80, 70])
        self.assertEqual(
            csw.catalogue.results,
            {'matches': 7, 'nextrecord': 0, 'returned': 7},
            'Expected a specific bbox query result set')

    def test_csw_upload_fgdc(self):
        """Verify that GeoNode CSW can handle FGDC metadata upload"""

        # GeoNetwork and deegree do not transform ISO <-> FGDC
        # once this is implemented we can remove this condition

        csw = get_catalogue()
        if csw.catalogue.type == 'pycsw_http':
            # upload a native FGDC metadata document
            md_doc = etree.tostring(
                etree.fromstring(
                    open(
                        os.path.join(
                            gisdata.GOOD_METADATA,
                            'sangis.org',
                            'Census',
                            'Census_Blockgroup_Pop_Housing.shp.xml')).read()))
            csw.catalogue.transaction(
                ttype='insert',
                typename='fgdc:metadata',
                record=md_doc)

            # test that FGDC document was successfully inserted
            self.assertEqual(
                csw.catalogue.results['inserted'],
                1,
                'Expected 1 inserted record in FGDC model')

            # query against FGDC typename, output FGDC
            csw.catalogue.getrecords(typenames='fgdc:metadata')
            self.assertEqual(
                csw.catalogue.results['matches'],
                1,
                'Expected 1 record in FGDC model')

            record = csw.catalogue.records.values()[0]

            # test that the FGDC title maps correctly in DC
            self.assertEqual(
                record.title,
                'Census_Blockgroup_Pop_Housing',
                'Expected a specific title in DC model')

            # test that the FGDC type maps correctly in DC
            self.assertEqual(
                record.type,
                'vector digital data',
                'Expected a specific type in DC model')

            # test CRS constructs in Dublin Core
            self.assertEqual(
                record.bbox.crs.code,
                4326,
                'Expected a specific CRS code value in Dublin Core model')

            # test BBOX properties in Dublin Core
            from decimal import Decimal
            self.assertEqual(
                Decimal(record.bbox.minx),
                Decimal('-117.6'),
                'Expected a specific minx coordinate value in Dublin Core model')
            self.assertEqual(
                Decimal(record.bbox.miny),
                Decimal('32.53'),
                'Expected a specific minx coordinate value in Dublin Core model')
            self.assertEqual(
                Decimal(record.bbox.maxx),
                Decimal('-116.08'),
                'Expected a specific maxx coordinate value in Dublin Core model')
            self.assertEqual(
                Decimal(record.bbox.maxy),
                Decimal('33.51'),
                'Expected a specific maxy coordinate value in Dublin Core model')

            # query against FGDC typename, return in ISO
            csw.catalogue.getrecords(
                typenames='fgdc:metadata',
                esn='brief',
                outputschema='http://www.isotc211.org/2005/gmd')
            self.assertEqual(
                csw.catalogue.results['matches'],
                1,
                'Expected 1 record in ISO model')

            record = csw.catalogue.records.values()[0]

            # test that the FGDC title maps correctly in ISO
            self.assertEqual(
                record.identification.title,
                'Census_Blockgroup_Pop_Housing',
                'Expected a specific title in ISO model')

            # cleanup and delete inserted FGDC metadata document
            csw.catalogue.transaction(
                ttype='delete',
                typename='fgdc:metadata',
                cql='fgdc:Title like "Census_Blockgroup_Pop_Housing"')
            self.assertEqual(
                csw.catalogue.results['deleted'],
                1,
                'Expected 1 deleted record in FGDC model')

    def test_csw_bulk_upload(self):
        """Verify that GeoNode CSW can handle bulk upload of ISO and FGDC metadata"""

        # GeoNetwork and deegree do not transform ISO <-> FGDC
        # once this is implemented we can remove this condition

        csw = get_catalogue()
        if csw.catalogue.type == 'pycsw_http':

            identifiers = []

            # upload all metadata
            for root, dirs, files in os.walk(os.path.join(gisdata.GOOD_METADATA, 'sangis.org')):
                for mfile in files:
                    if mfile.endswith('.xml'):
                        md_doc = etree.tostring(
                            etree.fromstring(
                                open(
                                    os.path.join(
                                        root,
                                        mfile)).read()))
                        csw.catalogue.transaction(
                            ttype='insert',
                            typename='fgdc:metadata',
                            record=md_doc)
                        identifiers.append(
                            csw.catalogue.results['insertresults'][0])

            for md in glob.glob(os.path.join(gisdata.GOOD_METADATA, 'wustl.edu', '*.xml')):
                md_doc = etree.tostring(etree.fromstring(open(md).read()))
                csw.catalogue.transaction(
                    ttype='insert',
                    typename='gmd:MD_Metadata',
                    record=md_doc)
                identifiers.append(csw.catalogue.results['insertresults'][0])

            # query against FGDC typename
            csw.catalogue.getrecords(typenames='fgdc:metadata')
            self.assertEqual(
                csw.catalogue.results['matches'],
                72,
                'Expected 187 records in FGDC model')

            # query against ISO typename
            csw.catalogue.getrecords(typenames='gmd:MD_Metadata')
            self.assertEqual(
                csw.catalogue.results['matches'],
                115,
                'Expected 194 records in ISO model')

            # query against FGDC and ISO typename
            csw.catalogue.getrecords(typenames='gmd:MD_Metadata fgdc:metadata')
            self.assertEqual(
                csw.catalogue.results['matches'],
                187,
                'Expected 381 records total in FGDC and ISO model')

            # clean up
            for i in identifiers:
                csw.catalogue.transaction(ttype='delete', identifier=i)


#    def test_layer_delete_from_catalogue(self):
#        """Verify that layer is correctly deleted from Catalogue
#        """
#
# Test Uploading then Deleting a Shapefile from Catalogue
#        shp_file = os.path.join(gisdata.VECTOR_DATA, 'san_andres_y_providencia_poi.shp')
#        shp_layer = file_upload(shp_file)
#        catalogue = get_catalogue()
#        catalogue.remove_record(shp_layer.uuid)
#        shp_layer_info = catalogue.get_record(shp_layer.uuid)
#        self.assertEqual(shp_layer_info, None, 'Expected no layer info for Shapefile')
#
# Clean up and completely delete the layer
#        shp_layer.delete()
#
# Test Uploading then Deleting a TIFF file from GeoNetwork
#        tif_file = os.path.join(gisdata.RASTER_DATA, 'test_grid.tif')
#        tif_layer = file_upload(tif_file)
#        catalogue.remove_record(tif_layer.uuid)
#        tif_layer_info = catalogue.get_record(tif_layer.uuid)
#        self.assertEqual(tif_layer_info, None, 'Expected no layer info for TIFF file')
#
# Clean up and completely delete the layer
#        tif_layer.delete()<|MERGE_RESOLUTION|>--- conflicted
+++ resolved
@@ -126,11 +126,7 @@
                 if link['scheme'] == 'OGC:WMS':
                     self.assertEqual(
                         link['url'],
-<<<<<<< HEAD
-                        'http://localhost:8000/gs/geonode/ows',
-=======
                         'http://localhost:8080/geoserver/geonode/ows',
->>>>>>> 1ce13c6b
                         'Expected a specific OGC:WMS URL')
                 elif link['scheme'] == 'OGC:WFS':
                     self.assertEqual(
@@ -202,11 +198,7 @@
                 if link.protocol == 'OGC:WMS':
                     self.assertEqual(
                         link.url,
-<<<<<<< HEAD
-                        'http://localhost:8000/gs/geonode/ows',
-=======
                         'http://localhost:8080/geoserver/geonode/ows',
->>>>>>> 1ce13c6b
                         'Expected a specific OGC:WMS URL')
                 elif link.protocol == 'OGC:WFS':
                     self.assertEqual(
