--- conflicted
+++ resolved
@@ -203,11 +203,7 @@
         Takes a path and returns a tuple
         """
         resp = self.get(path, debug)
-<<<<<<< HEAD
-        return resp, BeautifulSoup(resp.read(), features="lxml")
-=======
         return resp, BeautifulSoup(resp.content, features="lxml")
->>>>>>> 1d4b0375
 
     def get_json(self, path):
         resp = self.get(path)
