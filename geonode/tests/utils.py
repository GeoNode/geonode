--- conflicted
+++ resolved
@@ -253,11 +253,7 @@
         Takes a path and returns a tuple
         """
         resp = self.get(path, debug)
-<<<<<<< HEAD
-        return resp, BeautifulSoup(resp.read(), features="lxml")
-=======
-        return resp, BeautifulSoup(resp.content)
->>>>>>> 2f8617ad
+        return resp, BeautifulSoup(resp.content, features="lxml")
 
     def get_json(self, path):
         resp = self.get(path)
