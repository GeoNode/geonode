import os
import urllib2
from urlparse import urljoin
from urllib import urlencode
import json
from unittest import TestCase
import urllib
import urllib2
import time

from django.conf import settings
from django.core.exceptions import ObjectDoesNotExist
from django.core.management import call_command

from geoserver.catalog import FailedRequestError

from geonode.security.models import *
from geonode.layers.models import Layer
from geonode.layers.views import layer_set_permissions
from geonode import GeoNodeException
from geonode.layers.utils import (
    upload,
    file_upload,
    save
)
from geonode.utils import http_client
from .utils import check_layer, get_web_page

from geonode.maps.utils import *
from geonode.catalogue import get_catalogue

from geonode.gs_helpers import cascading_delete, fixup_style
import gisdata

import zipfile

class _Client(object):

    def __init__(self, url, user, passwd):
        self.url = url
        self.user = user
        self.passwd = passwd
        self.opener = self._init_url_opener()

    def _init_url_opener(self):
        auth_handler = urllib2.HTTPBasicAuthHandler()
        auth_handler.add_password(
            realm='GeoNode realm',
            uri='',
            user=self.user,
            passwd=self.passwd
        )

        return urllib2.build_opener(
            auth_handler,
            urllib2.HTTPCookieProcessor,
            # MultipartPostHandler.MultipartPostHandler
        )

    def parse_cookies(self, cookies):
        res = {}
        for part in cookies.split(';'):
            key, value = part.split('=')
            res[key] = value
        return res

    def get_crsf_token(self):
        """ Method that makes a request against the home page to get
        the csrf token from the request cookies
        """
        resp = self.get('')
        cookies = self.parse_cookies(resp.headers['set-cookie'])
        return cookies.get('csrftoken', None)

    def login(self):
        """ Method to login the GeoNode site"""
        params = {'csrfmiddlewaretoken': self.get_crsf_token(),
                  'username': self.user,
                  'next': '/',
                  'password': self.passwd}
        return self._make_request(
            'accounts/login/',
            data=urllib.urlencode(params)
        )

    def _make_request(self, path, data=None):
        req = urllib2.Request(
            url=self.url + path, data=data
        )
        return self.opener.open(req)

    def get(self, path):
        return self._make_request(path)


LOGIN_URL=settings.SITEURL + "accounts/login/"


class GeoNodeCoreTest(TestCase):
    """Tests geonode.security app/module
    """

    def setUp(self):
        pass

    def tearDown(self):
        pass

class GeoNodeProxyTest(TestCase):
    """Tests geonode.proxy app/module
    """

    def setUp(self):
        pass

    def tearDown(self):
        pass


class NormalUserTest(TestCase):
    """
    Tests GeoNode functionality for non-administrative users
    """

    def setUp(self):
        call_command('loaddata', 'sample_admin', verbosity=0)

    def tearDown(self):
        pass

    def test_layer_upload(self):
        """ Try uploading a layer and verify that the user can administrate
        his own layer despite not being a site administrator.
        """

        from django.contrib.auth.models import User

        client = _Client(
            settings.SITEURL,
            user='norman',
            passwd='norman'
        )

        #TODO: Would be nice to ensure the name is available before
        #running the test...
        norman = User.objects.get(username="norman")
        save("san_andres_y_providencia_poi_by_norman",
             os.path.join(gisdata.VECTOR_DATA, "san_andres_y_providencia_poi.shp"),
             norman,
             overwrite=False,
             abstract="Schools which are in Lembang",
             title="Lembang Schools",
             permissions={'users': []}
        )

        client.login()
        resp = client.get('data/geonode:san_andres_y_providencia_poi_by_norman/metadata')
        self.assertEquals(resp.code, 200)


class GeoNodeMapTest(TestCase):
    """Tests geonode.maps app/module
    """

    def setUp(self):
        call_command('loaddata', 'sample_admin', verbosity=0)

    def tearDown(self):
        pass

    # geonode.maps.utils 

    def test_layer_upload(self):
        """Test that layers can be uploaded to running GeoNode/GeoServer
        """
        layers = {}
        expected_layers = []
        not_expected_layers = []

        for filename in os.listdir(gisdata.GOOD_DATA):
            basename, extension = os.path.splitext(filename)
            if extension.lower() in ['.tif', '.shp', '.zip']:
                expected_layers.append(os.path.join(gisdata.GOOD_DATA, filename))

        for filename in os.listdir(gisdata.BAD_DATA):        
            not_expected_layers.append(
                                    os.path.join(gisdata.BAD_DATA, filename)
                                       )
        uploaded = upload(gisdata.DATA_DIR)

        for item in uploaded:
            errors = 'errors' in item
            if errors:
                # should this file have been uploaded?
                if item['file'] in not_expected_layers:
                    continue
                msg = 'Could not upload %s. ' % item['file']
                assert errors is False, msg + 'Error was: %s' % item['errors']
                msg = ('Upload should have returned either "name" or '
                  '"errors" for file %s.' % item['file'])
            else:
                assert 'name' in item, msg
                layers[item['file']] = item['name']

        msg = ('There were %s compatible layers in the directory,'
               ' but only %s were sucessfully uploaded' %
               (len(expected_layers), len(layers)))
        #assert len(layers) == len(expected_layers), msg

        uploaded_layers = [layer for layer in layers.items()]

        for layer in expected_layers:
            msg = ('The following file should have been uploaded'
                   'but was not: %s. ' % layer)
            assert layer in layers, msg

            layer_name = layers[layer]

            # Check the layer is in the Django database
            Layer.objects.get(name=layer_name)

            # Check that layer is in geoserver
            found = False
            gs_username, gs_password = settings.GEOSERVER_CREDENTIALS
            page = get_web_page(os.path.join(settings.GEOSERVER_BASE_URL,
                                             'rest/layers'),
                                             username=gs_username,
                                             password=gs_password)
            if page.find('rest/layers/%s.html' % layer_name) > 0:
                found = True
            if not found:
                msg = ('Upload could not be verified, the layer %s is not '
                   'in geoserver %s, but GeoNode did not raise any errors, '
                   'this should never happen.' %
                   (layer_name, settings.GEOSERVER_BASE_URL))
                raise GeoNodeException(msg)

        server_url = settings.GEOSERVER_BASE_URL + 'ows?'
        # Verify that the GeoServer GetCapabilities record is accesible:
        #metadata = get_layers_metadata(server_url, '1.0.0')
        #msg = ('The metadata list should not be empty in server %s'
        #        % server_url)
        #assert len(metadata) > 0, msg
        # Check the keywords are recognized too

        # Clean up and completely delete the layers
        for layer in expected_layers:
            layer_name = layers[layer]
            Layer.objects.get(name=layer_name).delete()

    def test_extension_not_implemented(self):
        """Verify a GeoNodeException is returned for not compatible extensions
        """
        sampletxt = os.path.join(gisdata.VECTOR_DATA,
            'points_epsg2249_no_prj.dbf')
        try:
            file_upload(sampletxt)
        except GeoNodeException, e:
            pass
        except Exception, e:
            raise
            # msg = ('Was expecting a %s, got %s instead.' %
            #        (GeoNodeException, type(e)))
            # assert e is GeoNodeException, msg


    def test_shapefile(self):
        """Test Uploading a good shapefile
        """
        thefile = os.path.join(gisdata.VECTOR_DATA, 'san_andres_y_providencia_poi.shp')
        uploaded = file_upload(thefile)
        check_layer(uploaded)

        # Clean up and completely delete the layer
        uploaded.delete()

    def test_bad_shapefile(self):
        """Verifying GeoNode complains about a shapefile without .prj
        """

        thefile = os.path.join(gisdata.BAD_DATA, 'points_epsg2249_no_prj.shp')
        try:
            uploaded = file_upload(thefile)
        except GeoNodeException, e:
            pass
        except Exception, e:
            raise
            # msg = ('Was expecting a %s, got %s instead.' %
            #        (GeoNodeException, type(e)))
            # assert e is GeoNodeException, msg


    def test_tiff(self):
        """Uploading a good .tiff
        """
        thefile = os.path.join(gisdata.RASTER_DATA, 'test_grid.tif')
        uploaded = file_upload(thefile)
        check_layer(uploaded)

        # Clean up and completely delete the layer
        uploaded.delete()
    
    def test_repeated_upload(self):
        """Upload the same file more than once
        """
        thefile = os.path.join(gisdata.RASTER_DATA, 'test_grid.tif')
        uploaded1 = file_upload(thefile)
        check_layer(uploaded1)
        uploaded2 = file_upload(thefile, overwrite=True)
        check_layer(uploaded2)
        uploaded3 = file_upload(thefile, overwrite=False)
        check_layer(uploaded3)
        msg = ('Expected %s but got %s' % (uploaded1.name, uploaded2.name))
        assert uploaded1.name == uploaded2.name, msg
        msg = ('Expected a different name when uploading %s using '
               'overwrite=False but got %s' % (thefile, uploaded3.name))
        assert uploaded1.name != uploaded3.name, msg

        # Clean up and completely delete the layers

        # uploaded1 is overwritten by uploaded2 ... no need to delete it
        uploaded2.delete()
        uploaded3.delete()
    
    # geonode.maps.views

    # Search Tests
    
    def test_metadata_search(self):
        
        # Test Empty Search [returns all results, should match len(Layer.objects.all())+5]
        # +5 is for the 5 'default' records in GeoNetwork
        test_url = "%sdata/search/api/?q=%s&start=%d&limit=%d"  % (settings.SITEURL, "", 0, 10)
        results = json.loads(get_web_page(test_url))
        self.assertEquals(int(results["total"]), Layer.objects.count())
        
        # Test n0ch@nc3 Search (returns no results)
        test_url = "%sdata/search/api/?q=%s&start=%d&limit=%d"  % (settings.SITEURL, "n0ch@nc3", 0, 10)
        results = json.loads(get_web_page(test_url))
        self.assertEquals(int(results["total"]), 0)
        
        # Test Keyword Search (various search terms)
        test_url = "%sdata/search/api/?q=%s&start=%d&limit=%d"  % (settings.SITEURL, "NIC", 0, 10)
        results = json.loads(get_web_page(test_url))
        #self.assertEquals(int(results["total"]), 3)

        # This Section should be greatly expanded upon after uploading several
        # Test layers. Issues found with GeoNetwork search should be 'documented'
        # here with a Test Case

        # Test BBOX Search (various bbox)
        
        # - Test with an empty query string and Global BBOX and validate that total is correct
        test_url = "%sdata/search/api/?q=%s&start=%d&limit=%d&bbox=%s"  % (settings.SITEURL, "", 0, 10, "-180,-90,180,90")
        results = json.loads(get_web_page(test_url))
        self.assertEquals(int(results["total"]), Layer.objects.count())

        # - Test with a specific query string and a bbox that is disjoint from its results
        #test_url = "%sdata/search/api/?q=%s&start=%d&limit=%d&bbox=%s"  % (settings.SITEURL, "NIC", 0, 10, "0,-90,180,90")
        #results = json.loads(get_web_page(test_url))
        #self.assertEquals(int(results["total"]), 0) 

        # - Many more Tests required

        # Test start/limit params (do in unit test?)

        # Test complex/compound Search

        # Test Permissions applied to search from ACLs

        # TODO Write a method to accept a perm_spec and query params
        # and test that query results are returned respecting the
        # perm_spec

        # - Test with Anonymous User
        perm_spec = {"anonymous":"_none","authenticated":"_none","users":[["admin","layer_readwrite"]]}
        for layer in Layer.objects.all():
            layer_set_permissions(layer, perm_spec)

        test_url = "%sdata/search/api/?q=%s&start=%d&limit=%d"  % (settings.SITEURL,"", 0, 10)

        results = json.loads(get_web_page(test_url))

        for layer in results["rows"]:
            if layer["_local"] == False:
                # Ignore non-local layers
                pass
            else:
                self.assertEquals(layer["_permissions"]["view"], False)
                self.assertEquals(layer["_permissions"]["change"], False)
                self.assertEquals(layer["_permissions"]["delete"], False)
                self.assertEquals(layer["_permissions"]["change_permissions"], False)

        # - Test with Authenticated User
        results = json.loads(get_web_page(test_url, username="admin", password="admin", login_url=LOGIN_URL))
        
        for layer in results["rows"]:
            if layer["_local"] == False:
                # Ignore non-local layers
                pass
            else:
                self.assertEquals(layer["_permissions"]["view"], True)
                self.assertEquals(layer["_permissions"]["change"], True)
                self.assertEquals(layer["_permissions"]["delete"], True)
                self.assertEquals(layer["_permissions"]["change_permissions"], True)
        
        # Test that MAX_SEARCH_BATCH_SIZE is respected (in unit test?)
    
    def test_search_result_detail(self):
        # Test with a valid UUID
        uuid=Layer.objects.all()[0].uuid

        test_url = "%sdata/search/detail/?uuid=%s"  % (settings.SITEURL, uuid)
        results = get_web_page(test_url)
        
        # Test with an invalid UUID (should return 404, but currently does not)
        uuid="xyz"
        test_url = "%sdata/search/detail/?uuid=%s"  % (settings.SITEURL, uuid)
        # Should use assertRaisesRegexp here, but new in 2.7
        self.assertRaises(urllib2.HTTPError,
            lambda: get_web_page(test_url)) 

    def test_maps_search(self):
        pass

    # geonode.maps.models

    def test_layer_delete_from_geoserver(self):
        """Verify that layer is correctly deleted from GeoServer
        """
        # Layer.delete_from_geoserver() uses cascading_delete()
        # Should we explicitly test that the styles and store are
        # deleted as well as the resource itself?
        # There is already an explicit test for cascading delete

        gs_cat = Layer.objects.gs_catalog

        # Test Uploading then Deleting a Shapefile from GeoServer
        shp_file = os.path.join(gisdata.VECTOR_DATA, 'san_andres_y_providencia_poi.shp')
        shp_layer = file_upload(shp_file)
        shp_store = gs_cat.get_store(shp_layer.name)
        shp_layer.delete_from_geoserver()
        self.assertRaises(FailedRequestError,
            lambda: gs_cat.get_resource(shp_layer.name, store=shp_store))

        shp_layer.delete()

        # Test Uploading then Deleting a TIFF file from GeoServer
        tif_file = os.path.join(gisdata.RASTER_DATA, 'test_grid.tif')
        tif_layer = file_upload(tif_file)
        tif_store = gs_cat.get_store(tif_layer.name)
        tif_layer.delete_from_geoserver()
        self.assertRaises(FailedRequestError,
            lambda: gs_cat.get_resource(shp_layer.name, store=tif_store))

        tif_layer.delete()

    def test_layer_delete_from_catalogue(self):
        """Verify that layer is correctly deleted from CSW catalogue
        """

        # Test Uploading then Deleting a Shapefile from GeoNetwork
        shp_file = os.path.join(gisdata.VECTOR_DATA, 'san_andres_y_providencia_poi.shp')
        shp_layer = file_upload(shp_file)
        catalogue = get_catalogue()
        catalogue.remove_record(shp_layer.uuid)
        shp_layer_info = catalogue.get_record(shp_layer.uuid)
        assert shp_layer_info == None

        # Clean up and completely delete the layer
        shp_layer.delete()

        # Test Uploading then Deleting a TIFF file from GeoNetwork
        tif_file = os.path.join(gisdata.RASTER_DATA, 'test_grid.tif')
        tif_layer = file_upload(tif_file)
        catalogue.remove_record(tif_layer.uuid)
        tif_layer_info = catalogue.get_record(tif_layer.uuid)
        assert tif_layer_info == None

        # Clean up and completely delete the layer
        tif_layer.delete()

    def test_delete_layer(self):
        """Verify that the 'delete_layer' pre_delete hook is functioning
        """

        gs_cat = Layer.objects.gs_catalog

        # Upload a Shapefile Layer
        shp_file = os.path.join(gisdata.VECTOR_DATA, 'san_andres_y_providencia_poi.shp')
        shp_layer = file_upload(shp_file)
        shp_layer_id = shp_layer.pk
        shp_store = gs_cat.get_store(shp_layer.name)
        shp_store_name = shp_store.name

        id = shp_layer.pk
        name = shp_layer.name
        uuid = shp_layer.uuid

        # Delete it with the Layer.delete() method
        shp_layer.delete()

        # Verify that it no longer exists in GeoServer
        self.assertRaises(FailedRequestError,
            lambda: gs_cat.get_resource(name, store=shp_store))
        self.assertRaises(FailedRequestError,
            lambda: gs_cat.get_store(shp_store_name))

        catalogue = get_catalogue()

        # Verify that it no longer exists in GeoNetwork
        shp_layer_gn_info = catalogue.get_record(uuid)
        assert shp_layer_gn_info == None

        # Check that it was also deleted from GeoNodes DB
        self.assertRaises(ObjectDoesNotExist,
            lambda: Layer.objects.get(pk=shp_layer_id))

    # geonode.maps.gs_helpers

    def test_cascading_delete(self):
        """Verify that the gs_helpers.cascading_delete() method is working properly
        """
        gs_cat = Layer.objects.gs_catalog

        # Upload a Shapefile
        shp_file = os.path.join(gisdata.VECTOR_DATA, 'san_andres_y_providencia_poi.shp')
        shp_layer = file_upload(shp_file)

        # Save the names of the Resource/Store/Styles 
        resource_name = shp_layer.resource.name
        store = shp_layer.resource.store
        store_name = store.name
        layer = gs_cat.get_layer(resource_name)
        styles = layer.styles + [layer.default_style]
        
        # Delete the Layer using cascading_delete()
        cascading_delete(gs_cat, shp_layer.resource)
        
        # Verify that the styles were deleted
        for style in styles:
            s = gs_cat.get_style(style.name)
            assert s == None
        
        # Verify that the resource was deleted
        self.assertRaises(FailedRequestError, lambda: gs_cat.get_resource(resource_name, store=store))

        # Verify that the store was deleted 
        self.assertRaises(FailedRequestError, lambda: gs_cat.get_store(store_name))

        # Clean up by deleting the layer from GeoNode's DB and GeoNetwork
        shp_layer.delete()


    def test_keywords_upload(self):
        """Check that keywords can be passed to file_upload
        """
        thefile = os.path.join(gisdata.VECTOR_DATA, 'san_andres_y_providencia_poi.shp')
        uploaded = file_upload(thefile, keywords=['foo', 'bar'], overwrite=True)
        keywords = uploaded.keyword_list()
        msg='No keywords found in layer %s' % uploaded.name
        assert len(keywords)>0, msg
        assert 'foo' in uploaded.keyword_list(), 'Could not find "foo" in %s' % keywords
        assert 'bar' in uploaded.keyword_list(), 'Could not find "bar" in %s' % keywords

    def test_empty_bbox(self):
        """Regression-test for failures caused by zero-width bounding boxes"""
        thefile = os.path.join(gisdata.VECTOR_DATA, 'single_point.shp')
        uploaded = file_upload(thefile, overwrite=True)
        client = _Client(
            settings.SITEURL,
            user='norman',
            passwd='norman'
        )
        client.login()
        resp = client.get('/' + uploaded.get_absolute_url())
<<<<<<< HEAD
        self.assertEquals(resp.code, 200)

    def test_batch_download(self):
        """Test the batch download functionality
        """
        # Upload Some Data to work with
        uploaded = upload(gisdata.GOOD_DATA)
        upload_list = []
        for item in uploaded:
            upload_list.append('geonode:' + item['name'])
            #file = item['file']
            #print(file.split('/')[-1])
        
        from django.test.client import Client
        c = Client()
        c.login(username='admin', password='admin')

        response = c.post('/data/download', {'layer': upload_list})
        if response.status_code == 200:
            # go for it
            response_dict = json.loads(response.content)
            status = response_dict['status']
            id = response_dict['id']
            progress = response_dict['progress']
            while(progress < 100):
                url = '%sdata/download?id=%s' % (settings.SITEURL, id)
                response, content = http_client.request(url,'GET')
                content_dict = json.loads(content) 
                status = content_dict['process']['status']
                id = content_dict['process']['id']
                progress = content_dict['process']['progress']
                time.sleep(1)
            download_url = "%srest/process/batchDownload/download/%s" % (settings.GEOSERVER_BASE_URL, id)
            print download_url
            
            # Download the file  #Need work on automatic authentication
            # Right now it is downloaded to a folder hard coded below, needs change in future           
            # Unzip it            
            self.getunzipped(download_url,'/home/nathanwang/Downloads/Temp')
            
            # Check that the readme is included
            try:
                with open('/home/nathanwang/Downloads/Temp/README.txt') as f: pass
            except IOError as e:
                print 'README.txt does NOT exist!'

            # Check that all the files are included
            for item in uploaded:
                file = (item['file'].split('/')[-1])
                try:
                    with open('/home/nathanwang/Downloads/Temp/' + file) as f: pass
                except IOError as e:
                    print file + ' does NOT exist!'    #tiff files have error because of their inconsistent naming rules
            
            # Check through each file to see that they are valid
            #import shapefile            

        else:
            # TODO deal with some error
            pass

    #This function download zip file from remote site and unzip it
    def getunzipped(self, theurl, thedir):
        name = os.path.join(thedir, 'temp.zip')
        try:
            name, hdrs = urllib.urlretrieve(theurl, name)
        except IOError, e:
            print "Can't retrieve %r to %r: %s" % (theurl, thedir, e)
            return
        try:
            z = zipfile.ZipFile(name)
        except zipfile.error, e:
            print "Bad zipfile (from %r): %s" % (theurl, e)
            return
        for n in z.namelist():
            dest = os.path.join(thedir, n)
            destdir = os.path.dirname(dest)
            if not os.path.isdir(destdir):
                os.makedirs(destdir)
            data = z.read(n)
            f = open(dest, 'w')
            f.write(data)
            f.close()
        z.close()
        os.unlink(name)
         
    def test_wfs_download(self):
        
        url_shape_zip = '%swfs?%s%s%s&outputFormat=%s&version=1.0.0&request=GetFeature&service=WFS' % (settings.GEOSERVER_BASE_URL,'format_options=charset%3AUTF-8&','typename=geonode%3A','san_andres_y_providencia_water','SHAPE-ZIP')
        
        url_GML2 = '%swfs?%s%s&outputFormat=%s&version=1.0.0&request=GetFeature&service=WFS' % (settings.GEOSERVER_BASE_URL,'typename=geonode%3A','san_andres_y_providencia_water','gml2')
        
        print url_shape_zip
        print url_GML2
        return
    
        response, content = http_client.request(download_url_GML,'GET')
        print content
        #self.getunzipped(download_url,'/home/nathanwang/Downloads/Temp')
        
=======
        self.assertEquals(resp.code, 200)
>>>>>>> 272f9cb7
<|MERGE_RESOLUTION|>--- conflicted
+++ resolved
@@ -574,107 +574,4 @@
         )
         client.login()
         resp = client.get('/' + uploaded.get_absolute_url())
-<<<<<<< HEAD
-        self.assertEquals(resp.code, 200)
-
-    def test_batch_download(self):
-        """Test the batch download functionality
-        """
-        # Upload Some Data to work with
-        uploaded = upload(gisdata.GOOD_DATA)
-        upload_list = []
-        for item in uploaded:
-            upload_list.append('geonode:' + item['name'])
-            #file = item['file']
-            #print(file.split('/')[-1])
-        
-        from django.test.client import Client
-        c = Client()
-        c.login(username='admin', password='admin')
-
-        response = c.post('/data/download', {'layer': upload_list})
-        if response.status_code == 200:
-            # go for it
-            response_dict = json.loads(response.content)
-            status = response_dict['status']
-            id = response_dict['id']
-            progress = response_dict['progress']
-            while(progress < 100):
-                url = '%sdata/download?id=%s' % (settings.SITEURL, id)
-                response, content = http_client.request(url,'GET')
-                content_dict = json.loads(content) 
-                status = content_dict['process']['status']
-                id = content_dict['process']['id']
-                progress = content_dict['process']['progress']
-                time.sleep(1)
-            download_url = "%srest/process/batchDownload/download/%s" % (settings.GEOSERVER_BASE_URL, id)
-            print download_url
-            
-            # Download the file  #Need work on automatic authentication
-            # Right now it is downloaded to a folder hard coded below, needs change in future           
-            # Unzip it            
-            self.getunzipped(download_url,'/home/nathanwang/Downloads/Temp')
-            
-            # Check that the readme is included
-            try:
-                with open('/home/nathanwang/Downloads/Temp/README.txt') as f: pass
-            except IOError as e:
-                print 'README.txt does NOT exist!'
-
-            # Check that all the files are included
-            for item in uploaded:
-                file = (item['file'].split('/')[-1])
-                try:
-                    with open('/home/nathanwang/Downloads/Temp/' + file) as f: pass
-                except IOError as e:
-                    print file + ' does NOT exist!'    #tiff files have error because of their inconsistent naming rules
-            
-            # Check through each file to see that they are valid
-            #import shapefile            
-
-        else:
-            # TODO deal with some error
-            pass
-
-    #This function download zip file from remote site and unzip it
-    def getunzipped(self, theurl, thedir):
-        name = os.path.join(thedir, 'temp.zip')
-        try:
-            name, hdrs = urllib.urlretrieve(theurl, name)
-        except IOError, e:
-            print "Can't retrieve %r to %r: %s" % (theurl, thedir, e)
-            return
-        try:
-            z = zipfile.ZipFile(name)
-        except zipfile.error, e:
-            print "Bad zipfile (from %r): %s" % (theurl, e)
-            return
-        for n in z.namelist():
-            dest = os.path.join(thedir, n)
-            destdir = os.path.dirname(dest)
-            if not os.path.isdir(destdir):
-                os.makedirs(destdir)
-            data = z.read(n)
-            f = open(dest, 'w')
-            f.write(data)
-            f.close()
-        z.close()
-        os.unlink(name)
-         
-    def test_wfs_download(self):
-        
-        url_shape_zip = '%swfs?%s%s%s&outputFormat=%s&version=1.0.0&request=GetFeature&service=WFS' % (settings.GEOSERVER_BASE_URL,'format_options=charset%3AUTF-8&','typename=geonode%3A','san_andres_y_providencia_water','SHAPE-ZIP')
-        
-        url_GML2 = '%swfs?%s%s&outputFormat=%s&version=1.0.0&request=GetFeature&service=WFS' % (settings.GEOSERVER_BASE_URL,'typename=geonode%3A','san_andres_y_providencia_water','gml2')
-        
-        print url_shape_zip
-        print url_GML2
-        return
-    
-        response, content = http_client.request(download_url_GML,'GET')
-        print content
-        #self.getunzipped(download_url,'/home/nathanwang/Downloads/Temp')
-        
-=======
-        self.assertEquals(resp.code, 200)
->>>>>>> 272f9cb7
+        self.assertEquals(resp.code, 200)