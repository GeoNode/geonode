--- conflicted
+++ resolved
@@ -158,11 +158,7 @@
 
             import requests
             from requests.auth import HTTPBasicAuth
-<<<<<<< HEAD
-            r = requests.get(url + f'gwc/rest/seed/{saved_layer.alternate}.json',
-=======
             r = requests.get(f"{url}gwc/rest/seed/{saved_layer.alternate}.json",
->>>>>>> 073d9a52
                              auth=HTTPBasicAuth(user, passwd))
             self.assertEqual(r.status_code, 200)
             o = json.loads(r.text)
@@ -318,7 +314,7 @@
                 layers[item['file']] = item['name']
 
         msg = f'There were {len(expected_layers)} compatible layers in the directory, but only {len(layers)} were sucessfully uploaded'
-        logger.error(msg)
+        # assert len(layers) == len(expected_layers), msg
 
         for layer in expected_layers:
             msg = f'The following file should have been uploadedbut was not: {layer}. '
