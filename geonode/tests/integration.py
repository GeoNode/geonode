# -*- coding: utf-8 -*-
#########################################################################
#
# Copyright (C) 2016 OSGeo
#
# This program is free software: you can redistribute it and/or modify
# it under the terms of the GNU General Public License as published by
# the Free Software Foundation, either version 3 of the License, or
# (at your option) any later version.
#
# This program is distributed in the hope that it will be useful,
# but WITHOUT ANY WARRANTY; without even the implied warranty of
# MERCHANTABILITY or FITNESS FOR A PARTICULAR PURPOSE. See the
# GNU General Public License for more details.
#
# You should have received a copy of the GNU General Public License
# along with this profgram. If not, see <http://www.gnu.org/licenses/>.
#
#########################################################################

from .base import GeoNodeLiveTestSupport

import timeout_decorator

import os
import json
<<<<<<< HEAD
import datetime
import urllib2
=======
>>>>>>> 1d4b0375
import time
import gisdata
import logging
import datetime

<<<<<<< HEAD
from StringIO import StringIO
import gisdata
=======
from io import BytesIO
>>>>>>> 1d4b0375
from decimal import Decimal
from tastypie.test import ResourceTestCaseMixin

from django.conf import settings
from django.core.urlresolvers import reverse
from django.contrib.auth import get_user_model
from django.core.management import call_command
from django.test.utils import override_settings
from django.core.exceptions import ObjectDoesNotExist
from django.contrib.staticfiles.templatetags import staticfiles
<<<<<<< HEAD
from django.contrib.auth import get_user_model
from geonode.base.populate_test_data import all_public
from tastypie.test import ResourceTestCaseMixin
from geonode.qgis_server.models import QGISServerLayer
from geonode.decorators import on_ogc_backend
from geonode.base.models import TopicCategory, Link
from geonode.layers.models import Layer
from geonode.maps.models import Map
from geonode import GeoNodeException, geoserver, qgis_server
=======

>>>>>>> 1d4b0375
from geonode.layers.utils import (
    upload,
    file_upload,
)
<<<<<<< HEAD
from geonode.tests.utils import check_layer, get_web_page
from geonode.geoserver.helpers import cascading_delete, set_attributes_from_geoserver
from geonode.geoserver.signals import gs_catalog
=======
from geonode.maps.models import Map
from geonode.layers.models import Layer
>>>>>>> 1d4b0375
from geonode.utils import check_ogc_backend
from geonode.decorators import on_ogc_backend
from geonode.base.populate_test_data import all_public
from geonode.qgis_server.models import QGISServerLayer
from geonode.geoserver.signals import gs_catalog
from geonode.geoserver.helpers import cascading_delete
from geonode.tests.utils import check_layer, get_web_page
from geonode import GeoNodeException, geoserver, qgis_server

from contextlib import closing
from zipfile import ZipFile, ZIP_DEFLATED

LOCAL_TIMEOUT = 300

LOGIN_URL = "/accounts/login/"

logger = logging.getLogger(__name__)


def _log(msg, *args):
    logger.debug(msg, *args)


def zip_dir(basedir, archivename):
    assert os.path.isdir(basedir)
    with closing(ZipFile(archivename, "w", ZIP_DEFLATED, allowZip64=True)) as z:
        for root, dirs, files in os.walk(basedir):
            # NOTE: ignore empty directories
            for fn in files:
                absfn = os.path.join(root, fn)
                zfn = absfn[len(basedir) + len(os.sep):]  # XXX: relative path
                z.write(absfn, zfn)


r"""
 HOW TO RUN THE TESTS
 --------------------

 1)
  (http://docs.geonode.org/en/2.10.x/install/core/index.html?highlight=paver#run-geonode-for-the-first-time-in-debug-mode)

  $ paver setup

   1a. If using a PostgreSQL DB
       $ sudo su postgres
       $ psql
       ..>  ALTER USER test_geonode CREATEDB;
       ..>  ALTER USER test_geonode WITH SUPERUSER;
       ..>  \q
       $ exit

2)

  $ paver test_integration > tests_integration.log 2>&1

  2a)

    $ paver test_integration -n geonode.tests.integration:GeoNodeMapTest.test_cascading_delete

A. Create a GeoNode DB (If using a PostgreSQL DB)

$ sudo su postgres
$ psql -c "drop database test_geonode;"
$ createuser -P test_geonode
  pw: geonode
$ createdb -O test_geonode test_geonode
$ psql -d test_geonode -c "create extension postgis;"
$ psql -d test_geonode -c "grant all on spatial_ref_sys to public;"
$ psql -d test_geonode -c "grant all on geometry_columns to public;"
$ exit

$ geonode migrate
$ geonode createsuperuser

"""


@override_settings(SITEURL='http://localhost:8001/')
class NormalUserTest(GeoNodeLiveTestSupport):

    """
    Tests GeoNode functionality for non-administrative users
    """
    port = 8001

    @timeout_decorator.timeout(LOCAL_TIMEOUT)
    def test_layer_upload(self):
        """ Try uploading a layer and verify that the user can administrate
        his own layer despite not being a site administrator.
        """

        self.client.login(username='norman', password='norman')

        # TODO: Would be nice to ensure the name is available before
        # running the test...
        norman = get_user_model().objects.get(username="norman")
        saved_layer = file_upload(
            os.path.join(
                gisdata.VECTOR_DATA,
                "san_andres_y_providencia_poi.shp"),
            name="san_andres_y_providencia_poi_by_norman",
            user=norman,
            overwrite=True,
        )

        # Test that layer owner can wipe GWC Cache
        if check_ogc_backend(geoserver.BACKEND_PACKAGE):
            from geonode.security.utils import set_geowebcache_invalidate_cache
            set_geowebcache_invalidate_cache(saved_layer.alternate)

            url = settings.OGC_SERVER['default']['LOCATION']
            user = settings.OGC_SERVER['default']['USER']
            passwd = settings.OGC_SERVER['default']['PASSWORD']

            import requests
            from requests.auth import HTTPBasicAuth
            r = requests.get(url + 'gwc/rest/seed/%s.json' % saved_layer.alternate,
                             auth=HTTPBasicAuth(user, passwd))
            self.assertEqual(r.status_code, 200)
            o = json.loads(r.text)
            self.assertTrue('long-array-array' in o)

            from geonode.geoserver.helpers import (get_sld_for,
                                                   fixup_style,
                                                   set_layer_style,
                                                   get_store,
                                                   set_attributes_from_geoserver,
                                                   set_styles,
                                                   create_gs_thumbnail)

            _log("0. ------------ %s " % saved_layer)
            self.assertIsNotNone(saved_layer)
            workspace, name = saved_layer.alternate.split(':')
            self.assertIsNotNone(workspace)
            self.assertIsNotNone(name)
            ws = gs_catalog.get_workspace(workspace)
            self.assertIsNotNone(ws)
            store = get_store(gs_catalog, saved_layer.store, workspace=ws)
            _log("1. ------------ %s " % store)
            self.assertIsNotNone(store)

            # Save layer attributes
            set_attributes_from_geoserver(saved_layer)

            # Save layer styles
            set_styles(saved_layer, gs_catalog)

            # set SLD
            sld = saved_layer.default_style.sld_body if saved_layer.default_style else None
            self.assertIsNotNone(sld)
            _log("2. ------------ %s " % sld)
            set_layer_style(saved_layer, saved_layer.alternate, sld)

            fixup_style(gs_catalog, saved_layer.alternate, None)
            self.assertIsNotNone(get_sld_for(gs_catalog, saved_layer))
            _log("3. ------------ %s " % get_sld_for(gs_catalog, saved_layer))

            create_gs_thumbnail(saved_layer, overwrite=True)
            _log(saved_layer.get_thumbnail_url())
            _log(saved_layer.has_thumbnail())
        try:
            saved_layer.set_default_permissions()
            url = reverse('layer_metadata', args=[saved_layer.service_typename])
            resp = self.client.get(url)
            self.assertEqual(resp.status_code, 200)
        finally:
            # Clean up and completely delete the layer
            saved_layer.delete()
            if check_ogc_backend(geoserver.BACKEND_PACKAGE):
                from geonode.geoserver.helpers import cleanup
                cleanup(saved_layer.name, saved_layer.uuid)


@override_settings(SITEURL='http://localhost:8002/')
class GeoNodeMapTest(GeoNodeLiveTestSupport):

    """
    Tests geonode.maps app/module
    """
    port = 8002

    # geonode.maps.utils
    @timeout_decorator.timeout(LOCAL_TIMEOUT)
    def test_raster_upload(self):
        """Test that the wcs links are correctly created for a raster"""
        filename = os.path.join(gisdata.GOOD_DATA, 'raster/test_grid.tif')
        uploaded = file_upload(filename)
        try:
            wcs_link = False
            for link in uploaded.link_set.all():
                if link.mime == 'image/tiff':
                    wcs_link = True
            self.assertTrue(wcs_link)
        finally:
            # Clean up and completely delete the layer
            uploaded.delete()

    @on_ogc_backend(qgis_server.BACKEND_PACKAGE)
    @timeout_decorator.timeout(LOCAL_TIMEOUT)
    def test_zipped_files(self):
        """Test that the zipped files is created for raster."""
        filename = os.path.join(gisdata.GOOD_DATA, 'raster/test_grid.tif')
        uploaded = file_upload(filename)
        try:
            zip_link = False
            for link in uploaded.link_set.all():
                if link.mime == 'ZIP':
                    zip_link = True
            self.assertTrue(zip_link)
        finally:
            # Clean up and completely delete the layer
            uploaded.delete()

    @timeout_decorator.timeout(LOCAL_TIMEOUT)
    def test_layer_upload_bbox(self):
        """Test that the bbox format is correct

        Test that it is correctly saved in` database and represented in the
        properties correctly.
        """
        filename = os.path.join(gisdata.GOOD_DATA, 'raster/test_grid.tif')
        uploaded = file_upload(filename)
        try:
            # Check bbox value
            bbox_x0 = Decimal('96.956000000000000')
            bbox_x1 = Decimal('97.109705320000000')
            bbox_y0 = Decimal('-5.518732999999900')
            bbox_y1 = Decimal('-5.303545551999900')
            srid = u'EPSG:4326'

            self.assertEqual(bbox_x0, uploaded.bbox_x0)
            self.assertEqual(bbox_x1, uploaded.bbox_x1)
            self.assertEqual(bbox_y0, uploaded.bbox_y0)
            self.assertEqual(bbox_y1, uploaded.bbox_y1)
            self.assertEqual(srid, uploaded.srid)

            # bbox format: [xmin,xmax,ymin,ymax]
            expected_bbox = [
                Decimal('96.956000000000000'),
                Decimal('97.109705320000000'),
                Decimal('-5.518732999999900'),
                Decimal('-5.303545551999900'),
                u'EPSG:4326'
            ]
            self.assertEqual(expected_bbox, uploaded.bbox)

            # bbox format: [xmin,ymin,xmax,ymax]
            expected_bbox_string = (
                '96.956000000000000,-5.518732999999900,97.109705320000000,-5.303545551999900')
            self.assertEqual(expected_bbox_string, uploaded.bbox_string)
        finally:
            # Clean up and completely delete the layer
            uploaded.delete()

    @timeout_decorator.timeout(LOCAL_TIMEOUT)
    def test_layer_upload(self):
        """Test that layers can be uploaded to running GeoNode/GeoServer
        """
        layers = {}
        expected_layers = []
        not_expected_layers = []

        for filename in os.listdir(gisdata.GOOD_DATA):
            basename, extension = os.path.splitext(filename)
            if extension.lower() in ['.tif', '.shp', '.zip']:
                expected_layers.append(
                    os.path.join(
                        gisdata.GOOD_DATA,
                        filename))

        for filename in os.listdir(gisdata.BAD_DATA):
            not_expected_layers.append(
                os.path.join(gisdata.BAD_DATA, filename)
            )
        uploaded = upload(gisdata.DATA_DIR, console=None)

        for item in uploaded:
            errors = 'error' in item
            if errors:
                # should this file have been uploaded?
                if item['file'] in not_expected_layers:
                    continue
                else:
                    msg = ('Could not upload file "%s", '
                           'and it is not in %s' % (
                               item['file'], not_expected_layers))
                    assert errors, msg
            else:
                msg = ('Upload should have returned either "name" or '
                       '"errors" for file %s.' % item['file'])
                assert 'name' in item, msg
                layers[item['file']] = item['name']

        msg = ('There were %s compatible layers in the directory,'
               ' but only %s were sucessfully uploaded' %
               (len(expected_layers), len(layers)))
        # assert len(layers) == len(expected_layers), msg

        for layer in expected_layers:
            msg = ('The following file should have been uploaded'
                   'but was not: %s. ' % layer)
            assert layer in layers, msg

            layer_name = layers[layer]

            # Check the layer is in the Django database
            Layer.objects.get(name=layer_name)

            # Check that layer is in geoserver
            found = False
            gs_username, gs_password = settings.OGC_SERVER['default'][
                'USER'], settings.OGC_SERVER['default']['PASSWORD']
            page = get_web_page(
                os.path.join(
                    settings.OGC_SERVER['default']['LOCATION'],
                    'rest/layers'),
                username=gs_username,
                password=gs_password)
            if page.find('rest/layers/%s.html' % layer_name) > 0:
                found = True
            if not found:
                msg = (
                    'Upload could not be verified, the layer %s is not '
                    'in geoserver %s, but GeoNode did not raise any errors, '
                    'this should never happen.' %
                    (layer_name, settings.OGC_SERVER['default']['LOCATION']))
                raise GeoNodeException(msg)

        # server_url = settings.OGC_SERVER['default']['LOCATION'] + 'ows?'
        # Verify that the GeoServer GetCapabilities record is accessible:
        # metadata = get_layers_metadata(server_url, '1.0.0')
        # msg = ('The metadata list should not be empty in server %s'
        #        % server_url)
        # assert len(metadata) > 0, msg
        # Check the keywords are recognized too

        # Clean up and completely delete the layers
        for layer in expected_layers:
            layer_name = layers[layer]
            Layer.objects.get(name=layer_name).delete()

    @timeout_decorator.timeout(LOCAL_TIMEOUT)
    def test_extension_not_implemented(self):
        """Verify a GeoNodeException is returned for not compatible extensions
        """
        sampletxt = os.path.join(gisdata.VECTOR_DATA,
                                 'points_epsg2249_no_prj.dbf')
        with self.assertRaisesRegex(Exception, "You are attempting to replace "
                                    "a vector layer with an unknown format."):
            file_upload(sampletxt)

    @timeout_decorator.timeout(LOCAL_TIMEOUT)
    def test_layer_upload_metadata(self):
        """Test uploading a layer with XML metadata"""
        uploaded = None
        thelayer = os.path.join(
            gisdata.PROJECT_ROOT,
            'both/good/sangis.org/Airport/Air_Runways.shp')

        self.assertTrue('%s.xml' % thelayer,
                        'Expected layer XML metadata to exist')
        try:
            if os.path.exists(thelayer):
                uploaded = file_upload(thelayer, overwrite=True)

                self.assertEqual(
                    uploaded.title,
                    'Air_Runways',
                    'Expected specific title from uploaded layer XML metadata')

                self.assertEqual(
                    uploaded.abstract,
                    'Airport Runways',
                    'Expected specific abstract from uploaded layer XML metadata')

                self.assertEqual(
                    uploaded.purpose,
                    'To show the location of Public Airports '
                    'and Runways within San Diego County',
                    'Expected specific purpose from uploaded layer XML metadata')

                self.assertEqual(uploaded.supplemental_information,
                                 'No information provided',
                                 'Expected specific supplemental information '
                                 'from uploaded layer XML metadata')

                if check_ogc_backend(geoserver.BACKEND_PACKAGE):
                    self.assertEqual(
                        len(uploaded.keyword_list()), 7,
                        'Expected specific number of keywords from uploaded layer XML metadata')
                elif check_ogc_backend(qgis_server.BACKEND_PACKAGE):
                    # QGIS Server backend doesn't have GeoServer assigned keywords.
                    self.assertEqual(
                        len(uploaded.keyword_list()), 5,
                        'Expected specific number of keywords from uploaded layer XML metadata')

                self.assertTrue(
                    u'Airport,Airports,Landing Strips,Runway,Runways' in uploaded.keyword_csv,
                    'Expected CSV of keywords from uploaded layer XML metadata')

                self.assertTrue(
                    'Landing Strips' in uploaded.keyword_list(),
                    'Expected specific keyword from uploaded layer XML metadata')

                self.assertEqual(
                    uploaded.constraints_other,
                    'None',
                    'Expected specific constraint from uploaded layer XML metadata')

                from django.utils import timezone
                date = datetime.datetime(2010, 8, 3, 0, 0)
                date.replace(tzinfo=timezone.get_current_timezone())
                today = date.today()
                todoc = uploaded.date.today()
                self.assertEquals((today.day, today.month, today.year),
                                  (todoc.day, todoc.month, todoc.year),
                                  'Expected specific date from uploaded layer XML metadata')

                # Set
                from geonode.layers.metadata import set_metadata
                from geonode.layers.utils import resolve_regions

                thelayer_metadata = os.path.join(
                    gisdata.PROJECT_ROOT,
                    'both/good/sangis.org/Airport/Air_Runways.shp.xml')

                identifier, vals, regions, keywords = set_metadata(
                    open(thelayer_metadata).read())
                self.assertIsNotNone(regions)
                uploaded.metadata_xml = thelayer_metadata
                regions_resolved, regions_unresolved = resolve_regions(regions)
                self.assertIsNotNone(regions_resolved)
        except GeoNodeException as e:
            # layer have projection file, but has no valid srid
            self.assertEqual(
                str(e),
                "GeoServer failed to detect the projection for layer [air_runways]. "
                "It doesn't look like EPSG:4326, so backing out the layer.")
        finally:
            # Clean up and completely delete the layer
            if uploaded:
                uploaded.delete()

    @timeout_decorator.timeout(LOCAL_TIMEOUT)
    def test_layer_zip_upload_metadata(self):
        """Test uploading a layer with XML metadata"""
        uploaded = None
        thelayer_path = os.path.join(
            gisdata.PROJECT_ROOT,
            'both/good/sangis.org/Airport')
        thelayer_zip = os.path.join(
            gisdata.PROJECT_ROOT,
            'Air_Runways.zip')

        try:
            if os.path.exists(thelayer_zip):
                os.remove(thelayer_zip)
            if os.path.exists(thelayer_path) and not os.path.exists(thelayer_zip):
                zip_dir(thelayer_path, thelayer_zip)
                if os.path.exists(thelayer_zip):
                    uploaded = file_upload(thelayer_zip, overwrite=True)

                    self.assertEqual(
                        uploaded.title,
                        'Air_Runways',
                        'Expected specific title from uploaded layer XML metadata')

                    self.assertEqual(
                        uploaded.abstract,
                        'Airport Runways',
                        'Expected specific abstract from uploaded layer XML metadata')

                    self.assertEqual(
                        uploaded.purpose,
                        'To show the location of Public Airports '
                        'and Runways within San Diego County',
                        'Expected specific purpose from uploaded layer XML metadata')

                    self.assertEqual(uploaded.supplemental_information,
                                     'No information provided',
                                     'Expected specific supplemental information '
                                     'from uploaded layer XML metadata')

                    if check_ogc_backend(geoserver.BACKEND_PACKAGE):
                        self.assertEqual(
                            len(uploaded.keyword_list()), 7,
                            'Expected specific number of keywords from uploaded layer XML metadata')
                    elif check_ogc_backend(qgis_server.BACKEND_PACKAGE):
                        # QGIS Server backend doesn't have GeoServer assigned keywords.
                        self.assertEqual(
                            len(uploaded.keyword_list()), 5,
                            'Expected specific number of keywords from uploaded layer XML metadata')

                    self.assertTrue(
                        u'Airport,Airports,Landing Strips,Runway,Runways' in uploaded.keyword_csv,
                        'Expected CSV of keywords from uploaded layer XML metadata')

                    self.assertTrue(
                        'Landing Strips' in uploaded.keyword_list(),
                        'Expected specific keyword from uploaded layer XML metadata')

                    self.assertEqual(
                        uploaded.constraints_other,
                        'None',
                        'Expected specific constraint from uploaded layer XML metadata')

                    from django.utils import timezone
                    date = datetime.datetime(2010, 8, 3, 0, 0)
                    date.replace(tzinfo=timezone.get_current_timezone())
                    today = date.today()
                    todoc = uploaded.date.today()
                    self.assertEqual((today.day, today.month, today.year),
                                     (todoc.day, todoc.month, todoc.year),
                                     "Expected specific date from uploaded layer XML metadata")

                    # Set
                    from geonode.layers.metadata import set_metadata
                    from geonode.layers.utils import resolve_regions

                    thelayer_metadata = os.path.join(
                        gisdata.PROJECT_ROOT,
                        'both/good/sangis.org/Airport/Air_Runways.shp.xml')

                    identifier, vals, regions, keywords = set_metadata(
                        open(thelayer_metadata).read())
                    self.assertIsNotNone(regions)
                    uploaded.metadata_xml = thelayer_metadata
                    regions_resolved, regions_unresolved = resolve_regions(regions)
                    self.assertIsNotNone(regions_resolved)
        finally:
            # Clean up and completely delete the layer
            if uploaded:
                uploaded.delete()

    @on_ogc_backend(geoserver.BACKEND_PACKAGE)
    @timeout_decorator.timeout(LOCAL_TIMEOUT)
    def test_layer_zip_upload_non_utf8(self):
        """Test uploading a layer with non UTF-8 attributes names"""
        uploaded = None
        PROJECT_ROOT = os.path.abspath(os.path.dirname(__file__))
        thelayer_path = os.path.join(
            PROJECT_ROOT,
            'data/zhejiang_yangcan_yanyu')
        thelayer_zip = os.path.join(
            PROJECT_ROOT,
            'data/',
            'zhejiang_yangcan_yanyu.zip')
        try:
            if os.path.exists(thelayer_zip):
                os.remove(thelayer_zip)
            if os.path.exists(thelayer_path) and not os.path.exists(thelayer_zip):
                zip_dir(thelayer_path, thelayer_zip)
                if os.path.exists(thelayer_zip):
                    uploaded = file_upload(thelayer_zip, overwrite=True, charset='windows-1258')
                    self.assertEqual(uploaded.title, 'Zhejiang Yangcan Yanyu')
                    self.assertEqual(len(uploaded.keyword_list()), 2)
                    self.assertEqual(uploaded.constraints_other, None)
        finally:
            # Clean up and completely delete the layer
            if uploaded:
                uploaded.delete()

        uploaded = None
        thelayer_path = os.path.join(
            PROJECT_ROOT,
            'data/ming_female_1')
        thelayer_zip = os.path.join(
            PROJECT_ROOT,
            'data/',
            'ming_female_1.zip')
        try:
            if os.path.exists(thelayer_zip):
                os.remove(thelayer_zip)
            if os.path.exists(thelayer_path) and not os.path.exists(thelayer_zip):
                zip_dir(thelayer_path, thelayer_zip)
                if os.path.exists(thelayer_zip):
                    uploaded = file_upload(thelayer_zip, overwrite=True, charset='windows-1258')
                    self.assertEqual(uploaded.title, 'Ming Female 1')
                    self.assertEqual(len(uploaded.keyword_list()), 2)
                    self.assertEqual(uploaded.constraints_other, None)
        finally:
            # Clean up and completely delete the layer
            if uploaded:
                uploaded.delete()

    @on_ogc_backend(geoserver.BACKEND_PACKAGE)
    @timeout_decorator.timeout(LOCAL_TIMEOUT)
    def test_layer_zip_with_spaces(self):
        """Test uploading a layer with non UTF-8 attributes names"""
        uploaded = None
        PROJECT_ROOT = os.path.abspath(os.path.dirname(__file__))
        thelayer_path = os.path.join(
            PROJECT_ROOT,
            'data/UNESCO Global Geoparks')
        thelayer_zip = os.path.join(
            PROJECT_ROOT,
            'data/',
            'UNESCO Global Geoparks.zip')
        try:
            if os.path.exists(thelayer_zip):
                os.remove(thelayer_zip)
            if os.path.exists(thelayer_path) and not os.path.exists(thelayer_zip):
                zip_dir(thelayer_path, thelayer_zip)
                if os.path.exists(thelayer_zip):
                    uploaded = file_upload(thelayer_zip, overwrite=True, charset='UTF-8')
                    self.assertEqual(uploaded.title, 'Unesco Global Geoparks')
                    self.assertEqual(len(uploaded.keyword_list()), 2)
                    self.assertEqual(uploaded.constraints_other, None)
        finally:
            # Clean up and completely delete the layer
            if uploaded:
                uploaded.delete()

    @on_ogc_backend(geoserver.BACKEND_PACKAGE)
    @timeout_decorator.timeout(LOCAL_TIMEOUT)
    def test_layer_zip_with_spaces(self):
        """Test uploading a layer with non UTF-8 attributes names"""
        uploaded = None
        PROJECT_ROOT = os.path.abspath(os.path.dirname(__file__))
        thelayer_path = os.path.join(
            PROJECT_ROOT,
            'data/UNESCO Global Geoparks')
        thelayer_zip = os.path.join(
            PROJECT_ROOT,
            'data/',
            'UNESCO Global Geoparks.zip')
        try:
            if os.path.exists(thelayer_zip):
                os.remove(thelayer_zip)
            if os.path.exists(thelayer_path) and not os.path.exists(thelayer_zip):
                zip_dir(thelayer_path, thelayer_zip)
                if os.path.exists(thelayer_zip):
                    uploaded = file_upload(thelayer_zip, overwrite=True, charset='UTF-8')
                    self.assertEquals(uploaded.title, 'Unesco Global Geoparks')
                    self.assertEquals(len(uploaded.keyword_list()), 2)
                    self.assertEquals(uploaded.constraints_other, None)
        finally:
            # Clean up and completely delete the layer
            if uploaded:
                uploaded.delete()

    @timeout_decorator.timeout(LOCAL_TIMEOUT)
    def test_shapefile(self):
        """Test Uploading a good shapefile
        """
        thefile = os.path.join(
            gisdata.VECTOR_DATA,
            'san_andres_y_providencia_poi.shp')
        uploaded = file_upload(thefile, overwrite=True)
        try:
            check_layer(uploaded)
        finally:
            # Clean up and completely delete the layer
            uploaded.delete()

    @timeout_decorator.timeout(LOCAL_TIMEOUT)
    def test_bad_shapefile(self):
        """Verifying GeoNode complains about a shapefile without .prj
        """
        thefile = os.path.join(gisdata.BAD_DATA, 'points_epsg2249_no_prj.shp')
        try:
            # with self.assertRaises(GeoNodeException):
            thefile = file_upload(thefile, overwrite=True)
        except GeoNodeException as e:
            self.assertEqual(str(e), "Invalid Projection. Layer is missing CRS!")
        finally:
            # Clean up and completely delete the layer
            try:
                thefile.delete()
            except BaseException:
                pass

    @timeout_decorator.timeout(LOCAL_TIMEOUT)
    def test_tiff(self):
        """Uploading a good .tiff
        """
        thefile = os.path.join(gisdata.RASTER_DATA, 'test_grid.tif')
        uploaded = file_upload(thefile, overwrite=True)
        try:
            check_layer(uploaded)
        finally:
            # Clean up and completely delete the layer
            uploaded.delete()

    @timeout_decorator.timeout(LOCAL_TIMEOUT)
    def test_repeated_upload(self):
        """Upload the same file more than once
        """
        thefile = os.path.join(gisdata.RASTER_DATA, 'test_grid.tif')
        uploaded1 = file_upload(thefile, overwrite=True)
        check_layer(uploaded1)
        uploaded2 = file_upload(thefile, overwrite=True)
        check_layer(uploaded2)
        uploaded3 = file_upload(thefile, overwrite=False)
        check_layer(uploaded3)
        try:
            msg = ('Expected %s but got %s' % (uploaded1.name, uploaded2.name))
            assert uploaded1.name == uploaded2.name, msg
            msg = ('Expected a different name when uploading %s using '
                   'overwrite=False but got %s' % (thefile, uploaded3.name))
            assert uploaded1.name != uploaded3.name, msg
        finally:
            # Clean up and completely delete the layers
            # uploaded1 is overwritten by uploaded2 ... no need to delete it
            uploaded2.delete()
            uploaded3.delete()

    # geonode.maps.views

    @on_ogc_backend(geoserver.BACKEND_PACKAGE)
    @timeout_decorator.timeout(LOCAL_TIMEOUT)
    def test_layer_delete_from_geoserver(self):
        """Verify that layer is correctly deleted from GeoServer
        """
        # Layer.delete() calls the pre_delete hook which uses cascading_delete()
        # Should we explicitly test that the styles and store are
        # deleted as well as the resource itself?
        # There is already an explicit test for cascading delete

        gs_cat = gs_catalog

        # Test Uploading then Deleting a Shapefile from GeoServer
        shp_file = os.path.join(
            gisdata.VECTOR_DATA,
            'san_andres_y_providencia_poi.shp')
        shp_layer = file_upload(shp_file, overwrite=True)
        # we need some time to have the service up and running
        time.sleep(20)

        ws = gs_cat.get_workspace(shp_layer.workspace)
        shp_store = gs_cat.get_store(shp_layer.store, ws)
        shp_store_name = shp_store.name
        shp_layer.delete()

        # Verify that the store was deleted
        ds = gs_cat.get_store(shp_store_name)
        self.assertIsNone(ds)

        # Test Uploading then Deleting a TIFF file from GeoServer
        tif_file = os.path.join(gisdata.RASTER_DATA, 'test_grid.tif')
        tif_layer = file_upload(tif_file)
        ws = gs_cat.get_workspace(tif_layer.workspace)
        tif_store = gs_cat.get_store(tif_layer.store, ws)
        tif_layer.delete()
        self.assertIsNone(gs_cat.get_resource(
            name=shp_layer.name,
            store=tif_store,
            workspace=ws)
        )

    @on_ogc_backend(geoserver.BACKEND_PACKAGE)
    @timeout_decorator.timeout(LOCAL_TIMEOUT)
    def test_delete_layer(self):
        """Verify that the 'delete_layer' pre_delete hook is functioning
        """

        gs_cat = gs_catalog

        # Upload a Shapefile Layer
        shp_file = os.path.join(
            gisdata.VECTOR_DATA,
            'san_andres_y_providencia_poi.shp')
        shp_layer = file_upload(shp_file)

        # we need some time to have the service up and running
        time.sleep(20)

        shp_layer_id = shp_layer.pk
        ws = gs_cat.get_workspace(shp_layer.workspace)
        shp_store = gs_cat.get_store(shp_layer.store, ws)
        shp_store_name = shp_store.name

        uuid = shp_layer.uuid

        # Delete it with the Layer.delete() method
        shp_layer.delete()

        # Verify that it no longer exists in GeoServer
        res = gs_cat.get_layer(shp_layer.name)
        self.assertIsNone(res)

        # Verify that the store was deleted
        ds = gs_cat.get_store(shp_store_name)
        self.assertIsNone(ds)

        # Check that it was also deleted from GeoNodes DB
        self.assertRaises(ObjectDoesNotExist,
                          lambda: Layer.objects.get(pk=shp_layer_id))

        # geonode.geoserver.helpers
        # If catalogue is installed, then check that it is deleted from there
        # too.
        if 'geonode.catalogue' in settings.INSTALLED_APPS:
            from geonode.catalogue import get_catalogue
            catalogue = get_catalogue()

            # Verify that it no longer exists in GeoNetwork
            shp_layer_gn_info = catalogue.get_record(uuid)
            assert shp_layer_gn_info is None

    @on_ogc_backend(geoserver.BACKEND_PACKAGE)
    @timeout_decorator.timeout(LOCAL_TIMEOUT)
    def test_geoserver_cascading_delete(self):
        """Verify that the helpers.cascading_delete() method is working properly
        """
        gs_cat = gs_catalog

        # Upload a Shapefile
        shp_file = os.path.join(
            gisdata.VECTOR_DATA,
            'san_andres_y_providencia_poi.shp')
        shp_layer = file_upload(shp_file)
        try:
            # Save the names of the Resource/Store/Styles
            resource_name = shp_layer.name
            ws = gs_cat.get_workspace(shp_layer.workspace)
            store = gs_cat.get_store(shp_layer.store, ws)
            store_name = store.name
            layer = gs_cat.get_layer(resource_name)
            styles = layer.styles + [layer.default_style]

            # Delete the Layer using cascading_delete()
            cascading_delete(gs_cat, shp_layer.alternate)

            # Verify that the styles were deleted
            for style in styles:
                if style and style.name:
                    s = gs_cat.get_style(style.name, workspace=settings.DEFAULT_WORKSPACE) or \
                        gs_cat.get_style(style.name)
                    assert s is None

            # Verify that the store was deleted
            ds = gs_cat.get_store(store_name)
            self.assertIsNone(ds)
        finally:
            # Clean up and completely delete the layers
            shp_layer.delete()

    @on_ogc_backend(qgis_server.BACKEND_PACKAGE)
    @timeout_decorator.timeout(LOCAL_TIMEOUT)
    def test_qgis_server_cascading_delete(self):
        """Verify that QGIS Server layer deleted and cascaded."""
        # Upload a Shapefile
        shp_file = os.path.join(
            gisdata.VECTOR_DATA,
            'san_andres_y_providencia_poi.shp')
        shp_layer = file_upload(shp_file)
        try:
            # get layer and QGIS Server Layer object
            qgis_layer = shp_layer.qgis_layer
            base_path = qgis_layer.base_layer_path
            base_name, _ = os.path.splitext(base_path)

            # get existing files
            file_paths = qgis_layer.files

            for path in file_paths:
                self.assertTrue(os.path.exists(path))

            # try to access a tile to trigger tile cache
            tile_url = reverse(
                'qgis_server:tile',
                kwargs={
                    'layername': shp_layer.name,
                    'z': 9,
                    'x': 139,
                    'y': 238
                })
            response = self.client.get(tile_url)

            self.assertTrue(response.status_code, 200)

            self.assertTrue(os.path.exists(qgis_layer.cache_path))
        finally:
            # delete layer
            shp_layer.delete()

        # verify that qgis server layer no longer exists
        with self.assertRaises(QGISServerLayer.DoesNotExist):
            QGISServerLayer.objects.get(pk=qgis_layer.pk)

        with self.assertRaises(QGISServerLayer.DoesNotExist):
            QGISServerLayer.objects.get(layer__id=shp_layer.id)

        # verify that related files in QGIS Server object gets deleted.
        for path in file_paths:
            self.assertFalse(os.path.exists(path))

        # verify that cache path gets deleted
        self.assertFalse(os.path.exists(qgis_layer.cache_path))

    @timeout_decorator.timeout(LOCAL_TIMEOUT)
    def test_keywords_upload(self):
        """Check that keywords can be passed to file_upload
        """
        thefile = os.path.join(
            gisdata.VECTOR_DATA,
            'san_andres_y_providencia_poi.shp')
        uploaded = file_upload(
            thefile,
            keywords=[
                'foo',
                'bar'],
            overwrite=True)
        try:
            keywords = uploaded.keyword_list()
            msg = 'No keywords found in layer %s' % uploaded.name
            assert len(keywords) > 0, msg
            assert 'foo' in uploaded.keyword_list(
            ), 'Could not find "foo" in %s' % keywords
            assert 'bar' in uploaded.keyword_list(
            ), 'Could not find "bar" in %s' % keywords
        finally:
            # Clean up and completely delete the layers
            uploaded.delete()

    @timeout_decorator.timeout(LOCAL_TIMEOUT)
    def test_empty_bbox(self):
        """Regression-test for failures caused by zero-width bounding boxes"""
        thefile = os.path.join(gisdata.VECTOR_DATA, 'single_point.shp')
        uploaded = file_upload(thefile, overwrite=True)
        try:
            uploaded.set_default_permissions()
            self.client.login(username='norman', password='norman')
            resp = self.client.get(uploaded.get_absolute_url())
            self.assertEqual(resp.status_code, 200)
        finally:
            # Clean up and completely delete the layers
            uploaded.delete()

    @timeout_decorator.timeout(LOCAL_TIMEOUT)
    def test_layer_replace(self):
        """Test layer replace functionality
        """
        vector_file = os.path.join(
            gisdata.VECTOR_DATA,
            'san_andres_y_providencia_administrative.shp')
        vector_layer = file_upload(vector_file, overwrite=True)

        raster_file = os.path.join(gisdata.RASTER_DATA, 'test_grid.tif')
        raster_layer = file_upload(raster_file, overwrite=True)

        # we need some time to have the service up and running
        time.sleep(20)
        new_vector_layer = None
        try:
            self.client.login(username='admin', password='admin')

            # test the program can determine the original layer in raster type
            raster_replace_url = reverse(
                'layer_replace', args=[
                    raster_layer.service_typename])
            response = self.client.get(raster_replace_url)
            self.assertEqual(response.status_code, 200)
            self.assertEqual(response.context['is_featuretype'], False)

            # test the program can determine the original layer in vector type
            vector_replace_url = reverse(
                'layer_replace', args=[
                    vector_layer.service_typename])
            response = self.client.get(vector_replace_url)
            self.assertEqual(response.status_code, 200)
            self.assertEqual(response.context['is_featuretype'], True)

            # test replace a vector with a raster
            post_permissions = {
                'users': {
                    'AnonymousUser': [
                        'view_resourcebase', 'download_resourcebase']
                },
                'groups': {}
            }
            post_data = {
                'base_file': open(
                    raster_file, 'rb'),
                'permissions': json.dumps(post_permissions)
            }
            response = self.client.post(
                vector_replace_url, post_data)
            # TODO: This should really return a 400 series error with the json dict
            self.assertEqual(response.status_code, 400)
            response_dict = json.loads(response.content)
            self.assertEqual(response_dict['success'], False)

            # test replace a vector with a different vector
            new_vector_file = os.path.join(
                gisdata.VECTOR_DATA,
                'san_andres_y_providencia_coastline.shp')
            layer_path, __ = os.path.splitext(new_vector_file)
            layer_base = open(layer_path + '.shp', 'rb')
            layer_dbf = open(layer_path + '.dbf', 'rb')
            layer_shx = open(layer_path + '.shx', 'rb')
            layer_prj = open(layer_path + '.prj', 'rb')

            response = self.client.post(
                vector_replace_url,
                {'base_file': layer_base,
                 'dbf_file': layer_dbf,
                 'shx_file': layer_shx,
                 'prj_file': layer_prj,
                 'charset': 'UTF-8',
                 'permissions': json.dumps(post_permissions)
                 })
            response_dict = json.loads(response.content)

            if not response_dict['success'] and 'unknown encoding' in \
                    response_dict['errors']:
                pass
            else:
                self.assertEqual(response.status_code, 400)
                self.assertEqual(response_dict['success'], False)

            if check_ogc_backend(geoserver.BACKEND_PACKAGE):
                # test replace a vector with an updated version of the vector file
                new_vector_file = os.path.join(
                    gisdata.VECTOR_DATA,
                    'san_andres_y_providencia_administrative.shp')
                layer_path, __ = os.path.splitext(new_vector_file)
                layer_base = open(layer_path + '.shp', 'rb')
                layer_dbf = open(layer_path + '.dbf', 'rb')
                layer_shx = open(layer_path + '.shx', 'rb')
                layer_prj = open(layer_path + '.prj', 'rb')

                response = self.client.post(
                    vector_replace_url,
                    {'base_file': layer_base,
                     'dbf_file': layer_dbf,
                     'shx_file': layer_shx,
                     'prj_file': layer_prj,
                     'charset': 'UTF-8',
                     'permissions': json.dumps(post_permissions)
                    })
                response_dict = json.loads(response.content)

                if not response_dict['success'] and 'unknown encoding' in \
                        response_dict['errors']:
                    pass
                else:
                    self.assertEqual(response.status_code, 200)
                    self.assertEqual(response_dict['success'], True)
                    # Get a Layer object for the newly created layer.
                    new_vector_layer = Layer.objects.get(pk=vector_layer.pk)

                    # Test the replaced layer metadata is equal to the original layer
                    self.assertEqual(vector_layer.name, new_vector_layer.name)
                    self.assertEqual(vector_layer.title, new_vector_layer.title)
                    self.assertEqual(vector_layer.alternate, new_vector_layer.alternate)

                    # Test the replaced layer bbox is indeed different from the original layer
                    self.assertEqual(vector_layer.bbox_x0, new_vector_layer.bbox_x0)
                    self.assertEqual(vector_layer.bbox_x1, new_vector_layer.bbox_x1)
                    self.assertEqual(vector_layer.bbox_y0, new_vector_layer.bbox_y0)
                    self.assertEqual(vector_layer.bbox_y1, new_vector_layer.bbox_y1)

                    # test an invalid user without layer replace permission
                    self.client.logout()
                    self.client.login(username='norman', password='norman')

                    response = self.client.post(
                        vector_replace_url,
                        {'base_file': layer_base,
                         'dbf_file': layer_dbf,
                         'shx_file': layer_shx,
                         'prj_file': layer_prj,
                         'permissions': json.dumps(post_permissions)
                        })
                    self.assertTrue(response.status_code in (401, 403))
        finally:
            # Clean up and completely delete the layer
            try:
                if vector_layer:
                    vector_layer.delete()
                if raster_layer:
                    raster_layer.delete()
                if new_vector_layer:
                    new_vector_layer.delete()
            except BaseException:
                # tb = traceback.format_exc()
                # logger.warning(tb)
                pass

    @timeout_decorator.timeout(LOCAL_TIMEOUT)
    def test_importlayer_mgmt_command(self):
        """Test layer import management command
        """
        vector_file = os.path.join(
            gisdata.VECTOR_DATA,
            'san_andres_y_providencia_administrative.shp')

        call_command('importlayers', vector_file, overwrite=True,
                     keywords="test, import, san andreas",
                     title="Test San Andres y Providencia Administrative",
                     verbosity=1)

        lyr = Layer.objects.get(title='Test San Andres y Providencia Administrative')
        try:
            self.assertIsNotNone(lyr)
            self.assertEqual(lyr.name, "test_san_andres_y_providencia_administrative")
            self.assertEqual(lyr.title, "Test San Andres y Providencia Administrative")

            default_keywords = [
                u'import',
                u'san andreas',
                u'test',
            ]
            if check_ogc_backend(geoserver.BACKEND_PACKAGE):
                geoserver_keywords = [
                    u'features',
                    u'test_san_andres_y_providencia_administrative'
                ]
                self.assertEqual(
                    set(lyr.keyword_list()),
                    set(default_keywords + geoserver_keywords))
            elif check_ogc_backend(qgis_server.BACKEND_PACKAGE):
                self.assertEqual(
                    set(lyr.keyword_list()),
                    set(default_keywords))
        finally:
            # Clean up and completely delete the layer
            lyr.delete()


@override_settings(SITEURL='http://localhost:8003/')
class GeoNodeThumbnailTest(GeoNodeLiveTestSupport):

    """
    Tests thumbnails behavior for layers and maps.
    """
    port = 8003

    @timeout_decorator.timeout(LOCAL_TIMEOUT)
    def test_layer_thumbnail(self):
        """Test the layer save method generates a thumbnail link
        """
        # TODO: Would be nice to ensure the name is available before
        # running the test...
        norman = get_user_model().objects.get(username="norman")
        saved_layer = file_upload(
            os.path.join(
                gisdata.VECTOR_DATA,
                "san_andres_y_providencia_poi.shp"),
            name="san_andres_y_providencia_poi_by_norman",
            user=norman,
            overwrite=True,
        )
        try:
            self.client.login(username='norman', password='norman')
            thumbnail_url = saved_layer.get_thumbnail_url()
            self.assertNotEqual(thumbnail_url, staticfiles.static(settings.MISSING_THUMBNAIL))
        finally:
            # Cleanup
            saved_layer.delete()

    @timeout_decorator.timeout(LOCAL_TIMEOUT)
    def test_map_thumbnail(self):
        """Test the map save method generates a thumbnail link
        """
        # TODO: Would be nice to ensure the name is available before
        # running the test...
        norman = get_user_model().objects.get(username="norman")
        saved_layer = file_upload(
            os.path.join(
                gisdata.VECTOR_DATA,
                "san_andres_y_providencia_poi.shp"),
            name="san_andres_y_providencia_poi_by_norman",
            user=norman,
            overwrite=True,
        )
        try:
            self.client.login(username='norman', password='norman')
            saved_layer.set_default_permissions()
            map_obj = Map(owner=norman, zoom=0,
                          center_x=0, center_y=0)
            map_obj.create_from_layer_list(norman, [saved_layer], 'title', '')
            thumbnail_url = map_obj.get_thumbnail_url()
            if check_ogc_backend(qgis_server.BACKEND_PACKAGE):
                self.assertEqual(thumbnail_url, staticfiles.static(settings.MISSING_THUMBNAIL))
        finally:
            # Cleanup
            saved_layer.delete()


<<<<<<< HEAD
@override_settings(SITEURL='http://localhost:8004/')
class GeoNodeGeoServerSync(GeoNodeLiveTestSupport):

    """
    Tests GeoNode/GeoServer syncronization
    """
    port = 8004

    def setUp(self):
        super(GeoNodeLiveTestSupport, self).setUp()
        settings.OGC_SERVER['default']['GEOFENCE_SECURITY_ENABLED'] = True

    @on_ogc_backend(geoserver.BACKEND_PACKAGE)
    @timeout_decorator.timeout(LOCAL_TIMEOUT)
    def test_set_attributes_from_geoserver(self):
        """Test attributes syncronization
        """

        # upload a shapefile
        shp_file = os.path.join(
            gisdata.VECTOR_DATA,
            'san_andres_y_providencia_poi.shp')
        layer = file_upload(shp_file)
        try:
            # set attributes for resource
            for attribute in layer.attribute_set.all():
                attribute.attribute_label = '%s_label' % attribute.attribute
                attribute.description = '%s_description' % attribute.attribute
                attribute.save()

            # sync the attributes with GeoServer
            set_attributes_from_geoserver(layer)

            # tests if everything is synced properly
            for attribute in layer.attribute_set.all():
                self.assertEquals(
                    attribute.attribute_label,
                    '%s_label' % attribute.attribute
                )
                self.assertEquals(
                    attribute.description,
                    '%s_description' % attribute.attribute
                )

            links = Link.objects.filter(resource=layer.resourcebase_ptr)
            self.assertIsNotNone(links)
            self.assertTrue(len(links) > 7)

            original_data_links = [ll for ll in links if 'original' == ll.link_type]
            self.assertEquals(len(original_data_links), 1)

            resp = self.client.get(original_data_links[0].url)
            self.assertEquals(resp.status_code, 200)
        finally:
            # Clean up and completely delete the layers
            layer.delete()


@override_settings(SITEURL='http://localhost:8005/')
class GeoNodeGeoServerCapabilities(GeoNodeLiveTestSupport):

    """
    Tests GeoNode/GeoServer GetCapabilities per layer, user, category and map
    """
    port = 8005

    def setUp(self):
        super(GeoNodeLiveTestSupport, self).setUp()
        settings.OGC_SERVER['default']['GEOFENCE_SECURITY_ENABLED'] = True

    @on_ogc_backend(geoserver.BACKEND_PACKAGE)
    @timeout_decorator.timeout(LOCAL_TIMEOUT)
    def test_capabilities(self):
        """Test capabilities
        """

        # a category
        category = TopicCategory.objects.all()[0]

        # some users
        norman = get_user_model().objects.get(username="norman")
        admin = get_user_model().objects.get(username="admin")

        # create 3 layers, 2 with norman as an owner an 2 with category as a category
        layer1 = file_upload(
            os.path.join(
                gisdata.VECTOR_DATA,
                "san_andres_y_providencia_poi.shp"),
            name='layer1',
            user=norman,
            category=category,
            overwrite=True,
        )
        layer2 = file_upload(
            os.path.join(
                gisdata.VECTOR_DATA,
                "single_point.shp"),
            name='layer2',
            user=norman,
            overwrite=True,
        )
        layer3 = file_upload(
            os.path.join(
                gisdata.VECTOR_DATA,
                "san_andres_y_providencia_administrative.shp"),
            name='layer3',
            user=admin,
            category=category,
            overwrite=True,
        )
        try:
            namespaces = {'wms': 'http://www.opengis.net/wms',
                          'xlink': 'http://www.w3.org/1999/xlink',
                          'xsi': 'http://www.w3.org/2001/XMLSchema-instance'}

            # 0. test capabilities_layer
            url = reverse('capabilities_layer', args=[layer1.id])
            resp = self.client.get(url)
            layercap = dlxml.fromstring(resp.content)
            rootdoc = etree.ElementTree(layercap)
            layernodes = rootdoc.findall('./[wms:Name]', namespaces)
            layernode = layernodes[0]

            self.assertEquals(1, len(layernodes))
            self.assertEquals(layernode.find('wms:Name', namespaces).text,
                              '%s:%s' % ('geonode', layer1.name))

            # 1. test capabilities_user
            url = reverse('capabilities_user', args=[norman.username])
            resp = self.client.get(url)
            layercap = dlxml.fromstring(resp.content)
            rootdoc = etree.ElementTree(layercap)
            layernodes = rootdoc.findall('./[wms:Name]', namespaces)

            # norman has 2 layers
            self.assertEquals(1, len(layernodes))

            # the norman two layers are named layer1 and layer2
            count = 0
            for layernode in layernodes:
                if layernode.find('wms:Name', namespaces).text == '%s:%s' % ('geonode', layer1.name):
                    count += 1
                elif layernode.find('wms:Name', namespaces).text == '%s:%s' % ('geonode', layer2.name):
                    count += 1
            self.assertEquals(1, count)

            # 2. test capabilities_category
            url = reverse('capabilities_category', args=[category.identifier])
            resp = self.client.get(url)
            layercap = dlxml.fromstring(resp.content)
            rootdoc = etree.ElementTree(layercap)
            layernodes = rootdoc.findall('./[wms:Name]', namespaces)

            # category is in two layers
            self.assertEquals(1, len(layernodes))

            # the layers for category are named layer1 and layer3
            count = 0
            for layernode in layernodes:
                if layernode.find('wms:Name', namespaces).text == '%s:%s' % ('geonode', layer1.name):
                    count += 1
                elif layernode.find('wms:Name', namespaces).text == '%s:%s' % ('geonode', layer3.name):
                    count += 1
            self.assertEquals(1, count)

            # 3. test for a map
            # TODO
        finally:
            # Clean up and completely delete the layers
            layer1.delete()
            layer2.delete()
            layer3.delete()


@override_settings(SITEURL='http://localhost:8006/')
=======
@override_settings(SITEURL='http://localhost:8005/')
>>>>>>> 1d4b0375
class LayersStylesApiInteractionTests(
        ResourceTestCaseMixin, GeoNodeLiveTestSupport):

    """Test Layers"""
<<<<<<< HEAD
    port = 8006
=======
    port = 8005
>>>>>>> 1d4b0375

    def setUp(self):
        super(LayersStylesApiInteractionTests, self).setUp()

        self.layer_list_url = reverse(
            'api_dispatch_list',
            kwargs={
                'api_name': 'api',
                'resource_name': 'layers'})
        self.style_list_url = reverse(
            'api_dispatch_list',
            kwargs={
                'api_name': 'api',
                'resource_name': 'styles'})
        filename = os.path.join(gisdata.GOOD_DATA, 'raster/test_grid.tif')
        self.layer = file_upload(filename)
        all_public()

    @timeout_decorator.timeout(LOCAL_TIMEOUT)
    @on_ogc_backend(geoserver.BACKEND_PACKAGE)
    def test_layer_interaction(self):
        """Layer API interaction check."""
        layer_id = self.layer.id

        layer_detail_url = reverse(
            'api_dispatch_detail',
            kwargs={
                'api_name': 'api',
                'resource_name': 'layers',
                'id': layer_id
            }
        )
        resp = self.api_client.get(layer_detail_url)
        self.assertValidJSONResponse(resp)
        obj = self.deserialize(resp)
        # Should have links
        self.assertTrue('links' in obj and obj['links'])
        # Should have default style
        self.assertTrue('default_style' in obj and obj['default_style'])
        # Should have styles
        self.assertTrue('styles' in obj and obj['styles'])

        # Test filter layers by id
        filter_url = self.layer_list_url + '?id=' + str(layer_id)
        resp = self.api_client.get(filter_url)
        self.assertValidJSONResponse(resp)
        # This is a list url
        objects = self.deserialize(resp)['objects']
        self.assertEqual(len(objects), 1)
        obj = objects[0]
        # Should not have styles
        self.assertTrue('styles' not in obj)
        # Should have default_style
        self.assertTrue('default_style' in obj and obj['default_style'])
        # Should have resource_uri to browse layer detail
        self.assertTrue('resource_uri' in obj and obj['resource_uri'])

        prev_obj = obj
        # Test filter layers by name
        filter_url = self.layer_list_url + '?name=' + self.layer.name
        resp = self.api_client.get(filter_url)
        self.assertValidJSONResponse(resp)
        # This is a list url
        objects = self.deserialize(resp)['objects']
        self.assertEqual(len(objects), 1)
        obj = objects[0]

        self.assertEqual(obj, prev_obj)

    @timeout_decorator.timeout(LOCAL_TIMEOUT)
    @on_ogc_backend(geoserver.BACKEND_PACKAGE)
    def test_style_interaction(self):
        """Style API interaction check."""

        # filter styles by layer id
        filter_url = self.style_list_url + '?layer__id=' + str(self.layer.id)
        resp = self.api_client.get(filter_url)
        self.assertValidJSONResponse(resp)
        # This is a list url
        objects = self.deserialize(resp)['objects']

        self.assertEqual(len(objects), 1)

        # filter styles by layer name
        filter_url = self.style_list_url + '?layer__name=' + self.layer.name
        resp = self.api_client.get(filter_url)
        self.assertValidJSONResponse(resp)
        # This is a list url
        objects = self.deserialize(resp)['objects']

        self.assertEqual(len(objects), 1)

        # Check necessary list fields
        obj = objects[0]
        field_list = [
            'layer',
            'name',
            'title',
            'style_url',
            'type',
            'resource_uri'
        ]

        # Additional field based on OGC Backend
        if check_ogc_backend(geoserver.BACKEND_PACKAGE):
            field_list += [
                'version',
                'workspace'
            ]
        elif check_ogc_backend(qgis_server.BACKEND_PACKAGE):
            field_list += [
                'style_legend_url'
            ]
        for f in field_list:
            self.assertTrue(f in obj)

        if check_ogc_backend(geoserver.BACKEND_PACKAGE):
            self.assertEqual(obj['type'], 'sld')
        elif check_ogc_backend(qgis_server.BACKEND_PACKAGE):
            self.assertEqual(obj['type'], 'qml')

        # Check style detail
        detail_url = obj['resource_uri']
        resp = self.api_client.get(detail_url)
        self.assertValidJSONResponse(resp)
        obj = self.deserialize(resp)

        # should include body field
        self.assertTrue('body' in obj and obj['body'])

    @timeout_decorator.timeout(LOCAL_TIMEOUT)
    @on_ogc_backend(geoserver.BACKEND_PACKAGE)
    def test_add_delete_styles(self):
        """Style API Add/Delete interaction."""
        # Check styles count
        style_list_url = reverse(
            'api_dispatch_list',
            kwargs={
                'api_name': 'api',
                'resource_name': 'styles'
            }
        )
        filter_url = style_list_url + '?layer__name=' + self.layer.name
        resp = self.api_client.get(filter_url)
        self.assertValidJSONResponse(resp)
        objects = self.deserialize(resp)['objects']

        # Fetch default style
        layer_detail_url = reverse(
            'api_dispatch_detail',
            kwargs={
                'api_name': 'api',
                'resource_name': 'layers',
                'id': self.layer.id
            }
        )
        resp = self.api_client.get(layer_detail_url)
        self.assertValidJSONResponse(resp)
        obj = self.deserialize(resp)
        # Take default style url from Layer detail info

        default_style_url = obj['default_style']
        try:
            resp = self.api_client.get(default_style_url)
            if resp.status_code != 200:
                return
        except BaseException:
            return
        self.assertValidJSONResponse(resp)
        obj = self.deserialize(resp)
        style_body = obj['body']

        if check_ogc_backend(qgis_server.BACKEND_PACKAGE):
            style_stream = BytesIO(style_body)
            # Add virtual filename
            style_stream.name = 'style.qml'
            data = {
                'layer__id': self.layer.id,
                'name': 'new_style',
                'title': 'New Style',
                'style': style_stream
            }
            # Use default client to request
            resp = self.client.post(style_list_url, data=data)

            # Should not be able to add style without authentication
            self.assertTrue(resp.status_code in [403, 405])

            # Login using anonymous user
            self.client.login(username='AnonymousUser')
            style_stream.seek(0)
            resp = self.client.post(style_list_url, data=data)
            # Should not be able to add style without correct permission
            self.assertTrue(resp.status_code in [403, 405])
            self.client.logout()

            # Use admin credentials
            self.client.login(username='admin', password='admin')
            style_stream.seek(0)
            resp = self.client.post(style_list_url, data=data)
            self.assertEqual(resp.status_code, 201)

        # Check styles count
        filter_url = style_list_url + '?layer__name=' + self.layer.name
        resp = self.api_client.get(filter_url)
        self.assertValidJSONResponse(resp)
        objects = self.deserialize(resp)['objects']

        self.assertEqual(len(objects), 1)

        # Attempt to set default style
        resp = self.api_client.get(layer_detail_url)
        self.assertValidJSONResponse(resp)
        obj = self.deserialize(resp)
        # Get style list and get new default style
        styles = obj['styles']
        new_default_style = None
        for s in styles:
            if not s == obj['default_style']:
                new_default_style = s
                break
        obj['default_style'] = new_default_style
        # Put the new update
        patch_data = {
            'default_style': new_default_style
        }
        resp = self.client.patch(
            layer_detail_url,
            data=json.dumps(patch_data),
            content_type='application/json')

        # check new default_style
        resp = self.api_client.get(layer_detail_url)
        self.assertValidJSONResponse(resp)
        obj = self.deserialize(resp)
        self.assertIsNotNone(obj['default_style'])

        if check_ogc_backend(qgis_server.BACKEND_PACKAGE):
            # Attempt to delete style
            filter_url = style_list_url + '?layer__id=%d&name=%s' % (
                self.layer.id, data['name'])
            resp = self.api_client.get(filter_url)
            self.assertValidJSONResponse(resp)
            objects = self.deserialize(resp)['objects']

            resource_uri = objects[0]['resource_uri']

            resp = self.client.delete(resource_uri)
            self.assertEqual(resp.status_code, 204)

            resp = self.api_client.get(filter_url)
            meta = self.deserialize(resp)['meta']

            self.assertEqual(meta['total_count'], 0)<|MERGE_RESOLUTION|>--- conflicted
+++ resolved
@@ -24,22 +24,12 @@
 
 import os
 import json
-<<<<<<< HEAD
-import datetime
-import urllib2
-=======
->>>>>>> 1d4b0375
 import time
 import gisdata
 import logging
 import datetime
 
-<<<<<<< HEAD
-from StringIO import StringIO
-import gisdata
-=======
 from io import BytesIO
->>>>>>> 1d4b0375
 from decimal import Decimal
 from tastypie.test import ResourceTestCaseMixin
 
@@ -50,31 +40,13 @@
 from django.test.utils import override_settings
 from django.core.exceptions import ObjectDoesNotExist
 from django.contrib.staticfiles.templatetags import staticfiles
-<<<<<<< HEAD
-from django.contrib.auth import get_user_model
-from geonode.base.populate_test_data import all_public
-from tastypie.test import ResourceTestCaseMixin
-from geonode.qgis_server.models import QGISServerLayer
-from geonode.decorators import on_ogc_backend
-from geonode.base.models import TopicCategory, Link
-from geonode.layers.models import Layer
-from geonode.maps.models import Map
-from geonode import GeoNodeException, geoserver, qgis_server
-=======
-
->>>>>>> 1d4b0375
+
 from geonode.layers.utils import (
     upload,
     file_upload,
 )
-<<<<<<< HEAD
-from geonode.tests.utils import check_layer, get_web_page
-from geonode.geoserver.helpers import cascading_delete, set_attributes_from_geoserver
-from geonode.geoserver.signals import gs_catalog
-=======
 from geonode.maps.models import Map
 from geonode.layers.models import Layer
->>>>>>> 1d4b0375
 from geonode.utils import check_ogc_backend
 from geonode.decorators import on_ogc_backend
 from geonode.base.populate_test_data import all_public
@@ -688,34 +660,6 @@
             if uploaded:
                 uploaded.delete()
 
-    @on_ogc_backend(geoserver.BACKEND_PACKAGE)
-    @timeout_decorator.timeout(LOCAL_TIMEOUT)
-    def test_layer_zip_with_spaces(self):
-        """Test uploading a layer with non UTF-8 attributes names"""
-        uploaded = None
-        PROJECT_ROOT = os.path.abspath(os.path.dirname(__file__))
-        thelayer_path = os.path.join(
-            PROJECT_ROOT,
-            'data/UNESCO Global Geoparks')
-        thelayer_zip = os.path.join(
-            PROJECT_ROOT,
-            'data/',
-            'UNESCO Global Geoparks.zip')
-        try:
-            if os.path.exists(thelayer_zip):
-                os.remove(thelayer_zip)
-            if os.path.exists(thelayer_path) and not os.path.exists(thelayer_zip):
-                zip_dir(thelayer_path, thelayer_zip)
-                if os.path.exists(thelayer_zip):
-                    uploaded = file_upload(thelayer_zip, overwrite=True, charset='UTF-8')
-                    self.assertEquals(uploaded.title, 'Unesco Global Geoparks')
-                    self.assertEquals(len(uploaded.keyword_list()), 2)
-                    self.assertEquals(uploaded.constraints_other, None)
-        finally:
-            # Clean up and completely delete the layer
-            if uploaded:
-                uploaded.delete()
-
     @timeout_decorator.timeout(LOCAL_TIMEOUT)
     def test_shapefile(self):
         """Test Uploading a good shapefile
@@ -1257,194 +1201,12 @@
             saved_layer.delete()
 
 
-<<<<<<< HEAD
-@override_settings(SITEURL='http://localhost:8004/')
-class GeoNodeGeoServerSync(GeoNodeLiveTestSupport):
-
-    """
-    Tests GeoNode/GeoServer syncronization
-    """
-    port = 8004
-
-    def setUp(self):
-        super(GeoNodeLiveTestSupport, self).setUp()
-        settings.OGC_SERVER['default']['GEOFENCE_SECURITY_ENABLED'] = True
-
-    @on_ogc_backend(geoserver.BACKEND_PACKAGE)
-    @timeout_decorator.timeout(LOCAL_TIMEOUT)
-    def test_set_attributes_from_geoserver(self):
-        """Test attributes syncronization
-        """
-
-        # upload a shapefile
-        shp_file = os.path.join(
-            gisdata.VECTOR_DATA,
-            'san_andres_y_providencia_poi.shp')
-        layer = file_upload(shp_file)
-        try:
-            # set attributes for resource
-            for attribute in layer.attribute_set.all():
-                attribute.attribute_label = '%s_label' % attribute.attribute
-                attribute.description = '%s_description' % attribute.attribute
-                attribute.save()
-
-            # sync the attributes with GeoServer
-            set_attributes_from_geoserver(layer)
-
-            # tests if everything is synced properly
-            for attribute in layer.attribute_set.all():
-                self.assertEquals(
-                    attribute.attribute_label,
-                    '%s_label' % attribute.attribute
-                )
-                self.assertEquals(
-                    attribute.description,
-                    '%s_description' % attribute.attribute
-                )
-
-            links = Link.objects.filter(resource=layer.resourcebase_ptr)
-            self.assertIsNotNone(links)
-            self.assertTrue(len(links) > 7)
-
-            original_data_links = [ll for ll in links if 'original' == ll.link_type]
-            self.assertEquals(len(original_data_links), 1)
-
-            resp = self.client.get(original_data_links[0].url)
-            self.assertEquals(resp.status_code, 200)
-        finally:
-            # Clean up and completely delete the layers
-            layer.delete()
-
-
 @override_settings(SITEURL='http://localhost:8005/')
-class GeoNodeGeoServerCapabilities(GeoNodeLiveTestSupport):
-
-    """
-    Tests GeoNode/GeoServer GetCapabilities per layer, user, category and map
-    """
-    port = 8005
-
-    def setUp(self):
-        super(GeoNodeLiveTestSupport, self).setUp()
-        settings.OGC_SERVER['default']['GEOFENCE_SECURITY_ENABLED'] = True
-
-    @on_ogc_backend(geoserver.BACKEND_PACKAGE)
-    @timeout_decorator.timeout(LOCAL_TIMEOUT)
-    def test_capabilities(self):
-        """Test capabilities
-        """
-
-        # a category
-        category = TopicCategory.objects.all()[0]
-
-        # some users
-        norman = get_user_model().objects.get(username="norman")
-        admin = get_user_model().objects.get(username="admin")
-
-        # create 3 layers, 2 with norman as an owner an 2 with category as a category
-        layer1 = file_upload(
-            os.path.join(
-                gisdata.VECTOR_DATA,
-                "san_andres_y_providencia_poi.shp"),
-            name='layer1',
-            user=norman,
-            category=category,
-            overwrite=True,
-        )
-        layer2 = file_upload(
-            os.path.join(
-                gisdata.VECTOR_DATA,
-                "single_point.shp"),
-            name='layer2',
-            user=norman,
-            overwrite=True,
-        )
-        layer3 = file_upload(
-            os.path.join(
-                gisdata.VECTOR_DATA,
-                "san_andres_y_providencia_administrative.shp"),
-            name='layer3',
-            user=admin,
-            category=category,
-            overwrite=True,
-        )
-        try:
-            namespaces = {'wms': 'http://www.opengis.net/wms',
-                          'xlink': 'http://www.w3.org/1999/xlink',
-                          'xsi': 'http://www.w3.org/2001/XMLSchema-instance'}
-
-            # 0. test capabilities_layer
-            url = reverse('capabilities_layer', args=[layer1.id])
-            resp = self.client.get(url)
-            layercap = dlxml.fromstring(resp.content)
-            rootdoc = etree.ElementTree(layercap)
-            layernodes = rootdoc.findall('./[wms:Name]', namespaces)
-            layernode = layernodes[0]
-
-            self.assertEquals(1, len(layernodes))
-            self.assertEquals(layernode.find('wms:Name', namespaces).text,
-                              '%s:%s' % ('geonode', layer1.name))
-
-            # 1. test capabilities_user
-            url = reverse('capabilities_user', args=[norman.username])
-            resp = self.client.get(url)
-            layercap = dlxml.fromstring(resp.content)
-            rootdoc = etree.ElementTree(layercap)
-            layernodes = rootdoc.findall('./[wms:Name]', namespaces)
-
-            # norman has 2 layers
-            self.assertEquals(1, len(layernodes))
-
-            # the norman two layers are named layer1 and layer2
-            count = 0
-            for layernode in layernodes:
-                if layernode.find('wms:Name', namespaces).text == '%s:%s' % ('geonode', layer1.name):
-                    count += 1
-                elif layernode.find('wms:Name', namespaces).text == '%s:%s' % ('geonode', layer2.name):
-                    count += 1
-            self.assertEquals(1, count)
-
-            # 2. test capabilities_category
-            url = reverse('capabilities_category', args=[category.identifier])
-            resp = self.client.get(url)
-            layercap = dlxml.fromstring(resp.content)
-            rootdoc = etree.ElementTree(layercap)
-            layernodes = rootdoc.findall('./[wms:Name]', namespaces)
-
-            # category is in two layers
-            self.assertEquals(1, len(layernodes))
-
-            # the layers for category are named layer1 and layer3
-            count = 0
-            for layernode in layernodes:
-                if layernode.find('wms:Name', namespaces).text == '%s:%s' % ('geonode', layer1.name):
-                    count += 1
-                elif layernode.find('wms:Name', namespaces).text == '%s:%s' % ('geonode', layer3.name):
-                    count += 1
-            self.assertEquals(1, count)
-
-            # 3. test for a map
-            # TODO
-        finally:
-            # Clean up and completely delete the layers
-            layer1.delete()
-            layer2.delete()
-            layer3.delete()
-
-
-@override_settings(SITEURL='http://localhost:8006/')
-=======
-@override_settings(SITEURL='http://localhost:8005/')
->>>>>>> 1d4b0375
 class LayersStylesApiInteractionTests(
         ResourceTestCaseMixin, GeoNodeLiveTestSupport):
 
     """Test Layers"""
-<<<<<<< HEAD
-    port = 8006
-=======
     port = 8005
->>>>>>> 1d4b0375
 
     def setUp(self):
         super(LayersStylesApiInteractionTests, self).setUp()
