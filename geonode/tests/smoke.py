--- conflicted
+++ resolved
@@ -65,21 +65,13 @@
     #### Layer Pages ####
 
     def test_layer_page(self):
-<<<<<<< HEAD
         'Test if the layer home page renders.'
-=======
-        'Test if the data home page renders.'
->>>>>>> 1831e725
         c = Client()
         response = c.get(reverse('layer_browse'))
         self.failUnlessEqual(response.status_code, 200)
 
     def test_layer_acls(self):
-<<<<<<< HEAD
         'Test if the layer/acls endpoint renders.'
-=======
-        'Test if the data/acls endpoint renders.'
->>>>>>> 1831e725
         c = Client()
         response = c.get(reverse('layer_acls'))
         self.failUnlessEqual(response.status_code, 200)
