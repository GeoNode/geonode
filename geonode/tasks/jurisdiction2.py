--- conflicted
+++ resolved
@@ -79,22 +79,6 @@
     shapefile = get_shp_ogr(shapefile_name)
     gridref_list = []
     
-<<<<<<< HEAD
-    for tile in get_juris_tiles(shapefile):
-        (minx, miny, maxx, maxy) = tile.bounds
-        gridref = '"E{0}N{1}"'.format(int(minx / settings._TILE_SIZE), int(maxy / settings._TILE_SIZE))
-        gridref_list .append(gridref)
-    
-    gridref_jquery = json.dumps(gridref_list)
-    
-    try:
-        tile_list_obj = UserTiles.objects.get(user=user)
-        tile_list_obj.gridref_list = gridref_jquery
-        tile_list_obj.save()
-    except ObjectDoesNotExist as e:
-        tile_list_obj = UserTiles(user=user, gridref_list=gridref_jquery)
-        tile_list_obj.save()   
-=======
     if shapefile:    
         pprint("Computing gridrefs for {0}".format(user.username))
         for tile in get_juris_tiles(shapefile):
@@ -113,7 +97,6 @@
             tile_list_obj.save() 
     else:
         pprint("Missing shapefile for {0}".format(user.username))
->>>>>>> 198877b7
 
 @task(name='geonode.tasks.jurisdiction2.assign_grid_refs', queue='jurisdiction')    
 def assign_grid_refs(user):
