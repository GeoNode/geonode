import math
import sys
import traceback
import os
from pprint import pprint
from celery.task import task
from osgeo import ogr, osr
from pyproj import Proj, transform

from shapely.wkb import loads
from shapely.geometry import Polygon
from shapely.ops import cascaded_union

from django.core.exceptions import ObjectDoesNotExist
from django.utils import simplejson as json

import geonode.settings as settings

from geonode.geoserver.helpers import ogc_server_settings
from geoserver.catalog import Catalog
from geonode.cephgeo.models import CephDataObject, UserJurisdiction, UserTiles
from geonode.datarequests.models import DataRequestProfile
from geonode.datarequests.utils import  get_place_name, get_area_coverage

from django.core.mail import send_mail

@task(name='geonode.tasks.jurisdiction2.compute_size_update', queue='jurisdiction')
def compute_size_update(requests_query_list, area_compute = True, data_size = True, save=True):
    pprint("Updating requests data size and area coverage")
    if len(requests_query_list) < 1:
        pprint("Requests for update is empty")
    else:
        for r in requests_query_list:
            pprint("Updating request id:{0}".format(r.pk))
            geometries = get_geometries_ogr(r.jurisdiction_shapefile.name)
            if area_compute:
                r.area_coverage = get_area_coverage(geometries)
            if data_size:
                r.juris_data_size = get_juris_data_size(dissolve_shp(geometries))
                
            if save:
                r.save()

def tile_floor(x):
    return int(math.floor(x / float(settings._TILE_SIZE)) * settings._TILE_SIZE)
    
def tile_ceiling(x):
    return int(math.ceil(x / float(settings._TILE_SIZE)) * settings._TILE_SIZE)

def get_juris_tiles(juris_shp, user=None):
    if not juris_shp.is_valid:
        juris_shp = juris_shp.convex_hull
        if not juris_shp.convex_hull.is_valid:
            if user:
                email_on_error(DataRequestProfile.objects.get(user=user).email,
                    "Your submitted shapefile is being considered invalid by the system because some of its borders maybe overlapping or intersecting each other. Please recheck your shapefile and submit a data request once more. Thank you.",
                    "A problem was encountered while processing your request"
                    )
            pprint("A problem with the shapefile was encountered")
            return []
<<<<<<< HEAD
=======
    
>>>>>>> 6ed067e3
    min_x =  tile_floor(juris_shp.bounds[0])
    #max_x =  int(math.ceil(float(juris_shp.bounds[2]) / float(settings._TILE_SIZE))) * int(settings._TILE_SIZE)
    max_x = tile_ceiling(juris_shp.bounds[2])
    #min_y =  int(math.floor(float(juris_shp.bounds[1]) / float(settings._TILE_SIZE))) * int(settings._TILE_SIZE)
    min_y = tile_floor(juris_shp.bounds[1])
    #max_y =  int(math.ceil(float(juris_shp.bounds[3]) / float(settings._TILE_SIZE))) * int(settings._TILE_SIZE)
    max_y = tile_ceiling(juris_shp.bounds[3])
    #if user:
    #    pprint("user: " + user.username + " bounds: "+str((min_x, min_y, max_x, max_y)))
    tile_list = []
    count = 0
<<<<<<< HEAD
    
    pprint("min y, max y: "+str((min_y, max_y)))
    pprint("xrange y:"+str(list(xrange(min_y+settings._TILE_SIZE, max_y+settings._TILE_SIZE, settings._TILE_SIZE))))
    pprint("xrange x:"+str(list(xrange(min_x, max_x, settings._TILE_SIZE))))
    
=======
>>>>>>> 6ed067e3
    for tile_y in xrange(min_y+settings._TILE_SIZE, max_y+settings._TILE_SIZE, settings._TILE_SIZE):
        for tile_x in xrange(min_x, max_x, settings._TILE_SIZE):
            tile_ulp = (tile_x, tile_y)
            pprint("tile_ulp:"+str(tile_ulp))
            tile_dlp = (tile_x, tile_y - settings._TILE_SIZE)
            tile_drp = (tile_x + settings._TILE_SIZE, tile_y - settings._TILE_SIZE)
            tile_urp = (tile_x + settings._TILE_SIZE, tile_y)
            tile = Polygon([tile_ulp, tile_dlp, tile_drp, tile_urp])
            
            
            if not tile.intersection(juris_shp).is_empty:
<<<<<<< HEAD
                tile_list.append(tile)
                if len(tile_list) >= 1000:
                    return tile_list
=======
                gridref = '"E{0}N{1}"'.format(int(tile_x / settings._TILE_SIZE), int(tile_y / settings._TILE_SIZE))
                ceph_qs = CephDataObject.objects.filter(grid_ref = gridref)
                if ceph_qs.count() > 0:
                    tile_list.append(tile)
                #if len(tile_list) >= 1000:
                #    return tile_list
>>>>>>> 6ed067e3
                
    return tile_list

def get_juris_data_size(geometry):
    tile_list = []
    pprint("Geom_type = "+geometry.geom_type)
    if geometry.geom_type == "Polygon":
        tile_list = get_juris_tiles(geometry)
    elif geometry.geom_type == "MultiPolygon":
        for g in geometry.geoms:
            tile_list.extend(get_juris_tiles(g))
    
    pprint("Number of tiles: "+str(len(tile_list)))
    
    total_data_size = 0
    
    for tile in tile_list:
        (minx, miny, maxx, maxy) = tile.bounds
        gridref = "E{0}N{1}".format(int(minx / settings._TILE_SIZE), int(maxy / settings._TILE_SIZE))
        georef_query = CephDataObject.objects.filter(name__startswith=gridref)
        total_size = 0
        for georef_query_objects in georef_query:
            total_size += georef_query_objects.size_in_bytes
        total_data_size += total_size
        
    return total_data_size

def assign_grid_ref_util(user):
    pprint("Computing gridrefs for {0}".format(user.username))
    shapefile_name = UserJurisdiction.objects.get(user=user).jurisdiction_shapefile.name
    geometry = dissolve_shp(get_geometries_ogr(shapefile_name))
    gridref_list = []
    
    if geometry:
        tiles = []
        if geometry.geom_type=='MultiPolygon':
            pprint("Tiling "+str(len(geometry)) + "geometries")
            for g in geometry.geoms:
                tiles.extend(get_juris_tiles(g, user))
        else:
            tiles = get_juris_tiles(geometry, user)
        
        pprint("Done with tiling")
        if len(tiles) < 1:
            pprint("No tiles for {0}".format(user.username))
        else:
            for tile in tiles:
                (minx, miny, maxx, maxy) = tile.bounds
                gridref = '"E{0}N{1}"'.format(int(minx / settings._TILE_SIZE), int(maxy / settings._TILE_SIZE))
                
                gridref_list .append(gridref)
<<<<<<< HEAD
                if len(gridref_list) >= 1000:
                    break
=======
                #if len(gridref_list) >= 1000:
                #    break
>>>>>>> 6ed067e3
            
            if len(gridref_list)==1:
                pprint("gridref:"+gridref_list[0])
                pprint("Problematic shapefile for user {0} with shapefile {1}".format(user.username, shapefile_name ))
            gridref_jquery = json.dumps(gridref_list)
        
            try:
                tile_list_obj = UserTiles.objects.get(user=user)
                tile_list_obj.gridref_list = gridref_jquery
                tile_list_obj.save()
            except ObjectDoesNotExist as e:
                tile_list_obj = UserTiles(user=user, gridref_list=gridref_jquery)
                tile_list_obj.save() 
    else:
        pprint("Missing shapefile for {0}".format(user.username))

@task(name='geonode.tasks.jurisdiction2.assign_grid_refs', queue='jurisdiction')    
def assign_grid_refs(user):
    assign_grid_ref_util(user)

@task(name='geonode.tasks.jurisdiction2.assign_grid_refs_all',queue='jurisdiction')
def assign_grid_refs_all():
    user_jurisdictions = UserJurisdiction.objects.all()
    for uj in  user_jurisdictions:
        try:
            UserTiles.objects.get(user=uj.user)
        except ObjectDoesNotExist:
            assign_grid_ref_util(uj.user)

def get_geometries_ogr(juris_shp_name, dest_epsg=32651): #returns layer
    source = ogr.Open(("PG:host={0} dbname={1} user={2} password={3}".format(settings.DATABASE_HOST,settings.DATASTORE_DB,settings.DATABASE_USER,settings.DATABASE_PASSWORD)))
    data = source.ExecuteSQL("select the_geom from "+str(juris_shp_name))

    if not data:
        return []
        
    #reprojection section
    src_epsg =  get_epsg(juris_shp_name)
    
    if src_epsg == 0:
        return []
    
    src_sref = osr.SpatialReference()
    src_sref.ImportFromEPSG(src_epsg)
    
    dest_sref = osr.SpatialReference()
    dest_sref.ImportFromEPSG(dest_epsg)
    c_transform = osr.CoordinateTransformation(src_sref, dest_sref)
    
    geometry_list = []
    
    for i in range(data.GetFeatureCount()):
        f = data.GetNextFeature()
        geom = f.GetGeometryRef()
        if not src_epsg == dest_epsg:
            geom.Transform(c_transform)
<<<<<<< HEAD
        geometry_list.append(loads(geom.ExportToWkb()))
=======
        geomWkb = loads(geom.ExportToWkb())
        if not geomWkb.is_valid:
            geomWkb = geomWkb.convex_hull
        
        geometry_list.append(geomWkb)
>>>>>>> 6ed067e3
            
    source = None
    data = None
    
    return geometry_list
        
def dissolve_shp(geometries):
    #take geometry, returns geometry
    pprint("dissolving geometries ")
    #shplist = []
    #for g in geometries:
    #    shplist.append(loads(g.ExportToWkb()))
    dissolved_geoms = cascaded_union(geometries)
    pprint("succesfully dissolved")
    return dissolved_geoms
    
def get_epsg(shp_name):
    cat = Catalog(settings.OGC_SERVER['default']['LOCATION'] + 'rest',
        username=settings.OGC_SERVER['default']['USER'],
        password=settings.OGC_SERVER['default']['PASSWORD'])
    
    l = cat.get_layer(shp_name)
    if not l:
        return 0
    src_proj = l.resource.projection
    src_epsg =  int(src_proj.split(':')[1])
    
    return src_epsg

def reproject(geom, src_epsg, dest_epsg=32651):
    if src_epsg == 0:
        return None
        
    if src_epsg == dest_epsg:
        return geom
    
    src_sref = osr.SpatialReference()
    src_sref.ImportFromEPSG(src_epsg)
    
    dest_sref = osr.SpatialReference()
    dest_sref.ImportFromEPSG(dest_epsg=32651)
    
    c_transform = osr.CoordinateTransformation(src_sref, dest_sref)
    
    return geom.Transform(c_transform)

def email_on_error(recipient, message, subject):
    send_mail(subject, message, settings.LIPAD_SUPPORT_MAIL, recipient, fail_silently= False)<|MERGE_RESOLUTION|>--- conflicted
+++ resolved
@@ -58,10 +58,6 @@
                     )
             pprint("A problem with the shapefile was encountered")
             return []
-<<<<<<< HEAD
-=======
-    
->>>>>>> 6ed067e3
     min_x =  tile_floor(juris_shp.bounds[0])
     #max_x =  int(math.ceil(float(juris_shp.bounds[2]) / float(settings._TILE_SIZE))) * int(settings._TILE_SIZE)
     max_x = tile_ceiling(juris_shp.bounds[2])
@@ -73,14 +69,10 @@
     #    pprint("user: " + user.username + " bounds: "+str((min_x, min_y, max_x, max_y)))
     tile_list = []
     count = 0
-<<<<<<< HEAD
-    
-    pprint("min y, max y: "+str((min_y, max_y)))
+    
     pprint("xrange y:"+str(list(xrange(min_y+settings._TILE_SIZE, max_y+settings._TILE_SIZE, settings._TILE_SIZE))))
     pprint("xrange x:"+str(list(xrange(min_x, max_x, settings._TILE_SIZE))))
     
-=======
->>>>>>> 6ed067e3
     for tile_y in xrange(min_y+settings._TILE_SIZE, max_y+settings._TILE_SIZE, settings._TILE_SIZE):
         for tile_x in xrange(min_x, max_x, settings._TILE_SIZE):
             tile_ulp = (tile_x, tile_y)
@@ -92,18 +84,12 @@
             
             
             if not tile.intersection(juris_shp).is_empty:
-<<<<<<< HEAD
-                tile_list.append(tile)
-                if len(tile_list) >= 1000:
-                    return tile_list
-=======
                 gridref = '"E{0}N{1}"'.format(int(tile_x / settings._TILE_SIZE), int(tile_y / settings._TILE_SIZE))
                 ceph_qs = CephDataObject.objects.filter(grid_ref = gridref)
                 if ceph_qs.count() > 0:
                     tile_list.append(tile)
                 #if len(tile_list) >= 1000:
                 #    return tile_list
->>>>>>> 6ed067e3
                 
     return tile_list
 
@@ -155,13 +141,8 @@
                 gridref = '"E{0}N{1}"'.format(int(minx / settings._TILE_SIZE), int(maxy / settings._TILE_SIZE))
                 
                 gridref_list .append(gridref)
-<<<<<<< HEAD
-                if len(gridref_list) >= 1000:
-                    break
-=======
                 #if len(gridref_list) >= 1000:
                 #    break
->>>>>>> 6ed067e3
             
             if len(gridref_list)==1:
                 pprint("gridref:"+gridref_list[0])
@@ -218,15 +199,11 @@
         geom = f.GetGeometryRef()
         if not src_epsg == dest_epsg:
             geom.Transform(c_transform)
-<<<<<<< HEAD
-        geometry_list.append(loads(geom.ExportToWkb()))
-=======
         geomWkb = loads(geom.ExportToWkb())
         if not geomWkb.is_valid:
             geomWkb = geomWkb.convex_hull
         
         geometry_list.append(geomWkb)
->>>>>>> 6ed067e3
             
     source = None
     data = None
