--- conflicted
+++ resolved
@@ -155,12 +155,6 @@
         total_layers = total_layers + len(layer_list)
         layer_metadata(layer_list,'100','1')
 
-<<<<<<< HEAD
-    print "Updated a total of %d layers" % total_layers
-
-@task(name='geonode.tasks.update.ceph_metadata_udate', queue='update')
-def ceph_metadata_udate(uploaded_objects):
-=======
 @task(name='geonode.tasks.update.fh_style_update', queue='update')
 def fh_style_update():
     cat = Catalog(settings.OGC_SERVER['default']['LOCATION'] + 'rest',
@@ -201,7 +195,6 @@
 
 @task(name='geonode.tasks.update.ceph_metadata_update', queue='update')
 def ceph_metadata_update(uploaded_objects_list, update_grid=True):
->>>>>>> 888335a3
     """
         NOTE: DOES NOT WORK
           Outputs error 'OperationalError: database is locked'
