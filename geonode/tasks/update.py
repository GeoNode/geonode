from geonode.geoserver.helpers import ogc_server_settings
from pprint import pprint
from celery.task import task
from geonode.geoserver.helpers import gs_slurp
from geonode.documents.models import Document
from geonode.layers.models import Layer
from geonode.base.models import TopicCategory
from django.db.models import Q
from geoserver.catalog import Catalog
from geonode.layers.models import Style
from geonode.geoserver.helpers import http_client
from geonode.layers.utils import create_thumbnail
from django.core.exceptions import ObjectDoesNotExist
from celery.utils.log import get_task_logger
import geonode.settings as settings
import os, subprocess, time, datetime
logger = get_task_logger("geonode.tasks.update")
from geonode.security.models import PermissionLevelMixin
from django.contrib.auth.models import Group
from guardian.shortcuts import assign_perm, get_anonymous_user
from string import Template

 

@task(name='geonode.tasks.update.fh_perms_update', queue='update')
def fh_perms_update(layer):
    # anonymous_group, created = Group.objects.get_or_create(name='anonymous')
    #layer_list = Layer.objects.filter(name__icontains='fh')
    #total_layers = len(layer_list)
    #ctr = 1
    #for layer in layer_list:

    try:
        # geoadmin = User.objects.get.filter(username='geoadmin')
        # for user in User.objects.all():
        layer.remove_all_permissions()
        anon_group = Group.objects.get(name='anonymous')
        assign_perm('view_resourcebase', anon_group, layer.get_self_resource())
        assign_perm('download_resourcebase', anon_group, layer.get_self_resource())
        # superusers=get_user_model().objects.filter(Q(is_superuser=True))
        # for superuser in superusers:
        #     assign_perm('view_resourcebase', superuser, layer.get_self_resource())
        #     assign_perm('download_resourcebase', superuser, layer.get_self_resource())
        assign_perm('view_resourcebase', get_anonymous_user(), layer.get_self_resource())
        assign_perm('download_resourcebase', get_anonymous_user(), layer.get_self_resource())
        #print "[FH PERMISSIONS] {0}/{1} : {2} ".format(ctr,total_layers,layer.name)
        # layer.remove_all_permissions()
        # assign_perm('view_resourcebase', get_anonymous_user(), layer.get_self_resource())
        # assign_perm('download_resourcebase', get_anonymous_user(), layer.get_self_resource())
        #ctr+=1
    except:
        ts = time.time()
        st = datetime.datetime.fromtimestamp(ts).strftime('%Y-%m-%d %H:%M:%S')
        Err_msg = st + " Error in updating style of " + layer.name + "\n"
        pass

def style_update(layer,style_template):
    cat = Catalog(settings.OGC_SERVER['default']['LOCATION'] + 'rest',
                    username=settings.OGC_SERVER['default']['USER'],
                    password=settings.OGC_SERVER['default']['PASSWORD'])

    #layer_list = Layer.objects.filter(name__icontains='fh')#initial run of script includes all  layers for cleaning of styles in GN + GS
    #layer_list = Layer.objects.filter(name__icontains='fh').exclude(styles__name__icontains='fhm'
    #total_layers = len(layer_list)
    layer_attrib = layer.attributes[0].attribute.encode("utf-8")
    ctr = 0
    #for layer in layer_list:
        #print "[FH STYLE] {0}/{1} : {2} ".format(ctr,total_layers,layer.name)
        #delete thumbnail first because of permissions

    if 'fh' in layer.name:
        style = None
        if layer_attrib == "Var":
            style = cat.get_style(style_template)
        else:
            style = cat.get_style("fhm_merge")
    else:
        style = cat.get_style(style_template)

    if style is not None:
        try:
            print "Layer thumbnail url: %s " % layer.thumbnail_url
            if "lipad" not in settings.BASEURL:
                url = "geonode/uploaded/thumbs/layer-"+ layer.uuid + "-thumb.png"
                os.remove(url)
            else:
                url = "/var/www/geonode/uploaded/thumbs/layer-" +layer.uuid + "-thumb.png"
                os.remove(url)

            gs_layer = cat.get_layer(layer.name)
            print "GS LAYER: %s " % gs_layer.name
            gs_layer._set_default_style(style)
            cat.save(gs_layer)
            ctr+=1
            gs_style = cat.get_style(layer.name)
            print "GS STYLE: %s " % gs_style.name
            print "Geoserver: Will delete style %s " % gs_style.name
            cat.delete(gs_style)
            gn_style = Style.objects.get(name=layer.name)
            print "Geonode: Will delete style %s " % gn_style.name
            gn_style.delete()

            layer.sld_body = style.sld_body
            layer.save()
        except Exception as e:
            print "%s" % e
            pass

@task(name='geonode.tasks.update.seed_layers', queue='update')
def seed_layers(keyword):
    layer_list = Layer.objects.filter(keywords__name__icontains=keyword)
    for layer in layer_list:
        try:
            out = subprocess.check_output([settings.PROJECT_ROOT + '/gwc.sh', 'seed',
            '{0}:{1}'.format(layer.workspace,layer.name) , 'EPSG:4326', '-v', '-a',
            settings.OGC_SERVER['default']['USER'] + ':' +
            settings.OGC_SERVER['default']['PASSWORD'], '-u',
            settings.OGC_SERVER['default']['LOCATION'] + 'gwc/rest'],
            stderr=subprocess.STDOUT)
            print out
        except subprocess.CalledProcessError as e:
            print 'Error seeding layer:', layer
            print 'e.returncode:', e.returncode
            print 'e.cmd:', e.cmd
            print 'e.output:', e.output


def fhm_year_metadata(flood_year, skip_prev):
    flood_year_probability = int(100/flood_year)
    layer_list = []
    # if skip_prev:
    #     layer_list = Layer.objects.filter(name__icontains='fh{0}yr'.format(flood_year)).exclude(Q(keywords__name__icontains='flood hazard map')&Q(category__identifier='geoscientificInformation')&Q(purpose__icontains='the')&Q(abstract__icontains='the'))
    # else:
    #     layer_list = Layer.objects.filter(name__icontains='fh{0}yr'.format(flood_year))
    layer_list = Layer.objects.filter(name__icontains='fh{0}yr'.format(flood_year))
    total_layers = len(layer_list)
    print("Updating metadata of [{0}] Flood Hazard Maps for Flood Year [{1}]".format(total_layers, flood_year))
    ctr = 0
    fh_err_log = "Flood-Hazard-Error-Log.txt"
    
    for layer in layer_list:
        print "Layer: %s" % layer.name
<<<<<<< HEAD
        style_update(layer,'fhm')
        fh_perms_update(layer)
=======
        fh_style_update(layer,f)
        #fh_perms_update(layer,f)
>>>>>>> f2717a92

        #batch_seed(layer)

        map_resolution = ''

        if "_10m_30m" in layer.name:
            map_resolution = '30'
        elif "_10m" in layer.name:
            map_resolution = '10'
        elif "_30m" in layer.name:
            map_resolution = '30'
        
        print "Layer: %s" % layer.name
        layer.title = layer.name.replace("_10m","").replace("_30m","").replace("__"," ").replace("_"," ").replace("fh%syr" % flood_year,"%s Year Flood Hazard Map" % flood_year).title()
        
        layer.abstract = """This shapefile, with a resolution of {0} meters, illustrates the inundation extents in the area if the actual amount of rain exceeds that of a {1} year-rain return period.

Note: There is a 1/{2} ({3}%) probability of a flood with {4} year return period occurring in a single year.

3 levels of hazard:
Low Hazard (YELLOW)
Height: 0.1m-0.5m

Medium Hazard (ORANGE)
Height: 0.5m-1.5m

High Hazard (RED)
Height: beyond 1.5m""".format(map_resolution, flood_year, flood_year, flood_year_probability, flood_year)


        layer.purpose = " The flood hazard map may be used by the local government for appropriate land use planning in flood-prone areas and for disaster risk reduction and management, such as identifying areas at risk of flooding and proper planning of evacuation."
        
        layer.keywords.add("Flood Hazard Map")
        layer.category = TopicCategory.objects.get(identifier="geoscientificInformation")
        layer.save()
        ctr+=1
        print "[{0} YEAR FH METADATA] {1}/{2} : {3}".format(flood_year,ctr,total_layers,layer.name)
    f.close()
    

@task(name='geonode.tasks.update.layers_metadata_update', queue='update')
def fhm_metadata_update(skip_prev=True, flood_years=(5, 25, 100)):
    for year in flood_years:
        fhm_year_metadata(year, skip_prev)

@task(name='geonode.tasks.update.sar_metadata_update', queue='update')
def sar_metadata_update():

    ###############################
    cat = Catalog(settings.OGC_SERVER['default']['LOCATION'] + 'rest',
                    username=settings.OGC_SERVER['default']['USER'],
                    password=settings.OGC_SERVER['default']['PASSWORD'])

    count_notification = Template('[$ctr/$total] Editing Metadata for Layer: $layername')

    ###
    #   SAR
    #   with sld template
    ###
    filter_substring = 'sar_'
    layer_list = Layer.objects.filter(name__icontains=filter_substring)
    total=len(layer_list)
    ctr=0
    title = Template('$area SAR DEM')

    for layer in layer_list:
        ctr+=1
        print "Layer: %s" % layer.name
        style_update(layer,'dem')
        text_split = layer.name.split(filter_substring)
        area = text_split[1].title().replace('_',' ') #from sar_area to ['','area']
        print count_notification.substitute(ctr=ctr,total=total,layername=layer.name)
        layer.title = title.substitute(area=area)
        layer.abstract = """All Synthetic Aperture Radar digital elevation models was acquired from MacDonald, Dettwiler and Associates Ltd. (MDA), British Columbia, Canada and post-processed by the UP Training Center for Applied Geodesy and Photogrammetry (UP-TCAGP), through the DOST-GIA funded Disaster Risk and Exposure Assessment for Mitigation (DREAM) Program.

            Projection:     WGS84 UTM Zone 51
            Resolution:     10 m
            Tile Size:  10km by 10km
            Absolute vertical map accuracy: LE 90
            Date of Acquisition: February 21, 2012-September 13, 2013
            """
        layer.keywords.add("SAR")
        layer.save()

@task(name='geonode.tasks.update.pl2_metadata_update', queue='update')
def pl2_metadata_update():
    # 

    ###############################
    cat = Catalog(settings.OGC_SERVER['default']['LOCATION'] + 'rest',
                    username=settings.OGC_SERVER['default']['USER'],
                    password=settings.OGC_SERVER['default']['PASSWORD'])

    count_notification = Template('[$ctr/$total] Editing Metadata for Layer: $layername')

    ###
    #   TREES - DBH (diameter at breast height) and Standing Tree Volume Estimation
    #   with sld template
    ###
    filter_substring = '_trees'
    layer_list = Layer.objects.filter(name__icontains=filter_substring)
    if layer_list is not None:
        try:
            total=len(layer_list)
            ctr=0
            identifier = "biota"
            title = Template('$area DBH (diameter at breast height) and Standing Tree Volume Estimation')
            for layer in layer_list:  
                ctr+=1
                print "Layer: %s" % layer.name
                style_update(layer,'trees_template')
                text_split = layer.name.split(filter_substring)
                area = text_split[0].title().replace('_',' ')
                print count_notification.substitute(ctr=ctr,total=total,layername=layer.name)
                layer.title = title.substitute(area=area)
                layer.abstract = """These are points that display the estimated diameter at breast height (DBH) of a forested area. It shows the percentage of trees per dbh class (in cm).

                These are points that display the estimated tree volume of a forested area. It shows the percentage of trees per volume class (in cum)
                """
                layer.purpose = "Forest Resources Assesment/Management"
                layer.keywords.add("FRExLS", " Trees", " DBH", "Standing Tree Volume", "PhilLiDAR2")
                layer.category = TopicCategory.objects.get(identifier=identifier)
                layer.save()
        except Exception as e:
            print "%s" % e
            pass
    ###
    #   CCM - Canopy Cover Model
    ###
    filter_substring = '_ccm'
    layer_list = Layer.objects.filter(name__icontains=filter_substring)
    if layer_list is not None:
        try:
            total=len(layer_list)
            ctr=0
            identifier = "biota"
            title = Template('$area Canopy Cover Model')
           
            for layer in layer_list:
                ctr+=1
                print "Layer: %s" % layer.name
                # style_update(layer,'')
                text_split = layer.name.split(filter_substring)
                area = text_split[0].title().replace('_',' ')
                print count_notification.substitute(ctr=ctr,total=total,layername=layer.name)
                layer.title = title.substitute(area=area)
                layer.abstract = "These are rasters, with resolution of 1 meter, that display the canopy cover of a forested area. It shows Canopy Cover % which ranges from Low to High"
                layer.purpose = "Forest Resources Assesment/Management"
                layer.keywords.add("FRExLS", "Canopy Cover", "PhilLiDAR2")
                layer.category = TopicCategory.objects.get(identifier=identifier)
                layer.save()
        except Exception as e:
            print "%s" % e
            pass
    ###
    #   CHM - Canopy Height Models
    ###

    filter_substring = '_chm'
    layer_list = Layer.objects.filter(name__icontains=filter_substring)
    if layer_list is not None:
        try:
            total=len(layer_list)
            ctr=0
            identifier = "biota"
            title = Template('$area Canopy Height Model')
           
            for layer in layer_list:
                ctr+=1
                print "Layer: %s" % layer.name
                # style_update(layer,'')
                text_split = layer.name.split(filter_substring)
                area = text_split[0].title().replace('_',' ')
                print count_notification.substitute(ctr=ctr,total=total,layername=layer.name)
                layer.title = title.substitute(area=area)
                layer.abstract = "These are rasters, with resolution of 1 meter, that display the canopy height of a forested area.It shows the height of trees/vegetation (in meter) present in the sample area"
                layer.purpose = "Forest Resources Assesment/Management"
                layer.keywords.add("FRExLS", "Canopy Height", "PhilLiDAR2")
                layer.category = TopicCategory.objects.get(identifier=identifier)
                layer.save()
        except Exception as e:
            print "%s" % e
            pass

    ###
    #   AGB - Area Biomass Estimation
    ###
    filter_substring="_agb"
    layer_list = Layer.objects.filter(name__icontains=filter_substring)
    if layer_list is not None:
        try:
            total=len(layer_list)
            ctr=0
            identifier = "biota"
            title = Template('$area Biomass Estimation')
           
            for layer in layer_list:
                ctr+=1
                print "Layer: %s" % layer.name
                # style_update(layer,'')
                text_split = layer.name.split(filter_substring)
                area = text_split[0].title().replace('_',' ')
                print count_notification.substitute(ctr=ctr,total=total,layername=layer.name)
                layer.title = title.substitute(area=area)
                layer.abstract = "These are rasters, with a resolution of 10 meters, that display the estimated biomass of a forested area. It shows the total biomass (in kg) per 10sqm of the selected area."
                layer.purpose = "Forest Resources Assesment/Management"
                layer.keywords.add("FRExLS", "Biomass", "PhilLiDAR2")
                layer.category = TopicCategory.objects.get(identifier=identifier)
                layer.save()
        except Exception as e:
            print "%s" % e
            pass

    ###
    #   aquaculture - Aquaculture
    ###
    filter_substring="_aquaculture"
    layer_list = Layer.objects.filter(name__icontains=filter_substring)
    if layer_list is not None:
        try:
            total=len(layer_list)
            ctr=0
            identifier="imageryBaseMapsEarthCover"
            title = Template('$area Aquaculture')
           
            for layer in layer_list:
                ctr+=1
                print "Layer: %s" % layer.name
                style_update(layer,layer.name+'_template')
                text_split = layer.name.split(filter_substring)
                area = text_split[0].title().replace('_',' ')
                print count_notification.substitute(ctr=ctr,total=total,layername=layer.name)
                layer.title = title.substitute(area=area)
                layer.abstract = """Maps prepared by Phil-LiDAR 2 Program B and reviewed by Phil-LiDAR 2 Program A Project 1. The use of the datasets provided herewith are covered by End Users License Agreement (EULA). Shapefiles include extracted aquaculture (fishponds, fish pens, fish traps, fish corrals) from the LiDAR data and/or orthophoto.
             
                Note: Datasets subject to updating. Maps show land cover on date of data acquisition and may not reflect present land cover. 
                Major Source of Information: LiDAR Datasets from DREAM/Phil-LiDAR 1 Program
                Accuracy and Limitations: The accuracy of the delivered Products/ouputs are dependent on the source datasets, and limitations of the software and algorithms used and implemented procedures. The Products are provided "as is" without any warranty of any kind, expressed or implied. Phil-LiDAR 2 Program does not warrant that the Products will meet the needs or expectations of the end users, or that the operations or use of the Products will be error free."
                """
                layer.purpose = "Detailed Coastal (aquaculture, mangroves) Land Cover Maps are needed by Government Agencies and Local Government Units for planning and decision making."
                layer.keywords.add("CoastMap", "Aquaculture", "Fish Pens", "Fish Ponds", "PhilLiDAR2")
                layer.category = TopicCategory.objects.get(identifier=identifier)
                layer.save()
        except Exception as e:
            print "%s" % e
            pass   
    ###
    #   mangroves - Mangroves
    ###
    filter_substring="_mangroves"
    layer_list = Layer.objects.filter(name__icontains=filter_substring)
    if layer_list is not None:
        try:
            total=len(layer_list)
            ctr=0
            identifier="imageryBaseMapsEarthCover"
            title = Template('$area Mangroves')
           
            for layer in layer_list:
                ctr+=1
                print "Layer: %s" % layer.name
                style_update(layer,layer.name+'_template')
                text_split = layer.name.split(filter_substring)
                area = text_split[0].title().replace('_',' ')
                print count_notification.substitute(ctr=ctr,total=total,layername=layer.name)
                layer.title = title.substitute(area=area)
                layer.abstract = """Maps prepared by Phil-LiDAR 2 Program B & reviewed by Phil-LiDAR 2 Program A Project 1. The use of the datasets provided herewith are covered by End Users License Agreement (EULA). Shapefiles include extracted mangrove areas from the LiDAR data and/or orthophoto.
             
                Note: Datasets subject to updating. Maps show land cover on date of data acquisition and may not reflect present land cover. 
                Major Source of Information: LiDAR Datasets from DREAM/Phil-LiDAR 1 Program
                Accuracy and Limitations: The accuracy of the delivered Products/ouputs are dependent on the source datasets, and limitations of the software and algorithms used and implemented procedures. The Products are provided "as is" without any warranty of any kind, expressed or implied. Phil-LiDAR 2 Program does not warrant that the Products will meet the needs or expectations of the end users, or that the operations or use of the Products will be error free.
                """
                layer.purpose = "Detailed Coastal (aquaculture, mangroves) Land Cover Maps are needed by Government Agencies and Local Government Units for planning and decision making."
                layer.keywords.add("CoastMap", "Mangroves", "PhilLiDAR2")
                layer.category = TopicCategory.objects.get(identifier=identifier)
                layer.save()
        except Exception as e:
            print "%s" % e
            pass

    ###
    #   agrilandcover - Agricultural Landcover
    ###
    filter_substring="_agrilandcover"
    layer_list = Layer.objects.filter(name__icontains=filter_substring)
    if layer_list is not None:
        try:
            total=len(layer_list)
            ctr=0
            identifier="imageryBaseMapsEarthCover"
            title = Template('$area Agricultural Landcover')
           
            for layer in layer_list:
                ctr+=1
                print "Layer: %s" % layer.name
                style_update(layer,layer.name+'_template')
                text_split = layer.name.split(filter_substring)
                area = text_split[0].title().replace('_',' ')
                print count_notification.substitute(ctr=ctr,total=total,layername=layer.name)
                layer.title = title.substitute(area=area)
                layer.abstract = """Maps prepared by Phil-LiDAR 2 Program B & reviewed by Phil-LiDAR 2 Program A Project 1. The use of the datasets provided herewith are covered by End Users License Agreement (EULA). Shapefiles include initial Land Cover Map of Agricultural Resources.
             
                Note: Datasets subject to updating. Maps show land cover on date of data acquisition and may not reflect present land cover. 
                Major Source of Information: LiDAR Datasets from DREAM/Phil-LiDAR 1 Program
                Accuracy and Limitations: The accuracy of the delivered Products/ouputs are dependent on the source datasets, and limitations of the software and algorithms used and implemented procedures. The Products are provided "as is" without any warranty of any kind, expressed or implied. Phil-LiDAR 2 Program does not warrant that the Products will meet the needs or expectations of the end users, or that the operations or use of the Products will be error free.
                """
                layer.purpose = "Detailed Agricultural Land Cover Maps are needed by Government Agencies and Local Government Units for planning and decision making. This complements on-going programs of the Department of Agriculture by utilizing LiDAR data for the mapping of high value crops and vulnerability assessment."
                layer.keywords.add("PARMap", "Agriculture", "Landcover", "PhilLiDAR2")
                layer.category = TopicCategory.objects.get(identifier=identifier)
                layer.save()
        except Exception as e:
            print "%s" % e
            pass  
    ###
    #   agricoastlandcover - Agricultural and Coastal Landcover
    ###

    filter_substring="_agricoastlandcover"
    layer_list = Layer.objects.filter(name__icontains=filter_substring)
    if layer_list is not None:
        try:
            total=len(layer_list)
            ctr=0
            identifier="imageryBaseMapsEarthCover"
            title = Template('$area Agricultural and Coastal Landcover')
           
            for layer in layer_list:
                ctr+=1
                print "Layer: %s" % layer.name
                # style_update(layer,'')
                text_split = layer.name.split(filter_substring)
                area = text_split[0].title().replace('_',' ')
                print count_notification.substitute(ctr=ctr,total=total,layername=layer.name)
                layer.title = title.substitute(area=area)
                layer.abstract = """ Maps prepared by Phil-LiDAR 2 Program B & reviewed by Phil-LiDAR 2 Program A Project 1. The use of the datasets provided herewith are covered by End Users License Agreement (EULA). Shapefiles include initial Land Cover Map of Agricultural Resources integrated with Coastal Resources.
     
                Note: Datasets subject to updating. Maps show land cover on date of data acquisition and may not reflect present land cover. 
                Major Source of Information: LiDAR Datasets from DREAM/Phil-LiDAR 1 Program
                Accuracy and Limitations: The accuracy of the delivered Products/ouputs are dependent on the source datasets, and limitations of the software and algorithms used and implemented procedures. The Products are provided "as is" without any warranty of any kind, expressed or implied. Phil-LiDAR 2 Program does not warrant that the Products will meet the needs or expectations of the end users, or that the operations or use of the Products will be error free.
                """
                layer.purpose = "Integrated Agricultural and Coastal Land Cover Maps are needed by Government Agencies and Local Government Units for planning and decision making. This complements on-going programs of the Department of Agriculture by utilizing LiDAR data for the mapping of high value crops and vulnerability assessment."
                layer.keywords.add("PARMap", "Agriculture", "COASTMap", "Mangrove", "Landcover", "PhilLiDAR2")
                layer.category = TopicCategory.objects.get(identifier=identifier)
                layer.save()
        except Exception as e:
            print "%s" % e
            pass

    ###
    #   irrigation - River Basin Irrigation Network
    #   with sld template
    ###
    filter_substring="_irrigation"
    layer_list = Layer.objects.filter(name__icontains=filter_substring)
    if layer_list is not None:
        try:
            total=len(layer_list)
            ctr=0
            identifier="inlandWaters"
            title = Template('$area River Basin Irrigation Network')

            for layer in layer_list:
                ctr+=1
                print "Layer: %s" % layer.name
                style_update(layer,'irrigation_template')
                text_split = layer.name.split(filter_substring)
                area = text_split[0].title().replace('_',' ')
                print count_notification.substitute(ctr=ctr,total=total,layername=layer.name)
                layer.title = title.substitute(area=area)
                layer.abstract = "This shapefile contains extracted irrigation networks from LiDAR DEM and orthophotos."
                layer.purpose = "Irrigation network maps are useful for planning irrigation structures to fully utilize water resources and distribute water to non-irrigated lands. This data contains irrigation classification and the corresponding elevations of start and end-point of each segment that can be used for further studies that involve irrigation network modeling. "
                layer.category = TopicCategory.objects.get(identifier=identifier)
                layer.keywords.add("Irrigation Networks", "Canals", "Ditches", "Hydrology", "PHD", "PhilLiDAR2")
                layer.save()
        except Exception as e:
            print "%s" % e
            pass
    ###
    #   streams - River Basin Streams (LiDAR), Streams (SAR)
    ###
    filter_substring="_streams"
    layer_list = Layer.objects.filter(name__icontains=filter_substring)
    if layer_list is not None:
        try:
            total=len(layer_list)
            ctr=0
            identifier="inlandWaters"
            title = Template('$area River Basin Streams (LiDAR), Streams (SAR)')

            for layer in layer_list:
                ctr+=1
                print "Layer: %s" % layer.name
                # style_update(layer,'')
                text_split = layer.name.split(filter_substring)
                area = text_split[0].title().replace('_',' ')
                print count_notification.substitute(ctr=ctr,total=total,layername=layer.name)
                layer.title = title.substitute(area=area)
                layer.abstract = """This shapefile contains extracted stream network derived from LiDAR DEM with a 1-meter resolution (solid lines) and SAR DEM with 10-m resolution (broken lines).

                Note: The extracted streams are based on thalwegs (lines of lowest elevation) and not on centerlines."
                """
                layer.purpose = "Stream network maps provides important information to planners and decision makers in managing and controlling streams to make these bodies of water more useful and less disruptive to human activity."
                layer.category = TopicCategory.objects.get(identifier=identifier)
                layer.keywords.add("Streams", "Rivers", "Creeks", "Drainages", "Hydrology", "PHD", "PhilLiDAR2")
                layer.save()
        except Exception as e:
            print "%s" % e
            pass
    ###
    #   wetlands - River Basin Inland Wetlands
    #   with sld template
    ###
    filter_substring="_wetlands"
    layer_list = Layer.objects.filter(name__icontains=filter_substring)
    if layer_list is not None:
        try:
            total=len(layer_list)
            ctr=0
            identifier="inlandWaters"
            title = Template('$area River Basin Inland Wetlands')

            for layer in layer_list:
                ctr+=1
                print "Layer: %s" % layer.name
                style_update(layer,'wetlands_template')
                text_split = layer.name.split(filter_substring)
                area = text_split[0].title().replace('_',' ')
                print count_notification.substitute(ctr=ctr,total=total,layername=layer.name)
                layer.title = title.substitute(area=area)
                layer.abstract = "This shapefile contains extacted inland wetlands derived from LiDAR DEM and orthophotos. Depressions that can be detected from the elevation model were indicative of the presence of wetlands."
                layer.purpose = "Inland wetlands are key to preserving biodiversity. These features are home to various species that rely on a healthy ecosystem to thrive. Also, wetlands are sometimes used for water storage that can later be utilized in agricultural activities."
                layer.category = TopicCategory.objects.get(identifier=identifier)
                layer.keywords.add("Inland Wetlands", "Wetlands", "Depressions", "Hydrology", "PHD", "PhilLiDAR2")
                layer.save()
        except Exception as e:
            print "%s" % e
            pass

            
    ###
    #   power - Hydropower Potential Sites
    #   with sld template
    ###
    filter_substring="_power"
    layer_list = Layer.objects.filter(name__icontains=filter_substring)
    if layer_list is not None:
        try:
            total=len(layer_list)
            ctr=0
            identifier="environment"
            title = Template('Hydropower Potential Sites $distance $area') #depends if 1000

            for layer in layer_list:
                ctr+=1
                print "Layer: %s" % layer.name
                style_update(layer,'power_template')
                text_split = layer.name.split(filter_substring)
                area = text_split[0].title().replace('_',' ')
                distance = text_split[1].replace('_',' ').lstrip()
                print count_notification.substitute(ctr=ctr,total=total,layername=layer.name)
                layer.title = title.substitute(area=area,distance=distance)
                layer.abstract = """Each province has 3 datasets - for horizontal distances of 100m, 500m, 1000m - with the following information: head, simulated flow, simulated power and hydropower classification.

                The hydropower resource potential is theoretical based on the hydrologic model ArcSWAT and terrain analysis. Hydropower classification is based on theoretical capacity with 80% technical efficiency as prescribed by the DOE."""
                layer.purpose = "Site Identification of Hydropower Sites for future development"
                layer.category = TopicCategory.objects.get(identifier=identifier)
                layer.keywords.add("Hydropower", "REMap", "PhilLiDAR2")
                layer.save()
        except Exception as e:
            print "%s" % e
            pass
            

@task(name='geonode.tasks.update.geoserver_update_layers', queue='update')
def geoserver_update_layers(*args, **kwargs):
    """
    Runs update layers.
    """
    return gs_slurp(*args, **kwargs)


@task(name='geonode.tasks.update.create_document_thumbnail', queue='update')
def create_document_thumbnail(object_id):
    """
    Runs the create_thumbnail logic on a document.
    """

    try:
        document = Document.objects.get(id=object_id)

    except Document.DoesNotExist:
        return

    image = document._render_thumbnail()
    filename = 'doc-%s-thumb.png' % document.id
    document.save_thumbnail(filename, image)<|MERGE_RESOLUTION|>--- conflicted
+++ resolved
@@ -140,13 +140,9 @@
     
     for layer in layer_list:
         print "Layer: %s" % layer.name
-<<<<<<< HEAD
         style_update(layer,'fhm')
         fh_perms_update(layer)
-=======
-        fh_style_update(layer,f)
         #fh_perms_update(layer,f)
->>>>>>> f2717a92
 
         #batch_seed(layer)
 
