from __future__ import with_statement
import celery, os, traceback, re, sys, traceback
from fabric.api import *
from fabric.contrib.console import confirm
from fabric.tasks import execute
from django.core.mail import send_mail
from geonode import settings
from geonode.cephgeo.models import FTPRequest, FTPStatus

import logging
import pprint
from geonode.groups.models import GroupProfile

logger = logging.getLogger("geonode.tasks.ftp")
FTP_USERS_DIRS = {  "test-ftp-user" : "/mnt/FTP/PL1/testfolder", }
env.skip_bad_hosts = True
env.warn_only = True

class UserEmptyException(Exception):
    pass

class UnauthenticatedUserException(Exception):
    pass

class CephAccessException(Exception):
    pass

@hosts(settings.CEPHACCESS_HOST)
def fab_check_cephaccess(username, user_email, request_name):
    # NOTE: DO NOT CALL ASYNCHRONOUSLY (check_cephaccess.delay())
    #       OTHERWISE, NO OUTPUT WILL BE MADE
    """
        Call to check if CephAccess is up and running
    """
    
    #TODO: more detailed checks
    ## DONE: Check if DL folder is writeable
    ## Check from inside Cephaccess if Ceph Object Gateway is reachable
    ## 
    
    test_file = '/tmp/test.txt'
    result = run("touch {0} && rm -f {0}".format(test_file))
    if result.failed:
        logger.error("Unable to access {0}. Host may be down or there may be a network problem.".format(env.hosts))
        mail_msg = """\
An error was encountered on your FTP request named [{0}] for user [{1}]. 
A duplicate FTP request toplevel directory was found. Please wait 
5 minutes in between submitting FTP requests and creating FTP folders.
If error still persists, forward this email to [{2}]""".format( request_name, 
                                                                username, 
                                                                settings.FTP_SUPPORT_MAIL,)
            
        mail_ftp_user(username, user_email, request_name, mail_msg)
        raise CephAccessException("Unable to access {0}. Host may be down or there may be a network problem.".format(env.hosts))


@hosts(settings.CEPHACCESS_HOST)
def fab_create_ftp_folder(ftp_request, ceph_obj_list_by_data_class, srs_epsg=None):
    """
        Creates an FTP folder for the requested tile data set
        Records the request in the database
        If an existing record already exists, counts the duplicates (?)
    """
    username = ftp_request.user.username
    request_name = ftp_request.name
    user_email = [ftp_request.user.email.encode('utf8'),]
    try:
        ftp_dir = os.path.join(get_folder_for_user(ftp_request.user), request_name)
        dl_script_path = settings.CEPHACCESS_DL_SCRIPT
        email = None
        
        #Check for duplicate folders
        result = run("[ -d {0} ]".format(ftp_dir))
        if result.return_code == 0:
            logger.error("FTP Task Error: A duplicate FTP request toplevel directory was found.")
            ftp_request.status = FTPStatus.DUPLICATE
            mail_msg = """\
An error was encountered on your FTP request named [{0}] for user [{1}]. 
A duplicate FTP request toplevel directory was found. Please wait 
5 minutes in between submitting FTP requests and creating FTP folders.
If error still persists, forward this email to [{2}]""".format( request_name, 
                                                                username, 
                                                                settings.FTP_SUPPORT_MAIL,)
            
            mail_ftp_user(username, user_email, request_name, mail_msg)
            return "ERROR: A duplicate FTP request toplevel directory was found."

        result = run("mkdir -p {0}".format(ftp_dir))    # Create toplevel directory for this FTP request
        if result.return_code is 0:
            with cd(ftp_dir):

                for data_class, ceph_obj_list in ceph_obj_list_by_data_class.iteritems():
                    type_dir = data_class.replace(" ", "_")
                    
                    if srs_epsg is not None:
                        result = run("mkdir -p {0}".format(os.path.join("EPSG-"+str(srs_epsg),type_dir)))      # Create a directory for each geo-type
                    else:
                        result = run("mkdir {0}".format(type_dir))      # Create a directory for each geo-type 
                    if result.return_code is not 0:                 #Handle error
                        logger.error("Error on FTP request: Failed to create data class subdirectory at [{0}]. Please notify the administrator of this error".format(ftp_dir))
                        ftp_request.status = FTPStatus.ERROR
                        mail_msg = """\
An error was encountered on your FTP request named [{0}] for user [{1}]. 
The system failed to create an dataclass subdirectory inside the FTP 
folder at location [{2}]. Please e-mail the system administrator ({3}) 
regarding this error.

---RESULT TRACE---

{4}""".format(  request_name, 
                username, 
                os.path.join(ftp_dir,type_dir), 
                settings.FTP_SUPPORT_MAIL,
                result,)
                        
                        mail_ftp_user(username, user_email, request_name, mail_msg)
                        return "ERROR: Failed to create data class subdirectory [{0}].".format(os.path.join(ftp_dir,type_dir))
                        
                    obj_dl_list = " ".join(map(str,ceph_obj_list))
                    if srs_epsg is not None:
                        result = run("python {0} -d={1} -p={2} {3}".format( dl_script_path,
                                                        os.path.join(ftp_dir,"EPSG-"+str(srs_epsg),type_dir),
                                                        srs_epsg,
                                                        obj_dl_list)) # Download list of objects in corresponding geo-type folder
                    else:
                        result = run("python {0} -d={1} {2}".format( dl_script_path,
                                                        os.path.join(ftp_dir,type_dir),
                                                        obj_dl_list)) # Download list of objects in corresponding geo-type folder
                    if result.return_code is not 0:                 #Handle error
                        logger.error("Error on FTP request: Failed to download file/s for dataclass [{0}].".format(data_class))
                        ftp_request.status = FTPStatus.ERROR
                        mail_msg = """\
Cannot access Ceph Data Store. An error was encountered on your FTP request named [{0}] for user [{1}]. 
The system failed to download the following files: [{2}]. Either the file/s do/es not exist,
or the Ceph Data Storage is down. Please e-mail the system administrator ({3}) regarding this error.

---RESULT TRACE---

{4}""".format(  request_name, 
                username, 
                obj_dl_list, 
                settings.FTP_SUPPORT_MAIL,
                result,)
                        mail_ftp_user(username, user_email, request_name, mail_msg)
                        return "ERROR: Failed to create folder [{0}].".format(ftp_dir)
                    
        else:
            logger.error("Error on FTP request: Failed to create FTP folder at [{0}]. Please notify the administrator of this error".format(ftp_dir))
            ftp_request.status = FTPStatus.ERROR
            mail_msg = """\
An error was encountered on your FTP request named [{0}] for user [{1}]. 
The system failed to create the toplevel FTP directory at location [{2}]. 
Please ensure that you are a legitimate user and have permission to use 
this FTP service. If you are a legitimate user, please e-mail the system 
administrator ({3}) regarding this error.

---RESULT TRACE---

{4}""".format(  request_name, 
                username, 
                ftp_dir, 
                settings.FTP_SUPPORT_MAIL,
                result,)
            
            mail_ftp_user(username, user_email, request_name, mail_msg)
            return "ERROR: Failed to create folder [{0}].".format(ftp_dir)



        # email user once the files have been downloaded
        logger.info("FTP request has been completed for user [{0}]. Requested data is found under the DL directory path [{1}]".format(username,os.path.join("DL",request_name)))
        ftp_request.status = FTPStatus.DONE
        mail_msg = """\
Your FTP request named [{0}] for user [{1}] has been succesfully completed.
Please login using an FTPES client (e.g. FileZilla) to ftpes://ftp.dream.upd.edu.ph and
check your download folder for a new folder named [{0}] under the directory [DL/DAD/].
Please refer to the FTP access instructions document for further information.""".format(request_name, username)
        
        mail_ftp_user(username, user_email, request_name, mail_msg)
        return "SUCCESS: FTP request successfuly completed."


    except UserEmptyException as e:
        logger.error("FTP request has failed. No FTP folder was found for username [{0}]. User may not have proper access rights to the FTP repository.".format(username))
        ftp_request.status = FTPStatus.ERROR
        mail_msg = """\
An error was encountered on your FTP request named [{0}] for user [{1}]. 
No FTP folder was found for username [{1}]. Please ensure you have 
access rights to the FTP repository. Otherwise, please contact the 
system administrator ({2}) regarding this error.""".format(   request_name, 
                                                              username,
                                                              settings.FTP_SUPPORT_MAIL)
        
        mail_ftp_user(username, user_email, request_name, mail_msg)
        return "ERROR: User [{0}] has no FTP folder: ".format(e.message)
    
    except Exception as e:
        error_trace = traceback.format_exc()
        logger.error("""An FTP request has failed with an unexpected error: 
{0}""".format(error_trace))
        ftp_request.status = FTPStatus.ERROR
        mail_msg = """\
An unexpected error was encountered on your FTP request named [{0}] for user [{1}]. 
Please forward this mail to the system administrator ({2}).

---RESULT TRACE---

{3}""".format(  request_name, 
                username,
                settings.FTP_SUPPORT_MAIL,
                error_trace,)
        
        mail_ftp_user(username, user_email, request_name, mail_msg)
        return "ERROR: Unexpected error occured:\n[{0}]".format(e.message)
    
        
    finally:
        ftp_request.save()
        
@celery.task(name='geonode.tasks.ftp.process_ftp_request', queue='ftp')
def process_ftp_request(ftp_request, ceph_obj_list_by_data_class, srs_epsg_num=None):
    """
        Create the a new folder containing the data requested inside 
        Geostorage-FTP directory
    """
    host_string='cephaccess@cephaccess.lan.dream.upd.edu.ph'
    #~ try:
        #~ result = execute(fab_create_ftp_folder, username, user_email, request_name, ceph_obj_list_by_data_class )
        #~ if isinstance(result.get(host_string, None), BaseException):
            #~ raise Exception(result.get(host_string))
    #~ except Exception as e:
        #~ traceback.print_exc()
        #~ raise Exception("task process_ftp_request terminated with exception -- %s" % e.message)
        
    result = execute(fab_check_cephaccess, ftp_request.user.username, [ftp_request.user.email.encode('utf8'),], ftp_request.name )
    if isinstance(result.get(host_string, None), BaseException):
        raise Exception(result.get(host_string))
    else:
        result = execute(fab_create_ftp_folder, ftp_request, ceph_obj_list_by_data_class, srs_epsg_num )
        if isinstance(result.get(host_string, None), BaseException):
            raise Exception(result.get(host_string))

    
###
#   UTIL FUNCTIONS
###
def get_folder_for_user(user):
    if not user:
        raise UserEmptyException(user)
    
    # Filter group if [PL1, PL2, Others, Test] ##
    
    groups = GroupProfile.objects.filter(groupmember__user=user,groupmember__role='member')
    
    if groups is None:
        raise CephAccessException("User is not part of any FTP user group in LiPAD, no FTP folder can be found.")
    
    for group in groups:
        if group.slug == u'phil-lidar-1-sucs':
<<<<<<< HEAD
            return "/mnt/FTP/PL1/{0}/DL/DAD/LiPAD_requests".format(user.username)
        elif group.slug == u'phil-lidar-2-sucs':
            return "/mnt/FTP/PL2/{0}/DL/DAD/LiPAD_requests".format(user.username)
        elif group.slug == u'other-data-requesters':
            return "/mnt/FTP/Others/{0}/DL/DAD/LiPAD_requests".format(user.username)

    return "/mnt/FTP/PL1/testfolder/DL/DAD/LiPAD_requests"
=======
            return "/mnt/FTP/PL1/{0}/DL/DAD/lipad_requests".format(user.username)
        elif group.slug == u'phil-lidar-2-sucs':
            return "/mnt/FTP/PL2/{0}/DL/DAD/lipad_requests".format(user.username)
        elif group.slug == u'other-data-requesters':
            return "/mnt/FTP/Others/{0}/DL/DAD/lipad_requests".format(user.username)
        elif group.slug == u'data-requesters':
            return "/mnt/FTP/Others/{0}/DL/DAD/lipad_requests".format(user.username)
    
    raise CephAccessException("User is not part of any FTP user group in LiPAD, no FTP folder can be found.")
>>>>>>> 95946e23

def mail_ftp_user(username, user_email, mail_subject, mail_msg):
    #DEBUG
    mail_subject = "Phil-LiDAR FTP Request [{0}] for User [{1}]".format(mail_subject,username)
    mail_body = """\
This is an automated mailer. DO NOT REPLY TO THIS MAIL! Send your e-mails to the site administrator.
This is an e-mail regarding your FTP request from LiPAD. Details are found below:

"""+mail_msg
    args_tup = (mail_subject, mail_body, settings.FTP_AUTOMAIL,
                     user_email, False)
    #pprint(args_tup)
    send_mail(mail_subject, mail_body, settings.FTP_AUTOMAIL,
                     user_email, fail_silently=False)
    #~ return<|MERGE_RESOLUTION|>--- conflicted
+++ resolved
@@ -257,15 +257,6 @@
     
     for group in groups:
         if group.slug == u'phil-lidar-1-sucs':
-<<<<<<< HEAD
-            return "/mnt/FTP/PL1/{0}/DL/DAD/LiPAD_requests".format(user.username)
-        elif group.slug == u'phil-lidar-2-sucs':
-            return "/mnt/FTP/PL2/{0}/DL/DAD/LiPAD_requests".format(user.username)
-        elif group.slug == u'other-data-requesters':
-            return "/mnt/FTP/Others/{0}/DL/DAD/LiPAD_requests".format(user.username)
-
-    return "/mnt/FTP/PL1/testfolder/DL/DAD/LiPAD_requests"
-=======
             return "/mnt/FTP/PL1/{0}/DL/DAD/lipad_requests".format(user.username)
         elif group.slug == u'phil-lidar-2-sucs':
             return "/mnt/FTP/PL2/{0}/DL/DAD/lipad_requests".format(user.username)
@@ -275,7 +266,6 @@
             return "/mnt/FTP/Others/{0}/DL/DAD/lipad_requests".format(user.username)
     
     raise CephAccessException("User is not part of any FTP user group in LiPAD, no FTP folder can be found.")
->>>>>>> 95946e23
 
 def mail_ftp_user(username, user_email, mail_subject, mail_msg):
     #DEBUG
