--- conflicted
+++ resolved
@@ -108,27 +108,16 @@
                     type_dir = data_class.replace(" ", "_")
                     
                     # Projection path folders
-<<<<<<< HEAD
-                    utm_51n_dir = "EPSG-32651_{0}".format(type_dir)
-                    reprojected_dir = ""
-                    if srs_epsg is not None:
-                        reprojected_dir = "EPSG-{0}_{1}".format(srs_epsg, type_dir)
-=======
                     utm_51n_dir = os.path.join("UTM_51N",type_dir)
                     reprojected_dir = ""
                     if srs_epsg is not None:
                         reprojected_dir = os.path.join("EPSG-"+str(srs_epsg),type_dir)
->>>>>>> 3364afbb
 
                     if srs_epsg is not None:
                         if data_class == 'LAZ':
                             result = run("mkdir {0}".format(utm_51n_dir))      # Do not reproject LAZ
                         else:
-<<<<<<< HEAD
-                            result = run("mkdir {0}".format(reprojected_dir))      # Create a directory for each geo-type
-=======
                             result = run("mkdir -p {0}".format(reprojected_dir))      # Create a directory for each geo-type
->>>>>>> 3364afbb
                     else:
                         result = run("mkdir {0}".format(utm_51n_dir))      # Create a directory for each geo-type
                     if result.return_code is not 0:                 #Handle error
@@ -267,7 +256,6 @@
     finally:
         ftp_request.save()
 
-
 @celery.task(name='geonode.tasks.ftp.process_ftp_request', queue='ftp')
 def process_ftp_request(ftp_request, ceph_obj_list_by_data_class, srs_epsg_num=None):
     """
