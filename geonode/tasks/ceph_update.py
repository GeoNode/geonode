import os
from pprint import pprint
import celery
from celery.task import task
from geonode.geoserver.helpers import gs_slurp
from geonode.cephgeo.models import CephDataObject, DataClassification
from geonode.cephgeo.gsquery import nested_grid_update
from django.core.exceptions import ObjectDoesNotExist
from celery.utils.log import get_task_logger
import geonode.settings as settings
from geonode.cephgeo.utils import get_data_class_from_filename
from geonode.cephgeo import ceph_client
from swiftclient.exceptions import ClientException

from geonode.automation.models import AutomationJob, CephDataObjectResourceBase
from geonode.cephgeo.models import LidarCoverageBlock
from celery.decorators import periodic_task
from datetime import datetime

logger = get_task_logger("geonode.tasks.ceph_update")


def transform_log_to_list(log):
    log_list = []
    log = log.strip()
    log_list = log.split('\r\n')

    # print 'Log List:', log_list
    logger.info('Cleaned log.')

    return log_list


def get_uid_from_filename(filename):
    name = filename.split('.')[0]
    uid = int((name.split('_')[3].split('U')[-1:]).pop(0))
    print 'UID', uid

    block_object = LidarCoverageBlock.objects.get(uid=uid)

    return block_object


def update_job_status(job, error):

    if not error:
        if job.status == AutomationJob.STATUS_CHOICES.done_ceph:
            job.status = AutomationJob.STATUS_CHOICES.done_database
            logger.info('Updated job status to %s', AutomationJob.STATUS_CHOICES.done_database)
    else:
        job.status = AutomationJob.STATUS_CHOICES.error
        logger.info('Updated job status to %s', AutomationJob.STATUS_CHOICES.error)

    job.save()

<<<<<<< HEAD
    if job.status == AutomationJob.STATUS_CHOICES.done_ceph:
        job.status = AutomationJob.STATUS_CHOICES.done_database
        job.status_timestamp = datetime.now()
        job.save()
        logger.info('Updated job status to %s', AutomationJob.STATUS_CHOICES.done_database)
=======
>>>>>>> bd509df7


@task(name='geonode.tasks.ceph_update.ceph_metadata_update')
def ceph_metadata_update():
    """
        NOTE: DOES NOT WORK
          Outputs error 'OperationalError: database is locked'
          Need a better way of making celery write into the database
    """
    print '#' * 10
    print 'Scheduler'
    print '#' * 10

    #: Get from AutomationJob Mode
    try:
        job = AutomationJob.objects.filter(status=AutomationJob.STATUS_CHOICES.done_ceph)[:1].get()
    except AutomationJob.DoesNotExist:
        logger.error('Nothing to upload in Ceph Data Object Resourcebase.')
        return

    uploaded_objects_list = transform_log_to_list(job.ceph_upload_log)

    # Pop first line containing header
    uploaded_objects_list.pop(0)
    """NAME,LAST_MODIFIED,SIZE_IN_BYTES,CONTENT_TYPE,GEO_TYPE,FILE_HASH GRID_REF"""

    # Loop through each metadata element
    csv_delimiter = ','
    objects_inserted = 0
    objects_updated = 0
    gridref_dict_by_data_class = dict()
    logger.info("Encoding {0} ceph data objects".format(
        len(uploaded_objects_list)))
    for ceph_obj_metadata in uploaded_objects_list:
        metadata_list = ceph_obj_metadata.split(csv_delimiter)
        # logger.info("-> {0}".format(ceph_obj_metadata))
        # Check if metadata list is valid
        if len(metadata_list) is 6:
            # try:
            """
                Retrieve and check if metadata is present, update instead if there is
            """
            ceph_obj = None
            for x in metadata_list:
                print 'Metadata', x

            ceph_obj = None
            try:
                ceph_obj = CephDataObjectResourceBase.objects.get(name=metadata_list[0])
                # Commented attributes are not relevant to update
                # ceph_obj.grid_ref = metadata_list[5]
                # ceph_obj.data_class = get_data_class_from_filename(metadata_list[0])
                # ceph_obj.content_type = metadata_list[3]

                ceph_obj.last_modified = metadata_list[1]
                ceph_obj.size_in_bytes = metadata_list[2]
                ceph_obj.file_hash = metadata_list[4]

                ceph_obj.save()

                objects_updated += 1
            except ObjectDoesNotExist:
                ceph_obj = CephDataObjectResourceBase(name=metadata_list[0],
                                                      last_modified=metadata_list[1],
                                                      size_in_bytes=metadata_list[2],
                                                      content_type=metadata_list[3],
                                                      data_class=get_data_class_from_filename(
                    metadata_list[0]),
                    file_hash=metadata_list[4],
                    grid_ref=metadata_list[5],
                    block_uid=get_uid_from_filename(
                    metadata_list[0]))
                ceph_obj.save()

                objects_inserted += 1
            if ceph_obj is not None:
                # Construct dict of gridrefs to update
                if DataClassification.gs_feature_labels[ceph_obj.data_class] in gridref_dict_by_data_class:
                    gridref_dict_by_data_class[DataClassification.gs_feature_labels[
                        ceph_obj.data_class].encode('utf8')].append(ceph_obj.grid_ref.encode('utf8'))
                else:
                    gridref_dict_by_data_class[DataClassification.gs_feature_labels[
                        ceph_obj.data_class].encode('utf8')] = [ceph_obj.grid_ref.encode('utf8'), ]
            # except Exception as e:
            #    print("Skipping invalid metadata list: {0}".format(metadata_list))
        else:
            print("Skipping invalid metadata list (invalid length): {0}".format(
                metadata_list))

    # Pass to celery the task of updating the gird shapefile
    result_msg = "Succesfully encoded metadata of [{0}] of objects. Inserted [{1}], updated [{2}].".format(
        objects_inserted + objects_updated, objects_inserted, objects_updated)

    update_job_status(job, False)

    print 'GRIDREF DICT BY DATA CLASS'
    print gridref_dict_by_data_class
    # sample
    #{'LAZ':
    #     ['E232N1745', 'E231N1744', 'E231N1745', 'E232N1744', 'E232N1744',
    #     'E230N1745', 'E232N1745', 'E231N1744', 'E231N1745', 'E230N1745']
    #}

    # if update_grid:
    #     result_msg += " Starting feature updates for PhilGrid shapefile."
    #     grid_feature_update.delay(gridref_dict_by_data_class)
    # print result_msg


@task(name='geonode.tasks.ceph_update.ceph_metadata_remove', queue='update')
def ceph_metadata_remove(uploaded_objects_list, update_grid=True, delete_from_ceph=False):
    """
        Remove ceph metadata objects and clear philgrid feature for specified georefs
    """
    # Pop first line containing header
    uploaded_objects_list.pop(0)
    """NAME,LAST_MODIFIED,SIZE_IN_BYTES,CONTENT_TYPE,GEO_TYPE,FILE_HASH GRID_REF"""
    print "Update grid: [" + str(update_grid) + "] Delete Ceph Objects: [" + str(delete_from_ceph) + "]"

    # Loop through each metadata element
    csv_delimiter = ','
    objects_deleted = 0
    objects_not_found = 0
    gridref_dict_by_data_class = dict()
    logger.info("Removing {0} ceph data objects".format(len(uploaded_objects_list)))

    # Create ceph connection
    cephclient = ceph_client.CephStorageClient(settings.CEPH_OGW['default']['USER'], settings.CEPH_OGW[
        'default']['KEY'], settings.CEPH_OGW['default']['LOCATION'])

    for ceph_obj_metadata in uploaded_objects_list:
        metadata_list = ceph_obj_metadata.split(csv_delimiter)
        logger.info("-> {0}".format(ceph_obj_metadata))
        # Check if metadata list is valid
        if len(metadata_list) is 6:
            # try:
            """
                Retrieve and check if metadata is present and delete Ceph Data Object
            """
            ceph_obj = None
            try:
                # Retrieve object
                ceph_obj = CephDataObject.objects.get(name=metadata_list[0])

                # Add object to list for grid removal
                if DataClassification.gs_feature_labels[ceph_obj.data_class] in gridref_dict_by_data_class:
                    gridref_dict_by_data_class[DataClassification.gs_feature_labels[
                        ceph_obj.data_class].encode('utf8')].append(ceph_obj.grid_ref.encode('utf8'))
                else:
                    gridref_dict_by_data_class[DataClassification.gs_feature_labels[
                        ceph_obj.data_class].encode('utf8')] = [ceph_obj.grid_ref.encode('utf8'), ]

                # Delete object
                ceph_obj.delete()
                objects_deleted += 1
            except ObjectDoesNotExist:
                objects_not_found += 1

            # except Exception as e:
            #    print("Skipping invalid metadata list: {0}".format(metadata_list))
        else:
            print("Skipping invalid metadata list (invalid length): {0}".format(
                metadata_list))

    # Pass to celery the task of updating the gird shapefile
    result_msg = "Succesfully deleted metadata of [{0}] of objects. [{1}] objects not found.".format(
        objects_deleted, objects_not_found)
    if update_grid:
        result_msg += " Starting feature deletion for PhilGrid shapefile."
        grid_feature_update.delay(gridref_dict_by_data_class, field_value=0)
    print result_msg


@task(name='geonode.tasks.ceph_update.grid_feature_update', queue='update')
def grid_feature_update(gridref_dict_by_data_class, field_value=1):
    """
        :param gridref_dict_by_data_class: contains mapping of [feature_attr] to [grid_ref_list]
        :param field_value: [1] or [0]
        Update the grid shapefile feature attribute specified by [feature_attr] on gridrefs in [gridref_list]
    """
    x = 1
    for feature_attr, grid_ref_list in gridref_dict_by_data_class.iteritems():
        logger.info("Updating feature attribute [{0}]".format(feature_attr))
        print 'INDEX NESTED GRID UPDATE', x
        nested_grid_update(grid_ref_list, feature_attr, field_value)

        logger.info("Finished task for feature [{0}]".format(feature_attr))


# @task
# def setup_periodic_tasks(sender, **kwargs):

#     sender.add_periodic_task(60.0, ceph_metadata_update(), name='Automation Model Update')<|MERGE_RESOLUTION|>--- conflicted
+++ resolved
@@ -53,15 +53,6 @@
 
     job.save()
 
-<<<<<<< HEAD
-    if job.status == AutomationJob.STATUS_CHOICES.done_ceph:
-        job.status = AutomationJob.STATUS_CHOICES.done_database
-        job.status_timestamp = datetime.now()
-        job.save()
-        logger.info('Updated job status to %s', AutomationJob.STATUS_CHOICES.done_database)
-=======
->>>>>>> bd509df7
-
 
 @task(name='geonode.tasks.ceph_update.ceph_metadata_update')
 def ceph_metadata_update():
