--- conflicted
+++ resolved
@@ -15,13 +15,9 @@
     pprint(group_list)
     for g in group_list:
         group, created = Group.objects.get_or_create(name=str(g))
-        group_profile = GroupProfile.objects.get_or_create(group=group)
+        group_profile, created = GroupProfile.objects.get_or_create(group=group)
         try:
-<<<<<<< HEAD
-            group_member = GroupMember.objects.get(group=group_profile.pk, user=user)
-=======
             group_member = GroupMember.objects.get(group=group_profile, user=user)
->>>>>>> ceca0f7d
         except ObjectDoesNotExist as e:
             group_profile.join(user, role='member')
             
