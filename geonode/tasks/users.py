--- conflicted
+++ resolved
@@ -15,11 +15,9 @@
     for g in group_list:
         pprint(g)
         group, created = Group.objects.get_or_create(name=str(g))
-<<<<<<< HEAD
-        group_profile, created = GroupProfile.objects.get_or_create(title=str(g), group=group)
-=======
-        group_profile, created = GroupProfile.objects.get_or_create(group=group)
->>>>>>> 73ad55ab
+        group_profile, created = GroupProfile.objects.get_or_create(title=str(g))
+        group_profile.group = group
+        group_profile.save()
         try:
             group_member = GroupMember.objects.get(group=group_profile, user=user)
         except ObjectDoesNotExist as e:
