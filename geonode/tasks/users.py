--- conflicted
+++ resolved
@@ -14,15 +14,8 @@
 def join_user_to_groups(user, group_list):
     for g in group_list:
         pprint(g)
-        group, created = Group.objects.get_or_create(name=str(g))
-<<<<<<< HEAD
-        group_profile, created = GroupProfile.objects.get_or_create(title=str(g), group=group)
-=======
-        group_profile, created = GroupProfile.objects.get_or_create(group=group)
->>>>>>> 061cf71e
+        group_profile, created = GroupProfile.objects.get_or_create(title=str(g))
         try:
             group_member = GroupMember.objects.get(group=group_profile, user=user)
         except ObjectDoesNotExist as e:
             group_profile.join(user, role='member')
-            
-        user.groups.add(group)
