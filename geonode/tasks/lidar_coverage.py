import geonode.settings as settings

from django.contrib.auth.models import Group
from geonode.layers.models import Layer
from guardian.shortcuts import assign_perm
from layer_style import style_update
from osgeo import ogr
from thumbnail_permission import update_thumb_perms
import os
import psycopg2
import subprocess

# Requirement: lidar_coverage layer must already exist in
# geonode,geoserver,postgis

# connect to db
#source = ogr.Open(("PG:host={0} dbname={1} user={2} password={3}".format
#                   (settings.DATABASE_HOST, settings.GIS_DATABASE_NAME,
#                    settings.DATABASE_USER, settings.DATABASE_PASSWORD)))
conn = psycopg2.connect(("host={0} dbname={1} user={2} password={3}".format
                         (settings.DATABASE_HOST, settings.DATASTORE_DB,
                          settings.DATABASE_USER, settings.DATABASE_PASSWORD)))
cur = conn.cursor()


# Set permission to 2 SUC groups
def lidar_coverage_permission(layer):
    try:
        pl1_group = Group.objects.get(name='phil-lidar-1-sucs')
        pl2_group = Group.objects.get(name='phil-lidar-2-sucs')
        # assign view permission
        assign_perm('view_resourcebase', pl1_group, layer.get_self_resource())
        assign_perm('view_resourcebase', pl2_group, layer.get_self_resource())
        # assign download permission
        assign_perm('download_resourcebase', pl1_group,
                    layer.get_self_resource())
        assign_perm('download_resourcebase', pl2_group,
                    layer.get_self_resource())
    except:
        print 'Error setting permission of LIDAR COVERAGE'


def lidar_coverage_metadata():
    try:

        path = settings.LIDAR_COVERAGE_PATH# Absolute mount path of lidar coverage must be the same for all lipad

    except:
        print 'ERROR GETTING LIDAR COVERAGE PATH'
    try:
        # Replace lidar_coverage shapefile in postgis
<<<<<<< HEAD
        subprocess.check_output('shp2pgsql -D -d -I -s 32651 ' + path +
                                ' lidar_coverage | psql -h ' + settings.DATABASE_HOST +
=======
        subprocess.check_output('shp2pgsql -D -d -I -s 32651 ' + path + settings.target_table +
                                ' | psql -h ' + settings.DATABASE_HOST +
>>>>>>> b5d7266f
                                ' -U ' + settings.DATABASE_USER + ' -d ' + settings.DATASTORE_DB,
                                shell=True, env=dict(os.environ, PGPASSWORD=settings.DATABASE_PASSWORD))
    except:
        print 'ERROR EXECUTING SHP2PGSQL COMMAND'

    # Rename columns in lidar_coverage table
<<<<<<< HEAD
    fid_query = 'alter table lidar_coverage rename column gid to fid'
=======
    fid_query = 'ALTER TABLE ' + settings.target_table + 'rename column gid to fid'
>>>>>>> b5d7266f
    try:
        cur.execute(fid_query)
        conn.commit()
    except psycopg2.ProgrammingError:
        print 'FID QUERY ERROR'
        conn.rollback()
        # continue
<<<<<<< HEAD
    the_geom_query = 'ALTER TABLE lidar_coverage RENAME COLUMN geom to the_geom'
=======
    the_geom_query = 'ALTER TABLE ' + settings.target_table + 'RENAME COLUMN geom to the_geom'
>>>>>>> b5d7266f
    try:
        cur.execute(the_geom_query)
        conn.commit()
    except psycopg2.ProgrammingError:
        print 'GEOM QUERY ERROR'
        conn.rollback()

    # Update metadata
    layer = Layer.objects.get(name='lidar_coverage')
    layer.abstract = '''The layer contains the following metadata per block:
                - Sensor used
                - Processor (DREAM or Phil-LiDAR 1)
                - Flight_Number
                - Mission_Name
                - Date_Flown
                - Shifting values: X_Shift_m, Y_Shift_m, Z_Shift_m
                - Height_difference_m
                - RMSE_Val_m
                - Cal_Ref_Pt: list of calibration reference points per block
                - Val_Ref_Pt: list of validation reference points per block
                    '''
    layer.title = 'LiDAR Coverage for SUCs/HEIs'

    style_update(layer, 'Boundary')
    update_thumb_perms(layer)
    lidar_coverage_permission(layer)

    layer.save()
    print 'FINISHED UPDATING LIDAR COVERAGE'<|MERGE_RESOLUTION|>--- conflicted
+++ resolved
@@ -49,24 +49,15 @@
         print 'ERROR GETTING LIDAR COVERAGE PATH'
     try:
         # Replace lidar_coverage shapefile in postgis
-<<<<<<< HEAD
-        subprocess.check_output('shp2pgsql -D -d -I -s 32651 ' + path +
-                                ' lidar_coverage | psql -h ' + settings.DATABASE_HOST +
-=======
         subprocess.check_output('shp2pgsql -D -d -I -s 32651 ' + path + settings.target_table +
                                 ' | psql -h ' + settings.DATABASE_HOST +
->>>>>>> b5d7266f
                                 ' -U ' + settings.DATABASE_USER + ' -d ' + settings.DATASTORE_DB,
                                 shell=True, env=dict(os.environ, PGPASSWORD=settings.DATABASE_PASSWORD))
     except:
         print 'ERROR EXECUTING SHP2PGSQL COMMAND'
 
     # Rename columns in lidar_coverage table
-<<<<<<< HEAD
-    fid_query = 'alter table lidar_coverage rename column gid to fid'
-=======
     fid_query = 'ALTER TABLE ' + settings.target_table + 'rename column gid to fid'
->>>>>>> b5d7266f
     try:
         cur.execute(fid_query)
         conn.commit()
@@ -74,11 +65,7 @@
         print 'FID QUERY ERROR'
         conn.rollback()
         # continue
-<<<<<<< HEAD
-    the_geom_query = 'ALTER TABLE lidar_coverage RENAME COLUMN geom to the_geom'
-=======
     the_geom_query = 'ALTER TABLE ' + settings.target_table + 'RENAME COLUMN geom to the_geom'
->>>>>>> b5d7266f
     try:
         cur.execute(the_geom_query)
         conn.commit()
