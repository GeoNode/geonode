--- conflicted
+++ resolved
@@ -49,17 +49,12 @@
             pprint("Updating request id:{0}".format(r.pk))
             shapefile = get_shp_ogr(r.jurisdiction_shapefile.name)
             if shapefile:
+                pprint("Shapefile found")
                 if area_compute:
                     r.area_coverage = get_area_coverage(r.jurisdiction_shapefile.name)
-<<<<<<< HEAD
-                    pprint(r.area_coverage)
                 if data_size:
                     r.juris_data_size = get_juris_data_size(r.jurisdiction_shapefile.name)
                     pprint(r.juris_data_size)
-=======
-                if data_size:
-                    r.juris_data_size = get_juris_data_size(r.jurisdiction_shapefile.name)
->>>>>>> c73525d1
                 
                 if save:
                     r.save()