--- conflicted
+++ resolved
@@ -1,8 +1,4 @@
 from pprint import pprint
-<<<<<<< HEAD
-
-=======
->>>>>>> ca31f78b
 import celery
 import logging, traceback
 from fabric.api import *
