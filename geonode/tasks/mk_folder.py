--- conflicted
+++ resolved
@@ -1,9 +1,4 @@
 from pprint import pprint
-<<<<<<< HEAD
-
-=======
-import geonode.settings as settings
->>>>>>> 2039136e
 
 import celery
 import logging, traceback
