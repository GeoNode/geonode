--- conflicted
+++ resolved
@@ -105,10 +105,7 @@
   let averageResponseTime = 0;
   let maxResponseTime = 0;
   let totalRequests = 0;
-<<<<<<< HEAD
-=======
-
->>>>>>> afe15f9d
+
   if (!response) {
     return ["N/A", "N/A", "N/A"];
   }
