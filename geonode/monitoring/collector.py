--- conflicted
+++ resolved
@@ -788,19 +788,11 @@
                                  'grouper': [],
                                  },
                         # number of labels for each user
-<<<<<<< HEAD
-                        'user_on_label': {'select_only': [('ml.user as user, count(distinct(ml.name)) as val, '
-                                                           'count(1) as metric_count',
-                                                           'sum(samples_count) as samples_count',
-                                                           'sum(mv.value_num), min(mv.value_num)',
-                                                           'max(mv.value_num)')],
-=======
                         'user_on_label': {'select_only': ['ml.user as user, count(distinct(ml.name)) as val, '
                                                           'count(1) as metric_count',
                                                           'sum(samples_count) as samples_count',
                                                           'sum(mv.value_num), min(mv.value_num)',
                                                           'max(mv.value_num)'],
->>>>>>> b025b3c2
                                           'from': [('join monitoring_monitoredresource mr '
                                                     'on (mv.resource_id = mr.id)')],
                                           'where': ['and ml.user is not NULL'],
