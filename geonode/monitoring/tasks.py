# -*- coding: utf-8 -*-
#########################################################################
#
# Copyright (C) 2020 OSGeo
#
# This program is free software: you can redistribute it and/or modify
# it under the terms of the GNU General Public License as published by
# the Free Software Foundation, either version 3 of the License, or
# (at your option) any later version.
#
# This program is distributed in the hope that it will be useful,
# but WITHOUT ANY WARRANTY; without even the implied warranty of
# MERCHANTABILITY or FITNESS FOR A PARTICULAR PURPOSE. See the
# GNU General Public License for more details.
#
# You should have received a copy of the GNU General Public License
# along with this program. If not, see <http://www.gnu.org/licenses/>.
#
#########################################################################
<<<<<<< HEAD
=======
from celery import shared_task
>>>>>>> 98f74233
from django.core.management import call_command

from geonode.celery_app import app


<<<<<<< HEAD
@app.task(
=======
@shared_task(
>>>>>>> 98f74233
    bind=True,
    name='geonode.monitoring.tasks.collect_metrics',
    queue='update',
    autoretry_for=(Exception, ),
    retry_kwargs={'max_retries': 5, 'countdown': 180})
def collect_metrics(self):
    """
    Collect metrics events data
    """
    return call_command('collect_metrics', '-n', '-t', 'xml')<|MERGE_RESOLUTION|>--- conflicted
+++ resolved
@@ -17,20 +17,11 @@
 # along with this program. If not, see <http://www.gnu.org/licenses/>.
 #
 #########################################################################
-<<<<<<< HEAD
-=======
 from celery import shared_task
->>>>>>> 98f74233
 from django.core.management import call_command
 
-from geonode.celery_app import app
 
-
-<<<<<<< HEAD
-@app.task(
-=======
 @shared_task(
->>>>>>> 98f74233
     bind=True,
     name='geonode.monitoring.tasks.collect_metrics',
     queue='update',
