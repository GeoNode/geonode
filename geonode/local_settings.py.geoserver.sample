# -*- coding: utf-8 -*-
#########################################################################
#
# Copyright (C) 2018 OSGeo
#
# This program is free software: you can redistribute it and/or modify
# it under the terms of the GNU General Public License as published by
# the Free Software Foundation, either version 3 of the License, or
# (at your option) any later version.
#
# This program is distributed in the hope that it will be useful,
# but WITHOUT ANY WARRANTY; without even the implied warranty of
# MERCHANTABILITY or FITNESS FOR A PARTICULAR PURPOSE. See the
# GNU General Public License for more details.
#
# You should have received a copy of the GNU General Public License
# along with this program. If not, see <http://www.gnu.org/licenses/>.
#
#########################################################################

""" There are 3 ways to override GeoNode settings:
   1. Using environment variables, if your changes to GeoNode are minimal.
   2. Creating a downstream project, if you are doing a lot of customization.
   3. Override settings in a local_settings.py file, legacy.
"""

import ast
import os
from urlparse import urlparse, urlunparse
from geonode.settings import *

# Require users to authenticate before using Geonode
LOCKDOWN_GEONODE = strtobool(os.getenv('LOCKDOWN_GEONODE', 'False'))

# Require users to authenticate before using Geonode
if LOCKDOWN_GEONODE:
    MIDDLEWARE_CLASSES = MIDDLEWARE_CLASSES + \
        ('geonode.security.middleware.LoginRequiredMiddleware',)

# Add additional paths (as regular expressions) that don't require
# authentication.
# - authorized exempt urls needed for oauth when GeoNode is set to lockdown
FORCE_SCRIPT_NAME = os.getenv('FORCE_SCRIPT_NAME', '')
AUTH_EXEMPT_URLS = (
    r'^%s/?$' % FORCE_SCRIPT_NAME,
    '%s/o/*' % FORCE_SCRIPT_NAME,
    '%s/gs/*' % FORCE_SCRIPT_NAME,
    '%s/account/*' % FORCE_SCRIPT_NAME,
    '%s/static/*' % FORCE_SCRIPT_NAME,
    '%s/api/o/*' % FORCE_SCRIPT_NAME,
    '%s/api/roles' % FORCE_SCRIPT_NAME,
    '%s/api/adminRole' % FORCE_SCRIPT_NAME,
    '%s/api/users' % FORCE_SCRIPT_NAME,
    '%s/api/layers' % FORCE_SCRIPT_NAME,
)

PROJECT_ROOT = os.path.abspath(os.path.dirname(__file__))

MEDIA_ROOT = os.getenv('MEDIA_ROOT', os.path.join(PROJECT_ROOT, "uploaded"))

STATIC_ROOT = os.getenv('STATIC_ROOT',
                        os.path.join(PROJECT_ROOT, "static_root")
                        )

# SECRET_KEY = '************************'
# Make this unique, and don't share it with anybody.
<<<<<<< HEAD
SECRET_KEY = os.getenv('SECRET_KEY', "{{ secret_key }}")
=======
SECRET_KEY = os.getenv('SECRET_KEY', "123456")
>>>>>>> 834ef713

# per-deployment settings should go here
SITE_HOST_NAME = os.getenv('SITE_HOST_NAME', 'localhost')
SITE_HOST_PORT = os.getenv('SITE_HOST_PORT', None)
_default_siteurl = "http://%s:%s/" % (SITE_HOST_NAME, SITE_HOST_PORT) if SITE_HOST_PORT else "http://%s/" % SITE_HOST_NAME
SITEURL = os.getenv('SITEURL', _default_siteurl)

# we need hostname for deployed
_surl = urlparse(SITEURL)
HOSTNAME = _surl.hostname

# add trailing slash to site url. geoserver url will be relative to this
if not SITEURL.endswith('/'):
    SITEURL = '{}/'.format(SITEURL)

try:
    # try to parse python notation, default in dockerized env
    ALLOWED_HOSTS = ast.literal_eval(os.getenv('ALLOWED_HOSTS'))
except ValueError:
    # fallback to regular list of values separated with misc chars
    ALLOWED_HOSTS = [HOSTNAME, 'localhost', 'django', 'geonode'] if os.getenv('ALLOWED_HOSTS') is None \
        else re.split(r' *[,|:|;] *', os.getenv('ALLOWED_HOSTS'))

TIME_ZONE = 'UTC'

# Login and logout urls override
LOGIN_URL = os.getenv('LOGIN_URL', '{}account/login/'.format(SITEURL))
LOGOUT_URL = os.getenv('LOGOUT_URL', '{}account/logout/'.format(SITEURL))

ACCOUNT_LOGIN_REDIRECT_URL = os.getenv('LOGIN_REDIRECT_URL', SITEURL)
ACCOUNT_LOGOUT_REDIRECT_URL =  os.getenv('LOGOUT_REDIRECT_URL', SITEURL)

# Backend
DATABASES = {
    'default': {
        'ENGINE': 'django.db.backends.postgresql_psycopg2',
        'NAME': 'geonode',
        'USER': 'geonode',
        'PASSWORD': 'geonode',
        'HOST': 'localhost',
        'PORT': '5432',
        'CONN_TOUT': 900,
    },
    # vector datastore for uploads
    'datastore': {
        'ENGINE': 'django.contrib.gis.db.backends.postgis',
        # 'ENGINE': '', # Empty ENGINE name disables
        'NAME': 'geonode_data',
        'USER': 'geonode',
        'PASSWORD': 'geonode',
        'HOST': 'localhost',
        'PORT': '5432',
        'CONN_TOUT': 900,
    }
}

GEOSERVER_LOCATION = os.getenv(
    'GEOSERVER_LOCATION', 'http://localhost:8080/geoserver/'
)

GEOSERVER_PUBLIC_HOST = os.getenv(
    'GEOSERVER_PUBLIC_HOST', SITE_HOST_NAME
)

GEOSERVER_PUBLIC_PORT = os.getenv(
    'GEOSERVER_PUBLIC_PORT', SITE_HOST_PORT
)

_default_public_location = 'http://{}:{}/gs/'.format(GEOSERVER_PUBLIC_HOST, GEOSERVER_PUBLIC_PORT) if GEOSERVER_PUBLIC_PORT else 'http://{}/gs/'.format(GEOSERVER_PUBLIC_HOST)

GEOSERVER_WEB_UI_LOCATION = os.getenv(
    'GEOSERVER_WEB_UI_LOCATION', GEOSERVER_LOCATION
)

GEOSERVER_PUBLIC_LOCATION = os.getenv(
    'GEOSERVER_PUBLIC_LOCATION', _default_public_location
)

OGC_SERVER_DEFAULT_USER = os.getenv(
    'GEOSERVER_ADMIN_USER', 'admin'
)

OGC_SERVER_DEFAULT_PASSWORD = os.getenv(
    'GEOSERVER_ADMIN_PASSWORD', 'geoserver'
)

# OGC (WMS/WFS/WCS) Server Settings
OGC_SERVER = {
    'default': {
        'BACKEND': 'geonode.geoserver',
        'LOCATION': GEOSERVER_LOCATION,
        'WEB_UI_LOCATION': GEOSERVER_WEB_UI_LOCATION,
        'LOGIN_ENDPOINT': 'j_spring_oauth2_geonode_login',
        'LOGOUT_ENDPOINT': 'j_spring_oauth2_geonode_logout',
        # PUBLIC_LOCATION needs to be kept like this because in dev mode
        # the proxy won't work and the integration tests will fail
        # the entire block has to be overridden in the local_settings
        'PUBLIC_LOCATION': GEOSERVER_PUBLIC_LOCATION,
        'USER': OGC_SERVER_DEFAULT_USER,
        'PASSWORD': OGC_SERVER_DEFAULT_PASSWORD,
        'MAPFISH_PRINT_ENABLED': True,
        'PRINT_NG_ENABLED': True,
        'GEONODE_SECURITY_ENABLED': True,
        'GEOFENCE_SECURITY_ENABLED': True,
        'WMST_ENABLED': False,
        'BACKEND_WRITE_ENABLED': True,
        'WPS_ENABLED': False,
        'LOG_FILE': '%s/geoserver/data/logs/geoserver.log' % os.path.abspath(os.path.join(PROJECT_ROOT, os.pardir)),
        # Set to dictionary identifier of database containing spatial data in DATABASES dictionary to enable
        'DATASTORE': 'datastore',
        'TIMEOUT': 60  # number of seconds to allow for HTTP requests
    }
}

# WARNING: Map Editing is affected by this. GeoExt Configuration is cached for 5 minutes
# CACHES = {
#     'default': {
#         'BACKEND': 'django.core.cache.backends.filebased.FileBasedCache',
#         'LOCATION': '/var/tmp/django_cache',
#     }
# }

# If you want to enable Mosaics use the following configuration
UPLOADER = {
    # 'BACKEND': 'geonode.rest',
    'BACKEND': 'geonode.importer',
    'OPTIONS': {
        'TIME_ENABLED': True,
        'MOSAIC_ENABLED': False,
    },
    'SUPPORTED_CRS': [
        'EPSG:4326',
        'EPSG:3785',
        'EPSG:3857',
        'EPSG:32647',
        'EPSG:32736'
    ],
    'SUPPORTED_EXT': [
        '.shp',
        '.csv',
        '.kml',
        '.kmz',
        '.json',
        '.geojson',
        '.tif',
        '.tiff',
        '.geotiff',
        '.gml',
        '.xml'
    ]
}

# CSW settings
CATALOGUE = {
    'default': {
        # The underlying CSW implementation
        # default is pycsw in local mode (tied directly to GeoNode Django DB)
        'ENGINE': 'geonode.catalogue.backends.pycsw_local',
        # pycsw in non-local mode
        # 'ENGINE': 'geonode.catalogue.backends.pycsw_http',
        # GeoNetwork opensource
        # 'ENGINE': 'geonode.catalogue.backends.geonetwork',
        # deegree and others
        # 'ENGINE': 'geonode.catalogue.backends.generic',

        # The FULLY QUALIFIED base url to the CSW instance for this GeoNode
        'URL': urljoin(SITEURL, '/catalogue/csw'),
        # 'URL': 'http://localhost:8080/geonetwork/srv/en/csw',
        # 'URL': 'http://localhost:8080/deegree-csw-demo-3.0.4/services',

        # login credentials (for GeoNetwork)
        # 'USER': 'admin',
        # 'PASSWORD': 'admin',

        # 'ALTERNATES_ONLY': True,
    }
}

# pycsw settings
PYCSW = {
    # pycsw configuration
    'CONFIGURATION': {
        # uncomment / adjust to override server config system defaults
        # 'server': {
        #    'maxrecords': '10',
        #    'pretty_print': 'true',
        #    'federatedcatalogues': 'http://catalog.data.gov/csw'
        # },
        'server': {
            'home': '.',
            'url': CATALOGUE['default']['URL'],
            'encoding': 'UTF-8',
            'language': LANGUAGE_CODE,
            'maxrecords': '20',
            'pretty_print': 'true',
            # 'domainquerytype': 'range',
            'domaincounts': 'true',
            'profiles': 'apiso,ebrim',
        },
        'manager': {
            # authentication/authorization is handled by Django
            'transactions': 'false',
            'allowed_ips': '*',
            # 'csw_harvest_pagesize': '10',
        },
        'metadata:main': {
            'identification_title': 'GeoNode Catalogue',
            'identification_abstract': 'GeoNode is an open source platform' \
            ' that facilitates the creation, sharing, and collaborative use' \
            ' of geospatial data',
            'identification_keywords': 'sdi, catalogue, discovery, metadata,' \
            ' GeoNode',
            'identification_keywords_type': 'theme',
            'identification_fees': 'None',
            'identification_accessconstraints': 'None',
            'provider_name': 'Organization Name',
            'provider_url': SITEURL,
            'contact_name': 'Lastname, Firstname',
            'contact_position': 'Position Title',
            'contact_address': 'Mailing Address',
            'contact_city': 'City',
            'contact_stateorprovince': 'Administrative Area',
            'contact_postalcode': 'Zip or Postal Code',
            'contact_country': 'Country',
            'contact_phone': '+xx-xxx-xxx-xxxx',
            'contact_fax': '+xx-xxx-xxx-xxxx',
            'contact_email': 'Email Address',
            'contact_url': 'Contact URL',
            'contact_hours': 'Hours of Service',
            'contact_instructions': 'During hours of service. Off on ' \
            'weekends.',
            'contact_role': 'pointOfContact',
        },
        'metadata:inspire': {
            'enabled': 'true',
            'languages_supported': 'eng,gre',
            'default_language': 'eng',
            'date': 'YYYY-MM-DD',
            'gemet_keywords': 'Utility and governmental services',
            'conformity_service': 'notEvaluated',
            'contact_name': 'Organization Name',
            'contact_email': 'Email Address',
            'temp_extent': 'YYYY-MM-DD/YYYY-MM-DD',
        }
    }
}

MAPBOX_ACCESS_TOKEN = os.environ.get('MAPBOX_ACCESS_TOKEN', None)
BING_API_KEY = os.environ.get('BING_API_KEY', None)
GOOGLE_API_KEY = os.environ.get('GOOGLE_API_KEY', None)

MAP_BASELAYERS = [{
    "source": {"ptype": "gxp_olsource"},
    "type": "OpenLayers.Layer",
    "args": ["No background"],
    "name": "background",
    "visibility": False,
    "fixed": True,
    "group":"background"
},
    # {
    #     "source": {"ptype": "gxp_olsource"},
    #     "type": "OpenLayers.Layer.XYZ",
    #     "title": "TEST TILE",
    #     "args": ["TEST_TILE", "http://test_tiles/tiles/${z}/${x}/${y}.png"],
    #     "name": "background",
    #     "attribution": "&copy; TEST TILE",
    #     "visibility": False,
    #     "fixed": True,
    #     "group":"background"
    # },
    {
    "source": {"ptype": "gxp_osmsource"},
    "type": "OpenLayers.Layer.OSM",
    "name": "mapnik",
    "visibility": True,
    "fixed": True,
    "group": "background"
}]

if 'geonode.geoserver' in INSTALLED_APPS:
    LOCAL_GEOSERVER = {
        "source": {
            "ptype": "gxp_wmscsource",
            "url": OGC_SERVER['default']['PUBLIC_LOCATION'] + "wms",
            "restUrl": "/gs/rest"
        }
    }
    baselayers = MAP_BASELAYERS
    MAP_BASELAYERS = [LOCAL_GEOSERVER]
    MAP_BASELAYERS.extend(baselayers)

# To enable the REACT based Client enable those
# INSTALLED_APPS += ('geonode-client', )
# GEONODE_CLIENT_LAYER_PREVIEW_LIBRARY = 'react'  # DEPRECATED use HOOKSET instead
# GEONODE_CLIENT_HOOKSET = "geonode.client.hooksets.ReactHookSet"

# To enable the Leaflet based Client enable those
# GEONODE_CLIENT_LAYER_PREVIEW_LIBRARY = 'leaflet'  # DEPRECATED use HOOKSET instead
# GEONODE_CLIENT_HOOKSET = "geonode.client.hooksets.LeafletHookSet"

# CORS_ORIGIN_WHITELIST = (
#     HOSTNAME
# )

# To enable the MapStore2 based Client enable those
# if 'geonode_mapstore_client' not in INSTALLED_APPS:
#     INSTALLED_APPS += (
#         'mapstore2_adapter',
#         'geonode_mapstore_client',)
# GEONODE_CLIENT_LAYER_PREVIEW_LIBRARY = 'mapstore'  # DEPRECATED use HOOKSET instead
# GEONODE_CLIENT_HOOKSET = "geonode_mapstore_client.hooksets.MapStoreHookSet"
# MAPSTORE_DEBUG = False

def get_geonode_catalogue_service():
    if PYCSW:
        pycsw_config = PYCSW["CONFIGURATION"]
        if pycsw_config:
                pycsw_catalogue = {
                    ("%s" % pycsw_config['metadata:main']['identification_title']): {
                        "url": CATALOGUE['default']['URL'],
                        "type": "csw",
                        "title": pycsw_config['metadata:main']['identification_title'],
                        "autoload": True
                     }
                }
                return pycsw_catalogue
    return None

GEONODE_CATALOGUE_SERVICE = get_geonode_catalogue_service()

MAPSTORE_CATALOGUE_SERVICES = {
    "Demo WMS Service": {
        "url": "https://demo.geo-solutions.it/geoserver/wms",
        "type": "wms",
        "title": "Demo WMS Service",
        "autoload": False
     },
    "Demo WMTS Service": {
        "url": "https://demo.geo-solutions.it/geoserver/gwc/service/wmts",
        "type": "wmts",
        "title": "Demo WMTS Service",
        "autoload": False
    }
}

MAPSTORE_CATALOGUE_SELECTED_SERVICE = "Demo WMS Service"

if GEONODE_CATALOGUE_SERVICE:
    MAPSTORE_CATALOGUE_SERVICES[GEONODE_CATALOGUE_SERVICE.keys()[0]] = GEONODE_CATALOGUE_SERVICE[GEONODE_CATALOGUE_SERVICE.keys()[0]]
    MAPSTORE_CATALOGUE_SELECTED_SERVICE = GEONODE_CATALOGUE_SERVICE.keys()[0]

    DEFAULT_MS2_BACKGROUNDS = [
        {
            "type": "osm",
            "title": "Open Street Map",
            "name": "mapnik",
            "source": "osm",
            "group": "background",
            "visibility": True
        }, {
            "type": "tileprovider",
            "title": "OpenTopoMap",
            "provider": "OpenTopoMap",
            "name": "OpenTopoMap",
            "source": "OpenTopoMap",
            "group": "background",
            "visibility": False
        }, {
            "type": "wms",
            "title": "Sentinel-2 cloudless - https://s2maps.eu",
            "format": "image/png8",
            "id": "s2cloudless",
            "name": "s2cloudless:s2cloudless",
            "url": "https://maps.geo-solutions.it/geoserver/wms",
            "group": "background",
            "thumbURL": "%sstatic/mapstorestyle/img/s2cloudless-s2cloudless.png" % SITEURL,
            "visibility": False
       }, {
            "source": "ol",
            "group": "background",
            "id": "none",
            "name": "empty",
            "title": "Empty Background",
            "type": "empty",
            "visibility": False,
            "args": ["Empty Background", {"visibility": False}]
        }
    ]

MAPSTORE_BASELAYERS = DEFAULT_MS2_BACKGROUNDS

LOGGING = {
    'version': 1,
    'disable_existing_loggers': True,
    'formatters': {
        'verbose': {
            'format': '%(levelname)s %(asctime)s %(module)s %(process)d '
                      '%(thread)d %(message)s'
        },
        'simple': {
            'format': '%(message)s',
        },
    },
    'filters': {
        'require_debug_false': {
            '()': 'django.utils.log.RequireDebugFalse'
        }
    },
    'handlers': {
        'console': {
            'level': 'DEBUG',
            'class': 'logging.StreamHandler',
            'formatter': 'simple'
        },
        'mail_admins': {
            'level': 'ERROR',
            'filters': ['require_debug_false'],
            'class': 'django.utils.log.AdminEmailHandler',
        }
    },
    "loggers": {
        "django": {
            "handlers": ["console"], "level": "ERROR", },
        "geonode": {
            "handlers": ["console"], "level": "INFO", },
        "geonode.qgis_server": {
            "handlers": ["console"], "level": "ERROR", },
        "gsconfig.catalog": {
            "handlers": ["console"], "level": "ERROR", },
        "owslib": {
            "handlers": ["console"], "level": "ERROR", },
        "pycsw": {
            "handlers": ["console"], "level": "INFO", },
        "celery": {
            'handlers': ["console"], 'level': 'ERROR', },
    },
}

# Additional settings
CORS_ORIGIN_ALLOW_ALL = True

GEOIP_PATH = "/usr/local/share/GeoIP"

# add following lines to your local settings to enable monitoring
MONITORING_ENABLED = True

if MONITORING_ENABLED:
    if 'geonode.contrib.monitoring' not in INSTALLED_APPS:
        INSTALLED_APPS += ('geonode.contrib.monitoring',)
    if 'geonode.contrib.monitoring.middleware.MonitoringMiddleware' not in MIDDLEWARE_CLASSES:
        MIDDLEWARE_CLASSES += \
            ('geonode.contrib.monitoring.middleware.MonitoringMiddleware',)
    MONITORING_CONFIG = None
    MONITORING_HOST_NAME = os.getenv("MONITORING_HOST_NAME", HOSTNAME)
    MONITORING_SERVICE_NAME = 'geonode'


# Documents Thumbnails
UNOCONV_ENABLE = True

if UNOCONV_ENABLE:
    UNOCONV_EXECUTABLE = os.getenv('UNOCONV_EXECUTABLE', '/usr/bin/unoconv')
    UNOCONV_TIMEOUT = os.getenv('UNOCONV_TIMEOUT', 30)  # seconds

# Advanced Security Workflow Settings
DELAYED_SECURITY_SIGNALS = False
ACCOUNT_OPEN_SIGNUP = True
ACCOUNT_APPROVAL_REQUIRED = True
CLIENT_RESULTS_LIMIT = 20
API_LIMIT_PER_PAGE = 1000
FREETEXT_KEYWORDS_READONLY = False
RESOURCE_PUBLISHING = False
ADMIN_MODERATE_UPLOADS = False
GROUP_PRIVATE_RESOURCES = False
GROUP_MANDATORY_RESOURCES = False
MODIFY_TOPICCATEGORY = True
USER_MESSAGES_ALLOW_MULTIPLE_RECIPIENTS = True
DISPLAY_WMS_LINKS = True

# For more information on available settings please consult the Django docs at
# https://docs.djangoproject.com/en/dev/ref/settings<|MERGE_RESOLUTION|>--- conflicted
+++ resolved
@@ -64,11 +64,7 @@
 
 # SECRET_KEY = '************************'
 # Make this unique, and don't share it with anybody.
-<<<<<<< HEAD
-SECRET_KEY = os.getenv('SECRET_KEY', "{{ secret_key }}")
-=======
 SECRET_KEY = os.getenv('SECRET_KEY', "123456")
->>>>>>> 834ef713
 
 # per-deployment settings should go here
 SITE_HOST_NAME = os.getenv('SITE_HOST_NAME', 'localhost')
