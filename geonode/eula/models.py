--- conflicted
+++ resolved
@@ -22,16 +22,6 @@
         return "{0}:{1}".format(self.user.username, self.layer.title)
 
 class AnonDownloader(models.Model):
-<<<<<<< HEAD
-    PHIL_LIDAR_1 = "0"
-    PHIL_LIDAR_2 = "1"
-    GOVERNMENT_AGENCY = "2"
-    ACADEME = "3"
-    NGO_INTERNATIONAL = "4"
-    NGO_LOCAL = "5"
-    PRIVATE = "6"
-    OTHER = "7"
-=======
     PHIL_LIDAR_1 = "Phil-LiDAR 1 SUC"
     PHIL_LIDAR_2 = "Phil-LiDAR 2 SUC"
     GOVERNMENT_AGENCY = "Government Agency"
@@ -40,7 +30,6 @@
     NGO_LOCAL = "Local NGO"
     PRIVATE = "Private Insitution"
     OTHER = "Other"
->>>>>>> 49709410
     OrganizationType_Choices = (
         (PHIL_LIDAR_1, 'Phil-LiDAR 1 SUC'),
         (PHIL_LIDAR_2, 'Phil-LiDAR 2 SUC'),
@@ -60,11 +49,7 @@
     anon_layer = models.ForeignKey(Layer, null=True, blank=True, related_name='anon_layer')
     anon_orgtype = models.CharField(
         _('Organization Type'),
-<<<<<<< HEAD
-        max_length=1,
-=======
         max_length=100,
->>>>>>> 49709410
         choices=OrganizationType_Choices,
         default=OTHER,
         help_text='Organization type based on Phil-LiDAR1 Data Distribution Policy'
