#########################################################################
#
# Copyright (C) 2016 OSGeo
#
# This program is free software: you can redistribute it and/or modify
# it under the terms of the GNU General Public License as published by
# the Free Software Foundation, either version 3 of the License, or
# (at your option) any later version.
#
# This program is distributed in the hope that it will be useful,
# but WITHOUT ANY WARRANTY; without even the implied warranty of
# MERCHANTABILITY or FITNESS FOR A PARTICULAR PURPOSE. See the
# GNU General Public License for more details.
#
# You should have received a copy of the GNU General Public License
# along with this program. If not, see <http://www.gnu.org/licenses/>.
#
#########################################################################

"""
See the README.rst in this directory for details on running these tests.
@todo allow using a database other than `development.db` - for some reason, a
      test db is not created when running using normal settings
@todo when using database settings, a test database is used and this makes it
      difficult for cleanup to track the layers created between runs
@todo only test_time seems to work correctly with database backend test settings
"""

from unittest import mock
from geonode.tests.base import GeoNodeBaseTestSupport

import os.path
from django.conf import settings
from django.db import connections
from django.contrib.auth import get_user_model

from geonode.base.models import Link
from geonode.layers.models import Dataset
from geonode.upload.models import Upload, UploadSizeLimit
from geonode.catalogue import get_catalogue
from geonode.tests.utils import upload_step, Client
from geonode.upload.utils import _ALLOW_TIME_STEP
from geonode.geoserver.helpers import ogc_server_settings, cascading_delete
from geonode.geoserver.signals import gs_catalog

from geoserver.catalog import Catalog
from gisdata import BAD_DATA
from gisdata import GOOD_DATA
from owslib.wms import WebMapService
from zipfile import ZipFile

import re
import os
import csv
import glob
from urllib.parse import unquote, urlsplit
from urllib.error import HTTPError
import logging
import tempfile
import unittest
import dj_database_url

GEONODE_USER = "admin"
GEONODE_PASSWD = "admin"
GEONODE_URL = settings.SITEURL.rstrip("/")
GEOSERVER_URL = ogc_server_settings.LOCATION
GEOSERVER_USER, GEOSERVER_PASSWD = ogc_server_settings.credentials

DB_HOST = settings.DATABASES["default"]["HOST"]
DB_PORT = settings.DATABASES["default"]["PORT"]
DB_NAME = settings.DATABASES["default"]["NAME"]
DB_USER = settings.DATABASES["default"]["USER"]
DB_PASSWORD = settings.DATABASES["default"]["PASSWORD"]
DATASTORE_URL = f"postgis://{DB_USER}:{DB_PASSWORD}@{DB_HOST}:{DB_PORT}/{DB_NAME}"
postgis_db = dj_database_url.parse(DATASTORE_URL, conn_max_age=0)

logging.getLogger("south").setLevel(logging.WARNING)
logger = logging.getLogger(__name__)

# create test user if needed, delete all layers and set password
u, created = get_user_model().objects.get_or_create(username=GEONODE_USER)
if created:
    u.first_name = "Jhònà"
    u.last_name = "çénü"
    u.set_password(GEONODE_PASSWD)
    u.save()
else:
    Dataset.objects.filter(owner=u).delete()


def get_wms(version="1.1.1", type_name=None, username=None, password=None):
    """Function to return an OWSLib WMS object"""
    # right now owslib does not support auth for get caps
    # requests. Either we should roll our own or fix owslib
    if type_name:
        url = f"{GEOSERVER_URL}{type_name.replace(':', '/')}wms?request=getcapabilities"
    else:
        url = f"{GEOSERVER_URL}wms?request=getcapabilities"
    ogc_server_settings = settings.OGC_SERVER["default"]
    if username and password:
        return WebMapService(
            url, version=version, username=username, password=password, timeout=ogc_server_settings.get("TIMEOUT", 60)
        )
    else:
        return WebMapService(url, timeout=ogc_server_settings.get("TIMEOUT", 60))


class UploaderBase(GeoNodeBaseTestSupport):
    type = "dataset"

    @classmethod
    def setUpClass(cls):
        pass

    @classmethod
    def tearDownClass(cls):
        if os.path.exists("integration_settings.py"):
            os.unlink("integration_settings.py")

    def setUp(self):
        # await startup
        cl = Client(GEONODE_URL, GEONODE_USER, GEONODE_PASSWD)
        for i in range(10):
            try:
                cl.get_html("/", debug=False)
                break
            except Exception:
                pass

        self.client = Client(GEONODE_URL, GEONODE_USER, GEONODE_PASSWD)
        self.catalog = Catalog(
            f"{GEOSERVER_URL}rest",
            GEOSERVER_USER,
            GEOSERVER_PASSWD,
            retries=ogc_server_settings.MAX_RETRIES,
            backoff_factor=ogc_server_settings.BACKOFF_FACTOR,
        )

        settings.DATABASES["default"]["NAME"] = DB_NAME

        connections["default"].settings_dict["ATOMIC_REQUESTS"] = False
        connections["default"].connect()

        self._tempfiles = []

    def _post_teardown(self):
        pass

    def tearDown(self):
        connections.databases["default"]["ATOMIC_REQUESTS"] = False

        for temp_file in self._tempfiles:
            os.unlink(temp_file)

        # Cleanup
        if settings.OGC_SERVER["default"].get("GEOFENCE_SECURITY_ENABLED", False):
<<<<<<< HEAD
            from geonode.geoserver.security import purge_geofence_all

            purge_geofence_all()
=======
            from geonode.geoserver.security import delete_all_geofence_rules

            delete_all_geofence_rules()
>>>>>>> 0e89afe8

    def check_dataset_geonode_page(self, path):
        """Check that the final dataset page render's correctly after
        an dataset is uploaded"""
        # the final url for uploader process. This does a redirect to
        # the final dataset page in geonode
        resp, _ = self.client.get_html(path)
        self.assertEqual(resp.status_code, 200)
        self.assertTrue("content-type" in resp.headers)

    def check_dataset_geoserver_caps(self, type_name):
        """Check that a dataset shows up in GeoServer's get
        capabilities document"""
        # using owslib
        wms = get_wms(type_name=type_name, username=GEOSERVER_USER, password=GEOSERVER_PASSWD)
        ws, dataset_name = type_name.split(":")
        self.assertTrue(dataset_name in wms.contents, f"{dataset_name} is not in {wms.contents}")

    def check_dataset_geoserver_rest(self, dataset_name):
        """Check that a dataset shows up in GeoServer rest api after
        the uploader is done"""
        # using gsconfig to test the geoserver rest api.
        dataset = self.catalog.get_layer(dataset_name)
        self.assertIsNotNone(dataset)

    def check_and_pass_through_timestep(self, redirect_to):
        time_step = upload_step("time")
        srs_step = upload_step("srs")
        if srs_step in redirect_to:
            resp = self.client.make_request(redirect_to)
        else:
            self.assertTrue(time_step in redirect_to)
        resp = self.client.make_request(redirect_to)
        token = self.client.get_csrf_token(True)
        self.assertEqual(resp.status_code, 200)
        resp = self.client.make_request(redirect_to, {"csrfmiddlewaretoken": token}, ajax=True)
        return resp, resp.json()

    def complete_raster_upload(self, file_path, resp, data):
        return self.complete_upload(file_path, resp, data, is_raster=True)

    def check_save_step(self, resp, data):
        """Verify the initial save step"""
        self.assertEqual(resp.status_code, 200)
        self.assertTrue(isinstance(data, dict))
        # make that the upload returns a success True key
        self.assertTrue(data["success"], f"expected success but got {data}")
        self.assertTrue("redirect_to" in data)

    def complete_upload(self, file_path, resp, data, is_raster=False):
        """Method to check if a dataset was correctly uploaded to the
        GeoNode.

        arguments: file path, the django http response

           Checks to see if a dataset is configured in Django
           Checks to see if a dataset is configured in GeoServer
               checks the Rest API
               checks the get cap document"""

        dataset_name, ext = os.path.splitext(os.path.basename(file_path))

        if not isinstance(data, str):
            self.check_save_step(resp, data)

            dataset_page = self.finish_upload(data["redirect_to"], dataset_name, is_raster)

            self.check_dataset_complete(dataset_page, dataset_name)

    def finish_upload(self, current_step, dataset_name, is_raster=False, skip_srs=False):
        if not is_raster and _ALLOW_TIME_STEP:
            resp, data = self.check_and_pass_through_timestep(current_step)
            self.assertEqual(resp.status_code, 200)
            if not isinstance(data, str):
                if data["success"]:
                    self.assertTrue(data["success"], f"expected success but got {data}")
                    self.assertTrue("redirect_to" in data)
                    current_step = data["redirect_to"]
                    # self.wait_for_progress(data.get('progress'))

        if not is_raster and not skip_srs:
            self.assertTrue(upload_step("srs") in current_step)
            # if all is good, the srs step will redirect to the final page
            final_step = current_step.replace("srs", "final")
            resp = self.client.make_request(final_step)
        else:
            self.assertTrue(
                urlsplit(upload_step("final")).path in current_step,
                f"current_step: {current_step} - upload_step('final'): {upload_step('final')}",
            )
            resp = self.client.get(current_step)

        self.assertEqual(resp.status_code, 200)
        try:
            c = resp.json()
            url = c["url"]
            url = unquote(url)
            # and the final page should redirect to the dataset page
            # @todo - make the check match completely (endswith at least)
            # currently working around potential 'orphaned' db tables
            self.assertTrue(dataset_name in url, f"expected {dataset_name} in URL, got {url}")
            return url
        except Exception:
            return current_step

    def check_upload_model(self, original_name):
        # we can only test this if we're using the same DB as the test instance
        if not settings.OGC_SERVER["default"]["DATASTORE"]:
            return
        upload = None
        try:
            upload = Upload.objects.filter(name__icontains=str(original_name)).last()
            # Making sure the Upload object is present on the DB and
            # the import session is COMPLETE
            if upload and not upload.complete:
                logger.warning(f"Upload not complete for Dataset {original_name}")
        except Upload.DoesNotExist:
            self.fail(f"expected to find Upload object for {original_name}")

    def check_dataset_complete(self, dataset_page, original_name):
        """check everything to verify the dataset is complete"""
        self.check_dataset_geonode_page(dataset_page)
        # @todo use the original_name
        # currently working around potential 'orphaned' db tables
        # this grabs the name from the url (it might contain a 0)
        type_name = os.path.basename(dataset_page)
        dataset_name = original_name
        try:
            dataset_name = type_name.split(":")[1]
        except Exception:
            pass

        # work around acl caching on geoserver side of things
        caps_found = False
        for i in range(10):
            try:
                self.check_dataset_geoserver_caps(type_name)
                self.check_dataset_geoserver_rest(dataset_name)
                caps_found = True
            except Exception:
                pass
        if not caps_found:
            logger.warning(f"Could not recognize Dataset {original_name} on GeoServer WMS Capa")
        self.check_upload_model(dataset_name)

    def check_invalid_projection(self, dataset_name, resp, data):
        """Makes sure that we got the correct response from an dataset
        that can't be uploaded"""
        self.assertTrue(resp.status_code, 200)
        if not isinstance(data, str):
            self.assertTrue(data["success"])
            srs_step = upload_step("srs")
            if "srs" in data["redirect_to"]:
                self.assertTrue(srs_step in data["redirect_to"])
                resp, soup = self.client.get_html(data["redirect_to"])
                # grab an h2 and find the name there as part of a message saying it's
                # bad
                h2 = soup.find_all(["h2"])[0]
                self.assertTrue(str(h2).find(dataset_name))

    def check_upload_complete(self, dataset_name, resp, data):
        """Makes sure that we got the correct response from an dataset
        that has been uploaded"""
        self.assertTrue(resp.status_code, 200)
        if not isinstance(data, str):
            self.assertTrue(data["success"])
            final_step = upload_step("final")
            if "final" in data["redirect_to"]:
                self.assertTrue(final_step in data["redirect_to"])

    def check_upload_failed(self, dataset_name, resp, data):
        """Makes sure that we got the correct response from an dataset
        that can't be uploaded"""
        self.assertTrue(resp.status_code, 400)

    def upload_folder_of_files(self, folder, final_check, session_ids=None):
        mains = (".tif", ".shp", ".zip", ".asc")

        def is_main(_file):
            _, ext = os.path.splitext(_file)
            return ext.lower() in mains

        for main in filter(is_main, os.listdir(folder)):
            # get the abs path to the file
            _file = os.path.join(folder, main)
            base, _ = os.path.splitext(_file)
            resp, data = self.client.upload_file(_file)
            if session_ids is not None:
                if not isinstance(data, str) and data.get("url"):
                    session_id = re.search(r".*id=(\d+)", data.get("url")).group(1)
                    if session_id:
                        session_ids += [session_id]
            if not isinstance(data, str):
                self.wait_for_progress(data.get("progress"))
            final_check(base, resp, data)

    def upload_file(self, fname, final_check, check_name=None, session_ids=None):
        if not check_name:
            check_name, _ = os.path.splitext(fname)
        logger.error(f" debug CircleCI...........upload_file: {fname}")
        resp, data = self.client.upload_file(fname)
        if session_ids is not None:
            if not isinstance(data, str):
                if data.get("url"):
                    session_id = re.search(r".*id=(\d+)", data.get("url")).group(1)
                    if session_id:
                        session_ids += [session_id]
        if not isinstance(data, str):
            logger.error(f" debug CircleCI...........wait_for_progress: {data.get('progress')}")
            self.wait_for_progress(data.get("progress"))
        final_check(check_name, resp, data)

    def wait_for_progress(self, progress_url, wait_for_progress_cnt=0):
        if progress_url:
            resp = self.client.get(progress_url)
            json_data = resp.json()
            logger.error(f" [{wait_for_progress_cnt}] debug CircleCI...........json_data: {json_data}")
            # "COMPLETE" state means done
            if json_data and json_data.get("state", "") == "COMPLETE":
                return json_data
            elif json_data and json_data.get("state", "") == "RUNNING" and wait_for_progress_cnt < 30:
                logger.error(f"[{wait_for_progress_cnt}] ... wait_for_progress @ {progress_url}")
                json_data = self.wait_for_progress(progress_url, wait_for_progress_cnt=wait_for_progress_cnt + 1)
            return json_data

    def temp_file(self, ext):
        fd, abspath = tempfile.mkstemp(ext)
        self._tempfiles.append(abspath)
        return fd, abspath

    def make_csv(self, fieldnames, *rows):
        fd, abspath = self.temp_file(".csv")
        with open(abspath, "w", newline="") as csvfile:
            writer = csv.DictWriter(csvfile, fieldnames=fieldnames)
            writer.writeheader()
            for r in rows:
                writer.writerow(r)
        return abspath


class TestUpload(UploaderBase):
    def test_shp_upload(self):
        """Tests if a vector dataset can be uploaded to a running GeoNode/GeoServer"""
        dataset_name = "san_andres_y_providencia_water"
        fname = os.path.join(GOOD_DATA, "vector", f"{dataset_name}.shp")
        self.upload_file(fname, self.complete_upload, check_name=f"{dataset_name}")

        test_dataset = Dataset.objects.filter(name__icontains=f"{dataset_name}").last()
        if test_dataset:
            dataset_attributes = test_dataset.attributes
            self.assertIsNotNone(dataset_attributes)

            # Links
            _def_link_types = ["original", "metadata"]
            _links = Link.objects.filter(link_type__in=_def_link_types)
            # Check 'original' and 'metadata' links exist
            self.assertIsNotNone(_links, "No 'original' and 'metadata' links have been found")
            self.assertTrue(_links.exists(), "No 'original' and 'metadata' links have been found")
            # Check original links in csw_anytext
            _post_migrate_links_orig = Link.objects.filter(
                resource=test_dataset.resourcebase_ptr,
                resource_id=test_dataset.resourcebase_ptr.id,
                link_type="original",
            )

            for _link_orig in _post_migrate_links_orig:
                if _link_orig.url not in test_dataset.csw_anytext:
                    logger.error(f"The link URL {_link_orig.url} not found in {test_dataset} 'csw_anytext' attribute")
                # TODO: this check is randomly failing on CircleCI... we need to understand how to stabilize it
                # self.assertIn(
                #     _link_orig.url,
                #     test_dataset.csw_anytext,
                #     f"The link URL {_link_orig.url} is not present in the 'csw_anytext' \
                # attribute of the dataset '{test_dataset.alternate}'"
                # )
            # Check catalogue
            catalogue = get_catalogue()
            record = catalogue.get_record(test_dataset.uuid)
            self.assertIsNotNone(record)
            self.assertTrue(
                hasattr(record, "links"),
                f"No records have been found in the catalogue for the resource '{test_dataset.alternate}'",
            )
            # Check 'metadata' links for each record
            for mime, name, metadata_url in record.links["metadata"]:
                try:
                    _post_migrate_link_meta = Link.objects.get(
                        resource=test_dataset.resourcebase_ptr,
                        url=metadata_url,
                        name=name,
                        extension="xml",
                        mime=mime,
                        link_type="metadata",
                    )
                    self.assertIsNotNone(
                        _post_migrate_link_meta,
                        f"No '{name}' links have been found in the catalogue for the resource '{test_dataset.alternate}'",
                    )
                except Link.DoesNotExist:
                    _post_migrate_link_meta = None

    def test_raster_upload(self):
        """Tests if a raster dataset can be upload to a running GeoNode GeoServer"""
        fname = os.path.join(GOOD_DATA, "raster", "relief_san_andres.tif")
        self.upload_file(fname, self.complete_raster_upload, check_name="relief_san_andres")

        test_dataset = Dataset.objects.all().first()
        self.assertIsNotNone(test_dataset)

    def test_zipped_upload(self):
        """Test uploading a zipped shapefile"""
        fd, abspath = self.temp_file(".zip")
        fp = os.fdopen(fd, "wb")
        zf = ZipFile(fp, "w", allowZip64=True)
        with zf:
            fpath = os.path.join(GOOD_DATA, "vector", "san_andres_y_providencia_poi.*")
            for f in glob.glob(fpath):
                zf.write(f, os.path.basename(f))

        self.upload_file(abspath, self.complete_upload, check_name="san_andres_y_providencia_poi")
        layer = Dataset.objects.filter(name__contains="san_andres_y_providencia_poi").first()
        self.assertIsNotNone(layer.default_style)
        try:
            from geonode.geoserver.helpers import gs_catalog

            gs_layer = gs_catalog.get_layer(layer.name)
            if gs_layer:
                self.assertIsNotNone(gs_layer.default_style)
        except Exception as e:
            logger.exception(e)

    def test_geonode_same_UUID_error(self):
        """
        Ensure a new dataset with same UUID metadata cannot be uploaded
        """
        PROJECT_ROOT = os.path.abspath(os.path.dirname(__file__))

        # Uploading the first one should be OK
        same_uuid_a = os.path.join(PROJECT_ROOT, "data/same_uuid_a.zip")
        self.upload_file(same_uuid_a, self.complete_upload, check_name="same_uuid_a")

        # Uploading the second one should give an ERROR
        same_uuid_b = os.path.join(PROJECT_ROOT, "data/same_uuid_b.zip")
        self.upload_file(same_uuid_b, self.check_upload_failed)

    def test_ascii_grid_upload(self):
        """Tests the layers that ASCII grid files are uploaded along with aux"""
        session_ids = []

        PROJECT_ROOT = os.path.abspath(os.path.dirname(__file__))
        thedataset_path = os.path.join(PROJECT_ROOT, "data/arc_sample")
        self.upload_folder_of_files(thedataset_path, self.complete_raster_upload, session_ids=session_ids)

    def test_invalid_dataset_upload(self):
        """Tests the layers that are invalid and should not be uploaded"""
        # this issue with this test is that the importer supports
        # shapefiles without an .prj
        session_ids = []

        invalid_path = os.path.join(BAD_DATA)
        self.upload_folder_of_files(invalid_path, self.check_invalid_projection, session_ids=session_ids)

    def test_coherent_importer_session(self):
        """Tests that the upload computes correctly next session IDs"""
        session_ids = []

        # First of all lets upload a raster
        fname = os.path.join(GOOD_DATA, "raster", "relief_san_andres.tif")
        logger.error(f" debug CircleCI...........fname: {fname}")
        self.assertTrue(os.path.isfile(fname))
        self.upload_file(fname, self.complete_raster_upload, session_ids=session_ids)

        # Next force an invalid session
        invalid_path = os.path.join(BAD_DATA)
        logger.error(f" debug CircleCI...........invalid_path: {invalid_path}")
        self.upload_folder_of_files(invalid_path, self.check_invalid_projection, session_ids=session_ids)

        # Finally try to upload a good file and check the session IDs
        fname = os.path.join(GOOD_DATA, "raster", "relief_san_andres.tif")
        logger.error(f" debug CircleCI...........fname: {fname}")
        self.upload_file(fname, self.complete_raster_upload, session_ids=session_ids)

        self.assertTrue(len(session_ids) >= 0)
        if len(session_ids) > 1:
            self.assertTrue(int(session_ids[0]) < int(session_ids[1]))

    def test_extension_not_implemented(self):
        """Verify a error message is return when an unsupported dataset is
        uploaded"""

        # try to upload ourselves
        # a python file is unsupported
        unsupported_path = __file__
        if unsupported_path.endswith(".pyc"):
            unsupported_path = unsupported_path.rstrip("c")

        with self.assertRaises(HTTPError):
            self.client.upload_file(unsupported_path)

    def test_csv(self):
        """make sure a csv upload fails gracefully/normally when not activated"""
        csv_file = self.make_csv(["lat", "lon", "thing"], {"lat": -100, "lon": -40, "thing": "foo"})
        dataset_name, ext = os.path.splitext(os.path.basename(csv_file))
        resp, data = self.client.upload_file(csv_file)
        self.assertEqual(resp.status_code, 200)
        if not isinstance(data, str):
            self.assertTrue("success" in data)
            self.assertTrue(data["success"])
            self.assertTrue(data["redirect_to"], "/upload/csv")

    def test_csv_with_size_limit(self):
        """make sure a upload fails gracefully/normally with big files"""
        upload_size_limit_obj, created = UploadSizeLimit.objects.get_or_create(
            slug="dataset_upload_size",
            defaults={
                "description": "The sum of sizes for the files of a dataset upload.",
                "max_size": 1,
            },
        )
        upload_size_limit_obj.max_size = 1
        upload_size_limit_obj.save()

        handler_upload_size_limit_obj, created = UploadSizeLimit.objects.get_or_create(
            slug="file_upload_handler",
            defaults={
                "description": (
                    "Request total size, validated before the upload process. "
                    'This should be greater than "dataset_upload_size".'
                ),
                "max_size": 1024,
            },
        )
        handler_upload_size_limit_obj.max_size = 1024  # Greater than 689 bytes (test csv request size)
        handler_upload_size_limit_obj.save()

        csv_file = self.make_csv(["lat", "lon", "thing"], {"lat": -100, "lon": -40, "thing": "foo"})
        with self.assertRaises(HTTPError) as error:
            self.client.upload_file(csv_file)
        expected_error = "Total upload size exceeds 1\\u00a0byte. " "Please try again with smaller files."
        self.assertIn(expected_error, error.exception.msg)

    def test_csv_with_upload_handler_size_limit(self):
        """make sure a upload fails gracefully/normally with big files"""
        # Set ``dataset_upload_size`` to 3 and to ``file_upload_handler`` 2
        # In production ``dataset_upload_size`` should not be greater than ``file_upload_handler``
        # It's used here to make sure that the uploadhandler is called
        self.client.login()
        expected_error = "Total upload size exceeds 1\xa0byte. Please try again with smaller files."

        total_upload_size_limit_obj, created = UploadSizeLimit.objects.get_or_create(
            slug="dataset_upload_size",
            defaults={
                "description": "The sum of sizes for the files of a dataset upload.",
                "max_size": 1024,
            },
        )
        total_upload_size_limit_obj.max_size = 1024  # Greater than 689 bytes (test csv request size)
        total_upload_size_limit_obj.save()

        csv_file = self.make_csv(["lat", "lon", "thing"], {"lat": -100, "lon": -40, "thing": "foo"})

        max_size_path = "geonode.upload.uploadhandler.SizeRestrictedFileUploadHandler._get_max_size"

        with mock.patch(max_size_path, new_callable=mock.PropertyMock) as max_size_mock:
            max_size_mock.return_value = lambda x: 2
            with self.assertRaises(HTTPError) as error:
                self.client.upload_file(csv_file)
            expected_error = "Unexpected exception Expecting value: line 1 column 1 (char 0)"
            self.assertIn(expected_error, error.exception.msg)


@unittest.skipUnless(ogc_server_settings.datastore_db, "Vector datastore not enabled")
class TestUploadDBDataStore(UploaderBase):
    def test_csv(self):
        """Override the baseclass test and verify a correct CSV upload"""

        csv_file = self.make_csv(["lat", "lon", "thing"], {"lat": -100, "lon": -40, "thing": "foo"})
        dataset_name, ext = os.path.splitext(os.path.basename(csv_file))
        resp, form_data = self.client.upload_file(csv_file)
        self.assertEqual(resp.status_code, 200)
        if not isinstance(form_data, str):
            self.check_save_step(resp, form_data)
            csv_step = form_data["redirect_to"]
            self.assertTrue(upload_step("csv") in csv_step)
            form_data = dict(lat="lat", lng="lon", csrfmiddlewaretoken=self.client.get_csrf_token())
            resp = self.client.make_request(csv_step, form_data)
            content = resp.json()
            self.assertEqual(resp.status_code, 200)
            self.assertEqual(content["status"], "incomplete")

    def test_time(self):
        """Verify that uploading time based shapefile works properly"""
        cascading_delete(dataset_name="boxes_with_date", catalog=self.catalog)

        timedir = os.path.join(GOOD_DATA, "time")
        dataset_name = "boxes_with_date"
        shp = os.path.join(timedir, f"{dataset_name}.shp")

        # get to time step
        resp, data = self.client.upload_file(shp)
        self.assertEqual(resp.status_code, 200)
        if not isinstance(data, str):
            # self.wait_for_progress(data.get('progress'))
            self.assertTrue(data["success"])
            self.assertTrue(data["redirect_to"], upload_step("time"))
            redirect_to = data["redirect_to"]
            resp, data = self.client.get_html(upload_step("time"))
            self.assertEqual(resp.status_code, 200)
            data = dict(
                csrfmiddlewaretoken=self.client.get_csrf_token(),
                time_attribute="date",
                presentation_strategy="LIST",
            )
            resp = self.client.make_request(redirect_to, data)
            self.assertEqual(resp.status_code, 200)
            resp_js = resp.json()
            if resp_js["success"]:
                url = resp_js["redirect_to"]

                resp = self.client.make_request(url, data)

                url = resp.json()["url"]

                self.assertTrue(url.endswith(dataset_name), f"expected url to end with {dataset_name}, but got {url}")
                self.assertEqual(resp.status_code, 200)

                url = unquote(url)
                self.check_dataset_complete(url, dataset_name)
                wms = get_wms(type_name=f"geonode:{dataset_name}", username=GEOSERVER_USER, password=GEOSERVER_PASSWD)
                dataset_info = list(wms.items())[0][1]
                self.assertEqual(100, len(dataset_info.timepositions))
            else:
                self.assertTrue("error_msg" in resp_js)

    def test_configure_time(self):
        dataset_name = "boxes_with_end_date"
        # make sure it's not there (and configured)
        cascading_delete(dataset_name=dataset_name, catalog=gs_catalog)

        def get_wms_timepositions():
            alternate_name = f"geonode:{dataset_name}"
            if alternate_name in get_wms().contents:
                metadata = get_wms().contents[alternate_name]
                self.assertTrue(metadata is not None)
                return metadata.timepositions
            else:
                return None

        thefile = os.path.join(GOOD_DATA, "time", f"{dataset_name}.shp")
        # Test upload with custom permissions
        resp, data = self.client.upload_file(thefile, perms='{"users": {"AnonymousUser": []}, "groups":{}}')
        _dataset = Dataset.objects.get(name=dataset_name)
        _user = get_user_model().objects.get(username="AnonymousUser")
        self.assertEqual(_dataset.get_user_perms(_user).count(), 0)

        # initial state is no positions or info
        self.assertTrue(get_wms_timepositions() is None)
        self.assertEqual(resp.status_code, 200)

        # enable using interval and single attribute
        if not isinstance(data, str):
            # self.wait_for_progress(data.get('progress'))
            self.assertTrue(data["success"])
            self.assertTrue(data["redirect_to"], upload_step("time"))
            redirect_to = data["redirect_to"]
            resp, data = self.client.get_html(upload_step("time"))
            self.assertEqual(resp.status_code, 200)
            data = dict(
                csrfmiddlewaretoken=self.client.get_csrf_token(),
                time_attribute="date",
                time_end_attribute="enddate",
                presentation_strategy="LIST",
            )
            resp = self.client.make_request(redirect_to, data)
            self.assertEqual(resp.status_code, 200)
            resp_js = resp.json()
            if resp_js["success"]:
                url = resp_js["redirect_to"]
                resp = self.client.make_request(url, data)
                url = resp.json()["url"]
                self.assertTrue(url.endswith(dataset_name), f"expected url to end with {dataset_name}, but got {url}")
                self.assertEqual(resp.status_code, 200)
                url = unquote(url)
                self.check_dataset_complete(url, dataset_name)
                wms = get_wms(type_name=f"geonode:{dataset_name}", username=GEOSERVER_USER, password=GEOSERVER_PASSWD)
                dataset_info = list(wms.items())[0][1]
                self.assertEqual(100, len(dataset_info.timepositions))
            else:
                self.assertTrue("error_msg" in resp_js)<|MERGE_RESOLUTION|>--- conflicted
+++ resolved
@@ -154,15 +154,9 @@
 
         # Cleanup
         if settings.OGC_SERVER["default"].get("GEOFENCE_SECURITY_ENABLED", False):
-<<<<<<< HEAD
-            from geonode.geoserver.security import purge_geofence_all
-
-            purge_geofence_all()
-=======
             from geonode.geoserver.security import delete_all_geofence_rules
 
             delete_all_geofence_rules()
->>>>>>> 0e89afe8
 
     def check_dataset_geonode_page(self, path):
         """Check that the final dataset page render's correctly after
