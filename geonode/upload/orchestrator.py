--- conflicted
+++ resolved
@@ -184,11 +184,7 @@
                 )
 
                 # We create the layer key through which the layer is stored in the tasks schema
-<<<<<<< HEAD
-                kwargs["layer_key"] = create_layer_key(layer_name, str(execution_id)).lower()
-=======
                 kwargs["layer_key"] = create_layer_key(layer_name, str(execution_id))
->>>>>>> 12db89cc
 
             # continuing to the next step
             importer_app.tasks.get(next_step).apply_async(task_params, kwargs)
@@ -376,11 +372,7 @@
             # Extract the name if it's a Dataset
             layer = layer.name if isinstance(layer, Dataset) else str(layer)
 
-<<<<<<< HEAD
-            layer_key = create_layer_key(layer, str(_exec.exec_id)).lower()
-=======
             layer_key = create_layer_key(layer, str(_exec.exec_id))
->>>>>>> 12db89cc
             if layer_key not in _exec.tasks:
                 _exec.tasks[layer_key] = {}
             _exec.tasks[layer_key][step] = status
