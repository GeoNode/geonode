--- conflicted
+++ resolved
@@ -185,19 +185,8 @@
                     name=_file.name if _file else extracted_params.get("title", None),
                 )
 
-<<<<<<< HEAD
-                sig = import_orchestrator.s(files, str(execution_id), handler=str(handler), action=action)
-                async_result = sig.apply_async()
-
-                # save task_id in the execution request
-                execution = ExecutionRequest.objects.get(exec_id=execution_id)
-                execution.input_params["task_ids"] = [async_result.id]
-                execution.save(update_fields=["input_params"])
-
-=======
                 sig = import_orchestrator.s(_data, str(execution_id), handler=str(handler), action=action)
                 sig.apply_async()
->>>>>>> e132e0fc
                 return Response(data={"execution_id": execution_id}, status=201)
             except Exception as e:
                 # in case of any exception, is better to delete the
@@ -288,12 +277,7 @@
                     layer_name=resource.title,
                     alternate=resource.alternate,
                 )
-                async_result = sig.apply_async()
-
-                # save task_id in the execution request
-                execution = ExecutionRequest.objects.get(exec_id=execution_id)
-                execution.input_params["task_ids"] = [async_result.id]
-                execution.save(update_fields=["input_params"])
+                sig.apply_async()
 
                 # to reduce the work on the FE, the old payload is mantained
                 return Response(
