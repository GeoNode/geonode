--- conflicted
+++ resolved
@@ -1201,21 +1201,6 @@
 
         raise UpsertException("Some errors found, please check the error log attached")
 
-<<<<<<< HEAD
-        return not update_error and not create_error, {
-            "success": not update_error and not create_error,
-            "errors": {"create": create_error, "update": update_error},
-            "data": {
-                "total": {
-                    "success": valid_update + valid_create,
-                    "error": len(create_error) + len(update_error),
-                },
-                "success": {"update": valid_update, "create": valid_create},
-                "error": {"update": len(update_error), "create": len(create_error)},
-            },
-            "layer_name": original_resource.title,
-        }
-=======
     def _validate_feature(self, data_chunk, model_instance, upsert_key, errors):
         # looping over the chunk data
         for feature in data_chunk:
@@ -1224,7 +1209,6 @@
             # here we cannot rely on ogr2ogr so we need to do it manually
             geom = feature.GetGeometryRef()
             feature_as_dict.update({self.default_geometry_column_name: self.promote_geom_to_multi(geom).ExportToWkt()})
->>>>>>> 12db89cc
 
             feature_as_dict, is_valid = self.validate_feature_constraints(feature_as_dict)
             if not is_valid:
