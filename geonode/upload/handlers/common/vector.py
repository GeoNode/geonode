--- conflicted
+++ resolved
@@ -18,11 +18,8 @@
 #########################################################################
 import ast
 from django.db import connections
-<<<<<<< HEAD
 from geonode.security.permissions import _to_compact_perms
-=======
 from geonode.storage.manager import StorageManager
->>>>>>> 28f3d170
 from geonode.upload.publisher import DataPublisher
 from geonode.upload.utils import call_rollback_function
 import json
@@ -61,13 +58,10 @@
 from geonode.geoserver.security import delete_dataset_cache, set_geowebcache_invalidate_cache
 from geonode.geoserver.helpers import get_time_info
 from geonode.upload.utils import ImporterRequestAction as ira
-<<<<<<< HEAD
 from django.utils.module_loading import import_string
 from geonode.security.registry import permissions_registry
-=======
 from geonode.storage.manager import FileSystemStorageManager
 
->>>>>>> 28f3d170
 
 logger = logging.getLogger("importer")
 
@@ -740,22 +734,7 @@
         if dataset.exists() and _overwrite:
             dataset = dataset.first()
 
-<<<<<<< HEAD
             dataset = self.refresh_geonode_resource(str(_exec.exec_id), asset, dataset)
-=======
-            delete_dataset_cache(dataset.alternate)
-            # recalculate featuretype info
-            DataPublisher(str(self)).recalculate_geoserver_featuretype(dataset)
-            set_geowebcache_invalidate_cache(dataset_alternate=dataset.alternate)
-
-            dataset = resource_manager.update(dataset.uuid, instance=dataset)
-
-            self.handle_xml_file(dataset, _exec)
-            self.handle_sld_file(dataset, _exec)
-
-            resource_manager.set_thumbnail(dataset.uuid, instance=dataset, overwrite=True)
-            dataset.refresh_from_db()
->>>>>>> 28f3d170
             return dataset
         elif not dataset.exists() and _overwrite:
             logger.warning(
