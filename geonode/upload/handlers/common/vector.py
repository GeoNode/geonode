--- conflicted
+++ resolved
@@ -719,26 +719,6 @@
             asset=asset,
         )
 
-<<<<<<< HEAD
-    def create_asset_and_link(self, resource, files, action=None):
-        if not files:
-            return
-        directory = os.path.dirname(files.get("base_file"))
-        if not os.path.exists(directory):
-            logger.warning("Path does not exists, asset generation skipping...")
-            return
-        asset = super().create_asset_and_link(resource, files, action)
-        # remove temporary folders since now is managed by the asset
-        storage_manager = StorageManager(
-            remote_files={},
-            concrete_storage_manager=FileSystemStorageManager(),
-        )
-        if settings.ASSETS_ROOT not in directory:
-            storage_manager.rmtree(directory, ignore_errors=True)
-        return asset
-
-=======
->>>>>>> e21da3c0
     def overwrite_geonode_resource(
         self,
         layer_name: str,
