#########################################################################
#
# Copyright (C) 2024 OSGeo
#
# This program is free software: you can redistribute it and/or modify
# it under the terms of the GNU General Public License as published by
# the Free Software Foundation, either version 3 of the License, or
# (at your option) any later version.
#
# This program is distributed in the hope that it will be useful,
# but WITHOUT ANY WARRANTY; without even the implied warranty of
# MERCHANTABILITY or FITNESS FOR A PARTICULAR PURPOSE. See the
# GNU General Public License for more details.
#
# You should have received a copy of the GNU General Public License
# along with this program. If not, see <http://www.gnu.org/licenses/>.
#
#########################################################################
import ast
import csv
import re
from datetime import datetime
from itertools import islice
from pathlib import Path
import shutil
import tempfile
from django.db import connections
from geonode.security.permissions import _to_compact_perms
from geonode.storage.manager import StorageManager
from geonode.upload.publisher import DataPublisher
from geonode.upload.utils import DEFAULT_PK_COLUMN_NAME, call_rollback_function
import json
import logging
import os
from subprocess import PIPE, Popen
from typing import List, Optional, Tuple
from celery import chord, group
from django.db import transaction

from django.conf import settings
from dynamic_models.models import ModelSchema
from dynamic_models.schema import ModelSchemaEditor
from geonode.base.models import ResourceBase
from geonode.resource.enumerator import ExecutionRequestAction as exa
from geonode.layers.models import Dataset
from geonode.upload.celery_tasks import (
    ErrorBaseTaskClass,
    FieldSchema,
    create_dynamic_structure,
    UpdateDynamicTaskClass,
)
from geonode.upload.handlers.base import BaseHandler
from geonode.upload.handlers.utils import (
    GEOM_TYPE_MAPPING,
    STANDARD_TYPE_MAPPING,
    drop_dynamic_model_schema,
    create_layer_key,
)
from geonode.resource.manager import resource_manager
from geonode.resource.models import ExecutionRequest
from osgeo import ogr
from geonode.upload.api.exceptions import ImportException, UpsertException
from geonode.upload.celery_app import importer_app
from geonode.assets.utils import copy_assets_and_links, get_default_asset

from geonode.upload.handlers.utils import create_alternate, should_be_imported
from geonode.upload.models import ResourceHandlerInfo
from geonode.upload.orchestrator import orchestrator
from django.db.models import Q

import pyproj
from geonode.geoserver.security import delete_dataset_cache, set_geowebcache_invalidate_cache
from geonode.geoserver.helpers import get_time_info
from geonode.upload.utils import ImporterRequestAction as ira
from geonode.security.registry import permissions_registry
from geonode.storage.manager import FileSystemStorageManager
from geonode.upload.utils import create_vrt_file, has_incompatible_field_names
from geonode.upload.registry import feature_validators_registry
from django.core.exceptions import ValidationError


logger = logging.getLogger("importer")


class BaseVectorFileHandler(BaseHandler):
    """
    Handler to import Vector files into GeoNode data db
    It must provide the task_lists required to comple the upload
    """

    TASKS = {
        exa.UPLOAD.value: (
            "start_import",
            "geonode.upload.import_resource",
            "geonode.upload.publish_resource",
            "geonode.upload.create_geonode_resource",
        ),
        exa.COPY.value: (
            "start_copy",
            "geonode.upload.copy_dynamic_model",
            "geonode.upload.copy_geonode_data_table",
            "geonode.upload.publish_resource",
            "geonode.upload.copy_geonode_resource",
        ),
        ira.ROLLBACK.value: (
            "start_rollback",
            "geonode.upload.rollback",
        ),
        ira.REPLACE.value: (
            "start_import",
            "geonode.upload.import_resource",
            "geonode.upload.publish_resource",
            "geonode.upload.create_geonode_resource",
        ),
        ira.UPSERT.value: ("start_import", "geonode.upload.upsert_data", "geonode.upload.refresh_geonode_resource"),
    }

    @property
    def have_table(self):
        return True

    @property
    def default_geometry_column_name(self):
        return "geom"

    @property
    def supported_file_extension_config(self):
        return NotImplementedError

    @staticmethod
    def get_geoserver_store_name(default=None):
        """
        Method that return the base store name where to save the data in geoserver
        and a boolean to know if the store should be created.
        For vector, the store must be created
        """
        return os.environ.get("GEONODE_GEODATABASE", "geonode_data"), True

    @staticmethod
    def is_valid(files, user, **kwargs):
        """
        Define basic validation steps
        """
        result = Popen("ogr2ogr --version", stdout=PIPE, stderr=PIPE, shell=True)
        _, stderr = result.communicate()
        if stderr:
            raise ImportException(stderr)
        return True

    @staticmethod
    def can_handle(_data) -> bool:
        """
        This endpoint will return True or False if with the info provided
        the handler is able to handle the file or not
        """
        if _data.get("action", None) not in BaseVectorFileHandler.TASKS:
            return False
        return True

    @staticmethod
    def has_serializer(_data) -> bool:
        """
        This endpoint will return True or False if with the info provided
        the handler is able to handle the file or not
        """
        return False

    @staticmethod
    def can_do(action) -> bool:
        """
        This endpoint will return True or False if with the info provided
        the handler is able to handle the file or not
        """
        return action in BaseVectorFileHandler.TASKS

    @staticmethod
    def create_error_log(exc, task_name, *args):
        """
        This function will handle the creation of the log error for each message.
        This is helpful and needed, so each handler can specify the log as needed
        """
        return f"Task: {task_name} raised an error during actions for layer: {args[-1]}: {exc}"

    @staticmethod
    def extract_params_from_data(_data, action=None):
        """
        Remove from the _data the params that needs to save into the executionRequest object
        all the other are returned
        """
        if action == exa.COPY.value:
            title = json.loads(_data.get("defaults"))
            return {"title": title.pop("title"), "store_spatial_file": True}, _data

        return {
            "skip_existing_layers": _data.pop("skip_existing_layers", "False"),
            "overwrite_existing_layer": _data.pop("overwrite_existing_layer", False),
            "resource_pk": _data.pop("resource_pk", None),
            "store_spatial_file": _data.pop("store_spatial_files", "True"),
            "action": _data.pop("action", "upload"),
            "upsert_key": _data.pop("upsert_key", None),
        }, _data

    @staticmethod
    def publish_resources(resources: List[str], catalog, store, workspace):
        """
        Given a list of strings (which rappresent the table on geoserver)
        Will publish the resorces on geoserver
        """
        for _resource in resources:
            try:
                catalog.publish_featuretype(
                    name=_resource.get("name"),
                    store=store,
                    native_crs=_resource.get("crs"),
                    srs=_resource.get("crs"),
                    jdbc_virtual_table=_resource.get("name"),
                )
            except Exception as e:
                if f"Resource named {_resource} already exists in store:" in str(e):
                    logger.error(f"error during publishing: {e}")
                    continue
                logger.error(f"error during publishing: {e}")
                raise e
        return True

    def pre_validation(self, files, execution_id, **kwargs):
        """
        Hook for let the handler prepare the data before the validation.
        Maybe a file rename, assign the resource to the execution_id
        """

    def overwrite_geoserver_resource(self, resource, catalog, store, workspace):
        """
        We dont need to do anything for now.
        The data is replaced via ogr2ogr
        """
        self._delete_resource(resource, catalog, workspace)
        return self.publish_resources([resource], catalog, store, workspace)

    def _delete_resource(self, resource, catalog, workspace):
        res = None
        possible_layer_name = [
            resource.get("name"),
            resource.get("name").split(":")[-1],
            f"{workspace.name}:{resource.get('name')}",
        ]
        for el in possible_layer_name:
            res = catalog.get_resource(el, workspace=workspace)
            if res:
                break
        if res:
            catalog.delete(res, purge="all", recurse=True)

    @staticmethod
    def create_ogr2ogr_command(files, original_name, ovverwrite_layer, alternate, **kwargs):
        """
        Define the ogr2ogr command to be executed.
        This is a default command that is needed to import a vector file
        """
        _datastore = settings.DATABASES["datastore"]
        layers = ogr.Open(files.get("base_file"))
        layer = layers.GetLayer(original_name)

        options = "--config PG_USE_COPY YES"
        copy_with_dump = ast.literal_eval(os.getenv("OGR2OGR_COPY_WITH_DUMP", "False"))

        if copy_with_dump:
            # use PGDump to load the dataset with ogr2ogr
            options += " -f PGDump /vsistdout/ "
        else:
            # default option with postgres copy
            options += " -f PostgreSQL PG:\" dbname='%s' host=%s port=%s user='%s' password='%s' \" " % (
                _datastore["NAME"],
                _datastore["HOST"],
                _datastore.get("PORT", 5432),
                _datastore["USER"],
                _datastore["PASSWORD"],
            )
        # vrt file is aready created in import_resource and vrt will be auto detected by ogr2ogr
        # and also the base_file will work so can be used as alternative for fallback which will also be autodeteced by ogr2ogr.
        input_file = files.get("temp_vrt_file") or files.get("base_file")
        options += f'"{input_file}"' + f" -lco FID={DEFAULT_PK_COLUMN_NAME} "

        options += f'-nln {alternate} "{original_name}"'

        if layer is not None and "Point" not in ogr.GeometryTypeToName(layer.GetGeomType()):
            options += " -nlt PROMOTE_TO_MULTI"

        if ovverwrite_layer:
            options += " -overwrite"

        return options

    @staticmethod
    def copy_table_with_ogr2ogr(original_table_name: str, new_table_name: str, db_name: Optional[str] = None):
        """
        Copies a old existing table to new table using ogr2ogr.
        """
        db_name = db_name or os.getenv("DEFAULT_BACKEND_DATASTORE", "datastore")
        _datastore = settings.DATABASES[db_name]
        db_connection_string = (
            f"PG:host={_datastore['HOST']} dbname={_datastore['NAME']} "
            f"user={_datastore['USER']} password={_datastore['PASSWORD']} "
            f"port={_datastore.get('PORT', 5432)}"
        )

        ogr_exe = shutil.which("ogr2ogr")
        if not ogr_exe:
            raise Exception("ogr2ogr executable not found.")

        command = [
            ogr_exe,
            "-f",
            "PostgreSQL",
            db_connection_string,
            db_connection_string,
            "-nln",
            new_table_name,
            original_table_name,
            "-overwrite",
        ]
        process = Popen(command, stdout=PIPE, stderr=PIPE)
        stdout, stderr = process.communicate()

        if (
            stderr is not None
            and stderr != b""
            and b"ERROR" in stderr
            and b"error" in stderr
            or b"Syntax error" in stderr
        ):
            try:
                err = stderr.decode()
            except Exception:
                err = stderr.decode("latin1")
            logger.error(f"Original error returned: {err}")
            message = normalize_ogr2ogr_error(err, original_table_name)
            raise Exception(f"ogr2ogr command failed with error: {message}")

    @staticmethod
    def delete_resource(instance):
        """
        Base function to delete the resource with all the dependencies (dynamic model)
        """
        try:
            name = instance.alternate.split(":")[1]
            schema = None
            if settings.IMPORTER_ENABLE_DYN_MODELS:
                schema = ModelSchema.objects.filter(name=name).first()
            if schema:
                """
                We use the schema editor directly, because the model itself is not managed
                on creation, but for the delete since we are going to handle, we can use it
                """
                try:
                    _model_editor = ModelSchemaEditor(initial_model=name, db_name=schema.db_name)
                    _model_editor.drop_table(schema.as_model())
                except Exception as e:
                    logger.info(f"database table already deleted: {e}")
                    pass
                ModelSchema.objects.filter(name=name).delete()
        except Exception as e:
            logger.error(f"Error during deletion of Dynamic Model schema: {e.args[0]}")

    @staticmethod
    def perform_last_step(execution_id):
        """
        Override this method if there is some extra step to perform
        before considering the execution as completed.
        For example can be used to trigger an email-send to notify
        that the execution is completed
        """
        _exec = BaseHandler.perform_last_step(execution_id=execution_id)
        if _exec and not _exec.input_params.get("store_spatial_file", True):
            resources = ResourceHandlerInfo.objects.filter(execution_request=_exec)
            # getting all assets list
            assets = filter(None, [get_default_asset(x.resource) for x in resources])
            # we need to loop and cancel one by one to activate the signal
            # that delete the file from the filesystem
            for asset in assets:
                asset.delete()

        tmp_data = _exec.input_params.get("temporary_files")
        if tmp_data:
            # Delete at the end of the operations, the temporary files created at the beginning
            # to cleanup disk space
            storage_manager = StorageManager(
                remote_files={},
                concrete_storage_manager=FileSystemStorageManager(),
            )
            base_file_path = tmp_data.get("base_file")
            if base_file_path:
                directory = os.path.dirname(base_file_path)
                if settings.ASSETS_ROOT not in directory:
                    storage_manager.rmtree(directory, ignore_errors=True)

    def extract_resource_to_publish(self, files, action, layer_name, alternate, **kwargs):
        if action == exa.COPY.value:
            return [
                {
                    "name": alternate,
                    "crs": ResourceBase.objects.filter(
                        Q(alternate__icontains=layer_name) | Q(title__icontains=layer_name)
                    )
                    .first()
                    .srid,
                }
            ]

        layers = self.get_ogr2ogr_driver().Open(files.get("base_file"))
        if not layers:
            return []
        return [
            {
                "name": alternate or layer_name,
                "crs": self.identify_authority(_l) if _l.GetSpatialRef() else None,
            }
            for _l in layers
            if self.fixup_name(_l.GetName()) == layer_name
        ]

    def identify_authority(self, layer):
        try:
            layer_wkt = layer.GetSpatialRef().ExportToWkt()
            _name = "EPSG"
            _code = pyproj.CRS(layer_wkt).to_epsg(min_confidence=20)
            if _code is None:
                layer_proj4 = layer.GetSpatialRef().ExportToProj4()
                _code = pyproj.CRS(layer_proj4).to_epsg(min_confidence=20)
                if _code is None:
                    raise Exception("CRS authority code not found, fallback to default behaviour")
        except Exception:
            spatial_ref = layer.GetSpatialRef()
            spatial_ref.AutoIdentifyEPSG()
            _name = spatial_ref.GetAuthorityName(None) or spatial_ref.GetAttrValue("AUTHORITY", 0)
            _code = (
                spatial_ref.GetAuthorityCode("PROJCS")
                or spatial_ref.GetAuthorityCode("GEOGCS")
                or spatial_ref.GetAttrValue("AUTHORITY", 1)
            )
        return f"{_name}:{_code}"

    def get_ogr2ogr_driver(self):
        """
        Should return the Driver object that is used to open the layers via OGR2OGR
        """
        return None

    def import_resource(self, files: dict, execution_id: str, **kwargs) -> str:
        """
        Main function to import the resource.
        Internally will call the steps required to import the
        data inside the geonode_data database
        """
        all_layers = self.get_ogr2ogr_driver().Open(files.get("base_file"))
        layers = self._select_valid_layers(all_layers)
        # for the moment we skip the dyanamic model creation
        layer_count = len(layers)
        logger.info(f"Total number of layers available: {layer_count}")
        _exec = self._get_execution_request_object(execution_id)
        _input = {**_exec.input_params, **{"total_layers": layer_count}}
        orchestrator.update_execution_request_status(execution_id=str(execution_id), input_params=_input)
        dynamic_model = None
        celery_group = None
        # list to collect all the alternates:
        layer_names = []
        alternates = []
        task_name = "geonode.upload.import_resource"

        try:
            if len(layers) == 0:
                raise Exception("No valid layers found")

            # start looping on the layers available

            for index, layer in enumerate(layers, start=1):
                layer_name = self.fixup_name(layer.GetName())

                should_be_overwritten = _exec.input_params.get("overwrite_existing_layer")
                # should_be_imported check if the user+layername already exists or not
                if (
                    should_be_imported(
                        layer_name,
                        _exec.user,
                        skip_existing_layer=_exec.input_params.get("skip_existing_layer"),
                        overwrite_existing_layer=should_be_overwritten,
                    )
                    # and layer.GetGeometryColumn() is not None
                ):
                    _files = files.copy()
                    vrt_layer_name = None
                    if has_incompatible_field_names(layer):
                        vrt_filename, vrt_layer_name = create_vrt_file(layer, files.get("base_file"))
                        _files["temp_vrt_file"] = vrt_filename

                    # update the execution request object
                    # setup dynamic model and retrieve the group task needed for tun the async workflow
                    # create the async task for create the resource into geonode_data with ogr2ogr
                    if settings.IMPORTER_ENABLE_DYN_MODELS:
                        (
                            dynamic_model,
                            alternate,
                            celery_group,
                        ) = self.setup_dynamic_model(
                            layer,
                            execution_id,
                            should_be_overwritten,
                            username=_exec.user,
                        )
                    else:
                        alternate = self.find_alternate_by_dataset(_exec, layer_name, should_be_overwritten)

                    layer_names.append(layer_name)
                    alternates.append(alternate)

                    ogr_res = self.get_ogr2ogr_task_group(
                        execution_id,
                        _files,
                        vrt_layer_name or layer.GetName().lower(),
                        should_be_overwritten,
                        alternate,
                    )

                    if settings.IMPORTER_ENABLE_DYN_MODELS:
                        group_to_call = group(
                            celery_group.set(link_error=["dynamic_model_error_callback"]),
                            ogr_res.set(link_error=["dynamic_model_error_callback"]),
                        )
                    else:
                        group_to_call = group(
                            ogr_res.set(link_error=["dynamic_model_error_callback"]),
                        )

                    # prepare the async chord workflow with the on_success and on_fail methods
                    workflow = chord(group_to_call)(  # noqa
                        import_next_step.s(
                            execution_id,
                            str(self),  # passing the handler module path
                            task_name,
                            layer_name,
                            alternate,
                            **kwargs,
                        )
                    )

        except Exception as e:
            logger.error(e)
            if dynamic_model:
                """
                In case of fail, we want to delete the dynamic_model schema and his field
                to keep the DB in a consistent state
                """
                drop_dynamic_model_schema(dynamic_model)
            raise e
        return layer_names, alternates, execution_id

    def _select_valid_layers(self, all_layers):
        layers = []
        for layer in all_layers:
            try:
                self.identify_authority(layer)
                layers.append(layer)
            except Exception as e:
                logger.error(e)
                logger.error(
                    f"The following layer {layer.GetName()} does not have a Coordinate Reference System (CRS) and will be skipped."
                )
                pass
        return layers

    def find_alternate_by_dataset(self, _exec_obj, layer_name, should_be_overwritten):
        if _exec_obj.input_params.get("resource_pk"):
            dataset = Dataset.objects.filter(pk=_exec_obj.input_params.get("resource_pk")).first()
            if not dataset:
                raise ImportException("The dataset selected for the ovewrite does not exists")
            if should_be_overwritten:
                if not dataset.is_vector():
                    raise Exception("Cannot override a raster dataset with a vector one")
            alternate = dataset.alternate.split(":")
            return alternate[-1]

        workspace = DataPublisher(None).workspace
        dataset_available = Dataset.objects.filter(alternate__iexact=f"{workspace.name}:{layer_name}")

        dataset_exists = dataset_available.exists()
        if should_be_overwritten:
            if not dataset_available.is_vector():
                raise Exception("Cannot override a raster dataset with a vector one")

        if dataset_exists and should_be_overwritten:
            alternate = dataset_available.first().alternate.split(":")[-1]
        elif not dataset_exists:
            alternate = layer_name
        else:
            alternate = create_alternate(layer_name, str(_exec_obj.exec_id))

        return alternate

    def setup_dynamic_model(
        self,
        layer: ogr.Layer,
        execution_id: str,
        should_be_overwritten: bool,
        username: str,
    ):
        """
        Extract from the geopackage the layers name and their schema
        after the extraction define the dynamic model instances
        Returns:
            - dynamic_model as model, so the actual dynamic instance
            - alternate -> the alternate of the resource which contains (if needed) the uuid
            - celery_group -> the celery group of the field creation
        """

        layer_name = self.fixup_name(layer.GetName() if isinstance(layer, ogr.Layer) else layer)
        _exec_obj = orchestrator.get_execution_object(execution_id)

        is_dynamic_model_managed = _exec_obj.input_params.get("is_dynamic_model_managed", False)
        workspace = DataPublisher(None).workspace
        if resource_pk := _exec_obj.input_params.get("resource_pk", None):
            user_datasets = Dataset.objects.filter(owner=username, pk=resource_pk)
            user_dataset = user_datasets.first()
            if user_dataset:
                dynamic_schema = ModelSchema.objects.filter(name__iexact=user_dataset.name)
            else:
                dynamic_schema = ModelSchema.objects.none()
        else:
            user_datasets = Dataset.objects.filter(owner=username, alternate__iexact=f"{workspace.name}:{layer_name}")
            dynamic_schema = ModelSchema.objects.filter(name__iexact=layer_name)

        dynamic_schema_exists = dynamic_schema.exists()
        dataset_exists = user_datasets.exists()

        if dataset_exists and dynamic_schema_exists and should_be_overwritten:
            """
            If the user have a dataset, the dynamic model has already been created and is in overwrite mode,
            we just take the dynamic_model to overwrite the existing one
            """
            dynamic_schema = dynamic_schema.get()
            layer_name = user_datasets.first().alternate.split(":")[-1]
        elif not dataset_exists and not dynamic_schema_exists:
            """
            cames here when is a new brand upload or when (for any reasons) the dataset exists but the
            dynamic model has not been created before
            """
            #  layer_name = create_alternate(layer_name, execution_id)
            dynamic_schema = ModelSchema.objects.create(
                name=layer_name,
                db_name="datastore",
                managed=is_dynamic_model_managed,
                db_table_name=layer_name,
            )
        elif (
            (not dataset_exists and dynamic_schema_exists)
            or (dataset_exists and dynamic_schema_exists and not should_be_overwritten)
            or (dataset_exists and not dynamic_schema_exists)
        ):
            """
            it comes here when the layer should not be overrided so we append the UUID
            to the layer to let it proceed to the next steps
            """
            layer_name = create_alternate(layer_name, execution_id)
            dynamic_schema, _ = ModelSchema.objects.get_or_create(
                name=layer_name,
                db_name="datastore",
                managed=is_dynamic_model_managed,
                db_table_name=layer_name,
            )
        else:
            raise ImportException("Error during the upload of the gpkg file. The dataset does not exists")

        # define standard field mapping from ogr to django
        dynamic_model, celery_group = self.create_dynamic_model_fields(
            layer=layer,
            dynamic_model_schema=dynamic_schema,
            overwrite=should_be_overwritten,
            execution_id=execution_id,
            layer_name=layer_name,
        )
        return dynamic_model, layer_name, celery_group

    def create_dynamic_model_fields(
        self,
        layer: str,
        dynamic_model_schema: ModelSchema = None,
        overwrite: bool = None,
        execution_id: str = None,
        layer_name: str = None,
        return_celery_group: bool = True,
    ):
        # retrieving the field schema from ogr2ogr and converting the type to Django Types

        layer_schema = self._define_dynamic_layer_schema(layer, execution_id=execution_id)

        if not return_celery_group:
            return layer_schema

        # ones we have the schema, here we create a list of chunked value
        # so the async task will handle max of 30 field per task
        list_chunked = [layer_schema[i : i + 30] for i in range(0, len(layer_schema), 30)]  # noqa

        # definition of the celery group needed to run the async workflow.
        # in this way each task of the group will handle only 30 field
        layer_name = layer.GetName() if not isinstance(layer, str) else layer_name
        celery_group = group(
            create_dynamic_structure.s(
                execution_id,
                schema,
                dynamic_model_schema.id,
                overwrite,
                layer_name,
                layer_key=create_layer_key(layer_name, str(execution_id)),
            )
            for schema in list_chunked
        )

        return dynamic_model_schema, celery_group

    def _define_dynamic_layer_schema(self, layer, **kwargs):
        layer_schema = [
            {"name": self.fixup_name(x.name), "class_name": self._get_type(x), "null": True} for x in layer.schema
        ]
        if (
            layer.GetGeometryColumn()
            or self.default_geometry_column_name
            and ogr.GeometryTypeToName(layer.GetGeomType()) not in ["Geometry Collection", "Unknown (any)", "None"]
        ):
            # the geometry colum is not returned rom the layer.schema, so we need to extract it manually
            layer_schema += [
                {
                    "name": layer.GetGeometryColumn() or self.default_geometry_column_name,
                    "class_name": GEOM_TYPE_MAPPING.get(
                        self.promote_to_multi(ogr.GeometryTypeToName(layer.GetGeomType()))
                    ),
                    "dim": (2 if not ogr.GeometryTypeToName(layer.GetGeomType()).lower().startswith("3d") else 3),
                    "authority": self.identify_authority(layer),
                }
            ]

        return layer_schema

    def promote_to_multi(self, geometry_name):
        """
        If needed change the name of the geometry, by promoting it to Multi
        example if is Point -> MultiPoint
        Needed for the shapefiles
        Later this is used to map the geometry coming from ogr2ogr with a django class
        """
        if "Multi" not in geometry_name and "Point" not in geometry_name and "3D" not in geometry_name:
            return f"Multi {geometry_name.title()}"
        return geometry_name

    def promote_geom_to_multi(self, geom):
        """
        Convert the GetGeometryType object into Multi
        example if is Point -> MultiPoint
        Needed for the shapefiles
        """
        match geom.GetGeometryType():
            case ogr.wkbMultiLineString | ogr.wkbMultiPolygon:
                # if is already multi, we dont need to do anything
                return geom
            case ogr.wkbLineString:
                new_multi_geom = ogr.Geometry(ogr.wkbMultiLineString)
                new_multi_geom.AddGeometry(geom)
                return new_multi_geom
            case ogr.wkbPolygon:
                new_multi_geom = ogr.Geometry(ogr.wkbMultiPolygon)
                new_multi_geom.AddGeometry(geom)
                return new_multi_geom
            case _:
                # we dont convert points
                return geom

    def create_geonode_resource(
        self,
        layer_name: str,
        alternate: str,
        execution_id: str,
        resource_type: Dataset = Dataset,
        asset=None,
    ):
        """
        Base function to create the resource into geonode. Each handler can specify
        and handle the resource in a different way
        """
        saved_dataset = resource_type.objects.filter(alternate__icontains=alternate)

        _exec = self._get_execution_request_object(execution_id)

        workspace = getattr(
            settings,
            "DEFAULT_WORKSPACE",
            getattr(settings, "CASCADE_WORKSPACE", "geonode"),
        )

        _overwrite = _exec.input_params.get("overwrite_existing_layer", False)
        # if the layer exists, we just update the information of the dataset by
        # let it recreate the catalogue
        if not saved_dataset.exists() and _overwrite:
            logger.warning(
                f"The dataset required {alternate} does not exists, but an overwrite is required, the resource will be created"
            )

        saved_dataset = resource_manager.create(
            None,
            resource_type=resource_type,
            defaults=self.generate_resource_payload(layer_name, alternate, asset, _exec, workspace),
        )

        saved_dataset.refresh_from_db()

        self.handle_xml_file(saved_dataset, _exec)
        self.handle_sld_file(saved_dataset, _exec)
        self.handle_thumbnail(saved_dataset, _exec)

        ResourceBase.objects.filter(alternate=alternate).update(dirty_state=False)

        saved_dataset.refresh_from_db()

<<<<<<< HEAD
        # if dynamic model is enabled, we can save up with is the primary key of the table
        if settings.IMPORTER_ENABLE_DYN_MODELS and self.have_table:
            from django.db import connections

            # then we can check for the PK
            column = None
            connection = connections["datastore"]
            table_name = saved_dataset.alternate.split(":")[1]

            schema = ModelSchema.objects.filter(name=table_name).first()
            if schema:
                schema.managed = False
                schema.save()

            with connection.cursor() as cursor:
                column = connection.introspection.get_primary_key_columns(cursor, table_name)
            if column:
                # getting the relative model schema
                # better to always ensure that the schema is NOT managed
                field = FieldSchema.objects.filter(name=column[0], model_schema__name=table_name).first()
                if field:
                    field.kwargs.update({"primary_key": True})
                    field.save()
                else:
                    # creating the field needed as primary key
                    pk_field = FieldSchema(
                        name=column[0],
                        model_schema=schema,
                        class_name="django.db.models.BigAutoField",
                        kwargs={"null": False, "primary_key": True},
                    )
                    pk_field.save()
=======
        self.__fixup_primary_key(saved_dataset)
>>>>>>> e817494f

        return saved_dataset

    def generate_resource_payload(self, layer_name, alternate, asset, _exec, workspace):
        return dict(
            name=alternate,
            workspace=workspace,
            store=os.environ.get("GEONODE_GEODATABASE", "geonode_data"),
            subtype="vector",
            alternate=f"{workspace}:{alternate}",
            dirty_state=True,
            title=layer_name,
            owner=_exec.user,
            asset=asset,
        )

    def overwrite_geonode_resource(
        self,
        layer_name: str,
        alternate: str,
        execution_id: str,
        resource_type: Dataset = Dataset,
        asset=None,
    ):
        _exec = self._get_execution_request_object(execution_id)

        dataset = resource_type.objects.filter(pk=_exec.input_params.get("resource_pk"), owner=_exec.user)

        _overwrite = _exec.input_params.get("overwrite_existing_layer", False)
        # if the layer exists, we just update the information of the dataset by
        # let it recreate the catalogue
        if dataset.exists() and _overwrite:
            dataset = dataset.first()

            dataset = self.refresh_geonode_resource(str(_exec.exec_id), asset, dataset, create_asset=False)
            return dataset
        elif not dataset.exists() and _overwrite:
            logger.warning(
                f"The dataset required {alternate} does not exists, but an overwrite is required, the resource will be created"
            )
            return self.create_geonode_resource(layer_name, alternate, execution_id, resource_type, asset)
        elif not dataset.exists() and not _overwrite:
            logger.warning("The resource does not exists, please use 'create_geonode_resource' to create one")
        return

    def handle_xml_file(self, saved_dataset: Dataset, _exec: ExecutionRequest):
        _path = _exec.input_params.get("files", {}).get("xml_file", "")
        resource_manager.update(
            None,
            instance=saved_dataset,
            xml_file=_path,
            metadata_uploaded=True if _path else False,
            vals={"dirty_state": True},
        )

    def handle_sld_file(self, saved_dataset: Dataset, _exec: ExecutionRequest):
        _path = _exec.input_params.get("files", {}).get("sld_file", "")
        resource_manager.exec(
            "set_style",
            None,
            instance=saved_dataset,
            sld_file=_exec.input_params.get("files", {}).get("sld_file", ""),
            sld_uploaded=True if _path else False,
            vals={"dirty_state": True},
        )

    def handle_thumbnail(self, saved_dataset: Dataset, _exec: ExecutionRequest):
        resource_manager.set_thumbnail(None, instance=saved_dataset)

    def create_resourcehandlerinfo(
        self,
        handler_module_path: str,
        resource: Dataset,
        execution_id: ExecutionRequest,
        **kwargs,
    ):
        """
        Create relation between the GeonodeResource and the handler used
        to create/copy it
        """
        ResourceHandlerInfo.objects.create(
            handler_module_path=handler_module_path,
            resource=resource,
            execution_request=execution_id,
            kwargs=kwargs.get("kwargs", {}) or kwargs,
        )

    def overwrite_resourcehandlerinfo(
        self,
        handler_module_path: str,
        resource: Dataset,
        execution_id: ExecutionRequest,
        **kwargs,
    ):
        """
        Overwrite the ResourceHandlerInfo
        """
        if resource.resourcehandlerinfo_set.exists():
            resource.resourcehandlerinfo_set.update(
                handler_module_path=handler_module_path,
                resource=resource,
                execution_request=execution_id,
                kwargs=kwargs.get("kwargs", {}) or kwargs,
            )
            return
        return self.create_resourcehandlerinfo(handler_module_path, resource, execution_id, **kwargs)

    def copy_geonode_resource(
        self,
        alternate: str,
        resource: Dataset,
        _exec: ExecutionRequest,
        data_to_update: dict,
        new_alternate: str,
        **kwargs,
    ):

        new_resource = self.create_geonode_resource(
            layer_name=data_to_update.get("title"),
            alternate=new_alternate,
            execution_id=str(_exec.exec_id),
        )

        copy_assets_and_links(resource, target=new_resource)

        if resource.dataset.has_time is True:

            new_resource.has_time = True
            new_resource.save()

            time_info = None
            try:
                time_info = get_time_info(resource.dataset)
            except ValueError as e:
                logger.info(f"Failed to retrieve time information: {e}")

            time_info["attribute"] = (
                resource.dataset.attributes.get(pk=time_info.get("attribute")).attribute
                if time_info.get("attribute")
                else None
            )
            time_info["end_attribute"] = (
                resource.dataset.attributes.get(pk=time_info.get("end_attribute")).attribute
                if time_info.get("end_attribute")
                else None
            )

            resource_manager.exec(
                "set_time_info",
                None,
                instance=new_resource,
                time_info=time_info,
            )

        new_resource.refresh_from_db()

        return new_resource

    def get_ogr2ogr_task_group(
        self,
        execution_id: str,
        files: dict,
        layer,
        should_be_overwritten: bool,
        alternate: str,
    ):
        """
        In case the OGR2OGR is different from the default one, is enough to ovverride this method
        and return the celery task object needed
        """
        handler_module_path = str(self)
        return import_with_ogr2ogr.s(
            execution_id,
            files,
            layer.lower(),
            handler_module_path,
            should_be_overwritten,
            alternate,
            layer_key=create_layer_key(layer.lower(), str(execution_id)),
        )

    def _get_execution_request_object(self, execution_id: str):
        return ExecutionRequest.objects.filter(exec_id=execution_id).first()

    def _get_type(self, _type: str):
        """
        Used to get the standard field type in the dynamic_model_field definition
        """
        return STANDARD_TYPE_MAPPING.get(ogr.FieldDefn.GetTypeName(_type))

    def _import_resource_rollback(self, exec_id, instance_name=None, *args, **kwargs):
        """
        We use the schema editor directly, because the model itself is not managed
        on creation, but for the delete since we are going to handle, we can use it
        """
        logger.info(
            f"Rollback dynamic model & ogr2ogr step in progress for execid: {exec_id} resource published was: {instance_name}"
        )
        schema = None
        if settings.IMPORTER_ENABLE_DYN_MODELS:
            schema = ModelSchema.objects.filter(name=instance_name).first()
        if schema is not None:
            _model_editor = ModelSchemaEditor(initial_model=instance_name, db_name=schema.db_name)
            _model_editor.drop_table(schema.as_model())
            ModelSchema.objects.filter(name=instance_name).delete()
        elif schema is None:
            try:
                logger.warning("Dynamic model does not exists, removing ogr2ogr table in progress")
                if instance_name is None:
                    logger.warning("No table created, skipping...")
                    return
                db_name = os.getenv("DEFAULT_BACKEND_DATASTORE", "datastore")
                with connections[db_name].cursor() as cursor:
                    cursor.execute(f"DROP TABLE {instance_name}")
            except Exception as e:
                logger.warning(e)
                pass

    def _publish_resource_rollback(self, exec_id, instance_name=None, *args, **kwargs):
        """
        We delete the resource from geoserver
        """
        logger.info(
            f"Rollback publishing step in progress for execid: {exec_id} resource published was: {instance_name}"
        )
        exec_object = orchestrator.get_execution_object(exec_id)
        handler_module_path = exec_object.input_params.get("handler_module_path")
        publisher = DataPublisher(handler_module_path=handler_module_path)
        publisher.delete_resource(instance_name)

    def upsert_validation(self, files, execution_id, **kwargs: dict) -> Tuple[bool, Optional[str]]:
        """
        Perform the validation step to ensure that the file provided is valid
        to perform an upsert on the selected dataset.
            - Load the dynamic model for the selected dataset
            - User ogr2ogr to read the schema of the uploaded file
            - will evaluate if the field are coherent (int -> int = valid, int -> date = invalid)
        return True/False, if false, also the reason why is not valid
        """
        # if the dynamic_models is not enabled or the target schema does not exists, we cannot perform the upser
        if not settings.IMPORTER_ENABLE_DYN_MODELS:
            raise UpsertException(
                "The Dynamic model generation must be enabled to perform the upsert IMPORTER_ENABLE_DYN_MODELS=True"
            )
        # evaluate if the user can perform the operation on the selected resource

        exec_obj = orchestrator.get_execution_object(exec_id=execution_id)

        perms = _to_compact_perms(
            permissions_registry.get_perms(
                instance=ResourceBase.objects.filter(pk=exec_obj.input_params.get("resource_pk")).first(),
                user=exec_obj.user,
            )
        )
        if "manage" in perms or "edit" in perms:
            errors = []
            # getting the saved schema and convert the newly uploaded file into the same object
            target_schema_fields, new_file_schema_fields = self.__get_new_and_original_schema(files, execution_id)
            # let's check that the field in the uploaded file are coherent with the one preset
            # loop on all the new field coming from the uploaded file
            target_schema_as_list = [x for x in target_schema_fields.values_list("name", flat=True)]
            new_file_schema_fields_as_list = [x["name"] for x in new_file_schema_fields]
            differeces = list(set(target_schema_as_list) - set(new_file_schema_fields_as_list))
            if any(differeces):
                raise UpsertException(
                    f"The columns in the source and target do not match they must be equal. The following are not expected or missing: {differeces}"
                )
            skip_geom_eval = False
            for field in new_file_schema_fields:
                # check if the field exists in the previous schema
                target_field = target_schema_fields.filter(name=field["name"]).first()
                if target_field:
                    # if is the primary key, we can skip the check
                    # If the field exists the class name should be the same
                    if "authority" in field and not skip_geom_eval:
                        if db_value := target_field.model_schema.as_model().objects.first():
                            skip_geom_eval = True
                            if not str(db_value.geom.srid) in field["authority"]:
                                message = f"The file provided have a different authority ({field['authority']}) compared to the one in the DB: {db_value}"
                                raise UpsertException(message)

                    if not target_field.class_name == field["class_name"] and not target_field.kwargs.get(
                        "primary_key"
                    ):
                        # if the class changes, is marked as error
                        message = f"The type of the following field is changed and is prohibited: field: {field['name']}| current: {target_field.class_name}| new: {field['class_name']}"
                        errors.append(message)
                        logger.error(message)

            return not errors, errors
        else:
            raise UpsertException(
                "User does not have enough permissions to perform this action on the selected resource"
            )

    def __get_new_and_original_schema(self, files, execution_id):
        # check if the execution_id is passed and if the geonode resource exists
        exec_id = orchestrator.get_execution_object(execution_id)
        target_resource = ResourceBase.objects.filter(pk=exec_id.input_params.get("resource_pk")).first()
        if not target_resource:
            raise UpsertException(
                "Target dynamic models does not exists. Please re-upload the resource with IMPORTER_ENABLE_DYN_MODELS=True to generate the schema"
            )
        # retrieve the current schema for the resource
        target_schema_fields = FieldSchema.objects.filter(model_schema__name=target_resource.alternate.split(":")[-1])

        # use ogr2ogr to read the uploaded files for the upsert
        all_layers = self.get_ogr2ogr_driver().Open(files.get("base_file"))
        layers = self._select_valid_layers(all_layers)
        if not layers:
            raise UpsertException("No valid layers found in the provided file for upsert.")

        layer = layers[0]
        # evaluate if some of the fid entry is null. if is null we stop the workflow
        # the user should provide the completed list with the fid set
        sql_query = f'SELECT * FROM "{layer.GetName()}" WHERE "{DEFAULT_PK_COLUMN_NAME}" IS NULL'

        # Execute the SQL query to the layer
        result = all_layers.ExecuteSQL(sql_query)
        if not result or (result and result.GetFeatureCount() > 0):
            raise UpsertException(
                f"All the feature in the file must have the fid field correctly populated. Number of None value: {result.GetFeatureCount() if result else 'all'}"
            )

        # Will generate the same schema as the target_resource_schema
        new_file_schema_fields = self.create_dynamic_model_fields(
            layer,
            return_celery_group=False,
        )

        return target_schema_fields, new_file_schema_fields

    def __fixup_primary_key(self, saved_dataset):

        # if dynamic model is enabled, we can save up with is the primary key of the table
        if settings.IMPORTER_ENABLE_DYN_MODELS and self.have_table:
            from django.db import connections

            # then we can check for the PK
            column = None
            connection = connections["datastore"]
            table_name = saved_dataset.alternate.split(":")[1]

            schema = ModelSchema.objects.filter(name=table_name).first()
            schema.managed = False
            schema.save()

            with connection.cursor() as cursor:
                column = connection.introspection.get_primary_key_columns(cursor, table_name)
            if column:
                # getting the relative model schema
                # better to always ensure that the schema is NOT managed
                field = FieldSchema.objects.filter(name=column[0], model_schema__name=table_name).first()
                if field:
                    field.kwargs.update({"primary_key": True})
                    field.save()
                else:
                    # creating the field needed as primary key
                    pk_field = FieldSchema(
                        name=column[0],
                        model_schema=schema,
                        class_name="django.db.models.BigAutoField",
                        kwargs={"null": False, "primary_key": True},
                    )
                    pk_field.save()

    def upsert_data(self, files, execution_id, **kwargs):
        """
        Function used to upsert the data for a vector resource.
        The function will:
            - loop on all the values in the new uploaded file
            - if the upsert key exists, is marked as 'to update'
            - if the upsert key does not exists, is maked as 'to insert'
        Before saving the resources, an update of the schema is mandatory
            - the new column are added as nullable to keep the retrocompatibility
            - The pre-existing columns are NOT deleted
        """

        # getting execution_id information
        exec_obj = orchestrator.get_execution_object(execution_id)

        # getting the related model schema for the resource
        original_resource, model = self.___get_dynamic_schema(exec_obj)
        if not model:
            raise UpsertException(
                "This dataset does't support updates. Please upload the dataset again to have the upsert operations enabled"
            )

        # get the rows that match the upsert key
        OriginalResource = model.as_model()

        # retrieve the upsert key.
        upsert_key = self.extract_upsert_key(exec_obj, dynamic_model_instance=model)
        if not upsert_key:
            # if for any reason the key is not present, better to raise an error
            raise UpsertException("Was not possible to find the upsert key, upsert is aborted")
        # use ogr2ogr to read the uploaded files values for the upsert
        all_layers = self.get_ogr2ogr_driver().Open(files.get("base_file"))
        valid_create = 0
        valid_update = 0
        layers = self._select_valid_layers(all_layers)
        if not layers:
            raise UpsertException("No valid layers were found in the file provided")
        # we can upsert just 1 layer at time

        self._validate_single_feature(exec_obj, OriginalResource, upsert_key, layers, iter(layers[0]))

        valid_create, valid_update = self._commit_upsert(model, OriginalResource, upsert_key, iter(layers[0]))

        self.create_resourcehandlerinfo(
            handler_module_path=str(self), resource=original_resource, execution_id=exec_obj
        )

        return {
            "success": True,
            "data": {
                "total": valid_update + valid_create,
                "update": valid_update,
                "create": valid_create,
            },
            "layer_name": original_resource.title,
        }

    def ___get_dynamic_schema(self, exec_obj):
        original_resource = ResourceBase.objects.filter(pk=exec_obj.input_params.get("resource_pk")).first()
        self.real_instance = original_resource.get_real_instance()
        model = ModelSchema.objects.filter(name=original_resource.alternate.split(":")[-1]).first()
        return original_resource, model

    def _commit_upsert(self, model_obj, OriginalResource, upsert_key, layer_iterator):
        valid_create = 0
        valid_update = 0
        with transaction.atomic():
            try:
                while True:
                    # Create an iterator for the next chunk
                    data_chunk = list(islice(layer_iterator, settings.UPSERT_CHUNK_SIZE))

                    # If the chunk is empty, we've reached the end of the layer
                    if not data_chunk:
                        break

                    valid_update, valid_create = self._save_feature(
                        data_chunk,
                        model_obj=model_obj,
                        model_instance=OriginalResource,
                        upsert_key=upsert_key,
                        valid_update=valid_update,
                        valid_create=valid_create,
                    )
            except Exception as e:
                logger.error("Exception during upsert save: %s", e, exc_info=True)
                raise UpsertException("An internal error occurred during upsert save. All features are rolled back.")
        return valid_create, valid_update

    def _validate_single_feature(self, exec_obj, OriginalResource, upsert_key, layers, layer_iterator):
        errors = []
        feature_validators_registry.init_handlers(self.real_instance)
        while True:
            # Create an iterator for the next chunk
            data_chunk = list(islice(layer_iterator, settings.UPSERT_CHUNK_SIZE))

            # If the chunk is empty, we've reached the end of the layer
            if not data_chunk:
                break

            errors = self._validate_feature(
                data_chunk, model_instance=OriginalResource, upsert_key=upsert_key, errors=errors
            )

        if errors:
            # if some error is found, is useless to keep the VALID feature in memeory, we can just ignore it and proceed:
            # cleaning up the feature from memory
            self._create_error_log(exec_obj, layers, errors)

    def __get_csv_headers(self):
        constrained_attributes = []
        for handler in feature_validators_registry.HANDLERS:
            if hasattr(handler, "restrictions"):
                constrained_attributes.extend(handler.restrictions.keys())
        return ["fid"] + constrained_attributes + ["error"]

    def _create_error_log(self, exec_obj, layers, errors):
        logger.error(
            "Error found during the upsert process, no update/create will be perfomed. The error log is going to be created..."
        )
        errors_to_print = errors[: settings.UPSERT_LIMIT_ERROR_LOG]

        fieldnames = self.__get_csv_headers()

        log_name = f'error_{layers[0].GetName()}_{datetime.now().strftime("%Y-%m-%d_%H-%M-%S")}.csv'

        with tempfile.TemporaryDirectory() as temp_dir_str:
            temp_dir = Path(temp_dir_str)
            subfolder_path = temp_dir / "upsert_logs"
            subfolder_path.mkdir(parents=True, exist_ok=True)
            csv_file_path = subfolder_path / log_name
            with open(csv_file_path, "w", newline="", encoding="utf-8") as csvfile:
                # Create a DictWriter object. It maps dictionaries to output rows.
                writer = csv.DictWriter(csvfile, fieldnames=fieldnames, extrasaction="ignore")
                writer.writeheader()
                writer.writerows(errors_to_print)

            self.create_asset_and_link(
                exec_obj.geonode_resource,
                files={"base_file": str(csv_file_path)},
                action=exec_obj.action,
                asset_name=log_name,
            )

        raise UpsertException(
            "Some validations failed. Errors are reported inside a CSV file that can be found inside the assets panel."
        )

    def _validate_feature(self, data_chunk, model_instance, upsert_key, errors):
        # looping over the chunk data
        for feature in data_chunk:
            feature_as_dict = feature.items()
            # need to simulate the "promote to multi" used by the upload process.
            # here we cannot rely on ogr2ogr so we need to do it manually
            geom = feature.GetGeometryRef()
            if geom:
                wkt = self.promote_geom_to_multi(geom).ExportToWkt()
                if code := geom.GetSpatialReference().GetAuthorityCode(None):
                    wkt = f"SRID={code};{wkt}"
                feature_as_dict.update({self.default_geometry_column_name: wkt})

            feature_as_dict, is_valid = self.validate_feature(feature_as_dict)
            if not is_valid:
                errors.append(feature_as_dict)
                continue

        return errors

    def _save_feature(self, data_chunk, model_obj, model_instance, upsert_key, valid_update, valid_create):
        # getting all the upsert_key value from the data chunk
        # retrieving the data from the DB
        value_in_db = model_instance.objects.filter(
            **{f"{upsert_key}__in": (getattr(feature, upsert_key) for feature in data_chunk)}
        ).in_bulk(field_name=upsert_key)
        # looping over the chunk data
        to_process = []
        feature_to_save = []
        for feature in data_chunk:
            feature_as_dict = feature.items()
            # evaluate if there is any date in the schema of the feature
            schema = feature.DumpReadableAsString().split("\n")
            if any(date_fields := [f for f in schema if ("(Date)" in f or "(DateTime)" in f) and "(null)" not in f]):
                # if any field schema as date is found, we can normalize the date
                pattern = re.compile(r"^\s*(?P<label>.+?)\s*\(\s*(?P<type>.+?)\s*\)\s*=\s*(?P<date_value>.+)\s*$")
                for fields in date_fields:
                    match = pattern.search(fields)
                    label = match.group("label")
                    date_value = match.group("date_value")
                    feature_as_dict[label] = date_value.replace("/", "-")
            # need to simulate the "promote to multi" used by the upload process.
            # here we cannot rely on ogr2ogr so we need to do it manually
            geom = feature.GetGeometryRef()
            code = geom.GetSpatialReference().GetAuthorityCode(None)
            feature_as_dict.update(
                {self.default_geometry_column_name: f"SRID={code};{self.promote_geom_to_multi(geom).ExportToWkt()}"}
            )
            to_process.append(feature_as_dict)

        for feature_as_dict in to_process:
            if feature_as_dict.get(upsert_key) in value_in_db:
                # if the key is present, we need to update the object
                # the geometry must be treated manually
                obj = value_in_db[feature_as_dict.get(upsert_key)]
                for key, value in feature_as_dict.items():
                    setattr(obj, key, value)
                feature_to_save.append(obj)
                valid_update += 1
            else:
                # if the key is not present, we can create a new instance
                feature_to_save.append(model_instance(**feature_as_dict))
                valid_create += 1
        try:
            schema_fields = [f.name for f in model_obj.fields.filter(kwargs__primary_key__isnull=True)]
            model_instance.objects.bulk_create(
                feature_to_save, update_conflicts=True, update_fields=schema_fields, unique_fields=[upsert_key]
            )
        except Exception:
            logger.exception("Error occurred during bulk upsert in upsert_data.")
            raise UpsertException("An internal error occurred during upsert operation.")

        return valid_update, valid_create

    def validate_feature(self, feature):
        try:
            feature_validators_registry.validate(feature)
            return feature, True
        except ValidationError as e:
            errors = e.messages if hasattr(e, "messages") else [str(e)]
            feature["error"] = " | ".join(errors)
            return feature, False

    def extract_upsert_key(self, exec_obj, dynamic_model_instance):
        # first we check if the upsert key is passed by the call
        key = exec_obj.input_params.get("upsert_key", DEFAULT_PK_COLUMN_NAME)
        if not key:
            # if the upsert key is not passed, we use the primary key as upsert key
            # the primary key is defined in the Fields of the dynamic model
            # dynamic models raise error if we filter the json with ORM
            key = [x.name for x in dynamic_model_instance.fields.all() if x.kwargs.get("primary_key")]
            if key:
                return key[0]

        return key

    def refresh_geonode_resource(self, execution_id, asset=None, dataset=None, create_asset=True, **kwargs):
        # getting execution_id information
        exec_obj = orchestrator.get_execution_object(execution_id)
        # getting the geonode resource
        if not dataset:
            dataset = Dataset.objects.filter(pk=exec_obj.input_params.get("resource_pk")).first()

        # once the upsert is completed, the geonode resource must be update to
        # load the new data from the database
        if not asset and create_asset:
            # if the asset is not passed, we can create a new one
            asset = self.create_asset_and_link(
                resource=dataset, files=exec_obj.input_params["files"], action=exec_obj.action
            )
            # but we need to delete the previous one associated to the resource
        start = datetime.now()
        delete_dataset_cache(dataset.alternate)
        logging.debug(f"DATASET DELETE CACHE DONE {datetime.now() - start}")

        # recalculate featuretype info
        start = datetime.now()
        DataPublisher(str(self)).recalculate_geoserver_featuretype(dataset)
        logging.debug(f"recalculate_geoserver_featuretype DONE {datetime.now() - start}")

        start = datetime.now()
        set_geowebcache_invalidate_cache(dataset_alternate=dataset.alternate)
        logging.debug(f"set_geowebcache_invalidate_cache DONE {datetime.now() - start}")

        dataset = resource_manager.update(dataset.uuid, instance=dataset)

        self.handle_xml_file(dataset, exec_obj)
        self.handle_sld_file(dataset, exec_obj)

        resource_manager.set_thumbnail(dataset.uuid, instance=dataset, overwrite=True)
        dataset.refresh_from_db()

        orchestrator.update_execution_request_obj(exec_obj, {"geonode_resource": dataset})

        self.__fixup_primary_key(dataset)
        return dataset

    def fixup_dynamic_model_fields(self, _exec, files):
        """
        Utility needed during the replace workflow,
        it will sync all the FieldSchema along with the current resource uploaded.
        This is mandatory in order to have a reliable field structure in the DB
        """
        fields_schema, needed_field_schema = self.__get_new_and_original_schema(files, str(_exec.exec_id))
        fields_schema.filter(~Q(name__in=(x["name"] for x in needed_field_schema))).delete()


@importer_app.task(
    base=ErrorBaseTaskClass,
    name="geonode.upload.import_next_step",
    queue="geonode.upload.import_next_step",
    task_track_started=True,
)
def import_next_step(
    _,
    execution_id: str,
    handlers_module_path: str,
    actual_step: str,
    layer_name: str,
    alternate: str,
    **kwargs: dict,
):
    """
    If the ingestion of the resource is successfuly, the next step for the layer is called
    """
    from geonode.upload.celery_tasks import import_orchestrator

    try:
        _exec = orchestrator.get_execution_object(execution_id)

        _files = _exec.input_params.get("files")
        # at the end recall the import_orchestrator for the next step

        task_params = (
            _files,
            execution_id,
            handlers_module_path,
            actual_step,
            layer_name,
            alternate,
            _exec.input_params.get("action", exa.UPLOAD.value),
        )

        import_orchestrator.apply_async(task_params, kwargs)
    except Exception as e:
        call_rollback_function(
            execution_id,
            handlers_module_path=handlers_module_path,
            prev_action=_exec.input_params.get("action", exa.UPLOAD.value),
            layer=layer_name,
            alternate=alternate,
            error=e,
            **kwargs,
        )

    finally:
        return "import_next_step", alternate, execution_id


@importer_app.task(
    base=UpdateDynamicTaskClass,
    name="geonode.upload.import_with_ogr2ogr",
    queue="geonode.upload.import_with_ogr2ogr",
    max_retries=1,
    acks_late=False,
    ignore_result=False,
    task_track_started=True,
)
def import_with_ogr2ogr(
    execution_id: str,
    files: dict,
    original_name: str,
    handler_module_path: str,
    ovverwrite_layer=False,
    alternate=None,
    **kwargs,
):
    """
    Perform the ogr2ogr command to import he gpkg inside geonode_data
    If the layer should be overwritten, the option is appended dynamically
    """
    try:
        ogr_exe = shutil.which("ogr2ogr")

        options = orchestrator.load_handler(handler_module_path).create_ogr2ogr_command(
            files, original_name, ovverwrite_layer, alternate, execution_id=execution_id
        )
        _datastore = settings.DATABASES["datastore"]

        copy_with_dump = ast.literal_eval(os.getenv("OGR2OGR_COPY_WITH_DUMP", "False"))

        if copy_with_dump:
            options += f" | PGPASSWORD={_datastore['PASSWORD']} psql -d {_datastore['NAME']} -h {_datastore['HOST']} -p {_datastore.get('PORT', 5432)} -U {_datastore['USER']} -f -"

        commands = [ogr_exe] + options.split(" ")
        process = Popen(" ".join(commands), stdout=PIPE, stderr=PIPE, shell=True)
        stdout, stderr = process.communicate()

        if files.get("temp_vrt_file") and os.path.exists(files["temp_vrt_file"]):
            os.remove(files["temp_vrt_file"])

        if (
            stderr is not None
            and stderr != b""
            and b"ERROR" in stderr
            and b"error" in stderr
            or b"Syntax error" in stderr
        ):
            try:
                err = stderr.decode()
            except Exception:
                err = stderr.decode("latin1")
            logger.error(f"Original error returned: {err}")
            message = normalize_ogr2ogr_error(err, original_name)
            raise Exception(f"{message} for layer {alternate}")
        return "ogr2ogr", alternate, execution_id
    except Exception as e:
        if files.get("temp_vrt_file") and os.path.exists(files.get("temp_vrt_file")):
            os.remove(files["temp_vrt_file"])
        call_rollback_function(
            execution_id,
            handlers_module_path=handler_module_path,
            prev_action=exa.UPLOAD.value,
            layer=original_name,
            alternate=alternate,
            error=e,
            **{},
        )
        raise Exception(e)


def normalize_ogr2ogr_error(err, original_name):
    getting_errors = [y for y in err.split("\n") if "ERROR " in y]
    return ", ".join([x.split(original_name)[0] for x in getting_errors if "ERROR" in x])<|MERGE_RESOLUTION|>--- conflicted
+++ resolved
@@ -818,42 +818,7 @@
 
         saved_dataset.refresh_from_db()
 
-<<<<<<< HEAD
-        # if dynamic model is enabled, we can save up with is the primary key of the table
-        if settings.IMPORTER_ENABLE_DYN_MODELS and self.have_table:
-            from django.db import connections
-
-            # then we can check for the PK
-            column = None
-            connection = connections["datastore"]
-            table_name = saved_dataset.alternate.split(":")[1]
-
-            schema = ModelSchema.objects.filter(name=table_name).first()
-            if schema:
-                schema.managed = False
-                schema.save()
-
-            with connection.cursor() as cursor:
-                column = connection.introspection.get_primary_key_columns(cursor, table_name)
-            if column:
-                # getting the relative model schema
-                # better to always ensure that the schema is NOT managed
-                field = FieldSchema.objects.filter(name=column[0], model_schema__name=table_name).first()
-                if field:
-                    field.kwargs.update({"primary_key": True})
-                    field.save()
-                else:
-                    # creating the field needed as primary key
-                    pk_field = FieldSchema(
-                        name=column[0],
-                        model_schema=schema,
-                        class_name="django.db.models.BigAutoField",
-                        kwargs={"null": False, "primary_key": True},
-                    )
-                    pk_field.save()
-=======
         self.__fixup_primary_key(saved_dataset)
->>>>>>> e817494f
 
         return saved_dataset
 
@@ -1198,8 +1163,9 @@
             table_name = saved_dataset.alternate.split(":")[1]
 
             schema = ModelSchema.objects.filter(name=table_name).first()
-            schema.managed = False
-            schema.save()
+            if schema:
+                schema.managed = False
+                schema.save()
 
             with connection.cursor() as cursor:
                 column = connection.introspection.get_primary_key_columns(cursor, table_name)
