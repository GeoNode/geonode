--- conflicted
+++ resolved
@@ -16,14 +16,9 @@
 # along with this program. If not, see <http://www.gnu.org/licenses/>.
 #
 #########################################################################
-<<<<<<< HEAD
-from django.apps import apps
-from django.apps import AppConfig as BaseAppConfig
-=======
 from django.conf import settings
 from django.apps import AppConfig
 from django.db.models.signals import post_migrate
->>>>>>> b60820df
 
 
 class UploadException(Exception):
@@ -41,36 +36,6 @@
     pass
 
 
-<<<<<<< HEAD
-def run_setup_hooks(*args, **kwargs):
-    from django.utils import timezone
-    from django_celery_beat.models import (
-        IntervalSchedule,
-        PeriodicTask,
-    )
-
-    check_intervals = IntervalSchedule.objects.filter(every=25, period="seconds")
-    if not check_intervals.exists():
-        check_interval, _ = IntervalSchedule.objects.get_or_create(
-            every=25,
-            period="seconds"
-        )
-    else:
-        check_interval = check_intervals.first()
-
-    PeriodicTask.objects.update_or_create(
-        name="finalize-incomplete-session-resources",
-        defaults=dict(
-            task="geonode.upload.tasks.finalize_incomplete_session_uploads",
-            interval=check_interval,
-            args='',
-            start_time=timezone.now()
-        )
-    )
-
-
-class UploadAppConfig(BaseAppConfig):
-=======
 def run_setup_hooks(sender, **kwargs):
     from django.utils import timezone
 
@@ -103,23 +68,16 @@
 
 
 class UploadAppConfig(AppConfig):
->>>>>>> b60820df
 
     name = "geonode.upload"
 
     def ready(self):
-<<<<<<< HEAD
-        super(UploadAppConfig, self).ready()
-        if not apps.ready:
-            run_setup_hooks()
-=======
         super().ready()
         post_migrate.connect(run_setup_hooks, sender=self)
         settings.CELERY_BEAT_SCHEDULE['finalize-incomplete-session-resources'] = {
             'task': 'geonode.upload.tasks.finalize_incomplete_session_uploads',
             'schedule': 60.0,
         }
->>>>>>> b60820df
 
 
 default_app_config = "geonode.upload.UploadAppConfig"