--- conflicted
+++ resolved
@@ -63,45 +63,6 @@
     _upload_tasks = []
     _upload_ids_expired = []
 
-<<<<<<< HEAD
-                        if session:
-                            _upload_ids.append(_upload.id)
-                            _upload_tasks.append(
-                                _update_upload_session_state.signature(
-                                    args=(_upload.id,)
-                                )
-                            )
-                        elif _upload.state not in (enumerations.STATE_READY, enumerations.STATE_COMPLETE, enumerations.STATE_PROCESSED, enumerations.STATE_RUNNING):
-                            if _upload.resource and _upload.resource.processed:
-                                _upload.set_processing_state(enumerations.STATE_PROCESSED)
-                            elif not _upload.resource:
-                                _upload.set_processing_state(enumerations.STATE_INVALID)
-                                _upload_ids.append(_upload.id)
-                                _upload_tasks.append(
-                                    _upload_session_cleanup.signature(
-                                        args=(_upload.id,)
-                                    )
-                                )
-
-                    upload_workflow_finalizer = _upload_workflow_finalizer.signature(
-                        args=('_update_upload_session_state', _upload_ids,),
-                        immutable=True
-                    ).on_error(
-                        _upload_workflow_error.signature(
-                            args=('_update_upload_session_state', _upload_ids,),
-                            immutable=True
-                        )
-                    )
-
-                    upload_workflow = chord(_upload_tasks, body=upload_workflow_finalizer)
-                    result = upload_workflow.apply_async()
-                    if result.ready():
-                        with allow_join_result():
-                            return result.get()
-                    return result.state
-            finally:
-                lock.release()
-=======
     # Check first if we need to delete stale sessions
     expiry_time = now() - timedelta(hours=UPLOAD_SESSION_EXPIRY_HOURS)
     for _upload in Upload.objects.exclude(state=enumerations.STATE_PROCESSED).exclude(date__gt=expiry_time):
@@ -165,7 +126,6 @@
         with allow_join_result():
             return result.get()
     return result.state
->>>>>>> 6af89ef2
 
 
 @app.task(
@@ -203,69 +163,6 @@
     ignore_result=False)
 def _update_upload_session_state(self, upload_session_id: int):
     """Task invoked by 'upload_workflow.chord' in order to process all the 'PENDING' Upload tasks."""
-<<<<<<< HEAD
-    _upload = Upload.objects.get(id=upload_session_id)
-    session = _upload.get_session.import_session
-    if not session or session.state != enumerations.STATE_COMPLETE:
-        session = gs_uploader.get_session(_upload.import_id)
-
-    if session:
-        try:
-            _response = next_step_response(None, _upload.get_session)
-            _upload.refresh_from_db()
-            _content = _response.content
-            if isinstance(_content, bytes):
-                _content = _content.decode('UTF-8')
-            _response_json = json.loads(_content)
-            _success = _response_json.get('success', False)
-            _redirect_to = _response_json.get('redirect_to', '')
-
-            _tasks_failed = any([_task.state in ["BAD_FORMAT", "ERROR", "CANCELED"] for _task in session.tasks])
-            _tasks_waiting = any([_task.state in ["NO_CRS", "NO_BOUNDS", "NO_FORMAT"] for _task in session.tasks])
-            if not _tasks_waiting:
-                _tasks_waiting = (session.state == enumerations.STATE_PENDING and any([_task.state in ["READY"] for _task in session.tasks]))
-
-            if _success:
-                if _tasks_failed:
-                    # GeoNode Layer creation errored!
-                    _upload.set_processing_state(enumerations.STATE_INVALID)
-                elif 'upload/final' not in _redirect_to and 'upload/check' not in _redirect_to and _tasks_waiting:
-                    _upload.set_resume_url(_redirect_to)
-                    _upload.set_processing_state(enumerations.STATE_WAITING)
-                elif session.state in (enumerations.STATE_PENDING, enumerations.STATE_RUNNING) and not _tasks_waiting:
-                    if _upload.resource and _upload.resource.processed:
-                        _upload.set_processing_state(enumerations.STATE_PROCESSED)
-                    else:
-                        # GeoNode Layer updating...
-                        _upload.set_processing_state(enumerations.STATE_RUNNING)
-                elif session.state == enumerations.STATE_COMPLETE and _upload.state in (enumerations.STATE_COMPLETE, enumerations.STATE_RUNNING) and not _tasks_waiting:
-                    if not _upload.resource:
-                        _response = final_step_view(None, _upload.get_session)
-                        if _response:
-                            _upload.refresh_from_db()
-                            _content = _response.content
-                            if isinstance(_content, bytes):
-                                _content = _content.decode('UTF-8')
-                            _response_json = json.loads(_content)
-                            _success = _response_json.get('success', False)
-                            _status = _response_json.get('status', 'error')
-                            if _status == 'error':
-                                # GeoNode Layer creation errored!
-                                _upload.set_processing_state(enumerations.STATE_INVALID)
-                            elif _upload.state != enumerations.STATE_PROCESSED:
-                                if _upload.resource and _upload.resource.processed:
-                                    # GeoNode Layer successfully processed...
-                                    _upload.set_processing_state(enumerations.STATE_PROCESSED)
-                                else:
-                                    # GeoNode Layer updating...
-                                    _upload.set_processing_state(enumerations.STATE_RUNNING)
-                    elif _upload.resource.processed:
-                        _upload.set_processing_state(enumerations.STATE_PROCESSED)
-                logger.debug(f"Upload {upload_session_id} updated with state {_upload.state}.")
-        except (NotFound, Exception) as e:
-            logger.exception(e)
-            if _upload.state not in (enumerations.STATE_COMPLETE, enumerations.STATE_PROCESSED):
-=======
     lock_id = f'_update_upload_session_state-{upload_session_id}'
     with AcquireLock(lock_id) as lock:
         if lock.acquire() is True:
@@ -330,7 +227,6 @@
                         _upload.set_processing_state(enumerations.STATE_INVALID)
                         logger.error(f"Upload {upload_session_id} deleted with state {_upload.state}.")
             elif _upload.state != enumerations.STATE_PROCESSED:
->>>>>>> 6af89ef2
                 _upload.set_processing_state(enumerations.STATE_INVALID)
                 logger.error(f"Unable to find the Importer Session - Upload {upload_session_id} deleted with state {_upload.state}.")
 
