--- conflicted
+++ resolved
@@ -105,20 +105,7 @@
                             logger.exception(e)
                             session = None
 
-<<<<<<< HEAD
-                    if session:
-                        _upload_ids.append(_upload.id)
-                        _upload_tasks.append(
-                            _update_upload_session_state.signature(
-                                args=(_upload.id,)
-                            )
-                        )
-                    else:
-                        if _upload.state not in (Upload.STATE_COMPLETE, Upload.STATE_PROCESSED, Upload.STATE_READY):
-                            _upload.set_processing_state(Upload.STATE_INVALID)
-=======
                         if session:
->>>>>>> 23c5db38
                             _upload_ids.append(_upload.id)
                             _upload_tasks.append(
                                 _update_upload_session_state.signature(
