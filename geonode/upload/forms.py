--- conflicted
+++ resolved
@@ -47,8 +47,6 @@
     geogig = forms.BooleanField(required=False)
     geogig_store = forms.CharField(required=False)
     time = forms.BooleanField(required=False)
-<<<<<<< HEAD
-=======
     mosaic = forms.BooleanField(required=False)
     append_to_mosaic_opts = forms.BooleanField(required=False)
     append_to_mosaic_name = forms.CharField(required=False)
@@ -58,7 +56,6 @@
     time_presentation_res = forms.IntegerField(required=False)
     time_presentation_default_value = forms.CharField(required=False)
     time_presentation_reference_value = forms.CharField(required=False)
->>>>>>> ecc22836
     is_private = forms.BooleanField(required=False, initial=False)
     abstract = forms.CharField(required=False)
     layer_title = forms.CharField(required=False)
