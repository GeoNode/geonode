--- conflicted
+++ resolved
@@ -89,8 +89,6 @@
     # since it handles all the layers at the same time
     bulk: bool = False
 
-<<<<<<< HEAD
-=======
     def _get_task_context(self, args, kwargs):
         """Extract common task context values."""
         task_name = self.name
@@ -98,20 +96,12 @@
         layer_key = find_key_recursively(kwargs, "layer_key")
         return task_name, execution_id, layer_key
 
->>>>>>> 12db89cc
     def on_success(self, retval, task_id, args, kwargs):
         """
         Called when the task succeeds.
         Updates tasks_status for all alternates.
         """
-<<<<<<< HEAD
-        task_name = self.name
-        execution_id = args[0]
-        layer_key = find_key_recursively(kwargs, "layer_key")
-
-=======
         task_name, execution_id, layer_key = self._get_task_context(args, kwargs)
->>>>>>> 12db89cc
         self.set_task_status(task_name, execution_id, layer_key, "SUCCESS")
 
     def on_failure(self, exc, task_id, args, kwargs, einfo):
@@ -119,14 +109,7 @@
         Called when the task fails.
         Updates the ExecutionRequest.tasks dict and delegates logging/error handling to evaluate_error.
         """
-<<<<<<< HEAD
-        task_name = self.name
-        execution_id = args[0]
-        layer_key = find_key_recursively(kwargs, "layer_key")
-
-=======
         task_name, execution_id, layer_key = self._get_task_context(args, kwargs)
->>>>>>> 12db89cc
         self.set_task_status(task_name, execution_id, layer_key, "FAILED")
 
         # Delegate the rest (errors, failed_layers, status) to evaluate_error
@@ -1001,11 +984,7 @@
         if not is_valid:
             raise UpsertException(errors)
 
-<<<<<<< HEAD
-        upsert_success, result = _datastore.upsert_data(execution_id, self.name, **kwargs)
-=======
         result = _datastore.upsert_data(execution_id, self.name, **kwargs)
->>>>>>> 12db89cc
 
         orchestrator.update_execution_request_obj(_exec, {"output_params": {"upsert": result}})
 
@@ -1024,11 +1003,7 @@
         layer_name = result.get("layer_name", None)
 
         # We create the layer key through which the layer is stored in the tasks schema
-<<<<<<< HEAD
-        kwargs["layer_key"] = create_layer_key(layer_name, str(execution_id)).lower()
-=======
         kwargs["layer_key"] = create_layer_key(layer_name, str(execution_id))
->>>>>>> 12db89cc
 
         import_orchestrator.apply_async(task_params, kwargs)
 
