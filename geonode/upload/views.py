--- conflicted
+++ resolved
@@ -51,11 +51,6 @@
 from django.utils.html import escape
 from django.shortcuts import get_object_or_404
 from django.shortcuts import render
-<<<<<<< HEAD
-from django.shortcuts import render_to_response
-from django.template import RequestContext
-=======
->>>>>>> 94866488
 from django.views.generic import CreateView, DeleteView
 from geonode.utils import unzip_file
 from geonode.base.enumerations import CHARSETS
@@ -92,11 +87,7 @@
 
 
 def _log(msg, *args):
-<<<<<<< HEAD
-    logger.info(msg, *args)
-=======
     logger.debug(msg, *args)
->>>>>>> 94866488
 
 
 def data_upload_progress(req):
@@ -269,12 +260,7 @@
                            layer_name=name,
                            error=error
                            )
-<<<<<<< HEAD
-            return render_to_response('upload/layer_upload_crs.html',
-                                      RequestContext(request, context))
-=======
             return render(request, 'upload/layer_upload_crs.html', context=context)
->>>>>>> 94866488
         else:
             upload_session.completed_step = 'srs'
             return next_step_response(request, upload_session)
@@ -381,12 +367,7 @@
                        error=error,
                        possible_data_problems=possible_data_problems
                        )
-<<<<<<< HEAD
-        return render_to_response('upload/layer_upload_csv.html',
-                                  RequestContext(request, context))
-=======
         return render(request, 'upload/layer_upload_csv.html', context=context)
->>>>>>> 94866488
     elif request.method == 'POST':
         if not lat_field or not lng_field:
             error = 'Please choose which columns contain the latitude and longitude data.'
@@ -478,12 +459,7 @@
                     'layer_attributes': layer_values[0].keys(),
                     'async_upload': is_async_step(upload_session)
                 }
-<<<<<<< HEAD
-                return render_to_response('upload/layer_upload_time.html',
-                                          RequestContext(request, context))
-=======
                 return render(request, 'upload/layer_upload_time.html', context=context)
->>>>>>> 94866488
             else:
                 upload_session.completed_step = 'time'
                 return next_step_response(request, upload_session)
