--- conflicted
+++ resolved
@@ -35,13 +35,8 @@
 import re
 import json
 import logging
-<<<<<<< HEAD
-=======
-import zipfile
+import gsimporter
 import traceback
->>>>>>> 42df51e0
-import gsimporter
-
 from http.client import BadStatusLine
 
 from django.shortcuts import render
@@ -179,16 +174,6 @@
         sld = None
         if spatial_files[0].sld_files:
             sld = spatial_files[0].sld_files[0]
-<<<<<<< HEAD
-=======
-        if os.path.exists(data_retriever.temporary_folder):
-            tmp_files = [f for f in data_retriever.get_paths().values() if os.path.exists(f)]
-            for f in tmp_files:
-                if zipfile.is_zipfile(os.path.join(data_retriever.temporary_folder, f)):
-                    fixup_shp_columnnames(os.path.join(data_retriever.temporary_folder, f),
-                                          form.cleaned_data["charset"],
-                                          tempdir=data_retriever.temporary_folder)
->>>>>>> 42df51e0
 
         _log(f'provided sld is {sld}')
         # upload_type = get_upload_type(base_file)
@@ -763,12 +748,7 @@
         logger.exception(e)
         if isinstance(e, APIException):
             raise e
-<<<<<<< HEAD
-        logger.exception(e.args[0])
-        raise GeneralUploadException(detail=e)
-=======
         raise GeneralUploadException(detail=traceback.format_exc())
->>>>>>> 42df51e0
 
 
 @login_required
