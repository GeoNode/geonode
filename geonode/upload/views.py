--- conflicted
+++ resolved
@@ -173,50 +173,12 @@
             charset_encoding=form.cleaned_data["charset"],
             target_store=target_store
         )
-<<<<<<< HEAD
-        import_session.tasks[0].set_charset(form.cleaned_data["charset"])
-        sld = None
-        if spatial_files[0].sld_files:
-            sld = spatial_files[0].sld_files[0]
-
-        _log(f'provided sld is {sld}')
-        # upload_type = get_upload_type(base_file)
-        upload_session = UploaderSession(
-            tempdir=data_retriever.temporary_folder,
-            base_file=spatial_files,
-            name=upload.name,
-            charset=form.cleaned_data["charset"],
-            import_session=import_session,
-            dataset_abstract=form.cleaned_data["abstract"],
-            dataset_title=form.cleaned_data["dataset_title"],
-            permissions=form.cleaned_data["permissions"],
-            import_sld_file=sld,
-            spatial_files_uploaded=form.cleaned_data['uploaded'],
-            upload_type=spatial_files[0].file_type.code,
-            time=form.cleaned_data['time'],
-            mosaic=form.cleaned_data['mosaic'],
-            append_to_mosaic_opts=form.cleaned_data['append_to_mosaic_opts'],
-            append_to_mosaic_name=form.cleaned_data['append_to_mosaic_name'],
-            mosaic_time_regex=form.cleaned_data['mosaic_time_regex'],
-            mosaic_time_value=form.cleaned_data['mosaic_time_value'],
-            user=upload.user
-        )
-        Upload.objects.update_from_session(upload_session)
-        return next_step_response(req, upload_session, force_ajax=True)
-=======
 
         if upload and import_session and import_session.state in (enumerations.STATE_READY, enumerations.STATE_PENDING):
             import_session.tasks[0].set_charset(form.cleaned_data["charset"])
             sld = None
             if spatial_files[0].sld_files:
                 sld = spatial_files[0].sld_files[0]
-            if os.path.exists(data_retriever.temporary_folder):
-                tmp_files = [f for f in data_retriever.get_paths().values() if os.path.exists(f)]
-                for f in tmp_files:
-                    if zipfile.is_zipfile(os.path.join(data_retriever.temporary_folder, f)):
-                        fixup_shp_columnnames(os.path.join(data_retriever.temporary_folder, f),
-                                              form.cleaned_data["charset"],
-                                              tempdir=data_retriever.temporary_folder)
 
             _log(f'provided sld is {sld}')
             # upload_type = get_upload_type(base_file)
@@ -240,10 +202,9 @@
                 mosaic_time_value=form.cleaned_data['mosaic_time_value'],
                 user=upload.user
             )
-            upload_session = Upload.objects.update_from_session(upload_session)
+            Upload.objects.update_from_session(upload_session)
             return next_step_response(req, upload_session, force_ajax=True)
         return next_step_response(req, None, force_ajax=True)
->>>>>>> 65e6e34e
     else:
         if hasattr(form, "data_retriever"):
             form.data_retriever.delete_files()
