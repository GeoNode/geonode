#########################################################################
#
# Copyright (C) 2016 OSGeo
#
# This program is free software: you can redistribute it and/or modify
# it under the terms of the GNU General Public License as published by
# the Free Software Foundation, either version 3 of the License, or
# (at your option) any later version.
#
# This program is distributed in the hope that it will be useful,
# but WITHOUT ANY WARRANTY; without even the implied warranty of
# MERCHANTABILITY or FITNESS FOR A PARTICULAR PURPOSE. See the
# GNU General Public License for more details.
#
# You should have received a copy of the GNU General Public License
# along with this program. If not, see <http://www.gnu.org/licenses/>.
#
#########################################################################

"""
Provide views and business logic of doing an upload.

The upload process may be multi step so views are all handled internally here
by the view function.

The pattern to support separation of view/logic is each step in the upload
process is suffixed with "_step". The view for that step is suffixed with
"_step_view". The goal of separation of view/logic is to support various
programmatic uses of this API. The logic steps should not accept request objects
or return response objects.

State is stored in a UploaderSession object stored in the user's session.
This needs to be made more stateful by adding a model.
"""
import pytz
import uuid
import shutil
import logging
import os.path
import zipfile
import datetime

from django.conf import settings
from django.db.models import Max
from django.core.files import File
from django.contrib.auth import get_user_model
from django.db import IntegrityError, transaction
from django.utils.translation import ugettext_lazy as _

import geoserver
import gsimporter

from geonode import GeoNodeException
from geoserver.resource import Coverage
from geoserver.resource import FeatureType
from geonode.tasks.tasks import AcquireLock
from geonode.layers.models import TIME_REGEX_FORMAT
from geonode.upload import UploadException, LayerNotReady
from geonode.base.models import ResourceBase, SpatialRepresentationType, TopicCategory

from ..people.utils import get_default_user
from ..layers.metadata import convert_keyword, parse_metadata
from ..layers.utils import get_valid_layer_name, resolve_regions
from ..layers.models import Layer, UploadSession
from ..geoserver.tasks import geoserver_finalize_upload
from ..geoserver.helpers import (
    set_time_info,
    gs_catalog,
    gs_uploader,
    import_imagemosaic_granules
)
from . import utils
from .models import Upload
from .upload_preprocessing import preprocess_files

logger = logging.getLogger(__name__)


def _log(msg, *args):
    logger.debug(msg, *args)


class UploaderSession:

    """All objects held must be able to survive a good pickling"""

    # the gsimporter session object
    import_session = None

    # if provided, this file will be uploaded to geoserver and set as
    # the default
    import_sld_file = None

    # location of any temporary uploaded files
    tempdir = None

    # the main uploaded file, zip, shp, tif, etc.
    base_file = None

    # the name to try to give the layer
    name = None

    # the input file charset
    charset = 'UTF-8'

    # blob of permissions JSON
    permissions = None

    # store most recently configured time transforms to support deleting
    time_transforms = None

    # defaults to REPLACE if not provided. Accepts APPEND, too
    update_mode = None

    # Configure Time for this Layer
    time = None

    # the title given to the layer
    layer_title = None

    # the abstract
    layer_abstract = None

    # track the most recently completed upload step
    completed_step = None

    # track the most recently completed upload step
    error_msg = None

    # the upload type - see the _pages dict in views
    upload_type = None

    # whether the files have been uploaded or provided locally
    spatial_files_uploaded = True

    # time related info - need to store here until geoserver layer exists
    time_info = None

    # whether the user has selected a time dimension for ImageMosaic granules
    # or not
    mosaic = None
    append_to_mosaic_opts = None
    append_to_mosaic_name = None
    mosaic_time_regex = None
    mosaic_time_value = None

    # the user who started this upload session
    user = None

    def __init__(self, **kw):
        for k, v in kw.items():
            if hasattr(self, k):
                setattr(self, k, v)
            else:
                raise Exception(f'not handled : {k}')

    def cleanup(self):
        """do what we should at the given state of the upload"""
        pass


def upload(
        name,
        base_file,
        charset,
        user=None,
        time_attribute=None,
        time_transform_type=None,
        end_time_attribute=None,
        end_time_transform_type=None,
        presentation_strategy=None,
        precision_value=None,
        precision_step=None,
        use_big_date=False,
        overwrite=False,
        mosaic=False,
        append_to_mosaic_opts=None,
        append_to_mosaic_name=None,
        mosaic_time_regex=None,
        mosaic_time_value=None,
        time_presentation=None,
        time_presentation_res=None,
        time_presentation_default_value=None,
        time_presentation_reference_value=None):

    if user is None:
        user = get_default_user()
    if isinstance(user, str):
        user = get_user_model().objects.get(username=user)
    import_session = save_step(
        user,
        name,
        base_file,
        overwrite,
        mosaic=mosaic,
        append_to_mosaic_opts=append_to_mosaic_opts,
        append_to_mosaic_name=append_to_mosaic_name,
        mosaic_time_regex=mosaic_time_regex,
        mosaic_time_value=mosaic_time_value,
        time_presentation=time_presentation,
        time_presentation_res=time_presentation_res,
        time_presentation_default_value=time_presentation_default_value,
        time_presentation_reference_value=time_presentation_reference_value)
    upload_session = UploaderSession(
        base_file=base_file,
        name=name,
        charset=charset,
        import_session=import_session,
        layer_abstract="",
        layer_title=name,
        permissions=None,
        mosaic=mosaic,
        append_to_mosaic_opts=append_to_mosaic_opts,
        append_to_mosaic_name=append_to_mosaic_name,
        mosaic_time_regex=mosaic_time_regex,
        mosaic_time_value=mosaic_time_value
    )
    time_step(
        upload_session,
        time_attribute, time_transform_type,
        presentation_strategy, precision_value, precision_step,
        end_time_attribute=end_time_attribute,
        end_time_transform_type=end_time_transform_type,
        time_format=None)
    utils.run_import(upload_session, async_upload=False)
    final_step(upload_session, user, charset=charset)


def _get_next_id():
    # importer tracks ids by autoincrement but is prone to corruption
    # which potentially may reset the id - hopefully prevent this...
    upload_next_id = list(Upload.objects.all().aggregate(
        Max('import_id')).values())[0]
    upload_next_id = upload_next_id if upload_next_id else 0
    # next_id = next_id + 1 if next_id else 1
    importer_sessions = gs_uploader.get_sessions()
    last_importer_session = importer_sessions[len(
        importer_sessions) - 1].id if importer_sessions else 0
    next_id = max(int(last_importer_session), int(upload_next_id)) + 1
    return next_id


def _check_geoserver_store(store_name, layer_type, overwrite):
    """Check if the store exists in geoserver"""
    try:
        store = gs_catalog.get_store(store_name)
    except geoserver.catalog.FailedRequestError:
        pass  # There is no store, ergo the road is clear
    else:
        if store:
            resources = store.get_resources()
            if len(resources) == 0:
                if overwrite:
                    logger.debug("Deleting previously existing store")
                    store.delete()
                else:
                    raise GeoNodeException(_("Layer already exists"))
            else:
                for resource in resources:
                    if resource.name == store_name:
                        if not overwrite:
                            raise GeoNodeException(
                                _("Name already in use and overwrite is False"))
                        existing_type = resource.resource_type
                        if existing_type != layer_type:
                            msg = (f"Type of uploaded file {store_name} ({layer_type}) does not "
                                   "match type of existing resource type "
                                   f"{existing_type}")
                            logger.error(msg)
                            raise GeoNodeException(msg)


def _get_layer_type(spatial_files):
    if spatial_files.archive is not None:
        the_layer_type = FeatureType.resource_type
    else:
        the_layer_type = spatial_files[0].file_type.layer_type
    return the_layer_type


def save_step(user, layer, spatial_files, overwrite=True, store_spatial_files=True,
              mosaic=False, append_to_mosaic_opts=None, append_to_mosaic_name=None,
              mosaic_time_regex=None, mosaic_time_value=None,
              time_presentation=None, time_presentation_res=None,
              time_presentation_default_value=None,
              time_presentation_reference_value=None,
              charset_encoding="UTF-8", target_store=None):
<<<<<<< HEAD
    logger.debug(
        f'Uploading layer: {layer}, files {spatial_files}')
    if len(spatial_files) > 1:
        # we only support more than one file if they're rasters for mosaicing
        if not all(
                [f.file_type.layer_type == 'coverage' for f in spatial_files]):
            msg = "Please upload only one type of file at a time"
            raise UploadException(msg)
    name = get_valid_layer_name(layer, overwrite)
    logger.debug(f'Name for layer: {name}')
    if not any(spatial_files.all_files()):
        msg = "Unable to recognize the uploaded file(s)"
        raise UploadException(msg)
    the_layer_type = _get_layer_type(spatial_files)
    _check_geoserver_store(name, the_layer_type, overwrite)
    if the_layer_type not in (
            FeatureType.resource_type,
            Coverage.resource_type):
        msg = f"Expected layer type to FeatureType or Coverage, not {the_layer_type}"
        raise RuntimeError(msg)
    files_to_upload = preprocess_files(spatial_files)
    logger.debug(f"files_to_upload: {files_to_upload}")
    logger.debug(f'Uploading {the_layer_type}')
    error_msg = None
    try:
        next_id = _get_next_id()
        # Truncate name to maximum length defined by the field.
        max_length = Upload._meta.get_field('name').max_length
        name = name[:max_length]
        # save record of this whether valid or not - will help w/ debugging
        upload, _ = Upload.objects.get_or_create(
            user=user,
            name=name,
            state=Upload.STATE_READY,
            upload_dir=spatial_files.dirname
        )
        upload.store_spatial_files = store_spatial_files

        # @todo settings for use_url or auto detection if geoserver is
        # on same host

        # Is it a regular file or an ImageMosaic?
        # if mosaic_time_regex and mosaic_time_value:
        if mosaic:  # we want to ingest as ImageMosaic
            target_store, files_to_upload = import_imagemosaic_granules(
                spatial_files,
                append_to_mosaic_opts,
                append_to_mosaic_name,
                mosaic_time_regex,
                mosaic_time_value,
                time_presentation,
                time_presentation_res,
                time_presentation_default_value,
                time_presentation_reference_value)
            upload.mosaic = mosaic
            upload.append_to_mosaic_opts = append_to_mosaic_opts
            upload.append_to_mosaic_name = append_to_mosaic_name
            upload.mosaic_time_regex = mosaic_time_regex
            upload.mosaic_time_value = mosaic_time_value
            # moving forward with a regular Importer session
            if len(files_to_upload) > 1:
                import_session = gs_uploader.upload_files(
                    files_to_upload[1:],
                    use_url=False,
                    # import_id=next_id,
                    target_store=target_store,
                    charset_encoding=charset_encoding
                )
            else:
                import_session = gs_uploader.upload_files(
                    files_to_upload,
                    use_url=False,
                    # import_id=next_id,
                    target_store=target_store,
                    charset_encoding=charset_encoding
                )
            next_id = import_session.id if import_session else None
            if not next_id:
                error_msg = 'No valid Importer Session could be found'
        else:
            # moving forward with a regular Importer session
            if overwrite:
                gs_layer = gs_catalog.get_layer(name)
                _target_store = (
                    gs_layer.resource.store.name
                    if not isinstance(gs_layer.resource, list)
                    else gs_layer.resource[0].store.name
                )
                #  opening Import session for the selected layer
                # Let's reset the connections first
                gs_catalog._cache.clear()
                gs_catalog.reset()

                import_session = gs_uploader.start_import(
                    import_id=next_id, name=name, target_store=_target_store
                )
                import_session.upload_task(files_to_upload)
                task = import_session.tasks[0]
                #  Changing layer name, mode and target
                task.set_update_mode("REPLACE")
                task.layer.set_target_layer_name(name)
                task.set_target(store_name=_target_store, workspace=gs_layer.resource.workspace.name)
                #  Starting import process

                import_session = import_session.reload()
            else:
                import_session = gs_uploader.upload_files(
                    files_to_upload,
                    use_url=False,
                    import_id=next_id,
                    mosaic=False,
                    target_store=target_store,
                    name=name,
                    charset_encoding=charset_encoding
                )
        upload.import_id = import_session.id
        upload.save()

        # any unrecognized tasks/files must be deleted or we can't proceed
        import_session.delete_unrecognized_tasks()

        if not mosaic:
            if not import_session.tasks:
                error_msg = 'No valid upload files could be found'
        if import_session.tasks:
            if import_session.tasks[0].state == 'NO_FORMAT' \
                    or import_session.tasks[0].state == 'BAD_FORMAT':
                error_msg = 'There may be a problem with the data provided - ' \
                            'we could not identify its format'

        if not mosaic and len(import_session.tasks) > 1:
            error_msg = "Only a single upload is supported at the moment"

        if not error_msg and import_session.tasks:
            task = import_session.tasks[0]
            # single file tasks will have just a file entry
            if hasattr(task, 'files'):
                # @todo gsimporter - test this
                if not all([hasattr(f, 'timestamp')
                            for f in task.source.files]):
                    error_msg = (
                        "Not all timestamps could be recognized."
                        "Please ensure your files contain the correct formats.")

        if error_msg:
            upload.set_processing_state(Upload.STATE_INVALID)

        # @todo once the random tmp9723481758915 type of name is not
        # around, need to track the name computed above, for now, the
        # target store name can be used
    except Exception as e:
        tb = traceback.format_exc()
        logger.debug(tb)
        logger.exception('Error creating import session')
        raise e

    if error_msg:
        raise UploadException(error_msg)
    else:
        _log("Finished upload of [%s] to GeoServer without errors.", name)
=======
    lock_id = 'upload-workflow-save_step'
    with AcquireLock(lock_id, blocking=True) as lock:
        if lock.acquire() is True:
            try:
                logger.debug(
                    f'Uploading layer: {layer}, files {spatial_files}')
                if len(spatial_files) > 1:
                    # we only support more than one file if they're rasters for mosaicing
                    if not all(
                            [f.file_type.layer_type == 'coverage' for f in spatial_files]):
                        msg = "Please upload only one type of file at a time"
                        logger.exception(Exception(msg))
                        raise UploadException(msg)
                name = get_valid_layer_name(layer, overwrite)
                logger.debug(f'Name for layer: {name}')
                if not any(spatial_files.all_files()):
                    msg = "Unable to recognize the uploaded file(s)"
                    logger.exception(Exception(msg))
                    raise UploadException(msg)
                the_layer_type = _get_layer_type(spatial_files)
                _check_geoserver_store(name, the_layer_type, overwrite)
                if the_layer_type not in (
                        FeatureType.resource_type,
                        Coverage.resource_type):
                    msg = f"Expected layer type to FeatureType or Coverage, not {the_layer_type}"
                    logger.exception(Exception(msg))
                    raise RuntimeError(msg)
                files_to_upload = preprocess_files(spatial_files)
                logger.debug(f"files_to_upload: {files_to_upload}")
                logger.debug(f'Uploading {the_layer_type}')
                error_msg = None
                try:
                    next_id = _get_next_id()
                    # Truncate name to maximum length defined by the field.
                    max_length = Upload._meta.get_field('name').max_length
                    name = name[:max_length]
                    # save record of this whether valid or not - will help w/ debugging
                    upload, _ = Upload.objects.get_or_create(
                        user=user,
                        name=name,
                        state=Upload.STATE_READY,
                        upload_dir=spatial_files.dirname
                    )
                    upload.store_spatial_files = store_spatial_files

                    # @todo settings for use_url or auto detection if geoserver is
                    # on same host

                    # Is it a regular file or an ImageMosaic?
                    # if mosaic_time_regex and mosaic_time_value:
                    if mosaic:  # we want to ingest as ImageMosaic
                        target_store, files_to_upload = import_imagemosaic_granules(
                            spatial_files,
                            append_to_mosaic_opts,
                            append_to_mosaic_name,
                            mosaic_time_regex,
                            mosaic_time_value,
                            time_presentation,
                            time_presentation_res,
                            time_presentation_default_value,
                            time_presentation_reference_value)
                        upload.mosaic = mosaic
                        upload.append_to_mosaic_opts = append_to_mosaic_opts
                        upload.append_to_mosaic_name = append_to_mosaic_name
                        upload.mosaic_time_regex = mosaic_time_regex
                        upload.mosaic_time_value = mosaic_time_value
                        # moving forward with a regular Importer session
                        if len(files_to_upload) > 1:
                            import_session = gs_uploader.upload_files(
                                files_to_upload[1:],
                                use_url=False,
                                # import_id=next_id,
                                target_store=target_store,
                                charset_encoding=charset_encoding
                            )
                        else:
                            import_session = gs_uploader.upload_files(
                                files_to_upload,
                                use_url=False,
                                # import_id=next_id,
                                target_store=target_store,
                                charset_encoding=charset_encoding
                            )
                        next_id = import_session.id if import_session else None
                        if not next_id:
                            error_msg = 'No valid Importer Session could be found'
                    else:
                        # moving forward with a regular Importer session
                        import_session = gs_uploader.upload_files(
                            files_to_upload,
                            use_url=False,
                            import_id=next_id,
                            mosaic=False,
                            target_store=target_store,
                            name=name,
                            charset_encoding=charset_encoding
                        )
                    upload.import_id = import_session.id
                    upload.save()

                    # any unrecognized tasks/files must be deleted or we can't proceed
                    import_session.delete_unrecognized_tasks()

                    if not mosaic:
                        if not import_session.tasks:
                            error_msg = 'No valid upload files could be found'
                    if import_session.tasks:
                        if import_session.tasks[0].state == 'NO_FORMAT' \
                                or import_session.tasks[0].state == 'BAD_FORMAT':
                            error_msg = 'There may be a problem with the data provided - ' \
                                        'we could not identify its format'

                    if not mosaic and len(import_session.tasks) > 1:
                        error_msg = "Only a single upload is supported at the moment"

                    if not error_msg and import_session.tasks:
                        task = import_session.tasks[0]
                        # single file tasks will have just a file entry
                        if hasattr(task, 'files'):
                            # @todo gsimporter - test this
                            if not all([hasattr(f, 'timestamp')
                                        for f in task.source.files]):
                                error_msg = (
                                    "Not all timestamps could be recognized."
                                    "Please ensure your files contain the correct formats.")

                    if error_msg:
                        upload.set_processing_state(Upload.STATE_INVALID)

                    # @todo once the random tmp9723481758915 type of name is not
                    # around, need to track the name computed above, for now, the
                    # target store name can be used
                except Exception as e:
                    logger.exception(e)
                    raise e

                if error_msg:
                    logger.exception(Exception(error_msg))
                    raise UploadException(error_msg)
                else:
                    _log("Finished upload of [%s] to GeoServer without errors.", name)
            finally:
                lock.release()
>>>>>>> 23c5db38

    return import_session, upload


def time_step(upload_session, time_attribute, time_transform_type,
              presentation_strategy, precision_value, precision_step,
              end_time_attribute=None,
              end_time_transform_type=None,
              end_time_format=None,
              time_format=None):
    '''
    time_attribute - name of attribute to use as time

    time_transform_type - name of transform. either
    DateFormatTransform or IntegerFieldToDateTransform

    time_format - optional string format
    end_time_attribute - optional name of attribute to use as end time

    end_time_transform_type - optional name of transform. either
    DateFormatTransform or IntegerFieldToDateTransform

    end_time_format - optional string format
    presentation_strategy - LIST, DISCRETE_INTERVAL, CONTINUOUS_INTERVAL
    precision_value - number
    precision_step - year, month, day, week, etc.
    '''
    import_session = upload_session.import_session
    transforms = []

    def build_time_transform(att, type, format, end_time_attribute, presentation_strategy):
        trans = {'type': type, 'field': att}
        if format:
            trans['format'] = format
        if end_time_attribute:
            trans['enddate'] = end_time_attribute
        if presentation_strategy:
            trans['presentation'] = presentation_strategy
        return trans

    def build_att_remap_transform(att):
        # @todo the target is so ugly it should be obvious
        return {'type': 'AttributeRemapTransform',
                'field': att,
                'target': 'org.geotools.data.postgis.PostGISDialect$XDate'}

    use_big_date = getattr(
        settings,
        'USE_BIG_DATE',
        False)

    if time_attribute:
        if time_transform_type:
            transforms.append(
                build_time_transform(
                    time_attribute,
                    time_transform_type,
                    time_format,
                    end_time_attribute,
                    presentation_strategy
                )
            )

        # this must go after the remapping transform to ensure the
        # type change is applied
        if use_big_date:
            transforms.append(build_att_remap_transform(time_attribute))
            if end_time_attribute:

                transforms.append(
                    build_att_remap_transform(end_time_attribute)
                )

        transforms.append({
            'type': 'CreateIndexTransform',
            'field': time_attribute
        })
        # the time_info will be used in the last step to configure the
        # layer in geoserver - the dict matches the arguments of the
        # set_time_info helper function
        upload_session.time_info = dict(
            attribute=time_attribute,
            end_attribute=end_time_attribute,
            presentation=presentation_strategy,
            precision_value=precision_value,
            precision_step=precision_step
        )

    if upload_session.time_transforms:
        import_session.tasks[0].remove_transforms(
            upload_session.time_transforms
        )

    if transforms:
        logger.debug(f'Setting transforms {transforms}')
        import_session.tasks[0].add_transforms(transforms)
        try:
            upload_session.time_transforms = transforms
            upload_session.time = True
        except gsimporter.BadRequest as br:
            logger.exception(br)
            Upload.objects.invalidate_from_session(upload_session)
            raise UploadException.from_exc(_('Error configuring time:'), br)
        import_session.tasks[0].save_transforms()
    else:
        upload_session.time = False
    try:
        import_session = import_session.reload()
    except gsimporter.api.NotFound as e:
        logger.exception(e)
        Upload.objects.invalidate_from_session(upload_session)
        raise UploadException.from_exc(_("The GeoServer Import Session is no more available ") + str(e))
    upload_session.import_session = import_session
    Upload.objects.update_from_session(upload_session)


def csv_step(upload_session, lat_field, lng_field):
    import_session = upload_session.import_session
    task = import_session.tasks[0]

    transform = {'type': 'AttributesToPointGeometryTransform',
                 'latField': lat_field,
                 'lngField': lng_field,
                 }
    task.remove_transforms([transform], by_field='type', save=False)
    task.add_transforms([transform], save=False)
    task.save_transforms()
    try:
        import_session = import_session.reload()
    except gsimporter.api.NotFound as e:
        logger.exception(e)
        Upload.objects.invalidate_from_session(upload_session)
        raise UploadException.from_exc(
            _("The GeoServer Import Session is no more available"), e)
    upload_session.import_session = import_session
    Upload.objects.update_from_session(upload_session)


def srs_step(upload_session, source, target):
    import_session = upload_session.import_session
    task = import_session.tasks[0]
    if source:
        logger.debug('Setting SRS to %s', source)
        task.set_srs(source)

    transform = {'type': 'ReprojectTransform',
                 'source': source,
                 'target': target,
                 }
    task.remove_transforms([transform], by_field='type', save=False)
    task.add_transforms([transform], save=False)
    task.save_transforms()
    try:
        import_session = import_session.reload()
    except gsimporter.api.NotFound as e:
        logger.exception(e)
        Upload.objects.invalidate_from_session(upload_session)
        raise UploadException.from_exc(
            _("The GeoServer Import Session is no more available"), e)
    upload_session.import_session = import_session
    Upload.objects.update_from_session(upload_session)


@transaction.atomic
def final_step(upload_session, user, charset="UTF-8", layer_id=None):
    import_session = upload_session.import_session
    import_id = import_session.id

<<<<<<< HEAD
    _log(f'Reloading session {import_id} to check validity')
    try:
        import_session = import_session.reload()
    except gsimporter.api.NotFound as e:
        Upload.objects.invalidate_from_session(upload_session)
        raise UploadException.from_exc(
            _("The GeoServer Import Session is no more available"), e)

    if Upload.objects.filter(import_id=import_id).count():
        Upload.objects.filter(import_id=import_id).update(complete=False)
        upload = Upload.objects.filter(import_id=import_id).get()
        if upload.state == Upload.STATE_RUNNING:
            return
        # WAITING state is set when lat and lng are not selected for a csv upload
        # The the final_step everything is ok, the state value can return to PENDING
        # During the final_step the state will change again to complete the operation
        if upload.state == Upload.STATE_WAITING:
            upload.set_processing_state(Upload.STATE_PENDING)

    upload_session.import_session = import_session
    Upload.objects.update_from_session(upload_session)

    # Create the style and assign it to the created resource
    # FIXME: Put this in gsconfig.py
    task = import_session.tasks[0]
    task.set_charset(charset)

    overwrite = task.updateMode == 'REPLACE'

    # @todo see above in save_step, regarding computed unique name
    name = task.layer.name

    if layer_id:
        name = Layer.objects.get(resourcebase_ptr_id=layer_id).name

    _log(f'Getting from catalog [{name}]')
    try:
        # the importer chooses an available featuretype name late in the game need
        # to verify the resource.name otherwise things will fail.  This happens
        # when the same data is uploaded a second time and the default name is
        # chosen
        gs_catalog.get_layer(name)
    except Exception:
        Upload.objects.invalidate_from_session(upload_session)
        raise LayerNotReady(
            _(f"Expected to find layer named '{name}' in geoserver"))

    if import_session.state == 'READY' or (import_session.state == 'PENDING' and task.state == 'READY'):
        import_session.commit()
    elif import_session.state == 'INCOMPLETE' and task.state != 'ERROR':
        Upload.objects.invalidate_from_session(upload_session)
        raise Exception(f'unknown item state: {task.state}')
    try:
        import_session = import_session.reload()
    except gsimporter.api.NotFound as e:
        Upload.objects.invalidate_from_session(upload_session)
        raise UploadException.from_exc(
            _("The GeoServer Import Session is no more available"), e)
    upload_session.import_session = import_session
    Upload.objects.update_from_session(upload_session)

    _log(f'Creating Django record for [{name}]')
    target = task.target
    alternate = task.get_target_layer_name()
    layer_uuid = None
    title = upload_session.layer_title
    abstract = upload_session.layer_abstract
    regions = []
    keywords = []
    vals = {}
    custom = {}
    # look for xml and finalize Layer metadata
    metadata_uploaded = False
    xml_file = upload_session.base_file[0].xml_files
    if xml_file:
        try:
            # get model properties from XML
            # If it's contained within a zip, need to extract it
            if upload_session.base_file.archive:
                archive = upload_session.base_file.archive
                zf = zipfile.ZipFile(archive, 'r', allowZip64=True)
                zf.extract(xml_file[0], os.path.dirname(archive))
                # Assign the absolute path to this file
                xml_file = f"{os.path.dirname(archive)}/{xml_file[0]}"

            # Sanity checks
            if isinstance(xml_file, list):
                if len(xml_file) > 0:
                    xml_file = xml_file[0]
                else:
                    xml_file = None
            elif not isinstance(xml_file, str):
                xml_file = None

            if xml_file and os.path.exists(xml_file) and os.access(xml_file, os.R_OK):
                layer_uuid, vals, regions, keywords, custom = parse_metadata(
                    open(xml_file).read())
                metadata_uploaded = True
        except Exception as e:
            Upload.objects.invalidate_from_session(upload_session)
            logger.error(e)
            raise GeoNodeException(
                _("Exception occurred while parsing the provided Metadata file."), e)

    # Make sure the layer does not exists already
    if not overwrite and layer_uuid and Layer.objects.filter(uuid=layer_uuid).count():
        Upload.objects.invalidate_from_session(upload_session)
        logger.error("The UUID identifier from the XML Metadata is already in use in this system.")
        raise GeoNodeException(
            _("The UUID identifier from the XML Metadata is already in use in this system."))

    # Is it a regular file or an ImageMosaic?
    has_time = has_elevation = False
    start = end = None
    if upload_session.mosaic_time_regex and upload_session.mosaic_time_value:
        has_time = True
        start = datetime.datetime.strptime(upload_session.mosaic_time_value,
                                           TIME_REGEX_FORMAT[upload_session.mosaic_time_regex])
        start = pytz.utc.localize(start, is_dst=False)
        end = start
    if upload_session.time and upload_session.time_info and upload_session.time_transforms:
        has_time = True

=======
>>>>>>> 23c5db38
    saved_layer = None

    lock_id = f'{upload_session.name}-{import_session.id}'
    with AcquireLock(lock_id, blocking=False) as lock:
        if lock.acquire() is True:
            try:
                _log(f'Reloading session {import_id} to check validity')
                try:
                    import_session = import_session.reload()
                except gsimporter.api.NotFound as e:
                    Upload.objects.invalidate_from_session(upload_session)
                    raise UploadException.from_exc(
                        _("The GeoServer Import Session is no more available"), e)

                upload_session.import_session = import_session
                Upload.objects.update_from_session(upload_session)

                # Create the style and assign it to the created resource
                # FIXME: Put this in gsconfig.py
                task = import_session.tasks[0]
                task.set_charset(charset)

                # @todo see above in save_step, regarding computed unique name
                name = task.layer.name

                if layer_id:
                    name = Layer.objects.get(resourcebase_ptr_id=layer_id).name

                _log(f'Getting from catalog [{name}]')
                try:
                    # the importer chooses an available featuretype name late in the game need
                    # to verify the resource.name otherwise things will fail.  This happens
                    # when the same data is uploaded a second time and the default name is
                    # chosen
                    gs_catalog.get_layer(name)
                except Exception:
                    Upload.objects.invalidate_from_session(upload_session)
                    raise LayerNotReady(
                        _(f"Expected to find layer named '{name}' in geoserver"))

                if import_session.state == 'READY' or (import_session.state == 'PENDING' and task.state == 'READY'):
                    import_session.commit()
                elif import_session.state == 'INCOMPLETE' and task.state != 'ERROR':
                    Upload.objects.invalidate_from_session(upload_session)
                    raise Exception(f'unknown item state: {task.state}')
                try:
                    import_session = import_session.reload()
                except gsimporter.api.NotFound as e:
                    logger.exception(e)
                    Upload.objects.invalidate_from_session(upload_session)
                    raise UploadException.from_exc(
                        _("The GeoServer Import Session is no more available"), e)
                upload_session.import_session = import_session
                Upload.objects.update_from_session(upload_session)

                _log(f'Creating Django record for [{name}]')
                target = task.target
                alternate = task.get_target_layer_name()
                layer_uuid = None
                title = upload_session.layer_title
                abstract = upload_session.layer_abstract
                regions = []
                keywords = []
                vals = {}
                custom = {}
                # look for xml and finalize Layer metadata
                metadata_uploaded = False
                xml_file = upload_session.base_file[0].xml_files
                if xml_file:
                    try:
                        # get model properties from XML
                        # If it's contained within a zip, need to extract it
                        if upload_session.base_file.archive:
                            archive = upload_session.base_file.archive
                            zf = zipfile.ZipFile(archive, 'r', allowZip64=True)
                            zf.extract(xml_file[0], os.path.dirname(archive))
                            # Assign the absolute path to this file
                            xml_file = f"{os.path.dirname(archive)}/{xml_file[0]}"

                        # Sanity checks
                        if isinstance(xml_file, list):
                            if len(xml_file) > 0:
                                xml_file = xml_file[0]
                            else:
                                xml_file = None
                        elif not isinstance(xml_file, str):
                            xml_file = None

                        if xml_file and os.path.exists(xml_file) and os.access(xml_file, os.R_OK):
                            layer_uuid, vals, regions, keywords, custom = parse_metadata(
                                open(xml_file).read())
                            metadata_uploaded = True
                    except Exception as e:
                        Upload.objects.invalidate_from_session(upload_session)
                        logger.error(e)
                        raise GeoNodeException(
                            _("Exception occurred while parsing the provided Metadata file."), e)

                # Make sure the layer does not exists already
                if layer_uuid and Layer.objects.filter(uuid=layer_uuid).count():
                    Upload.objects.invalidate_from_session(upload_session)
                    logger.error("The UUID identifier from the XML Metadata is already in use in this system.")
                    raise GeoNodeException(
                        _("The UUID identifier from the XML Metadata is already in use in this system."))

                # Is it a regular file or an ImageMosaic?
                has_time = has_elevation = False
                start = end = None
                if upload_session.mosaic_time_regex and upload_session.mosaic_time_value:
                    has_time = True
                    start = datetime.datetime.strptime(upload_session.mosaic_time_value,
                                                       TIME_REGEX_FORMAT[upload_session.mosaic_time_regex])
                    start = pytz.utc.localize(start, is_dst=False)
                    end = start
                if upload_session.time and upload_session.time_info and upload_session.time_transforms:
                    has_time = True

                saved_layer = None
                if upload_session.mosaic:
                    if not upload_session.append_to_mosaic_opts:
                        saved_dataset_filter = Layer.objects.filter(
                            store=target.name,
                            alternate=alternate,
                            workspace=target.workspace_name,
                            name=task.layer.name)
                        if not saved_dataset_filter.exists():
                            saved_layer = Layer.objects.create(
                                uuid=layer_uuid or str(uuid.uuid4()),
                                store=target.name,
                                storeType=target.store_type,
                                alternate=alternate,
                                workspace=target.workspace_name,
                                title=title,
                                name=task.layer.name,
                                abstract=abstract or '',
                                owner=user,
                                temporal_extent_start=start,
                                temporal_extent_end=end,
                                is_mosaic=True,
                                has_time=has_time,
                                has_elevation=has_elevation,
                                time_regex=upload_session.mosaic_time_regex)
                            created = True
                        else:
                            saved_layer = saved_dataset_filter.get()
                            created = False
                    else:
<<<<<<< HEAD
                        saved_layer.temporal_extent_start = end
                        Layer.objects.filter(
                            name=upload_session.append_to_mosaic_name).update(
                            temporal_extent_start=end)
            except Exception as e:
                _log(
                    f"There was an error updating the mosaic temporal extent: {str(e)}")
    else:
        saved_dataset_filter = Layer.objects.filter(
            store=target.name,
            alternate=alternate,
            workspace=target.workspace_name,
            name=task.layer.name)
        if not saved_dataset_filter.exists():
            saved_layer = Layer.objects.create(
                uuid=layer_uuid or str(uuid.uuid4()),
                store=target.name,
                storeType=target.store_type,
                alternate=alternate,
                workspace=target.workspace_name,
                title=title,
                name=task.layer.name,
                abstract=abstract or '',
                owner=user,
                temporal_extent_start=start,
                temporal_extent_end=end,
                is_mosaic=False,
                has_time=has_time,
                has_elevation=has_elevation,
                time_regex=upload_session.mosaic_time_regex)
            created = True
        else:
            saved_layer = saved_dataset_filter.get()
            created = False

    assert saved_layer

    if not created and not overwrite:
        return saved_layer

    # Create a new upload session
    geonode_upload_session, created = UploadSession.objects.get_or_create(
        resource=saved_layer, user=user
    )
    geonode_upload_session.processed = False
    geonode_upload_session.save()
    Upload.objects.update_from_session(upload_session, layer=saved_layer)

    # Add them to the upload session (new file fields are created).
    assigned_name = None

    # Update Layer with information coming from XML File if available
    saved_layer = _update_layer_with_xml_info(saved_layer, xml_file, regions, keywords, vals)

    def _store_file(saved_layer,
                    geonode_upload_session,
                    base_file,
                    assigned_name,
                    base=False):
        if os.path.exists(base_file):
            with open(base_file, 'rb') as f:
                file_name, type_name = os.path.splitext(os.path.basename(base_file))
                geonode_upload_session.layerfile_set.create(
                    name=file_name,
                    base=base,
                    file=File(
                        f, name=f'{assigned_name or saved_layer.name}{type_name}'))
                # save the system assigned name for the remaining files
                if not assigned_name:
                    the_file = geonode_upload_session.layerfile_set.first().file.name
                    assigned_name = os.path.splitext(os.path.basename(the_file))[0]

            return assigned_name

    if upload_session.base_file:
        uploaded_files = upload_session.base_file[0]
        base_file = uploaded_files.base_file
        aux_files = uploaded_files.auxillary_files
        sld_files = uploaded_files.sld_files
        xml_files = uploaded_files.xml_files

        assigned_name = _store_file(
            saved_layer,
            geonode_upload_session,
            base_file,
            assigned_name,
            base=True)

        for _f in aux_files:
            _store_file(saved_layer,
                        geonode_upload_session,
                        _f,
                        assigned_name)
=======
                        saved_layer, created = Layer.objects.get_or_create(
                            name=upload_session.append_to_mosaic_name)
                        try:
                            if saved_layer.temporal_extent_start and end:
                                if pytz.utc.localize(
                                        saved_layer.temporal_extent_start,
                                        is_dst=False) < end:
                                    saved_layer.temporal_extent_end = end
                                    Layer.objects.filter(
                                        name=upload_session.append_to_mosaic_name).update(
                                        temporal_extent_end=end)
                                else:
                                    saved_layer.temporal_extent_start = end
                                    Layer.objects.filter(
                                        name=upload_session.append_to_mosaic_name).update(
                                        temporal_extent_start=end)
                        except Exception as e:
                            _log(
                                f"There was an error updating the mosaic temporal extent: {str(e)}")
                else:
                    saved_dataset_filter = Layer.objects.filter(
                        store=target.name,
                        alternate=alternate,
                        workspace=target.workspace_name,
                        name=task.layer.name)
                    if not saved_dataset_filter.exists():
                        saved_layer = Layer.objects.create(
                            uuid=layer_uuid or str(uuid.uuid4()),
                            store=target.name,
                            storeType=target.store_type,
                            alternate=alternate,
                            workspace=target.workspace_name,
                            title=title,
                            name=task.layer.name,
                            abstract=abstract or '',
                            owner=user,
                            temporal_extent_start=start,
                            temporal_extent_end=end,
                            is_mosaic=False,
                            has_time=has_time,
                            has_elevation=has_elevation,
                            time_regex=upload_session.mosaic_time_regex)
                        created = True
                    else:
                        saved_layer = saved_dataset_filter.get()
                        created = False
>>>>>>> 23c5db38

                assert saved_layer

                if not created:
                    return saved_layer

                # Create a new upload session
                geonode_upload_session, created = UploadSession.objects.get_or_create(
                    resource=saved_layer, user=user
                )
                geonode_upload_session.processed = False
                geonode_upload_session.save()
                Upload.objects.update_from_session(upload_session, layer=saved_layer)

                # Add them to the upload session (new file fields are created).
                assigned_name = None

                # Update Layer with information coming from XML File if available
                saved_layer = _update_layer_with_xml_info(saved_layer, xml_file, regions, keywords, vals)

                def _store_file(saved_layer,
                                geonode_upload_session,
                                base_file,
                                assigned_name,
                                base=False):
                    if os.path.exists(base_file):
                        with open(base_file, 'rb') as f:
                            file_name, type_name = os.path.splitext(os.path.basename(base_file))
                            geonode_upload_session.layerfile_set.create(
                                name=file_name,
                                base=base,
                                file=File(
                                    f, name=f'{assigned_name or saved_layer.name}{type_name}'))
                            # save the system assigned name for the remaining files
                            if not assigned_name:
                                the_file = geonode_upload_session.layerfile_set.first().file.name
                                assigned_name = os.path.splitext(os.path.basename(the_file))[0]

                        return assigned_name

                if upload_session.base_file:
                    uploaded_files = upload_session.base_file[0]
                    base_file = uploaded_files.base_file
                    aux_files = uploaded_files.auxillary_files
                    sld_files = uploaded_files.sld_files
                    xml_files = uploaded_files.xml_files

                    assigned_name = _store_file(
                        saved_layer,
                        geonode_upload_session,
<<<<<<< HEAD
                        _f,
                        assigned_name)

    # @todo if layer was not created, need to ensure upload target is
    # same as existing target
    # Create the points of contact records for the layer
    _log(f'Creating points of contact records for {name}')
    saved_layer.poc = user
    saved_layer.metadata_author = user
    saved_layer.metadata_uploaded = metadata_uploaded

    _log('Creating style for [%s]', name)
    # look for SLD
    sld_file = upload_session.base_file[0].sld_files
    sld_uploaded = False
    if sld_file and os.path.exists(sld_file[0]):
        # If it's contained within a zip, need to extract it
        if upload_session.base_file.archive:
            archive = upload_session.base_file.archive
            _log(f'using uploaded sld file from {archive}')
            zf = zipfile.ZipFile(archive, 'r', allowZip64=True)
            zf.extract(sld_file[0], os.path.dirname(archive), path=upload_session.tempdir)
            # Assign the absolute path to this file
            sld_file[0] = f"{os.path.dirname(archive)}/{sld_file[0]}"
        else:
            _sld_file = f"{os.path.dirname(upload_session.tempdir)}/{os.path.basename(sld_file[0])}"
            _log(f"copying [{sld_file[0]}] to [{_sld_file}]")
            try:
                shutil.copyfile(sld_file[0], _sld_file)
                sld_file = _sld_file
            except (IsADirectoryError, shutil.SameFileError) as e:
                logger.exception(e)
                sld_file = sld_file[0]
            except Exception as e:
                raise UploadException.from_exc(_('Error uploading Dataset'), e)
        sld_uploaded = True
    else:
        # get_files will not find the sld if it doesn't match the base name
        # so we've worked around that in the view - if provided, it will be here
        if upload_session.import_sld_file:
            _log('using provided sld file')
            base_file = upload_session.base_file
            sld_file = base_file[0].sld_files[0]
        sld_uploaded = False
    _log(f'[sld_uploaded: {sld_uploaded}] sld_file: {sld_file}')

    if upload_session.time_info:
        set_time_info(saved_layer, **upload_session.time_info)

    # Set default permissions on the newly created layer and send notifications
    permissions = upload_session.permissions
    geoserver_finalize_upload.apply(
        (import_session.id, saved_layer.id, permissions, created,
         xml_file, sld_file, sld_uploaded, upload_session.tempdir))

    saved_layer = utils.metadata_storers(saved_layer, custom)
=======
                        base_file,
                        assigned_name,
                        base=True)

                    for _f in aux_files:
                        _store_file(saved_layer,
                                    geonode_upload_session,
                                    _f,
                                    assigned_name)

                    for _f in sld_files:
                        _store_file(saved_layer,
                                    geonode_upload_session,
                                    _f,
                                    assigned_name)

                    for _f in xml_files:
                        _store_file(saved_layer,
                                    geonode_upload_session,
                                    _f,
                                    assigned_name)

                # @todo if layer was not created, need to ensure upload target is
                # same as existing target
                # Create the points of contact records for the layer
                _log(f'Creating points of contact records for {name}')
                saved_layer.poc = user
                saved_layer.metadata_author = user
                saved_layer.metadata_uploaded = metadata_uploaded

                _log('Creating style for [%s]', name)
                # look for SLD
                sld_file = upload_session.base_file[0].sld_files
                sld_uploaded = False
                if sld_file:
                    # If it's contained within a zip, need to extract it
                    if upload_session.base_file.archive:
                        archive = upload_session.base_file.archive
                        _log(f'using uploaded sld file from {archive}')
                        zf = zipfile.ZipFile(archive, 'r', allowZip64=True)
                        zf.extract(sld_file[0], os.path.dirname(archive), path=upload_session.tempdir)
                        # Assign the absolute path to this file
                        sld_file[0] = f"{os.path.dirname(archive)}/{sld_file[0]}"
                    else:
                        _sld_file = f"{os.path.dirname(upload_session.tempdir)}/{os.path.basename(sld_file[0])}"
                        _log(f"copying [{sld_file[0]}] to [{_sld_file}]")
                        try:
                            shutil.copyfile(sld_file[0], _sld_file)
                            sld_file = _sld_file
                        except (IsADirectoryError, shutil.SameFileError) as e:
                            logger.exception(e)
                            sld_file = sld_file[0]
                        except Exception as e:
                            raise UploadException.from_exc(_('Error uploading Dataset'), e)
                    sld_uploaded = True
                else:
                    # get_files will not find the sld if it doesn't match the base name
                    # so we've worked around that in the view - if provided, it will be here
                    if upload_session.import_sld_file:
                        _log('using provided sld file')
                        base_file = upload_session.base_file
                        sld_file = base_file[0].sld_files[0]
                    sld_uploaded = False
                _log(f'[sld_uploaded: {sld_uploaded}] sld_file: {sld_file}')

                if upload_session.time_info:
                    set_time_info(saved_layer, **upload_session.time_info)

                # Set default permissions on the newly created layer and send notifications
                permissions = upload_session.permissions
                geoserver_finalize_upload.apply(
                    (import_session.id, saved_layer.id, permissions, created,
                     xml_file, sld_file, sld_uploaded, upload_session.tempdir))

                saved_layer = utils.metadata_storers(saved_layer, custom)
            finally:
                lock.release()
>>>>>>> 23c5db38

    return saved_layer


def _update_layer_with_xml_info(saved_layer, xml_file, regions, keywords, vals):
    # Updating layer with information coming from the XML file
    if xml_file and os.path.exists(xml_file):
        saved_layer.metadata_xml = open(xml_file).read()
        regions_resolved, regions_unresolved = resolve_regions(regions)
        keywords.extend(convert_keyword(regions_unresolved))

        # Assign the regions (needs to be done after saving)
        regions_resolved = list(set(regions_resolved))
        if regions_resolved:
            if len(regions_resolved) > 0:
                if not saved_layer.regions:
                    saved_layer.regions = regions_resolved
                else:
                    saved_layer.regions.clear()
                    saved_layer.regions.add(*regions_resolved)

        # Assign the keywords (needs to be done after saving)
        saved_layer = utils.KeywordHandler(saved_layer, keywords).set_keywords()

        # set model properties
        defaults = {}
        for key, value in vals.items():
            if key == 'spatial_representation_type':
                value = SpatialRepresentationType(identifier=value)
            elif key == 'topic_category':
                value, created = TopicCategory.objects.get_or_create(
                    identifier=value,
                    defaults={'description': '', 'gn_description': value})
                key = 'category'
                defaults[key] = value
            else:
                defaults[key] = value

        # Save all the modified information in the instance without triggering signals.
        try:
            if not defaults.get('title', saved_layer.title):
                defaults['title'] = saved_layer.title or saved_layer.name
            if not defaults.get('abstract', saved_layer.abstract):
                defaults['abstract'] = saved_layer.abstract or ''

            to_update = {}
            to_update['charset'] = defaults.pop('charset', saved_layer.charset)
            to_update['storeType'] = defaults.pop('storeType', saved_layer.storeType)
            for _key in ('name', 'workspace', 'store', 'storeType', 'alternate', 'typename'):
                if _key in defaults:
                    to_update[_key] = defaults.pop(_key)
                else:
                    to_update[_key] = getattr(saved_layer, _key)
            to_update.update(defaults)

            with transaction.atomic():
                ResourceBase.objects.filter(
                    id=saved_layer.resourcebase_ptr.id).update(
                    **defaults)
                Layer.objects.filter(id=saved_layer.id).update(**to_update)

                # Refresh from DB
                saved_layer.refresh_from_db()
        except IntegrityError:
            raise
    return saved_layer<|MERGE_RESOLUTION|>--- conflicted
+++ resolved
@@ -285,168 +285,6 @@
               time_presentation_default_value=None,
               time_presentation_reference_value=None,
               charset_encoding="UTF-8", target_store=None):
-<<<<<<< HEAD
-    logger.debug(
-        f'Uploading layer: {layer}, files {spatial_files}')
-    if len(spatial_files) > 1:
-        # we only support more than one file if they're rasters for mosaicing
-        if not all(
-                [f.file_type.layer_type == 'coverage' for f in spatial_files]):
-            msg = "Please upload only one type of file at a time"
-            raise UploadException(msg)
-    name = get_valid_layer_name(layer, overwrite)
-    logger.debug(f'Name for layer: {name}')
-    if not any(spatial_files.all_files()):
-        msg = "Unable to recognize the uploaded file(s)"
-        raise UploadException(msg)
-    the_layer_type = _get_layer_type(spatial_files)
-    _check_geoserver_store(name, the_layer_type, overwrite)
-    if the_layer_type not in (
-            FeatureType.resource_type,
-            Coverage.resource_type):
-        msg = f"Expected layer type to FeatureType or Coverage, not {the_layer_type}"
-        raise RuntimeError(msg)
-    files_to_upload = preprocess_files(spatial_files)
-    logger.debug(f"files_to_upload: {files_to_upload}")
-    logger.debug(f'Uploading {the_layer_type}')
-    error_msg = None
-    try:
-        next_id = _get_next_id()
-        # Truncate name to maximum length defined by the field.
-        max_length = Upload._meta.get_field('name').max_length
-        name = name[:max_length]
-        # save record of this whether valid or not - will help w/ debugging
-        upload, _ = Upload.objects.get_or_create(
-            user=user,
-            name=name,
-            state=Upload.STATE_READY,
-            upload_dir=spatial_files.dirname
-        )
-        upload.store_spatial_files = store_spatial_files
-
-        # @todo settings for use_url or auto detection if geoserver is
-        # on same host
-
-        # Is it a regular file or an ImageMosaic?
-        # if mosaic_time_regex and mosaic_time_value:
-        if mosaic:  # we want to ingest as ImageMosaic
-            target_store, files_to_upload = import_imagemosaic_granules(
-                spatial_files,
-                append_to_mosaic_opts,
-                append_to_mosaic_name,
-                mosaic_time_regex,
-                mosaic_time_value,
-                time_presentation,
-                time_presentation_res,
-                time_presentation_default_value,
-                time_presentation_reference_value)
-            upload.mosaic = mosaic
-            upload.append_to_mosaic_opts = append_to_mosaic_opts
-            upload.append_to_mosaic_name = append_to_mosaic_name
-            upload.mosaic_time_regex = mosaic_time_regex
-            upload.mosaic_time_value = mosaic_time_value
-            # moving forward with a regular Importer session
-            if len(files_to_upload) > 1:
-                import_session = gs_uploader.upload_files(
-                    files_to_upload[1:],
-                    use_url=False,
-                    # import_id=next_id,
-                    target_store=target_store,
-                    charset_encoding=charset_encoding
-                )
-            else:
-                import_session = gs_uploader.upload_files(
-                    files_to_upload,
-                    use_url=False,
-                    # import_id=next_id,
-                    target_store=target_store,
-                    charset_encoding=charset_encoding
-                )
-            next_id = import_session.id if import_session else None
-            if not next_id:
-                error_msg = 'No valid Importer Session could be found'
-        else:
-            # moving forward with a regular Importer session
-            if overwrite:
-                gs_layer = gs_catalog.get_layer(name)
-                _target_store = (
-                    gs_layer.resource.store.name
-                    if not isinstance(gs_layer.resource, list)
-                    else gs_layer.resource[0].store.name
-                )
-                #  opening Import session for the selected layer
-                # Let's reset the connections first
-                gs_catalog._cache.clear()
-                gs_catalog.reset()
-
-                import_session = gs_uploader.start_import(
-                    import_id=next_id, name=name, target_store=_target_store
-                )
-                import_session.upload_task(files_to_upload)
-                task = import_session.tasks[0]
-                #  Changing layer name, mode and target
-                task.set_update_mode("REPLACE")
-                task.layer.set_target_layer_name(name)
-                task.set_target(store_name=_target_store, workspace=gs_layer.resource.workspace.name)
-                #  Starting import process
-
-                import_session = import_session.reload()
-            else:
-                import_session = gs_uploader.upload_files(
-                    files_to_upload,
-                    use_url=False,
-                    import_id=next_id,
-                    mosaic=False,
-                    target_store=target_store,
-                    name=name,
-                    charset_encoding=charset_encoding
-                )
-        upload.import_id = import_session.id
-        upload.save()
-
-        # any unrecognized tasks/files must be deleted or we can't proceed
-        import_session.delete_unrecognized_tasks()
-
-        if not mosaic:
-            if not import_session.tasks:
-                error_msg = 'No valid upload files could be found'
-        if import_session.tasks:
-            if import_session.tasks[0].state == 'NO_FORMAT' \
-                    or import_session.tasks[0].state == 'BAD_FORMAT':
-                error_msg = 'There may be a problem with the data provided - ' \
-                            'we could not identify its format'
-
-        if not mosaic and len(import_session.tasks) > 1:
-            error_msg = "Only a single upload is supported at the moment"
-
-        if not error_msg and import_session.tasks:
-            task = import_session.tasks[0]
-            # single file tasks will have just a file entry
-            if hasattr(task, 'files'):
-                # @todo gsimporter - test this
-                if not all([hasattr(f, 'timestamp')
-                            for f in task.source.files]):
-                    error_msg = (
-                        "Not all timestamps could be recognized."
-                        "Please ensure your files contain the correct formats.")
-
-        if error_msg:
-            upload.set_processing_state(Upload.STATE_INVALID)
-
-        # @todo once the random tmp9723481758915 type of name is not
-        # around, need to track the name computed above, for now, the
-        # target store name can be used
-    except Exception as e:
-        tb = traceback.format_exc()
-        logger.debug(tb)
-        logger.exception('Error creating import session')
-        raise e
-
-    if error_msg:
-        raise UploadException(error_msg)
-    else:
-        _log("Finished upload of [%s] to GeoServer without errors.", name)
-=======
     lock_id = 'upload-workflow-save_step'
     with AcquireLock(lock_id, blocking=True) as lock:
         if lock.acquire() is True:
@@ -534,16 +372,41 @@
                         if not next_id:
                             error_msg = 'No valid Importer Session could be found'
                     else:
-                        # moving forward with a regular Importer session
-                        import_session = gs_uploader.upload_files(
-                            files_to_upload,
-                            use_url=False,
-                            import_id=next_id,
-                            mosaic=False,
-                            target_store=target_store,
-                            name=name,
-                            charset_encoding=charset_encoding
-                        )
+                        if overwrite:
+                            gs_layer = gs_catalog.get_layer(name)
+                            _target_store = (
+                                gs_layer.resource.store.name
+                                if not isinstance(gs_layer.resource, list)
+                                else gs_layer.resource[0].store.name
+                            )
+                            #  opening Import session for the selected layer
+                            # Let's reset the connections first
+                            gs_catalog._cache.clear()
+                            gs_catalog.reset()
+
+                            import_session = gs_uploader.start_import(
+                                import_id=next_id, name=name, target_store=_target_store
+                            )
+                            import_session.upload_task(files_to_upload)
+                            task = import_session.tasks[0]
+                            #  Changing layer name, mode and target
+                            task.set_update_mode("REPLACE")
+                            task.layer.set_target_layer_name(name)
+                            task.set_target(store_name=_target_store, workspace=gs_layer.resource.workspace.name)
+                            #  Starting import process
+
+                            import_session = import_session.reload()
+                        else:
+                            # moving forward with a regular Importer session
+                            import_session = gs_uploader.upload_files(
+                                files_to_upload,
+                                use_url=False,
+                                import_id=next_id,
+                                mosaic=False,
+                                target_store=target_store,
+                                name=name,
+                                charset_encoding=charset_encoding
+                            )
                     upload.import_id = import_session.id
                     upload.save()
 
@@ -590,7 +453,6 @@
                     _log("Finished upload of [%s] to GeoServer without errors.", name)
             finally:
                 lock.release()
->>>>>>> 23c5db38
 
     return import_session, upload
 
@@ -759,132 +621,6 @@
     import_session = upload_session.import_session
     import_id = import_session.id
 
-<<<<<<< HEAD
-    _log(f'Reloading session {import_id} to check validity')
-    try:
-        import_session = import_session.reload()
-    except gsimporter.api.NotFound as e:
-        Upload.objects.invalidate_from_session(upload_session)
-        raise UploadException.from_exc(
-            _("The GeoServer Import Session is no more available"), e)
-
-    if Upload.objects.filter(import_id=import_id).count():
-        Upload.objects.filter(import_id=import_id).update(complete=False)
-        upload = Upload.objects.filter(import_id=import_id).get()
-        if upload.state == Upload.STATE_RUNNING:
-            return
-        # WAITING state is set when lat and lng are not selected for a csv upload
-        # The the final_step everything is ok, the state value can return to PENDING
-        # During the final_step the state will change again to complete the operation
-        if upload.state == Upload.STATE_WAITING:
-            upload.set_processing_state(Upload.STATE_PENDING)
-
-    upload_session.import_session = import_session
-    Upload.objects.update_from_session(upload_session)
-
-    # Create the style and assign it to the created resource
-    # FIXME: Put this in gsconfig.py
-    task = import_session.tasks[0]
-    task.set_charset(charset)
-
-    overwrite = task.updateMode == 'REPLACE'
-
-    # @todo see above in save_step, regarding computed unique name
-    name = task.layer.name
-
-    if layer_id:
-        name = Layer.objects.get(resourcebase_ptr_id=layer_id).name
-
-    _log(f'Getting from catalog [{name}]')
-    try:
-        # the importer chooses an available featuretype name late in the game need
-        # to verify the resource.name otherwise things will fail.  This happens
-        # when the same data is uploaded a second time and the default name is
-        # chosen
-        gs_catalog.get_layer(name)
-    except Exception:
-        Upload.objects.invalidate_from_session(upload_session)
-        raise LayerNotReady(
-            _(f"Expected to find layer named '{name}' in geoserver"))
-
-    if import_session.state == 'READY' or (import_session.state == 'PENDING' and task.state == 'READY'):
-        import_session.commit()
-    elif import_session.state == 'INCOMPLETE' and task.state != 'ERROR':
-        Upload.objects.invalidate_from_session(upload_session)
-        raise Exception(f'unknown item state: {task.state}')
-    try:
-        import_session = import_session.reload()
-    except gsimporter.api.NotFound as e:
-        Upload.objects.invalidate_from_session(upload_session)
-        raise UploadException.from_exc(
-            _("The GeoServer Import Session is no more available"), e)
-    upload_session.import_session = import_session
-    Upload.objects.update_from_session(upload_session)
-
-    _log(f'Creating Django record for [{name}]')
-    target = task.target
-    alternate = task.get_target_layer_name()
-    layer_uuid = None
-    title = upload_session.layer_title
-    abstract = upload_session.layer_abstract
-    regions = []
-    keywords = []
-    vals = {}
-    custom = {}
-    # look for xml and finalize Layer metadata
-    metadata_uploaded = False
-    xml_file = upload_session.base_file[0].xml_files
-    if xml_file:
-        try:
-            # get model properties from XML
-            # If it's contained within a zip, need to extract it
-            if upload_session.base_file.archive:
-                archive = upload_session.base_file.archive
-                zf = zipfile.ZipFile(archive, 'r', allowZip64=True)
-                zf.extract(xml_file[0], os.path.dirname(archive))
-                # Assign the absolute path to this file
-                xml_file = f"{os.path.dirname(archive)}/{xml_file[0]}"
-
-            # Sanity checks
-            if isinstance(xml_file, list):
-                if len(xml_file) > 0:
-                    xml_file = xml_file[0]
-                else:
-                    xml_file = None
-            elif not isinstance(xml_file, str):
-                xml_file = None
-
-            if xml_file and os.path.exists(xml_file) and os.access(xml_file, os.R_OK):
-                layer_uuid, vals, regions, keywords, custom = parse_metadata(
-                    open(xml_file).read())
-                metadata_uploaded = True
-        except Exception as e:
-            Upload.objects.invalidate_from_session(upload_session)
-            logger.error(e)
-            raise GeoNodeException(
-                _("Exception occurred while parsing the provided Metadata file."), e)
-
-    # Make sure the layer does not exists already
-    if not overwrite and layer_uuid and Layer.objects.filter(uuid=layer_uuid).count():
-        Upload.objects.invalidate_from_session(upload_session)
-        logger.error("The UUID identifier from the XML Metadata is already in use in this system.")
-        raise GeoNodeException(
-            _("The UUID identifier from the XML Metadata is already in use in this system."))
-
-    # Is it a regular file or an ImageMosaic?
-    has_time = has_elevation = False
-    start = end = None
-    if upload_session.mosaic_time_regex and upload_session.mosaic_time_value:
-        has_time = True
-        start = datetime.datetime.strptime(upload_session.mosaic_time_value,
-                                           TIME_REGEX_FORMAT[upload_session.mosaic_time_regex])
-        start = pytz.utc.localize(start, is_dst=False)
-        end = start
-    if upload_session.time and upload_session.time_info and upload_session.time_transforms:
-        has_time = True
-
-=======
->>>>>>> 23c5db38
     saved_layer = None
 
     lock_id = f'{upload_session.name}-{import_session.id}'
@@ -906,7 +642,7 @@
                 # FIXME: Put this in gsconfig.py
                 task = import_session.tasks[0]
                 task.set_charset(charset)
-
+                overwrite = task.updateMode == 'REPLACE'
                 # @todo see above in save_step, regarding computed unique name
                 name = task.layer.name
 
@@ -953,7 +689,7 @@
                 # look for xml and finalize Layer metadata
                 metadata_uploaded = False
                 xml_file = upload_session.base_file[0].xml_files
-                if xml_file:
+                if xml_file and os.path.exists(xml_file):
                     try:
                         # get model properties from XML
                         # If it's contained within a zip, need to extract it
@@ -984,7 +720,7 @@
                             _("Exception occurred while parsing the provided Metadata file."), e)
 
                 # Make sure the layer does not exists already
-                if layer_uuid and Layer.objects.filter(uuid=layer_uuid).count():
+                if not overwrite and layer_uuid and Layer.objects.filter(uuid=layer_uuid).count():
                     Upload.objects.invalidate_from_session(upload_session)
                     logger.error("The UUID identifier from the XML Metadata is already in use in this system.")
                     raise GeoNodeException(
@@ -1032,101 +768,6 @@
                             saved_layer = saved_dataset_filter.get()
                             created = False
                     else:
-<<<<<<< HEAD
-                        saved_layer.temporal_extent_start = end
-                        Layer.objects.filter(
-                            name=upload_session.append_to_mosaic_name).update(
-                            temporal_extent_start=end)
-            except Exception as e:
-                _log(
-                    f"There was an error updating the mosaic temporal extent: {str(e)}")
-    else:
-        saved_dataset_filter = Layer.objects.filter(
-            store=target.name,
-            alternate=alternate,
-            workspace=target.workspace_name,
-            name=task.layer.name)
-        if not saved_dataset_filter.exists():
-            saved_layer = Layer.objects.create(
-                uuid=layer_uuid or str(uuid.uuid4()),
-                store=target.name,
-                storeType=target.store_type,
-                alternate=alternate,
-                workspace=target.workspace_name,
-                title=title,
-                name=task.layer.name,
-                abstract=abstract or '',
-                owner=user,
-                temporal_extent_start=start,
-                temporal_extent_end=end,
-                is_mosaic=False,
-                has_time=has_time,
-                has_elevation=has_elevation,
-                time_regex=upload_session.mosaic_time_regex)
-            created = True
-        else:
-            saved_layer = saved_dataset_filter.get()
-            created = False
-
-    assert saved_layer
-
-    if not created and not overwrite:
-        return saved_layer
-
-    # Create a new upload session
-    geonode_upload_session, created = UploadSession.objects.get_or_create(
-        resource=saved_layer, user=user
-    )
-    geonode_upload_session.processed = False
-    geonode_upload_session.save()
-    Upload.objects.update_from_session(upload_session, layer=saved_layer)
-
-    # Add them to the upload session (new file fields are created).
-    assigned_name = None
-
-    # Update Layer with information coming from XML File if available
-    saved_layer = _update_layer_with_xml_info(saved_layer, xml_file, regions, keywords, vals)
-
-    def _store_file(saved_layer,
-                    geonode_upload_session,
-                    base_file,
-                    assigned_name,
-                    base=False):
-        if os.path.exists(base_file):
-            with open(base_file, 'rb') as f:
-                file_name, type_name = os.path.splitext(os.path.basename(base_file))
-                geonode_upload_session.layerfile_set.create(
-                    name=file_name,
-                    base=base,
-                    file=File(
-                        f, name=f'{assigned_name or saved_layer.name}{type_name}'))
-                # save the system assigned name for the remaining files
-                if not assigned_name:
-                    the_file = geonode_upload_session.layerfile_set.first().file.name
-                    assigned_name = os.path.splitext(os.path.basename(the_file))[0]
-
-            return assigned_name
-
-    if upload_session.base_file:
-        uploaded_files = upload_session.base_file[0]
-        base_file = uploaded_files.base_file
-        aux_files = uploaded_files.auxillary_files
-        sld_files = uploaded_files.sld_files
-        xml_files = uploaded_files.xml_files
-
-        assigned_name = _store_file(
-            saved_layer,
-            geonode_upload_session,
-            base_file,
-            assigned_name,
-            base=True)
-
-        for _f in aux_files:
-            _store_file(saved_layer,
-                        geonode_upload_session,
-                        _f,
-                        assigned_name)
-=======
                         saved_layer, created = Layer.objects.get_or_create(
                             name=upload_session.append_to_mosaic_name)
                         try:
@@ -1173,11 +814,10 @@
                     else:
                         saved_layer = saved_dataset_filter.get()
                         created = False
->>>>>>> 23c5db38
 
                 assert saved_layer
 
-                if not created:
+                if not created and not overwrite:
                     return saved_layer
 
                 # Create a new upload session
@@ -1224,64 +864,6 @@
                     assigned_name = _store_file(
                         saved_layer,
                         geonode_upload_session,
-<<<<<<< HEAD
-                        _f,
-                        assigned_name)
-
-    # @todo if layer was not created, need to ensure upload target is
-    # same as existing target
-    # Create the points of contact records for the layer
-    _log(f'Creating points of contact records for {name}')
-    saved_layer.poc = user
-    saved_layer.metadata_author = user
-    saved_layer.metadata_uploaded = metadata_uploaded
-
-    _log('Creating style for [%s]', name)
-    # look for SLD
-    sld_file = upload_session.base_file[0].sld_files
-    sld_uploaded = False
-    if sld_file and os.path.exists(sld_file[0]):
-        # If it's contained within a zip, need to extract it
-        if upload_session.base_file.archive:
-            archive = upload_session.base_file.archive
-            _log(f'using uploaded sld file from {archive}')
-            zf = zipfile.ZipFile(archive, 'r', allowZip64=True)
-            zf.extract(sld_file[0], os.path.dirname(archive), path=upload_session.tempdir)
-            # Assign the absolute path to this file
-            sld_file[0] = f"{os.path.dirname(archive)}/{sld_file[0]}"
-        else:
-            _sld_file = f"{os.path.dirname(upload_session.tempdir)}/{os.path.basename(sld_file[0])}"
-            _log(f"copying [{sld_file[0]}] to [{_sld_file}]")
-            try:
-                shutil.copyfile(sld_file[0], _sld_file)
-                sld_file = _sld_file
-            except (IsADirectoryError, shutil.SameFileError) as e:
-                logger.exception(e)
-                sld_file = sld_file[0]
-            except Exception as e:
-                raise UploadException.from_exc(_('Error uploading Dataset'), e)
-        sld_uploaded = True
-    else:
-        # get_files will not find the sld if it doesn't match the base name
-        # so we've worked around that in the view - if provided, it will be here
-        if upload_session.import_sld_file:
-            _log('using provided sld file')
-            base_file = upload_session.base_file
-            sld_file = base_file[0].sld_files[0]
-        sld_uploaded = False
-    _log(f'[sld_uploaded: {sld_uploaded}] sld_file: {sld_file}')
-
-    if upload_session.time_info:
-        set_time_info(saved_layer, **upload_session.time_info)
-
-    # Set default permissions on the newly created layer and send notifications
-    permissions = upload_session.permissions
-    geoserver_finalize_upload.apply(
-        (import_session.id, saved_layer.id, permissions, created,
-         xml_file, sld_file, sld_uploaded, upload_session.tempdir))
-
-    saved_layer = utils.metadata_storers(saved_layer, custom)
-=======
                         base_file,
                         assigned_name,
                         base=True)
@@ -1316,7 +898,7 @@
                 # look for SLD
                 sld_file = upload_session.base_file[0].sld_files
                 sld_uploaded = False
-                if sld_file:
+                if sld_file and os.path.exists(sld_file[0]):
                     # If it's contained within a zip, need to extract it
                     if upload_session.base_file.archive:
                         archive = upload_session.base_file.archive
@@ -1359,7 +941,6 @@
                 saved_layer = utils.metadata_storers(saved_layer, custom)
             finally:
                 lock.release()
->>>>>>> 23c5db38
 
     return saved_layer
 
