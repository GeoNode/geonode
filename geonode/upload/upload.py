# -*- coding: utf-8 -*-
#########################################################################
#
# Copyright (C) 2016 OSGeo
#
# This program is free software: you can redistribute it and/or modify
# it under the terms of the GNU General Public License as published by
# the Free Software Foundation, either version 3 of the License, or
# (at your option) any later version.
#
# This program is distributed in the hope that it will be useful,
# but WITHOUT ANY WARRANTY; without even the implied warranty of
# MERCHANTABILITY or FITNESS FOR A PARTICULAR PURPOSE. See the
# GNU General Public License for more details.
#
# You should have received a copy of the GNU General Public License
# along with this program. If not, see <http://www.gnu.org/licenses/>.
#
#########################################################################

"""
Provide views and business logic of doing an upload.

The upload process may be multi step so views are all handled internally here
by the view function.

The pattern to support separation of view/logic is each step in the upload
process is suffixed with "_step". The view for that step is suffixed with
"_step_view". The goal of separation of view/logic is to support various
programmatic uses of this API. The logic steps should not accept request objects
or return response objects.

State is stored in a UploaderSession object stored in the user's session.
This needs to be made more stateful by adding a model.
"""

from geonode.base.models import ResourceBase, SpatialRepresentationType, TopicCategory
import uuid
import logging
import os.path
import zipfile
import traceback

from django.conf import settings
from django.db.models import Max
from django.core.files import File
from django.contrib.auth import get_user_model
from django.db import IntegrityError, transaction
from django.utils.translation import ugettext_lazy as _

import geoserver
import gsimporter

from geoserver.resource import Coverage
from geoserver.resource import FeatureType

from geonode import GeoNodeException
from geonode.upload import UploadException, LayerNotReady

from ..people.utils import get_default_user
from ..layers.metadata import convert_keyword, parse_metadata
from ..layers.utils import get_valid_layer_name, resolve_regions
from ..layers.models import Layer, UploadSession
from ..geoserver.tasks import geoserver_finalize_upload
from ..geoserver.helpers import (
    set_time_info,
    gs_catalog,
    gs_uploader
)
from . import utils
from .models import Upload
from .upload_preprocessing import preprocess_files

logger = logging.getLogger(__name__)


def _log(msg, *args):
    logger.debug(msg, *args)


class UploaderSession(object):

    """All objects held must be able to survive a good pickling"""

    # the gsimporter session object
    import_session = None

    # if provided, this file will be uploaded to geoserver and set as
    # the default
    import_sld_file = None

    # location of any temporary uploaded files
    tempdir = None

    # the main uploaded file, zip, shp, tif, etc.
    base_file = None

    # the name to try to give the layer
    name = None

    # the input file charset
    charset = 'UTF-8'

    # blob of permissions JSON
    permissions = None

    # store most recently configured time transforms to support deleting
    time_transforms = None

    # defaults to REPLACE if not provided. Accepts APPEND, too
    update_mode = None

    # Configure Time for this Layer
    time = None

    # the title given to the layer
    layer_title = None

    # the abstract
    layer_abstract = None

    # track the most recently completed upload step
    completed_step = None

    # track the most recently completed upload step
    error_msg = None

    # the upload type - see the _pages dict in views
    upload_type = None

    # time related info - need to store here until geoserver layer exists
    time_info = None

    # whether the user has selected a time dimension for ImageMosaic granules
    # or not
    mosaic = None
    append_to_mosaic_opts = None
    append_to_mosaic_name = None
    mosaic_time_regex = None
    mosaic_time_value = None

    # the user who started this upload session
    user = None

    def __init__(self, **kw):
        for k, v in kw.items():
            if hasattr(self, k):
                setattr(self, k, v)
            else:
                raise Exception(f'not handled : {k}')

    def cleanup(self):
        """do what we should at the given state of the upload"""
        pass


def upload(
        name,
        base_file,
        charset,
        user=None,
        time_attribute=None,
        time_transform_type=None,
        end_time_attribute=None,
        end_time_transform_type=None,
        presentation_strategy=None,
        precision_value=None,
        precision_step=None,
        use_big_date=False,
        overwrite=False,
        mosaic=False,
        append_to_mosaic_opts=None,
        append_to_mosaic_name=None,
        mosaic_time_regex=None,
        mosaic_time_value=None,
        time_presentation=None,
        time_presentation_res=None,
        time_presentation_default_value=None,
        time_presentation_reference_value=None):

    if user is None:
        user = get_default_user()
    if isinstance(user, str):
        user = get_user_model().objects.get(username=user)
    import_session = save_step(
        user,
        name,
        base_file,
        overwrite,
        mosaic=mosaic,
        append_to_mosaic_opts=append_to_mosaic_opts,
        append_to_mosaic_name=append_to_mosaic_name,
        mosaic_time_regex=mosaic_time_regex,
        mosaic_time_value=mosaic_time_value,
        time_presentation=time_presentation,
        time_presentation_res=time_presentation_res,
        time_presentation_default_value=time_presentation_default_value,
        time_presentation_reference_value=time_presentation_reference_value)
    upload_session = UploaderSession(
        base_file=base_file,
        name=name,
        charset=charset,
        import_session=import_session,
        layer_abstract="",
        layer_title=name,
        permissions=None,
        mosaic=mosaic,
        append_to_mosaic_opts=append_to_mosaic_opts,
        append_to_mosaic_name=append_to_mosaic_name,
        mosaic_time_regex=mosaic_time_regex,
        mosaic_time_value=mosaic_time_value
    )
    time_step(
        upload_session,
        time_attribute, time_transform_type,
        presentation_strategy, precision_value, precision_step,
        end_time_attribute=end_time_attribute,
        end_time_transform_type=end_time_transform_type,
        time_format=None)
    utils.run_import(upload_session, async_upload=False)
    final_step(upload_session, user, charset=charset)


def _get_next_id():
    # importer tracks ids by autoincrement but is prone to corruption
    # which potentially may reset the id - hopefully prevent this...
    upload_next_id = list(Upload.objects.all().aggregate(
        Max('import_id')).values())[0]
    upload_next_id = upload_next_id if upload_next_id else 0
    # next_id = next_id + 1 if next_id else 1
    importer_sessions = gs_uploader.get_sessions()
    last_importer_session = importer_sessions[len(
        importer_sessions) - 1].id if importer_sessions else 0
    next_id = max(int(last_importer_session), int(upload_next_id)) + 1
    return next_id


def _check_geoserver_store(store_name, layer_type, overwrite):
    """Check if the store exists in geoserver"""
    try:
        store = gs_catalog.get_store(store_name)
    except geoserver.catalog.FailedRequestError:
        pass  # There is no store, ergo the road is clear
    else:
        if store:
            resources = store.get_resources()
            if len(resources) == 0:
                if overwrite:
                    logger.debug("Deleting previously existing store")
                    store.delete()
                else:
                    raise GeoNodeException(_("Layer already exists"))
            else:
                for resource in resources:
                    if resource.name == store_name:
                        if not overwrite:
                            raise GeoNodeException(
                                _("Name already in use and overwrite is False"))
                        existing_type = resource.resource_type
                        if existing_type != layer_type:
                            msg = (f"Type of uploaded file {store_name} ({layer_type}) does not "
                                   "match type of existing resource type "
                                   f"{existing_type}")
                            logger.error(msg)
                            raise GeoNodeException(msg)


def _get_layer_type(spatial_files):
    if spatial_files.archive is not None:
        the_layer_type = FeatureType.resource_type
    else:
        the_layer_type = spatial_files[0].file_type.layer_type
    return the_layer_type


def save_step(user, layer, spatial_files, overwrite=True, mosaic=False,
              append_to_mosaic_opts=None, append_to_mosaic_name=None,
              mosaic_time_regex=None, mosaic_time_value=None,
              time_presentation=None, time_presentation_res=None,
              time_presentation_default_value=None,
              time_presentation_reference_value=None,
              charset_encoding="UTF-8"):
    logger.debug(
        f'Uploading layer: {layer}, files {spatial_files}')
    if len(spatial_files) > 1:
        # we only support more than one file if they're rasters for mosaicing
        if not all(
                [f.file_type.layer_type == 'coverage' for f in spatial_files]):
            msg = "Please upload only one type of file at a time"
            raise UploadException(msg)
    name = get_valid_layer_name(layer, overwrite)
    logger.debug(f'Name for layer: {name}')
    if not any(spatial_files.all_files()):
        msg = "Unable to recognize the uploaded file(s)"
        raise UploadException(msg)
    the_layer_type = _get_layer_type(spatial_files)
    _check_geoserver_store(name, the_layer_type, overwrite)
    if the_layer_type not in (
            FeatureType.resource_type,
            Coverage.resource_type):
        msg = f"Expected layer type to FeatureType or Coverage, not {the_layer_type}"
        raise RuntimeError(msg)
    files_to_upload = preprocess_files(spatial_files)
    logger.debug(f"files_to_upload: {files_to_upload}")
    logger.debug(f'Uploading {the_layer_type}')
    error_msg = None
    try:
        next_id = _get_next_id()
        # Truncate name to maximum length defined by the field.
        max_length = Upload._meta.get_field('name').max_length
        name = name[:max_length]
        # save record of this whether valid or not - will help w/ debugging
        upload, _ = Upload.objects.get_or_create(
            user=user,
            name=name,
            state=Upload.STATE_READY,
            upload_dir=spatial_files.dirname
        )

        # @todo settings for use_url or auto detection if geoserver is
        # on same host

        # Is it a regular file or an ImageMosaic?
        # if mosaic_time_regex and mosaic_time_value:
        if mosaic:  # we want to ingest as ImageMosaic
            target_store, files_to_upload = utils.import_imagemosaic_granules(
                spatial_files,
                append_to_mosaic_opts,
                append_to_mosaic_name,
                mosaic_time_regex,
                mosaic_time_value,
                time_presentation,
                time_presentation_res,
                time_presentation_default_value,
                time_presentation_reference_value)
            upload.mosaic = mosaic
            upload.append_to_mosaic_opts = append_to_mosaic_opts
            upload.append_to_mosaic_name = append_to_mosaic_name
            upload.mosaic_time_regex = mosaic_time_regex
            upload.mosaic_time_value = mosaic_time_value
            # moving forward with a regular Importer session
            if len(files_to_upload) > 1:
                import_session = gs_uploader.upload_files(
                    files_to_upload[1:],
                    use_url=False,
                    # import_id=next_id,
                    target_store=target_store,
                    charset_encoding=charset_encoding
                )
            else:
                import_session = gs_uploader.upload_files(
                    files_to_upload,
                    use_url=False,
                    # import_id=next_id,
                    target_store=target_store,
                    charset_encoding=charset_encoding
                )
            next_id = import_session.id if import_session else None
            if not next_id:
                error_msg = 'No valid Importer Session could be found'
        else:
            # moving forward with a regular Importer session
            import_session = gs_uploader.upload_files(
                files_to_upload,
                use_url=False,
                import_id=next_id,
                mosaic=False,
                target_store=None,
                charset_encoding=charset_encoding
            )
        upload.import_id = import_session.id
        upload.save()

        # any unrecognized tasks/files must be deleted or we can't proceed
        import_session.delete_unrecognized_tasks()

        if not mosaic:
            if not import_session.tasks:
                error_msg = 'No valid upload files could be found'
        if import_session.tasks:
            if import_session.tasks[0].state == 'NO_FORMAT' \
                    or import_session.tasks[0].state == 'BAD_FORMAT':
                error_msg = 'There may be a problem with the data provided - ' \
                            'we could not identify its format'

        if not mosaic and len(import_session.tasks) > 1:
            error_msg = "Only a single upload is supported at the moment"

        if not error_msg and import_session.tasks:
            task = import_session.tasks[0]
            # single file tasks will have just a file entry
            if hasattr(task, 'files'):
                # @todo gsimporter - test this
                if not all([hasattr(f, 'timestamp')
                            for f in task.source.files]):
                    error_msg = (
                        "Not all timestamps could be recognized."
                        "Please ensure your files contain the correct formats.")

        if error_msg:
            upload.state = upload.STATE_INVALID
            upload.save()

        # @todo once the random tmp9723481758915 type of name is not
        # around, need to track the name computed above, for now, the
        # target store name can be used
    except Exception as e:
        tb = traceback.format_exc()
        logger.debug(tb)
        logger.exception('Error creating import session')
        raise e

    if error_msg:
        raise UploadException(error_msg)
    else:
        _log("Finished upload of [%s] to GeoServer without errors.", name)

    return import_session, upload


def time_step(upload_session, time_attribute, time_transform_type,
              presentation_strategy, precision_value, precision_step,
              end_time_attribute=None,
              end_time_transform_type=None,
              end_time_format=None,
              time_format=None):
    '''
    time_attribute - name of attribute to use as time

    time_transform_type - name of transform. either
    DateFormatTransform or IntegerFieldToDateTransform

    time_format - optional string format
    end_time_attribute - optional name of attribute to use as end time

    end_time_transform_type - optional name of transform. either
    DateFormatTransform or IntegerFieldToDateTransform

    end_time_format - optional string format
    presentation_strategy - LIST, DISCRETE_INTERVAL, CONTINUOUS_INTERVAL
    precision_value - number
    precision_step - year, month, day, week, etc.
    '''
    transforms = []

    def build_time_transform(att, type, format, end_time_attribute, presentation_strategy):
        trans = {'type': type, 'field': att}
        if format:
            trans['format'] = format
        if end_time_attribute:
            trans['enddate'] = end_time_attribute
        if presentation_strategy:
            trans['presentation'] = presentation_strategy
        return trans

    def build_att_remap_transform(att):
        # @todo the target is so ugly it should be obvious
        return {'type': 'AttributeRemapTransform',
                'field': att,
                'target': 'org.geotools.data.postgis.PostGISDialect$XDate'}

    use_big_date = getattr(
        settings,
        'USE_BIG_DATE',
        False)

    if time_attribute:
        if time_transform_type:
            transforms.append(
                build_time_transform(
                    time_attribute,
                    time_transform_type,
                    time_format,
                    end_time_attribute,
                    presentation_strategy
                )
            )

        # this must go after the remapping transform to ensure the
        # type change is applied
        if use_big_date:
            transforms.append(build_att_remap_transform(time_attribute))
            if end_time_attribute:

                transforms.append(
                    build_att_remap_transform(end_time_attribute)
                )

        transforms.append({
            'type': 'CreateIndexTransform',
            'field': time_attribute
        })
        # the time_info will be used in the last step to configure the
        # layer in geoserver - the dict matches the arguments of the
        # set_time_info helper function
        upload_session.time_info = dict(
            attribute=time_attribute,
            end_attribute=end_time_attribute,
            presentation=presentation_strategy,
            precision_value=precision_value,
            precision_step=precision_step
        )

    if upload_session.time_transforms:
        upload_session.import_session.tasks[0].remove_transforms(
            upload_session.time_transforms
        )

    if transforms:
        logger.debug(f'Setting transforms {transforms}')
        upload_session.import_session.tasks[0].add_transforms(transforms)
        try:
            upload_session.time_transforms = transforms
            upload_session.time = True
        except gsimporter.BadRequest as br:
            Upload.objects.invalidate_from_session(upload_session)
            raise UploadException.from_exc(_('Error configuring time:'), br)
        upload_session.import_session.tasks[0].save_transforms()
    else:
        upload_session.time = False


def csv_step(upload_session, lat_field, lng_field):
    import_session = upload_session.import_session
    task = import_session.tasks[0]

    transform = {'type': 'AttributesToPointGeometryTransform',
                 'latField': lat_field,
                 'lngField': lng_field,
                 }
    task.remove_transforms([transform], by_field='type', save=False)
    task.add_transforms([transform], save=False)
    task.save_transforms()
    try:
        import_session = import_session.reload()
    except gsimporter.api.NotFound as e:
        Upload.objects.invalidate_from_session(upload_session)
        raise UploadException.from_exc(
            _("The GeoServer Import Session is no more available"), e)
    upload_session.import_session = import_session
    Upload.objects.update_from_session(upload_session)


def srs_step(upload_session, source, target):
    import_session = upload_session.import_session
    task = import_session.tasks[0]
    if source:
        logger.debug('Setting SRS to %s', source)
        task.set_srs(source)

    transform = {'type': 'ReprojectTransform',
                 'source': source,
                 'target': target,
                 }
    task.remove_transforms([transform], by_field='type', save=False)
    task.add_transforms([transform], save=False)
    task.save_transforms()
    try:
        import_session = import_session.reload()
    except gsimporter.api.NotFound as e:
        Upload.objects.invalidate_from_session(upload_session)
        raise UploadException.from_exc(
            _("The GeoServer Import Session is no more available"), e)
    upload_session.import_session = import_session
    Upload.objects.update_from_session(upload_session)


def final_step(upload_session, user, charset="UTF-8"):
    import_session = upload_session.import_session
    _log('Reloading session %s to check validity', import_session.id)
    try:
        import_session = import_session.reload()
    except gsimporter.api.NotFound as e:
        Upload.objects.invalidate_from_session(upload_session)
        raise UploadException.from_exc(
            _("The GeoServer Import Session is no more available"), e)
    upload_session.import_session = import_session
    Upload.objects.update_from_session(upload_session)

    # the importer chooses an available featuretype name late in the game need
    # to verify the resource.name otherwise things will fail.  This happens
    # when the same data is uploaded a second time and the default name is
    # chosen
    cat = gs_catalog

    # Create the style and assign it to the created resource
    # FIXME: Put this in gsconfig.py
    task = import_session.tasks[0]
    task.set_charset(charset)

    # @todo see above in save_step, regarding computed unique name
    name = task.layer.name

    _log('Getting from catalog [%s]', name)
    publishing = cat.get_layer(name)

    if import_session.state == 'INCOMPLETE':
        if task.state != 'ERROR':
            Upload.objects.invalidate_from_session(upload_session)
            raise Exception(f'unknown item state: {task.state}')
    elif import_session.state == 'READY':
        import_session.commit()
    elif import_session.state == 'PENDING':
        if task.state == 'READY':
            # if not task.data.format or task.data.format != 'Shapefile':
            import_session.commit()

    try:
        import_session = import_session.reload()
    except gsimporter.api.NotFound as e:
        Upload.objects.invalidate_from_session(upload_session)
        raise UploadException.from_exc(
            _("The GeoServer Import Session is no more available"), e)
    upload_session.import_session = import_session
    Upload.objects.update_from_session(upload_session)

    if not publishing:
        Upload.objects.invalidate_from_session(upload_session)
        raise LayerNotReady(
            _(f"Expected to find layer named '{name}' in geoserver"))

    _log('Creating Django record for [%s]', name)
    target = task.target
    alternate = task.get_target_layer_name()
    layer_uuid = str(uuid.uuid1())
    title = upload_session.layer_title
    abstract = upload_session.layer_abstract
    regions = []
    keywords = []
    vals = {}
<<<<<<< HEAD
    custom = {}
=======
>>>>>>> 9730434b
    # look for xml and finalize Layer metadata
    metadata_uploaded = False
    xml_file = upload_session.base_file[0].xml_files
    if xml_file:
        # get model properties from XML
        # If it's contained within a zip, need to extract it
        if upload_session.base_file.archive:
            archive = upload_session.base_file.archive
            zf = zipfile.ZipFile(archive, 'r', allowZip64=True)
            zf.extract(xml_file[0], os.path.dirname(archive))
            # Assign the absolute path to this file
            xml_file = f"{os.path.dirname(archive)}/{xml_file[0]}"

        # Sanity checks
        if isinstance(xml_file, list):
            if len(xml_file) > 0:
                xml_file = xml_file[0]
            else:
                xml_file = None
        elif not isinstance(xml_file, str):
            xml_file = None

        if xml_file and os.path.exists(xml_file) and os.access(xml_file, os.R_OK):
            metadata_uploaded = True
            layer_uuid, vals, regions, keywords, custom = parse_metadata(
                open(xml_file).read())

    # Make sure the layer does not exists already
    if Layer.objects.filter(uuid=layer_uuid).count():
        Upload.objects.invalidate_from_session(upload_session)
        logger.error("The UUID identifier from the XML Metadata is already in use in this system.")
        raise GeoNodeException(
            _("The UUID identifier from the XML Metadata is already in use in this system."))

    # Is it a regular file or an ImageMosaic?
    # if upload_session.mosaic_time_regex and upload_session.mosaic_time_value:
    saved_layer = None
    if upload_session.mosaic:
        import pytz
        import datetime
        from geonode.layers.models import TIME_REGEX_FORMAT

        # llbbox = publishing.resource.latlon_bbox
        start = None
        end = None
        if upload_session.mosaic_time_regex and upload_session.mosaic_time_value:
            has_time = True
            start = datetime.datetime.strptime(upload_session.mosaic_time_value,
                                               TIME_REGEX_FORMAT[upload_session.mosaic_time_regex])
            start = pytz.utc.localize(start, is_dst=False)
            end = start
        else:
            has_time = False

        if not upload_session.append_to_mosaic_opts:
            try:
                with transaction.atomic():
                    saved_layer, created = Layer.objects.get_or_create(
                        uuid=layer_uuid,
                        defaults=dict(
                            store=target.name,
                            storeType=target.store_type,
                            alternate=alternate,
                            workspace=target.workspace_name,
                            title=title,
                            name=task.layer.name,
                            abstract=abstract or '',
                            owner=user,
                            temporal_extent_start=start,
                            temporal_extent_end=end,
                            is_mosaic=True,
                            has_time=has_time,
                            has_elevation=False,
                            time_regex=upload_session.mosaic_time_regex)
                    )
            except IntegrityError as e:
                Upload.objects.invalidate_from_session(upload_session)
                raise UploadException.from_exc(_('Error configuring Layer'), e)
            assert saved_layer
        else:
            # saved_layer = Layer.objects.filter(name=upload_session.append_to_mosaic_name)
            # created = False
            saved_layer, created = Layer.objects.get_or_create(
                name=upload_session.append_to_mosaic_name)
            assert saved_layer
            try:
                if saved_layer.temporal_extent_start and end:
                    if pytz.utc.localize(
                            saved_layer.temporal_extent_start,
                            is_dst=False) < end:
                        saved_layer.temporal_extent_end = end
                        Layer.objects.filter(
                            name=upload_session.append_to_mosaic_name).update(
                            temporal_extent_end=end)
                    else:
                        saved_layer.temporal_extent_start = end
                        Layer.objects.filter(
                            name=upload_session.append_to_mosaic_name).update(
                            temporal_extent_start=end)
            except Exception as e:
                _log(
                    f"There was an error updating the mosaic temporal extent: {str(e)}")
    else:
        _has_time = (True if upload_session.time and upload_session.time_info and
                     upload_session.time_transforms else False)
        try:
            with transaction.atomic():
                saved_layer, created = Layer.objects.get_or_create(
                    uuid=layer_uuid,
                    defaults=dict(
                        store=target.name,
                        storeType=target.store_type,
                        alternate=alternate,
                        workspace=target.workspace_name,
                        title=title,
                        name=task.layer.name,
                        abstract=abstract or '',
                        owner=user,
                        has_time=_has_time)
                )

        except IntegrityError as e:
            Upload.objects.invalidate_from_session(upload_session)
            raise UploadException.from_exc(_('Error configuring Layer'), e)
        assert saved_layer

    # Create a new upload session
    try:
        with transaction.atomic():
            geonode_upload_session, created = UploadSession.objects.get_or_create(
                resource=saved_layer, user=user
            )
            geonode_upload_session.processed = False
            geonode_upload_session.save()
            Upload.objects.update_from_session(
                upload_session, layer=saved_layer)
    except IntegrityError as e:
        Upload.objects.invalidate_from_session(upload_session)
        raise UploadException.from_exc(_('Error configuring Layer'), e)

    # Add them to the upload session (new file fields are created).
    assigned_name = None

    # Update Layer with information coming from XML File if available
    saved_layer = _update_layer_with_xml_info(saved_layer, xml_file, regions, keywords, vals)

    def _store_file(saved_layer,
                    geonode_upload_session,
                    base_file,
                    assigned_name,
                    base=False):
        with open(base_file, 'rb') as f:
            file_name, type_name = os.path.splitext(os.path.basename(base_file))
            geonode_upload_session.layerfile_set.create(
                name=file_name,
                base=base,
                file=File(
                    f, name=f'{assigned_name or saved_layer.name}{type_name}'))
            # save the system assigned name for the remaining files
            if not assigned_name:
                the_file = geonode_upload_session.layerfile_set.all()[0].file.name
                assigned_name = os.path.splitext(os.path.basename(the_file))[0]

            return assigned_name

    if upload_session.base_file:
        uploaded_files = upload_session.base_file[0]
        base_file = uploaded_files.base_file
        aux_files = uploaded_files.auxillary_files
        sld_files = uploaded_files.sld_files
        xml_files = uploaded_files.xml_files

        assigned_name = _store_file(
            saved_layer,
            geonode_upload_session,
            base_file,
            assigned_name,
            base=True)

        for _f in aux_files:
            _store_file(saved_layer,
                        geonode_upload_session,
                        _f,
                        assigned_name)

        for _f in sld_files:
            _store_file(saved_layer,
                        geonode_upload_session,
                        _f,
                        assigned_name)

        for _f in xml_files:
            _store_file(saved_layer,
                        geonode_upload_session,
                        _f,
                        assigned_name)

    # @todo if layer was not created, need to ensure upload target is
    # same as existing target
    # Create the points of contact records for the layer
    _log(f'Creating points of contact records for {name}')
    saved_layer.poc = user
    saved_layer.metadata_author = user
    saved_layer.metadata_uploaded = metadata_uploaded

    _log('Creating style for [%s]', name)
    # look for SLD
    sld_file = upload_session.base_file[0].sld_files
    sld_uploaded = False
    if sld_file:
        # If it's contained within a zip, need to extract it
        if upload_session.base_file.archive:
            archive = upload_session.base_file.archive
            zf = zipfile.ZipFile(archive, 'r', allowZip64=True)
            zf.extract(sld_file[0], os.path.dirname(archive))
            # Assign the absolute path to this file
            sld_file[0] = f"{os.path.dirname(archive)}/{sld_file[0]}"
        sld_file = sld_file[0]
        sld_uploaded = True
        # geoserver_set_style.apply_async((saved_layer.id, sld_file))
    else:
        # get_files will not find the sld if it doesn't match the base name
        # so we've worked around that in the view - if provided, it will be here
        if upload_session.import_sld_file:
            _log('using provided sld file')
            base_file = upload_session.base_file
            sld_file = base_file[0].sld_files[0]
        sld_uploaded = False
        # geoserver_create_style.apply_async((saved_layer.id, name, sld_file, upload_session.tempdir))

    if upload_session.time_info:
        set_time_info(saved_layer, **upload_session.time_info)

    # saved keywords and thesaurus for the uploaded layer
    regions_resolved, regions_unresolved = resolve_regions(regions)
    if keywords and regions_unresolved:
        keywords.extend(convert_keyword(regions_unresolved))

    # Set default permissions on the newly created layer and send notifications
    permissions = upload_session.permissions
    geoserver_finalize_upload.apply_async(
        (import_session.id, saved_layer.id, permissions, created,
         xml_file, sld_file, sld_uploaded, upload_session.tempdir))

<<<<<<< HEAD
    saved_layer = utils.metadata_storers(saved_layer, custom)

=======
>>>>>>> 9730434b
    return saved_layer


def _update_layer_with_xml_info(saved_layer, xml_file, regions, keywords, vals):
    # Updating layer with information coming from the XML file
    if xml_file:
        saved_layer.metadata_xml = open(xml_file).read()
        regions_resolved, regions_unresolved = resolve_regions(regions)
<<<<<<< HEAD
        keywords.extend(convert_keyword(regions_unresolved))

        saved_layer = utils.KeywordHandler(saved_layer, keywords).set_keywords()
=======
        keywords.extend(regions_unresolved)

>>>>>>> 9730434b
        # Assign the regions (needs to be done after saving)
        regions_resolved = list(set(regions_resolved))
        if regions_resolved:
            if len(regions_resolved) > 0:
                if not saved_layer.regions:
                    saved_layer.regions = regions_resolved
                else:
                    saved_layer.regions.clear()
                    saved_layer.regions.add(*regions_resolved)

        # Assign the keywords (needs to be done after saving)
<<<<<<< HEAD
        
        saved_layer = utils.KeywordHandler(saved_layer, keywords).set_keywords()
=======
        if len(keywords) > 0 and isinstance(keywords[0], dict):
            if 'keywords' in keywords[0]:
                _keywords = keywords[0]['keywords']
        try:
            _keywords = list(set(_keywords))
        except Exception as e:
            logger.exception(e)
            _keywords = None

        if _keywords:
            if len(_keywords) > 0:
                if not saved_layer.keywords:
                    saved_layer.keywords = _keywords
                else:
                    saved_layer.keywords.add(*_keywords)
>>>>>>> 9730434b

        # set model properties
        defaults = {}
        for key, value in vals.items():
            if key == 'spatial_representation_type':
                value = SpatialRepresentationType(identifier=value)
            elif key == 'topic_category':
                value, created = TopicCategory.objects.get_or_create(
                    identifier=value,
                    defaults={'description': '', 'gn_description': value})
                key = 'category'
                defaults[key] = value
            else:
                defaults[key] = value

        # Save all the modified information in the instance without triggering signals.
        try:
            if not defaults.get('title', saved_layer.title):
                defaults['title'] = saved_layer.title or saved_layer.name
            if not defaults.get('abstract', saved_layer.abstract):
                defaults['abstract'] = saved_layer.abstract or ''

            to_update = {}
            to_update['charset'] = defaults.pop('charset', saved_layer.charset)
            to_update['storeType'] = defaults.pop('storeType', saved_layer.storeType)
            for _key in ('name', 'workspace', 'store', 'storeType', 'alternate', 'typename'):
                if _key in defaults:
                    to_update[_key] = defaults.pop(_key)
                else:
                    to_update[_key] = getattr(saved_layer, _key)
            to_update.update(defaults)

            with transaction.atomic():
                ResourceBase.objects.filter(
                    id=saved_layer.resourcebase_ptr.id).update(
                    **defaults)
                Layer.objects.filter(id=saved_layer.id).update(**to_update)

                # Refresh from DB
                saved_layer.refresh_from_db()
        except IntegrityError:
            raise
    return saved_layer<|MERGE_RESOLUTION|>--- conflicted
+++ resolved
@@ -628,10 +628,7 @@
     regions = []
     keywords = []
     vals = {}
-<<<<<<< HEAD
     custom = {}
-=======
->>>>>>> 9730434b
     # look for xml and finalize Layer metadata
     metadata_uploaded = False
     xml_file = upload_session.base_file[0].xml_files
@@ -876,11 +873,8 @@
         (import_session.id, saved_layer.id, permissions, created,
          xml_file, sld_file, sld_uploaded, upload_session.tempdir))
 
-<<<<<<< HEAD
     saved_layer = utils.metadata_storers(saved_layer, custom)
 
-=======
->>>>>>> 9730434b
     return saved_layer
 
 
@@ -889,14 +883,9 @@
     if xml_file:
         saved_layer.metadata_xml = open(xml_file).read()
         regions_resolved, regions_unresolved = resolve_regions(regions)
-<<<<<<< HEAD
         keywords.extend(convert_keyword(regions_unresolved))
 
         saved_layer = utils.KeywordHandler(saved_layer, keywords).set_keywords()
-=======
-        keywords.extend(regions_unresolved)
-
->>>>>>> 9730434b
         # Assign the regions (needs to be done after saving)
         regions_resolved = list(set(regions_resolved))
         if regions_resolved:
@@ -908,26 +897,8 @@
                     saved_layer.regions.add(*regions_resolved)
 
         # Assign the keywords (needs to be done after saving)
-<<<<<<< HEAD
         
         saved_layer = utils.KeywordHandler(saved_layer, keywords).set_keywords()
-=======
-        if len(keywords) > 0 and isinstance(keywords[0], dict):
-            if 'keywords' in keywords[0]:
-                _keywords = keywords[0]['keywords']
-        try:
-            _keywords = list(set(_keywords))
-        except Exception as e:
-            logger.exception(e)
-            _keywords = None
-
-        if _keywords:
-            if len(_keywords) > 0:
-                if not saved_layer.keywords:
-                    saved_layer.keywords = _keywords
-                else:
-                    saved_layer.keywords.add(*_keywords)
->>>>>>> 9730434b
 
         # set model properties
         defaults = {}
@@ -970,4 +941,82 @@
                 saved_layer.refresh_from_db()
         except IntegrityError:
             raise
+    return saved_layer
+
+
+def _update_layer_with_xml_info(saved_layer, xml_file, regions, keywords, vals):
+    # Updating layer with information coming from the XML file
+    if xml_file:
+        saved_layer.metadata_xml = open(xml_file).read()
+        regions_resolved, regions_unresolved = resolve_regions(regions)
+        keywords.extend(regions_unresolved)
+
+        # Assign the regions (needs to be done after saving)
+        regions_resolved = list(set(regions_resolved))
+        if regions_resolved:
+            if len(regions_resolved) > 0:
+                if not saved_layer.regions:
+                    saved_layer.regions = regions_resolved
+                else:
+                    saved_layer.regions.clear()
+                    saved_layer.regions.add(*regions_resolved)
+
+        # Assign the keywords (needs to be done after saving)
+        if len(keywords) > 0 and isinstance(keywords[0], dict):
+            if 'keywords' in keywords[0]:
+                _keywords = keywords[0]['keywords']
+        try:
+            _keywords = list(set(_keywords))
+        except Exception as e:
+            logger.exception(e)
+            _keywords = None
+
+        if _keywords:
+            if len(_keywords) > 0:
+                if not saved_layer.keywords:
+                    saved_layer.keywords = _keywords
+                else:
+                    saved_layer.keywords.add(*_keywords)
+
+        # set model properties
+        defaults = {}
+        for key, value in vals.items():
+            if key == 'spatial_representation_type':
+                value = SpatialRepresentationType(identifier=value)
+            elif key == 'topic_category':
+                value, created = TopicCategory.objects.get_or_create(
+                    identifier=value,
+                    defaults={'description': '', 'gn_description': value})
+                key = 'category'
+                defaults[key] = value
+            else:
+                defaults[key] = value
+
+        # Save all the modified information in the instance without triggering signals.
+        try:
+            if not defaults.get('title', saved_layer.title):
+                defaults['title'] = saved_layer.title or saved_layer.name
+            if not defaults.get('abstract', saved_layer.abstract):
+                defaults['abstract'] = saved_layer.abstract or ''
+
+            to_update = {}
+            to_update['charset'] = defaults.pop('charset', saved_layer.charset)
+            to_update['storeType'] = defaults.pop('storeType', saved_layer.storeType)
+            for _key in ('name', 'workspace', 'store', 'storeType', 'alternate', 'typename'):
+                if _key in defaults:
+                    to_update[_key] = defaults.pop(_key)
+                else:
+                    to_update[_key] = getattr(saved_layer, _key)
+            to_update.update(defaults)
+
+            with transaction.atomic():
+                ResourceBase.objects.filter(
+                    id=saved_layer.resourcebase_ptr.id).update(
+                    **defaults)
+                Layer.objects.filter(id=saved_layer.id).update(**to_update)
+
+                # Refresh from DB
+                saved_layer.refresh_from_db()
+        except IntegrityError:
+            raise
     return saved_layer