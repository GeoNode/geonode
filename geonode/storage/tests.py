--- conflicted
+++ resolved
@@ -399,7 +399,6 @@
             output = self.sut().replace(dataset, new_file)
         self.assertListEqual([expected], output['files'])
 
-<<<<<<< HEAD
 
 class TestDataRetriever(TestCase):
     def setUp(self):
@@ -538,7 +537,7 @@
         self.assertIsNone(storage_manager.data_retriever.temporary_folder)
         # the directory does not exists
         self.assertFalse(os.path.exists(_tmp_folder_path))
-=======
+
     def test_storage_manager_rmtree(self):
         '''
         Will test that the rmtree function works as expected
@@ -569,5 +568,4 @@
             self.assertTrue(os.path.isfile(os.path.join(_tmpdir, _file)))
 
         self.sut().rmtree(_tmpdir)
-        self.assertFalse(os.path.exists(_tmpdir))
->>>>>>> 42df51e0
+        self.assertFalse(os.path.exists(_tmpdir))