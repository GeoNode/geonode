#########################################################################
#
# Copyright (C) 2021 OSGeo
#
# This program is free software: you can redistribute it and/or modify
# it under the terms of the GNU General Public License as published by
# the Free Software Foundation, either version 3 of the License, or
# (at your option) any later version.
#
# This program is distributed in the hope that it will be useful,
# but WITHOUT ANY WARRANTY; without even the implied warranty of
# MERCHANTABILITY or FITNESS FOR A PARTICULAR PURPOSE. See the
# GNU General Public License for more details.
#
# You should have received a copy of the GNU General Public License
# along with this program. If not, see <http://www.gnu.org/licenses/>.
#
#########################################################################

import os
import re
import shutil
import logging
import importlib

from uuid import uuid1
from pathlib import Path
from typing import BinaryIO, List, Mapping, Union
from django.conf import settings

from django.core.exceptions import SuspiciousFileOperation
from django.utils.deconstruct import deconstructible

from geonode.storage.data_retriever import DataItemRetriever, DataRetriever

from . import settings as sm_settings

from abc import ABCMeta, abstractmethod
from django.core.files.storage import FileSystemStorage

logger = logging.getLogger(__name__)


class StorageManagerInterface(metaclass=ABCMeta):

    @abstractmethod
    def delete(self, name):
        pass

    @abstractmethod
    def exists(self, name):
        pass

    @abstractmethod
    def listdir(self, path):
        pass

    def rmtree(self, path, ignore_errors=False):
        if self.exists(path):
            _dirs, _files = self.listdir(path)
            for _entry in _files:
                _entry_path = os.path.join(path, _entry)
                if self.exists(_entry_path):
                    try:
                        self.delete(_entry_path)
                    except Exception as e:
                        if ignore_errors:
                            logger.exception(e)
                        else:
                            raise
            for _entry in _dirs:
                _entry_path = os.path.join(path, _entry)
                if self.exists(_entry_path):
                    try:
                        self.delete(_entry_path)
                    except Exception as e:
                        if ignore_errors:
                            logger.exception(e)
                        else:
                            raise
            try:
                self.delete(path)
            except Exception as e:
                if ignore_errors:
                    logger.exception(e)
                else:
                    raise

    @abstractmethod
    def open(self, name, mode='rb'):
        pass

    @abstractmethod
    def path(self, name):
        pass

    @abstractmethod
    def save(self, name, content, max_length=None):
        pass

    @abstractmethod
    def url(self, name):
        pass

    @abstractmethod
    def size(self, name):
        pass

    @abstractmethod
    def generate_filename(self, filename):
        pass

    def replace(self, resource, files: Union[list, BinaryIO]):
        pass

    def copy(self, resource):
        pass


@deconstructible
class StorageManager(StorageManagerInterface):
    '''
    Manage the files with different filestorages configured by default is the Filesystem one.
    If the file is not in the FileSystem, we try to transfer it on the local filesystem and then
    treat as a file_system file
    '''

    def __init__(self, remote_files: Mapping = {}):
        self._concrete_storage_manager = self._get_concrete_manager()
        self.data_retriever = DataRetriever(remote_files, tranfer_at_creation=False)

    def _get_concrete_manager(self):
        module_name, class_name = sm_settings.STORAGE_MANAGER_CONCRETE_CLASS.rsplit(".", 1)
        module = importlib.import_module(module_name)
        class_ = getattr(module, class_name)
        return class_()

    def delete(self, name):
        return self._concrete_storage_manager.delete(name)

    def exists(self, name):
        return self._concrete_storage_manager.exists(name)

    def listdir(self, path):
        return self._concrete_storage_manager.listdir(path)

    def rmtree(self, path, ignore_errors=False):
        return self._concrete_storage_manager.rmtree(path, ignore_errors=ignore_errors)

    def open(self, name, mode='rb'):
        try:
            return self._concrete_storage_manager.open(name, mode=mode)
        except Exception:
            '''
            If is not possible to retrieve the path with the normal manager
            we try to transfer it and open it
            '''
            files_path = DataItemRetriever(_file=name).transfer_remote_file()
            return self._concrete_storage_manager.open(files_path, mode=mode)

    def path(self, name):
        return self._concrete_storage_manager.path(name)

    def save(self, name, content, max_length=None):
        return self._concrete_storage_manager.save(name, content, max_length=max_length)

    def size(self, name):
        return self._concrete_storage_manager.size(name)

    def url(self, name):
        return self._concrete_storage_manager.url(name)

    def replace(self, resource, files: Union[list, BinaryIO]):
        updated_files = {}
        if isinstance(files, list):
            updated_files['files'] = self.replace_files_list(resource.files, files)
        elif len(resource.files):
            updated_files['files'] = [self.replace_single_file(resource.files[0], files)]
        return updated_files

    def copy(self, resource):
        updated_files = {}
        if len(resource.files):
            updated_files['files'] = self.copy_files_list(resource.files)
        return updated_files

    def copy_files_list(self, files: List[str]):
        out = []
        random_suffix = f'{uuid1().hex[:8]}'
        for f in files:
            with self.open(f, 'rb+') as open_file:
                old_path = str(os.path.basename(Path(f).parent.absolute()))
                old_file_name, _ = os.path.splitext(os.path.basename(f))
                _, ext = os.path.splitext(open_file.name)
                # path = os.path.join(old_path, random_suffix)
                path = old_path
                if re.match(r'.*_\w{7}$', old_file_name):
                    suffixed_name = re.sub(r'_\w{7}$', f'_{random_suffix}', old_file_name)
                    new_file = f"{path}/{suffixed_name}{ext}"
                else:
                    new_file = f"{path}/{old_file_name}_{random_suffix}{ext}"
                out.append(self.copy_single_file(open_file, new_file))
        return out

    def copy_single_file(self, old_file: BinaryIO, new_file: str):
        filepath = self.save(new_file, old_file)
        return self.path(filepath)

    def replace_files_list(self, old_files: List[str], new_files: List[str]):
        out = []
        random_prefix = f'{uuid1().hex[:8]}'
        if len(old_files) and old_files[0]:
            for f in new_files:
                with self.open(f, 'rb+') as open_file:
<<<<<<< HEAD
                    out.append(self.replace_single_file(old_files[0], open_file))
        elif len(old_files) == 0:
            # if it comes from the DataRetriver, the list is made with Path objects and not strings
            out = [str(x) for x in new_files]
=======
                    out.append(self.replace_single_file(old_files[0], open_file, prefix=random_prefix))
>>>>>>> 65e6e34e
        return out

    def replace_single_file(self, old_file: str, new_file: BinaryIO, prefix: str = None):
        old_path = str(os.path.basename(Path(old_file).parent.absolute()))
        old_file_name, _ = os.path.splitext(os.path.basename(old_file))
        _, ext = os.path.splitext(new_file.name)
        path = os.path.join(old_path, prefix) if prefix else old_path
        try:
            filepath = self.save(f"{path}/{old_file_name}{ext}", new_file)
        except SuspiciousFileOperation:
            '''
            If the previous file was in another localtion (due a different storage)
            We will save the file to the new location
            '''
            filepath = self.save(f"{settings.MEDIA_ROOT}{path}/{old_file_name}{ext}", new_file)
        return self.path(filepath)

    def generate_filename(self, filename):
        return self._concrete_storage_manager.generate_filename(filename)

    def clone_remote_files(self) -> Mapping:
        '''
        Using the data retriever object clone the remote path into a local temporary storage
        '''
        self.data_retriever.get_paths(allow_transfer=True)

    def get_retrieved_paths(self) -> Mapping:
        '''
        Return the path of the local objects in the temporary folder.
        We convert them as string instead of PosixPath
        '''
        _files = self.data_retriever.get_paths(allow_transfer=False)
        return {_ext: str(_file) for _ext, _file in _files.items()}

    def delete_retrieved_paths(self, force=False) -> None:
        '''
        Delete cloned object from the temporary folder.
        By default if the folder is under the MEDIA_ROOT the file is not deleted.
        In case should be deleted, the force=True is required
        '''
        return self.data_retriever.delete_files(force=force)


class DefaultStorageManager(StorageManagerInterface):

    def __init__(self):
        self._fsm = FileSystemStorage()

    def _get_concrete_manager(self):
        return DefaultStorageManager()

    def delete(self, name):
        return self._fsm.delete(name)

    def exists(self, name):
        return self._fsm.exists(name)

    def listdir(self, path):
        return self._fsm.listdir(path)

    def rmtree(self, path, ignore_errors=False):
        if os.path.exists(path):
            shutil.rmtree(path, ignore_errors=ignore_errors)

    def open(self, name, mode='rb'):
        try:
            return self._fsm.open(name, mode=mode)
        except SuspiciousFileOperation:
            return open(name, mode=mode)

    def path(self, name):
        return self._fsm.path(name)

    def save(self, name, content, max_length=None):
        return self._fsm.save(name, content, max_length=max_length)

    def size(self, name):
        return self._fsm.size(name)

    def url(self, name):
        return self._fsm.url(name)

    def generate_filename(self, filename):
        return self._fsm.generate_filename(filename)


storage_manager = StorageManager()<|MERGE_RESOLUTION|>--- conflicted
+++ resolved
@@ -212,14 +212,10 @@
         if len(old_files) and old_files[0]:
             for f in new_files:
                 with self.open(f, 'rb+') as open_file:
-<<<<<<< HEAD
-                    out.append(self.replace_single_file(old_files[0], open_file))
+                    out.append(self.replace_single_file(old_files[0], open_file, prefix=random_prefix))
         elif len(old_files) == 0:
             # if it comes from the DataRetriver, the list is made with Path objects and not strings
             out = [str(x) for x in new_files]
-=======
-                    out.append(self.replace_single_file(old_files[0], open_file, prefix=random_prefix))
->>>>>>> 65e6e34e
         return out
 
     def replace_single_file(self, old_file: str, new_file: BinaryIO, prefix: str = None):
