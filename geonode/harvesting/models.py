#########################################################################
#
# Copyright (C) 2021 OSGeo
#
# This program is free software: you can redistribute it and/or modify
# it under the terms of the GNU General Public License as published by
# the Free Software Foundation, either version 3 of the License, or
# (at your option) any later version.
#
# This program is distributed in the hope that it will be useful,
# but WITHOUT ANY WARRANTY; without even the implied warranty of
# MERCHANTABILITY or FITNESS FOR A PARTICULAR PURPOSE. See the
# GNU General Public License for more details.
#
# You should have received a copy of the GNU General Public License
# along with this program. If not, see <http://www.gnu.org/licenses/>.
#
#########################################################################

<<<<<<< HEAD
=======
import datetime as dt
>>>>>>> 34a627c7
import logging
import typing

import jsonschema
import jsonschema.exceptions
from django.conf import settings
from django.contrib import admin
from django.core.exceptions import ValidationError
from django.db import models
from django.utils import timezone
from django.utils.module_loading import import_string
from django.utils.translation import gettext_lazy as _

from geonode import celery_app

from .config import get_setting

logger = logging.getLogger(__name__)


class Harvester(models.Model):
    STATUS_READY = "ready"
    STATUS_UPDATING_HARVESTABLE_RESOURCES = "updating-harvestable-resources"
    STATUS_ABORTING_UPDATE_HARVESTABLE_RESOURCES = "aborting-update-harvestable-resources"
    STATUS_PERFORMING_HARVESTING = "harvesting-resources"
    STATUS_ABORTING_PERFORMING_HARVESTING = "aborting-harvesting-resources"
    STATUS_CHECKING_AVAILABILITY = "checking-availability"
    STATUS_CHOICES = [
        (STATUS_READY, _("ready")),
        (STATUS_UPDATING_HARVESTABLE_RESOURCES, _("updating-harvestable-resources")),
        (STATUS_ABORTING_UPDATE_HARVESTABLE_RESOURCES, _("aborting-update-harvestable-resources")),
        (STATUS_PERFORMING_HARVESTING, _("harvesting-resources")),
        (STATUS_ABORTING_PERFORMING_HARVESTING, _("aborting-harvesting-resources")),
        (STATUS_CHECKING_AVAILABILITY, _("checking-availability")),
    ]

    name = models.CharField(max_length=100, help_text=_("Harvester name"))
    status = models.CharField(
        max_length=50, choices=STATUS_CHOICES, default=STATUS_READY)
    remote_url = models.URLField(
        help_text=_("Base URL of the remote service that is to be harvested"))
    scheduling_enabled = models.BooleanField(
        help_text=_(
            "Whether to periodically schedule this harvester to look for resources on "
            "the remote service"
        ),
        default=True
    )
    harvesting_session_update_frequency = models.PositiveIntegerField(
        help_text=_(
            "How often (in minutes) should new harvesting sessions be automatically scheduled?"),
        default=60
    )
    refresh_harvestable_resources_update_frequency = models.PositiveIntegerField(
        help_text=_(
            "How often (in minutes) should new refresh sessions be automatically scheduled?"),
        default=30
    )
    remote_available = models.BooleanField(
        help_text=_("Whether the remote service is known to be available or not"),
        editable=False,
        default=False
    )
    check_availability_frequency = models.PositiveIntegerField(
        help_text=_(
            "How often (in minutes) should the remote service be checked for "
            "availability?"
        ),
        default=10
    )
    last_checked_availability = models.DateTimeField(
        help_text=_("Last time the remote server was checked for availability"),
        blank=True,
        null=True
    )
    last_checked_harvestable_resources = models.DateTimeField(
        help_text=_(
            "Last time the remote server was checked for harvestable resources"),
        blank=True,
        null=True,
    )
    last_check_harvestable_resources_message = models.TextField(blank=True)
    default_owner = models.ForeignKey(
        settings.AUTH_USER_MODEL,
        on_delete=models.CASCADE,
        help_text=_("Default owner of harvested resources")
    )
    harvest_new_resources_by_default = models.BooleanField(
        help_text=_(
            "Should new resources be harvested automatically without "
            "explicit selection?"
        ),
        default=False,
    )
    delete_orphan_resources_automatically = models.BooleanField(
        help_text=_(
            "Orphan resources are those that have previously been created by means of "
            "a harvesting operation but that GeoNode can no longer find on the remote "
            "service being harvested. Should these resources be deleted from GeoNode "
            "automatically? This also applies to when a harvester configuration is "
            "deleted, in which case all of the resources that originated from that "
            "harvester are now considered to be orphan."
        ),
        default=False,
    )
    last_updated = models.DateTimeField(
        help_text=_("Date of last update to the harvester configuration."),
        auto_now=True
    )
    harvester_type = models.CharField(
        max_length=255,
        help_text=_(
            "Harvester class used to perform harvesting sessions. New harvester types "
            "can be added by an admin by changing the main GeoNode `settings.py` file"
        ),
        choices=(((i, i) for i in get_setting("HARVESTER_CLASSES"))),
        default=get_setting("HARVESTER_CLASSES")[0]
    )
    harvester_type_specific_configuration = models.JSONField(
        default=dict,
        blank=True,
        help_text=_(
            "Configuration specific to each harvester type. Please consult GeoNode "
            "documentation on harvesting for more info. This field is mandatory, so at "
            "the very least an empty object (i.e. {}) must be supplied."
        )
    )
    num_harvestable_resources = models.IntegerField(
        blank=True,
        default=0
    )

    class Meta:
        # Note: name must be unique because we use it to create a periodic task for the harvester
        constraints = [
            models.UniqueConstraint(fields=("name",), name="unique name")
        ]

    def __str__(self):
        return f"{self.name}({self.id})"

    @property
    def latest_refresh_session(self):
<<<<<<< HEAD
        return self.sessions.filter(
            session_type=AsynchronousHarvestingSession.TYPE_DISCOVER_HARVESTABLE_RESOURCES
        ).latest("started")

    @property
    def latest_harvesting_session(self):
        return self.sessions.filter(
            session_type=AsynchronousHarvestingSession.TYPE_HARVESTING
        ).latest("started")
=======
        try:
            result = self.sessions.filter(
                session_type=AsynchronousHarvestingSession.TYPE_DISCOVER_HARVESTABLE_RESOURCES
            ).latest("started")
        except AsynchronousHarvestingSession.DoesNotExist:
            result = None
        return result

    @property
    def latest_harvesting_session(self):
        try:
            result = self.sessions.filter(
                session_type=AsynchronousHarvestingSession.TYPE_HARVESTING
            ).latest("started")
        except AsynchronousHarvestingSession.DoesNotExist:
            result = None
        return result

    def get_next_check_availability_dispatch_time(self) -> dt.datetime:
        now = timezone.now()
        latest_check = self.last_checked_availability
        next_schedule = latest_check + dt.timedelta(minutes=self.check_availability_frequency)
        return now if next_schedule < now else next_schedule

    def get_next_refresh_session_dispatch_time(self) -> typing.Optional[dt.datetime]:
        return self._get_next_dispatch_time(
            AsynchronousHarvestingSession.TYPE_DISCOVER_HARVESTABLE_RESOURCES)

    def get_next_harvesting_session_dispatch_time(self) -> typing.Optional[dt.datetime]:
        return self._get_next_dispatch_time(
            AsynchronousHarvestingSession.TYPE_HARVESTING)

    def _get_next_dispatch_time(self, session_type: str) -> typing.Optional[dt.datetime]:
        related_session_object_name, frequency_attribute = {
            AsynchronousHarvestingSession.TYPE_DISCOVER_HARVESTABLE_RESOURCES: (
                "latest_refresh_session",
                "refresh_harvestable_resources_update_frequency"
            ),
            AsynchronousHarvestingSession.TYPE_HARVESTING: (
                "latest_harvesting_session",
                "harvesting_session_update_frequency"
            ),
        }[session_type]
        latest_session: typing.Optional[AsynchronousHarvestingSession] = getattr(
            self, related_session_object_name)
        frequency = getattr(self, frequency_attribute)
        now = timezone.now()
        if not self.scheduling_enabled:
            result = None
        elif latest_session is None:
            result = now
        else:
            next_schedule = latest_session.started + dt.timedelta(minutes=frequency)
            if next_schedule < now:
                result = now
            else:
                result = next_schedule
        return result

    def is_availability_check_due(self):
        next_check_time = self.get_next_check_availability_dispatch_time()
        now = timezone.now()
        return next_check_time < now

    def is_harvestable_resources_refresh_due(self):
        next_session_time = self.get_next_refresh_session_dispatch_time()
        now = timezone.now()
        return next_session_time < now

    def is_harvesting_due(self):
        next_session_time = self.get_next_harvesting_session_dispatch_time()
        now = timezone.now()
        return next_session_time < now
>>>>>>> 34a627c7

    def clean(self):
        """Perform model validation by inspecting fields that depend on each other.

        We validate the harvester type specific configuration by determining if it meets
        the configured jsonschema (if any).

        """

        try:
            validate_worker_configuration(self.harvester_type, self.harvester_type_specific_configuration)
            # self.validate_worker_configuration()
        except jsonschema.exceptions.ValidationError as exc:
            raise ValidationError(str(exc))

    def update_availability(
            self,
            timeout_seconds: typing.Optional[int] = 5
    ):
        """Use the harvesting worker to check if the remote service is available"""
        worker = self.get_harvester_worker()
        self.last_checked_availability = timezone.now()
        available = worker.check_availability(timeout_seconds=timeout_seconds)
        self.remote_available = available
        self.save()
        return available
<<<<<<< HEAD

    def initiate_update_harvestable_resources(self):
        should_continue, error_msg = self.worker_can_perform_action()
        if should_continue:
            self.status = self.STATUS_UPDATING_HARVESTABLE_RESOURCES
            self.save()
            refresh_session = AsynchronousHarvestingSession.objects.create(
                harvester=self,
                session_type=AsynchronousHarvestingSession.TYPE_DISCOVER_HARVESTABLE_RESOURCES
            )
            refresh_session.initiate()
        else:
            raise RuntimeError(error_msg)

    def initiate_perform_harvesting(
            self,
            harvestable_resource_ids: typing.Optional[typing.List[int]] = None
    ):
        should_continue, error_msg = self.worker_can_perform_action()
        if should_continue:
            self.status = self.STATUS_PERFORMING_HARVESTING
            self.save()
            harvesting_session = AsynchronousHarvestingSession.objects.create(
                harvester=self,
                session_type=AsynchronousHarvestingSession.TYPE_HARVESTING
            )
            harvesting_session.initiate(harvestable_resource_ids)
        else:
            raise RuntimeError(error_msg)

    def initiate_abort_update_harvestable_resources(self):
        should_continue, error_msg = self.worker_can_perform_action(
            self.STATUS_UPDATING_HARVESTABLE_RESOURCES)
        if should_continue:
            self.status = self.STATUS_ABORTING_UPDATE_HARVESTABLE_RESOURCES
            self.save()
            self.latest_refresh_session.abort()
        else:
            raise RuntimeError(error_msg)

=======

    def initiate_update_harvestable_resources(self):
        should_continue, error_msg = self.worker_can_perform_action()
        if should_continue:
            self.status = self.STATUS_UPDATING_HARVESTABLE_RESOURCES
            self.save()
            refresh_session = AsynchronousHarvestingSession.objects.create(
                harvester=self,
                session_type=AsynchronousHarvestingSession.TYPE_DISCOVER_HARVESTABLE_RESOURCES
            )
            refresh_session.initiate()
        else:
            raise RuntimeError(error_msg)

    def initiate_perform_harvesting(
            self,
            harvestable_resource_ids: typing.Optional[typing.List[int]] = None
    ):
        should_continue, error_msg = self.worker_can_perform_action()
        if should_continue:
            self.status = self.STATUS_PERFORMING_HARVESTING
            self.save()
            harvesting_session = AsynchronousHarvestingSession.objects.create(
                harvester=self,
                session_type=AsynchronousHarvestingSession.TYPE_HARVESTING
            )
            harvesting_session.initiate(harvestable_resource_ids)
        else:
            raise RuntimeError(error_msg)

    def initiate_abort_update_harvestable_resources(self):
        should_continue, error_msg = self.worker_can_perform_action(
            self.STATUS_UPDATING_HARVESTABLE_RESOURCES)
        if should_continue:
            self.status = self.STATUS_ABORTING_UPDATE_HARVESTABLE_RESOURCES
            self.save()
            self.latest_refresh_session.abort()
        else:
            raise RuntimeError(error_msg)

>>>>>>> 34a627c7
    def initiate_abort_perform_harvesting(self):
        should_continue, error_msg = self.worker_can_perform_action(
            self.STATUS_PERFORMING_HARVESTING)
        if should_continue:
            self.status = self.STATUS_ABORTING_PERFORMING_HARVESTING
            self.save()
            self.latest_harvesting_session.abort()
        else:
            raise RuntimeError(error_msg)

    def get_harvester_worker(self) -> "BaseHarvesterWorker":  # noqa
        worker_class = import_string(self.harvester_type)
        return worker_class.from_django_record(self)

    def worker_can_perform_action(
            self,
            target_status: typing.Optional[str] = STATUS_READY,
    ) -> typing.Tuple[bool, str]:
        if self.status != target_status:
            error_message = (
                f"Harvester {self!r} cannot currently perform the desired action. Please wait until its status "
                f"is reported as {target_status!r} before retrying."
            )
            result = False
        else:
            result = True
            error_message = ""
        return result, error_message
<<<<<<< HEAD


=======


>>>>>>> 34a627c7
class AsynchronousHarvestingSession(models.Model):
    STATUS_PENDING = "pending"
    STATUS_ON_GOING = "on-going"
    STATUS_FINISHED_ALL_OK = "finished-all-ok"
    STATUS_FINISHED_ALL_FAILED = "finished-all-failed"
    STATUS_FINISHED_SOME_FAILED = "finished-some-failed"
    STATUS_ABORTING = "aborting"
    STATUS_ABORTED = "aborted"
    STATUS_CHOICES = [
        (STATUS_PENDING, _("pending")),
        (STATUS_ON_GOING, _("on-going")),
        (STATUS_FINISHED_ALL_OK, _("finished-all-ok")),
        (STATUS_FINISHED_ALL_FAILED, _("finished-all-failed")),
        (STATUS_FINISHED_SOME_FAILED, _("finished-some-failed")),
        (STATUS_ABORTING, _("aborting")),
        (STATUS_ABORTED, _("aborted")),
<<<<<<< HEAD
    ]
    TYPE_HARVESTING = "harvesting"
    TYPE_DISCOVER_HARVESTABLE_RESOURCES = "discover-harvestable-resources"
    TYPE_CHOICES = [
        (TYPE_HARVESTING, _("harvesting")),
        (TYPE_DISCOVER_HARVESTABLE_RESOURCES, _("discover-harvestable-resources")),
    ]
=======
    ]
    TYPE_HARVESTING = "harvesting"
    TYPE_DISCOVER_HARVESTABLE_RESOURCES = "discover-harvestable-resources"
    TYPE_CHOICES = [
        (TYPE_HARVESTING, _("harvesting")),
        (TYPE_DISCOVER_HARVESTABLE_RESOURCES, _("discover-harvestable-resources")),
    ]
>>>>>>> 34a627c7
    session_type = models.CharField(
        max_length=50,
        choices=TYPE_CHOICES,
        editable=False
    )
    started = models.DateTimeField(auto_now_add=True)
    updated = models.DateTimeField(auto_now=True)
    ended = models.DateTimeField(null=True, blank=True)
    harvester = models.ForeignKey(
        Harvester,
        on_delete=models.CASCADE,
        related_name="sessions"
    )
    status = models.CharField(
        max_length=50,
        choices=STATUS_CHOICES,
        default=STATUS_PENDING,
        editable=False,
    )
    details = models.TextField(blank=True,)
    total_records_to_process = models.IntegerField(
        default=0,
        editable=False,
        help_text=_("Number of records being processed in this session")
<<<<<<< HEAD
=======
    )
    records_done = models.IntegerField(
        default=0,
        help_text=_("Number of records that have already been processed")
>>>>>>> 34a627c7
    )
    records_done = models.IntegerField(
        default=0,
        help_text=_("Number of records that have already been processed")
    )

    @admin.display(description="Progress (%)")
    def get_progress_percentage(self) -> int:
        try:
            result = (self.records_done / self.total_records_to_process) * 100
        except ZeroDivisionError:
            result = 0
        return result

    def initiate(self, harvestable_resource_ids: typing.Optional[typing.List[int]] = None):
        """Initiate the asynchronous process that performs the work related to this session."""
        # NOTE: below we are calling celery tasks using the method of creating a
        # signature from the main celery app object in order to avoid having
        # to import the `tasks` module, which would create circular
        # dependency issues - this is a common celery pattern, described here:
        #
        # https://docs.celeryproject.org/en/stable/faq.html#can-i-call-a-task-by-name
        #
        # Also note that using `app.send_task()` does not seem to work in this case (which
        # is mysterious, since the celery docs say it should work)
        if self.session_type == self.TYPE_DISCOVER_HARVESTABLE_RESOURCES:
            task_signature = celery_app.app.signature(
                "geonode.harvesting.tasks.update_harvestable_resources",
                args=(self.pk,)
            )
        elif self.session_type == self.TYPE_HARVESTING:
            if harvestable_resource_ids is None:
                task_signature = celery_app.app.signature(
                    "geonode.harvesting.tasks.harvesting_dispatcher",
                    args=(self.pk,)
                )
            else:
                task_signature = celery_app.app.signature(
                    "geonode.harvesting.tasks.harvest_resources",
                    args=(self.pk, harvestable_resource_ids or [])
                )
        else:
            raise RuntimeError("Invalid selection")
        task_signature.apply_async()
        self.status = self.STATUS_PENDING
        self.save()

    def abort(self):
        """Abort a pending or on-going session."""

        # NOTE: We do not use celery's task revoke feature when aborting a session. This
        # is an explicit design choice. The main reason being that we keep track of a session's
        # state and want to know when it has finished. This is done by leveraging celery's `chord`
        # feature, whereby the async tasks are executed in parallel and there is a final
        # synchronization step when they are done that updates the session's state in the DB.
        # Maintaining this synchronization step working OK together with revoking tasks would be
        # harder to address.
        if self.status == self.STATUS_PENDING:
            self.status = self.STATUS_ABORTED
            self.session_details = "Aborted"
        elif self.status == self.STATUS_ON_GOING:
            self.status = self.STATUS_ABORTING
        else:
            logger.debug("Session is not currently in an state that can be aborted, skipping...")
        self.save()

    @admin.display(description="Progress (%)")
    def get_progress_percentage(self) -> int:
        try:
            result = (self.records_done / self.total_records_to_process) * 100
        except ZeroDivisionError:
            result = 0
        return result

    def initiate(self, harvestable_resource_ids: typing.Optional[typing.List[int]] = None):
        """Initiate the asynchronous process that performs the work related to this session."""
        # NOTE: below we are calling celery tasks using the method of creating a
        # signature from the main celery app object in order to avoid having
        # to import the `tasks` module, which would create circular
        # dependency issues - this is a common celery pattern, described here:
        #
        # https://docs.celeryproject.org/en/stable/faq.html#can-i-call-a-task-by-name
        #
        # Also note that using `app.send_task()` does not seem to work in this case (which
        # is mysterious, since the celery docs say it should work)
        if self.session_type == self.TYPE_DISCOVER_HARVESTABLE_RESOURCES:
            task_signature = celery_app.app.signature(
                "geonode.harvesting.tasks.update_harvestable_resources",
                args=(self.pk,)
            )
        elif self.session_type == self.TYPE_HARVESTING:
            if harvestable_resource_ids is None:
                task_signature = celery_app.app.signature(
                    "geonode.harvesting.tasks.harvesting_dispatcher",
                    args=(self.pk,)
                )
            else:
                task_signature = celery_app.app.signature(
                    "geonode.harvesting.tasks.harvest_resources",
                    args=(self.pk, harvestable_resource_ids or [])
                )
        else:
            raise RuntimeError("Invalid selection")
        task_signature.apply_async()
        self.status = self.STATUS_PENDING
        self.save()

    def abort(self):
        """Abort a pending or on-going session."""

        # NOTE: We do not use celery's task revoke feature when aborting a session. This
        # is an explicit design choice. The main reason being that we keep track of a session's
        # state and want to know when it has finished. This is done by leveraging celery's `chord`
        # feature, whereby the async tasks are executed in parallel and there is a final
        # synchronization step when they are done that updates the session's state in the DB.
        # Maintaining this synchronization step working OK together with revoking tasks would be
        # harder to address.
        if self.status == self.STATUS_PENDING:
            self.status = self.STATUS_ABORTED
            self.session_details = "Aborted"
        elif self.status == self.STATUS_ON_GOING:
            self.status = self.STATUS_ABORTING
        else:
            logger.debug("Session is not currently in an state that can be aborted, skipping...")
        self.save()


class HarvestableResource(models.Model):
    STATUS_READY = "ready"
    STATUS_UPDATING_HARVESTABLE_RESOURCE = "updating-harvestable-resource"
    STATUS_PERFORMING_HARVESTING = "harvesting-resource"
    STATUS_CHOICES = [
        (STATUS_READY, _("ready")),
        (STATUS_UPDATING_HARVESTABLE_RESOURCE, _("updating-harvestable-resource")),
        (STATUS_PERFORMING_HARVESTING, _("harvesting-resource")),
    ]

    unique_identifier = models.CharField(
        max_length=255,
        help_text=_(
            "Identifier that allows referencing the resource on its remote service in "
            "a unique fashion. This is usually automatically filled by the harvester "
            "worker. The harvester worker needs to know how to either read "
            "or generate this from each remote resource in order to be able to compare "
            "the availability of resources between consecutive harvesting sessions."
        ),
    )
    status = models.CharField(
        max_length=50, choices=STATUS_CHOICES, default=STATUS_READY)
    title = models.CharField(max_length=255)
    harvester = models.ForeignKey(
        Harvester,
        on_delete=models.CASCADE,
        related_name="harvestable_resources"
    )
    geonode_resource = models.ForeignKey(
        "base.ResourceBase", null=True, on_delete=models.SET_NULL)
    should_be_harvested = models.BooleanField(default=False)
    last_updated = models.DateTimeField(auto_now=True)
    last_refreshed = models.DateTimeField()
    last_harvested = models.DateTimeField(null=True, blank=True)
    last_harvesting_message = models.TextField(blank=True)
    last_harvesting_succeeded = models.BooleanField(default=False)
    remote_resource_type = models.CharField(
        max_length=255,
        help_text=_(
            "Type of the resource in the remote service. Each harvester worker knows "
            "how to fill this field, in accordance with the resources for which "
            "harvesting is supported"
        ),
        blank=True
    )

    class Meta:
        constraints = [
            models.UniqueConstraint(
                fields=("harvester", "unique_identifier"),
                name="unique_id_for_harvester"
            ),
        ]

    def delete(self, using=None, keep_parents=False):
        delete_orphan_resource = self.harvester.delete_orphan_resources_automatically
        worker = self.harvester.get_harvester_worker()
        if self.geonode_resource is not None and delete_orphan_resource:
            self.geonode_resource.delete()
        if delete_orphan_resource:
            worker.finalize_harvestable_resource_deletion(self)
        return super().delete(using, keep_parents)


def validate_worker_configuration(
        worker_type: "BaseHarvesterWorker",  # noqa
        worker_config: typing.Dict
):
    worker_class = import_string(worker_type)
    schema = worker_class.get_extra_config_schema()
    if schema is not None:
        try:
            jsonschema.validate(worker_config, schema)
        except jsonschema.exceptions.SchemaError as exc:
            raise RuntimeError(f"Invalid schema: {exc}")<|MERGE_RESOLUTION|>--- conflicted
+++ resolved
@@ -17,10 +17,7 @@
 #
 #########################################################################
 
-<<<<<<< HEAD
-=======
 import datetime as dt
->>>>>>> 34a627c7
 import logging
 import typing
 
@@ -164,17 +161,6 @@
 
     @property
     def latest_refresh_session(self):
-<<<<<<< HEAD
-        return self.sessions.filter(
-            session_type=AsynchronousHarvestingSession.TYPE_DISCOVER_HARVESTABLE_RESOURCES
-        ).latest("started")
-
-    @property
-    def latest_harvesting_session(self):
-        return self.sessions.filter(
-            session_type=AsynchronousHarvestingSession.TYPE_HARVESTING
-        ).latest("started")
-=======
         try:
             result = self.sessions.filter(
                 session_type=AsynchronousHarvestingSession.TYPE_DISCOVER_HARVESTABLE_RESOURCES
@@ -248,7 +234,6 @@
         next_session_time = self.get_next_harvesting_session_dispatch_time()
         now = timezone.now()
         return next_session_time < now
->>>>>>> 34a627c7
 
     def clean(self):
         """Perform model validation by inspecting fields that depend on each other.
@@ -275,7 +260,6 @@
         self.remote_available = available
         self.save()
         return available
-<<<<<<< HEAD
 
     def initiate_update_harvestable_resources(self):
         should_continue, error_msg = self.worker_can_perform_action()
@@ -316,48 +300,6 @@
         else:
             raise RuntimeError(error_msg)
 
-=======
-
-    def initiate_update_harvestable_resources(self):
-        should_continue, error_msg = self.worker_can_perform_action()
-        if should_continue:
-            self.status = self.STATUS_UPDATING_HARVESTABLE_RESOURCES
-            self.save()
-            refresh_session = AsynchronousHarvestingSession.objects.create(
-                harvester=self,
-                session_type=AsynchronousHarvestingSession.TYPE_DISCOVER_HARVESTABLE_RESOURCES
-            )
-            refresh_session.initiate()
-        else:
-            raise RuntimeError(error_msg)
-
-    def initiate_perform_harvesting(
-            self,
-            harvestable_resource_ids: typing.Optional[typing.List[int]] = None
-    ):
-        should_continue, error_msg = self.worker_can_perform_action()
-        if should_continue:
-            self.status = self.STATUS_PERFORMING_HARVESTING
-            self.save()
-            harvesting_session = AsynchronousHarvestingSession.objects.create(
-                harvester=self,
-                session_type=AsynchronousHarvestingSession.TYPE_HARVESTING
-            )
-            harvesting_session.initiate(harvestable_resource_ids)
-        else:
-            raise RuntimeError(error_msg)
-
-    def initiate_abort_update_harvestable_resources(self):
-        should_continue, error_msg = self.worker_can_perform_action(
-            self.STATUS_UPDATING_HARVESTABLE_RESOURCES)
-        if should_continue:
-            self.status = self.STATUS_ABORTING_UPDATE_HARVESTABLE_RESOURCES
-            self.save()
-            self.latest_refresh_session.abort()
-        else:
-            raise RuntimeError(error_msg)
-
->>>>>>> 34a627c7
     def initiate_abort_perform_harvesting(self):
         should_continue, error_msg = self.worker_can_perform_action(
             self.STATUS_PERFORMING_HARVESTING)
@@ -386,13 +328,8 @@
             result = True
             error_message = ""
         return result, error_message
-<<<<<<< HEAD
-
-
-=======
-
-
->>>>>>> 34a627c7
+
+
 class AsynchronousHarvestingSession(models.Model):
     STATUS_PENDING = "pending"
     STATUS_ON_GOING = "on-going"
@@ -409,7 +346,6 @@
         (STATUS_FINISHED_SOME_FAILED, _("finished-some-failed")),
         (STATUS_ABORTING, _("aborting")),
         (STATUS_ABORTED, _("aborted")),
-<<<<<<< HEAD
     ]
     TYPE_HARVESTING = "harvesting"
     TYPE_DISCOVER_HARVESTABLE_RESOURCES = "discover-harvestable-resources"
@@ -417,15 +353,6 @@
         (TYPE_HARVESTING, _("harvesting")),
         (TYPE_DISCOVER_HARVESTABLE_RESOURCES, _("discover-harvestable-resources")),
     ]
-=======
-    ]
-    TYPE_HARVESTING = "harvesting"
-    TYPE_DISCOVER_HARVESTABLE_RESOURCES = "discover-harvestable-resources"
-    TYPE_CHOICES = [
-        (TYPE_HARVESTING, _("harvesting")),
-        (TYPE_DISCOVER_HARVESTABLE_RESOURCES, _("discover-harvestable-resources")),
-    ]
->>>>>>> 34a627c7
     session_type = models.CharField(
         max_length=50,
         choices=TYPE_CHOICES,
@@ -450,13 +377,6 @@
         default=0,
         editable=False,
         help_text=_("Number of records being processed in this session")
-<<<<<<< HEAD
-=======
-    )
-    records_done = models.IntegerField(
-        default=0,
-        help_text=_("Number of records that have already been processed")
->>>>>>> 34a627c7
     )
     records_done = models.IntegerField(
         default=0,
@@ -523,66 +443,6 @@
             logger.debug("Session is not currently in an state that can be aborted, skipping...")
         self.save()
 
-    @admin.display(description="Progress (%)")
-    def get_progress_percentage(self) -> int:
-        try:
-            result = (self.records_done / self.total_records_to_process) * 100
-        except ZeroDivisionError:
-            result = 0
-        return result
-
-    def initiate(self, harvestable_resource_ids: typing.Optional[typing.List[int]] = None):
-        """Initiate the asynchronous process that performs the work related to this session."""
-        # NOTE: below we are calling celery tasks using the method of creating a
-        # signature from the main celery app object in order to avoid having
-        # to import the `tasks` module, which would create circular
-        # dependency issues - this is a common celery pattern, described here:
-        #
-        # https://docs.celeryproject.org/en/stable/faq.html#can-i-call-a-task-by-name
-        #
-        # Also note that using `app.send_task()` does not seem to work in this case (which
-        # is mysterious, since the celery docs say it should work)
-        if self.session_type == self.TYPE_DISCOVER_HARVESTABLE_RESOURCES:
-            task_signature = celery_app.app.signature(
-                "geonode.harvesting.tasks.update_harvestable_resources",
-                args=(self.pk,)
-            )
-        elif self.session_type == self.TYPE_HARVESTING:
-            if harvestable_resource_ids is None:
-                task_signature = celery_app.app.signature(
-                    "geonode.harvesting.tasks.harvesting_dispatcher",
-                    args=(self.pk,)
-                )
-            else:
-                task_signature = celery_app.app.signature(
-                    "geonode.harvesting.tasks.harvest_resources",
-                    args=(self.pk, harvestable_resource_ids or [])
-                )
-        else:
-            raise RuntimeError("Invalid selection")
-        task_signature.apply_async()
-        self.status = self.STATUS_PENDING
-        self.save()
-
-    def abort(self):
-        """Abort a pending or on-going session."""
-
-        # NOTE: We do not use celery's task revoke feature when aborting a session. This
-        # is an explicit design choice. The main reason being that we keep track of a session's
-        # state and want to know when it has finished. This is done by leveraging celery's `chord`
-        # feature, whereby the async tasks are executed in parallel and there is a final
-        # synchronization step when they are done that updates the session's state in the DB.
-        # Maintaining this synchronization step working OK together with revoking tasks would be
-        # harder to address.
-        if self.status == self.STATUS_PENDING:
-            self.status = self.STATUS_ABORTED
-            self.session_details = "Aborted"
-        elif self.status == self.STATUS_ON_GOING:
-            self.status = self.STATUS_ABORTING
-        else:
-            logger.debug("Session is not currently in an state that can be aborted, skipping...")
-        self.save()
-
 
 class HarvestableResource(models.Model):
     STATUS_READY = "ready"
