--- conflicted
+++ resolved
@@ -361,14 +361,7 @@
 def _get_file_name(
     resource_info: HarvestedResourceInfo,
 ) -> typing.Optional[str]:
-<<<<<<< HEAD
-    file_extension = {
-        "geotiff": ".tiff",
-        "shapefile": ".zip",
-    }.get(
-=======
     file_extension = {"geotiff": ".tiff", "shapefile": ".zip"}.get(
->>>>>>> 0e89afe8
         resource_info.resource_descriptor.identification.native_format,
         f".{resource_info.resource_descriptor.identification.native_format}",
     )
