--- conflicted
+++ resolved
@@ -16,12 +16,10 @@
 # along with this program. If not, see <http://www.gnu.org/licenses/>.
 #
 #########################################################################
-import datetime as dt
 from unittest import mock
 
 from django.contrib.auth import get_user_model
 from django.utils.timezone import now
-from django.test import SimpleTestCase
 
 from geonode.tests.base import (
     GeoNodeBaseTestSupport
@@ -147,28 +145,6 @@
         mock_chord.assert_called()
         mock_chord.return_value.apply_async.assert_called()
 
-<<<<<<< HEAD
-    def test_update_harvestable_resources_batch(self):
-        pass
-
-
-class OtherTaskRelatedUtilitiesTestCase(SimpleTestCase):
-
-    def test_is_due(self):
-        now = dt.datetime(2000, 1, 1, 1, 0, 0, 0, dt.timezone.utc)
-        test_fixtures = [
-            (5, None, True),
-            (5, now - dt.timedelta(minutes=10), True),
-            (60, now - dt.timedelta(minutes=10), False),
-            (60, now - dt.timedelta(minutes=60), False),
-            (60, now - dt.timedelta(minutes=61), True),
-        ]
-        with mock.patch("geonode.harvesting.tasks.timezone") as mock_timezone:
-            mock_timezone.now.return_value = now
-            for frequency, last_check, expected_result in test_fixtures:
-                result = tasks._is_due(frequency, last_check)
-                self.assertEqual(result, expected_result)
-=======
     def test_harvesting_scheduler(self):
         mock_harvester = mock.MagicMock(spec=models.Harvester).return_value
         mock_harvester.scheduling_enabled = True
@@ -181,5 +157,4 @@
             mock_harvester.is_harvestable_resources_refresh_due.assert_called()
             mock_harvester.initiate_update_harvestable_resources.assert_called()
             mock_harvester.is_harvesting_due.assert_called()
-            mock_harvester.initiate_perform_harvesting.assert_called()
->>>>>>> 34a627c7
+            mock_harvester.initiate_perform_harvesting.assert_called()