#########################################################################
#
# Copyright (C) 2016 OSGeo
#
# This program is free software: you can redistribute it and/or modify
# it under the terms of the GNU General Public License as published by
# the Free Software Foundation, either version 3 of the License, or
# (at your option) any later version.
#
# This program is distributed in the hope that it will be useful,
# but WITHOUT ANY WARRANTY; without even the implied warranty of
# MERCHANTABILITY or FITNESS FOR A PARTICULAR PURPOSE. See the
# GNU General Public License for more details.
#
# You should have received a copy of the GNU General Public License
# along with this program. If not, see <http://www.gnu.org/licenses/>.
#
#########################################################################

import json
import base64
import logging
from unittest.mock import patch
import uuid
import os
import requests
import importlib
import mock

from requests.auth import HTTPBasicAuth
from tastypie.test import ResourceTestCaseMixin
from avatar.templatetags.avatar_tags import avatar_url

from django.db.models import Q
from django.urls import reverse
from django.conf import settings
from django.http import HttpRequest
from django.test.testcases import TestCase
from django.contrib.auth import get_user_model
from django.test.utils import override_settings
from django.contrib.auth.models import AnonymousUser

from guardian.shortcuts import assign_perm, get_anonymous_user

from geonode import geoserver
from geonode.geoserver.helpers import geofence, gf_utils
from geonode.maps.models import Map
from geonode.layers.models import Dataset
from geonode.documents.models import Document
from geonode.compat import ensure_string
from geonode.security.handlers import BasePermissionsHandler, GroupManagersPermissionsHandler
from geonode.upload.models import ResourceHandlerInfo
from geonode.utils import check_ogc_backend, build_absolute_uri
from geonode.tests.utils import check_dataset
from geonode.decorators import on_ogc_backend
from geonode.resource.manager import resource_manager
from geonode.tests.base import GeoNodeBaseTestSupport
from geonode.groups.models import Group, GroupMember, GroupProfile
from geonode.layers.populate_datasets_data import create_dataset_data
from geonode.base.auth import create_auth_token, get_or_create_token
from geonode.security.registry import permissions_registry

from geonode.base.models import Configuration, UserGeoLimit, GroupGeoLimit
from geonode.base.populate_test_data import (
    all_public,
    create_models,
    create_single_doc,
    create_single_map,
    remove_models,
    create_single_dataset,
)
from geonode.geoserver.security import (
    _get_gf_services,
    allow_layer_to_all,
    delete_all_geofence_rules,
    sync_resources_with_guardian,
    _get_gwc_filters_and_formats,
    has_geolimits,
    create_geofence_rules,
    delete_geofence_rules_for_layer,
)


from .utils import (
    get_users_with_perms,
    get_visible_resources,
)

from .permissions import PermSpec, PermSpecCompact

logger = logging.getLogger(__name__)


def _log(msg, *args):
    logger.debug(msg, *args)


class StreamToLogger:
    """
    Fake file-like stream object that redirects writes to a logger instance.
    """

    def __init__(self, logger, log_level=logging.INFO):
        self.logger = logger
        self.log_level = log_level
        self.linebuf = ""

    def write(self, buf):
        for line in buf.rstrip().splitlines():
            self.logger.log(self.log_level, line.rstrip())


class SecurityTests(ResourceTestCaseMixin, GeoNodeBaseTestSupport):
    """
    Tests for the Geonode security app.
    """

    @classmethod
    def setUpClass(cls):
        super().setUpClass()
        create_models(type=cls.get_type, integration=cls.get_integration)
        all_public()

    @classmethod
    def tearDownClass(cls):
        super().tearDownClass()
        remove_models(cls.get_obj_ids, type=cls.get_type, integration=cls.get_integration)

    def setUp(self):
        super().setUp()
        if check_ogc_backend(geoserver.BACKEND_PACKAGE):
            settings.OGC_SERVER["default"]["GEOFENCE_SECURITY_ENABLED"] = True

        self.maxDiff = None
        self.user = "admin"
        self.passwd = "admin"
        create_dataset_data()
        self.anonymous_user = get_anonymous_user()
        self.config = Configuration.load()
        self.list_url = reverse("api_dispatch_list", kwargs={"api_name": "api", "resource_name": "datasets"})
        self.bulk_perms_url = reverse("bulk_permissions")
        self.perm_spec = {"users": {"admin": ["view_resourcebase"]}, "groups": []}

    @on_ogc_backend(geoserver.BACKEND_PACKAGE)
    def test_login_middleware(self):
        """
        Tests the Geonode login required authentication middleware.
        """
        from geonode.security.middleware import LoginRequiredMiddleware

        middleware = LoginRequiredMiddleware(None)

        white_list = [
            reverse("account_ajax_login"),
            reverse("account_confirm_email", kwargs=dict(key="test")),
            reverse("account_login"),
            reverse("account_reset_password"),
            reverse("forgot_username"),
            reverse("dataset_acls"),
        ]

        black_list = [
            reverse("account_signup"),
            reverse("profile_browse"),
        ]

        request = HttpRequest()
        request.user = get_anonymous_user()

        # Requests should be redirected to the the `redirected_to` path when un-authenticated user attempts to visit
        # a black-listed url.
        for path in black_list:
            request.path = path
            response = middleware.process_request(request)
            if response:
                self.assertEqual(response.status_code, 302)
                self.assertTrue(response.get("Location").startswith(middleware.redirect_to))

        # The middleware should return None when an un-authenticated user
        # attempts to visit a white-listed url.
        for path in white_list:
            request.path = path
            response = middleware.process_request(request)
            self.assertIsNone(response, msg=f"Middleware activated for white listed path: {path}")

        self.client.login(username="admin", password="admin")
        admin = get_user_model().objects.get(username="admin")
        self.assertTrue(admin.is_authenticated)
        request.user = admin

        # The middleware should return None when an authenticated user attempts
        # to visit a black-listed url.
        for path in black_list:
            request.path = path
            response = middleware.process_request(request)
            self.assertIsNone(response)

    @on_ogc_backend(geoserver.BACKEND_PACKAGE)
    def test_login_middleware_with_basic_auth(self):
        """
        Tests the Geonode login required authentication middleware with Basic authenticated queries
        """
        from geonode.security.middleware import LoginRequiredMiddleware

        middleware = LoginRequiredMiddleware(None)

        black_listed_url = reverse("load_dataset_data")
        white_listed_url = reverse("account_login")

        # unauthorized request to black listed URL should be redirected to `redirect_to` URL
        request = HttpRequest()
        request.user = get_anonymous_user()

        request.path = black_listed_url
        response = middleware.process_request(request)
        if response:
            self.assertEqual(response.status_code, 302)
            self.assertTrue(response.get("Location").startswith(middleware.redirect_to))

        # unauthorized request to white listed URL should be allowed
        request.path = white_listed_url
        response = middleware.process_request(request)
        self.assertIsNone(response, msg=f"Middleware activated for white listed path: {black_listed_url}")

        # Basic authorized request to black listed URL should be allowed
        request.path = black_listed_url
        request.META["HTTP_AUTHORIZATION"] = f'Basic {base64.b64encode(b"bobby:bob").decode("utf-8")}'
        response = middleware.process_request(request)
        self.assertIsNone(response, msg=f"Middleware activated for white listed path: {black_listed_url}")

    @on_ogc_backend(geoserver.BACKEND_PACKAGE)
    def test_login_middleware_with_custom_login_url(self):
        """
        Tests the Geonode login required authentication middleware with Basic authenticated queries
        """

        site_url_settings = [f"{settings.SITEURL}login/custom", "/login/custom", "login/custom"]
        black_listed_url = reverse("load_dataset_data")

        for setting in site_url_settings:
            with override_settings(LOGIN_URL=setting):
                from geonode.security import middleware as mw

                # reload the middleware module to fetch overridden settings
                importlib.reload(mw)
                middleware = mw.LoginRequiredMiddleware(None)

                # unauthorized request to black listed URL should be redirected to `redirect_to` URL
                request = HttpRequest()
                request.user = AnonymousUser()
                request.path = black_listed_url

                response = middleware.process_request(request)

                self.assertIsNotNone(response, "Middleware didn't activate for blacklisted URL.")
                self.assertEqual(response.status_code, 302)
                self.assertTrue(
                    response.get("Location").startswith("/"),
                    msg=f"Returned redirection should be a valid path starting '/'. "
                    f"Instead got: {response.get('Location')}",
                )

    @on_ogc_backend(geoserver.BACKEND_PACKAGE)
    def test_session_ctrl_middleware(self):
        """
        Tests the Geonode session control authentication middleware.
        """
        from geonode.security.middleware import SessionControlMiddleware
        from importlib import import_module

        engine = import_module(settings.SESSION_ENGINE)
        middleware = SessionControlMiddleware(None)

        admin = get_user_model().objects.filter(is_superuser=True).first()
        request = HttpRequest()
        request.user = admin
        request.session = engine.SessionStore()
        request.session["access_token"] = get_or_create_token(admin)
        request.session.save()
        middleware.process_request(request)
        self.assertFalse(request.session.is_empty())

        request.session["access_token"] = None
        request.session.save()
        middleware.process_request(request)
        self.assertTrue(request.session.is_empty())

        # Test the full cycle through the client
        path = reverse("account_email")
        self.client.login(username="admin", password="admin")
        response = self.client.get(path)
        self.assertEqual(response.status_code, 200)

        # Simulating Token expired (or not set)
        session_id = self.client.cookies.get(settings.SESSION_COOKIE_NAME)
        session = engine.SessionStore(session_id.value)
        session["access_token"] = None
        session.save()
        response = self.client.get(path)
        self.assertEqual(response.status_code, 302)

    @on_ogc_backend(geoserver.BACKEND_PACKAGE)
    def test_attributes_sats_refresh(self):
        layers = Dataset.objects.all()[:2].values_list("id", flat=True)
        test_dataset = Dataset.objects.get(id=layers[0])

        self.client.login(username="admin", password="admin")
        dataset_attributes = test_dataset.attributes
        self.assertIsNotNone(dataset_attributes)
        test_dataset.attribute_set.all().delete()
        test_dataset.save()

        data = {"uuid": test_dataset.uuid}
        resp = self.client.post(reverse("attributes_sats_refresh"), data)
        if resp.status_code == 200:
            self.assertHttpOK(resp)
            self.assertEqual(dataset_attributes.count(), test_dataset.attributes.count())

            from geonode.geoserver.helpers import set_attributes_from_geoserver

            test_dataset.attribute_set.all().delete()
            test_dataset.save()

            set_attributes_from_geoserver(test_dataset, overwrite=True)
            self.assertEqual(dataset_attributes.count(), test_dataset.attributes.count())

            # Remove permissions to anonymous users and try to refresh attributes again
            test_dataset.set_permissions({"users": {"AnonymousUser": []}, "groups": []})
            test_dataset.attribute_set.all().delete()
            test_dataset.save()

            set_attributes_from_geoserver(test_dataset, overwrite=True)
            self.assertEqual(dataset_attributes.count(), test_dataset.attributes.count())
        else:
            # If GeoServer is unreachable, this view now returns a 302 error
            self.assertEqual(resp.status_code, 302)

    @on_ogc_backend(geoserver.BACKEND_PACKAGE)
    def test_invalidate_tileddataset_cache(self):
        layers = Dataset.objects.all()[:2].values_list("id", flat=True)
        test_dataset = Dataset.objects.get(id=layers[0])

        self.client.login(username="admin", password="admin")

        data = {"uuid": test_dataset.uuid}
        resp = self.client.post(reverse("invalidate_tileddataset_cache"), data)
        self.assertHttpOK(resp)

    def test_set_bulk_permissions(self):
        """Test that after restrict view permissions on two layers
        bobby is unable to see them"""

        rules_count = 0
        if check_ogc_backend(geoserver.BACKEND_PACKAGE):
            delete_all_geofence_rules()
            # Reset GeoFence Rules
            rules_count = geofence.get_rules_count()
            self.assertEqual(rules_count, 0)

        layers = Dataset.objects.all()[:2].values_list("id", flat=True)
        layers_id = [str(x) for x in layers]
        test_perm_dataset = Dataset.objects.get(id=layers[0])

        self.client.login(username="admin", password="admin")
        resp = self.client.get(self.list_url)
        self.assertEqual(len(self.deserialize(resp)["objects"]), 8)
        data = {"permissions": json.dumps(self.perm_spec), "resources": layers_id}
        resp = self.client.post(self.bulk_perms_url, data)
        self.assertHttpOK(resp)

        if check_ogc_backend(geoserver.BACKEND_PACKAGE):
            # Check GeoFence Rules have been correctly created
            rules_count = geofence.get_rules_count()
            _log(f"1. rules_count: {rules_count} ")
            self.assertGreaterEqual(rules_count, 10)
            allow_layer_to_all(test_perm_dataset)
            rules_count = geofence.get_rules_count()
            _log(f"2. rules_count: {rules_count} ")
            self.assertGreaterEqual(rules_count, 11)

        self.client.logout()

        if check_ogc_backend(geoserver.BACKEND_PACKAGE):
            self.client.login(username="bobby", password="bob")
            resp = self.client.get(self.list_url)
            self.assertGreaterEqual(len(self.deserialize(resp)["objects"]), 6)

            # perms = get_users_with_perms(test_perm_dataset)
            # _log(f"3. perms: {perms} ")
            # batch = AutoPriorityBatch(get_first_available_priority(), f'test batch for {test_perm_dataset}')
            # for u, p in perms.items():
            #     create_geofence_rules(test_perm_dataset, p, user=u, batch=batch)
            # geofence.run_batch(batch)

            # Check GeoFence Rules have been correctly created
            rules_count = geofence.get_rules_count()
            _log(f"4. rules_count: {rules_count} ")
            self.assertGreaterEqual(rules_count, 13)

            # Validate maximum priority
            available_priority = gf_utils.get_first_available_priority()
            _log(f"5. available_priority: {available_priority} ")
            self.assertTrue(available_priority > 0)

            url = settings.OGC_SERVER["default"]["LOCATION"]
            user = settings.OGC_SERVER["default"]["USER"]
            passwd = settings.OGC_SERVER["default"]["PASSWORD"]

            test_url = f"{url}gwc/rest/seed/{test_perm_dataset.alternate}.json"
            r = requests.get(test_url, auth=HTTPBasicAuth(user, passwd))
            self.assertEqual(r.status_code, 400, f"GWC error for user: {user} URL: {test_url}\n{r.text}")

        rules_count = 0
        if check_ogc_backend(geoserver.BACKEND_PACKAGE):
            delete_all_geofence_rules()
            # Reset GeoFence Rules
            rules_count = geofence.get_rules_count()
            self.assertEqual(rules_count, 0)

    def test_bobby_cannot_set_all(self):
        """Test that Bobby can set the permissions only on the ones
        for which he has the right"""
        bobby = get_user_model().objects.get(username="bobby")
        layer = Dataset.objects.all().exclude(owner=bobby)[0]
        self.client.login(username="admin", password="admin")
        # give bobby the right to change the layer permissions
        assign_perm("change_resourcebase_permissions", bobby, layer.get_self_resource())
        self.client.logout()
        self.client.login(username="bobby", password="bob")
        layer2 = Dataset.objects.all().exclude(owner=bobby)[1]
        data = {
            "permissions": json.dumps({"users": {"bobby": ["view_resourcebase"]}, "groups": []}),
            "resources": [layer.id, layer2.id],
        }
        resp = self.client.post(self.bulk_perms_url, data)
        content = resp.content
        if isinstance(content, bytes):
            content = content.decode("UTF-8")
        self.assertNotIn(layer.title, json.loads(content)["not_changed"])
        self.assertIn(layer2.title, json.loads(content)["not_changed"])

    @on_ogc_backend(geoserver.BACKEND_PACKAGE)
    def test_user_can(self):
        bobby = get_user_model().objects.get(username="bobby")
        perm_spec = {
            "users": {
                "bobby": ["view_resourcebase", "download_resourcebase", "change_dataset_data", "change_dataset_style"]
            },
            "groups": [],
        }
        dataset = Dataset.objects.filter(subtype="vector").first()
        dataset.set_permissions(perm_spec)
        # Test user has permission with read_only=False
        self.assertTrue(dataset.user_can(bobby, "change_dataset_style"))
        # Test with edit permission and read_only=True
        self.config.read_only = True
        self.config.save()
        self.assertFalse(dataset.user_can(bobby, "change_dataset_style"))
        # Test with view permission and read_only=True
        self.assertTrue(dataset.user_can(bobby, "view_resourcebase"))
        # Test on a 'raster' subtype
        self.config.read_only = False
        self.config.save()
        dataset = Dataset.objects.filter(subtype="raster").first()
        dataset.set_permissions(perm_spec)
        # Test user has permission with read_only=False
        self.assertFalse(dataset.user_can(bobby, "change_dataset_data"))
        self.assertTrue(dataset.user_can(bobby, "change_dataset_style"))

    @on_ogc_backend(geoserver.BACKEND_PACKAGE)
    def test_perm_specs_synchronization(self):
        """Test that Dataset is correctly synchronized with guardian:
        1. Set permissions to all users
        2. Set permissions to a single user
        3. Set permissions to a group of users
        4. Try to sync a layer from GeoServer
        """
        bobby = get_user_model().objects.get(username="bobby")
        layer = Dataset.objects.filter(subtype="vector").exclude(owner=bobby).first()
        self.client.login(username="admin", password="admin")

        # Reset GeoFence Rules
        delete_all_geofence_rules()
        self.assertEqual(geofence.get_rules_count(), 0)

        perm_spec = {"users": {"AnonymousUser": []}, "groups": []}
        layer.set_permissions(perm_spec)
        rules_count = geofence.get_rules_count()
        _log(f"1. rules_count: {rules_count} ")
        self.assertEqual(rules_count, 5)

        perm_spec = {"users": {"admin": ["view_resourcebase"]}, "groups": []}
        layer.set_permissions(perm_spec)
        rules_count = geofence.get_rules_count()
        _log(f"2. rules_count: {rules_count} ")
        self.assertEqual(rules_count, 9, f"Bad rules count. Got rules: {geofence.get_rules()}")

        perm_spec = {"users": {"admin": ["change_dataset_data"]}, "groups": []}
        layer.set_permissions(perm_spec)
        rules_count = geofence.get_rules_count()
        _log(f"3. rules_count: {rules_count} ")
        self.assertEqual(rules_count, 8, f"Bad rules count. Got rules: {geofence.get_rules()}")

        rules_objs = geofence.get_rules()
        wps_subfield_found = False
        for rule in rules_objs["rules"]:
            if rule["service"] == "WPS" and rule["subfield"] == "GS:DOWNLOAD":
                wps_subfield_found = rule["access"] == "DENY"
                break
        self.assertTrue(wps_subfield_found, f"WPS download not blocked. Got rules: {geofence.get_rules()}")

        # FULL WFS-T
        perm_spec = {
            "users": {
                "bobby": ["view_resourcebase", "download_resourcebase", "change_dataset_style", "change_dataset_data"]
            },
            "groups": [],
        }
        layer.set_permissions(perm_spec)
        rules_count = geofence.get_rules_count()
        self.assertEqual(rules_count, 10)

        rules_objs = geofence.get_rules()
        _deny_wfst_rule_exists = False
        for rule in rules_objs["rules"]:
            if rule["service"] == "WFS" and rule["userName"] == "bobby" and rule["request"] == "TRANSACTION":
                _deny_wfst_rule_exists = rule["access"] == "DENY"
                break
        self.assertFalse(_deny_wfst_rule_exists)

        # NO WFS-T
        # - order is important
        perm_spec = {
            "users": {
                "bobby": [
                    "view_resourcebase",
                    "download_resourcebase",
                ]
            },
            "groups": [],
        }
        layer.set_permissions(perm_spec)
        rules_count = geofence.get_rules_count()
        self.assertEqual(rules_count, 13)

        rules_objs = geofence.get_rules()
        _deny_wfst_rule_exists = False
        _deny_wfst_rule_position = -1
        _allow_wfs_rule_position = -1
        for cnt, rule in enumerate(rules_objs["rules"]):
            if rule["service"] == "WFS" and rule["userName"] == "bobby" and rule["request"] == "TRANSACTION":
                _deny_wfst_rule_exists = rule["access"] == "DENY"
                _deny_wfst_rule_position = cnt
            elif (
                rule["service"] == "WFS"
                and rule["userName"] == "bobby"
                and (rule["request"] is None or rule["request"] == "*")
            ):
                _allow_wfs_rule_position = cnt
        self.assertTrue(_deny_wfst_rule_exists)
        self.assertTrue(_allow_wfs_rule_position > _deny_wfst_rule_position)

        # NO WFS
        perm_spec = {
            "users": {
                "bobby": [
                    "view_resourcebase",
                ]
            },
            "groups": [],
        }
        layer.set_permissions(perm_spec)
        rules_count = geofence.get_rules_count()
        self.assertEqual(rules_count, 9)

        rules_objs = geofence.get_rules()
        _deny_wfst_rule_exists = False
        for rule in rules_objs["rules"]:
            if rule["service"] == "WFS" and rule["userName"] == "bobby" and rule["request"] == "TRANSACTION":
                _deny_wfst_rule_exists = rule["access"] == "DENY"
                break
        self.assertFalse(_deny_wfst_rule_exists)

        perm_spec = {"users": {}, "groups": {"bar": ["view_resourcebase"]}}
        layer.set_permissions(perm_spec)
        rules_count = geofence.get_rules_count()
        _log(f"4. rules_count: {rules_count} ")
        self.assertEqual(rules_count, 9, f"Bad rule count, got rules {geofence.get_rules()}")

        perm_spec = {"users": {}, "groups": {"bar": ["change_resourcebase"]}}
        layer.set_permissions(perm_spec)
        rules_count = geofence.get_rules_count()
        _log(f"5. rules_count: {rules_count} ")
        self.assertEqual(rules_count, 5)

        # Testing GeoLimits
        # Reset GeoFence Rules
        delete_all_geofence_rules()
        rules_count = geofence.get_rules_count()
        self.assertEqual(rules_count, 0)
        layer = Dataset.objects.first()
        # grab bobby
        bobby = get_user_model().objects.get(username="bobby")
        _disable_dataset_cache = has_geolimits(layer, None, None)
        filters, formats = _get_gwc_filters_and_formats(_disable_dataset_cache)
        self.assertListEqual(filters, [{"styleParameterFilter": {"STYLES": ""}}])
        self.assertListEqual(
            formats,
            [
                "application/json;type=utfgrid",
                "image/gif",
                "image/jpeg",
                "image/png",
                "image/png8",
                "image/vnd.jpeg-png",
                "image/vnd.jpeg-png8",
            ],
        )

        geo_limit, _ = UserGeoLimit.objects.get_or_create(user=bobby, resource=layer.get_self_resource())
        geo_limit.wkt = "SRID=4326;MULTIPOLYGON (((145.8046418749977 -42.49606500060302, \
146.7000276171853 -42.53655428642583, 146.7110139453067 -43.07256577359489, \
145.9804231249952 -43.05651288026286, 145.8046418749977 -42.49606500060302)))"
        geo_limit.save()
        layer.users_geolimits.add(geo_limit)
        self.assertEqual(layer.users_geolimits.all().count(), 1)
        _disable_dataset_cache = has_geolimits(layer, bobby, None)
        filters, formats = _get_gwc_filters_and_formats([_disable_dataset_cache])
        self.assertIsNone(filters)
        self.assertIsNone(formats)

        perm_spec = {"users": {"bobby": ["view_resourcebase"]}, "groups": []}
        layer.set_permissions(perm_spec)
        rules_count = geofence.get_rules_count()
        self.assertEqual(rules_count, 10)

        rules_objs = geofence.get_rules()
        self.assertEqual(len(rules_objs["rules"]), 10)
        # Order is important
        _limit_rule_position = -1
        for cnt, rule in enumerate(rules_objs["rules"]):
            if rule["service"] is None and rule["userName"] == "bobby":
                self.assertEqual(rule["userName"], "bobby")
                self.assertEqual(rule["workspace"], "geonode")
                self.assertEqual(rule["layer"], "CA")
                self.assertEqual(rule["access"], "LIMIT")

                self.assertTrue("limits" in rule)
                rule_limits = rule["limits"]
                self.assertEqual(
                    rule_limits["allowedArea"],
                    "SRID=4326;MULTIPOLYGON (((145.8046418749977 -42.49606500060302, \
146.7000276171853 -42.53655428642583, 146.7110139453067 -43.07256577359489, \
145.9804231249952 -43.05651288026286, 145.8046418749977 -42.49606500060302)))",
                )
                self.assertEqual(rule_limits["catalogMode"], "MIXED")
                _limit_rule_position = cnt
            elif rule["userName"] == "bobby":
                # When there's a limit rule, "*" must be the first one
                self.assertTrue(_limit_rule_position < cnt)

        geo_limit, _ = GroupGeoLimit.objects.get_or_create(
            group=GroupProfile.objects.get(group__name="bar"), resource=layer.get_self_resource()
        )
        geo_limit.wkt = "SRID=4326;MULTIPOLYGON (((145.8046418749977 -42.49606500060302, \
146.7000276171853 -42.53655428642583, 146.7110139453067 -43.07256577359489, \
145.9804231249952 -43.05651288026286, 145.8046418749977 -42.49606500060302)))"
        geo_limit.save()
        layer.groups_geolimits.add(geo_limit)
        self.assertEqual(layer.groups_geolimits.all().count(), 1)

        perm_spec = {"users": {}, "groups": {"bar": ["change_resourcebase"]}}
        layer.set_permissions(perm_spec)
        rules_count = geofence.get_rules_count()
        self.assertEqual(rules_count, 6)

        rules_objs = geofence.get_rules()
        self.assertEqual(len(rules_objs["rules"]), 6)
        # Order is important
        _limit_rule_position = -1
        for cnt, rule in enumerate(rules_objs["rules"]):
            if rule["roleName"] == "ROLE_BAR":
                if rule["service"] is None:
                    self.assertEqual(rule["userName"], None)
                    self.assertEqual(rule["workspace"], "geonode")
                    self.assertEqual(rule["layer"], "CA")
                    self.assertEqual(rule["access"], "LIMIT")

                    self.assertTrue("limits" in rule)
                    rule_limits = rule["limits"]
                    self.assertEqual(
                        rule_limits["allowedArea"],
                        "SRID=4326;MULTIPOLYGON (((145.8046418749977 -42.49606500060302, \
146.7000276171853 -42.53655428642583, 146.7110139453067 -43.07256577359489, \
145.9804231249952 -43.05651288026286, 145.8046418749977 -42.49606500060302)))",
                    )
                    self.assertEqual(rule_limits["catalogMode"], "MIXED")
                    _limit_rule_position = cnt
                else:
                    # When there's a limit rule, "*" must be the first one
                    self.assertTrue(_limit_rule_position < cnt)

        # Change Dataset Type and SRID in order to force GeoFence allowed-area reprojection
        _original_subtype = layer.subtype
        _original_srid = layer.srid
        layer.subtype = "raster"
        layer.srid = "EPSG:3857"
        layer.save()

        layer.set_permissions(perm_spec)
        rules_count = geofence.get_rules_count()

        rules_objs = geofence.get_rules()
        # Order is important
        _limit_rule_position = -1
        for cnt, rule in enumerate(rules_objs["rules"]):
            if rule["roleName"] == "ROLE_BAR":
                if rule["service"] is None:
                    self.assertEqual(rule["service"], None)
                    self.assertEqual(rule["userName"], None)
                    self.assertEqual(rule["workspace"], "geonode")
                    self.assertEqual(rule["layer"], "CA")
                    self.assertEqual(rule["access"], "LIMIT")

                    self.assertTrue("limits" in rule)
                    rule_limits = rule["limits"]
                    self.assertEqual(
                        rule_limits["allowedArea"],
                        "SRID=4326;MULTIPOLYGON (((145.8046418749977 -42.49606500060302, 146.7000276171853 \
-42.53655428642583, 146.7110139453067 -43.07256577359489, 145.9804231249952 \
-43.05651288026286, 145.8046418749977 -42.49606500060302)))",
                    )
                    self.assertEqual(rule_limits["catalogMode"], "MIXED")
                    _limit_rule_position = cnt
                else:
                    # When there's a limit rule, "*" must be the first one
                    self.assertTrue(_limit_rule_position < cnt)

        layer.subtype = _original_subtype
        layer.srid = _original_srid
        layer.save()

        # Reset GeoFence Rules
        delete_all_geofence_rules()
        rules_count = geofence.get_rules_count()
        self.assertEqual(rules_count, 0)

    @patch.dict(os.environ, {"ASYNC_SIGNALS": "False"})
    @override_settings(ASYNC_SIGNALS=False)
    @on_ogc_backend(geoserver.BACKEND_PACKAGE)
    def test_dataset_permissions(self):
        # Test permissions on a layer
        from geonode.upload import project_dir

        bobby = get_user_model().objects.get(username="bobby")

        self.client.force_login(get_user_model().objects.get(username="admin"))
        payload = {
            "base_file": open(f"{project_dir}/tests/fixture/valid.geojson", "rb"),
            "action": "upload",
            "override_existing_layer": True,
        }
        response = self.client.post(reverse("importer_upload"), data=payload)
        layer = ResourceHandlerInfo.objects.filter(execution_request=response.json()["execution_id"]).first().resource
        if layer is None:
            raise Exception("error during import")
        layer = resource_manager.update(
            layer.uuid, instance=layer, notify=False, vals=dict(owner=bobby, workspace=settings.DEFAULT_WORKSPACE)
        )

        self.assertIsNotNone(layer)
        self.assertIsNotNone(layer.ows_url)
        self.assertIsNotNone(layer.ptype)
        self.assertIsNotNone(layer.sourcetype)
        self.assertEqual(layer.alternate, "geonode:valid")

        # Reset GeoFence Rules
        delete_all_geofence_rules()
        rules_count = geofence.get_rules_count()
        self.assertEqual(rules_count, 0)

        layer = Dataset.objects.get(name="valid")
        # removing duplicates
        while Dataset.objects.filter(alternate=layer.alternate).count() > 1:
            Dataset.objects.filter(alternate=layer.alternate).last().delete()
        layer = Dataset.objects.get(alternate=layer.alternate)
        layer.set_default_permissions(owner=bobby)
        check_dataset(layer)
        rules_count = geofence.get_rules_count()
        _log(f"0. rules_count: {rules_count} ")
        self.assertGreaterEqual(rules_count, 4)

        # Set the layer private for not authenticated users
        perm_spec = {"users": {"AnonymousUser": []}, "groups": []}
        layer.set_permissions(perm_spec)

        url = (
            f"{settings.GEOSERVER_LOCATION}ows?"
            "LAYERS=geonode%3Asan_andres_y_providencia_poi&STYLES="
            "&FORMAT=image%2Fpng&SERVICE=WMS&VERSION=1.1.1&REQUEST=GetMap"
            "&SRS=EPSG%3A4326"
            "&BBOX=-81.394599749999,13.316009005566,"
            "-81.370560451855,13.372728455566"
            "&WIDTH=217&HEIGHT=512"
        )

        # test view_resourcebase permission on anonymous user
        response = requests.get(url)
        self.assertEqual(response.status_code, 200)
        self.assertTrue(b"Could not find layer" in response.content)
        self.assertEqual(response.headers.get("Content-Type"), "application/vnd.ogc.se_xml;charset=UTF-8")

        # In circleCI we load some sample data via paver, but is not a mandatory action
        # in other cases when we dont have those layer, we have to rely on the one
        # we upload earlier on line 763 (same test)
        url = (
            f"{settings.GEOSERVER_LOCATION}ows?"
            f"LAYERS={layer.alternate}&STYLES="
            "&FORMAT=image%2Fpng&SERVICE=WMS&VERSION=1.1.1&REQUEST=GetMap"
            "&SRS=EPSG%3A4326"
            "&BBOX=-81.394599749999,13.316009005566,"
            "-81.370560451855,13.372728455566"
            "&WIDTH=217&HEIGHT=512"
        )
        # test WMS with authenticated user that has access to the Dataset
        response = requests.get(
            url,
            auth=HTTPBasicAuth(
                username=settings.OGC_SERVER["default"]["USER"], password=settings.OGC_SERVER["default"]["PASSWORD"]
            ),
        )
        self.assertEqual(response.status_code, 200)
        self.assertEqual(response.headers.get("Content-Type"), "image/png")

        # test WMS with authenticated user that has no view_resourcebase:
        # the layer should be not accessible
        response = requests.get(url, auth=HTTPBasicAuth(username="norman", password="norman"))
        self.assertTrue(response.status_code, 404)
        self.assertEqual(response.headers.get("Content-Type").strip().replace(" ", ""), "text/html;charset=utf-8")

        # test change_dataset_style
        url = f"{settings.GEOSERVER_LOCATION}rest/workspaces/geonode/styles/san_andres_y_providencia_poi.xml"
        sld = """<?xml version="1.0" encoding="UTF-8"?>
    <sld:StyledLayerDescriptor xmlns:sld="http://www.opengis.net/sld"
    xmlns:gml="http://www.opengis.net/gml" xmlns:ogc="http://www.opengis.net/ogc"
    xmlns:xsi="http://www.w3.org/2001/XMLSchema-instance" version="1.0.0"
    xsi:schemaLocation="http://www.opengis.net/sld http://schemas.opengis.net/sld/1.0.0/StyledLayerDescriptor.xsd">
    <sld:NamedLayer>
        <sld:Name>geonode:san_andres_y_providencia_poi</sld:Name>
        <sld:UserStyle>
            <sld:Name>san_andres_y_providencia_poi</sld:Name>
            <sld:Title>san_andres_y_providencia_poi</sld:Title>
            <sld:IsDefault>1</sld:IsDefault>
            <sld:FeatureTypeStyle>
            <sld:Rule>
                <sld:PointSymbolizer>
                    <sld:Graphic>
                        <sld:Mark>
                        <sld:Fill>
                            <sld:CssParameter name="fill">#8A7700
                            </sld:CssParameter>
                        </sld:Fill>
                        <sld:Stroke>
                            <sld:CssParameter name="stroke">#bbffff
                            </sld:CssParameter>
                        </sld:Stroke>
                        </sld:Mark>
                        <sld:Size>10</sld:Size>
                    </sld:Graphic>
                </sld:PointSymbolizer>
            </sld:Rule>
            </sld:FeatureTypeStyle>
        </sld:UserStyle>
    </sld:NamedLayer>
    </sld:StyledLayerDescriptor>"""

        # user without change_dataset_style cannot edit it
        self.assertTrue(self.client.login(username="bobby", password="bob"))
        response = self.client.put(url, sld, content_type="application/vnd.ogc.sld+xml")
        self.assertEqual(response.status_code, 404)

        # user with change_dataset_style can edit it
        perm_spec = {"users": {"bobby": ["view_resourcebase", "change_resourcebase"]}, "groups": []}
        layer.set_permissions(perm_spec)
        response = self.client.put(url, sld, content_type="application/vnd.ogc.sld+xml")
        # _content_type = response.getheader('Content-Type')
        # self.assertEqual(_content_type, 'image/png')

        # Reset GeoFence Rules
        delete_all_geofence_rules()
        rules_count = geofence.get_rules_count()
        self.assertTrue(rules_count == 0)
        if layer:
            layer.delete()

    def test_maplayers_default_permissions(self):
        """Verify that Dataset.set_default_permissions is behaving as expected"""

        # Get a Dataset object to work with
        layer = Dataset.objects.first()
        # removing duplicates
        while Dataset.objects.filter(alternate=layer.alternate).count() > 1:
            Dataset.objects.filter(alternate=layer.alternate).last().delete()
        layer = Dataset.objects.get(alternate=layer.alternate)
        # Set the default permissions
        layer.set_default_permissions()

        # Test that the anonymous user can read
        self.assertTrue(self.anonymous_user.has_perm("view_resourcebase", layer.get_self_resource()))

        # Test that the owner user can read
        self.assertTrue(layer.owner.has_perm("view_resourcebase", layer.get_self_resource()))

        # Test that the owner user can download it
        self.assertTrue(layer.owner.has_perm("download_resourcebase", layer.get_self_resource()))

        # Test that the owner user can edit metadata
        self.assertTrue(layer.owner.has_perm("change_resourcebase_metadata", layer.get_self_resource()))

        # Test that the owner user can edit data if is vector type
        if layer.subtype == "vector":
            self.assertTrue(layer.owner.has_perm("change_dataset_data", layer))

        # Test that the owner user can edit styles
        self.assertTrue(layer.owner.has_perm("change_dataset_style", layer))

        # Test that the owner can manage the layer
        self.assertTrue(layer.owner.has_perm("change_resourcebase", layer.get_self_resource()))
        self.assertTrue(layer.owner.has_perm("delete_resourcebase", layer.get_self_resource()))
        self.assertTrue(layer.owner.has_perm("change_resourcebase_permissions", layer.get_self_resource()))
        self.assertTrue(layer.owner.has_perm("publish_resourcebase", layer.get_self_resource()))

    def test_set_dataset_permissions(self):
        """Verify that the set_dataset_permissions view is behaving as expected"""

        # Get a layer to work with
        layer = Dataset.objects.first()
        # removing duplicates
        while Dataset.objects.filter(alternate=layer.alternate).count() > 1:
            Dataset.objects.filter(alternate=layer.alternate).last().delete()
        layer = Dataset.objects.get(alternate=layer.alternate)

        # FIXME Test a comprehensive set of permissions specifications

        # Set the Default Permissions
        layer.set_default_permissions()

        # Test that the Permissions for anonymous user are set
        self.assertTrue(self.anonymous_user.has_perm("view_resourcebase", layer.get_self_resource()))

        # Set the Permissions
        layer.set_permissions(self.perm_spec)

        # Test that the Permissions for anonymous user are un-set
        self.assertFalse(self.anonymous_user.has_perm("view_resourcebase", layer.get_self_resource()))

        # Test that previous permissions for users other than ones specified in
        # the perm_spec (and the layers owner) were removed
        current_perms = permissions_registry.get_perms(instance=layer)
        self.assertGreaterEqual(len(current_perms["users"]), 1)

        # Test that there are no duplicates on returned permissions
        for _k, _v in current_perms.items():
            for _kk, _vv in current_perms[_k].items():
                if _vv and isinstance(_vv, list):
                    _vv_1 = _vv.copy()
                    _vv_2 = list(set(_vv.copy()))
                    _vv_1.sort()
                    _vv_2.sort()
                    self.assertListEqual(_vv_1, _vv_2)

        # Test that the User permissions specified in the perm_spec were
        # applied properly
        for username, perm in self.perm_spec["users"].items():
            user = get_user_model().objects.get(username=username)
            self.assertTrue(user.has_perm(perm, layer.get_self_resource()))

    def test_ajax_dataset_permissions(self):
        """Verify that the ajax_dataset_permissions view is behaving as expected"""

        # Setup some layer names to work with
        valid_dataset_typename = Dataset.objects.all().first().id
        invalid_dataset_id = 9999999

        # Test that an invalid layer.alternate is handled for properly
        response = self.client.post(
            reverse("resource_permissions", args=(invalid_dataset_id,)),
            data=json.dumps(self.perm_spec),
            content_type="application/json",
        )
        self.assertEqual(response.status_code, 404)

        # Test that GET returns permissions
        response = self.client.get(reverse("resource_permissions", args=(valid_dataset_typename,)))
        assert "permissions" in ensure_string(response.content)

        # Test that a user is required to have maps.change_dataset_permissions

        # First test un-authenticated
        response = self.client.post(
            reverse("resource_permissions", args=(valid_dataset_typename,)),
            data=json.dumps(self.perm_spec),
            content_type="application/json",
        )
        self.assertEqual(response.status_code, 401)

        # Next Test with a user that does NOT have the proper perms
        self.assertTrue(self.client.login(username="norman", password="norman"))
        response = self.client.post(
            reverse("resource_permissions", args=(valid_dataset_typename,)),
            data=json.dumps(self.perm_spec),
            content_type="application/json",
        )
        self.assertEqual(response.status_code, 401)

        # Login as a user with the proper permission and test the endpoint
        self.assertTrue(self.client.login(username="admin", password="admin"))
        response = self.client.post(
            reverse("resource_permissions", args=(valid_dataset_typename,)),
            data=json.dumps(self.perm_spec),
            content_type="application/json",
        )

        # Test that the method returns 200
        self.assertEqual(response.status_code, 200)

        # Test that the permissions specification is applied

        # Should we do this here, or assume the tests in
        # test_set_dataset_permissions will handle for that?

    def test_perms_info(self):
        """Verify that the perms_info view is behaving as expected"""
        # Test with a Dataset object
        layer = Dataset.objects.first()
        # removing duplicates
        while Dataset.objects.filter(alternate=layer.alternate).count() > 1:
            Dataset.objects.filter(alternate=layer.alternate).last().delete()
        layer = Dataset.objects.get(alternate=layer.alternate)
        layer.set_default_permissions()
        # Test that the anonymous user can read
        self.assertTrue(self.anonymous_user.has_perm("view_resourcebase", layer.get_self_resource()))

        # Test that layer owner can edit layer
        self.assertTrue(layer.owner.has_perm("change_resourcebase", layer.get_self_resource()))

        # Test with a Map object
        a_map = Map.objects.first()
        a_map.set_default_permissions()
        perms = get_users_with_perms(a_map)
        self.assertIsNotNone(perms)
        self.assertGreaterEqual(len(perms), 1)

    # now we test permissions, first on an authenticated user and then on the
    # anonymous user
    # 1. view_resourcebase
    # 2. change_resourcebase
    # 3. delete_resourcebase
    # 4. change_resourcebase_metadata
    # 5. change_resourcebase_permissions
    # 6. change_dataset_data
    # 7. change_dataset_style

    def test_not_superuser_permissions(self):
        rules_count = 0
        if check_ogc_backend(geoserver.BACKEND_PACKAGE):
            delete_all_geofence_rules()
            # Reset GeoFence Rules
            rules_count = geofence.get_rules_count()
            self.assertTrue(rules_count == 0)

        # grab bobby
        bob = get_user_model().objects.get(username="bobby")

        # grab a layer
        layer = Dataset.objects.exclude(owner=bob).first()
        # removing duplicates
        while Dataset.objects.filter(alternate=layer.alternate).count() > 1:
            Dataset.objects.filter(alternate=layer.alternate).last().delete()
        layer = Dataset.objects.get(alternate=layer.alternate)
        layer.set_default_permissions()
        # verify bobby has view permissions on it
        self.assertTrue(bob.has_perm("view_resourcebase", layer.get_self_resource()))

        if check_ogc_backend(geoserver.BACKEND_PACKAGE):
            # Check GeoFence Rules have been correctly created
            rules_count = geofence.get_rules_count()
            _log(f"1. rules_count: {rules_count} ")

        self.assertTrue(self.client.login(username="bobby", password="bob"))

        # 1. view_resourcebase
        # 1.1 has view_resourcebase: verify that bobby can access the layer
        # detail page
        self.assertTrue(bob.has_perm("view_resourcebase", layer.get_self_resource()))

        response = self.client.get(reverse("dataset_embed", args=(layer.alternate,)))
        self.assertEqual(response.status_code, 200, response.status_code)
        # 1.2 has not view_resourcebase: verify that bobby can not access the
        # layer detail page
        layer.set_permissions({"users": {"AnonymousUser": []}, "groups": []})
        Group.objects.get(name="anonymous")
        response = self.client.get(reverse("dataset_embed", args=(layer.alternate,)))
        self.assertTrue(response.status_code in (401, 403), response.status_code)

        # 3. change_resourcebase_metadata
        # 3.1 has not change_resourcebase_metadata: verify that bobby cannot
        # access the layer metadata page
        response = self.client.get(reverse("metadata-schema_instance", args=(layer.id,)))
        self.assertTrue(response.status_code in (401, 403), response.status_code)
        # 3.2 has delete_resourcebase: verify that bobby can access the layer
        # delete page
        layer.set_permissions(
            {
                "users": {
                    "bobby": [
                        "change_resourcebase",
                        "change_resourcebase_metadata",
                        "delete_resourcebase",
                        "view_resourcebase",
                    ]
                },
                "groups": [],
            }
        )
        self.assertTrue(bob.has_perm("change_resourcebase_metadata", layer.get_self_resource()))
        response = self.client.get(reverse("metadata-schema_instance", args=(layer.id,)))
        self.assertEqual(response.status_code, 200, response.status_code)

        if check_ogc_backend(geoserver.BACKEND_PACKAGE):
            perms = get_users_with_perms(layer)
            _log(f"2. perms: {perms} ")
            batch = create_geofence_rules(layer, perms, user=bob)
            geofence.run_batch(batch)

            # Check GeoFence Rules have been correctly created
            rules_count = geofence.get_rules_count()
            _log(f"3. rules_count: {rules_count} ")

        # 4. change_resourcebase_permissions
        # should be impossible for the user without change_resourcebase_permissions
        # to change permissions as the permission form is not available in the
        # layer detail page?

        # 5. change_dataset_data
        # must be done in integration test sending a WFS-T request with CURL

        # 6. change_dataset_style
        # 6.1 has not change_dataset_style: verify that bobby cannot access
        # the layer style page
        # 7.2 has change_dataset_style: verify that bobby can access the
        # change layer style page
        if check_ogc_backend(geoserver.BACKEND_PACKAGE):
            # Only for geoserver backend
            layer.set_permissions(
                {
                    "users": {
                        "bobby": [
                            "change_resourcebase",
                            "change_resourcebase_metadata",
                            "delete_resourcebase",
                            "change_dataset_style",
                        ]
                    },
                    "groups": [],
                }
            )
            self.assertTrue(bob.has_perm("change_dataset_style", layer))

        rules_count = 0
        if check_ogc_backend(geoserver.BACKEND_PACKAGE):
            delete_all_geofence_rules()
            # Reset GeoFence Rules
            rules_count = geofence.get_rules_count()
            self.assertEqual(rules_count, 0, rules_count)

    def test_anonymus_permissions(self):
        # grab a layer
        layer = Dataset.objects.first()
        # removing duplicates
        while Dataset.objects.filter(alternate=layer.alternate).count() > 1:
            Dataset.objects.filter(alternate=layer.alternate).last().delete()
        layer = Dataset.objects.get(alternate=layer.alternate)
        layer.set_default_permissions()
        # 1. view_resourcebase
        # 1.1 has view_resourcebase: verify that anonymous user can access
        # the layer detail page
        self.assertTrue(self.anonymous_user.has_perm("view_resourcebase", layer.get_self_resource()))
        response = self.client.get(reverse("dataset_embed", args=(layer.alternate,)))
        self.assertEqual(response.status_code, 200)
        # 1.2 has not view_resourcebase: verify that anonymous user can not
        # access the layer detail page
        layer.set_permissions({"users": {"AnonymousUser": []}, "groups": []})
        response = self.client.get(reverse("dataset_embed", args=(layer.alternate,)))
        self.assertTrue(response.status_code in (302, 403))

        # 3. change_resourcebase_metadata
        # 3.1 has not change_resourcebase_metadata: verify that anonymous user
        # cannot access the layer metadata page but redirected to login
        response = self.client.get(reverse("metadata-schema_instance", args=(layer.id,)))
        self.assertTrue(response.status_code in (302, 403))

    def test_get_visible_resources_should_return_resource_with_metadata_only_false(self):
        layers = Dataset.objects.all()
        actual = get_visible_resources(queryset=layers, user=get_user_model().objects.get(username=self.user))
        self.assertEqual(8, len(actual))

    def test_get_visible_resources_should_return_updated_resource_with_metadata_only_false(self):
        # Updating the layer with metadata only True to verify that the filter works
        Dataset.objects.filter(title="dataset metadata true").update(metadata_only=False)
        layers = Dataset.objects.all()
        actual = get_visible_resources(queryset=layers, user=get_user_model().objects.get(username=self.user))
        self.assertEqual(layers.filter(dirty_state=False).count(), len(actual))

    def test_get_visible_resources_should_return_resource_with_metadata_only_true(self):
        """
        If metadata only is provided, it should return only the metadata resources
        """
        try:
            dataset = create_single_dataset("dataset_with_metadata_only_True")
            dataset.metadata_only = True
            dataset.save()

            layers = Dataset.objects.all()
            actual = get_visible_resources(
                queryset=layers, metadata_only=True, user=get_user_model().objects.get(username=self.user)
            )
            self.assertEqual(1, actual.count())
        finally:
            if dataset:
                dataset.delete()

    def test_get_visible_resources_should_return_resource_with_metadata_only_none(self):
        """
        If metadata only is provided, it should return only the metadata resources
        """
        try:
            dataset = create_single_dataset("dataset_with_metadata_only_True")
            dataset.metadata_only = True
            dataset.save()

            layers = Dataset.objects.all()
            actual = get_visible_resources(
                queryset=layers, metadata_only=None, user=get_user_model().objects.get(username=self.user)
            )
            self.assertEqual(layers.count(), actual.count())
        finally:
            if dataset:
                dataset.delete()

    @override_settings(ADMIN_MODERATE_UPLOADS=True, RESOURCE_PUBLISHING=True, GROUP_PRIVATE_RESOURCES=True)
    def test_get_visible_resources_advanced_workflow(self):
        admin_user = get_user_model().objects.get(username="admin")
        standard_user = get_user_model().objects.get(username="bobby")

        self.assertIsNotNone(admin_user)
        self.assertIsNotNone(standard_user)
        admin_user.is_superuser = True
        admin_user.save()
        layers = Dataset.objects.all()

        actual = get_visible_resources(
            queryset=Dataset.objects.all(),
            user=admin_user,
            admin_approval_required=True,
            unpublished_not_visible=True,
            private_groups_not_visibile=True,
        )
        # The method returns only 'metadata_only=False' resources
        self.assertEqual(layers.count(), actual.count())
        actual = get_visible_resources(
            queryset=Dataset.objects.all(),
            user=standard_user,
            admin_approval_required=True,
            unpublished_not_visible=True,
            private_groups_not_visibile=True,
        )
        # The method returns only 'metadata_only=False' resources
        self.assertEqual(layers.count(), actual.count())

        # Test 'is_approved=False' 'is_published=False'
        Dataset.objects.filter(~Q(owner=standard_user)).update(is_approved=False, is_published=False)

        actual = get_visible_resources(
            queryset=Dataset.objects.all(),
            user=admin_user,
            admin_approval_required=True,
            unpublished_not_visible=True,
            private_groups_not_visibile=True,
        )
        # The method returns only 'metadata_only=False' resources
        self.assertEqual(layers.count(), actual.count())
        actual = get_visible_resources(
            queryset=Dataset.objects.all(),
            user=standard_user,
            admin_approval_required=True,
            unpublished_not_visible=True,
            private_groups_not_visibile=True,
        )
        # The method returns only 'metadata_only=False' resources
        self.assertEqual(layers.count(), actual.count())
        actual = get_visible_resources(
            queryset=Dataset.objects.all(),
            user=None,
            admin_approval_required=True,
            unpublished_not_visible=True,
            private_groups_not_visibile=True,
        )
        # The method returns only 'metadata_only=False' resources
        self.assertEqual(1, actual.count())

        # Test private groups
        private_groups = GroupProfile.objects.filter(access="private")
        if private_groups.first():
            private_groups.first().leave(standard_user)
            Dataset.objects.filter(~Q(owner=standard_user)).update(group=private_groups.first().group)
        actual = get_visible_resources(
            queryset=Dataset.objects.all(),
            user=admin_user,
            admin_approval_required=True,
            unpublished_not_visible=True,
            private_groups_not_visibile=True,
        )
        # The method returns only 'metadata_only=False' resources
        self.assertEqual(layers.count(), actual.count())
        actual = get_visible_resources(
            queryset=Dataset.objects.all(),
            user=standard_user,
            admin_approval_required=True,
            unpublished_not_visible=True,
            private_groups_not_visibile=True,
        )
        # The method returns only 'metadata_only=False' resources
        self.assertEqual(8, actual.count())
        actual = get_visible_resources(
            queryset=Dataset.objects.all(),
            user=None,
            admin_approval_required=True,
            unpublished_not_visible=True,
            private_groups_not_visibile=True,
        )
        # The method returns only 'metadata_only=False' resources
        self.assertEqual(1, actual.count())

    def test_get_visible_resources(self):
        standard_user = get_user_model().objects.get(username="bobby")
        layers = Dataset.objects.all()
        # update user's perm on a layer,
        # this should not return the layer since it will not be in user's allowed resources
        _title = "common bar"
        for x in Dataset.objects.filter(title=_title):
            x.set_permissions({"users": {"bobby": []}, "groups": []})
        actual = get_visible_resources(
            queryset=layers,
            user=standard_user,
            admin_approval_required=True,
            unpublished_not_visible=True,
            private_groups_not_visibile=True,
        )
        self.assertNotIn(_title, list(actual.values_list("title", flat=True)))
        # get layers as admin, this should return all layers with metadata_only = True
        actual = get_visible_resources(queryset=layers, user=get_user_model().objects.get(username=self.user))
        self.assertIn(_title, list(actual.values_list("title", flat=True)))

    def test_perm_spec_conversion(self):
        """
        Perm Spec from extended to cmpact and viceversa
        """
        standard_user = get_user_model().objects.get(username="bobby")
        dataset = Dataset.objects.filter(owner=standard_user).first()

        perm_spec = {
            "users": {"bobby": ["view_resourcebase", "download_resourcebase", "change_dataset_style"]},
            "groups": {},
        }

        _p = PermSpec(perm_spec, dataset)
        self.assertDictEqual(
            json.loads(str(_p)),
            {"users": {"bobby": ["view_resourcebase", "download_resourcebase", "change_dataset_style"]}, "groups": {}},
        )

        self.assertDictEqual(
            _p.compact,
            {
                "users": [
                    {
                        "id": standard_user.id,
                        "username": standard_user.username,
                        "first_name": standard_user.first_name,
                        "last_name": standard_user.last_name,
                        "avatar": build_absolute_uri(avatar_url(standard_user)),
                        "permissions": "owner",
                        "is_staff": False,
                        "is_superuser": False,
                    },
                    {
                        "avatar": build_absolute_uri(avatar_url(standard_user)),
                        "first_name": "admin",
                        "id": 1,
                        "last_name": "",
                        "permissions": "manage",
                        "username": "admin",
                        "is_staff": True,
                        "is_superuser": True,
                    },
                ],
                "organizations": [],
                "groups": [
                    {"id": 3, "title": "anonymous", "name": "anonymous", "permissions": "none"},
                    {"id": 2, "name": "registered-members", "permissions": "none", "title": "Registered Members"},
                ],
            },
        )

        perm_spec = {
            "users": {
                "AnonymousUser": ["view_resourcebase"],
                "bobby": ["view_resourcebase", "download_resourcebase", "change_dataset_style"],
            },
            "groups": {},
        }

        _p = PermSpec(perm_spec, dataset)
        self.assertDictEqual(
            json.loads(str(_p)),
            {
                "users": {
                    "AnonymousUser": ["view_resourcebase"],
                    "bobby": ["view_resourcebase", "download_resourcebase", "change_dataset_style"],
                },
                "groups": {},
            },
        )

        self.assertDictEqual(
            _p.compact,
            {
                "users": [
                    {
                        "id": standard_user.id,
                        "username": standard_user.username,
                        "first_name": standard_user.first_name,
                        "last_name": standard_user.last_name,
                        "avatar": build_absolute_uri(avatar_url(standard_user)),
                        "permissions": "owner",
                        "is_staff": False,
                        "is_superuser": False,
                    },
                    {
                        "avatar": build_absolute_uri(avatar_url(standard_user)),
                        "first_name": "admin",
                        "id": 1,
                        "last_name": "",
                        "permissions": "manage",
                        "username": "admin",
                        "is_staff": True,
                        "is_superuser": True,
                    },
                ],
                "organizations": [],
                "groups": [
                    {"id": 3, "title": "anonymous", "name": "anonymous", "permissions": "view"},
                    {"id": 2, "name": "registered-members", "permissions": "none", "title": "Registered Members"},
                ],
            },
        )

        self.assertTrue(PermSpecCompact.validate(_p.compact))
        _pp = PermSpecCompact(_p.compact, dataset)
        _pp_e = {
            "users": {
                "bobby": [
                    "change_dataset_style",
                    "publish_resourcebase",
                    "delete_resourcebase",
                    "change_resourcebase_metadata",
                    "download_resourcebase",
                    "change_resourcebase",
                    "change_resourcebase_permissions",
                    "view_resourcebase",
                    "change_dataset_data",
                ],
                "admin": [
                    "change_dataset_style",
                    "publish_resourcebase",
                    "delete_resourcebase",
                    "change_resourcebase_metadata",
                    "download_resourcebase",
                    "change_resourcebase",
                    "change_resourcebase_permissions",
                    "view_resourcebase",
                    "change_dataset_data",
                ],
                "AnonymousUser": ["view_resourcebase"],
            },
            "groups": {"anonymous": ["view_resourcebase"], "registered-members": []},
        }
        self.assertListEqual(list(_pp.extended.keys()), list(_pp_e.keys()))
        for _key in _pp.extended.keys():
            self.assertListEqual(list(_pp.extended.get(_key).keys()), list(_pp_e.get(_key).keys()))
            for __key in _pp.extended.get(_key).keys():
                self.assertListEqual(
                    sorted(list(set(_pp.extended.get(_key).get(__key)))), sorted(list(set(_pp_e.get(_key).get(__key))))
                )

        _pp2 = PermSpecCompact(
            {
                "users": [
                    {
                        "id": standard_user.id,
                        "username": standard_user.username,
                        "first_name": standard_user.first_name,
                        "last_name": standard_user.last_name,
                        "avatar": build_absolute_uri(avatar_url(standard_user)),
                        "permissions": "view",
                    }
                ]
            },
            dataset,
        )
        _pp.merge(_pp2)
        _pp_e = {
            "users": {
                "bobby": [
                    "change_resourcebase_permissions",
                    "change_resourcebase_metadata",
                    "change_dataset_data",
                    "change_resourcebase",
                    "delete_resourcebase",
                    "publish_resourcebase",
                    "download_resourcebase",
                    "change_dataset_style",
                    "view_resourcebase",
                ],
                "admin": [
                    "change_resourcebase_permissions",
                    "change_resourcebase_metadata",
                    "change_dataset_data",
                    "change_resourcebase",
                    "delete_resourcebase",
                    "publish_resourcebase",
                    "download_resourcebase",
                    "change_dataset_style",
                    "view_resourcebase",
                ],
                "AnonymousUser": ["view_resourcebase"],
            },
            "groups": {"anonymous": ["view_resourcebase"], "registered-members": []},
        }
        self.assertListEqual(list(_pp.extended.keys()), list(_pp_e.keys()))
        for _key in _pp.extended.keys():
            self.assertListEqual(list(_pp.extended.get(_key).keys()), list(_pp_e.get(_key).keys()))
            for __key in _pp.extended.get(_key).keys():
                self.assertListEqual(
                    sorted(list(set(_pp.extended.get(_key).get(__key)))), sorted(list(set(_pp_e.get(_key).get(__key))))
                )

        # Test "download" permissions retention policy
        # 1. "download" permissions are allowed on "Documents"
        test_document = Document.objects.first()
        perm_spec = {
            "users": {
                "bobby": [
                    "view_resourcebase",
                    "download_resourcebase",
                ]
            },
            "groups": {},
        }
        _p = PermSpec(perm_spec, test_document)
        self.assertDictEqual(
            json.loads(str(_p)),
            {
                "users": {
                    "bobby": [
                        "view_resourcebase",
                        "download_resourcebase",
                    ]
                },
                "groups": {},
            },
            json.loads(str(_p)),
        )

        self.assertDictEqual(
            _p.compact,
            {
                "users": [
                    {
                        "id": standard_user.id,
                        "username": standard_user.username,
                        "first_name": standard_user.first_name,
                        "last_name": standard_user.last_name,
                        "avatar": build_absolute_uri(avatar_url(standard_user)),
                        "permissions": "download",
                        "is_staff": False,
                        "is_superuser": False,
                    },
                    {
                        "avatar": build_absolute_uri(avatar_url(standard_user)),
                        "first_name": "admin",
                        "id": 1,
                        "last_name": "",
                        "permissions": "owner",
                        "username": "admin",
                        "is_staff": True,
                        "is_superuser": True,
                    },
                ],
                "organizations": [],
                "groups": [
                    {"id": 3, "title": "anonymous", "name": "anonymous", "permissions": "none"},
                    {"id": 2, "name": "registered-members", "permissions": "none", "title": "Registered Members"},
                ],
            },
            _p.compact,
        )
        # 2. "download" permissions are NOT allowed on "Maps"
        test_map = Map.objects.first()
        perm_spec = {
            "users": {
                "bobby": [
                    "view_resourcebase",
                    "download_resourcebase",
                ]
            },
            "groups": {},
        }
        _p = PermSpec(perm_spec, test_map)
        self.assertDictEqual(
            json.loads(str(_p)),
            {
                "users": {
                    "bobby": [
                        "view_resourcebase",
                        "download_resourcebase",
                    ]
                },
                "groups": {},
            },
            json.loads(str(_p)),
        )

        self.assertDictEqual(
            _p.compact,
            {
                "users": [
                    {
                        "id": standard_user.id,
                        "username": standard_user.username,
                        "first_name": standard_user.first_name,
                        "last_name": standard_user.last_name,
                        "avatar": build_absolute_uri(avatar_url(standard_user)),
                        "permissions": "view",
                        "is_staff": False,
                        "is_superuser": False,
                    },
                    {
                        "avatar": build_absolute_uri(avatar_url(standard_user)),
                        "first_name": "admin",
                        "id": 1,
                        "last_name": "",
                        "permissions": "owner",
                        "username": "admin",
                        "is_staff": True,
                        "is_superuser": True,
                    },
                ],
                "organizations": [],
                "groups": [
                    {"id": 3, "title": "anonymous", "name": "anonymous", "permissions": "none"},
                    {"id": 2, "name": "registered-members", "permissions": "none", "title": "Registered Members"},
                ],
            },
            _p.compact,
        )

    def test_admin_whitelisted_access_backend(self):
        from geonode.security.backends import AdminRestrictedAccessBackend
        from django.core.exceptions import PermissionDenied

        backend = AdminRestrictedAccessBackend()

        with self.settings(ADMIN_IP_WHITELIST=["88.88.88.88"]):
            with self.assertRaises(PermissionDenied):
                backend.authenticate(HttpRequest(), username="admin", password="admin")

        with self.settings(ADMIN_IP_WHITELIST=[]):
            request = HttpRequest()
            request.META["REMOTE_ADDR"] = "127.0.0.1"
            user = backend.authenticate(request, username="admin", password="admin")
            self.assertIsNone(user)

    def test_admin_whitelisted_access_middleware(self):
        from geonode.security.middleware import AdminAllowedMiddleware

        get_response = mock.MagicMock()
        middleware = AdminAllowedMiddleware(get_response)

        admin = get_user_model().objects.filter(is_superuser=True).first()

        # Test invalid IP
        with self.settings(ADMIN_IP_WHITELIST=["88.88.88.88"]):
            request = HttpRequest()
            request.user = admin
            request.path = reverse("home")
            request.META["REMOTE_ADDR"] = "127.0.0.1"
            middleware.process_request(request)
            self.assertEqual(request.user, AnonymousUser())

            request = HttpRequest()
            basic_auth = base64.b64encode(b"admin:admin").decode()
            request.META["HTTP_AUTHORIZATION"] = f"Basic {basic_auth}"
            request.path = reverse("home")
            request.META["REMOTE_ADDR"] = "127.0.0.1"
            middleware.process_request(request)
            self.assertIsNone(request.META.get("HTTP_AUTHORIZATION"))

            token = create_auth_token(admin)
            request.META["HTTP_AUTHORIZATION"] = f"Bearer {token}"
            middleware.process_request(request)
            self.assertIsNone(request.META.get("HTTP_AUTHORIZATION"))

        with self.settings(ADMIN_IP_WHITELIST=[]):
            request = HttpRequest()
            request.user = admin
            request.path = reverse("home")
            request.META["REMOTE_ADDR"] = "127.0.0.1"
            middleware.process_request(request)
            self.assertTrue(request.user.is_superuser)

        # Test valid IP
        with self.settings(ADMIN_IP_WHITELIST=["127.0.0.1"]):
            request = HttpRequest()
            request.user = admin
            request.path = reverse("home")
            request.META["REMOTE_ADDR"] = "127.0.0.1"
            middleware.process_request(request)
            self.assertTrue(request.user.is_superuser)

        # Test range of whitelisted IPs
        with self.settings(ADMIN_IP_WHITELIST=["127.0.0.0/24"]):
            request = HttpRequest()
            request.user = admin
            request.path = reverse("home")
            request.META["REMOTE_ADDR"] = "127.0.0.1"
            middleware.process_request(request)
            self.assertTrue(request.user.is_superuser)

        # Test valid IP in second element
        with self.settings(ADMIN_IP_WHITELIST=["88.88.88.88", "127.0.0.1"]):
            request = HttpRequest()
            request.user = admin
            request.path = reverse("home")
            request.META["REMOTE_ADDR"] = "127.0.0.1"
            middleware.process_request(request)
            self.assertTrue(request.user.is_superuser)

    def test_remote_dataset_must_have_change_dataset_data_permission(self):
        """
        Ref GeoNode#13011
        Remote dataset should have "change_dataset_data" permission
        """
        dataset = create_single_dataset("remote_dataset")
        dataset.subtype = "remote"
        dataset.save()
        url = reverse("datasets-detail", args=[dataset.id])
        self.client.force_login(dataset.owner)
        response = self.client.get(url)

        perms = response.json().get("dataset", {}).get("perms", {})
        self.assertNotEqual(perms, {})

        self.assertIn("change_dataset_data", perms)


class SecurityRulesTests(TestCase):
    """
    Test resources synchronization with Guardian and dirty states cleaning
    """

    def setUp(self):
        self.maxDiff = None
        self._l = create_single_dataset("test_dataset")

    def test_sync_resources_with_guardian_delay_false(self):
        with self.settings(DELAYED_SECURITY_SIGNALS=False, GEOFENCE_SECURITY_ENABLED=True):
            delete_geofence_rules_for_layer(self._l)
            # Set geofence (and so the dirty state)
            allow_layer_to_all(self._l)
            # Retrieve the same layer
            dirty_dataset = Dataset.objects.get(pk=self._l.id)
            # Check dirty state (True)
            self.assertFalse(dirty_dataset.dirty_state)
            # Call sync resources
            sync_resources_with_guardian()
            clean_dataset = Dataset.objects.get(pk=self._l.id)
            # Check dirty state
            self.assertFalse(clean_dataset.dirty_state)

    # TODO: DELAYED SECURITY MUST BE REVISED
    def test_sync_resources_with_guardian_delay_true(self):
        with self.settings(DELAYED_SECURITY_SIGNALS=True, GEOFENCE_SECURITY_ENABLED=True):
            delete_geofence_rules_for_layer(self._l)
            # Set geofence (and so the dirty state)
            allow_layer_to_all(self._l)
            # Retrieve the same layer
            dirty_dataset = Dataset.objects.get(pk=self._l.id)
            # Check dirty state (True)
            self.assertTrue(dirty_dataset.dirty_state)
            # Call sync resources
            sync_resources_with_guardian()
            # clean_dataset = Dataset.objects.get(pk=self._l.id)
            # Check dirty state
            # TODO: DELAYED SECURITY MUST BE REVISED
            # self.assertFalse(clean_dataset.dirty_state)


class TestGetUserGeolimits(TestCase):
    def setUp(self):
        self.maxDiff = None
        self.layer = create_single_dataset("main-layer")
        self.owner = get_user_model().objects.get(username="admin")
        self.perms = {"*": ""}
        self.gf_services = _get_gf_services(self.layer, self.perms)

    def test_should_not_disable_cache_for_user_without_geolimits(self):
        _disable_dataset_cache = has_geolimits(self.layer, self.owner, None)
        self.assertFalse(_disable_dataset_cache)

    def test_should_disable_cache_for_user_with_geolimits(self):
        geo_limit, _ = UserGeoLimit.objects.get_or_create(user=self.owner, resource=self.layer)
        self.layer.users_geolimits.set([geo_limit])
        self.layer.refresh_from_db()
        _disable_dataset_cache = has_geolimits(self.layer, self.owner, None)
        self.assertTrue(_disable_dataset_cache)

    def test_should_not_disable_cache_for_anonymous_without_geolimits(self):
        _disable_dataset_cache = has_geolimits(self.layer, None, None)
        self.assertFalse(_disable_dataset_cache)

    def test_should_disable_cache_for_anonymous_with_geolimits(self):
        geo_limit, _ = UserGeoLimit.objects.get_or_create(user=get_anonymous_user(), resource=self.layer)
        self.layer.users_geolimits.set([geo_limit])
        self.layer.refresh_from_db()
        _disable_dataset_cache = has_geolimits(self.layer, None, None)
        self.assertTrue(_disable_dataset_cache)


class SetPermissionsTestCase(GeoNodeBaseTestSupport):
    def setUp(self):
        # Creating groups and asign also to the anonymous_group
        self.author, created = get_user_model().objects.get_or_create(username="author")
        self.group_manager, created = get_user_model().objects.get_or_create(username="group_manager")
        self.group_member, created = get_user_model().objects.get_or_create(username="group_member")
        self.not_group_member, created = get_user_model().objects.get_or_create(username="not_group_member")

        # Defining group profiles and members
        self.group_profile, created = GroupProfile.objects.get_or_create(slug="custom_group")
        self.second_custom_group, created = GroupProfile.objects.get_or_create(slug="second_custom_group")

        # defining group members
        GroupMember.objects.get_or_create(group=self.group_profile, user=self.author, role="member")
        GroupMember.objects.get_or_create(group=self.group_profile, user=self.group_manager, role="manager")
        GroupMember.objects.get_or_create(group=self.group_profile, user=self.group_member, role="member")
        GroupMember.objects.get_or_create(group=self.second_custom_group, user=self.not_group_member, role="member")

        # Creating he default resource
        self.resource = create_single_dataset(name="test_layer", owner=self.author, group=self.group_profile.group)
        self.anonymous_user = get_anonymous_user()

    @override_settings(RESOURCE_PUBLISHING=False)
    @override_settings(ADMIN_MODERATE_UPLOADS=False)
    def test_set_compact_permissions(self):
        """
        **AUTO PUBLISHING** - test_set_compact_permissions
          - `RESOURCE_PUBLISHING = False`
          - `ADMIN_MODERATE_UPLOADS = False`
        """
        use_cases = [
            (
                PermSpec({"users": {}, "groups": {}}, self.resource).compact,
                {
                    self.author: [
                        "change_resourcebase",
                        "change_resourcebase_metadata",
                        "change_resourcebase_permissions",
                        "delete_resourcebase",
                        "download_resourcebase",
                        "view_resourcebase",
                        "approve_resourcebase",
                        "publish_resourcebase",
                        "change_dataset_style",
                        "change_dataset_data",
                    ],
                    self.group_manager: [],
                    self.group_member: [],
                    self.not_group_member: [],
                    self.anonymous_user: [],
                },
            ),
            (
                PermSpec(
                    {
                        "users": {"AnonymousUser": ["view_resourcebase"]},
                        "groups": {"second_custom_group": ["change_resourcebase"]},
                    },
                    self.resource,
                ).compact,
                {
                    self.author: [
                        "change_resourcebase",
                        "change_resourcebase_metadata",
                        "change_resourcebase_permissions",
                        "delete_resourcebase",
                        "download_resourcebase",
                        "view_resourcebase",
                        "approve_resourcebase",
                        "publish_resourcebase",
                        "change_dataset_style",
                        "change_dataset_data",
                    ],
                    self.group_manager: [
                        "view_resourcebase",
                        "publish_resourcebase",
                        "approve_resourcebase",
                        "change_dataset_style",
                        "change_dataset_data",
                        "change_resourcebase_metadata",
                        "change_resourcebase",
<<<<<<< HEAD
                        "feature_resourcebase",
=======
>>>>>>> d44256f3
                    ],
                    self.group_member: ["view_resourcebase"],
                    self.not_group_member: [
                        "change_resourcebase",
                        "view_resourcebase",
                        "download_resourcebase",
                        "change_resourcebase_metadata",
                        "approve_resourcebase",
                        "change_dataset_style",
                        "change_dataset_data",
                    ],
                    self.anonymous_user: ["view_resourcebase"],
                },
            ),
        ]
        for counter, item in enumerate(use_cases):
            permissions, expected = item
            self.resource.set_permissions(permissions)
            for authorized_subject, expected_perms in expected.items():
                perms_got = [x for x in permissions_registry.get_perms(instance=self.resource, user=authorized_subject)]
                self.assertSetEqual(
                    set(expected_perms),
                    set(perms_got),
                    msg=f"use case #{counter} - user: {authorized_subject.username}",
                )

    @override_settings(RESOURCE_PUBLISHING=True)
    def test_permissions_are_set_as_expected_resource_publishing_True(self):
        """
        **SIMPLE PUBLISHING** - test_permissions_are_set_as_expected_resource_publishing_True
          - `RESOURCE_PUBLISHING = True` (Autopublishing is disabled)
          - `ADMIN_MODERATE_UPLOADS = False`
        """
        use_cases = [
            (
                {"users": {}, "groups": {}},
                {
                    self.author: [
                        "delete_resourcebase",
                        "download_resourcebase",
                        "view_resourcebase",
                        "change_resourcebase",
                        "change_resourcebase_metadata",
                        "change_resourcebase_permissions",
                        "approve_resourcebase",
                        "change_dataset_style",
                        "change_dataset_data",
                    ],
                    self.group_manager: [
                        "change_resourcebase",
                        "change_resourcebase_metadata",
                        "delete_resourcebase",
                        "download_resourcebase",
                        "change_resourcebase_permissions",
                        "view_resourcebase",
                        "approve_resourcebase",
                        "publish_resourcebase",
                        "change_dataset_style",
                        "change_dataset_data",
                        "feature_resourcebase",
                    ],
                    self.group_member: ["download_resourcebase", "view_resourcebase"],
                    self.not_group_member: [],
                    self.anonymous_user: [],
                },
            ),
            (
                {"users": [], "groups": {"second_custom_group": ["view_resourcebase"]}},
                {
                    self.author: [
                        "delete_resourcebase",
                        "download_resourcebase",
                        "view_resourcebase",
                        "change_resourcebase",
                        "change_resourcebase_metadata",
                        "change_resourcebase_permissions",
                        "approve_resourcebase",
                        "change_dataset_style",
                        "change_dataset_data",
                    ],
                    self.group_manager: [
                        "change_resourcebase",
                        "change_resourcebase_metadata",
                        "delete_resourcebase",
                        "download_resourcebase",
                        "view_resourcebase",
                        "change_resourcebase_permissions",
                        "approve_resourcebase",
                        "publish_resourcebase",
                        "change_dataset_style",
                        "change_dataset_data",
                        "feature_resourcebase",
                    ],
                    self.group_member: ["download_resourcebase", "view_resourcebase"],
                    self.not_group_member: ["view_resourcebase"],
                    self.anonymous_user: [],
                },
            ),
        ]
        for counter, item in enumerate(use_cases):
            permissions, expected = item
            self.resource.set_permissions(permissions)
            for authorized_subject, expected_perms in expected.items():
                perms_got = [x for x in permissions_registry.get_perms(instance=self.resource, user=authorized_subject)]
                self.assertSetEqual(
                    set(expected_perms),
                    set(perms_got),
                    msg=f"use case #{counter} - user: {authorized_subject.username}",
                )

    @override_settings(RESOURCE_PUBLISHING=True)
    @override_settings(ADMIN_MODERATE_UPLOADS=True)
    def test_permissions_are_set_as_expected_admin_upload_resource_publishing_True(self):
        """
        **ADVANCED WORKFLOW** - test_permissions_are_set_as_expected_admin_upload_resource_publishing_True
          - `RESOURCE_PUBLISHING = True`
          - `ADMIN_MODERATE_UPLOADS = True`
        """
        use_cases = [
            (
                {"users": {}, "groups": {}},
                {
                    self.author: [
                        "download_resourcebase",
                        "view_resourcebase",
                    ],
                    self.group_manager: [
                        "change_resourcebase",
                        "change_resourcebase_metadata",
                        "change_resourcebase_permissions",
                        "delete_resourcebase",
                        "download_resourcebase",
                        "view_resourcebase",
                        "approve_resourcebase",
                        "publish_resourcebase",
                        "change_dataset_style",
                        "change_dataset_data",
                        "feature_resourcebase",
                    ],
                    self.group_member: ["download_resourcebase", "view_resourcebase"],
                    self.not_group_member: [],
                    self.anonymous_user: [],
                },
            ),
            (
                {"users": {}, "groups": {"second_custom_group": ["view_resourcebase"]}},
                {
                    self.author: [
                        "download_resourcebase",
                        "view_resourcebase",
                    ],
                    self.group_manager: [
                        "change_resourcebase",
                        "change_resourcebase_metadata",
                        "change_resourcebase_permissions",
                        "delete_resourcebase",
                        "download_resourcebase",
                        "view_resourcebase",
                        "approve_resourcebase",
                        "publish_resourcebase",
                        "change_dataset_style",
                        "change_dataset_data",
                        "feature_resourcebase",
                    ],
                    self.group_member: ["download_resourcebase", "view_resourcebase"],
                    self.not_group_member: ["view_resourcebase"],
                    self.anonymous_user: [],
                },
            ),
        ]
        try:
            self.resource.is_approved = True
            self.resource.is_published = False
            self.resource.save()
            for counter, item in enumerate(use_cases):
                permissions, expected = item
                self.resource.set_permissions(permissions)
                for authorized_subject, expected_perms in expected.items():
                    perms_got = [
                        x for x in permissions_registry.get_perms(instance=self.resource, user=authorized_subject)
                    ]
                    self.assertSetEqual(
                        set(expected_perms),
                        set(perms_got),
                        msg=f"use case #{counter} - user: {authorized_subject.username}",
                    )
        finally:
            self.resource.is_approved = True
            self.resource.is_published = True
            self.resource.save()

    @override_settings(RESOURCE_PUBLISHING=False)
    @override_settings(ADMIN_MODERATE_UPLOADS=False)
    def test_permissions_are_set_as_expected_admin_upload_resource_publishing_False(self):
        """
        **AUTO PUBLISHING** - test_permissions_are_set_as_expected_admin_upload_resource_publishing_False
          - `RESOURCE_PUBLISHING = False`
          - `ADMIN_MODERATE_UPLOADS = False`
        """
        use_cases = [
            (
                {"users": {}, "groups": {}},
                {
                    self.author: [
                        "change_resourcebase",
                        "change_resourcebase_metadata",
                        "change_resourcebase_permissions",
                        "delete_resourcebase",
                        "download_resourcebase",
                        "publish_resourcebase",
                        "view_resourcebase",
                        "approve_resourcebase",
                        "publish_resourcebase",
                        "change_dataset_style",
                        "change_dataset_data",
                    ],
                    self.group_manager: [],
                    self.group_member: [],
                    self.not_group_member: [],
                    self.anonymous_user: [],
                },
            ),
            (
                {
                    "users": {"AnonymousUser": ["view_resourcebase"]},
                    "groups": {"second_custom_group": ["change_resourcebase"]},
                },
                {
                    self.author: [
                        "change_resourcebase",
                        "change_resourcebase_metadata",
                        "change_resourcebase_permissions",
                        "delete_resourcebase",
                        "download_resourcebase",
                        "publish_resourcebase",
                        "view_resourcebase",
                        "approve_resourcebase",
                        "change_dataset_style",
                        "change_dataset_data",
                    ],
                    self.group_manager: [
                        "view_resourcebase",
                        "approve_resourcebase",
                        "publish_resourcebase",
                        "change_resourcebase",
                        "change_resourcebase_metadata",
                        "change_dataset_data",
                        "change_dataset_style",
<<<<<<< HEAD
                        "feature_resourcebase",
=======
>>>>>>> d44256f3
                    ],
                    self.group_member: ["view_resourcebase"],
                    self.not_group_member: ["view_resourcebase", "change_resourcebase"],
                    self.anonymous_user: ["view_resourcebase"],
                },
            ),
        ]
        for counter, item in enumerate(use_cases):
            permissions, expected = item
            self.resource.set_permissions(permissions)
            for authorized_subject, expected_perms in expected.items():
                perms_got = [x for x in permissions_registry.get_perms(instance=self.resource, user=authorized_subject)]
                self.assertSetEqual(
                    set(expected_perms),
                    set(perms_got),
                    msg=f"use case #{counter} - user: {authorized_subject.username}",
                )

    @override_settings(RESOURCE_PUBLISHING=True)
    @override_settings(ADMIN_MODERATE_UPLOADS=True)
    def test_permissions_on_user_role_promotion_to_manager(self):
        """
        **ADVANCED WORKFLOW** - test_permissions_on_user_role_promotion_to_manager
          - `RESOURCE_PUBLISHING = True`
          - `ADMIN_MODERATE_UPLOADS = True`
        """
        sut = GroupMember.objects.filter(user=self.group_member).exclude(group__title="Registered Members").first()
        expected = {
            self.author: [
                "download_resourcebase",
                "view_resourcebase",
            ],
            self.group_manager: [
                "change_resourcebase",
                "change_resourcebase_metadata",
                "delete_resourcebase",
                "download_resourcebase",
                "view_resourcebase",
                "publish_resourcebase",
                "change_resourcebase_permissions",
                "approve_resourcebase",
                "change_dataset_style",
                "change_dataset_data",
                "feature_resourcebase",
            ],
            self.group_member: [
                "change_resourcebase",
                "change_resourcebase_metadata",
                "delete_resourcebase",
                "download_resourcebase",
                "view_resourcebase",
                "publish_resourcebase",
                "change_resourcebase_permissions",
                "approve_resourcebase",
                "change_dataset_style",
                "change_dataset_data",
                "feature_resourcebase",
            ],
        }
        try:
            self.resource.is_approved = True
            self.resource.is_published = False
            self.resource.save()
            self.assertEqual(sut.role, "member")
            sut.promote()
            sut.refresh_from_db()
            self.assertEqual(sut.role, "manager")
            for authorized_subject, expected_perms in expected.items():
                perms_got = [x for x in permissions_registry.get_perms(instance=self.resource, user=authorized_subject)]
                self.assertSetEqual(
                    set(expected_perms), set(perms_got), msg=f"use case #0 - user: {authorized_subject.username}"
                )
        finally:
            self.resource.is_approved = True
            self.resource.is_published = True
            self.resource.save()
            sut.demote()

    @override_settings(RESOURCE_PUBLISHING=True)
    @override_settings(ADMIN_MODERATE_UPLOADS=True)
    def test_permissions_on_user_role_demote_to_member(self):
        """
        **ADVANCED WORKFLOW** - test_permissions_on_user_role_demote_to_member
          - `RESOURCE_PUBLISHING = True`
          - `ADMIN_MODERATE_UPLOADS = True`
        """
        sut = GroupMember.objects.filter(user=self.group_manager).exclude(group__title="Registered Members").first()
        self.assertEqual(sut.role, "manager")
        sut.demote()
        sut.refresh_from_db()
        self.assertEqual(sut.role, "member")
        expected = {
            self.author: [
                "download_resourcebase",
                "view_resourcebase",
            ],
            self.group_manager: ["download_resourcebase", "view_resourcebase"],
            self.group_member: ["download_resourcebase", "view_resourcebase"],
        }
        for authorized_subject, expected_perms in expected.items():
            perms_got = [x for x in permissions_registry.get_perms(instance=self.resource, user=authorized_subject)]
            self.assertSetEqual(
                set(expected_perms), set(perms_got), msg=f"use case #0 - user: {authorized_subject.username}"
            )

    @override_settings(RESOURCE_PUBLISHING=True)
    def test_permissions_on_user_role_demote_to_member_only_RESOURCE_PUBLISHING_active(self):
        """
        **SIMPLE PUBLISHING** - test_permissions_on_user_role_demote_to_member_only_RESOURCE_PUBLISHING_active
          - `RESOURCE_PUBLISHING = True` (Autopublishing is disabled)
          - `ADMIN_MODERATE_UPLOADS = False`
        """
        sut = GroupMember.objects.filter(user=self.group_manager).exclude(group__title="Registered Members").first()
        self.assertEqual(sut.role, "manager")
        sut.demote()
        sut.refresh_from_db()
        self.assertEqual(sut.role, "member")
        expected = {
            self.author: [
                "delete_resourcebase",
                "download_resourcebase",
                "view_resourcebase",
                "change_resourcebase",
                "change_resourcebase_metadata",
                "change_resourcebase_permissions",
                "approve_resourcebase",
                "change_dataset_style",
                "change_dataset_data",
            ],
            self.group_manager: ["download_resourcebase", "view_resourcebase"],
            self.group_member: ["download_resourcebase", "view_resourcebase"],
        }
        for authorized_subject, expected_perms in expected.items():
            perms_got = [x for x in permissions_registry.get_perms(instance=self.resource, user=authorized_subject)]
            self.assertSetEqual(
                set(expected_perms), set(perms_got), msg=f"use case #0 - user: {authorized_subject.username}"
            )

    @override_settings(RESOURCE_PUBLISHING=True)
    def test_permissions_on_user_role_promote_to_manager_only_RESOURCE_PUBLISHING_active(self):
        """
        **SIMPLE PUBLISHING** - test_permissions_on_user_role_promote_to_manager_only_RESOURCE_PUBLISHING_active
          - `RESOURCE_PUBLISHING = True` (Autopublishing is disabled)
          - `ADMIN_MODERATE_UPLOADS = False`
        """
        sut = GroupMember.objects.filter(user=self.group_member).exclude(group__title="Registered Members").first()
        self.assertEqual(sut.role, "member")
        sut.promote()
        sut.refresh_from_db()
        self.assertEqual(sut.role, "manager")
        expected = {
            self.author: [
                "delete_resourcebase",
                "download_resourcebase",
                "view_resourcebase",
                "change_resourcebase",
                "change_resourcebase_metadata",
                "change_resourcebase_permissions",
                "approve_resourcebase",
                "change_dataset_style",
                "change_dataset_data",
            ],
            self.group_manager: [
                "change_resourcebase",
                "change_resourcebase_metadata",
                "delete_resourcebase",
                "download_resourcebase",
                "view_resourcebase",
                "publish_resourcebase",
                "change_resourcebase_permissions",
                "approve_resourcebase",
                "publish_resourcebase",
                "change_dataset_style",
                "change_dataset_data",
                "feature_resourcebase",
            ],
            self.group_member: [
                "change_resourcebase",
                "change_resourcebase_metadata",
                "delete_resourcebase",
                "download_resourcebase",
                "view_resourcebase",
                "publish_resourcebase",
                "change_resourcebase_permissions",
                "approve_resourcebase",
                "change_dataset_style",
                "change_dataset_data",
                "feature_resourcebase",
            ],
        }
        for authorized_subject, expected_perms in expected.items():
            perms_got = [x for x in permissions_registry.get_perms(instance=self.resource, user=authorized_subject)]
            self.assertSetEqual(
                set(expected_perms), set(perms_got), msg=f"use case #0 - user: {authorized_subject.username}"
            )

    @override_settings(DEFAULT_ANONYMOUS_VIEW_PERMISSION=False)
    def test_if_anonymoys_default_perms_is_false_should_not_assign_perms_to_user_group(self):
        """
        if DEFAULT_ANONYMOUS_VIEW_PERMISSION is False, the user's group should not get any permission
        """

        resource = resource_manager.create(str(uuid.uuid4), Dataset, defaults={"owner": self.group_member})
        self.assertFalse(self.group_profile.group in permissions_registry.get_perms(instance=resource)["groups"].keys())

    @override_settings(DEFAULT_ANONYMOUS_DOWNLOAD_PERMISSION=False)
    def test_if_anonymoys_default_download_perms_is_false_should_not_assign_perms_to_user_group(self):
        """
        if DEFAULT_ANONYMOUS_DOWNLOAD_PERMISSION is False, the user's group should not get any permission
        """

        resource = resource_manager.create(str(uuid.uuid4), Dataset, defaults={"owner": self.group_member})
        self.assertFalse(self.group_profile.group in permissions_registry.get_perms(instance=resource)["groups"].keys())

    @override_settings(DEFAULT_ANONYMOUS_DOWNLOAD_PERMISSION=False)
    @override_settings(RESOURCE_PUBLISHING=True)
    def test_if_anonymoys_default_perms_is_false_should_assign_perms_to_user_group_if_advanced_workflow_is_on(self):
        """
        if DEFAULT_ANONYMOUS_DOWNLOAD_PERMISSION is False and the advanced workflow is activate
         the user's group should get the view and download permission
        """

        resource = resource_manager.create(str(uuid.uuid4), Dataset, defaults={"owner": self.group_member})
        self.assertTrue(self.group_profile.group in permissions_registry.get_perms(instance=resource)["groups"].keys())
        group_val = permissions_registry.get_perms(instance=resource)["groups"][self.group_profile.group]
        self.assertSetEqual({"view_resourcebase", "download_resourcebase"}, set(group_val))

    @override_settings(DEFAULT_ANONYMOUS_VIEW_PERMISSION=False)
    @override_settings(ADMIN_MODERATE_UPLOADS=True)
    def test_if_anonymoys_default_perms_is_false_should_assign_perms_to_user_group_if_advanced_workflow_is_on_moderate(
        self,
    ):
        """
        if DEFAULT_ANONYMOUS_VIEW_PERMISSION is False and the advanced workflow is activate
         the user's group should get the view and download permission
        """

        resource = resource_manager.create(str(uuid.uuid4), Dataset, defaults={"owner": self.group_member})

        self.assertTrue(self.group_profile.group in permissions_registry.get_perms(instance=resource)["groups"].keys())
        group_val = permissions_registry.get_perms(instance=resource)["groups"][self.group_profile.group]
        self.assertSetEqual({"view_resourcebase", "download_resourcebase"}, set(group_val))


@override_settings(RESOURCE_PUBLISHING=True)
@override_settings(ADMIN_MODERATE_UPLOADS=True)
class TestPermissionChanges(GeoNodeBaseTestSupport):
    def setUp(self):
        # Creating groups
        self.author, _ = get_user_model().objects.get_or_create(username="author")
        self.group_manager, _ = get_user_model().objects.get_or_create(username="group_manager")
        self.resource_group_manager, _ = get_user_model().objects.get_or_create(username="resource_group_manager")
        self.group_member, _ = get_user_model().objects.get_or_create(username="group_member")
        self.member_with_perms, _ = get_user_model().objects.get_or_create(username="member_with_perms")

        # Defining group profiles and members
        self.owner_group, _ = GroupProfile.objects.get_or_create(slug="owner_group")
        self.resource_group, _ = GroupProfile.objects.get_or_create(slug="resource_group")

        # defining group members
        GroupMember.objects.get_or_create(group=self.owner_group, user=self.author, role="member")
        GroupMember.objects.get_or_create(group=self.owner_group, user=self.group_member, role="member")
        GroupMember.objects.get_or_create(group=self.owner_group, user=self.group_manager, role="manager")
        GroupMember.objects.get_or_create(group=self.resource_group, user=self.resource_group_manager, role="manager")

        # Creating the default resource
        self.resource = create_single_dataset(
            name="test_layer_adv",
            owner=self.author,
            is_approved=False,
            is_published=False,
            was_approved=False,
            was_published=False,
            group=self.resource_group.group,
        )

        self.owner_perms = ["view_resourcebase", "download_resourcebase"]
        self.edit_perms = ["change_resourcebase", "change_resourcebase_metadata"]
        self.dataset_perms = ["change_dataset_style", "change_dataset_data"]
        self.adv_owner_limit = ["delete_resourcebase", "change_resourcebase_permissions", "publish_resourcebase"]
        self.safe_perms = ["download_resourcebase", "view_resourcebase"]
        self.data = {
            "resource-title": self.resource.title,
            "resource-owner": self.author.id,
            "resource-date": "2021-10-27 05:59 am",
            "resource-date_type": "publication",
            "resource-language": self.resource.language,
            "resource-is_approved": "on",
            "resource-group": self.resource_group.group.id,
            "dataset_attribute_set-TOTAL_FORMS": 0,
            "dataset_attribute_set-INITIAL_FORMS": 0,
        }
        self.url = reverse("metadata-schema_instance", args=(self.resource.id,))

        # Assign manage perms to user member_with_perms
        for perm in self.dataset_perms:
            assign_perm(perm, self.member_with_perms, self.resource)
        for perm in self.owner_perms:
            assign_perm(perm, self.member_with_perms, self.resource.get_self_resource())

        # Assert inital assignment of permissions to groups and users
        resource_perm_specs = permissions_registry.get_perms(instance=self.resource)
        self.assertSetEqual(
            set(resource_perm_specs["users"][self.author]), set(self.owner_perms + self.edit_perms + self.dataset_perms)
        )
        self.assertSetEqual(
            set(resource_perm_specs["users"][self.member_with_perms]), set(self.owner_perms + self.dataset_perms)
        )
        self.assertSetEqual(
            set(resource_perm_specs["users"][self.group_manager]),
            set(self.owner_perms + self.edit_perms + self.dataset_perms + self.adv_owner_limit),
        )
        self.assertSetEqual(
            set(resource_perm_specs["users"][self.resource_group_manager]),
            set(self.owner_perms + self.edit_perms + self.dataset_perms + self.adv_owner_limit),
        )
        self.assertSetEqual(set(resource_perm_specs["groups"][self.owner_group.group]), set(self.safe_perms))
        self.assertSetEqual(set(resource_perm_specs["groups"][self.resource_group.group]), set(self.safe_perms))

    def test_owner_is_group_manager(self):
        try:
            GroupMember.objects.get(group=self.owner_group, user=self.author).promote()
            # Admin publishes and approves the resource
            self.admin_approve_and_publish_resource()
            self.resource.refresh_from_db()
            resource_perm_specs = permissions_registry.get_perms(instance=self.resource)

            # Once a resource has been published, the 'publish_resourcebase' permission should be removed anyway
            self.assertSetEqual(
                set(resource_perm_specs["users"][self.author]),
                set(self.owner_perms + self.edit_perms + self.dataset_perms + self.adv_owner_limit),
            )

            # Admin un-approves and un-publishes the resource
            self.admin_unapprove_and_unpublish_resource()
            self.resource.refresh_from_db()
            resource_perm_specs = permissions_registry.get_perms(instance=self.resource)

            self.assertSetEqual(
                set(resource_perm_specs["users"][self.author]),
                set(self.owner_perms + self.edit_perms + self.dataset_perms + self.adv_owner_limit),
            )
        finally:
            GroupMember.objects.get(group=self.owner_group, user=self.author).demote()

    def assertions_for_approved_or_published_is_true(self):
        resource_perm_specs = permissions_registry.get_perms(instance=self.resource)
        self.assertSetEqual(set(resource_perm_specs["users"][self.author]), set(self.owner_perms))
        self.assertSetEqual(
            set(resource_perm_specs["users"][self.member_with_perms]), set(self.owner_perms + self.dataset_perms)
        )
        self.assertSetEqual(
            set(resource_perm_specs["users"][self.group_manager]),
            set(self.owner_perms + self.edit_perms + self.dataset_perms + self.adv_owner_limit),
        )
        self.assertSetEqual(
            set(resource_perm_specs["users"][self.resource_group_manager]),
            set(self.owner_perms + self.edit_perms + self.dataset_perms + self.adv_owner_limit),
        )
        self.assertSetEqual(set(resource_perm_specs["groups"][self.owner_group.group]), set(self.safe_perms))
        self.assertSetEqual(set(resource_perm_specs["groups"][self.resource_group.group]), set(self.safe_perms))

    def assertions_for_approved_and_published_is_false(self):
        resource_perm_specs = permissions_registry.get_perms(instance=self.resource)
        self.assertSetEqual(
            set(resource_perm_specs["users"][self.author]), set(self.owner_perms + self.edit_perms + self.dataset_perms)
        )
        self.assertSetEqual(
            set(resource_perm_specs["users"][self.member_with_perms]), set(self.owner_perms + self.dataset_perms)
        )
        self.assertSetEqual(
            set(resource_perm_specs["users"][self.group_manager]),
            set(self.owner_perms + self.edit_perms + self.dataset_perms + self.adv_owner_limit),
        )
        self.assertSetEqual(
            set(resource_perm_specs["users"][self.resource_group_manager]),
            set(self.owner_perms + self.edit_perms + self.dataset_perms + self.adv_owner_limit),
        )
        self.assertSetEqual(set(resource_perm_specs["groups"][self.owner_group.group]), set(self.safe_perms))
        self.assertSetEqual(set(resource_perm_specs["groups"][self.resource_group.group]), set(self.safe_perms))

    def admin_approve_and_publish_resource(self):
        self.assertTrue(self.client.login(username="admin", password="admin"))
        self.resource.is_approved = True
        self.resource.is_published = True
        self.resource.save()
        self.resource.refresh_from_db()

    def admin_unapprove_and_unpublish_resource(self):
        self.assertTrue(self.client.login(username="admin", password="admin"))
        self.resource.is_approved = False
        self.resource.is_published = False
        self.resource.save()
        self.resource.refresh_from_db()


class TestUserHasPerms(GeoNodeBaseTestSupport):
    """
    Ensure that the Permission classes behaves as expected
    """

    @classmethod
    def setUpClass(cls) -> None:
        super().setUpClass()
        cls.dataset = create_single_dataset(name="test_permission_dataset")
        cls.document = create_single_doc(name="test_permission_doc")
        cls.map = create_single_map(name="test_permission_map")

    @classmethod
    def tearDownClass(self) -> None:
        Dataset.objects.filter(name="test_permission_dataset").delete()
        Document.objects.filter(title="test_permission_doc").delete()
        Map.objects.filter(title="test_permission_map").delete()

    def setUp(self):
        self.marty, _ = get_user_model().objects.get_or_create(username="marty", password="mcfly")

    def test_user_with_view_perms(self):
        use_cases = [
            {"resource": self.dataset, "url": "base-resources-detail"},
            {"resource": self.dataset, "url": "datasets-detail"},
            {"resource": self.document, "url": "documents-detail"},
            {"resource": self.map, "url": "maps-detail"},
        ]
        for _case in use_cases:
            # setting the view permissions
            url = reverse(_case["url"], kwargs={"pk": _case["resource"].pk})

            _case["resource"].set_permissions(
                {"users": {self.marty.username: ["base.view_resourcebase", "base.download_resourcebase"]}}
            )
            # calling the api
            self.client.force_login(self.marty)
            result = self.client.get(url)
            # checking that the user can call the url in get
            self.assertEqual(200, result.status_code, _case)

            # the user cannot patch the resource
            result = self.client.patch(url)
            # checking that the user cannot call the url in patch due the lack of permissions
            self.assertEqual(403, result.status_code, _case)

            # after update the permissions list, the user can modify the resource
            _case["resource"].set_permissions(
                {"users": {self.marty.username: ["base.view_resourcebase", "base.change_resourcebase"]}}
            )
            # the user can patch the resource
            result = self.client.patch(url)
            # checking that the user can call the url in patch since now it has the permissions
            self.assertEqual(200, result.status_code, _case)

    def test_user_with_view_listing(self):
        use_cases = [
            {"resource": self.dataset, "url": "base-resources-list"},
            {"resource": self.dataset, "url": "datasets-list"},
            {"resource": self.document, "url": "documents-list"},
            {"resource": self.map, "url": "maps-list"},
        ]
        for _case in use_cases:
            # setting the view permissions
            url = reverse(_case["url"])

            _case["resource"].set_permissions(
                {"users": {self.marty.username: ["base.view_resourcebase", "base.download_resourcebase"]}}
            )
            # calling the api
            self.client.force_login(self.marty)
            result = self.client.get(url)
            # checking that the user can call the url in get
            self.assertEqual(200, result.status_code, _case)

            # the user cannot patch the resource
            result = self.client.patch(url)
            # checking that the user cannot call the url in patch due the lack of permissions
            self.assertEqual(403, result.status_code, _case)

    def test_anonymous_user_is_stripped_off(self):
        from geonode.base.models import ResourceBase

        perms = ["base.view_resourcebase", "base.download_resourcebase"]
        resource = ResourceBase.objects.get(id=self.dataset.id)
        for perm in perms:
            assign_perm(perm, get_anonymous_user(), resource)
            assign_perm(perm, Group.objects.get(name="anonymous"), resource)

        perm_spec = permissions_registry.get_perms(instance=resource)
        anonymous_user_perm = perm_spec["users"].get(get_anonymous_user())
        self.assertEqual(anonymous_user_perm, None, "Anynmous user wasn't removed")


class TestUserCanDo(GeoNodeBaseTestSupport):
    @classmethod
    def setUpClass(cls) -> None:
        super().setUpClass()
        cls.dataset = create_single_dataset(name="test_user_can_do")
        cls.admin = get_user_model().objects.filter(is_superuser=True).first()
        cls.non_admin = get_user_model().objects.filter(is_superuser=False).exclude(username="AnonymousUser").first()

        cls.group_manager = get_user_model().objects.create_user("group_manager", is_active=True)
        cls.second_group_manager = get_user_model().objects.create_user("second_group_manager", is_active=True)
        cls.group_profile = GroupProfile.objects.create(title="testgroup_profile", slug="group profile 1")
        cls.second_group_profile = GroupProfile.objects.create(title="second_testgroup_profile", slug="group profile 2")
        GroupMember.objects.create(user=cls.group_manager, group=cls.group_profile, role=GroupMember.MANAGER)
        GroupMember.objects.create(
            user=cls.second_group_manager, group=cls.second_group_profile, role=GroupMember.MANAGER
        )

    def test_user_can_approve(self):
        try:
            self.assertTrue(self.admin.can_approve(self.dataset))
            self.assertFalse(self.non_admin.can_approve(self.dataset))
            # if non admin is owner should be able to approve
            self.dataset.owner = self.non_admin
            self.dataset.save()
            self.assertTrue(self.non_admin.can_approve(self.dataset))
        finally:
            # setting back the owner to admin
            self.dataset.owner = self.admin
            self.dataset.save()

    def test_user_can_feature(self):
        self.assertTrue(self.admin.can_feature(self.dataset))
        self.assertFalse(self.non_admin.can_feature(self.dataset))

        # Test that a group manager is able to use the featured flag
        self.dataset.group = self.group_profile.group
        self.dataset.save()

        self.assertTrue(self.group_manager.can_feature(self.dataset))

        # Test that a group manager of another group is not able to use this featured flag
        self.assertFalse(self.second_group_manager.can_feature(self.dataset))

    def test_user_can_publish(self):
        try:
            self.assertTrue(self.admin.can_publish(self.dataset))
            self.assertFalse(self.non_admin.can_publish(self.dataset))
            # if non admin is owner should be able to publish
            self.dataset.owner = self.non_admin
            self.dataset.save()
            self.assertTrue(self.non_admin.can_publish(self.dataset))
        finally:
            # setting back the owner to admin
            self.dataset.owner = self.admin
            self.dataset.save()


class DummyPermissionsHandler(BasePermissionsHandler):
    @staticmethod
    def fixup_perms(instance, perms_payload, *args, **kwargs):
        return {"perms": ["this", "is", "fake"]}


@override_settings(
    PERMISSIONS_HANDLERS=[
        "geonode.security.handlers.AdvancedWorkflowPermissionsHandler",
        "geonode.security.handlers.GroupManagersPermissionsHandler",
    ]
)
class TestPermissionsRegistry(GeoNodeBaseTestSupport):
    """
    Test to verify the permissions registry
    """

    def tearDown(self):
        permissions_registry.reset()

    def test_registry_is_correctly_initiated(self):
        """
        The permissions registry should initiated correctly
        """
        permissions_registry.init_registry()
        self.assertIsNotNone(permissions_registry.get_registry())

    def test_new_handler_is_registered(self):
        permissions_registry.add("geonode.security.tests.DummyPermissionsHandler")
        reg = permissions_registry.get_registry()
        self.assertTrue("geonode.security.tests.DummyPermissionsHandler" in (str(r) for r in reg))

    def test_should_raise_exception_if_is_not_subclass(self):
        with self.assertRaises(Exception):
            permissions_registry.add(int)

    def test_handler_should_handle_the_perms_payload(self):
        # create resource
        instance = create_single_dataset("fake_dataset")
        # adding the dummy at the end, means will win over the other handler
        permissions_registry.add("geonode.security.tests.DummyPermissionsHandler")
        perms = permissions_registry.fixup_perms(instance, instance.get_all_level_info())
        self.assertDictEqual({"perms": ["this", "is", "fake"]}, perms)


class TestPermissionsHandlers(GeoNodeBaseTestSupport):
    """
    Test to verify the GroupManagerPermissionsHandler
    """

    def setUp(self):

        self.group_manager = get_user_model().objects.create_user(
            "group_manager", "group_manager@fakemail.com", "group_manager_password", is_active=True
        )
<<<<<<< HEAD
=======

        self.other_group_manager = get_user_model().objects.create_user(
            "other_group_manager", "other_group_manager@fakemail.com", "other_group_manager_password", is_active=True
        )

>>>>>>> d44256f3
        self.group_member = get_user_model().objects.create_user(
            "group_member", "group_member@fakemail.com", "group_member_password", is_active=True
        )
        self.simple_user = get_user_model().objects.create_user(
            "simple_user", "simple_user@fakemail.com", "simple_user_password", is_active=True
        )

<<<<<<< HEAD
        self.group_profile = GroupProfile.objects.create(title="testgroup_profile")

        # Assign roles in the group
        GroupMember.objects.create(user=self.group_manager, group=self.group_profile, role=GroupMember.MANAGER)
        GroupMember.objects.create(user=self.group_member, group=self.group_profile, role=GroupMember.MEMBER)

=======
        self.group_profile = GroupProfile.objects.create(title="testgroup_profile", slug="test group_profile 1")
        self.other_group_profile = GroupProfile.objects.create(
            title="other_testgroup_profile", slug="test group_profile 2"
        )

        # Assign roles in the main group
        GroupMember.objects.create(user=self.group_manager, group=self.group_profile, role=GroupMember.MANAGER)
        GroupMember.objects.create(user=self.group_member, group=self.group_profile, role=GroupMember.MEMBER)

        # Assign roles in the second group
        GroupMember.objects.create(
            user=self.other_group_manager, group=self.other_group_profile, role=GroupMember.MANAGER
        )

>>>>>>> d44256f3
    def test_group_managers_permissons_handler(self):
        """
        Test that GroupManagersPermissionsHandler adds extra permissions
        to a group manager.
        """

        resource = create_single_dataset("test_dataset")
        resource.group = self.group_profile.group
        resource.save()

<<<<<<< HEAD
        perms_payload = {
            "users": {
                self.group_manager: [
                    "view_resourcebase",
                    "publish_resourcebase",
                    "approve_resourcebase",
                    "download_resourcebase",
                ],
=======
        default_perms = [
            "view_resourcebase",
            "publish_resourcebase",
            "approve_resourcebase",
            "download_resourcebase",
        ]

        perms_payload = {
            "users": {
                self.group_manager: default_perms,
                self.other_group_manager: default_perms,
>>>>>>> d44256f3
                self.group_member: ["view_resourcebase"],
                self.simple_user: [],
            },
            "groups": {},
        }

        # Call your handler's get_perms method directly
        handler = GroupManagersPermissionsHandler()
        updated_perms = handler.get_perms(resource, perms_payload, include_virtual=True)

        # Expected extra permissions added to manager_profile's perms
<<<<<<< HEAD
        expected_manager_perms = set(
            [
                "view_resourcebase",
                "publish_resourcebase",
                "approve_resourcebase",
                "download_resourcebase",
                "change_resourcebase",
                "change_resourcebase_metadata",
                "change_dataset_data",
                "change_dataset_style",
            ]
        )

        self.assertIn(self.group_manager, updated_perms["users"])
        self.assertSetEqual(set(updated_perms["users"][self.group_manager]), expected_manager_perms)

        # Others remain unchanged
=======
        expected_manager_perms = [
            "view_resourcebase",
            "publish_resourcebase",
            "approve_resourcebase",
            "download_resourcebase",
            "change_resourcebase",
            "change_resourcebase_metadata",
            "change_dataset_data",
            "change_dataset_style",
        ]

        # Ensure that the permissions for the resource's group manager are updated
        self.assertIn(self.group_manager, updated_perms["users"])
        self.assertSetEqual(set(updated_perms["users"][self.group_manager]), set(expected_manager_perms))

        # Ensure that the permissions for a group manager from another group are unchanged
        self.assertIn(self.other_group_manager, updated_perms["users"])
        self.assertSetEqual(set(updated_perms["users"][self.other_group_manager]), set(default_perms))

        # Others remain unchanged for the group member and simple user
>>>>>>> d44256f3
        self.assertListEqual(updated_perms["users"][self.group_member], ["view_resourcebase"])
        self.assertListEqual(updated_perms["users"][self.simple_user], [])

        # Test for empty perms list. This should not trigger extra perms
        perms_payload["users"][self.group_manager] = []
        updated_perms_empty = handler.get_perms(resource, perms_payload, include_virtual=True)

        # Still empty, since user had no base perms
        self.assertListEqual(updated_perms_empty["users"][self.group_manager], [])<|MERGE_RESOLUTION|>--- conflicted
+++ resolved
@@ -1929,10 +1929,7 @@
                         "change_dataset_data",
                         "change_resourcebase_metadata",
                         "change_resourcebase",
-<<<<<<< HEAD
                         "feature_resourcebase",
-=======
->>>>>>> d44256f3
                     ],
                     self.group_member: ["view_resourcebase"],
                     self.not_group_member: [
@@ -2181,10 +2178,7 @@
                         "change_resourcebase_metadata",
                         "change_dataset_data",
                         "change_dataset_style",
-<<<<<<< HEAD
                         "feature_resourcebase",
-=======
->>>>>>> d44256f3
                     ],
                     self.group_member: ["view_resourcebase"],
                     self.not_group_member: ["view_resourcebase", "change_resourcebase"],
@@ -2787,14 +2781,11 @@
         self.group_manager = get_user_model().objects.create_user(
             "group_manager", "group_manager@fakemail.com", "group_manager_password", is_active=True
         )
-<<<<<<< HEAD
-=======
 
         self.other_group_manager = get_user_model().objects.create_user(
             "other_group_manager", "other_group_manager@fakemail.com", "other_group_manager_password", is_active=True
         )
 
->>>>>>> d44256f3
         self.group_member = get_user_model().objects.create_user(
             "group_member", "group_member@fakemail.com", "group_member_password", is_active=True
         )
@@ -2802,14 +2793,6 @@
             "simple_user", "simple_user@fakemail.com", "simple_user_password", is_active=True
         )
 
-<<<<<<< HEAD
-        self.group_profile = GroupProfile.objects.create(title="testgroup_profile")
-
-        # Assign roles in the group
-        GroupMember.objects.create(user=self.group_manager, group=self.group_profile, role=GroupMember.MANAGER)
-        GroupMember.objects.create(user=self.group_member, group=self.group_profile, role=GroupMember.MEMBER)
-
-=======
         self.group_profile = GroupProfile.objects.create(title="testgroup_profile", slug="test group_profile 1")
         self.other_group_profile = GroupProfile.objects.create(
             title="other_testgroup_profile", slug="test group_profile 2"
@@ -2824,7 +2807,6 @@
             user=self.other_group_manager, group=self.other_group_profile, role=GroupMember.MANAGER
         )
 
->>>>>>> d44256f3
     def test_group_managers_permissons_handler(self):
         """
         Test that GroupManagersPermissionsHandler adds extra permissions
@@ -2835,16 +2817,6 @@
         resource.group = self.group_profile.group
         resource.save()
 
-<<<<<<< HEAD
-        perms_payload = {
-            "users": {
-                self.group_manager: [
-                    "view_resourcebase",
-                    "publish_resourcebase",
-                    "approve_resourcebase",
-                    "download_resourcebase",
-                ],
-=======
         default_perms = [
             "view_resourcebase",
             "publish_resourcebase",
@@ -2856,7 +2828,6 @@
             "users": {
                 self.group_manager: default_perms,
                 self.other_group_manager: default_perms,
->>>>>>> d44256f3
                 self.group_member: ["view_resourcebase"],
                 self.simple_user: [],
             },
@@ -2868,25 +2839,6 @@
         updated_perms = handler.get_perms(resource, perms_payload, include_virtual=True)
 
         # Expected extra permissions added to manager_profile's perms
-<<<<<<< HEAD
-        expected_manager_perms = set(
-            [
-                "view_resourcebase",
-                "publish_resourcebase",
-                "approve_resourcebase",
-                "download_resourcebase",
-                "change_resourcebase",
-                "change_resourcebase_metadata",
-                "change_dataset_data",
-                "change_dataset_style",
-            ]
-        )
-
-        self.assertIn(self.group_manager, updated_perms["users"])
-        self.assertSetEqual(set(updated_perms["users"][self.group_manager]), expected_manager_perms)
-
-        # Others remain unchanged
-=======
         expected_manager_perms = [
             "view_resourcebase",
             "publish_resourcebase",
@@ -2907,7 +2859,6 @@
         self.assertSetEqual(set(updated_perms["users"][self.other_group_manager]), set(default_perms))
 
         # Others remain unchanged for the group member and simple user
->>>>>>> d44256f3
         self.assertListEqual(updated_perms["users"][self.group_member], ["view_resourcebase"])
         self.assertListEqual(updated_perms["users"][self.simple_user], [])
 
