#########################################################################
#
# Copyright (C) 2016 OSGeo
#
# This program is free software: you can redistribute it and/or modify
# it under the terms of the GNU General Public License as published by
# the Free Software Foundation, either version 3 of the License, or
# (at your option) any later version.
#
# This program is distributed in the hope that it will be useful,
# but WITHOUT ANY WARRANTY; without even the implied warranty of
# MERCHANTABILITY or FITNESS FOR A PARTICULAR PURPOSE. See the
# GNU General Public License for more details.
#
# You should have received a copy of the GNU General Public License
# along with this program. If not, see <http://www.gnu.org/licenses/>.
#
#########################################################################
import json
import base64
import logging
import requests
import importlib

from requests.auth import HTTPBasicAuth
from tastypie.test import ResourceTestCaseMixin

from django.db.models import Q
from django.urls import reverse
from django.conf import settings
from django.http import HttpRequest
from django.test.testcases import TestCase
from django.contrib.auth import get_user_model
from django.test.utils import override_settings

from guardian.shortcuts import (
    assign_perm,
    get_anonymous_user)

from geonode import geoserver
from geonode.maps.models import Map
from geonode.layers.models import Dataset
from geonode.documents.models import Document
from geonode.compat import ensure_string
from geonode.utils import check_ogc_backend
from geonode.tests.utils import check_dataset
from geonode.decorators import on_ogc_backend
from geonode.geoserver.helpers import gs_slurp
from geonode.resource.manager import resource_manager
from geonode.tests.base import GeoNodeBaseTestSupport
from geonode.groups.models import Group, GroupMember, GroupProfile
from geonode.layers.populate_datasets_data import create_dataset_data

from geonode.base.models import (
    Configuration,
    UserGeoLimit,
    GroupGeoLimit
)
from geonode.base.populate_test_data import (
    all_public,
    create_models,
    remove_models,
    create_single_dataset)
from geonode.geoserver.security import (
    _get_gf_services,
    get_user_geolimits,
    get_geofence_rules,
    get_geofence_rules_count,
    get_highest_priority,
    set_geofence_all,
    purge_geofence_all,
    sync_geofence_with_guardian,
    sync_resources_with_guardian,
    _get_gwc_filters_and_formats
)

from .utils import (
    get_users_with_perms,
    get_visible_resources,
)

from .permissions import (
    PermSpec,
    PermSpecCompact)

logger = logging.getLogger(__name__)


def _log(msg, *args):
    logger.debug(msg, *args)


class StreamToLogger:
    """
    Fake file-like stream object that redirects writes to a logger instance.
    """

    def __init__(self, logger, log_level=logging.INFO):
        self.logger = logger
        self.log_level = log_level
        self.linebuf = ''

    def write(self, buf):
        for line in buf.rstrip().splitlines():
            self.logger.log(self.log_level, line.rstrip())


class SecurityTests(ResourceTestCaseMixin, GeoNodeBaseTestSupport):

    """
    Tests for the Geonode security app.
    """

    @classmethod
    def setUpClass(cls):
        super().setUpClass()
        create_models(type=cls.get_type, integration=cls.get_integration)
        all_public()

    @classmethod
    def tearDownClass(cls):
        super().tearDownClass()
        remove_models(cls.get_obj_ids, type=cls.get_type, integration=cls.get_integration)

    def setUp(self):
        super().setUp()
        if check_ogc_backend(geoserver.BACKEND_PACKAGE):
            settings.OGC_SERVER['default']['GEOFENCE_SECURITY_ENABLED'] = True

        self.maxDiff = None
        self.user = 'admin'
        self.passwd = 'admin'
        create_dataset_data()
        self.anonymous_user = get_anonymous_user()
        self.config = Configuration.load()
        self.list_url = reverse(
            'api_dispatch_list',
            kwargs={
                'api_name': 'api',
                'resource_name': 'datasets'})
        self.bulk_perms_url = reverse('bulk_permissions')
        self.perm_spec = {
            "users": {"admin": ["view_resourcebase"]}, "groups": []}

    @on_ogc_backend(geoserver.BACKEND_PACKAGE)
    def test_login_middleware(self):
        """
        Tests the Geonode login required authentication middleware.
        """
        from geonode.security.middleware import LoginRequiredMiddleware
        middleware = LoginRequiredMiddleware(None)

        white_list = [
            reverse('account_ajax_login'),
            reverse('account_confirm_email', kwargs=dict(key='test')),
            reverse('account_login'),
            reverse('account_reset_password'),
            reverse('forgot_username'),
            reverse('dataset_acls'),
            reverse('dataset_resolve_user'),
        ]

        black_list = [
            reverse('account_signup'),
            reverse('profile_browse'),
        ]

        request = HttpRequest()
        request.user = get_anonymous_user()

        # Requests should be redirected to the the `redirected_to` path when un-authenticated user attempts to visit
        # a black-listed url.
        for path in black_list:
            request.path = path
            response = middleware.process_request(request)
            if response:
                self.assertEqual(response.status_code, 302)
                self.assertTrue(
                    response.get('Location').startswith(
                        middleware.redirect_to))

        # The middleware should return None when an un-authenticated user
        # attempts to visit a white-listed url.
        for path in white_list:
            request.path = path
            response = middleware.process_request(request)
            self.assertIsNone(
                response,
                msg=f"Middleware activated for white listed path: {path}")

        self.client.login(username='admin', password='admin')
        admin = get_user_model().objects.get(username='admin')
        self.assertTrue(admin.is_authenticated)
        request.user = admin

        # The middleware should return None when an authenticated user attempts
        # to visit a black-listed url.
        for path in black_list:
            request.path = path
            response = middleware.process_request(request)
            self.assertIsNone(response)

    @on_ogc_backend(geoserver.BACKEND_PACKAGE)
    def test_login_middleware_with_basic_auth(self):
        """
        Tests the Geonode login required authentication middleware with Basic authenticated queries
        """
        from geonode.security.middleware import LoginRequiredMiddleware
        middleware = LoginRequiredMiddleware(None)

        black_listed_url = reverse('dataset_upload')
        white_listed_url = reverse('account_login')

        # unauthorized request to black listed URL should be redirected to `redirect_to` URL
        request = HttpRequest()
        request.user = get_anonymous_user()

        request.path = black_listed_url
        response = middleware.process_request(request)
        if response:
            self.assertEqual(response.status_code, 302)
            self.assertTrue(
                response.get('Location').startswith(
                    middleware.redirect_to))

        # unauthorized request to white listed URL should be allowed
        request.path = white_listed_url
        response = middleware.process_request(request)
        self.assertIsNone(
            response,
            msg=f"Middleware activated for white listed path: {black_listed_url}")

        # Basic authorized request to black listed URL should be allowed
        request.path = black_listed_url
        request.META["HTTP_AUTHORIZATION"] = f'Basic {base64.b64encode(b"bobby:bob").decode("utf-8")}'
        response = middleware.process_request(request)
        self.assertIsNone(
            response,
            msg=f"Middleware activated for white listed path: {black_listed_url}")

    @on_ogc_backend(geoserver.BACKEND_PACKAGE)
    def test_login_middleware_with_custom_login_url(self):
        """
        Tests the Geonode login required authentication middleware with Basic authenticated queries
        """

        site_url_settings = [f"{settings.SITEURL}login/custom", "/login/custom", "login/custom"]
        black_listed_url = reverse("dataset_upload")

        for setting in site_url_settings:
            with override_settings(LOGIN_URL=setting):

                from geonode.security import middleware as mw

                # reload the middleware module to fetch overridden settings
                importlib.reload(mw)
                middleware = mw.LoginRequiredMiddleware(None)

                # unauthorized request to black listed URL should be redirected to `redirect_to` URL
                request = HttpRequest()
                request.user = get_anonymous_user()
                request.path = black_listed_url

                response = middleware.process_request(request)

                self.assertIsNotNone(response, "Middleware didn't activate for blacklisted URL.")
                self.assertEqual(response.status_code, 302)
                self.assertTrue(
                    response.get("Location").startswith("/"),
                    msg=f"Returned redirection should be a valid path starting '/'. "
                        f"Instead got: {response.get('Location')}",
                )

    @on_ogc_backend(geoserver.BACKEND_PACKAGE)
    def test_session_ctrl_middleware(self):
        """
        Tests the Geonode session control authentication middleware.
        """
        from geonode.security.middleware import SessionControlMiddleware
        middleware = SessionControlMiddleware(None)

        request = HttpRequest()
        self.client.login(username='admin', password='admin')
        admin = get_user_model().objects.get(username='admin')
        self.assertTrue(admin.is_authenticated)
        request.user = admin
        request.path = reverse('favorite_list')
        middleware.process_request(request)
        response = self.client.get(request.path)
        self.assertEqual(response.status_code, 200)
        # Simulating Token expired (or not set)
        request.session = {}
        request.session['access_token'] = None
        middleware.process_request(request)
        response = self.client.get('/admin')
        self.assertEqual(response.status_code, 302)

    @on_ogc_backend(geoserver.BACKEND_PACKAGE)
    def test_attributes_sats_refresh(self):
        layers = Dataset.objects.all()[:2].values_list('id', flat=True)
        test_dataset = Dataset.objects.get(id=layers[0])

        self.client.login(username='admin', password='admin')
        dataset_attributes = test_dataset.attributes
        self.assertIsNotNone(dataset_attributes)
        test_dataset.attribute_set.all().delete()
        test_dataset.save()

        data = {
            'uuid': test_dataset.uuid
        }
        resp = self.client.post(reverse('attributes_sats_refresh'), data)
        if resp.status_code == 200:
            self.assertHttpOK(resp)
            self.assertEqual(dataset_attributes.count(), test_dataset.attributes.count())

            from geonode.geoserver.helpers import set_attributes_from_geoserver
            test_dataset.attribute_set.all().delete()
            test_dataset.save()

            set_attributes_from_geoserver(test_dataset, overwrite=True)
            self.assertEqual(dataset_attributes.count(), test_dataset.attributes.count())

            # Remove permissions to anonymous users and try to refresh attributes again
            test_dataset.set_permissions({'users': {'AnonymousUser': []}, 'groups': []})
            test_dataset.attribute_set.all().delete()
            test_dataset.save()

            set_attributes_from_geoserver(test_dataset, overwrite=True)
            self.assertEqual(dataset_attributes.count(), test_dataset.attributes.count())
        else:
            # If GeoServer is unreachable, this view now returns a 302 error
            self.assertEqual(resp.status_code, 302)

    @on_ogc_backend(geoserver.BACKEND_PACKAGE)
    def test_invalidate_tileddataset_cache(self):
        layers = Dataset.objects.all()[:2].values_list('id', flat=True)
        test_dataset = Dataset.objects.get(id=layers[0])

        self.client.login(username='admin', password='admin')

        data = {
            'uuid': test_dataset.uuid
        }
        resp = self.client.post(reverse('invalidate_tileddataset_cache'), data)
        self.assertHttpOK(resp)

    def test_set_bulk_permissions(self):
        """Test that after restrict view permissions on two layers
        bobby is unable to see them"""
        geofence_rules_count = 0
        if check_ogc_backend(geoserver.BACKEND_PACKAGE):
            purge_geofence_all()
            # Reset GeoFence Rules
            geofence_rules_count = get_geofence_rules_count()
            self.assertEqual(geofence_rules_count, 0)

        layers = Dataset.objects.all()[:2].values_list('id', flat=True)
        layers_id = [str(x) for x in layers]
        test_perm_dataset = Dataset.objects.get(id=layers[0])

        self.client.login(username='admin', password='admin')
        resp = self.client.get(self.list_url)
        self.assertEqual(len(self.deserialize(resp)['objects']), 8)
        data = {
            'permissions': json.dumps(self.perm_spec),
            'resources': layers_id
        }
        resp = self.client.post(self.bulk_perms_url, data)
        self.assertHttpOK(resp)

        if check_ogc_backend(geoserver.BACKEND_PACKAGE):
            # Check GeoFence Rules have been correctly created
            geofence_rules_count = get_geofence_rules_count()
            _log(f"1. geofence_rules_count: {geofence_rules_count} ")
            self.assertGreaterEqual(geofence_rules_count, 10)
            set_geofence_all(test_perm_dataset)
            geofence_rules_count = get_geofence_rules_count()
            _log(f"2. geofence_rules_count: {geofence_rules_count} ")
            self.assertGreaterEqual(geofence_rules_count, 11)

        self.client.logout()

        if check_ogc_backend(geoserver.BACKEND_PACKAGE):
            self.client.login(username='bobby', password='bob')
            resp = self.client.get(self.list_url)
            self.assertGreaterEqual(len(self.deserialize(resp)['objects']), 6)

            perms = get_users_with_perms(test_perm_dataset)
            _log(f"3. perms: {perms} ")
            sync_geofence_with_guardian(test_perm_dataset, perms, user='bobby')

            # Check GeoFence Rules have been correctly created
            geofence_rules_count = get_geofence_rules_count()
            _log(f"4. geofence_rules_count: {geofence_rules_count} ")
            self.assertGreaterEqual(geofence_rules_count, 13)

            # Validate maximum priority
            geofence_rules_highest_priority = get_highest_priority()
            _log(f"5. geofence_rules_highest_priority: {geofence_rules_highest_priority} ")
            self.assertTrue(geofence_rules_highest_priority > 0)

            url = settings.OGC_SERVER['default']['LOCATION']
            user = settings.OGC_SERVER['default']['USER']
            passwd = settings.OGC_SERVER['default']['PASSWORD']

            r = requests.get(f"{url}gwc/rest/seed/{test_perm_dataset.alternate}.json",
                             auth=HTTPBasicAuth(user, passwd))
            self.assertEqual(r.status_code, 400)

        geofence_rules_count = 0
        if check_ogc_backend(geoserver.BACKEND_PACKAGE):
            purge_geofence_all()
            # Reset GeoFence Rules
            geofence_rules_count = get_geofence_rules_count()
            self.assertEqual(geofence_rules_count, 0)

    def test_bobby_cannot_set_all(self):
        """Test that Bobby can set the permissions only on the ones
        for which he has the right"""
        bobby = get_user_model().objects.get(username='bobby')
        layer = Dataset.objects.all().exclude(owner=bobby)[0]
        self.client.login(username='admin', password='admin')
        # give bobby the right to change the layer permissions
        assign_perm('change_resourcebase_permissions', bobby, layer.get_self_resource())
        self.client.logout()
        self.client.login(username='bobby', password='bob')
        layer2 = Dataset.objects.all().exclude(owner=bobby)[1]
        data = {
            'permissions': json.dumps({"users": {"bobby": ["view_resourcebase"]}, "groups": []}),
            'resources': [layer.id, layer2.id]
        }
        resp = self.client.post(self.bulk_perms_url, data)
        content = resp.content
        if isinstance(content, bytes):
            content = content.decode('UTF-8')
        self.assertNotIn(layer.title, json.loads(content)['not_changed'])
        self.assertIn(layer2.title, json.loads(content)['not_changed'])

    @on_ogc_backend(geoserver.BACKEND_PACKAGE)
    def test_user_can(self):
        bobby = get_user_model().objects.get(username='bobby')
        perm_spec = {
            'users': {
                'bobby': [
                    'view_resourcebase',
                    'download_resourcebase',
                    'change_dataset_data',
                    'change_dataset_style'
                ]
            },
            'groups': []
        }
        dataset = Dataset.objects.filter(subtype='vector').first()
        dataset.set_permissions(perm_spec)
        # Test user has permission with read_only=False
        self.assertTrue(dataset.user_can(bobby, 'change_dataset_style'))
        # Test with edit permission and read_only=True
        self.config.read_only = True
        self.config.save()
        self.assertFalse(dataset.user_can(bobby, 'change_dataset_style'))
        # Test with view permission and read_only=True
        self.assertTrue(dataset.user_can(bobby, 'view_resourcebase'))
        # Test on a 'raster' subtype
        self.config.read_only = False
        self.config.save()
        dataset = Dataset.objects.filter(subtype='raster').first()
        dataset.set_permissions(perm_spec)
        # Test user has permission with read_only=False
        self.assertFalse(dataset.user_can(bobby, 'change_dataset_data'))
        self.assertTrue(dataset.user_can(bobby, 'change_dataset_style'))

    @on_ogc_backend(geoserver.BACKEND_PACKAGE)
    def test_perm_specs_synchronization(self):
        """Test that Dataset is correctly synchronized with guardian:
            1. Set permissions to all users
            2. Set permissions to a single user
            3. Set permissions to a group of users
            4. Try to sync a layer from GeoServer
        """
        bobby = get_user_model().objects.get(username='bobby')
        layer = Dataset.objects.filter(subtype='vector').exclude(owner=bobby).first()
        self.client.login(username='admin', password='admin')

        # Reset GeoFence Rules
        purge_geofence_all()
        geofence_rules_count = get_geofence_rules_count()
        self.assertEqual(geofence_rules_count, 0)

        perm_spec = {'users': {'AnonymousUser': []}, 'groups': []}
        layer.set_permissions(perm_spec)
        geofence_rules_count = get_geofence_rules_count()
        _log(f"1. geofence_rules_count: {geofence_rules_count} ")
        self.assertEqual(geofence_rules_count, 5)

        perm_spec = {
            "users": {"admin": ["view_resourcebase"]}, "groups": []}
        layer.set_permissions(perm_spec)
        geofence_rules_count = get_geofence_rules_count()
        _log(f"2. geofence_rules_count: {geofence_rules_count} ")
        self.assertEqual(geofence_rules_count, 7)

        perm_spec = {'users': {"admin": ['change_dataset_data']}, 'groups': []}
        layer.set_permissions(perm_spec)
        geofence_rules_count = get_geofence_rules_count()
        _log(f"3. geofence_rules_count: {geofence_rules_count} ")
        self.assertEqual(geofence_rules_count, 7)

        # FULL WFS-T
        perm_spec = {
            'users': {
                'bobby': [
                    'view_resourcebase',
                    'download_resourcebase',
                    'change_dataset_style',
                    'change_dataset_data'
                ]
            },
            'groups': []
        }
        layer.set_permissions(perm_spec)
        geofence_rules_count = get_geofence_rules_count()
        self.assertEqual(geofence_rules_count, 10)

        rules_objs = get_geofence_rules(entries=10)
        _deny_wfst_rule_exists = False
        for rule in rules_objs['rules']:
            if rule['service'] == "WFS" and \
                    rule['userName'] == 'bobby' and \
                    rule['request'] == "TRANSACTION":
                _deny_wfst_rule_exists = rule['access'] == 'DENY'
                break
        self.assertFalse(_deny_wfst_rule_exists)

        # NO WFS-T
        # - order is important
        perm_spec = {
            'users': {
                'bobby': [
                    'view_resourcebase',
                    'download_resourcebase',
                ]
            },
            'groups': []
        }
        layer.set_permissions(perm_spec)
        geofence_rules_count = get_geofence_rules_count()
        self.assertEqual(geofence_rules_count, 13)

        rules_objs = get_geofence_rules(entries=13)
        _deny_wfst_rule_exists = False
        _deny_wfst_rule_position = -1
        _allow_wfs_rule_position = -1
        for cnt, rule in enumerate(rules_objs['rules']):
            if rule['service'] == "WFS" and \
                    rule['userName'] == 'bobby' and \
                    rule['request'] == "TRANSACTION":
                _deny_wfst_rule_exists = rule['access'] == 'DENY'
                _deny_wfst_rule_position = cnt
            elif rule['service'] == "WFS" and \
                    rule['userName'] == 'bobby' and \
                    (rule['request'] is None or rule['request'] == '*'):
                _allow_wfs_rule_position = cnt
        self.assertTrue(_deny_wfst_rule_exists)
        self.assertTrue(_allow_wfs_rule_position > _deny_wfst_rule_position)

        # NO WFS
        perm_spec = {
            'users': {
                'bobby': [
                    'view_resourcebase',
                ]
            },
            'groups': []
        }
        layer.set_permissions(perm_spec)
        geofence_rules_count = get_geofence_rules_count()
        self.assertEqual(geofence_rules_count, 7)

        rules_objs = get_geofence_rules(entries=7)
        _deny_wfst_rule_exists = False
        for rule in rules_objs['rules']:
            if rule['service'] == "WFS" and \
                    rule['userName'] == 'bobby' and \
                    rule['request'] == "TRANSACTION":
                _deny_wfst_rule_exists = rule['access'] == 'DENY'
                break
        self.assertFalse(_deny_wfst_rule_exists)

        perm_spec = {'users': {}, 'groups': {'bar': ['view_resourcebase']}}
        layer.set_permissions(perm_spec)
        geofence_rules_count = get_geofence_rules_count()
        _log(f"4. geofence_rules_count: {geofence_rules_count} ")
        self.assertEqual(geofence_rules_count, 7)

        perm_spec = {'users': {}, 'groups': {'bar': ['change_resourcebase']}}
        layer.set_permissions(perm_spec)
        geofence_rules_count = get_geofence_rules_count()
        _log(f"5. geofence_rules_count: {geofence_rules_count} ")
        self.assertEqual(geofence_rules_count, 5)

        # Testing GeoLimits
        # Reset GeoFence Rules
        purge_geofence_all()
        geofence_rules_count = get_geofence_rules_count()
        self.assertEqual(geofence_rules_count, 0)
        layer = Dataset.objects.first()
        # grab bobby
        bobby = get_user_model().objects.get(username="bobby")
        gf_services = _get_gf_services(layer, layer.get_all_level_info())
        _, _, _disable_dataset_cache, _, _, _ = get_user_geolimits(layer, None, None, gf_services)
        filters, formats = _get_gwc_filters_and_formats([_disable_dataset_cache])
        self.assertListEqual(filters, [{
            "styleParameterFilter": {
                "STYLES": ""
            }
        }])
        self.assertListEqual(formats, [
            'application/json;type=utfgrid',
            'image/gif',
            'image/jpeg',
            'image/png',
            'image/png8',
            'image/vnd.jpeg-png',
            'image/vnd.jpeg-png8'
        ])

        geo_limit, _ = UserGeoLimit.objects.get_or_create(
            user=bobby,
            resource=layer.get_self_resource()
        )
        geo_limit.wkt = 'SRID=4326;MULTIPOLYGON (((145.8046418749977 -42.49606500060302, \
146.7000276171853 -42.53655428642583, 146.7110139453067 -43.07256577359489, \
145.9804231249952 -43.05651288026286, 145.8046418749977 -42.49606500060302)))'
        geo_limit.save()
        layer.users_geolimits.add(geo_limit)
        self.assertEqual(layer.users_geolimits.all().count(), 1)
        gf_services = _get_gf_services(layer, layer.get_all_level_info())
        _, _, _disable_dataset_cache, _, _, _ = get_user_geolimits(layer, bobby, None, gf_services)
        filters, formats = _get_gwc_filters_and_formats([_disable_dataset_cache])
        self.assertIsNone(filters)
        self.assertIsNone(formats)

        perm_spec = {
            "users": {"bobby": ["view_resourcebase"]}, "groups": []}
        layer.set_permissions(perm_spec)
        geofence_rules_count = get_geofence_rules_count()
        self.assertEqual(geofence_rules_count, 8)

        rules_objs = get_geofence_rules(entries=8)
        self.assertEqual(len(rules_objs['rules']), 8)
        # Order is important
        _limit_rule_position = -1
        for cnt, rule in enumerate(rules_objs['rules']):
            if rule['service'] is None and rule['userName'] == 'bobby':
                self.assertEqual(rule['userName'], 'bobby')
                self.assertEqual(rule['workspace'], 'CA')
                self.assertEqual(rule['layer'], 'CA')
                self.assertEqual(rule['access'], 'LIMIT')

                self.assertTrue('limits' in rule)
                rule_limits = rule['limits']
                self.assertEqual(rule_limits['allowedArea'], 'SRID=4326;MULTIPOLYGON (((145.8046418749977 -42.49606500060302, \
146.7000276171853 -42.53655428642583, 146.7110139453067 -43.07256577359489, \
145.9804231249952 -43.05651288026286, 145.8046418749977 -42.49606500060302)))')
                self.assertEqual(rule_limits['catalogMode'], 'MIXED')
                _limit_rule_position = cnt
            elif rule['userName'] == 'bobby':
                # When there's a limit rule, "*" must be the first one
                self.assertTrue(_limit_rule_position < cnt)

        geo_limit, _ = GroupGeoLimit.objects.get_or_create(
            group=GroupProfile.objects.get(group__name='bar'),
            resource=layer.get_self_resource()
        )
        geo_limit.wkt = 'SRID=4326;MULTIPOLYGON (((145.8046418749977 -42.49606500060302, \
146.7000276171853 -42.53655428642583, 146.7110139453067 -43.07256577359489, \
145.9804231249952 -43.05651288026286, 145.8046418749977 -42.49606500060302)))'
        geo_limit.save()
        layer.groups_geolimits.add(geo_limit)
        self.assertEqual(layer.groups_geolimits.all().count(), 1)

        perm_spec = {
            'users': {}, 'groups': {'bar': ['change_resourcebase']}}
        layer.set_permissions(perm_spec)
        geofence_rules_count = get_geofence_rules_count()
        self.assertEqual(geofence_rules_count, 6)

        rules_objs = get_geofence_rules(entries=6)
        self.assertEqual(len(rules_objs['rules']), 6)
        # Order is important
        _limit_rule_position = -1
        for cnt, rule in enumerate(rules_objs['rules']):
            if rule['roleName'] == 'ROLE_BAR':
                if rule['service'] is None:
                    self.assertEqual(rule['userName'], None)
                    self.assertEqual(rule['workspace'], 'CA')
                    self.assertEqual(rule['layer'], 'CA')
                    self.assertEqual(rule['access'], 'LIMIT')

                    self.assertTrue('limits' in rule)
                    rule_limits = rule['limits']
                    self.assertEqual(rule_limits['allowedArea'], 'SRID=4326;MULTIPOLYGON (((145.8046418749977 -42.49606500060302, \
146.7000276171853 -42.53655428642583, 146.7110139453067 -43.07256577359489, \
145.9804231249952 -43.05651288026286, 145.8046418749977 -42.49606500060302)))')
                    self.assertEqual(rule_limits['catalogMode'], 'MIXED')
                    _limit_rule_position = cnt
                else:
                    # When there's a limit rule, "*" must be the first one
                    self.assertTrue(_limit_rule_position < cnt)

        # Change Dataset Type and SRID in order to force GeoFence allowed-area reprojection
        _original_subtype = layer.subtype
        _original_srid = layer.srid
        layer.subtype = 'raster'
        layer.srid = 'EPSG:3857'
        layer.save()

        layer.set_permissions(perm_spec)
        geofence_rules_count = get_geofence_rules_count()

        rules_objs = get_geofence_rules()
        # Order is important
        _limit_rule_position = -1
        for cnt, rule in enumerate(rules_objs['rules']):
            if rule['roleName'] == 'ROLE_BAR':
                if rule['service'] is None:
                    self.assertEqual(rule['service'], None)
                    self.assertEqual(rule['userName'], None)
                    self.assertEqual(rule['workspace'], 'CA')
                    self.assertEqual(rule['layer'], 'CA')
                    self.assertEqual(rule['access'], 'LIMIT')

                    self.assertTrue('limits' in rule)
                    rule_limits = rule['limits']
                    self.assertEqual(
                        rule_limits['allowedArea'], 'SRID=4326;MULTIPOLYGON (((145.8046418749977 -42.49606500060302, 146.7000276171853 \
-42.53655428642583, 146.7110139453067 -43.07256577359489, 145.9804231249952 \
-43.05651288026286, 145.8046418749977 -42.49606500060302)))')
                    self.assertEqual(rule_limits['catalogMode'], 'MIXED')
                    _limit_rule_position = cnt
                else:
                    # When there's a limit rule, "*" must be the first one
                    self.assertTrue(_limit_rule_position < cnt)

        layer.subtype = _original_subtype
        layer.srid = _original_srid
        layer.save()

        # Reset GeoFence Rules
        purge_geofence_all()
        geofence_rules_count = get_geofence_rules_count()
        self.assertEqual(geofence_rules_count, 0)

    @on_ogc_backend(geoserver.BACKEND_PACKAGE)
    def test_dataset_upload_with_time(self):
        """ Try uploading a layer and verify that the user can administrate
        his own layer despite not being a site administrator.
        """

        # user without change_dataset_style cannot edit it
        self.assertTrue(self.client.login(username='bobby', password='bob'))

        # grab bobby
        bobby = get_user_model().objects.get(username="bobby")
        anonymous_group, created = Group.objects.get_or_create(name='anonymous')

        self.assertTrue(self.client.login(username='bobby', password='bob'))

        title = 'boxes_with_date_by_bobby'
        saved_dataset = create_single_dataset('boxes_with_date.shp')
        saved_dataset = resource_manager.update(
            saved_dataset.uuid,
            instance=saved_dataset,
            notify=False,
            vals=dict(
                owner=bobby,
                title=title
            ))

        # Test that layer owner can wipe GWC Cache
        ignore_errors = True
        skip_unadvertised = False
        skip_geonode_registered = False
        remove_deleted = True
        verbosity = 2
        owner = bobby
        workspace = 'geonode'
        filter = None
        store = None
        permissions = {
            'users': {"bobby": ['view_resourcebase', 'change_dataset_data']},
            'groups': {anonymous_group: ['view_resourcebase']},
        }
        gs_slurp(
            ignore_errors=ignore_errors,
            verbosity=verbosity,
            owner=owner,
            workspace=workspace,
            store=store,
            filter=filter,
            skip_unadvertised=skip_unadvertised,
            skip_geonode_registered=skip_geonode_registered,
            remove_deleted=remove_deleted,
            permissions=permissions,
            execute_signals=True)

        saved_dataset = Dataset.objects.get(name='boxes_with_date.shp')
        check_dataset(saved_dataset)

        from lxml import etree
        from owslib.etree import etree as dlxml
        from geonode.geoserver.helpers import get_store
        from geonode.geoserver.signals import gs_catalog

        self.assertIsNotNone(saved_dataset)
        workspace, name = saved_dataset.alternate.split(':')
        self.assertIsNotNone(workspace)
        self.assertIsNotNone(name)
        ws = gs_catalog.get_workspace(workspace)
        self.assertIsNotNone(ws)
        _gs_dataset_store = saved_dataset.store
        if not _gs_dataset_store:
            saved_dataset.alternate = f"{workspace}:boxes_with_date"
            _gs_dataset = gs_catalog.get_layer(saved_dataset.alternate)
            logger.error(f" ----> fetching layer {saved_dataset.alternate} from GeoServer...: '{_gs_dataset}'")
            self.assertIsNotNone(_gs_dataset)
            _gs_dataset_store = saved_dataset.store = _gs_dataset.resource.store.name
            saved_dataset.save()
        store = get_store(gs_catalog, saved_dataset.store, workspace=ws)
        self.assertIsNotNone(store)

        url = settings.OGC_SERVER['default']['LOCATION']
        user = settings.OGC_SERVER['default']['USER']
        passwd = settings.OGC_SERVER['default']['PASSWORD']

        rest_path = f'rest/workspaces/{workspace}/datastores/{saved_dataset.store}/featuretypes/boxes_with_date.xml'
        r = requests.get(url + rest_path,
                         auth=HTTPBasicAuth(user, passwd))
        self.assertEqual(r.status_code, 200)
        _log(r.text)

        featureType = etree.ElementTree(dlxml.fromstring(r.text))
        metadata = featureType.findall('./[metadata]')
        self.assertEqual(len(metadata), 1)

        payload = """<featureType>
        <metadata>
            <entry key="elevation">
                <dimensionInfo>
                    <enabled>false</enabled>
                </dimensionInfo>
            </entry>
            <entry key="time">
                <dimensionInfo>
                    <enabled>true</enabled>
                    <attribute>date</attribute>
                    <presentation>LIST</presentation>
                    <units>ISO8601</units>
                    <defaultValue/>
                    <nearestMatchEnabled>false</nearestMatchEnabled>
                </dimensionInfo>
            </entry>
        </metadata></featureType>"""

        r = requests.put(url + rest_path,
                         data=payload,
                         headers={
                             'Content-type': 'application/xml'
                         },
                         auth=HTTPBasicAuth(user, passwd))
        self.assertEqual(r.status_code, 200)

        r = requests.get(url + rest_path,
                         auth=HTTPBasicAuth(user, passwd))
        self.assertEqual(r.status_code, 200)
        _log(r.text)

        featureType = etree.ElementTree(dlxml.fromstring(r.text))
        metadata = featureType.findall('./[metadata]')
        _log(etree.tostring(metadata[0], encoding='utf8', method='xml'))
        self.assertEqual(len(metadata), 1)

        saved_dataset.set_permissions(permissions)
        wms_capabilities_url = reverse('capabilities_dataset', args=[saved_dataset.id])
        wms_capabilities_resp = self.client.get(wms_capabilities_url)
        self.assertTrue(wms_capabilities_resp.status_code, 200)

        all_times = None

        if wms_capabilities_resp.status_code >= 200 and wms_capabilities_resp.status_code < 400:
            wms_capabilities = wms_capabilities_resp.getvalue()
            if wms_capabilities:
                namespaces = {'wms': 'http://www.opengis.net/wms',
                              'xlink': 'http://www.w3.org/1999/xlink',
                              'xsi': 'http://www.w3.org/2001/XMLSchema-instance'}

                e = dlxml.fromstring(wms_capabilities)
                for atype in e.findall(
                        f"./[wms:Name='{saved_dataset.alternate}']/wms:Dimension[@name='time']", namespaces):
                    dim_name = atype.get('name')
                    if dim_name:
                        dim_name = str(dim_name).lower()
                        if dim_name == 'time':
                            dim_values = atype.text
                            if dim_values:
                                all_times = dim_values.split(",")
                                break

        if all_times:
            self.assertEqual(all_times, [
                '2000-03-01T00:00:00.000Z', '2000-03-02T00:00:00.000Z',
                '2000-03-03T00:00:00.000Z', '2000-03-04T00:00:00.000Z',
                '2000-03-05T00:00:00.000Z', '2000-03-06T00:00:00.000Z',
                '2000-03-07T00:00:00.000Z', '2000-03-08T00:00:00.000Z',
                '2000-03-09T00:00:00.000Z', '2000-03-10T00:00:00.000Z',
                '2000-03-11T00:00:00.000Z', '2000-03-12T00:00:00.000Z',
                '2000-03-13T00:00:00.000Z', '2000-03-14T00:00:00.000Z',
                '2000-03-15T00:00:00.000Z', '2000-03-16T00:00:00.000Z',
                '2000-03-17T00:00:00.000Z', '2000-03-18T00:00:00.000Z',
                '2000-03-19T00:00:00.000Z', '2000-03-20T00:00:00.000Z',
                '2000-03-21T00:00:00.000Z', '2000-03-22T00:00:00.000Z',
                '2000-03-23T00:00:00.000Z', '2000-03-24T00:00:00.000Z',
                '2000-03-25T00:00:00.000Z', '2000-03-26T00:00:00.000Z',
                '2000-03-27T00:00:00.000Z', '2000-03-28T00:00:00.000Z',
                '2000-03-29T00:00:00.000Z', '2000-03-30T00:00:00.000Z',
                '2000-03-31T00:00:00.000Z', '2000-04-01T00:00:00.000Z',
                '2000-04-02T00:00:00.000Z', '2000-04-03T00:00:00.000Z',
                '2000-04-04T00:00:00.000Z', '2000-04-05T00:00:00.000Z',
                '2000-04-06T00:00:00.000Z', '2000-04-07T00:00:00.000Z',
                '2000-04-08T00:00:00.000Z', '2000-04-09T00:00:00.000Z',
                '2000-04-10T00:00:00.000Z', '2000-04-11T00:00:00.000Z',
                '2000-04-12T00:00:00.000Z', '2000-04-13T00:00:00.000Z',
                '2000-04-14T00:00:00.000Z', '2000-04-15T00:00:00.000Z',
                '2000-04-16T00:00:00.000Z', '2000-04-17T00:00:00.000Z',
                '2000-04-18T00:00:00.000Z', '2000-04-19T00:00:00.000Z',
                '2000-04-20T00:00:00.000Z', '2000-04-21T00:00:00.000Z',
                '2000-04-22T00:00:00.000Z', '2000-04-23T00:00:00.000Z',
                '2000-04-24T00:00:00.000Z', '2000-04-25T00:00:00.000Z',
                '2000-04-26T00:00:00.000Z', '2000-04-27T00:00:00.000Z',
                '2000-04-28T00:00:00.000Z', '2000-04-29T00:00:00.000Z',
                '2000-04-30T00:00:00.000Z', '2000-05-01T00:00:00.000Z',
                '2000-05-02T00:00:00.000Z', '2000-05-03T00:00:00.000Z',
                '2000-05-04T00:00:00.000Z', '2000-05-05T00:00:00.000Z',
                '2000-05-06T00:00:00.000Z', '2000-05-07T00:00:00.000Z',
                '2000-05-08T00:00:00.000Z', '2000-05-09T00:00:00.000Z',
                '2000-05-10T00:00:00.000Z', '2000-05-11T00:00:00.000Z',
                '2000-05-12T00:00:00.000Z', '2000-05-13T00:00:00.000Z',
                '2000-05-14T00:00:00.000Z', '2000-05-15T00:00:00.000Z',
                '2000-05-16T00:00:00.000Z', '2000-05-17T00:00:00.000Z',
                '2000-05-18T00:00:00.000Z', '2000-05-19T00:00:00.000Z',
                '2000-05-20T00:00:00.000Z', '2000-05-21T00:00:00.000Z',
                '2000-05-22T00:00:00.000Z', '2000-05-23T00:00:00.000Z',
                '2000-05-24T00:00:00.000Z', '2000-05-25T00:00:00.000Z',
                '2000-05-26T00:00:00.000Z', '2000-05-27T00:00:00.000Z',
                '2000-05-28T00:00:00.000Z', '2000-05-29T00:00:00.000Z',
                '2000-05-30T00:00:00.000Z', '2000-05-31T00:00:00.000Z',
                '2000-06-01T00:00:00.000Z', '2000-06-02T00:00:00.000Z',
                '2000-06-03T00:00:00.000Z', '2000-06-04T00:00:00.000Z',
                '2000-06-05T00:00:00.000Z', '2000-06-06T00:00:00.000Z',
                '2000-06-07T00:00:00.000Z', '2000-06-08T00:00:00.000Z',
            ])

        saved_dataset.set_default_permissions()
        url = reverse('dataset_metadata', args=[saved_dataset.service_typename])
        resp = self.client.get(url)
        self.assertEqual(resp.status_code, 200)

    @on_ogc_backend(geoserver.BACKEND_PACKAGE)
    def test_dataset_permissions(self):
        # Test permissions on a layer
        bobby = get_user_model().objects.get(username="bobby")
        layer = create_single_dataset('san_andres_y_providencia_poi')
        layer = resource_manager.update(
            layer.uuid,
            instance=layer,
            notify=False,
            vals=dict(
                owner=bobby,
                workspace=settings.DEFAULT_WORKSPACE
            ))

        self.assertIsNotNone(layer)
        self.assertIsNotNone(layer.ows_url)
        self.assertIsNotNone(layer.ptype)
        self.assertIsNotNone(layer.sourcetype)
        self.assertEqual(layer.alternate, 'geonode:san_andres_y_providencia_poi')

        # Reset GeoFence Rules
        purge_geofence_all()
        geofence_rules_count = get_geofence_rules_count()
        self.assertEqual(geofence_rules_count, 0)

        layer = Dataset.objects.get(name='san_andres_y_providencia_poi')
        # removing duplicates
        while Dataset.objects.filter(alternate=layer.alternate).count() > 1:
            Dataset.objects.filter(alternate=layer.alternate).last().delete()
        layer = Dataset.objects.get(alternate=layer.alternate)
        layer.set_default_permissions(owner=bobby)
        check_dataset(layer)
        geofence_rules_count = get_geofence_rules_count()
        _log(f"0. geofence_rules_count: {geofence_rules_count} ")
        self.assertGreaterEqual(geofence_rules_count, 4)

        # Set the layer private for not authenticated users
        perm_spec = {'users': {'AnonymousUser': []}, 'groups': []}
        layer.set_permissions(perm_spec)

        url = f'{settings.SITEURL}gs/ows?' \
            'LAYERS=geonode%3Asan_andres_y_providencia_poi&STYLES=' \
            '&FORMAT=image%2Fpng&SERVICE=WMS&VERSION=1.1.1&REQUEST=GetMap' \
            '&SRS=EPSG%3A4326' \
            '&BBOX=-81.394599749999,13.316009005566,' \
            '-81.370560451855,13.372728455566' \
            '&WIDTH=217&HEIGHT=512'

        # test view_resourcebase permission on anonymous user
        response = requests.get(url)
        self.assertTrue(response.status_code, 404)
        self.assertEqual(
            response.headers.get('Content-Type'),
            'application/vnd.ogc.se_xml;charset=UTF-8'
        )

        # test WMS with authenticated user that has access to the Dataset
        response = requests.get(url, auth=HTTPBasicAuth(username=settings.OGC_SERVER['default']['USER'], password=settings.OGC_SERVER['default']['PASSWORD']))
        self.assertTrue(response.status_code, 200)
        self.assertEqual(
            response.headers.get('Content-Type'),
            'image/png'
        )

        # test WMS with authenticated user that has no view_resourcebase:
        # the layer should be not accessible
        response = requests.get(url, auth=HTTPBasicAuth(username='norman', password='norman'))
        self.assertTrue(response.status_code, 404)
        self.assertEqual(
            response.headers.get('Content-Type').strip().replace(" ", ""),
            'text/html;charset=utf-8'
        )

        # test change_dataset_style
        url = f'{settings.GEOSERVER_LOCATION}rest/workspaces/geonode/styles/san_andres_y_providencia_poi.xml'
        sld = """<?xml version="1.0" encoding="UTF-8"?>
    <sld:StyledLayerDescriptor xmlns:sld="http://www.opengis.net/sld"
    xmlns:gml="http://www.opengis.net/gml" xmlns:ogc="http://www.opengis.net/ogc"
    xmlns:xsi="http://www.w3.org/2001/XMLSchema-instance" version="1.0.0"
    xsi:schemaLocation="http://www.opengis.net/sld http://schemas.opengis.net/sld/1.0.0/StyledLayerDescriptor.xsd">
    <sld:NamedLayer>
        <sld:Name>geonode:san_andres_y_providencia_poi</sld:Name>
        <sld:UserStyle>
            <sld:Name>san_andres_y_providencia_poi</sld:Name>
            <sld:Title>san_andres_y_providencia_poi</sld:Title>
            <sld:IsDefault>1</sld:IsDefault>
            <sld:FeatureTypeStyle>
            <sld:Rule>
                <sld:PointSymbolizer>
                    <sld:Graphic>
                        <sld:Mark>
                        <sld:Fill>
                            <sld:CssParameter name="fill">#8A7700
                            </sld:CssParameter>
                        </sld:Fill>
                        <sld:Stroke>
                            <sld:CssParameter name="stroke">#bbffff
                            </sld:CssParameter>
                        </sld:Stroke>
                        </sld:Mark>
                        <sld:Size>10</sld:Size>
                    </sld:Graphic>
                </sld:PointSymbolizer>
            </sld:Rule>
            </sld:FeatureTypeStyle>
        </sld:UserStyle>
    </sld:NamedLayer>
    </sld:StyledLayerDescriptor>"""

        # user without change_dataset_style cannot edit it
        self.assertTrue(self.client.login(username='bobby', password='bob'))
        response = self.client.put(url, sld, content_type='application/vnd.ogc.sld+xml')
        self.assertEqual(response.status_code, 404)

        # user with change_dataset_style can edit it
        perm_spec = {
            'users': {
                'bobby': ['view_resourcebase',
                          'change_resourcebase']
            },
            'groups': []
        }
        layer.set_permissions(perm_spec)
        response = self.client.put(url, sld, content_type='application/vnd.ogc.sld+xml')
        # _content_type = response.getheader('Content-Type')
        # self.assertEqual(_content_type, 'image/png')

        # Reset GeoFence Rules
        purge_geofence_all()
        geofence_rules_count = get_geofence_rules_count()
        self.assertTrue(geofence_rules_count == 0)

    def test_maplayers_default_permissions(self):
        """Verify that Dataset.set_default_permissions is behaving as expected
        """

        # Get a Dataset object to work with
        layer = Dataset.objects.first()
        # removing duplicates
        while Dataset.objects.filter(alternate=layer.alternate).count() > 1:
            Dataset.objects.filter(alternate=layer.alternate).last().delete()
        layer = Dataset.objects.get(alternate=layer.alternate)
        # Set the default permissions
        layer.set_default_permissions()

        # Test that the anonymous user can read
        self.assertTrue(
            self.anonymous_user.has_perm(
                'view_resourcebase',
                layer.get_self_resource()))

        # Test that the owner user can read
        self.assertTrue(
            layer.owner.has_perm(
                'view_resourcebase',
                layer.get_self_resource()))

        # Test that the owner user can download it
        self.assertTrue(
            layer.owner.has_perm(
                'download_resourcebase',
                layer.get_self_resource()))

        # Test that the owner user can edit metadata
        self.assertTrue(
            layer.owner.has_perm(
                'change_resourcebase_metadata',
                layer.get_self_resource()))

        # Test that the owner user can edit data if is vector type
        if layer.subtype == 'vector':
            self.assertTrue(
                layer.owner.has_perm(
                    'change_dataset_data',
                    layer))

        # Test that the owner user can edit styles
        self.assertTrue(
            layer.owner.has_perm(
                'change_dataset_style',
                layer))

        # Test that the owner can manage the layer
        self.assertTrue(
            layer.owner.has_perm(
                'change_resourcebase',
                layer.get_self_resource()))
        self.assertTrue(
            layer.owner.has_perm(
                'delete_resourcebase',
                layer.get_self_resource()))
        self.assertTrue(
            layer.owner.has_perm(
                'change_resourcebase_permissions',
                layer.get_self_resource()))
        self.assertTrue(
            layer.owner.has_perm(
                'publish_resourcebase',
                layer.get_self_resource()))

    def test_set_dataset_permissions(self):
        """Verify that the set_dataset_permissions view is behaving as expected
        """

        # Get a layer to work with
        layer = Dataset.objects.first()
        # removing duplicates
        while Dataset.objects.filter(alternate=layer.alternate).count() > 1:
            Dataset.objects.filter(alternate=layer.alternate).last().delete()
        layer = Dataset.objects.get(alternate=layer.alternate)

        # FIXME Test a comprehensive set of permissions specifications

        # Set the Default Permissions
        layer.set_default_permissions()

        # Test that the Permissions for anonymous user are set
        self.assertTrue(
            self.anonymous_user.has_perm(
                'view_resourcebase',
                layer.get_self_resource()))

        # Set the Permissions
        layer.set_permissions(self.perm_spec)

        # Test that the Permissions for anonymous user are un-set
        self.assertFalse(
            self.anonymous_user.has_perm(
                'view_resourcebase',
                layer.get_self_resource()))

        # Test that previous permissions for users other than ones specified in
        # the perm_spec (and the layers owner) were removed
        current_perms = layer.get_all_level_info()
        self.assertGreaterEqual(len(current_perms['users']), 1)

        # Test that there are no duplicates on returned permissions
        for _k, _v in current_perms.items():
            for _kk, _vv in current_perms[_k].items():
                if _vv and isinstance(_vv, list):
                    _vv_1 = _vv.copy()
                    _vv_2 = list(set(_vv.copy()))
                    _vv_1.sort()
                    _vv_2.sort()
                    self.assertListEqual(
                        _vv_1,
                        _vv_2
                    )

        # Test that the User permissions specified in the perm_spec were
        # applied properly
        for username, perm in self.perm_spec['users'].items():
            user = get_user_model().objects.get(username=username)
            self.assertTrue(user.has_perm(perm, layer.get_self_resource()))

    def test_ajax_dataset_permissions(self):
        """Verify that the ajax_dataset_permissions view is behaving as expected
        """

        # Setup some layer names to work with
        valid_dataset_typename = Dataset.objects.all().first().id
        invalid_dataset_id = 9999999

        # Test that an invalid layer.alternate is handled for properly
        response = self.client.post(
            reverse(
                'resource_permissions', args=(
                    invalid_dataset_id,)), data=json.dumps(
                self.perm_spec), content_type="application/json")
        self.assertEqual(response.status_code, 404)

        # Test that GET returns permissions
        response = self.client.get(
            reverse(
                'resource_permissions',
                args=(
                    valid_dataset_typename,
                )))
        assert('permissions' in ensure_string(response.content))

        # Test that a user is required to have maps.change_dataset_permissions

        # First test un-authenticated
        response = self.client.post(
            reverse(
                'resource_permissions', args=(
                    valid_dataset_typename,)), data=json.dumps(
                self.perm_spec), content_type="application/json")
        self.assertEqual(response.status_code, 401)

        # Next Test with a user that does NOT have the proper perms
        self.assertTrue(self.client.login(username='norman', password='norman'))
        response = self.client.post(
            reverse(
                'resource_permissions', args=(
                    valid_dataset_typename,)), data=json.dumps(
                self.perm_spec), content_type="application/json")
        self.assertEqual(response.status_code, 401)

        # Login as a user with the proper permission and test the endpoint
        self.assertTrue(self.client.login(username='admin', password='admin'))
        response = self.client.post(
            reverse(
                'resource_permissions', args=(
                    valid_dataset_typename,)), data=json.dumps(
                self.perm_spec), content_type="application/json")

        # Test that the method returns 200
        self.assertEqual(response.status_code, 200)

        # Test that the permissions specification is applied

        # Should we do this here, or assume the tests in
        # test_set_dataset_permissions will handle for that?

    def test_perms_info(self):
        """ Verify that the perms_info view is behaving as expected
        """
        # Test with a Dataset object
        layer = Dataset.objects.first()
        # removing duplicates
        while Dataset.objects.filter(alternate=layer.alternate).count() > 1:
            Dataset.objects.filter(alternate=layer.alternate).last().delete()
        layer = Dataset.objects.get(alternate=layer.alternate)
        layer.set_default_permissions()
        # Test that the anonymous user can read
        self.assertTrue(
            self.anonymous_user.has_perm(
                'view_resourcebase',
                layer.get_self_resource()))

        # Test that layer owner can edit layer
        self.assertTrue(
            layer.owner.has_perm(
                'change_resourcebase',
                layer.get_self_resource()))

        # Test with a Map object
        a_map = Map.objects.first()
        a_map.set_default_permissions()
        perms = get_users_with_perms(a_map)
        self.assertIsNotNone(perms)
        self.assertGreaterEqual(len(perms), 1)

    # now we test permissions, first on an authenticated user and then on the
    # anonymous user
    # 1. view_resourcebase
    # 2. change_resourcebase
    # 3. delete_resourcebase
    # 4. change_resourcebase_metadata
    # 5. change_resourcebase_permissions
    # 6. change_dataset_data
    # 7. change_dataset_style

    def test_not_superuser_permissions(self):

        geofence_rules_count = 0
        if check_ogc_backend(geoserver.BACKEND_PACKAGE):
            purge_geofence_all()
            # Reset GeoFence Rules
            geofence_rules_count = get_geofence_rules_count()
            self.assertTrue(geofence_rules_count == 0)

        # grab bobby
        bob = get_user_model().objects.get(username='bobby')

        # grab a layer
        layer = Dataset.objects.exclude(owner=bob).first()
        # removing duplicates
        while Dataset.objects.filter(alternate=layer.alternate).count() > 1:
            Dataset.objects.filter(alternate=layer.alternate).last().delete()
        layer = Dataset.objects.get(alternate=layer.alternate)
        layer.set_default_permissions()
        # verify bobby has view permissions on it
        self.assertTrue(
            bob.has_perm(
                'view_resourcebase',
                layer.get_self_resource()))

        if check_ogc_backend(geoserver.BACKEND_PACKAGE):
            # Check GeoFence Rules have been correctly created
            geofence_rules_count = get_geofence_rules_count()
            _log(f"1. geofence_rules_count: {geofence_rules_count} ")

        self.assertTrue(self.client.login(username='bobby', password='bob'))

        # 1. view_resourcebase
        # 1.1 has view_resourcebase: verify that bobby can access the layer
        # detail page
        self.assertTrue(
            bob.has_perm(
                'view_resourcebase',
                layer.get_self_resource()))

        response = self.client.get(reverse('dataset_embed', args=(layer.alternate,)))
        self.assertEqual(response.status_code, 200, response.status_code)
        # 1.2 has not view_resourcebase: verify that bobby can not access the
        # layer detail page
        layer.set_permissions({'users': {'AnonymousUser': []}, 'groups': []})
        anonymous_group = Group.objects.get(name='anonymous')
        response = self.client.get(reverse('dataset_embed', args=(layer.alternate,)))
        self.assertTrue(response.status_code in (401, 403), response.status_code)

        # 2. change_resourcebase
        # 2.1 has not change_resourcebase: verify that bobby cannot access the
        # layer replace page
        response = self.client.get(reverse('dataset_replace', args=(layer.alternate,)))
        self.assertTrue(response.status_code in (401, 403), response.status_code)
        # 2.2 has change_resourcebase: verify that bobby can access the layer
        # replace page
        layer.set_permissions({'users': {'bobby': ['change_resourcebase']}, 'groups': []})
        self.assertTrue(
            bob.has_perm(
                'change_resourcebase',
                layer.get_self_resource()))
        response = self.client.get(reverse('dataset_replace', args=(layer.alternate,)))
        self.assertEqual(response.status_code, 200, response.status_code)

        # 3. change_resourcebase_metadata
        # 3.1 has not change_resourcebase_metadata: verify that bobby cannot
        # access the layer metadata page
        response = self.client.get(reverse('dataset_metadata', args=(layer.alternate,)))
        self.assertTrue(response.status_code in (401, 403), response.status_code)
        # 3.2 has delete_resourcebase: verify that bobby can access the layer
        # delete page
        layer.set_permissions({'users': {'bobby': ['change_resourcebase', 'change_resourcebase_metadata', 'delete_resourcebase']}, 'groups': []})
        self.assertTrue(
            bob.has_perm(
                'change_resourcebase_metadata',
                layer.get_self_resource()))
        response = self.client.get(reverse('dataset_metadata', args=(layer.alternate,)))
        self.assertEqual(response.status_code, 200, response.status_code)

        if check_ogc_backend(geoserver.BACKEND_PACKAGE):
            perms = get_users_with_perms(layer)
            _log(f"2. perms: {perms} ")
            sync_geofence_with_guardian(layer, perms, user=bob, group=anonymous_group)

            # Check GeoFence Rules have been correctly created
            geofence_rules_count = get_geofence_rules_count()
            _log(f"3. geofence_rules_count: {geofence_rules_count} ")

        # 4. change_resourcebase_permissions
        # should be impossible for the user without change_resourcebase_permissions
        # to change permissions as the permission form is not available in the
        # layer detail page?

        # 5. change_dataset_data
        # must be done in integration test sending a WFS-T request with CURL

        # 6. change_dataset_style
        # 6.1 has not change_dataset_style: verify that bobby cannot access
        # the layer style page
        if check_ogc_backend(geoserver.BACKEND_PACKAGE):
            # Only for geoserver backend
            response = self.client.get(reverse('dataset_style_manage', args=(layer.alternate,)))
            self.assertTrue(response.status_code in (401, 403), response.status_code)
        # 7.2 has change_dataset_style: verify that bobby can access the
        # change layer style page
        if check_ogc_backend(geoserver.BACKEND_PACKAGE):
            # Only for geoserver backend
            layer.set_permissions({'users': {'bobby': ['change_resourcebase', 'change_resourcebase_metadata', 'delete_resourcebase', 'change_dataset_style']}, 'groups': []})
            self.assertTrue(
                bob.has_perm(
                    'change_dataset_style',
                    layer))
            response = self.client.get(reverse('dataset_style_manage', args=(layer.alternate,)))
            self.assertEqual(response.status_code, 200, response.status_code)

        geofence_rules_count = 0
        if check_ogc_backend(geoserver.BACKEND_PACKAGE):
            purge_geofence_all()
            # Reset GeoFence Rules
            geofence_rules_count = get_geofence_rules_count()
            self.assertEqual(geofence_rules_count, 0, geofence_rules_count)

    def test_anonymus_permissions(self):
        # grab a layer
        layer = Dataset.objects.first()
        # removing duplicates
        while Dataset.objects.filter(alternate=layer.alternate).count() > 1:
            Dataset.objects.filter(alternate=layer.alternate).last().delete()
        layer = Dataset.objects.get(alternate=layer.alternate)
        layer.set_default_permissions()
        # 1. view_resourcebase
        # 1.1 has view_resourcebase: verify that anonymous user can access
        # the layer detail page
        self.assertTrue(
            self.anonymous_user.has_perm(
                'view_resourcebase',
                layer.get_self_resource()))
        response = self.client.get(reverse('dataset_embed', args=(layer.alternate,)))
        self.assertEqual(response.status_code, 200)
        # 1.2 has not view_resourcebase: verify that anonymous user can not
        # access the layer detail page
        layer.set_permissions({'users': {'AnonymousUser': []}, 'groups': []})
        response = self.client.get(reverse('dataset_embed', args=(layer.alternate,)))
        self.assertTrue(response.status_code in (302, 403))

        # 2. change_resourcebase
        # 2.1 has not change_resourcebase: verify that anonymous user cannot
        # access the layer replace page but redirected to login
        response = self.client.get(reverse('dataset_replace', args=(layer.alternate,)))
        self.assertTrue(response.status_code in (302, 403))

        # 3. change_resourcebase_metadata
        # 3.1 has not change_resourcebase_metadata: verify that anonymous user
        # cannot access the layer metadata page but redirected to login
        response = self.client.get(reverse('dataset_metadata', args=(layer.alternate,)))
        self.assertTrue(response.status_code in (302, 403))

        # 4. change_dataset_style
        # 4.1 has not change_dataset_style: verify that anonymous user cannot access
        # the layer style page but redirected to login
        if check_ogc_backend(geoserver.BACKEND_PACKAGE):
            # Only for geoserver backend
            response = self.client.get(reverse('dataset_style_manage', args=(layer.alternate,)))
            self.assertTrue(response.status_code in (302, 403))

    def test_get_visible_resources_should_return_resource_with_metadata_only_false(self):
        layers = Dataset.objects.all()
        actual = get_visible_resources(queryset=layers, user=get_user_model().objects.get(username=self.user))
        self.assertEqual(8, len(actual))

    def test_get_visible_resources_should_return_updated_resource_with_metadata_only_false(self):
        # Updating the layer with metadata only True to verify that the filter works
        Dataset.objects.filter(title='dataset metadata true').update(metadata_only=False)
        layers = Dataset.objects.all()
        actual = get_visible_resources(queryset=layers, user=get_user_model().objects.get(username=self.user))
        self.assertEqual(layers.filter(dirty_state=False).count(), len(actual))

    @override_settings(
        ADMIN_MODERATE_UPLOADS=True,
        RESOURCE_PUBLISHING=True,
        GROUP_PRIVATE_RESOURCES=True)
    def test_get_visible_resources_advanced_workflow(self):
        admin_user = get_user_model().objects.get(username="admin")
        standard_user = get_user_model().objects.get(username="bobby")

        self.assertIsNotNone(admin_user)
        self.assertIsNotNone(standard_user)
        admin_user.is_superuser = True
        admin_user.save()
        layers = Dataset.objects.all()

        actual = get_visible_resources(
            queryset=Dataset.objects.all(),
            user=admin_user,
            admin_approval_required=True,
            unpublished_not_visible=True,
            private_groups_not_visibile=True)
        # The method returns only 'metadata_only=False' resources
        self.assertEqual(layers.count(), actual.count())
        actual = get_visible_resources(
            queryset=Dataset.objects.all(),
            user=standard_user,
            admin_approval_required=True,
            unpublished_not_visible=True,
            private_groups_not_visibile=True)
        # The method returns only 'metadata_only=False' resources
        self.assertEqual(layers.count(), actual.count())

        # Test 'is_approved=False' 'is_published=False'
        Dataset.objects.filter(
            ~Q(owner=standard_user)).update(
                is_approved=False, is_published=False)

        actual = get_visible_resources(
            queryset=Dataset.objects.all(),
            user=admin_user,
            admin_approval_required=True,
            unpublished_not_visible=True,
            private_groups_not_visibile=True)
        # The method returns only 'metadata_only=False' resources
        self.assertEqual(layers.count(), actual.count())
        actual = get_visible_resources(
            queryset=Dataset.objects.all(),
            user=standard_user,
            admin_approval_required=True,
            unpublished_not_visible=True,
            private_groups_not_visibile=True)
        # The method returns only 'metadata_only=False' resources
        self.assertEqual(layers.count(), actual.count())
        actual = get_visible_resources(
            queryset=Dataset.objects.all(),
            user=None,
            admin_approval_required=True,
            unpublished_not_visible=True,
            private_groups_not_visibile=True)
        # The method returns only 'metadata_only=False' resources
        self.assertEqual(1, actual.count())

        # Test private groups
        private_groups = GroupProfile.objects.filter(
            access="private")
        if private_groups.first():
            private_groups.first().leave(standard_user)
            Dataset.objects.filter(
                ~Q(owner=standard_user)).update(
                    group=private_groups.first().group)
        actual = get_visible_resources(
            queryset=Dataset.objects.all(),
            user=admin_user,
            admin_approval_required=True,
            unpublished_not_visible=True,
            private_groups_not_visibile=True)
        # The method returns only 'metadata_only=False' resources
        self.assertEqual(layers.count(), actual.count())
        actual = get_visible_resources(
            queryset=Dataset.objects.all(),
            user=standard_user,
            admin_approval_required=True,
            unpublished_not_visible=True,
            private_groups_not_visibile=True)
        # The method returns only 'metadata_only=False' resources
        self.assertEqual(8, actual.count())
        actual = get_visible_resources(
            queryset=Dataset.objects.all(),
            user=None,
            admin_approval_required=True,
            unpublished_not_visible=True,
            private_groups_not_visibile=True)
        # The method returns only 'metadata_only=False' resources
        self.assertEqual(1, actual.count())

    def test_get_visible_resources(self):
        standard_user = get_user_model().objects.get(username="bobby")
        layers = Dataset.objects.all()
        # update user's perm on a layer,
        # this should not return the layer since it will not be in user's allowed resources
        _title = 'common bar'
        for x in Dataset.objects.filter(title=_title):
            x.set_permissions({"users": {"bobby": []}, "groups": []})
        actual = get_visible_resources(
            queryset=layers,
            user=standard_user,
            admin_approval_required=True,
            unpublished_not_visible=True,
            private_groups_not_visibile=True)
        self.assertNotIn(_title, list(actual.values_list('title', flat=True)))
        # get layers as admin, this should return all layers with metadata_only = True
        actual = get_visible_resources(
            queryset=layers,
            user=get_user_model().objects.get(username=self.user))
        self.assertIn(_title, list(actual.values_list('title', flat=True)))

    def test_perm_spec_conversion(self):
        """
        Perm Spec from extended to cmpact and viceversa
        """
        standard_user = get_user_model().objects.get(username="bobby")
        dataset = Dataset.objects.filter(owner=standard_user).first()

        perm_spec = {
            'users': {
                'bobby': [
                    'view_resourcebase',
                    'download_resourcebase',
                    'change_dataset_style'
                ]
            },
            'groups': {}
        }

        _p = PermSpec(perm_spec, dataset)
        self.assertDictEqual(
            json.loads(str(_p)),
            {
                "users":
                    {
                        "bobby":
                            [
                                "view_resourcebase",
                                "download_resourcebase",
                                "change_dataset_style"
                            ]
                    },
                "groups": {}
            }
        )

        self.assertDictEqual(
            _p.compact,
            {
                'users':
                [
                    {
                        'id': standard_user.id,
                        'username': standard_user.username,
                        'first_name': standard_user.first_name,
                        'last_name': standard_user.last_name,
                        'avatar': 'https://www.gravatar.com/avatar/d41d8cd98f00b204e9800998ecf8427e/?s=240',
                        'permissions': 'owner',
                        'is_staff': False,
                        'is_superuser': False,
                    },
                    {
                        'avatar': 'https://www.gravatar.com/avatar/7a68c67c8d409ff07e42aa5d5ab7b765/?s=240',
                        'first_name': 'admin',
                        'id': 1,
                        'last_name': '',
                        'permissions': 'manage',
                        'username': 'admin',
                        'is_staff': True,
                        'is_superuser': True,
                    }
                ],
                'organizations': [],
                'groups':
                [
                    {
                        'id': 3,
                        'title': 'anonymous',
                        'name': 'anonymous',
                        'permissions': 'none'
                    },
                    {
                        'id': 2,
                        'name': 'registered-members',
                        'permissions': 'none',
                        'title': 'Registered Members'
                    }
                ]
            }
        )

        perm_spec = {
            'users': {
                'AnonymousUser': [
                    'view_resourcebase'
                ],
                'bobby': [
                    'view_resourcebase',
                    'download_resourcebase',
                    'change_dataset_style'
                ]
            },
            'groups': {}
        }

        _p = PermSpec(perm_spec, dataset)
        self.assertDictEqual(
            json.loads(str(_p)),
            {
                "users":
                    {
                        "AnonymousUser": ["view_resourcebase"],
                        "bobby":
                            [
                                "view_resourcebase",
                                "download_resourcebase",
                                "change_dataset_style"
                        ]
                    },
                "groups": {}
            }
        )

        self.assertDictEqual(
            _p.compact,
            {
                'users':
                [
                    {
                        'id': standard_user.id,
                        'username': standard_user.username,
                        'first_name': standard_user.first_name,
                        'last_name': standard_user.last_name,
                        'avatar': 'https://www.gravatar.com/avatar/d41d8cd98f00b204e9800998ecf8427e/?s=240',
                        'permissions': 'owner',
                        'is_staff': False,
                        'is_superuser': False,
                    },
                    {
                        'avatar': 'https://www.gravatar.com/avatar/7a68c67c8d409ff07e42aa5d5ab7b765/?s=240',
                        'first_name': 'admin',
                        'id': 1,
                        'last_name': '',
                        'permissions': 'manage',
                        'username': 'admin',
                        'is_staff': True,
                        'is_superuser': True,
                    }
                ],
                'organizations': [],
                'groups':
                [
                    {
                        'id': 3,
                        'title': 'anonymous',
                        'name': 'anonymous',
                        'permissions': 'view'
                    },
                    {
                        'id': 2,
                        'name': 'registered-members',
                        'permissions': 'none',
                        'title': 'Registered Members'
                    }
                ]
            }
        )

        self.assertTrue(PermSpecCompact.validate(_p.compact))
        _pp = PermSpecCompact(_p.compact, dataset)
        _pp_e = {
            'users': {
                'bobby': [
                    'change_dataset_style',
                    'publish_resourcebase',
                    'delete_resourcebase',
                    'change_resourcebase_metadata',
                    'download_resourcebase',
                    'change_resourcebase',
                    'change_resourcebase_permissions',
                    'view_resourcebase',
                    'change_dataset_data'
                ],
                'admin': [
                    'change_dataset_style',
                    'publish_resourcebase',
                    'delete_resourcebase',
                    'change_resourcebase_metadata',
                    'download_resourcebase',
                    'change_resourcebase',
                    'change_resourcebase_permissions',
                    'view_resourcebase',
                    'change_dataset_data'
                ],
                'AnonymousUser': ['view_resourcebase']
            },
            'groups': {
                'anonymous': ['view_resourcebase'],
                'registered-members': []
            }
        }
        self.assertListEqual(list(_pp.extended.keys()), list(_pp_e.keys()))
        for _key in _pp.extended.keys():
            self.assertListEqual(list(_pp.extended.get(_key).keys()), list(_pp_e.get(_key).keys()))
            for __key in _pp.extended.get(_key).keys():
<<<<<<< HEAD
                self.assertListEqual(list(set(_pp.extended.get(_key).get(__key))), list(set(_pp_e.get(_key).get(__key))))
=======
                self.assertListEqual(
                    sorted(list(set(_pp.extended.get(_key).get(__key)))),
                    sorted(list(set(_pp_e.get(_key).get(__key))))
                )
>>>>>>> 48e76134

        _pp2 = PermSpecCompact({
            "users":
                [
                    {
                        'id': standard_user.id,
                        'username': standard_user.username,
                        'first_name': standard_user.first_name,
                        'last_name': standard_user.last_name,
                        'avatar': 'https://www.gravatar.com/avatar/d41d8cd98f00b204e9800998ecf8427e/?s=240',
                        'permissions': 'view',
                    }
                ]
        }, dataset)
        _pp.merge(_pp2)
        _pp_e = {
            'users': {
                'bobby': [
                    'change_resourcebase_permissions',
                    'change_resourcebase_metadata',
                    'change_dataset_data',
                    'change_resourcebase',
                    'delete_resourcebase',
                    'publish_resourcebase',
                    'download_resourcebase',
                    'change_dataset_style',
                    'view_resourcebase'
                ],
                'admin': [
                    'change_resourcebase_permissions',
                    'change_resourcebase_metadata',
                    'change_dataset_data',
                    'change_resourcebase',
                    'delete_resourcebase',
                    'publish_resourcebase',
                    'download_resourcebase',
                    'change_dataset_style',
                    'view_resourcebase'
                ],
                'AnonymousUser': ['view_resourcebase']
            },
            'groups': {
                'anonymous': ['view_resourcebase'],
                'registered-members': []
            }
        }
        self.assertListEqual(list(_pp.extended.keys()), list(_pp_e.keys()))
        for _key in _pp.extended.keys():
            self.assertListEqual(list(_pp.extended.get(_key).keys()), list(_pp_e.get(_key).keys()))
            for __key in _pp.extended.get(_key).keys():
<<<<<<< HEAD
                self.assertListEqual(list(set(_pp.extended.get(_key).get(__key))), list(set(_pp_e.get(_key).get(__key))))
=======
                self.assertListEqual(
                    sorted(list(set(_pp.extended.get(_key).get(__key)))),
                    sorted(list(set(_pp_e.get(_key).get(__key))))
                )
>>>>>>> 48e76134

        # Test "download" permissions retention policy
        # 1. "download" permissions are allowed on "Documents"
        test_document = Document.objects.first()
        perm_spec = {
            'users': {
                'bobby': [
                    'view_resourcebase',
                    'download_resourcebase',
                ]
            },
            'groups': {}
        }
        _p = PermSpec(perm_spec, test_document)
        self.assertDictEqual(
            json.loads(str(_p)),
            {
                "users":
                    {
                        "bobby":
                            [
                                "view_resourcebase",
                                "download_resourcebase",
                            ]
                    },
                "groups": {}
            },
            json.loads(str(_p))
        )

        self.assertDictEqual(
            _p.compact,
            {
                'users':
                [
                    {
                        'id': standard_user.id,
                        'username': standard_user.username,
                        'first_name': standard_user.first_name,
                        'last_name': standard_user.last_name,
                        'avatar': 'https://www.gravatar.com/avatar/d41d8cd98f00b204e9800998ecf8427e/?s=240',
                        'permissions': 'download',
                        'is_staff': False,
                        'is_superuser': False,
                    },
                    {
                        'avatar': 'https://www.gravatar.com/avatar/7a68c67c8d409ff07e42aa5d5ab7b765/?s=240',
                        'first_name': 'admin',
                        'id': 1,
                        'last_name': '',
                        'permissions': 'owner',
                        'username': 'admin',
                        'is_staff': True,
                        'is_superuser': True,
                    }
                ],
                'organizations': [],
                'groups':
                [
                    {
                        'id': 3,
                        'title': 'anonymous',
                        'name': 'anonymous',
                        'permissions': 'none'
                    },
                    {
                        'id': 2,
                        'name': 'registered-members',
                        'permissions': 'none',
                        'title': 'Registered Members'
                    }
                ]
            },
            _p.compact
        )
        # 2. "download" permissions are NOT allowed on "Maps"
        test_map = Map.objects.first()
        perm_spec = {
            'users': {
                'bobby': [
                    'view_resourcebase',
                    'download_resourcebase',
                ]
            },
            'groups': {}
        }
        _p = PermSpec(perm_spec, test_map)
        self.assertDictEqual(
            json.loads(str(_p)),
            {
                "users":
                    {
                        "bobby":
                            [
                                "view_resourcebase",
                                "download_resourcebase",
                            ]
                    },
                "groups": {}
            },
            json.loads(str(_p))
        )

        self.assertDictEqual(
            _p.compact,
            {
                'users':
                [
                    {
                        'id': standard_user.id,
                        'username': standard_user.username,
                        'first_name': standard_user.first_name,
                        'last_name': standard_user.last_name,
                        'avatar': 'https://www.gravatar.com/avatar/d41d8cd98f00b204e9800998ecf8427e/?s=240',
                        'permissions': 'view',
                        'is_staff': False,
                        'is_superuser': False,
                    },
                    {
                        'avatar': 'https://www.gravatar.com/avatar/7a68c67c8d409ff07e42aa5d5ab7b765/?s=240',
                        'first_name': 'admin',
                        'id': 1,
                        'last_name': '',
                        'permissions': 'owner',
                        'username': 'admin',
                        'is_staff': True,
                        'is_superuser': True,
                    }
                ],
                'organizations': [],
                'groups':
                [
                    {
                        'id': 3,
                        'title': 'anonymous',
                        'name': 'anonymous',
                        'permissions': 'none'
                    },
                    {
                        'id': 2,
                        'name': 'registered-members',
                        'permissions': 'none',
                        'title': 'Registered Members'
                    }
                ]
            },
            _p.compact
        )


class SecurityRulesTests(TestCase):
    """
    Test resources synchronization with Guardian and dirty states cleaning
    """

    def setUp(self):
        self.maxDiff = None
        self._l = create_single_dataset("test_dataset")

    def test_sync_resources_with_guardian_delay_false(self):
        with self.settings(DELAYED_SECURITY_SIGNALS=False):
            # Set geofence (and so the dirty state)
            set_geofence_all(self._l)
            # Retrieve the same layer
            dirty_dataset = Dataset.objects.get(pk=self._l.id)
            # Check dirty state (True)
            self.assertFalse(dirty_dataset.dirty_state)
            # Call sync resources
            sync_resources_with_guardian()
            clean_dataset = Dataset.objects.get(pk=self._l.id)
            # Check dirty state
            self.assertFalse(clean_dataset.dirty_state)

    # TODO: DELAYED SECURITY MUST BE REVISED
    def test_sync_resources_with_guardian_delay_true(self):
        with self.settings(DELAYED_SECURITY_SIGNALS=True):
            # Set geofence (and so the dirty state)
            set_geofence_all(self._l)
            # Retrieve the same layer
            dirty_dataset = Dataset.objects.get(pk=self._l.id)
            # Check dirty state (True)
            self.assertTrue(dirty_dataset.dirty_state)
            # Call sync resources
            sync_resources_with_guardian()
            # clean_dataset = Dataset.objects.get(pk=self._l.id)
            # Check dirty state
            # TODO: DELAYED SECURITY MUST BE REVISED
            # self.assertFalse(clean_dataset.dirty_state)


class TestGetUserGeolimits(TestCase):

    def setUp(self):
        self.maxDiff = None
        self.layer = create_single_dataset("main-layer")
        self.owner = get_user_model().objects.get(username='admin')
        self.perms = {'*': ''}
        self.gf_services = _get_gf_services(self.layer, self.perms)

    def test_should_not_disable_cache_for_user_without_geolimits(self):
        _, _, _disable_dataset_cache, _, _, _ = get_user_geolimits(self.layer, self.owner, None, self.gf_services)
        self.assertFalse(_disable_dataset_cache)

    def test_should_disable_cache_for_user_with_geolimits(self):
        geo_limit, _ = UserGeoLimit.objects.get_or_create(
            user=self.owner,
            resource=self.layer
        )
        self.layer.users_geolimits.set([geo_limit])
        self.layer.refresh_from_db()
        _, _, _disable_dataset_cache, _, _, _ = get_user_geolimits(self.layer, self.owner, None, self.gf_services)
        self.assertTrue(_disable_dataset_cache)

    def test_should_not_disable_cache_for_anonymous_without_geolimits(self):
        _, _, _disable_dataset_cache, _, _, _ = get_user_geolimits(self.layer, None, None, self.gf_services)
        self.assertFalse(_disable_dataset_cache)

    def test_should_disable_cache_for_anonymous_with_geolimits(self):
        geo_limit, _ = UserGeoLimit.objects.get_or_create(
            user=get_anonymous_user(),
            resource=self.layer
        )
        self.layer.users_geolimits.set([geo_limit])
        self.layer.refresh_from_db()
        _, _, _disable_dataset_cache, _, _, _ = get_user_geolimits(self.layer, None, None, self.gf_services)
        self.assertTrue(_disable_dataset_cache)


class SetPermissionsTestCase(GeoNodeBaseTestSupport):

    def setUp(self):
        # Creating groups and asign also to the anonymous_group
        self.author, created = get_user_model().objects.get_or_create(username="author")
        self.group_manager, created = get_user_model().objects.get_or_create(username="group_manager")
        self.group_member, created = get_user_model().objects.get_or_create(username="group_member")
        self.not_group_member, created = get_user_model().objects.get_or_create(username="not_group_member")

        # Defining group profiles and members
        self.group_profile, created = GroupProfile.objects.get_or_create(slug="custom_group")
        self.second_custom_group, created = GroupProfile.objects.get_or_create(slug="second_custom_group")

        # defining group members
        GroupMember.objects.get_or_create(group=self.group_profile, user=self.author, role="member")
        GroupMember.objects.get_or_create(group=self.group_profile, user=self.group_manager, role="manager")
        GroupMember.objects.get_or_create(group=self.group_profile, user=self.group_member, role="member")
        GroupMember.objects.get_or_create(group=self.second_custom_group, user=self.not_group_member, role="member")

        # Creating he default resource
        self.resource = create_single_dataset(name="test_layer", owner=self.author, group=self.group_profile.group)
        self.anonymous_user = get_anonymous_user()

    @override_settings(RESOURCE_PUBLISHING=False)
    @override_settings(ADMIN_MODERATE_UPLOADS=False)
    def test_set_compact_permissions(self):
        """
          **AUTO PUBLISHING** - test_set_compact_permissions
            - `RESOURCE_PUBLISHING = False`
            - `ADMIN_MODERATE_UPLOADS = False`
        """
        use_cases = [
            (
                PermSpec({
                    "users": {},
                    "groups": {}
                }, self.resource).compact,
                {
                    self.author: [
                        "change_resourcebase",
                        "change_resourcebase_metadata",
                        "change_resourcebase_permissions",
                        "delete_resourcebase",
                        "download_resourcebase",
                        "publish_resourcebase",
                        "view_resourcebase",
                    ],
                    self.group_manager: [],
                    self.group_member: [],
                    self.not_group_member: [],
                    self.anonymous_user: [],
                },
            ),
            (
                PermSpec({
                    "users": {"AnonymousUser": ["view_resourcebase"]},
                    "groups": {"second_custom_group": ["change_resourcebase"]}
                }, self.resource).compact,
                {
                    self.author: [
                        "change_resourcebase",
                        "change_resourcebase_metadata",
                        "change_resourcebase_permissions",
                        "delete_resourcebase",
                        "download_resourcebase",
                        "publish_resourcebase",
                        "view_resourcebase",
                    ],
                    self.group_manager: ["view_resourcebase"],
                    self.group_member: ["view_resourcebase"],
                    self.not_group_member: [
                        "change_resourcebase",
                        "view_resourcebase",
                        "download_resourcebase",
                        "change_resourcebase_metadata"
                    ],
                    self.anonymous_user: ["view_resourcebase"],
                },
            ),
        ]
        for counter, item in enumerate(use_cases):
            permissions, expected = item
            self.resource.set_permissions(permissions)
            for authorized_subject, expected_perms in expected.items():
                perms_got = [x for x in self.resource.get_self_resource().get_user_perms(authorized_subject)]
                self.assertSetEqual(set(expected_perms), set(perms_got), msg=f"use case #{counter} - user: {authorized_subject.username}")

    @override_settings(RESOURCE_PUBLISHING=True)
    def test_permissions_are_set_as_expected_resource_publishing_True(self):
        """
          **SIMPLE PUBLISHING** - test_permissions_are_set_as_expected_resource_publishing_True
            - `RESOURCE_PUBLISHING = True` (Autopublishing is disabled)
            - `ADMIN_MODERATE_UPLOADS = False`
        """
        use_cases = [
            (
                {"users": {}, "groups": {}},
                {
                    self.author: [
                        "delete_resourcebase",
                        "download_resourcebase",
                        "view_resourcebase",
                        "change_resourcebase",
                        "change_resourcebase_metadata",
                        "change_resourcebase_permissions"
                    ],
                    self.group_manager: [
                        "change_resourcebase",
                        "change_resourcebase_metadata",
                        "delete_resourcebase",
                        "download_resourcebase",
                        "change_resourcebase_permissions",
                        "view_resourcebase",
                        "publish_resourcebase"
                    ],
                    self.group_member: ["download_resourcebase", "view_resourcebase"],
                    self.not_group_member: [],
                    self.anonymous_user: [],
                },
            ),
            (
                {"users": [], "groups": {"second_custom_group": ["view_resourcebase"]}},
                {
                    self.author: [
                        "delete_resourcebase",
                        "download_resourcebase",
                        "view_resourcebase",
                        "change_resourcebase",
                        "change_resourcebase_metadata",
                        "change_resourcebase_permissions"
                    ],
                    self.group_manager: [
                        "change_resourcebase",
                        "change_resourcebase_metadata",
                        "delete_resourcebase",
                        "download_resourcebase",
                        "view_resourcebase",
                        "change_resourcebase_permissions",
                        "publish_resourcebase"
                    ],
                    self.group_member: ["download_resourcebase", "view_resourcebase"],
                    self.not_group_member: ["view_resourcebase"],
                    self.anonymous_user: [],
                },
            ),
        ]
        for counter, item in enumerate(use_cases):
            permissions, expected = item
            self.resource.set_permissions(permissions)
            for authorized_subject, expected_perms in expected.items():
                perms_got = [x for x in self.resource.get_self_resource().get_user_perms(authorized_subject)]
                self.assertSetEqual(set(expected_perms), set(perms_got), msg=f"use case #{counter} - user: {authorized_subject.username}")

    @override_settings(RESOURCE_PUBLISHING=True)
    @override_settings(ADMIN_MODERATE_UPLOADS=True)
    def test_permissions_are_set_as_expected_admin_upload_resource_publishing_True(self):
        """
          **ADVANCED WORKFLOW** - test_permissions_are_set_as_expected_admin_upload_resource_publishing_True
            - `RESOURCE_PUBLISHING = True`
            - `ADMIN_MODERATE_UPLOADS = True`
        """
        use_cases = [
            (
                {"users": {}, "groups": {}},
                {
                    self.author: [
                        "delete_resourcebase",
                        "download_resourcebase",
                        "view_resourcebase",
                    ],
                    self.group_manager: [
                        "change_resourcebase",
                        "change_resourcebase_metadata",
                        "change_resourcebase_permissions",
                        "publish_resourcebase",
                        "delete_resourcebase",
                        "download_resourcebase",
                        "view_resourcebase",
                    ],
                    self.group_member: ["download_resourcebase", "view_resourcebase"],
                    self.not_group_member: [],
                    self.anonymous_user: [],
                },
            ),
            (
                {"users": {}, "groups": {"second_custom_group": ["view_resourcebase"]}},
                {
                    self.author: [
                        "delete_resourcebase",
                        "download_resourcebase",
                        "view_resourcebase",
                    ],
                    self.group_manager: [
                        "change_resourcebase",
                        "change_resourcebase_metadata",
                        "change_resourcebase_permissions",
                        "publish_resourcebase",
                        "delete_resourcebase",
                        "download_resourcebase",
                        "view_resourcebase",
                    ],
                    self.group_member: ["download_resourcebase", "view_resourcebase"],
                    self.not_group_member: ["view_resourcebase"],
                    self.anonymous_user: [],
                },
            ),
        ]
        try:
            self.resource.is_approved = True
            self.resource.is_published = False
            self.resource.save()
            for counter, item in enumerate(use_cases):
                permissions, expected = item
                self.resource.set_permissions(permissions)
                for authorized_subject, expected_perms in expected.items():
                    perms_got = [x for x in self.resource.get_self_resource().get_user_perms(authorized_subject)]
                    self.assertSetEqual(set(expected_perms), set(perms_got), msg=f"use case #{counter} - user: {authorized_subject.username}")
        finally:
            self.resource.is_approved = True
            self.resource.is_published = True
            self.resource.save()

    @override_settings(RESOURCE_PUBLISHING=False)
    @override_settings(ADMIN_MODERATE_UPLOADS=False)
    def test_permissions_are_set_as_expected_admin_upload_resource_publishing_False(self):
        """
          **AUTO PUBLISHING** - test_permissions_are_set_as_expected_admin_upload_resource_publishing_False
            - `RESOURCE_PUBLISHING = False`
            - `ADMIN_MODERATE_UPLOADS = False`
        """
        use_cases = [
            (
                {"users": {}, "groups": {}},
                {
                    self.author: [
                        "change_resourcebase",
                        "change_resourcebase_metadata",
                        "change_resourcebase_permissions",
                        "delete_resourcebase",
                        "download_resourcebase",
                        "publish_resourcebase",
                        "view_resourcebase",
                    ],
                    self.group_manager: [],
                    self.group_member: [],
                    self.not_group_member: [],
                    self.anonymous_user: [],
                },
            ),
            (
                {"users": {"AnonymousUser": ["view_resourcebase"]}, "groups": {"second_custom_group": ["change_resourcebase"]}},
                {
                    self.author: [
                        "change_resourcebase",
                        "change_resourcebase_metadata",
                        "change_resourcebase_permissions",
                        "delete_resourcebase",
                        "download_resourcebase",
                        "publish_resourcebase",
                        "view_resourcebase",
                    ],
                    self.group_manager: ["view_resourcebase"],
                    self.group_member: ["view_resourcebase"],
                    self.not_group_member: ["view_resourcebase", "change_resourcebase"],
                    self.anonymous_user: ["view_resourcebase"],
                },
            ),
        ]
        for counter, item in enumerate(use_cases):
            permissions, expected = item
            self.resource.set_permissions(permissions)
            for authorized_subject, expected_perms in expected.items():
                perms_got = [x for x in self.resource.get_self_resource().get_user_perms(authorized_subject)]
                self.assertSetEqual(set(expected_perms), set(perms_got), msg=f"use case #{counter} - user: {authorized_subject.username}")

    @override_settings(RESOURCE_PUBLISHING=True)
    @override_settings(ADMIN_MODERATE_UPLOADS=True)
    def test_permissions_on_user_role_promotion_to_manager(self):
        """
          **ADVANCED WORKFLOW** - test_permissions_on_user_role_promotion_to_manager
            - `RESOURCE_PUBLISHING = True`
            - `ADMIN_MODERATE_UPLOADS = True`
        """
        sut = GroupMember.objects.filter(user=self.group_member)\
            .exclude(group__title='Registered Members')\
            .first()
        expected = {
            self.author: [
                "delete_resourcebase",
                "download_resourcebase",
                "view_resourcebase",
            ],
            self.group_manager: [
                "change_resourcebase",
                "change_resourcebase_metadata",
                "delete_resourcebase",
                "download_resourcebase",
                "view_resourcebase",
                "publish_resourcebase",
                "change_resourcebase_permissions"
            ],
            self.group_member: [
                "change_resourcebase",
                "change_resourcebase_metadata",
                "delete_resourcebase",
                "download_resourcebase",
                "view_resourcebase",
                "publish_resourcebase",
                "change_resourcebase_permissions"
            ]
        }
        try:
            self.resource.is_approved = True
            self.resource.is_published = False
            self.resource.save()
            self.assertEqual(sut.role, "member")
            sut.promote()
            sut.refresh_from_db()
            self.assertEqual(sut.role, "manager")
            for authorized_subject, expected_perms in expected.items():
                perms_got = [x for x in self.resource.get_self_resource().get_user_perms(authorized_subject)]
                self.assertSetEqual(set(expected_perms), set(perms_got), msg=f"use case #0 - user: {authorized_subject.username}")
        finally:
            self.resource.is_approved = True
            self.resource.is_published = True
            self.resource.save()
            sut.demote()

    @override_settings(RESOURCE_PUBLISHING=True)
    @override_settings(ADMIN_MODERATE_UPLOADS=True)
    def test_permissions_on_user_role_demote_to_member(self):
        """
          **ADVANCED WORKFLOW** - test_permissions_on_user_role_demote_to_member
            - `RESOURCE_PUBLISHING = True`
            - `ADMIN_MODERATE_UPLOADS = True`
        """
        sut = GroupMember.objects.filter(user=self.group_manager)\
            .exclude(group__title='Registered Members')\
            .first()
        self.assertEqual(sut.role, "manager")
        sut.demote()
        sut.refresh_from_db()
        self.assertEqual(sut.role, "member")
        expected = {
            self.author: [
                "delete_resourcebase",
                "download_resourcebase",
                "view_resourcebase",
            ],
            self.group_manager: ["download_resourcebase", "view_resourcebase"],
            self.group_member: ["download_resourcebase", "view_resourcebase"]
        }
        for authorized_subject, expected_perms in expected.items():
            perms_got = [x for x in self.resource.get_self_resource().get_user_perms(authorized_subject)]
            self.assertSetEqual(set(expected_perms), set(perms_got), msg=f"use case #0 - user: {authorized_subject.username}")

    @override_settings(RESOURCE_PUBLISHING=True)
    def test_permissions_on_user_role_demote_to_member_only_RESOURCE_PUBLISHING_active(self):
        """
          **SIMPLE PUBLISHING** - test_permissions_on_user_role_demote_to_member_only_RESOURCE_PUBLISHING_active
            - `RESOURCE_PUBLISHING = True` (Autopublishing is disabled)
            - `ADMIN_MODERATE_UPLOADS = False`
        """
        sut = GroupMember.objects.filter(user=self.group_manager)\
            .exclude(group__title='Registered Members')\
            .first()
        self.assertEqual(sut.role, "manager")
        sut.demote()
        sut.refresh_from_db()
        self.assertEqual(sut.role, "member")
        expected = {
            self.author: [
                "delete_resourcebase",
                "download_resourcebase",
                "view_resourcebase",
                "change_resourcebase",
                "change_resourcebase_metadata",
                "change_resourcebase_permissions"
            ],
            self.group_manager: ["download_resourcebase", "view_resourcebase"],
            self.group_member: ["download_resourcebase", "view_resourcebase"],
        }
        for authorized_subject, expected_perms in expected.items():
            perms_got = [x for x in self.resource.get_self_resource().get_user_perms(authorized_subject)]
            self.assertSetEqual(set(expected_perms), set(perms_got), msg=f"use case #0 - user: {authorized_subject.username}")

    @override_settings(RESOURCE_PUBLISHING=True)
    def test_permissions_on_user_role_promote_to_manager_only_RESOURCE_PUBLISHING_active(self):
        """
          **SIMPLE PUBLISHING** - test_permissions_on_user_role_promote_to_manager_only_RESOURCE_PUBLISHING_active
            - `RESOURCE_PUBLISHING = True` (Autopublishing is disabled)
            - `ADMIN_MODERATE_UPLOADS = False`
        """
        sut = GroupMember.objects.filter(user=self.group_member)\
            .exclude(group__title='Registered Members')\
            .first()
        self.assertEqual(sut.role, "member")
        sut.promote()
        sut.refresh_from_db()
        self.assertEqual(sut.role, "manager")
        expected = {
            self.author: [
                "delete_resourcebase",
                "download_resourcebase",
                "view_resourcebase",
                "change_resourcebase",
                "change_resourcebase_metadata",
                "change_resourcebase_permissions"
            ],
            self.group_manager: [
                "change_resourcebase",
                "change_resourcebase_metadata",
                "delete_resourcebase",
                "download_resourcebase",
                "view_resourcebase",
                "publish_resourcebase",
                "change_resourcebase_permissions"
            ],
            self.group_member: [
                "change_resourcebase",
                "change_resourcebase_metadata",
                "delete_resourcebase",
                "download_resourcebase",
                "view_resourcebase",
                "publish_resourcebase",
                "change_resourcebase_permissions"
            ],
        }
        for authorized_subject, expected_perms in expected.items():
            perms_got = [x for x in self.resource.get_self_resource().get_user_perms(authorized_subject)]
            self.assertSetEqual(set(expected_perms), set(perms_got), msg=f"use case #0 - user: {authorized_subject.username}")


@override_settings(RESOURCE_PUBLISHING=True)
@override_settings(ADMIN_MODERATE_UPLOADS=True)
class TestPermissionChanges(GeoNodeBaseTestSupport):

    def setUp(self):
        # Creating groups
        self.author, _ = get_user_model().objects.get_or_create(username="author")
        self.group_manager, _ = get_user_model().objects.get_or_create(username="group_manager")
        self.resource_group_manager, _ = get_user_model().objects.get_or_create(username="resource_group_manager")
        self.group_member, _ = get_user_model().objects.get_or_create(username="group_member")
        self.member_with_perms, _ = get_user_model().objects.get_or_create(username="member_with_perms")

        # Defining group profiles and members
        self.owner_group, _ = GroupProfile.objects.get_or_create(slug="owner_group")
        self.resource_group, _ = GroupProfile.objects.get_or_create(slug="resource_group")

        # defining group members
        GroupMember.objects.get_or_create(group=self.owner_group, user=self.author, role="member")
        GroupMember.objects.get_or_create(group=self.owner_group, user=self.group_member, role="member")
        GroupMember.objects.get_or_create(group=self.owner_group, user=self.group_manager, role="manager")
        GroupMember.objects.get_or_create(group=self.resource_group, user=self.resource_group_manager, role="manager")

        # Creating the default resource
        self.resource = create_single_dataset(
            name="test_layer_adv",
            owner=self.author,
            is_approved=False,
            is_published=False,
            was_approved=False,
            was_published=False,
            group=self.resource_group.group)

        self.owner_perms = [
            'delete_resourcebase',
            'view_resourcebase',
            'download_resourcebase'
        ]
        self.edit_perms = [
            'change_resourcebase',
            'change_resourcebase_metadata'
        ]
        self.dataset_perms = ["change_dataset_style", "change_dataset_data"]
        self.adv_owner_limit = ["change_resourcebase_permissions", "publish_resourcebase"]
        self.safe_perms = ["download_resourcebase", "view_resourcebase"]
        self.data = {
            'resource-title': self.resource.title,
            'resource-owner': self.author.id,
            'resource-date': '2021-10-27 05:59 am',
            'resource-date_type': 'publication',
            'resource-language': self.resource.language,
            'resource-is_approved': 'on',
            'resource-group': self.resource_group.group.id,
            'dataset_attribute_set-TOTAL_FORMS': 0,
            'dataset_attribute_set-INITIAL_FORMS': 0,
        }
        self.url = reverse('dataset_metadata', args=(self.resource.alternate,))

        # Assign manage perms to user member_with_perms
        for perm in self.dataset_perms:
            assign_perm(perm, self.member_with_perms, self.resource)
        for perm in self.owner_perms:
            assign_perm(perm, self.member_with_perms, self.resource.get_self_resource())

        # Assert inital assignment of permissions to groups and users
        resource_perm_specs = self.resource.get_all_level_info()
        self.assertSetEqual(
            set(resource_perm_specs['users'][self.author]),
            set(self.owner_perms + self.edit_perms + self.dataset_perms))
        self.assertSetEqual(
            set(resource_perm_specs['users'][self.member_with_perms]),
            set(self.owner_perms + self.dataset_perms))
        self.assertSetEqual(
            set(resource_perm_specs['users'][self.group_manager]),
            set(self.owner_perms + self.edit_perms + self.dataset_perms + self.adv_owner_limit))
        self.assertSetEqual(
            set(resource_perm_specs['users'][self.resource_group_manager]),
            set(self.owner_perms + self.edit_perms + self.dataset_perms + self.adv_owner_limit))
        self.assertSetEqual(
            set(resource_perm_specs['groups'][self.owner_group.group]),
            set(self.safe_perms))
        self.assertSetEqual(
            set(resource_perm_specs['groups'][self.resource_group.group]),
            set(self.safe_perms))

    def test_permissions_on_approve_and_publish_changes(self):
        # Group manager approves a resource
        self.group_manager.set_password('group_manager')
        self.group_manager.save()
        self.assertTrue(self.client.login(username="group_manager", password='group_manager'))
        response = self.client.post(self.url, data=self.data)
        self.assertEqual(response.status_code, 200)
        self.assertions_for_approved_or_published_is_true()

        # Un approve resource
        self.data.pop('resource-is_approved')
        response = self.client.post(self.url, data=self.data)
        self.assertEqual(response.status_code, 200)
        self.assertions_for_approved_and_published_is_false()

        # Admin publishes and approves resource
        response = self.admin_approve_and_publish_resource()
        self.assertEqual(response.status_code, 200)
        self.assertions_for_approved_or_published_is_true()

        # Admin Un approves and un publishes resource
        response = self.admin_unapprove_and_unpublish_resource()
        self.assertEqual(response.status_code, 200)
        self.assertions_for_approved_and_published_is_false()

    def test_owner_is_group_manager(self):
        try:
            GroupMember.objects.get(group=self.owner_group, user=self.author).promote()
            # Admin publishes and approves the resource
            response = self.admin_approve_and_publish_resource()
            self.assertEqual(response.status_code, 200)
            resource_perm_specs = self.resource.get_all_level_info()

            # Once a resource has been published, the 'publish_resourcebase' permission should be removed anyway
            self.assertSetEqual(
                set(resource_perm_specs['users'][self.author]),
                set(self.owner_perms + self.edit_perms + self.dataset_perms + self.adv_owner_limit))

            # Admin un-approves and un-publishes the resource
            response = self.admin_unapprove_and_unpublish_resource()
            self.assertEqual(response.status_code, 200)
            resource_perm_specs = self.resource.get_all_level_info()

            self.assertSetEqual(
                set(resource_perm_specs['users'][self.author]),
                set(self.owner_perms + self.edit_perms + self.dataset_perms + self.adv_owner_limit))
        finally:
            GroupMember.objects.get(group=self.owner_group, user=self.author).demote()

    def assertions_for_approved_or_published_is_true(self):
        resource_perm_specs = self.resource.get_all_level_info()
        self.assertSetEqual(
            set(resource_perm_specs['users'][self.author]),
            set(self.owner_perms + self.dataset_perms))
        self.assertSetEqual(
            set(resource_perm_specs['users'][self.member_with_perms]),
            set(self.owner_perms + self.dataset_perms))
        self.assertSetEqual(
            set(resource_perm_specs['users'][self.group_manager]),
            set(self.owner_perms + self.edit_perms + self.dataset_perms + self.adv_owner_limit))
        self.assertSetEqual(
            set(resource_perm_specs['users'][self.resource_group_manager]),
            set(self.owner_perms + self.edit_perms + self.dataset_perms + self.adv_owner_limit))
        self.assertSetEqual(
            set(resource_perm_specs['groups'][self.owner_group.group]),
            set(self.safe_perms))
        self.assertSetEqual(
            set(resource_perm_specs['groups'][self.resource_group.group]),
            set(self.safe_perms))

    def assertions_for_approved_and_published_is_false(self):
        resource_perm_specs = self.resource.get_all_level_info()
        self.assertSetEqual(
            set(resource_perm_specs['users'][self.author]),
            set(self.owner_perms + self.edit_perms + self.dataset_perms))
        self.assertSetEqual(
            set(resource_perm_specs['users'][self.member_with_perms]),
            set(self.owner_perms + self.dataset_perms))
        self.assertSetEqual(
            set(resource_perm_specs['users'][self.group_manager]),
            set(self.owner_perms + self.edit_perms + self.dataset_perms + self.adv_owner_limit))
        self.assertSetEqual(
            set(resource_perm_specs['users'][self.resource_group_manager]),
            set(self.owner_perms + self.edit_perms + self.dataset_perms + self.adv_owner_limit))
        self.assertSetEqual(
            set(resource_perm_specs['groups'][self.owner_group.group]),
            set(self.safe_perms))
        self.assertSetEqual(
            set(resource_perm_specs['groups'][self.resource_group.group]),
            set(self.safe_perms))

    def admin_approve_and_publish_resource(self):
        self.assertTrue(self.client.login(username="admin", password='admin'))
        self.data['resource-is_approved'] = 'on'
        self.data['resource-is_published'] = 'on'
        response = self.client.post(self.url, data=self.data)
        self.resource.refresh_from_db()
        return response

    def admin_unapprove_and_unpublish_resource(self):
        self.assertTrue(self.client.login(username="admin", password='admin'))
        self.data.pop('resource-is_approved')
        self.data.pop('resource-is_published')
        response = self.client.post(self.url, data=self.data)
        self.resource.refresh_from_db()
        return response<|MERGE_RESOLUTION|>--- conflicted
+++ resolved
@@ -1806,14 +1806,10 @@
         for _key in _pp.extended.keys():
             self.assertListEqual(list(_pp.extended.get(_key).keys()), list(_pp_e.get(_key).keys()))
             for __key in _pp.extended.get(_key).keys():
-<<<<<<< HEAD
-                self.assertListEqual(list(set(_pp.extended.get(_key).get(__key))), list(set(_pp_e.get(_key).get(__key))))
-=======
                 self.assertListEqual(
                     sorted(list(set(_pp.extended.get(_key).get(__key)))),
                     sorted(list(set(_pp_e.get(_key).get(__key))))
                 )
->>>>>>> 48e76134
 
         _pp2 = PermSpecCompact({
             "users":
@@ -1864,14 +1860,10 @@
         for _key in _pp.extended.keys():
             self.assertListEqual(list(_pp.extended.get(_key).keys()), list(_pp_e.get(_key).keys()))
             for __key in _pp.extended.get(_key).keys():
-<<<<<<< HEAD
-                self.assertListEqual(list(set(_pp.extended.get(_key).get(__key))), list(set(_pp_e.get(_key).get(__key))))
-=======
                 self.assertListEqual(
                     sorted(list(set(_pp.extended.get(_key).get(__key)))),
                     sorted(list(set(_pp_e.get(_key).get(__key))))
                 )
->>>>>>> 48e76134
 
         # Test "download" permissions retention policy
         # 1. "download" permissions are allowed on "Documents"
