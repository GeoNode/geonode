--- conflicted
+++ resolved
@@ -16,11 +16,7 @@
 # along with this program. If not, see <http://www.gnu.org/licenses/>.
 #
 #########################################################################
-<<<<<<< HEAD
-from django.test import TestCase
-=======
 from django.test.testcases import TestCase
->>>>>>> 21cb22f6
 from geonode.tests.base import GeoNodeBaseTestSupport
 
 import os
@@ -62,16 +58,9 @@
 from geonode.geoserver.helpers import gs_slurp
 from geonode.geoserver.upload import geoserver_upload
 from geonode.layers.populate_layers_data import create_layer_data
-<<<<<<< HEAD
 from geonode.geoserver.security import (
-=======
-
-from .utils import (
     _get_gf_services,
     get_user_geolimits,
-    get_visible_resources,
-    get_users_with_perms,
->>>>>>> 21cb22f6
     get_geofence_rules,
     get_geofence_rules_count,
     get_highest_priority,
