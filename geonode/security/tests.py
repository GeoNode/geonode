--- conflicted
+++ resolved
@@ -1276,8 +1276,6 @@
         self.assertIsNotNone(perms)
         self.assertGreaterEqual(len(perms), 1)
 
-<<<<<<< HEAD
-=======
     # now we test permissions, first on an authenticated user and then on the
     # anonymous user
     # 1. view_resourcebase
@@ -1473,7 +1471,6 @@
             response = self.client.get(reverse('dataset_style_manage', args=(layer.alternate,)))
             self.assertTrue(response.status_code in (302, 403))
 
->>>>>>> 523906f6
     def test_get_visible_resources_should_return_resource_with_metadata_only_false(self):
         layers = Dataset.objects.all()
         actual = get_visible_resources(queryset=layers, user=get_user_model().objects.get(username=self.user))
