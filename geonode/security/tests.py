--- conflicted
+++ resolved
@@ -291,13 +291,9 @@
         admin = get_user_model().objects.filter(is_superuser=True).first()
         request = HttpRequest()
         request.user = admin
-<<<<<<< HEAD
-        request.path = reverse('account_email')
-=======
         request.session = engine.SessionStore()
         request.session['access_token'] = get_or_create_token(admin)
         request.session.save()
->>>>>>> 42272c14
         middleware.process_request(request)
         self.assertFalse(request.session.is_empty())
 
