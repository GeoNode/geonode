# -*- coding: utf-8 -*-
#########################################################################
#
# Copyright (C) 2017 OSGeo
#
# This program is free software: you can redistribute it and/or modify
# it under the terms of the GNU General Public License as published by
# the Free Software Foundation, either version 3 of the License, or
# (at your option) any later version.
#
# This program is distributed in the hope that it will be useful,
# but WITHOUT ANY WARRANTY; without even the implied warranty of
# MERCHANTABILITY or FITNESS FOR A PARTICULAR PURPOSE. See the
# GNU General Public License for more details.
#
# You should have received a copy of the GNU General Public License
# along with this program. If not, see <http://www.gnu.org/licenses/>.
#
#########################################################################
import logging
import traceback

from django.conf import settings
from django.contrib.auth.models import Group, Permission
from django.contrib.auth import get_user_model
from django.contrib.contenttypes.models import ContentType
from django.core.exceptions import ObjectDoesNotExist

from geonode.groups.conf import settings as groups_settings

from guardian.shortcuts import (
    assign_perm,
    get_anonymous_user,
    get_groups_with_perms
)

from geonode.groups.models import GroupProfile

from .utils import (
    get_users_with_perms,
    set_owner_permissions,
    remove_object_permissions,
    purge_geofence_layer_rules,
    sync_geofence_with_guardian,
    get_user_obj_perms_model
)

logger = logging.getLogger("geonode.security.models")

VIEW_PERMISSIONS = [
    'view_resourcebase',
    'download_resourcebase',
]

ADMIN_PERMISSIONS = [
    'change_resourcebase_metadata',
    'change_resourcebase',
    'delete_resourcebase',
    'change_resourcebase_permissions',
    'publish_resourcebase',
]

LAYER_ADMIN_PERMISSIONS = [
    'change_layer_data',
    'change_layer_style'
]


class PermissionLevelError(Exception):
    pass


class PermissionLevelMixin(object):

    """
    Mixin for adding "Permission Level" methods
    to a model class -- eg role systems where a
    user has exactly one assigned role with respect to
    an object representing an "access level"
    """

    def get_all_level_info(self):
        resource = self.get_self_resource()
        users = get_users_with_perms(resource)
        groups = get_groups_with_perms(
            resource,
            attach_perms=True)
        if groups:
            for group in groups:
                try:
                    group_profile = GroupProfile.objects.get(slug=group.name)
                    managers = group_profile.get_managers()
                    if managers:
                        for manager in managers:
                            if manager not in users and not manager.is_superuser and \
                                    manager != resource.owner:
                                for perm in ADMIN_PERMISSIONS + VIEW_PERMISSIONS:
                                    assign_perm(perm, manager, resource)
                                users[manager] = ADMIN_PERMISSIONS + VIEW_PERMISSIONS
                except GroupProfile.DoesNotExist:
                    tb = traceback.format_exc()
                    logger.debug(tb)
        if resource.group:
            try:
                group_profile = GroupProfile.objects.get(slug=resource.group.name)
                managers = group_profile.get_managers()
                if managers:
                    for manager in managers:
                        if manager not in users and not manager.is_superuser and \
                                manager != resource.owner:
                            for perm in ADMIN_PERMISSIONS + VIEW_PERMISSIONS:
                                assign_perm(perm, manager, resource)
                            users[manager] = ADMIN_PERMISSIONS + VIEW_PERMISSIONS
            except GroupProfile.DoesNotExist:
                tb = traceback.format_exc()
                logger.debug(tb)
        info = {
            'users': users,
            'groups': groups}

        try:
            if hasattr(self, "layer"):
                info_layer = {
                    'users': get_users_with_perms(
                        self.layer),
                    'groups': get_groups_with_perms(
                        self.layer,
                        attach_perms=True)}
                for user in info_layer['users']:
                    if user in info['users']:
                        info['users'][user] = info['users'][user] + info_layer['users'][user]
                    else:
                        info['users'][user] = info_layer['users'][user]
                for group in info_layer['groups']:
                    if group in info['groups']:
                        info['groups'][group] = list(dict.fromkeys(info['groups'][group] + info_layer['groups'][group]))
                    else:
                        info['groups'][group] = info_layer['groups'][group]
        except Exception:
            tb = traceback.format_exc()
            logger.debug(tb)
        return info

    def get_self_resource(self):
        try:
            if hasattr(self, "resourcebase_ptr_id"):
                return self.resourcebase_ptr
        except ObjectDoesNotExist:
            pass
        return self

    def set_default_permissions(self, owner=None):
        """
        Remove all the permissions except for the owner and assign the
        view permission to the anonymous group
        """
        remove_object_permissions(self)

        # default permissions for anonymous users
        def skip_registered_members_common_group(user_group):
            if groups_settings.AUTO_ASSIGN_REGISTERED_MEMBERS_TO_REGISTERED_MEMBERS_GROUP_NAME:
                _members_group_name = groups_settings.REGISTERED_MEMBERS_GROUP_NAME
                if (settings.RESOURCE_PUBLISHING or settings.ADMIN_MODERATE_UPLOADS) and \
                        _members_group_name == user_group.name:
                    return True
            return False

        anonymous_group, created = Group.objects.get_or_create(name='anonymous')

        # default permissions for owner
        _owner = owner or self.owner
        user_groups = Group.objects.filter(
            name__in=_owner.groupmember_set.all().values_list("group__slug", flat=True))
        obj_group_managers = []
        if user_groups:
            for _user_group in user_groups:
                if not skip_registered_members_common_group(Group.objects.get(name=_user_group)):
                    try:
                        _group_profile = GroupProfile.objects.get(slug=_user_group)
                        managers = _group_profile.get_managers()
                        if managers:
                            for manager in managers:
                                if manager not in obj_group_managers and not manager.is_superuser:
                                    obj_group_managers.append(manager)
                    except GroupProfile.DoesNotExist:
                        tb = traceback.format_exc()
                        logger.debug(tb)

        if not anonymous_group:
            raise Exception("Could not acquire 'anonymous' Group.")

        # default permissions for resource owner
        set_owner_permissions(self, members=obj_group_managers)

        # Anonymous
        anonymous_can_view = settings.DEFAULT_ANONYMOUS_VIEW_PERMISSION
        if anonymous_can_view:
            assign_perm('view_resourcebase',
                        anonymous_group, self.get_self_resource())
        else:
            for user_group in user_groups:
                if not skip_registered_members_common_group(user_group):
                    assign_perm('view_resourcebase',
                                user_group, self.get_self_resource())

        anonymous_can_download = settings.DEFAULT_ANONYMOUS_DOWNLOAD_PERMISSION
        if anonymous_can_download:
            assign_perm('download_resourcebase',
                        anonymous_group, self.get_self_resource())
        else:
            for user_group in user_groups:
                if not skip_registered_members_common_group(user_group):
                    assign_perm('download_resourcebase',
                                user_group, self.get_self_resource())

        if self.__class__.__name__ == 'Layer':
            # only for layer owner
            assign_perm('change_layer_data', _owner, self)
            assign_perm('change_layer_style', _owner, self)
            if settings.OGC_SERVER['default'].get("GEOFENCE_SECURITY_ENABLED", False):
                purge_geofence_layer_rules(self.get_self_resource())

                # Owner & Managers
                perms = [
                    "view_resourcebase",
                    "change_layer_data",
                    "change_layer_style",
                    "change_resourcebase",
                    "change_resourcebase_permissions",
                    "download_resourcebase"]
                sync_geofence_with_guardian(self.layer, perms, user=_owner)
                for _group_manager in obj_group_managers:
                    sync_geofence_with_guardian(self.layer, perms, user=_group_manager)
                for user_group in user_groups:
                    if not skip_registered_members_common_group(user_group):
                        sync_geofence_with_guardian(self.layer, perms, group=user_group)

                # Anonymous
                perms = ["view_resourcebase"]
                if anonymous_can_view:
                    sync_geofence_with_guardian(self.layer, perms, user=None, group=None)

                perms = ["download_resourcebase"]
                if anonymous_can_download:
                    sync_geofence_with_guardian(self.layer, perms, user=None, group=None)

    def set_permissions(self, perm_spec, created=False):
        """
        Sets an object's the permission levels based on the perm_spec JSON.

        the mapping looks like:
        {
            'users': {
                'AnonymousUser': ['view'],
                <username>: ['perm1','perm2','perm3'],
                <username2>: ['perm1','perm2','perm3']
                ...
            }
            'groups': [
                <groupname>: ['perm1','perm2','perm3'],
                <groupname2>: ['perm1','perm2','perm3'],
                ...
                ]
        }
        """
        remove_object_permissions(self)

        # default permissions for resource owner
        set_owner_permissions(self)

        # Anonymous User group
        if 'users' in perm_spec and "AnonymousUser" in perm_spec['users']:
            anonymous_group = Group.objects.get(name='anonymous')
            for perm in perm_spec['users']['AnonymousUser']:
                if self.polymorphic_ctype.name == 'layer' and perm in ('change_layer_data', 'change_layer_style',
                                                                       'add_layer', 'change_layer', 'delete_layer',):
                    assign_perm(perm, anonymous_group, self.layer)
                else:
                    assign_perm(perm, anonymous_group, self.get_self_resource())

        # Owner
        if settings.OGC_SERVER['default'].get("GEOFENCE_SECURITY_ENABLED", False):
            if self.polymorphic_ctype.name == 'layer':
                if not created:
                    purge_geofence_layer_rules(self.get_self_resource())
                perms = [
                    "view_resourcebase",
                    "change_layer_data",
                    "change_layer_style",
                    "change_resourcebase",
                    "change_resourcebase_permissions",
                    "download_resourcebase"]
                sync_geofence_with_guardian(self.layer, perms, user=self.owner)

        # All the other users
        if 'users' in perm_spec and len(perm_spec['users']) > 0:
            for user, perms in perm_spec['users'].items():
                _user = get_user_model().objects.get(username=user)
                if _user != self.owner and user != "AnonymousUser":
                    for perm in perms:
                        if self.polymorphic_ctype.name == 'layer' and perm in (
                                'change_layer_data', 'change_layer_style',
                                'add_layer', 'change_layer', 'delete_layer',):
                            assign_perm(perm, _user, self.layer)
                        else:
                            assign_perm(perm, _user, self.get_self_resource())

                    # Set the GeoFence Rules
                    if settings.OGC_SERVER['default'].get("GEOFENCE_SECURITY_ENABLED", False):
                        if self.polymorphic_ctype.name == 'layer':
                            group_perms = None
                            if 'groups' in perm_spec and len(perm_spec['groups']) > 0:
                                group_perms = perm_spec['groups']
                            sync_geofence_with_guardian(self.layer, perms, user=_user, group_perms=group_perms)

        # All the other groups
        if 'groups' in perm_spec and len(perm_spec['groups']) > 0:
            for group, perms in perm_spec['groups'].items():
                _group = Group.objects.get(name=group)
                for perm in perms:
                    if self.polymorphic_ctype.name == 'layer' and perm in (
                            'change_layer_data', 'change_layer_style',
                            'add_layer', 'change_layer', 'delete_layer',):
                        assign_perm(perm, _group, self.layer)
                    else:
                        assign_perm(perm, _group, self.get_self_resource())

                # Set the GeoFence Rules
                if settings.OGC_SERVER['default'].get("GEOFENCE_SECURITY_ENABLED", False):
                    if self.polymorphic_ctype.name == 'layer':
                        if _group and _group.name and _group.name == 'anonymous':
                            _group = None
                        sync_geofence_with_guardian(self.layer, perms, group=_group)

        # AnonymousUser
        if 'users' in perm_spec and len(perm_spec['users']) > 0:
            if "AnonymousUser" in perm_spec['users']:
                _user = get_anonymous_user()
                perms = perm_spec['users']["AnonymousUser"]
                for perm in perms:
                    if self.polymorphic_ctype.name == 'layer' and perm in (
                            'change_layer_data', 'change_layer_style',
                            'add_layer', 'change_layer', 'delete_layer',):
                        assign_perm(perm, _user, self.layer)
                    else:
                        assign_perm(perm, _user, self.get_self_resource())

                # Set the GeoFence Rules (user = None)
                if settings.OGC_SERVER['default'].get("GEOFENCE_SECURITY_ENABLED", False):
                    if self.polymorphic_ctype.name == 'layer':
                        sync_geofence_with_guardian(self.layer, perms)

    def set_workflow_perms(self, approved=False, published=False):
        """
                          |  N/PUBLISHED   | PUBLISHED
          --------------------------------------------
            N/APPROVED    |     GM/OWR     |     -
            APPROVED      |   registerd    |    all
          --------------------------------------------
        """
        anonymous_group = Group.objects.get(name='anonymous')
        if approved:
            if groups_settings.AUTO_ASSIGN_REGISTERED_MEMBERS_TO_REGISTERED_MEMBERS_GROUP_NAME:
                _members_group_name = groups_settings.REGISTERED_MEMBERS_GROUP_NAME
                _members_group_group = Group.objects.get(name=_members_group_name)
                for perm in VIEW_PERMISSIONS:
                    assign_perm(perm,
                                _members_group_group, self.get_self_resource())

                # Set the GeoFence Rules (user = None)
                if settings.OGC_SERVER['default'].get("GEOFENCE_SECURITY_ENABLED", False):
                    if self.polymorphic_ctype.name == 'layer':
                        sync_geofence_with_guardian(self.layer, VIEW_PERMISSIONS, group=_members_group_group)
            else:
                for perm in VIEW_PERMISSIONS:
                    assign_perm(perm,
                                anonymous_group, self.get_self_resource())

                # Set the GeoFence Rules (user = None)
                if settings.OGC_SERVER['default'].get("GEOFENCE_SECURITY_ENABLED", False):
                    if self.polymorphic_ctype.name == 'layer':
                        sync_geofence_with_guardian(self.layer, VIEW_PERMISSIONS)

        if published:
            for perm in VIEW_PERMISSIONS:
                assign_perm(perm,
                            anonymous_group, self.get_self_resource())

            # Set the GeoFence Rules (user = None)
            if settings.OGC_SERVER['default'].get("GEOFENCE_SECURITY_ENABLED", False):
                if self.polymorphic_ctype.name == 'layer':
                    sync_geofence_with_guardian(self.layer, VIEW_PERMISSIONS)

    def get_user_perms(self, user):
        """
        Returns a list of permissions a user has on a given resource
        """
        ctype = ContentType.objects.get_for_model(self)
        PERMISSIONS_TO_FETCH = VIEW_PERMISSIONS + ADMIN_PERMISSIONS + LAYER_ADMIN_PERMISSIONS

        resource_perms = Permission.objects.filter(
            codename__in=PERMISSIONS_TO_FETCH,
            content_type_id=ctype.id
<<<<<<< HEAD
            ).values('codename')
=======
        ).values('codename')
>>>>>>> 073d9a52

        user_model = get_user_obj_perms_model(self)
        user_resource_perms = user_model.objects.filter(
            object_pk=self.pk,
            content_type_id=ctype.id,
            user_id=user.id,
            permission__codename__in=resource_perms
<<<<<<< HEAD
            ).values_list('permission__codename', flat=True)
=======
        ).values_list('permission__codename', flat=True)
>>>>>>> 073d9a52

        return user_resource_perms

    def user_can(self, user, permission):
        """
        Checks if a has a given permission to the resource
        """
        # To avoid circular import
        from geonode.base.models import Configuration

        config = Configuration.load()
        # Check read-only status if given permission is for edit, change or publish
        perm_prefixes = ['change', 'delete', 'publish']
        if any(prefix in permission for prefix in perm_prefixes):
            if config.read_only:
                return False
        resource = self.get_self_resource()
        user_perms = self.get_user_perms(user).union(resource.get_user_perms(user))
        is_admin = user.is_superuser
        is_staff = user.is_staff
        is_owner = user == self.owner
        try:
            is_manager = user.groupmember_set.all().filter(
                role='manager').exists()
        except Exception:
            is_manager = False
        has_access = is_admin or is_staff or is_owner or is_manager or user.has_perm(permission, obj=self)
        if permission in user_perms or has_access:
            return True
        return False<|MERGE_RESOLUTION|>--- conflicted
+++ resolved
@@ -401,11 +401,7 @@
         resource_perms = Permission.objects.filter(
             codename__in=PERMISSIONS_TO_FETCH,
             content_type_id=ctype.id
-<<<<<<< HEAD
-            ).values('codename')
-=======
         ).values('codename')
->>>>>>> 073d9a52
 
         user_model = get_user_obj_perms_model(self)
         user_resource_perms = user_model.objects.filter(
@@ -413,11 +409,7 @@
             content_type_id=ctype.id,
             user_id=user.id,
             permission__codename__in=resource_perms
-<<<<<<< HEAD
-            ).values_list('permission__codename', flat=True)
-=======
         ).values_list('permission__codename', flat=True)
->>>>>>> 073d9a52
 
         return user_resource_perms
 
