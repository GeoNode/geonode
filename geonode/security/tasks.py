# -*- coding: utf-8 -*-
#########################################################################
#
# Copyright (C) 2018 OSGeo
#
# This program is free software: you can redistribute it and/or modify
# it under the terms of the GNU General Public License as published by
# the Free Software Foundation, either version 3 of the License, or
# (at your option) any later version.
#
# This program is distributed in the hope that it will be useful,
# but WITHOUT ANY WARRANTY; without even the implied warranty of
# MERCHANTABILITY or FITNESS FOR A PARTICULAR PURPOSE. See the
# GNU General Public License for more details.
#
# You should have received a copy of the GNU General Public License
# along with this program. If not, see <http://www.gnu.org/licenses/>.
#
#########################################################################
from django.conf import settings
from celery import shared_task

from .utils import sync_resources_with_guardian

from geonode.celery_app import app


<<<<<<< HEAD
@app.task(
=======
@shared_task(
>>>>>>> 98f74233
    bind=True,
    name='geonode.security.tasks.synch_guardian',
    queue='update',
    autoretry_for=(Exception, ),
    retry_kwargs={'max_retries': 5, 'countdown': 180})
def synch_guardian():
    """
    Sync resources with Guardian and clear their dirty state
    """
    if getattr(settings, 'DELAYED_SECURITY_SIGNALS', False):
        sync_resources_with_guardian()<|MERGE_RESOLUTION|>--- conflicted
+++ resolved
@@ -22,14 +22,8 @@
 
 from .utils import sync_resources_with_guardian
 
-from geonode.celery_app import app
 
-
-<<<<<<< HEAD
-@app.task(
-=======
 @shared_task(
->>>>>>> 98f74233
     bind=True,
     name='geonode.security.tasks.synch_guardian',
     queue='update',
