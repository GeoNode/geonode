--- conflicted
+++ resolved
@@ -94,8 +94,8 @@
             status=200,
             content_type='text/plain'
         )
-    except Exception:
-        # traceback.print_exc()
+    except Exception as e:
+        logger.exception(e)
         success = False
         message = _("Error updating permissions :(")
         return HttpResponse(
@@ -119,50 +119,7 @@
             content_type='text/plain')
 
     if request.method == 'POST':
-<<<<<<< HEAD
         return resource_permissions_handle_post(request, resource)
-=======
-        success = True
-        message = _("Permissions successfully updated!")
-        try:
-            permission_spec = json.loads(request.body.decode('UTF-8'))
-            resource.set_permissions(permission_spec)
-
-            # Check Users Permissions Consistency
-            view_any = False
-            info = _perms_info(resource)
-
-            for user, perms in info['users'].items():
-                if user.username == "AnonymousUser":
-                    view_any = "view_resourcebase" in perms
-                    break
-
-            for user, perms in info['users'].items():
-                if "download_resourcebase" in perms and \
-                   "view_resourcebase" not in perms and \
-                   not view_any:
-
-                    success = False
-                    message = "User {} has download permissions but cannot " \
-                              "access the resource. Please update permission " \
-                              "consistently!".format(user.username)
-
-            return HttpResponse(
-                json.dumps({'success': success, 'message': message}),
-                status=200,
-                content_type='text/plain'
-            )
-        except Exception as e:
-            logger.exception(e)
-            success = False
-            message = _("Error updating permissions :(")
-            return HttpResponse(
-                json.dumps({'success': success, 'message': message}),
-                status=500,
-                content_type='text/plain'
-            )
-
->>>>>>> 3ae2a016
     elif request.method == 'GET':
         return resource_permisions_handle_get(request, resource)
     else:
