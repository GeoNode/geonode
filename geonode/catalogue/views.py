#########################################################################
#
# Copyright (C) 2016 OSGeo
#
# This program is free software: you can redistribute it and/or modify
# it under the terms of the GNU General Public License as published by
# the Free Software Foundation, either version 3 of the License, or
# (at your option) any later version.
#
# This program is distributed in the hope that it will be useful,
# but WITHOUT ANY WARRANTY; without even the implied warranty of
# MERCHANTABILITY or FITNESS FOR A PARTICULAR PURPOSE. See the
# GNU General Public License for more details.
#
# You should have received a copy of the GNU General Public License
# along with this program. If not, see <http://www.gnu.org/licenses/>.
#
#########################################################################
import os
import logging
from django.conf import settings
from django.http import HttpResponse, HttpResponseRedirect
from django.shortcuts import render, redirect
from django.contrib.auth import get_user_model
from django.views.decorators.csrf import csrf_exempt
from pycsw import server
from guardian.shortcuts import get_objects_for_user
from geonode.catalogue.backends.pycsw_local import CONFIGURATION
from geonode.base.models import ResourceBase
from geonode.layers.models import Dataset
from geonode.base.auth import get_or_create_token
from geonode.base.models import SpatialRepresentationType
from geonode.groups.models import GroupProfile
from geonode.utils import resolve_object
from django.db import connection
from django.core.exceptions import ObjectDoesNotExist
from geonode.people import Roles


@csrf_exempt
def csw_global_dispatch(request, dataset_filter=None, config_updater=None):
    """pycsw wrapper"""

    # this view should only operate if pycsw_local is the backend
    # else, redirect to the URL of the non-pycsw_local backend
    if settings.CATALOGUE["default"]["ENGINE"] != "geonode.catalogue.backends.pycsw_local":
        return HttpResponseRedirect(settings.CATALOGUE["default"]["URL"])

    mdict = dict(settings.PYCSW["CONFIGURATION"], **CONFIGURATION)
    mdict = config_updater(mdict) if config_updater else mdict

    access_token = None
    if request and request.user:
        access_token = get_or_create_token(request.user)
        if access_token and access_token.is_expired():
            access_token = None

    absolute_uri = f"{request.build_absolute_uri()}"
    query_string = f"{request.META['QUERY_STRING']}"
    env = request.META.copy()

    if access_token and not access_token.is_expired():
        env.update({"access_token": access_token.token})
        if "access_token" not in query_string:
            absolute_uri = f"{absolute_uri}&access_token={access_token.token}"
            query_string = f"{query_string}&access_token={access_token.token}"

    env.update({"local.app_root": os.path.dirname(__file__), "REQUEST_URI": absolute_uri, "QUERY_STRING": query_string})

    # Save original filter before doing anything
    mdict_filter = mdict["repository"]["filter"]

    try:
        # Filter out Layers not accessible to the User
        authorized_ids = []
        if request.user:
            profiles = get_user_model().objects.filter(username=str(request.user))
        else:
            profiles = get_user_model().objects.filter(username="AnonymousUser")
        if profiles:
            authorized = list(get_objects_for_user(profiles[0], "base.view_resourcebase").values("id"))

            layers = ResourceBase.objects.filter(id__in=[d["id"] for d in authorized])

            if dataset_filter and layers:
                layers = dataset_filter(layers)

            if layers:
                authorized_ids = [d.id for d in layers]

        if len(authorized_ids) > 0:
            authorized_datasets = f"({', '.join(str(e) for e in authorized_ids)})"
            authorized_datasets_filter = f"id IN {authorized_datasets}"
            mdict["repository"]["filter"] += f" AND {authorized_datasets_filter}"
            if request.user and request.user.is_authenticated:
                mdict["repository"]["filter"] = f"({mdict['repository']['filter']}) OR ({authorized_datasets_filter})"
        else:
            authorized_datasets_filter = "id = -9999"
            mdict["repository"]["filter"] += f" AND {authorized_datasets_filter}"

        # Filter out Documents and Maps
        if "ALTERNATES_ONLY" in settings.CATALOGUE["default"] and settings.CATALOGUE["default"]["ALTERNATES_ONLY"]:
            mdict["repository"]["filter"] += " AND alternate IS NOT NULL"

        # Filter out Layers belonging to specific Groups
        is_admin = False
        if request.user:
            is_admin = request.user.is_superuser if request.user else False

        if not is_admin and settings.GROUP_PRIVATE_RESOURCES:
            groups_ids = []
            if request.user and request.user.is_authenticated:
                for group in request.user.groups.all():
                    groups_ids.append(group.id)
                group_list_all = []
                try:
                    group_list_all = request.user.group_list_all().values("group")
                except Exception:
                    pass
                for group in group_list_all:
                    if isinstance(group, dict):
                        if "group" in group:
                            groups_ids.append(group["group"])
                    else:
                        groups_ids.append(group.id)

            public_groups = GroupProfile.objects.exclude(access="private").values("group")
            for group in public_groups:
                if isinstance(group, dict):
                    if "group" in group:
                        groups_ids.append(group["group"])
                else:
                    groups_ids.append(group.id)

            if len(groups_ids) > 0:
                groups = f"({', '.join(str(e) for e in groups_ids)})"
                groups_filter = f"(group_id IS NULL OR group_id IN {groups})"
                mdict["repository"]["filter"] += f" AND {groups_filter}"
            else:
                groups_filter = "group_id IS NULL"
                mdict["repository"]["filter"] += f" AND {groups_filter}"

        csw = server.Csw(mdict, env, version="2.0.2")

        content = csw.dispatch_wsgi()

        # pycsw 2.0 has an API break:
        # - pycsw < 2.0: content = xml_response
        # - pycsw >= 2.0: content = [http_status_code, content]
        # deal with the API break

        if isinstance(content, list):  # pycsw 2.0+
            content = content[1]

    finally:
        # Restore original filter before doing anything
        mdict["repository"]["filter"] = mdict_filter

    return HttpResponse(content, content_type=csw.contenttype)


@csrf_exempt
def opensearch_dispatch(request):
    """OpenSearch wrapper"""

    ctx = {
        "shortname": settings.PYCSW["CONFIGURATION"]["metadata:main"]["identification_title"],
        "description": settings.PYCSW["CONFIGURATION"]["metadata:main"]["identification_abstract"],
        "developer": settings.PYCSW["CONFIGURATION"]["metadata:main"]["contact_name"],
        "contact": settings.PYCSW["CONFIGURATION"]["metadata:main"]["contact_email"],
        "attribution": settings.PYCSW["CONFIGURATION"]["metadata:main"]["provider_name"],
        "tags": settings.PYCSW["CONFIGURATION"]["metadata:main"]["identification_keywords"].replace(",", " "),
        "url": settings.SITEURL.rstrip("/") if settings.SITEURL.startswith("http") else settings.SITEURL,
    }

    return render(
        request,
        "catalogue/opensearch_description.xml",
        context=ctx,
        content_type="application/opensearchdescription+xml",
    )


# transforms a row sql query into a two dimension array
def dictfetchall(cursor):
    """Generate all rows from a cursor as a dict"""
    for row in cursor.fetchall():
        yield {col[0]: row for col in cursor.description}


# choose separators
def get_CSV_spec_char():
    return {"separator": ";", "carriage_return": "\r\n"}


# format value to unicode str without ';' char
def fst(value):
    chrs = get_CSV_spec_char()
    result = str(value)
    result = result.replace(chrs["separator"], ",").replace("\\n", " ").replace("\r\n", " ")
    return result


# from a resource object, build the corresponding metadata dict
# the aim is to handle the output format (csv, html or pdf) the same structure
def build_md_dict(resource):
    md_dict = {
        "r_uuid": {"label": "uuid", "value": resource.uuid},
        "r_title": {"label": "titre", "value": resource.title},
    }
    return md_dict


def get_keywords(resource):
    content = " "
    cursor = connection.cursor()
    cursor.execute(
        "SELECT a.*,b.* FROM taggit_taggeditem as a,taggit_tag" " as b WHERE a.object_id = %s AND a.tag_id=b.id",
        [resource.id],
    )
    for x in dictfetchall(cursor):
        content += f"{fst(x['name'])}, "
    return content[:-2]


# from a resource uuid, return a httpResponse
# containing the whole geonode metadata
@csrf_exempt
def csw_render_extra_format_txt(request, layeruuid, resname):
    """pycsw wrapper"""
    resource = ResourceBase.objects.get(uuid=layeruuid)
    chrs = get_CSV_spec_char()
    s = chrs["separator"]
    c = chrs["carriage_return"]
    sc = s + c
    content = f"Resource metadata{sc}"
    content += f"uuid{s}{fst(resource.uuid)}{sc}"
    content += f"title{s}{fst(resource.title)}{sc}"
    content += f"resource owner{s}{fst(resource.owner)}{sc}"
    content += f"date{s}{fst(resource.date)}{sc}"
    content += f"date type{s}{fst(resource.date_type)}{sc}"
    content += f"abstract{s}{fst(resource.abstract)}{sc}"
    content += f"edition{s}{fst(resource.edition)}{sc}"
    content += f"purpose{s}{fst(resource.purpose)}{sc}"
    content += f"maintenance frequency{s}{fst(resource.maintenance_frequency)}{sc}"

    try:
        sprt = SpatialRepresentationType.objects.get(id=resource.spatial_representation_type_id)
        content += f"identifier{s}{fst(sprt.identifier)}{sc}"
    except ObjectDoesNotExist:
        content += f"ObjectDoesNotExist{sc}"

    content += f"restriction code type{s}{fst(resource.restriction_code_type)}{sc}"
    content += f"constraints other {s}{fst(resource.constraints_other)}{sc}"
    content += f"license{s}{fst(resource.license)}{sc}"
    content += f"language{s}{fst(resource.language)}{sc}"
    content += f"temporal extent{sc}"
    content += f"temporal extent start{s}{fst(resource.temporal_extent_start)}{sc}"
    content += f"temporal extent end{s}{fst(resource.temporal_extent_end)}{sc}"
    content += f"supplemental information{s}{fst(resource.supplemental_information)}{sc}"
    """content += 'URL de distribution ' + s + fst(
                resource.distribution_url) + sc"""
    """content += 'description de la distribution' + s + fst(
                resource.distribution_description) + sc"""
    content += f"data quality statement{s}{fst(resource.data_quality_statement)}{sc}"

    ext = resource.bbox_polygon.extent
    content += f"extent {s}{fst(ext[0])},{fst(ext[2])},{fst(ext[1])},{fst(ext[3])}{sc}"
    content += f"SRID  {s}{fst(resource.srid)}{sc}"
    content += f"Thumbnail url{s}{fst(resource.thumbnail_url)}{sc}"

    content += f"keywords;{get_keywords(resource)}{s}"
    content += f"category{s}{fst(resource.category)}{sc}"

    content += f"regions{s}"
    for reg in resource.regions.all():
        content += f"{fst(reg.name_en)},"
    content = content[:-1]
    content += sc

    if resource.detail_url.find("/datasets/") > -1:
        layer = Dataset.objects.get(resourcebase_ptr_id=resource.id)
        content += f"attribute data{sc}"
        content += "attribute name;label;description\n"
        for attr in layer.attribute_set.all():
            content += fst(attr.attribute) + s
            content += fst(attr.attribute_label) + s
            content += fst(attr.description) + sc

<<<<<<< HEAD
    @staticmethod
    def __append_contact_role__(content, cr_attr_name, title_in_txt):
        cr = resource.__getattribute__(cr_attr_name)
        if cr is not None or (isinstance(list, cr) and len(0)):
            content += f"{title_in_txt}{sc}"
            for user in cr:
                content += f"name{s}{fst(user.last_name)}{sc}"
                content += f"e-mail{s}{fst(user.email)}{sc}"
        return content

    for role in set(Roles).difference([Roles.OWNER]):
        content = __append_contact_role__(content, role.name, role.label)
=======
    pocr = ContactRole.objects.get(resource_id=resource.id, role="pointOfContact")
    pocp = get_user_model().objects.get(id=pocr.contact_id)
    content += f"Point of Contact{sc}"
    content += f"name{s}{fst(pocp.last_name)}{sc}"
    content += f"e-mail{s}{fst(pocp.email)}{sc}"
>>>>>>> e440111f

    logger = logging.getLogger(__name__)
    logger.error(content)

    return HttpResponse(content, content_type="text/csv")


def csw_render_extra_format_html(request, layeruuid, resname):
    resource = ResourceBase.objects.get(uuid=layeruuid)
    extra_res_md = {}
    try:
        sprt = SpatialRepresentationType.objects.get(id=resource.spatial_representation_type_id)
        extra_res_md["sprt_identifier"] = sprt.identifier
    except ObjectDoesNotExist:
        extra_res_md["sprt_identifier"] = "not filled"
    kw = get_keywords(resource)
    if len(kw) == 0:
        extra_res_md["keywords"] = "no keywords"
    else:
        extra_res_md["keywords"] = get_keywords(resource)

    if resource.detail_url.find("/datasets/") > -1:
        layer = Dataset.objects.get(resourcebase_ptr_id=resource.id)
        extra_res_md["atrributes"] = ""
        for attr in layer.attribute_set.all():
            s = f"<tr><td>{attr.attribute}</td><td>{attr.attribute_label}</td><td>{attr.description}</td></tr>"
            extra_res_md["atrributes"] += s

<<<<<<< HEAD
    extra_res_md["roles"] = []
    for role in Roles:
        cr = resource.__getattribute__(role.name)
        if not type(cr) == list:
            cr = [cr]
        users = [{"pk": user.id, 'last_name': user.last_name, 'email': user.email} for user in cr]
        if users:
            extra_res_md["roles"].append({"label": role.label, "users": users})

=======
    pocr = ContactRole.objects.get(resource_id=resource.id, role="pointOfContact")
    pocp = get_user_model().objects.get(id=pocr.contact_id)
    extra_res_md["poc_last_name"] = pocp.last_name
    extra_res_md["poc_email"] = pocp.email
>>>>>>> e440111f
    return render(request, "geonode_metadata_full.html", context={"resource": resource, "extra_res_md": extra_res_md})


def resolve_uuid(request, uuid):
    resource = resolve_object(request, ResourceBase, {"uuid": uuid})
    return redirect(resource)<|MERGE_RESOLUTION|>--- conflicted
+++ resolved
@@ -287,7 +287,6 @@
             content += fst(attr.attribute_label) + s
             content += fst(attr.description) + sc
 
-<<<<<<< HEAD
     @staticmethod
     def __append_contact_role__(content, cr_attr_name, title_in_txt):
         cr = resource.__getattribute__(cr_attr_name)
@@ -300,13 +299,6 @@
 
     for role in set(Roles).difference([Roles.OWNER]):
         content = __append_contact_role__(content, role.name, role.label)
-=======
-    pocr = ContactRole.objects.get(resource_id=resource.id, role="pointOfContact")
-    pocp = get_user_model().objects.get(id=pocr.contact_id)
-    content += f"Point of Contact{sc}"
-    content += f"name{s}{fst(pocp.last_name)}{sc}"
-    content += f"e-mail{s}{fst(pocp.email)}{sc}"
->>>>>>> e440111f
 
     logger = logging.getLogger(__name__)
     logger.error(content)
@@ -335,22 +327,15 @@
             s = f"<tr><td>{attr.attribute}</td><td>{attr.attribute_label}</td><td>{attr.description}</td></tr>"
             extra_res_md["atrributes"] += s
 
-<<<<<<< HEAD
     extra_res_md["roles"] = []
     for role in Roles:
         cr = resource.__getattribute__(role.name)
         if not type(cr) == list:
             cr = [cr]
-        users = [{"pk": user.id, 'last_name': user.last_name, 'email': user.email} for user in cr]
+        users = [{"pk": user.id, "last_name": user.last_name, "email": user.email} for user in cr]
         if users:
             extra_res_md["roles"].append({"label": role.label, "users": users})
 
-=======
-    pocr = ContactRole.objects.get(resource_id=resource.id, role="pointOfContact")
-    pocp = get_user_model().objects.get(id=pocr.contact_id)
-    extra_res_md["poc_last_name"] = pocp.last_name
-    extra_res_md["poc_email"] = pocp.email
->>>>>>> e440111f
     return render(request, "geonode_metadata_full.html", context={"resource": resource, "extra_res_md": extra_res_md})
 
 
