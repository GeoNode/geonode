--- conflicted
+++ resolved
@@ -405,11 +405,7 @@
                             # (check to prevent overriding files from site-packages
                             #  in project-template based GeoNode projects)
                             if getattr(settings, 'LOCAL_ROOT', None) and \
-<<<<<<< HEAD
-                            not static_files_folder.startswith(settings.LOCAL_ROOT):
-=======
                                     not static_files_folder.startswith(settings.LOCAL_ROOT):
->>>>>>> 073d9a52
                                 print(
                                     f"Skipping static directory: {static_files_folder}. "
                                     f"It's not located under LOCAL_ROOT path: {settings.LOCAL_ROOT}.")
@@ -434,11 +430,7 @@
                             # (check to prevent overriding files from site-packages
                             #  in project-template based GeoNode projects)
                             if getattr(settings, 'LOCAL_ROOT', None) and \
-<<<<<<< HEAD
-                            not template_files_folder.startswith(settings.LOCAL_ROOT):
-=======
                                     not template_files_folder.startswith(settings.LOCAL_ROOT):
->>>>>>> 073d9a52
                                 print(
                                     f"Skipping template directory: {template_files_folder}. "
                                     f"It's not located under LOCAL_ROOT path: {settings.LOCAL_ROOT}.")
@@ -463,11 +455,7 @@
                             # (check to prevent overriding files from site-packages
                             #  in project-template based GeoNode projects)
                             if getattr(settings, 'LOCAL_ROOT', None) and \
-<<<<<<< HEAD
-                            not locale_files_folder.startswith(settings.LOCAL_ROOT):
-=======
                                     not locale_files_folder.startswith(settings.LOCAL_ROOT):
->>>>>>> 073d9a52
                                 print(
                                     f"Skipping locale directory: {locale_files_folder}. "
                                     f"It's not located under LOCAL_ROOT path: {settings.LOCAL_ROOT}.")
@@ -772,12 +760,7 @@
                     copy_tree(gs_data_folder, gs_data_root)
                     print(f"GeoServer Uploaded Raster Data Restored to '{gs_data_root}'.")
                 else:
-<<<<<<< HEAD
-                    print(('Skipping geoserver raster data restore: ' +
-                          f'directory "{gs_data_folder}" not found.'))
-=======
                     print(f"Skipping geoserver raster data restore: directory \"{gs_data_folder}\" not found.")
->>>>>>> 073d9a52
 
                 # Restore '$config.gs_data_dir/data/geonode'
                 gs_data_folder = os.path.join(target_folder, 'gs_data_dir', 'data', 'geonode')
@@ -792,12 +775,7 @@
                     copy_tree(gs_data_folder, gs_data_root)
                     print(f"GeoServer Uploaded Data Restored to '{gs_data_root}'.")
                 else:
-<<<<<<< HEAD
-                    print(('Skipping geoserver raster data restore: ' +
-                           f'directory "{gs_data_folder}" not found.'))
-=======
                     print(f"Skipping geoserver raster data restore: directory \"{gs_data_folder}\" not found.")
->>>>>>> 073d9a52
 
     def restore_geoserver_vector_data(self, config, settings, target_folder, soft_reset):
         """Restore Vectorial Data from DB"""
@@ -805,12 +783,7 @@
 
             gs_data_folder = os.path.join(target_folder, 'gs_data_dir', 'geonode')
             if not os.path.exists(gs_data_folder):
-<<<<<<< HEAD
-                print(('Skipping geoserver vector data restore: ' +
-                      f'directory "{gs_data_folder}" not found.'))
-=======
                 print(f"Skipping geoserver vector data restore: directory \"{gs_data_folder}\" not found.")
->>>>>>> 073d9a52
                 return
 
             datastore = settings.OGC_SERVER['default']['DATASTORE']
