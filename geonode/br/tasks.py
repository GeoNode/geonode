#########################################################################
#
# Copyright (C) 2020 OSGeo
#
# This program is free software: you can redistribute it and/or modify
# it under the terms of the GNU General Public License as published by
# the Free Software Foundation, either version 3 of the License, or
# (at your option) any later version.
#
# This program is distributed in the hope that it will be useful,
# but WITHOUT ANY WARRANTY; without even the implied warranty of
# MERCHANTABILITY or FITNESS FOR A PARTICULAR PURPOSE. See the
# GNU General Public License for more details.
#
# You should have received a copy of the GNU General Public License
# along with this program. If not, see <http://www.gnu.org/licenses/>.
#
#########################################################################

from typing import List

from django.conf import settings
from django.core.mail import EmailMessage

from geonode.celery_app import app


<<<<<<< HEAD
@app.task(bind=True, queue='email')
=======
@app.task(
    bind=True,
    name='geonode.br.tasks.restore_notification',
    queue='email',
    autoretry_for=(Exception, ),
    retry_kwargs={'max_retries': 3, 'countdown': 180})
>>>>>>> d13b402c
def restore_notification(recipients: List, backup_file: str, backup_md5: str, exception: str = None):
    """
    Function sending a CC email report of the restore procedure to a provided emails.
    """

    if exception:
        subject = 'Geonode restore procedure FAILED.'
        message = f'Restoration of the backup file: "{backup_file}" (MD5 hash: {backup_md5}) on the ' \
            f'GeoNode instance: {settings.SITEURL} FAILED with an exception: {exception}'
    else:
        subject = 'Geonode restore procedure finished with SUCCESS.'
        message = f'Restoration of the backup file: "{backup_file}" (MD5 hash: {backup_md5}) on the ' \
            f'GeoNode instance: {settings.SITEURL} was finished SUCCESSFULLY.'

    msg = EmailMessage(subject=subject, body=message, to=recipients)
    msg.send()<|MERGE_RESOLUTION|>--- conflicted
+++ resolved
@@ -25,16 +25,12 @@
 from geonode.celery_app import app
 
 
-<<<<<<< HEAD
-@app.task(bind=True, queue='email')
-=======
 @app.task(
     bind=True,
     name='geonode.br.tasks.restore_notification',
     queue='email',
     autoretry_for=(Exception, ),
     retry_kwargs={'max_retries': 3, 'countdown': 180})
->>>>>>> d13b402c
 def restore_notification(recipients: List, backup_file: str, backup_md5: str, exception: str = None):
     """
     Function sending a CC email report of the restore procedure to a provided emails.
