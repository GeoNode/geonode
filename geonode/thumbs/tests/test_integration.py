# -*- coding: utf-8 -*-
#########################################################################
#
# Copyright (C) 2021 OSGeo
#
# This program is free software: you can redistribute it and/or modify
# it under the terms of the GNU General Public License as published by
# the Free Software Foundation, either version 3 of the License, or
# (at your option) any later version.
#
# This program is distributed in the hope that it will be useful,
# but WITHOUT ANY WARRANTY; without even the implied warranty of
# MERCHANTABILITY or FITNESS FOR A PARTICULAR PURPOSE. See the
# GNU General Public License for more details.
#
# You should have received a copy of the GNU General Public License
# along with this program. If not, see <http://www.gnu.org/licenses/>.
#
#########################################################################

from geonode.geoserver.createlayer.utils import create_layer
import json
import logging
import tempfile
import timeout_decorator

from io import BytesIO
from datetime import datetime
from unittest.mock import patch
from owslib.map.wms111 import WebMapService_1_1_1
from PIL import UnidentifiedImageError, Image
from pixelmatch.contrib.PIL import pixelmatch

from django.conf import settings
from django.urls import reverse
from django.contrib.auth import get_user_model
from django.test.utils import override_settings
from django.templatetags.static import static


from geonode import geoserver
from geonode.utils import check_ogc_backend
from geonode.decorators import on_ogc_backend
from geonode.maps.models import Map
from geonode.utils import http_client, DisableDjangoSignals
from geonode.tests.base import GeoNodeBaseTestSupport, GeoNodeBaseSimpleTestSupport
from geonode.thumbs.thumbnails import create_gs_thumbnail_geonode, create_thumbnail
from geonode.thumbs.background import (
    OSMTileBackground,
    WikiMediaTileBackground,
    GenericXYZBackground,
    GenericWMSBackground,
)
from geonode.base.populate_test_data import create_single_layer

logger = logging.getLogger(__name__)

missing_thumbnail_url = static(settings.MISSING_THUMBNAIL)

LOCAL_TIMEOUT = 300
EXPECTED_RESULTS_DIR = "geonode/thumbs/tests/expected_results/"


class GeoNodeThumbnailTileBackground(GeoNodeBaseSimpleTestSupport):

    @override_settings(
        THUMBNAIL_BACKGROUND={
            "options": {
                "url": "http://some_fancy_url/",
                "tile_size": 256,
                "version": "1.1.1",
            }
        }
    )
    @patch.object(WebMapService_1_1_1, "getmap")
    def test_tile_background_retries(self, request_mock):
        request_mock.return_value = None

        width = 240
        height = 200
        max_retries = 3
        retry_delay = 1

        start = datetime.now()

        with self.assertRaises(UnidentifiedImageError):
            GenericXYZBackground(
                thumbnail_width=width, thumbnail_height=height, max_retries=max_retries, retry_delay=retry_delay
            ).fetch([623869.6556559108, 2458358.334500141, 4291621.974352865, 5270015.93640312, "EPSG:3857"])

        end = datetime.now()

        if request_mock.call_count:
            self.assertEqual(request_mock.call_count, max_retries,
                             f"Expected to {max_retries} number of failing fetches")
            self.assertGreaterEqual(
                (end - start).seconds, max_retries * retry_delay - 1,
                "Expected delay between consecutive failing fetches"
            )

    @override_settings(
        THUMBNAIL_BACKGROUND={
            "options": {
                "url": "http://some_fancy_url/",
                "tile_size": 256,
            }
        }
    )
    def test_tile_background_bbox_conversions(self):
        bboxes_3857 = [
            [-8252241.123663656, -8223577.238056716, 4967814.255806367, 4983101.661463401],
            [-8972128.86948389, -7211019.73779343, 4554411.364647665, 5532805.32669792],
            [-1915008.1381942185, 5129428.388567626, -1125203.1711428363, 2788372.6770581882],
            [9669176.372480828, 16713612.899242673, 4035824.978672272, 7949400.826873297],
        ]

        for bbox_3857 in bboxes_3857:
            background = GenericXYZBackground(thumbnail_width=1, thumbnail_height=1)
            bbox4326 = background.bbox3857to4326(*bbox_3857)
            new_bbox_3857 = background.bbox4326to3857(*bbox4326)

            self.assertEqual(
                [round(coord, 4) for coord in bbox_3857],
                [round(coord, 4) for coord in new_bbox_3857],
                "Expected converted BBOXes to be equal",
            )

    @override_settings(
        THUMBNAIL_BACKGROUND={
            "options": {
                "url": "http://some_fancy_url/",
                "tile_size": 256,
            }
        }
    )
    def test_tile_background_bbox_zoom_calculation(self):
        bboxes_3857 = [
            [-8252241.123663656, -8223577.238056716, 4967814.255806367, 4983101.661463401],
            [-8972128.86948389, -7211019.73779343, 4554411.364647665, 5532805.32669792],
            [-1915008.1381942185, 5129428.388567626, -1125203.1711428363, 2788372.6770581882],
            [9669176.372480828, 16713612.899242673, 4035824.978672272, 7949400.826873297],
        ]

        expected_zooms = [11, 4, 2, 2]

        background = GenericXYZBackground(thumbnail_width=1, thumbnail_height=1)

        for expected_zoom, bbox in zip(expected_zooms, bboxes_3857):
            bbox4326 = background.bbox3857to4326(*bbox)
            background._mercantile_bbox = [bbox4326[0], bbox4326[2], bbox4326[1], bbox4326[3]]

            zoom = background.calculate_zoom()

            self.assertEqual(zoom, expected_zoom, "Calculated zooms should be equal expected")

    def _fetch_and_compare_background(self, generator, bbox_3857, expected_image_path, zoom=None):
        try:
            image = generator.fetch(bbox_3857, zoom)
        except UnidentifiedImageError as e:
            logger.error(f"It was not possible to fetch the background: {e}")
            return

        expected_image = Image.open(expected_image_path)
        diff = Image.new("RGB", image.size)

        mismatch = pixelmatch(image, expected_image, diff)
        if mismatch >= expected_image.size[0] * expected_image.size[1] * 0.01:
            logger.warn("Mismatch, it was not possible to bump the bg!")
            # Sometimes this test fails to fetch the OSM background
            with tempfile.NamedTemporaryFile(dir='/tmp', suffix='.png', delete=False) as tmpfile:
                logger.error(f"Dumping image to: {tmpfile.name}")
                image.save(tmpfile)
                # Let's check that the thumb is valid at least
                with Image.open(tmpfile) as img:
                    img.verify()
            with tempfile.NamedTemporaryFile(dir='/tmp', suffix='.png', delete=False) as tmpfile:
                logger.error(f"Dumping diff to: {tmpfile.name}")
                diff.save(tmpfile)
                # Let's check that the thumb is valid at least
                with Image.open(tmpfile) as img:
                    img.verify()
        else:
            self.assertTrue(
                mismatch < expected_image.size[0] * expected_image.size[1] * 0.01,
                "Expected test and pre-generated backgrounds to differ up to 1%",
            )

    @override_settings(
        THUMBNAIL_BACKGROUND={
            "options": {
                "url": "https://maps.wikimedia.org/osm-intl/{z}/{x}/{y}.png",
                "tile_size": 256,
            }
        }
    )
    def test_tile_background_generic_fetch(self):

        width = 240
        height = 200

        bbox_3857 = [-8250483.072013094, -8221819.186406153, 4961221.562116772, 4985108.133455889, "EPSG:3857"]
        expected_image_path = f"{EXPECTED_RESULTS_DIR}background/wikimedia_outcome1.png"

        background = GenericXYZBackground(thumbnail_width=width, thumbnail_height=height)
        self._fetch_and_compare_background(background, bbox_3857, expected_image_path)

    @override_settings(
        THUMBNAIL_BACKGROUND={
            "options": {
                "url": "https://maps.wikimedia.org/osm-intl/{z}/{x}/{y}.png",
                "tile_size": 256,
            }
        }
    )
    def test_tile_background_generic_fetch_zoom(self):

        width = 240
        height = 200

        bbox_3857 = [-8250483.072013094, -8221819.186406153, 4961221.562116772, 4985108.133455889, "EPSG:3857"]

        zooms = range(6, 13)
        expected_image_paths = [
            f"{EXPECTED_RESULTS_DIR}background/wikimedia_zoom_{zoom}_outcome.png" for zoom in zooms
        ]

        background = GenericXYZBackground(thumbnail_width=width, thumbnail_height=height)

        for zoom, expected_image_path in zip(zooms, expected_image_paths):
            try:
                image = background.fetch(bbox_3857, zoom)
                expected_image = Image.open(expected_image_path)
                diff = Image.new("RGB", image.size)

                mismatch = pixelmatch(image, expected_image, diff)
                self.assertTrue(
                    mismatch < width * height * 0.01, "Expected test and pre-generated backgrounds to differ up to 1%"
                )
            except UnidentifiedImageError as e:
                logger.error(f"It was not possible to fetch the background: {e}")

    def test_tile_background_wikimedia_fetch(self):

        width = 240
        height = 200

        bboxes_3857 = [
            [-8250483.072013094, -8221819.186406153, 4961221.562116772, 4985108.133455889, "EPSG:3857"],
            [-9990526.32372507, -6321548.96603661, 3335075.3607465066, 6392556.492153557, "EPSG:3857"],
            [-107776710.17911679, 9630565.26691392, -50681609.070756994, 47157787.134268604, "EPSG:3857"],
            [39681312.13711384, 43350289.494802296, 3596795.7455949546, 6654276.877002003, "EPSG:3857"],
        ]

        expected_results_dir = f"{EXPECTED_RESULTS_DIR}background/"
        expected_images_paths = [
            f"{expected_results_dir}wikimedia_outcome1.png",
            f"{expected_results_dir}wikimedia_outcome2.png",
            f"{expected_results_dir}wikimedia_outcome3.png",
            f"{expected_results_dir}wikimedia_outcome4.png",
        ]

        background = WikiMediaTileBackground(thumbnail_width=width, thumbnail_height=height)

        for bbox, expected_image_path in zip(bboxes_3857, expected_images_paths):
            self._fetch_and_compare_background(background, bbox, expected_image_path)

    def test_tile_background_osm_fetch(self):

        width = 240
        height = 200

        bboxes_3857 = [
            [-8250483.072013094, -8221819.186406153, 4961221.562116772, 4985108.133455889, "EPSG:3857"],
            [-9990526.32372507, -6321548.96603661, 3335075.3607465066, 6392556.492153557, "EPSG:3857"],
            [-107776710.17911679, 9630565.26691392, -50681609.070756994, 47157787.134268604, "EPSG:3857"],
            [39681312.13711384, 43350289.494802296, 3596795.7455949546, 6654276.877002003, "EPSG:3857"],
        ]

        expected_results_dir = f"{EXPECTED_RESULTS_DIR}background/"
        expected_images_paths = [
            f"{expected_results_dir}osm_outcome1.png",
            f"{expected_results_dir}osm_outcome2.png",
            f"{expected_results_dir}osm_outcome3.png",
            f"{expected_results_dir}osm_outcome4.png",
        ]

        background = OSMTileBackground(thumbnail_width=width, thumbnail_height=height)

        for bbox, expected_image_path in zip(bboxes_3857, expected_images_paths):
            self._fetch_and_compare_background(background, bbox, expected_image_path)


class GeoNodeThumbnailWMSBackground(GeoNodeBaseTestSupport):

    layer_coast_line = None

    @classmethod
    def setUpClass(cls):
        super().setUpClass()
        cls.user_admin = get_user_model().objects.get(username="admin")

        if check_ogc_backend(geoserver.BACKEND_PACKAGE):
            # upload shape files
<<<<<<< HEAD
            cls.layer_coast_line = create_layer(
                name="san_andres_y_providencia_coastline",
                title="san_andres_y_providencia_coastline",
                owner=get_user_model().objects.get_or_create("admin"),
                geometry_type="Point"
            )
=======
            shp_file = os.path.join(gisdata.VECTOR_DATA, "san_andres_y_providencia_coastline.shp")
            cls.layer_coast_line = file_upload(shp_file, overwrite=True, user=cls.user_admin)
>>>>>>> 6489b00e

    @classmethod
    def tearDownClass(cls):
        if check_ogc_backend(geoserver.BACKEND_PACKAGE):
            if cls.layer_coast_line:
                cls.layer_coast_line.delete()

        super().tearDownClass()

    @override_settings(
        THUMBNAIL_BACKGROUND={
            "options": {
                "service_url": settings.OGC_SERVER["default"]["LOCATION"],
                "layer_name": "san_andres_y_providencia_coastline_foo",
                "srid": "EPSG:3857",
                "version": "1.1.1"
            }
        }
    )
    @patch.object(WebMapService_1_1_1, "getmap")
    def test_wms_background_retries(self, request_mock):
        request_mock.return_value = None

        width = 240
        height = 200
        max_retries = 3
        retry_delay = 1
        bbox = [-9072563.021775628, -9043899.136168687, 1492394.0457582686, 1507681.4514153039, "EPSG:4326"]

        start = datetime.now()

        with self.assertRaises(UnidentifiedImageError):
            GenericWMSBackground(
                thumbnail_width=width, thumbnail_height=height, max_retries=max_retries, retry_delay=retry_delay
            ).fetch(bbox)

        end = datetime.now()

        if request_mock.call_count:
            self.assertEqual(request_mock.call_count, max_retries,
                             f"Expected to {max_retries} number of failing fetches")
            self.assertGreaterEqual(
                (end - start).seconds, max_retries * retry_delay - 1,
                "Expected delay between consecutive failing fetches"
            )

    @on_ogc_backend(geoserver.BACKEND_PACKAGE)
    @override_settings(
        THUMBNAIL_BACKGROUND={
            "options": {
                "service_url": f"{settings.OGC_SERVER['default']['LOCATION']}ows/",
                "layer_name": "san_andres_y_providencia_coastline",
                "srid": "EPSG:3857",
                "version": "1.1.1"
            }
        }
    )
    def test_wms_background_fetch_epsg3857(self):
        width = 240
        height = 200

        bbox = [-9072563.021775628, -9043899.136168687, 1492394.0457582686, 1507681.4514153039, "EPSG:3857"]

        try:
            image = GenericWMSBackground(thumbnail_width=width, thumbnail_height=height).fetch(bbox)
        except UnidentifiedImageError as e:
            logger.error(f"It was not possible to fetch the background: {e}")
            return

        expected_image = Image.open(f"{EXPECTED_RESULTS_DIR}background/wms_3857.png")
        diff = Image.new("RGB", image.size)

        mismatch = pixelmatch(image, expected_image, diff)
        if mismatch >= expected_image.size[0] * expected_image.size[1] * 0.01:
            logger.warn("Mismatch, it was not possible to bump the bg!")
            # Sometimes this test fails to fetch the OSM background
            with tempfile.NamedTemporaryFile(dir='/tmp', suffix='.png', delete=False) as tmpfile:
                logger.error(f"Dumping image to: {tmpfile.name}")
                image.save(tmpfile)
                # Let's check that the thumb is valid at least
                with Image.open(tmpfile) as img:
                    img.verify()
            with tempfile.NamedTemporaryFile(dir='/tmp', suffix='.png', delete=False) as tmpfile:
                logger.error(f"Dumping diff to: {tmpfile.name}")
                diff.save(tmpfile)
                # Let's check that the thumb is valid at least
                with Image.open(tmpfile) as img:
                    img.verify()
        else:
            self.assertTrue(
                mismatch < width * height * 0.01, "Expected test and pre-generated backgrounds to differ up to 1%"
            )

    @on_ogc_backend(geoserver.BACKEND_PACKAGE)
    @override_settings(
        THUMBNAIL_BACKGROUND={
            "options": {
                "service_url": f"{settings.OGC_SERVER['default']['LOCATION']}ows/",
                "layer_name": "san_andres_y_providencia_coastline",
                "srid": "EPSG:4326",
                "version": "1.1.1"
            }
        }
    )
    def test_wms_background_fetch_epsg4326(self):
        width = 240
        height = 200

        bbox = [-9072563.021775628, -9043899.136168687, 1492394.0457582686, 1507681.4514153039, "EPSG:3857"]

        try:
            image = GenericWMSBackground(thumbnail_width=width, thumbnail_height=height).fetch(bbox)
        except UnidentifiedImageError as e:
            logger.error(f"It was not possible to fetch the background: {e}")
            return

        expected_image = Image.open(f"{EXPECTED_RESULTS_DIR}background/wms_4326.png")
        diff = Image.new("RGB", image.size)

        mismatch = pixelmatch(image, expected_image, diff)
        if mismatch >= expected_image.size[0] * expected_image.size[1] * 0.01:
            logger.warn("Mismatch, it was not possible to bump the bg!")
            # Sometimes this test fails to fetch the OSM background
            with tempfile.NamedTemporaryFile(dir='/tmp', suffix='.png', delete=False) as tmpfile:
                logger.error(f"Dumping image to: {tmpfile.name}")
                image.save(tmpfile)
                # Let's check that the thumb is valid at least
                with Image.open(tmpfile) as img:
                    img.verify()
            with tempfile.NamedTemporaryFile(dir='/tmp', suffix='.png', delete=False) as tmpfile:
                logger.error(f"Dumping diff to: {tmpfile.name}")
                diff.save(tmpfile)
                # Let's check that the thumb is valid at least
                with Image.open(tmpfile) as img:
                    img.verify()
        else:
            self.assertTrue(
                mismatch < width * height * 0.01, "Expected test and pre-generated backgrounds to differ up to 1%"
            )


class GeoNodeThumbnailsIntegration(GeoNodeBaseTestSupport):

    layer_coast_line = None
    layer_highway = None
    map_composition = None

    @classmethod
    def setUpClass(cls):
        super().setUpClass()
        cls.user_admin = get_user_model().objects.get(username="admin")

        admin, _ = get_user_model().objects.get_or_create(username="admin")

        if check_ogc_backend(geoserver.BACKEND_PACKAGE):
            # upload shape files
<<<<<<< HEAD

            cls.layer_coast_line = create_single_layer("san_andres_y_providencia_coastline")

            cls.layer_highway = create_single_layer("san_andres_y_providencia_highway")
=======
            shp_file = os.path.join(gisdata.VECTOR_DATA, "san_andres_y_providencia_coastline.shp")
            cls.layer_coast_line = file_upload(shp_file, overwrite=True, user=cls.user_admin)

            shp_file = os.path.join(gisdata.VECTOR_DATA, "san_andres_y_providencia_highway.shp")
            cls.layer_highway = file_upload(shp_file, overwrite=True, user=cls.user_admin)
>>>>>>> 6489b00e

            # create a map from loaded layers
            cls.map_composition = Map()
            admin_user = get_user_model().objects.get(username="admin")
            cls.map_composition.create_from_layer_list(
                admin_user, [cls.layer_coast_line, cls.layer_highway], "composition", "abstract"
            )

            # update MapLayers to correctly show layers' location
            with DisableDjangoSignals():
                for maplayer in cls.map_composition.layers:
                    if maplayer.name in [cls.layer_coast_line.alternate, cls.layer_highway.alternate]:
                        maplayer.local = True
                        maplayer.save(force_update=True)
                        maplayer.refresh_from_db()

            cls.map_composition.refresh_from_db()

    @classmethod
    def tearDownClass(cls):
        if check_ogc_backend(geoserver.BACKEND_PACKAGE):
            if cls.layer_coast_line:
                cls.layer_coast_line.delete()
            if cls.layer_highway:
                cls.layer_highway.delete()

        super().tearDownClass()

    def _fetch_thumb_and_compare(self, url, expected_image):
        if url == missing_thumbnail_url:
            logger.error(f'It was not possible to fetch the remote layer WMS GetMap! thumb_url: {url}')
            return
        _, img = http_client.request(url)
        content = BytesIO(img)
        Image.open(content).verify()  # verify that it is, in fact an image
        thumb = Image.open(content)

        diff = Image.new("RGB", thumb.size)

        mismatch = pixelmatch(thumb, expected_image, diff)

        if mismatch >= expected_image.size[0] * expected_image.size[1] * 0.01:
            logger.warn("Mismatch, it was not possible to bump the bg!")
            # Sometimes this test fails to fetch the OSM background
            with tempfile.NamedTemporaryFile(dir='/tmp', suffix='.png', delete=False) as tmpfile:
                logger.error(f"Dumping thumb to: {tmpfile.name}")
                thumb.save(tmpfile)
                # Let's check that the thumb is valid at least
                with Image.open(tmpfile) as img:
                    img.verify()
            with tempfile.NamedTemporaryFile(dir='/tmp', suffix='.png', delete=False) as tmpfile:
                logger.error(f"Dumping diff to: {tmpfile.name}")
                diff.save(tmpfile)
                # Let's check that the thumb is valid at least
                with Image.open(tmpfile) as img:
                    img.verify()
        else:
            self.assertTrue(
                mismatch < expected_image.size[0] * expected_image.size[1] * 0.01,
                "Expected test and pre-generated thumbnails to differ up to 1%",
            )

    @on_ogc_backend(geoserver.BACKEND_PACKAGE)
    @timeout_decorator.timeout(LOCAL_TIMEOUT)
    @override_settings(
        THUMBNAIL_BACKGROUND={
            "class": "geonode.thumbs.background.WikiMediaTileBackground",
        }
    )
    def test_layer_default_thumb(self):
        expected_thumb = Image.open(f"{EXPECTED_RESULTS_DIR}thumbnails/default_layer_coast_line_thumb.png")
        create_gs_thumbnail_geonode(self.layer_coast_line, overwrite=True)
        self.layer_coast_line.refresh_from_db()
        self._fetch_thumb_and_compare(self.layer_coast_line.thumbnail_url, expected_thumb)

    @on_ogc_backend(geoserver.BACKEND_PACKAGE)
    @timeout_decorator.timeout(LOCAL_TIMEOUT)
    @override_settings(
        THUMBNAIL_BACKGROUND={
            "class": "geonode.thumbs.background.WikiMediaTileBackground",
        }
    )
    def test_layer_custom_thumbs(self):

        bboxes = [
            [-9072629.904175375, -9043966.018568434, 1491839.8773032012, 1507127.2829602365, "EPSG:3857"],
            [-9701812.234583871, -8784567.895161757, 1183222.3819935687, 1672419.363018697, "EPSG:3857"],
            [-84665859.2306568, 32741416.215373922, -33346586.656875588, 29270626.9143408, "EPSG:3857"],
            [-72434308.4190976, -43082489.55758992, -7279981.1852046205, 8374322.207599477, "EPSG:3857"],
            [-77007211.63038959, -18303573.90737422, 781254.9545387309, 32089861.740146928, "EPSG:3857"],
        ]

        expected_results_dir = f"{EXPECTED_RESULTS_DIR}thumbnails/"
        expected_thumbs_paths = [
            f"{expected_results_dir}layer_thumb1.png",
            f"{expected_results_dir}layer_thumb2.png",
            f"{expected_results_dir}layer_thumb3.png",
            f"{expected_results_dir}layer_thumb4.png",
            f"{expected_results_dir}layer_thumb5.png",
        ]

        self.client.login(username="norman", password="norman")
        thumbnail_post_url = reverse("layer_thumbnail", kwargs={"layername": self.layer_coast_line.alternate})

        for bbox, expected_thumb_path in zip(bboxes, expected_thumbs_paths):
            response = self.client.post(
                thumbnail_post_url, json.dumps({"bbox": bbox[0:4], "srid": bbox[-1]}), content_type="application/json"
            )

            self.assertEqual(response.status_code, 200, "Expected 200 OK response")
            expected_thumb = Image.open(expected_thumb_path)

            self.layer_coast_line.refresh_from_db()
            self._fetch_thumb_and_compare(self.layer_coast_line.thumbnail_url, expected_thumb)

    @on_ogc_backend(geoserver.BACKEND_PACKAGE)
    @timeout_decorator.timeout(LOCAL_TIMEOUT)
    @override_settings(
        THUMBNAIL_BACKGROUND={
            "class": "geonode.thumbs.background.WikiMediaTileBackground",
        }
    )
    def test_map_default_thumb(self):
        create_gs_thumbnail_geonode(self.map_composition, overwrite=True)
        if not self.map_composition.has_thumbnail():
            logger.warn("It was not possible to dump the background!")
            logger.error(f"map_composition thumb: {self.map_composition.thumbnail_url}")
        else:
            _, img = http_client.request(self.map_composition.thumbnail_url)
            content = BytesIO(img)
            Image.open(content).verify()  # verify that it is, in fact an image
            thumb = Image.open(content)

            diff = Image.new("RGB", thumb.size)

            expected_thumb = Image.open(f"{EXPECTED_RESULTS_DIR}thumbnails/default_map_thumb.png")

            mismatch = pixelmatch(thumb, expected_thumb, diff)
            if mismatch >= expected_thumb.size[0] * expected_thumb.size[1] * 0.01:
                logger.warn("Mismatch, it was not possible to bump the bg!")
                # Sometimes this test fails to fetch the OSM background
                with tempfile.NamedTemporaryFile(dir='/tmp', suffix='.png', delete=False) as tmpfile:
                    logger.error(f"Dumping thumb to: {tmpfile.name}")
                    thumb.save(tmpfile)
                    # Let's check that the thumb is valid at least
                    with Image.open(tmpfile) as img:
                        img.verify()
                with tempfile.NamedTemporaryFile(dir='/tmp', suffix='.png', delete=False) as tmpfile:
                    logger.error(f"Dumping diff to: {tmpfile.name}")
                    diff.save(tmpfile)
                    # Let's check that the thumb is valid at least
                    with Image.open(tmpfile) as img:
                        img.verify()
            else:
                self.assertTrue(
                    mismatch < expected_thumb.size[0] * expected_thumb.size[1] * 0.01,
                    "Expected test and pre-generated thumbnails to differ up to 1%",
                )

    @on_ogc_backend(geoserver.BACKEND_PACKAGE)
    @timeout_decorator.timeout(LOCAL_TIMEOUT)
    @override_settings(
        THUMBNAIL_BACKGROUND={
            "class": "geonode.thumbs.background.WikiMediaTileBackground",
        }
    )
    def test_map_custom_thumbs(self):
        bboxes = [
            [-9072629.904175375, -9043966.018568434, 1491839.8773032012, 1507127.2829602365, "EPSG:3857"],
            [-9701812.234583871, -8784567.895161757, 1183222.3819935687, 1672419.363018697, "EPSG:3857"],
            [-84665859.2306568, 32741416.215373922, -33346586.656875588, 29270626.9143408, "EPSG:3857"],
            [-72434308.4190976, -43082489.55758992, -7279981.1852046205, 8374322.207599477, "EPSG:3857"],
            [-77007211.63038959, -18303573.90737422, 781254.9545387309, 32089861.740146928, "EPSG:3857"],
        ]

        expected_results_dir = f"{EXPECTED_RESULTS_DIR}thumbnails/"
        expected_thumbs_paths = [
            f"{expected_results_dir}map_thumb1.png",
            f"{expected_results_dir}map_thumb2.png",
            f"{expected_results_dir}map_thumb3.png",
            f"{expected_results_dir}map_thumb4.png",
            f"{expected_results_dir}map_thumb5.png",
        ]

        for bbox, expected_thumb_path in zip(bboxes, expected_thumbs_paths):
            create_thumbnail(self.map_composition, bbox=bbox, overwrite=True)

            expected_thumb = Image.open(expected_thumb_path)
            self.map_composition.refresh_from_db()

            self._fetch_thumb_and_compare(self.map_composition.thumbnail_url, expected_thumb)<|MERGE_RESOLUTION|>--- conflicted
+++ resolved
@@ -301,17 +301,12 @@
 
         if check_ogc_backend(geoserver.BACKEND_PACKAGE):
             # upload shape files
-<<<<<<< HEAD
             cls.layer_coast_line = create_layer(
                 name="san_andres_y_providencia_coastline",
                 title="san_andres_y_providencia_coastline",
                 owner=get_user_model().objects.get_or_create("admin"),
                 geometry_type="Point"
             )
-=======
-            shp_file = os.path.join(gisdata.VECTOR_DATA, "san_andres_y_providencia_coastline.shp")
-            cls.layer_coast_line = file_upload(shp_file, overwrite=True, user=cls.user_admin)
->>>>>>> 6489b00e
 
     @classmethod
     def tearDownClass(cls):
@@ -468,18 +463,8 @@
 
         if check_ogc_backend(geoserver.BACKEND_PACKAGE):
             # upload shape files
-<<<<<<< HEAD
-
             cls.layer_coast_line = create_single_layer("san_andres_y_providencia_coastline")
-
             cls.layer_highway = create_single_layer("san_andres_y_providencia_highway")
-=======
-            shp_file = os.path.join(gisdata.VECTOR_DATA, "san_andres_y_providencia_coastline.shp")
-            cls.layer_coast_line = file_upload(shp_file, overwrite=True, user=cls.user_admin)
-
-            shp_file = os.path.join(gisdata.VECTOR_DATA, "san_andres_y_providencia_highway.shp")
-            cls.layer_highway = file_upload(shp_file, overwrite=True, user=cls.user_admin)
->>>>>>> 6489b00e
 
             # create a map from loaded layers
             cls.map_composition = Map()
