--- conflicted
+++ resolved
@@ -16,11 +16,8 @@
 # along with this program. If not, see <http://www.gnu.org/licenses/>.
 #
 #########################################################################
-<<<<<<< HEAD
 import re
-=======
 import json
->>>>>>> 3e59b936
 import logging
 
 from io import BytesIO
