--- conflicted
+++ resolved
@@ -682,11 +682,7 @@
             Will also override any access_token in the request and replace it with an existing one.
             '''
             urls = []
-<<<<<<< HEAD
-            for name, server in settings.OGC_SERVER.iteritems():
-=======
             for name, server in settings.OGC_SERVER.items():
->>>>>>> 1d4b0375
                 url = urlsplit(server['PUBLIC_LOCATION'])
                 urls.append(url.netloc)
 
@@ -1439,11 +1435,7 @@
         action = getattr(session, method.lower(), None)
         if action:
             response = action(
-<<<<<<< HEAD
-                url=unquote(url).decode('utf8'),
-=======
                 url=unquote(url),
->>>>>>> 1d4b0375
                 data=data,
                 headers=headers,
                 timeout=timeout or self.timeout,
