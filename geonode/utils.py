# -*- coding: utf-8 -*-
#########################################################################
#
# Copyright (C) 2016 OSGeo
#
# This program is free software: you can redistribute it and/or modify
# it under the terms of the GNU General Public License as published by
# the Free Software Foundation, either version 3 of the License, or
# (at your option) any later version.
#
# This program is distributed in the hope that it will be useful,
# but WITHOUT ANY WARRANTY; without even the implied warranty of
# MERCHANTABILITY or FITNESS FOR A PARTICULAR PURPOSE. See the
# GNU General Public License for more details.
#
# You should have received a copy of the GNU General Public License
# along with this program. If not, see <http://www.gnu.org/licenses/>.
#
#########################################################################
import os
import gc
import re
import six
import ast
import copy
import json
import time
import base64
import select
import shutil
import string
import logging
import tarfile
import datetime
import requests
import tempfile
import traceback
import subprocess

from osgeo import ogr
from io import StringIO
from decimal import Decimal
from slugify import slugify
from contextlib import closing
from collections import defaultdict
from math import atan, exp, log, pi, sin, tan, floor
from zipfile import ZipFile, is_zipfile, ZIP_DEFLATED
from requests.packages.urllib3.util.retry import Retry

from django.conf import settings
from django.core.cache import cache
from django.db.models import signals
from django.utils.http import is_safe_url
from django.apps import apps as django_apps
from django.middleware.csrf import get_token
from django.http import Http404, HttpResponse
from django.forms.models import model_to_dict
from django.contrib.auth import get_user_model
from django.shortcuts import get_object_or_404
from django.core.exceptions import PermissionDenied
from django.core.serializers.json import DjangoJSONEncoder
from django.db import models, connection, transaction
from django.utils.translation import ugettext_lazy as _

from geonode import geoserver, qgis_server, GeoNodeException  # noqa
from geonode.compat import ensure_string
from geonode.base.auth import (
    extend_token,
    get_or_create_token,
    get_token_from_auth_header,
    get_token_object_from_session)

from urllib.parse import (
    urljoin,
    unquote,
    urlparse,
    urlsplit,
    urlencode,
    parse_qs,
    parse_qsl,
    ParseResult,
    SplitResult
)

DEFAULT_TITLE = ""
DEFAULT_ABSTRACT = ""

INVALID_PERMISSION_MESSAGE = _("Invalid permission level.")

ALPHABET = string.ascii_uppercase + string.ascii_lowercase + \
    string.digits + '-_'
ALPHABET_REVERSE = dict((c, i) for (i, c) in enumerate(ALPHABET))
BASE = len(ALPHABET)
SIGN_CHARACTER = '$'
SQL_PARAMS_RE = re.compile(r'%\(([\w_\-]+)\)s')

requests.packages.urllib3.disable_warnings()

signalnames = [
    'class_prepared',
    'm2m_changed',
    'post_delete',
    'post_init',
    'post_save',
    'post_syncdb',
    'pre_delete',
    'pre_init',
    'pre_save']
signals_store = {}

id_none = id(None)

logger = logging.getLogger("geonode.utils")


def unzip_file(upload_file, extension='.shp', tempdir=None):
    """
    Unzips a zipfile into a temporary directory and returns the full path of the .shp file inside (if any)
    """
    absolute_base_file = None
    if tempdir is None:
        tempdir = tempfile.mkdtemp()
    if not os.path.isdir(tempdir):
        os.makedirs(tempdir)

    the_zip = ZipFile(upload_file, allowZip64=True)
    the_zip.extractall(tempdir)
    for item in the_zip.namelist():
        if item.endswith(extension):
            absolute_base_file = os.path.join(tempdir, item)

    return absolute_base_file


def extract_tarfile(upload_file, extension='.shp', tempdir=None):
    """
    Extracts a tarfile into a temporary directory and returns the full path of the .shp file inside (if any)
    """
    absolute_base_file = None
    if tempdir is None:
        tempdir = tempfile.mkdtemp()

    the_tar = tarfile.open(upload_file)
    the_tar.extractall(tempdir)
    for item in the_tar.getnames():
        if item.endswith(extension):
            absolute_base_file = os.path.join(tempdir, item)

    return absolute_base_file


def get_layer_name(layer):
    """Get the workspace where the input layer belongs"""
    _name = layer.name
    if _name and ':' in _name:
        _name = _name.split(':')[1]
    try:
        if not _name and layer.alternate:
            if ':' in layer.alternate:
                _name = layer.alternate.split(':')[1]
            else:
                _name = layer.alternate
    except Exception:
        pass
    return _name


def get_layer_workspace(layer):
    """Get the workspace where the input layer belongs"""
    alternate = None
    workspace = None
    try:
        alternate = layer.alternate
    except Exception:
        alternate = layer.name
    try:
        workspace = layer.workspace
    except Exception:
        workspace = None
    if not workspace and alternate and ':' in alternate:
        workspace = alternate.split(":")[1]
    if not workspace:
        default_workspace = getattr(settings, "DEFAULT_WORKSPACE", "geonode")
        try:
            from geonode.services.enumerations import CASCADED
            if layer.remote_service.method == CASCADED:
                workspace = getattr(
                    settings, "CASCADE_WORKSPACE", default_workspace)
            else:
                raise RuntimeError("Layer is not cascaded")
        except AttributeError:  # layer does not have a service
            workspace = default_workspace
    return workspace


def get_headers(request, url, raw_url, allowed_hosts=[]):
    headers = {}
    cookies = None
    csrftoken = None

    if settings.SESSION_COOKIE_NAME in request.COOKIES and is_safe_url(
            url=raw_url, allowed_hosts=url.hostname):
        cookies = request.META["HTTP_COOKIE"]

    for cook in request.COOKIES:
        name = str(cook)
        value = request.COOKIES.get(name)
        if name == 'csrftoken':
            csrftoken = value
        cook = "%s=%s" % (name, value)
        cookies = cook if not cookies else (cookies + '; ' + cook)

    csrftoken = get_token(request) if not csrftoken else csrftoken

    if csrftoken:
        headers['X-Requested-With'] = "XMLHttpRequest"
        headers['X-CSRFToken'] = csrftoken
        cook = "%s=%s" % ('csrftoken', csrftoken)
        cookies = cook if not cookies else (cookies + '; ' + cook)

    if cookies:
        if 'JSESSIONID' in request.session and request.session['JSESSIONID']:
            cookies = cookies + '; JSESSIONID=' + \
                request.session['JSESSIONID']
        headers['Cookie'] = cookies

    if request.method in ("POST", "PUT") and "CONTENT_TYPE" in request.META:
        headers["Content-Type"] = request.META["CONTENT_TYPE"]

    access_token = None
    site_url = urlsplit(settings.SITEURL)
    # We want to convert HTTP_AUTH into a Beraer Token only when hitting the local GeoServer
    if site_url.hostname in (allowed_hosts + [url.hostname]):
        # we give precedence to obtained from Aithorization headers
        if 'HTTP_AUTHORIZATION' in request.META:
            auth_header = request.META.get(
                'HTTP_AUTHORIZATION',
                request.META.get('HTTP_AUTHORIZATION2'))
            if auth_header:
                headers['Authorization'] = auth_header
                access_token = get_token_from_auth_header(auth_header, create_if_not_exists=True)
        # otherwise we check if a session is active
        elif request and request.user.is_authenticated:
            access_token = get_token_object_from_session(request.session)

            # we extend the token in case the session is active but the token expired
            if access_token and access_token.is_expired():
                extend_token(access_token)
            else:
                access_token = get_or_create_token(request.user)

    if access_token:
        headers['Authorization'] = 'Bearer %s' % access_token

    pragma = "no-cache"
    referer = request.META[
        "HTTP_REFERER"] if "HTTP_REFERER" in request.META else \
        "{scheme}://{netloc}/".format(scheme=site_url.scheme,
                                      netloc=site_url.netloc)
    encoding = request.META["HTTP_ACCEPT_ENCODING"] if "HTTP_ACCEPT_ENCODING" in request.META else "gzip"
    headers.update({"Pragma": pragma,
                    "Referer": referer,
                    "Accept-encoding": encoding,
    })

    return (headers, access_token)


def _get_basic_auth_info(request):
    """
    grab basic auth info
    """
    meth, auth = request.META['HTTP_AUTHORIZATION'].split()
    if meth.lower() != 'basic':
        raise ValueError
    username, password = base64.b64decode(auth.encode()).decode().split(':')
    return username, password


def batch_permissions(request):
    # TODO
    pass


def batch_delete(request):
    # TODO
    pass


def _split_query(query):
    """
    split and strip keywords, preserve space
    separated quoted blocks.
    """

    qq = query.split(' ')
    keywords = []
    accum = None
    for kw in qq:
        if accum is None:
            if kw.startswith('"'):
                accum = kw[1:]
            elif kw:
                keywords.append(kw)
        else:
            accum += ' ' + kw
            if kw.endswith('"'):
                keywords.append(accum[0:-1])
                accum = None
    if accum is not None:
        keywords.append(accum)
    return [kw.strip() for kw in keywords if kw.strip()]


def bbox_to_wkt(x0, x1, y0, y1, srid="4326", include_srid=True):
    if srid and str(srid).startswith('EPSG:'):
        srid = srid[5:]
    if None not in [x0, x1, y0, y1]:
        wkt = 'POLYGON((%f %f,%f %f,%f %f,%f %f,%f %f))' % (
            float(x0), float(y0),
            float(x0), float(y1),
            float(x1), float(y1),
            float(x1), float(y0),
            float(x0), float(y0))
        if include_srid:
            wkt = 'SRID=%s;%s' % (srid, wkt)
    else:
        wkt = 'POLYGON((-180 -90,-180 90,180 90,180 -90,-180 -90))'
        if include_srid:
            wkt = 'SRID=4326;%s' % wkt
    return wkt


def _v(coord, x, source_srid=4326, target_srid=3857):
    if source_srid == 4326 and x and abs(coord) != 180.0:
        coord = coord - (round(coord / 360.0) * 360.0)
    if source_srid == 4326 and target_srid != 4326:
        if x and float(coord) >= 179.999:
            return 179.999
        elif x and float(coord) <= -179.999:
            return -179.999

        if not x and float(coord) >= 89.999:
            return 89.999
        elif not x and float(coord) <= -89.999:
            return -89.999
    return coord


def bbox_to_projection(native_bbox, target_srid=4326):
    """
        native_bbox must be in the form
            ('-81.3962935', '-81.3490249', '13.3202891', '13.3859614', 'EPSG:4326')
    """
    box = native_bbox[:4]
    proj = native_bbox[-1]
    minx, maxx, miny, maxy = [float(a) for a in box]
    try:
        source_srid = int(proj.split(":")[1]) if proj and ':' in proj else int(proj)
    except Exception:
        source_srid = target_srid

    if source_srid != target_srid:
        try:
            wkt = bbox_to_wkt(_v(minx, x=True, source_srid=source_srid, target_srid=target_srid),
                              _v(maxx, x=True, source_srid=source_srid, target_srid=target_srid),
                              _v(miny, x=False, source_srid=source_srid, target_srid=target_srid),
                              _v(maxy, x=False, source_srid=source_srid, target_srid=target_srid),
                              srid=source_srid, include_srid=False)
            # AF: This causses error with GDAL 3.0.4 due to a breaking change on GDAL
            #     https://code.djangoproject.com/ticket/30645
            import osgeo.gdal
            _gdal_ver = osgeo.gdal.__version__.split(".", 2)
            from osgeo import ogr
            from osgeo.osr import SpatialReference, CoordinateTransformation
            g = ogr.Geometry(wkt=wkt)
            source = SpatialReference()
            source.ImportFromEPSG(source_srid)
            dest = SpatialReference()
            dest.ImportFromEPSG(target_srid)
            if int(_gdal_ver[0]) >= 3 and \
            ((int(_gdal_ver[1]) == 0 and int(_gdal_ver[2]) >= 4) or int(_gdal_ver[1]) > 0):
                source.SetAxisMappingStrategy(0)
                dest.SetAxisMappingStrategy(0)
            g.Transform(CoordinateTransformation(source, dest))
            projected_bbox = [str(x) for x in g.GetEnvelope()]
            # Must be in the form : [x0, x1, y0, y1, EPSG:<target_srid>)
            return tuple([projected_bbox[0], projected_bbox[1], projected_bbox[2], projected_bbox[3]]) + \
                ("EPSG:%s" % target_srid,)
        except Exception:
            tb = traceback.format_exc()
            logger.error(tb)

    return native_bbox


def bounds_to_zoom_level(bounds, width, height):
    WORLD_DIM = {'height': 256., 'width': 256.}
    ZOOM_MAX = 21

    def latRad(lat):
        _sin = sin(lat * pi / 180.0)
        if abs(_sin) != 1.0:
            radX2 = log((1.0 + _sin) / (1.0 - _sin)) / 2.0
        else:
            radX2 = log(1.0) / 2.0
        return max(min(radX2, pi), -pi) / 2.0

    def zoom(mapPx, worldPx, fraction):
        try:
            return floor(log(mapPx / worldPx / fraction) / log(2.0))
        except Exception:
            return 0

    ne = [float(bounds[2]), float(bounds[3])]
    sw = [float(bounds[0]), float(bounds[1])]
    latFraction = (latRad(ne[1]) - latRad(sw[1])) / pi
    lngDiff = ne[0] - sw[0]
    lngFraction = ((lngDiff + 360.0) if (lngDiff < 0) else lngDiff) / 360.0
    latZoom = zoom(float(height), WORLD_DIM['height'], latFraction)
    lngZoom = zoom(float(width), WORLD_DIM['width'], lngFraction)
    # ratio = float(max(width, height)) / float(min(width, height))
    # z_offset = 0 if ratio >= 2 else -1
    z_offset = 0
    zoom = int(max(latZoom, lngZoom) + z_offset)
    zoom = 0 if zoom > ZOOM_MAX else zoom
    return max(zoom, 0)


def llbbox_to_mercator(llbbox):
    minlonlat = forward_mercator([llbbox[0], llbbox[2]])
    maxlonlat = forward_mercator([llbbox[1], llbbox[3]])
    return [minlonlat[0], minlonlat[1], maxlonlat[0], maxlonlat[1]]


def mercator_to_llbbox(bbox):
    minlonlat = inverse_mercator([bbox[0], bbox[2]])
    maxlonlat = inverse_mercator([bbox[1], bbox[3]])
    return [minlonlat[0], minlonlat[1], maxlonlat[0], maxlonlat[1]]


def forward_mercator(lonlat):
    """
        Given geographic coordinates, return a x,y tuple in spherical mercator.

        If the lat value is out of range, -inf will be returned as the y value
    """
    x = lonlat[0] * 20037508.34 / 180
    try:
        # With data sets that only have one point the value of this
        # expression becomes negative infinity. In order to continue,
        # we wrap this in a try catch block.
        n = tan((90 + lonlat[1]) * pi / 360)
    except ValueError:
        n = 0
    if n <= 0:
        y = float("-inf")
    else:
        y = log(n) / pi * 20037508.34
    return (x, y)


def inverse_mercator(xy):
    """
        Given coordinates in spherical mercator, return a lon,lat tuple.
    """
    lon = (xy[0] / 20037508.34) * 180
    lat = (xy[1] / 20037508.34) * 180
    lat = 180 / pi * \
        (2 * atan(exp(lat * pi / 180)) - pi / 2)
    return (lon, lat)


def layer_from_viewer_config(map_id, model, layer, source, ordering, save_map=True):
    """
    Parse an object out of a parsed layer configuration from a GXP
    viewer.

    ``model`` is the type to instantiate
    ``layer`` is the parsed dict for the layer
    ``source`` is the parsed dict for the layer's source
    ``ordering`` is the index of the layer within the map's layer list
    ``save_map`` if map should be saved (default: True)
    """
    layer_cfg = dict(layer)
    for k in ["format", "name", "opacity", "styles", "transparent",
              "fixed", "group", "visibility", "source"]:
        if k in layer_cfg:
            del layer_cfg[k]
    layer_cfg["id"] = 1
    layer_cfg["wrapDateLine"] = True
    layer_cfg["displayOutsideMaxExtent"] = True

    source_cfg = dict(source) if source else {}
    if source_cfg:
        for k in ["url", "projection"]:
            if k in source_cfg:
                del source_cfg[k]

    # We don't want to hardcode 'access_token' into the storage
    styles = []
    if 'capability' in layer_cfg:
        _capability = layer_cfg['capability']
        if 'styles' in _capability:
            for style in _capability['styles']:
                if 'name' in style:
                    styles.append(style['name'])
                if 'legend' in style:
                    legend = style['legend']
                    if 'href' in legend:
                        legend['href'] = re.sub(
                            r'\&access_token=.*', '', legend['href'])
    if not styles and layer.get("styles", None):
        for style in layer.get("styles", None):
            if 'name' in style:
                styles.append(style['name'])
            else:
                styles.append(style)

    _model = model(
        map_id=map_id,
        stack_order=ordering,
        format=layer.get("format", None),
        name=layer.get("name", None),
        store=layer.get("store", None),
        opacity=layer.get("opacity", 1),
        styles=styles,
        transparent=layer.get("transparent", False),
        fixed=layer.get("fixed", False),
        group=layer.get('group', None),
        visibility=layer.get("visibility", True),
        ows_url=source.get("url", None) if source else None,
        layer_params=json.dumps(layer_cfg),
        source_params=json.dumps(source_cfg)
    )
    if map_id and save_map:
        _model.save()

    return _model


class GXPMapBase(object):

    def viewer_json(self, request, *added_layers):
        """
        Convert this map to a nested dictionary structure matching the JSON
        configuration for GXP Viewers.

        The ``added_layers`` parameter list allows a list of extra MapLayer
        instances to append to the Map's layer list when generating the
        configuration. These are not persisted; if you want to add layers you
        should use ``.layer_set.create()``.
        """

        user = request.user if request else None
        access_token = get_or_create_token(user)
        if access_token and not access_token.is_expired():
            access_token = access_token.token

        if self.id and len(added_layers) == 0:
            cfg = cache.get("viewer_json_" +
                            str(self.id) +
                            "_" +
                            str(0 if user is None else user.id))
            if cfg is not None:
                return cfg

        layers = list(self.layers)
        layers.extend(added_layers)

        server_lookup = {}
        sources = {}

        def uniqify(seq):
            """
            get a list of unique items from the input sequence.

            This relies only on equality tests, so you can use it on most
            things.  If you have a sequence of hashables, list(set(seq)) is
            better.
            """
            results = []
            for x in seq:
                if x not in results:
                    results.append(x)
            return results

        configs = [lyr.source_config(access_token) for lyr in layers]

        i = 0
        for source in uniqify(configs):
            while str(i) in sources:
                i = i + 1
            sources[str(i)] = source
            server_lookup[json.dumps(source)] = str(i)

        def source_lookup(source):
            for k, v in sources.items():
                if v == source:
                    return k
            return None

        def layer_config(lyr, user=None):
            cfg = lyr.layer_config(user=user)
            src_cfg = lyr.source_config(access_token)
            source = source_lookup(src_cfg)
            if source:
                cfg["source"] = source
            return cfg

        source_urls = [source['url']
                       for source in sources.values() if source and 'url' in source]

        if 'geonode.geoserver' in settings.INSTALLED_APPS:
            if len(sources.keys()) > 0 and 'source' in settings.MAP_BASELAYERS[0] and \
                'url' in settings.MAP_BASELAYERS[0]['source'] and \
                    not settings.MAP_BASELAYERS[0]['source']['url'] in source_urls:
                keys = sorted(sources.keys())
                settings.MAP_BASELAYERS[0]['source'][
                    'title'] = 'Local Geoserver'
                sources[str(int(keys[-1]) + 1)
                        ] = settings.MAP_BASELAYERS[0]['source']

        def _base_source(source):
            base_source = copy.deepcopy(source)
            for key in ["id", "baseParams", "title"]:
                if base_source and key in base_source:
                    del base_source[key]
            return base_source

        for idx, lyr in enumerate(settings.MAP_BASELAYERS):
            if "source" in lyr and _base_source(
                    lyr["source"]) not in map(
                    _base_source,
                    sources.values()):
                if len(sources.keys()) > 0:
                    sources[str(int(max(sources.keys(), key=int)) + 1)
                            ] = lyr["source"]

        # adding remote services sources
        from geonode.services.models import Service
        from geonode.maps.models import Map
        if not self.sender or isinstance(self.sender, Map):
            index = int(max(sources.keys())) if len(sources.keys()) > 0 else 0
            for service in Service.objects.all():
                remote_source = {
                    'url': service.service_url,
                    'remote': True,
                    'ptype': service.ptype,
                    'name': service.name,
                    'title': "[R] %s" % service.title
                }
                if remote_source['url'] not in source_urls:
                    index += 1
                    sources[index] = remote_source

        config = {
            'id': self.id,
            'about': {
                'title': self.title,
                'abstract': self.abstract
            },
            'aboutUrl': '../about',
            'defaultSourceType': "gxp_wmscsource",
            'sources': sources,
            'map': {
                'layers': [layer_config(lyr, user=user) for lyr in layers],
                'center': [self.center_x, self.center_y],
                'projection': self.projection,
                'zoom': self.zoom
            }
        }

        if any(layers):
            # Mark the last added layer as selected - important for data page
            config["map"]["layers"][len(layers) - 1]["selected"] = True
        else:
            (def_map_config, def_map_layers) = default_map_config(None)
            config = def_map_config
            layers = def_map_layers

        config["map"].update(_get_viewer_projection_info(self.projection))

        # Create user-specific cache of maplayer config
        if self is not None:
            cache.set("viewer_json_" +
                      str(self.id) +
                      "_" +
                      str(0 if user is None else user.id), config)

        # Client conversion if needed
        from geonode.client.hooks import hookset
        config = hookset.viewer_json(config, context={'request': request})
        return config


class GXPMap(GXPMapBase):

    def __init__(self, sender=None, projection=None, title=None, abstract=None,
                 center_x=None, center_y=None, zoom=None):
        self.id = 0
        self.sender = sender
        self.projection = projection
        self.title = title or DEFAULT_TITLE
        self.abstract = abstract or DEFAULT_ABSTRACT
        _DEFAULT_MAP_CENTER = forward_mercator(settings.DEFAULT_MAP_CENTER)
        self.center_x = center_x if center_x is not None else _DEFAULT_MAP_CENTER[
            0]
        self.center_y = center_y if center_y is not None else _DEFAULT_MAP_CENTER[
            1]
        self.zoom = zoom if zoom is not None else settings.DEFAULT_MAP_ZOOM
        self.layers = []


class GXPLayerBase(object):

    def source_config(self, access_token):
        """
        Generate a dict that can be serialized to a GXP layer source
        configuration suitable for loading this layer.
        """
        try:
            cfg = json.loads(self.source_params)
        except Exception:
            cfg = dict(ptype="gxp_wmscsource", restUrl="/gs/rest")

        if self.ows_url:
            '''
            This limits the access token we add to only the OGC servers decalred in OGC_SERVER.
            Will also override any access_token in the request and replace it with an existing one.
            '''
            urls = []
            for name, server in settings.OGC_SERVER.items():
                url = urlsplit(server['PUBLIC_LOCATION'])
                urls.append(url.netloc)

            my_url = urlsplit(self.ows_url)

            if str(access_token) and my_url.netloc in urls:
                request_params = parse_qs(my_url.query)
                if 'access_token' in request_params:
                    del request_params['access_token']
                # request_params['access_token'] = [access_token]
                encoded_params = urlencode(request_params, doseq=True)

                parsed_url = SplitResult(
                    my_url.scheme,
                    my_url.netloc,
                    my_url.path,
                    encoded_params,
                    my_url.fragment)
                cfg["url"] = parsed_url.geturl()
            else:
                cfg["url"] = self.ows_url

        return cfg

    def layer_config(self, user=None):
        """
        Generate a dict that can be serialized to a GXP layer configuration
        suitable for loading this layer.

        The "source" property will be left unset; the layer is not aware of the
        name assigned to its source plugin.  See
        geonode.maps.models.Map.viewer_json for an example of
        generating a full map configuration.
        """
        try:
            cfg = json.loads(self.layer_params)
        except Exception:
            cfg = dict()

        if self.format:
            cfg['format'] = self.format
        if self.name:
            cfg["name"] = self.name
        if self.opacity:
            cfg['opacity'] = self.opacity
        if self.styles:
            try:
                cfg['styles'] = ast.literal_eval(self.styles) \
                    if isinstance(self.styles, six.string_types) else self.styles
            except Exception:
                pass
        if self.transparent:
            cfg['transparent'] = True

        cfg["fixed"] = self.fixed
        if self.group:
            cfg["group"] = self.group
        cfg["visibility"] = self.visibility

        return cfg


class GXPLayer(GXPLayerBase):

    '''GXPLayer represents an object to be included in a GXP map.
    '''

    def __init__(self, name=None, ows_url=None, **kw):
        self.format = None
        self.name = name
        self.opacity = 1.0
        self.styles = None
        self.transparent = False
        self.fixed = False
        self.group = None
        self.visibility = True
        self.wrapDateLine = True
        self.displayOutsideMaxExtent = True
        self.ows_url = ows_url
        self.layer_params = ""
        self.source_params = ""
        for k in kw:
            setattr(self, k, kw[k])


def default_map_config(request):
    if getattr(settings, 'DEFAULT_MAP_CRS', 'EPSG:3857') == "EPSG:4326":
        _DEFAULT_MAP_CENTER = inverse_mercator(settings.DEFAULT_MAP_CENTER)
    else:
        _DEFAULT_MAP_CENTER = forward_mercator(settings.DEFAULT_MAP_CENTER)

    _default_map = GXPMap(
        title=DEFAULT_TITLE,
        abstract=DEFAULT_ABSTRACT,
        projection=getattr(settings, 'DEFAULT_MAP_CRS', 'EPSG:3857'),
        center_x=_DEFAULT_MAP_CENTER[0],
        center_y=_DEFAULT_MAP_CENTER[1],
        zoom=settings.DEFAULT_MAP_ZOOM
    )

    def _baselayer(lyr, order):
        return layer_from_viewer_config(
            None,
            GXPLayer,
            layer=lyr,
            source=lyr["source"] if lyr and "source" in lyr else None,
            ordering=order
        )

    DEFAULT_BASE_LAYERS = [
        _baselayer(
            lyr, idx) for idx, lyr in enumerate(
            settings.MAP_BASELAYERS)]

    DEFAULT_MAP_CONFIG = _default_map.viewer_json(
        request, *DEFAULT_BASE_LAYERS)

    return DEFAULT_MAP_CONFIG, DEFAULT_BASE_LAYERS


_viewer_projection_lookup = {
    "EPSG:900913": {
        "maxResolution": 156543.03390625,
        "units": "m",
        "maxExtent": [-20037508.34, -20037508.34, 20037508.34, 20037508.34],
    },
    "EPSG:3857": {
        "maxResolution": 156543.03390625,
        "units": "m",
        "maxExtent": [-20037508.34, -20037508.34, 20037508.34, 20037508.34],
    },
    "EPSG:4326": {
        "max_resolution": (180 - (-180)) / 256,
        "units": "degrees",
        "maxExtent": [-180, -90, 180, 90]
    }
}


def _get_viewer_projection_info(srid):
    # TODO: Look up projection details in EPSG database
    return _viewer_projection_lookup.get(srid, {})


def resolve_object(request, model, query, permission='base.view_resourcebase',
                   user=None, permission_required=True, permission_msg=None):
    """Resolve an object using the provided query and check the optional
    permission. Model views should wrap this function as a shortcut.

    query - a dict to use for querying the model
    permission - an optional permission to check
    permission_required - if False, allow get methods to proceed
    permission_msg - optional message to use in 403
    """
    user = request.user if request and request.user else user
    obj = get_object_or_404(model, **query)
    obj_to_check = obj.get_self_resource()

    from guardian.shortcuts import assign_perm, get_groups_with_perms
    from geonode.groups.models import GroupProfile

    groups = get_groups_with_perms(obj_to_check,
                                   attach_perms=True)

    if obj_to_check.group and obj_to_check.group not in groups:
        groups[obj_to_check.group] = obj_to_check.group

    obj_group_managers = []
    obj_group_members = []
    if groups:
        for group in groups:
            try:
                group_profile = GroupProfile.objects.get(slug=group.name)
                managers = group_profile.get_managers()
                if managers:
                    for manager in managers:
                        if manager not in obj_group_managers and not manager.is_superuser:
                            obj_group_managers.append(manager)
                if group_profile.user_is_member(
                        user) and user not in obj_group_members:
                    obj_group_members.append(user)
            except GroupProfile.DoesNotExist:
                pass

    if settings.RESOURCE_PUBLISHING or settings.ADMIN_MODERATE_UPLOADS:
        is_admin = False
        is_manager = False
        is_owner = True if user == obj_to_check.owner else False
        if user and user.is_authenticated:
            is_admin = user.is_superuser if user else False
            try:
                is_manager = user.groupmember_set.all().filter(role='manager').exists()
            except Exception:
                is_manager = False
        if (not obj_to_check.is_approved):
            if not user or user.is_anonymous:
                raise Http404
            elif not is_admin:
                if is_manager and user in obj_group_managers:
                    if (not user.has_perm('publish_resourcebase', obj_to_check)) and (
                        not user.has_perm('view_resourcebase', obj_to_check)) and (
                            not user.has_perm('change_resourcebase_metadata', obj_to_check)) and (
                                not is_owner and not settings.ADMIN_MODERATE_UPLOADS):
                        pass
                    else:
                        assign_perm(
                            'view_resourcebase', user, obj_to_check)
                        assign_perm(
                            'publish_resourcebase',
                            user,
                            obj_to_check)
                        assign_perm(
                            'change_resourcebase_metadata',
                            user,
                            obj_to_check)
                        assign_perm(
                            'download_resourcebase',
                            user,
                            obj_to_check)

                        if is_owner:
                            assign_perm(
                                'change_resourcebase', user, obj_to_check)
                            assign_perm(
                                'delete_resourcebase', user, obj_to_check)

    allowed = True
    if permission.split('.')[-1] in ['change_layer_data',
                                     'change_layer_style']:
        if obj.__class__.__name__ == 'Layer':
            obj_to_check = obj
    if permission:
        if permission_required or request.method != 'GET':
            if user in obj_group_managers:
                allowed = True
            else:
                allowed = user.has_perm(
                    permission,
                    obj_to_check)
    if not allowed:
        mesg = permission_msg or _('Permission Denied')
        raise PermissionDenied(mesg)
    return obj


def json_response(body=None, errors=None, url=None, redirect_to=None, exception=None,
                  content_type=None, status=None):
    """Create a proper JSON response. If body is provided, this is the response.
    If errors is not None, the response is a success/errors json object.
    If redirect_to is not None, the response is a success=True, redirect_to object
    If the exception is provided, it will be logged. If body is a string, the
    exception message will be used as a format option to that string and the
    result will be a success=False, errors = body % exception
    """
    if isinstance(body, HttpResponse):
        return body
    if content_type is None:
        content_type = "application/json"
    if errors:
        if isinstance(errors, six.string_types):
            errors = [errors]
        body = {
            'success': False,
            'errors': errors
        }
    elif redirect_to:
        body = {
            'success': True,
            'redirect_to': redirect_to
        }
    elif url:
        body = {
            'success': True,
            'url': url
        }
    elif exception:
        if body is None:
            body = "Unexpected exception %s" % exception
        else:
            body = body % exception
        body = {
            'success': False,
            'errors': [body]
        }
    elif body:
        pass
    else:
        raise Exception("must call with body, errors or redirect_to")

    if status is None:
        status = 200

    if not isinstance(body, six.string_types):
        try:
            body = json.dumps(body, cls=DjangoJSONEncoder)
        except Exception:
            body = str(body)
    return HttpResponse(body, content_type=content_type, status=status)


def num_encode(n):
    if n < 0:
        return SIGN_CHARACTER + num_encode(-n)
    s = []
    while True:
        n, r = divmod(n, BASE)
        s.append(ALPHABET[r])
        if n == 0:
            break
    return ''.join(reversed(s))


def num_decode(s):
    if s[0] == SIGN_CHARACTER:
        return -num_decode(s[1:])
    n = 0
    for c in s:
        n = n * BASE + ALPHABET_REVERSE[c]
    return n


def format_urls(a, values):
    b = []
    for i in a:
        j = i.copy()
        try:
            j['url'] = str(j['url']).format(**values)
        except KeyError:
            j['url'] = None
        b.append(j)
    return b


def build_abstract(resourcebase, url=None, includeURL=True):
    if resourcebase.abstract and url and includeURL:
        return "{abstract} -- [{url}]({url})".format(
            abstract=resourcebase.abstract, url=url)
    else:
        return resourcebase.abstract


def build_caveats(resourcebase):
    caveats = []
    if resourcebase.maintenance_frequency:
        caveats.append(resourcebase.maintenance_frequency_title())
    if resourcebase.license:
        caveats.append(resourcebase.license_verbose)
    if resourcebase.data_quality_statement:
        caveats.append(resourcebase.data_quality_statement)
    if len(caveats) > 0:
        return "- " + "%0A- ".join(caveats)
    else:
        return ""


def build_social_links(request, resourcebase):
    social_url = "{protocol}://{host}{path}".format(
        protocol=("https" if request.is_secure() else "http"),
        host=request.get_host(),
        path=request.get_full_path())
    # Don't use datetime strftime() because it requires year >= 1900
    # see
    # https://docs.python.org/2/library/datetime.html#strftime-strptime-behavior
    date = '{0.month:02d}/{0.day:02d}/{0.year:4d}'.format(
        resourcebase.date) if resourcebase.date else None
    abstract = build_abstract(resourcebase, url=social_url, includeURL=True)
    caveats = build_caveats(resourcebase)
    hashtags = ",".join(getattr(settings, 'TWITTER_HASHTAGS', []))
    return format_urls(
        settings.SOCIAL_ORIGINS,
        {
            'name': resourcebase.title,
            'date': date,
            'abstract': abstract,
            'caveats': caveats,
            'hashtags': hashtags,
            'url': social_url})


def check_shp_columnnames(layer):
    """ Check if shapefile for a given layer has valid column names.
        If not, try to fix column names and warn the user
    """
    # TODO we may add in a better location this method
    inShapefile = ''
    for f in layer.upload_session.layerfile_set.all():
        if os.path.splitext(f.file.name)[1] == '.shp':
            inShapefile = f.file.path
    if inShapefile:
        return fixup_shp_columnnames(inShapefile, layer.charset)


def clone_shp_field_defn(srcFieldDefn, name):
    """
    Clone an existing ogr.FieldDefn with a new name
    """
    dstFieldDefn = ogr.FieldDefn(name, srcFieldDefn.GetType())
    dstFieldDefn.SetWidth(srcFieldDefn.GetWidth())
    dstFieldDefn.SetPrecision(srcFieldDefn.GetPrecision())

    return dstFieldDefn


def rename_shp_columnnames(inLayer, fieldnames):
    """
    Rename columns in a layer to those specified in the given mapping
    """
    inLayerDefn = inLayer.GetLayerDefn()

    for i in range(inLayerDefn.GetFieldCount()):
        srcFieldDefn = inLayerDefn.GetFieldDefn(i)
        dstFieldName = fieldnames.get(srcFieldDefn.GetName())

        if dstFieldName is not None:
            dstFieldDefn = clone_shp_field_defn(srcFieldDefn, dstFieldName)
            inLayer.AlterFieldDefn(i, dstFieldDefn, ogr.ALTER_NAME_FLAG)


def fixup_shp_columnnames(inShapefile, charset, tempdir=None):
    """ Try to fix column names and warn the user
    """
    charset = charset if charset and 'undefined' not in charset else 'UTF-8'

    if not tempdir:
        tempdir = tempfile.mkdtemp()

    if is_zipfile(inShapefile):
        inShapefile = unzip_file(inShapefile, '.shp', tempdir=tempdir)

    inDriver = ogr.GetDriverByName('ESRI Shapefile')
    try:
        inDataSource = inDriver.Open(inShapefile, 1)
    except Exception:
        tb = traceback.format_exc()
        logger.debug(tb)
        inDataSource = None

    if inDataSource is None:
        logger.debug("Could not open {}".format(inShapefile))
        return False, None, None
    else:
        inLayer = inDataSource.GetLayer()

    # TODO we may need to improve this regexp
    # first character must be any letter or "_"
    # following characters can be any letter, number, "#", ":"
    regex = r'^[a-zA-Z,_][a-zA-Z,_,#,:\d]*$'
    a = re.compile(regex)
    regex_first_char = r'[a-zA-Z,_]{1}'
    b = re.compile(regex_first_char)
    inLayerDefn = inLayer.GetLayerDefn()

    list_col_original = []
    list_col = {}

    for i in range(inLayerDefn.GetFieldCount()):
        try:
            field_name = inLayerDefn.GetFieldDefn(i).GetName()
            if a.match(field_name):
                list_col_original.append(field_name)
        except Exception as e:
            logger.exception(e)
            return True, None, None

    for i in range(inLayerDefn.GetFieldCount()):
        try:
            field_name = inLayerDefn.GetFieldDefn(i).GetName()
            if not a.match(field_name):
                # once the field_name contains Chinese, to use slugify_zh
                if any('\u4e00' <= ch <= '\u9fff' for ch in field_name):
                    new_field_name = slugify_zh(field_name, separator='_')
                else:
                    new_field_name = slugify(field_name)
                if not b.match(new_field_name):
                    new_field_name = '_' + new_field_name
                j = 0
                while new_field_name in list_col_original or new_field_name in list_col.values():
                    if j == 0:
                        new_field_name += '_0'
                    if new_field_name.endswith('_' + str(j)):
                        j += 1
                        new_field_name = new_field_name[:-2] + '_' + str(j)
                if field_name != new_field_name:
                    list_col[field_name] = new_field_name
        except Exception as e:
            logger.exception(e)
            return True, None, None

    if len(list_col) == 0:
        return True, None, None
    else:
        try:
            rename_shp_columnnames(inLayer, list_col)
            inDataSource.SyncToDisk()
            inDataSource.Destroy()
        except Exception as e:
            logger.exception(e)
            raise GeoNodeException(
                "Could not decode SHAPEFILE attributes by using the specified charset '{}'.".format(charset))
    return True, None, list_col


def id_to_obj(id_):
    if id_ == id_none:
        return None

    for obj in gc.get_objects():
        if id(obj) == id_:
            return obj
    raise Exception("Not found")


def printsignals():
    for signalname in signalnames:
        logger.debug("SIGNALNAME: %s" % signalname)
        signaltype = getattr(models.signals, signalname)
        signals = signaltype.receivers[:]
        for signal in signals:
            logger.debug(signal)


class DisableDjangoSignals:
    """
    Python3 class temporarily disabling django signals on model creation.

    usage:
    with DisableDjangoSignals():
        # do some fancy stuff here
    """
    def __init__(self, disabled_signals=None, skip=False):
        self.skip = skip
        self.stashed_signals = defaultdict(list)
        self.disabled_signals = disabled_signals or [
            signals.pre_init, signals.post_init,
            signals.pre_save, signals.post_save,
            signals.pre_delete, signals.post_delete,
            signals.pre_migrate, signals.post_migrate,
            signals.m2m_changed,
        ]

    def __enter__(self):
        if not self.skip:
            for signal in self.disabled_signals:
                self.disconnect(signal)

    def __exit__(self, exc_type, exc_val, exc_tb):
        if not self.skip:
            for signal in list(self.stashed_signals):
                self.reconnect(signal)

    def disconnect(self, signal):
        self.stashed_signals[signal] = signal.receivers
        signal.receivers = []

    def reconnect(self, signal):
        signal.receivers = self.stashed_signals.get(signal, [])
        del self.stashed_signals[signal]


def run_subprocess(*cmd, **kwargs):
    p = subprocess.Popen(
        ' '.join(cmd),
        stdout=subprocess.PIPE,
        stderr=subprocess.PIPE,
        **kwargs)
    stdout = StringIO()
    stderr = StringIO()
    buff_size = 1024
    while p.poll() is None:
        inr = [p.stdout.fileno(), p.stderr.fileno()]
        inw = []
        rlist, wlist, xlist = select.select(inr, inw, [])

        for r in rlist:
            if r == p.stdout.fileno():
                readfrom = p.stdout
                readto = stdout
            else:
                readfrom = p.stderr
                readto = stderr
            readto.write(readfrom.read(buff_size))

        for w in wlist:
            w.write('')

    return p.returncode, stdout.getvalue(), stderr.getvalue()


def parse_datetime(value):
    for patt in settings.DATETIME_INPUT_FORMATS:
        try:
            if isinstance(value, dict):
                value_obj = value['$'] if '$' in value else value['content']
                return datetime.datetime.strptime(value_obj, patt)
            else:
                return datetime.datetime.strptime(value, patt)
        except Exception:
            # tb = traceback.format_exc()
            # logger.error(tb)
            pass
    raise ValueError("Invalid datetime input: {}".format(value))


def _convert_sql_params(cur, query):
    # sqlite driver doesn't support %(key)s notation,
    # use :key instead.
    if cur.db.vendor in ('sqlite', 'sqlite3', 'spatialite',):
        return SQL_PARAMS_RE.sub(r':\1', query)
    return query


@transaction.atomic
def raw_sql(query, params=None, ret=True):
    """
    Execute raw query
    param ret=True returns data from cursor as iterator
    """
    with connection.cursor() as c:
        query = _convert_sql_params(c, query)
        c.execute(query, params)
        if ret:
            desc = [r[0] for r in c.description]
            for row in c:
                yield dict(zip(desc, row))


def get_client_ip(request):
    x_forwarded_for = request.META.get('HTTP_X_FORWARDED_FOR')
    if x_forwarded_for:
        ip = x_forwarded_for.split(',')[0]
    else:
        ip = request.META.get('REMOTE_ADDR')
    return ip


def get_client_host(request):
    hostname = None
    http_host = request.META.get('HTTP_HOST')
    if http_host:
        hostname = http_host.split(':')[0]
    return hostname


def check_ogc_backend(backend_package):
    """Check that geonode use a particular OGC Backend integration

    :param backend_package: django app of backend to use
    :type backend_package: str

    :return: bool
    :rtype: bool
    """
    ogc_conf = settings.OGC_SERVER['default']
    is_configured = ogc_conf.get('BACKEND') == backend_package

    # Check environment variables
    _backend = os.environ.get('BACKEND', None)
    if _backend:
        return backend_package == _backend and is_configured

    # Check exists in INSTALLED_APPS
    try:
        in_installed_apps = backend_package in settings.INSTALLED_APPS
        return in_installed_apps and is_configured
    except Exception:
        pass
    return False


class HttpClient(object):

    def __init__(self):
        self.timeout = 30
        self.retries = 3
        self.pool_maxsize = 10
        self.backoff_factor = 0.3
        self.pool_connections = 10
        self.status_forcelist = (500, 502, 503, 504)
        self.username = 'admin'
        self.password = 'admin'
        if check_ogc_backend(geoserver.BACKEND_PACKAGE):
            ogc_server_settings = settings.OGC_SERVER['default']
            self.timeout = ogc_server_settings['TIMEOUT'] if 'TIMEOUT' in ogc_server_settings else 60
            self.retries = ogc_server_settings['MAX_RETRIES'] if 'MAX_RETRIES' in ogc_server_settings else 5
            self.backoff_factor = ogc_server_settings['BACKOFF_FACTOR'] if \
            'BACKOFF_FACTOR' in ogc_server_settings else 0.3
            self.pool_maxsize = ogc_server_settings['POOL_MAXSIZE'] if 'POOL_MAXSIZE' in ogc_server_settings else 10
            self.pool_connections = ogc_server_settings['POOL_CONNECTIONS'] if \
            'POOL_CONNECTIONS' in ogc_server_settings else 10
            self.username = ogc_server_settings['USER'] if 'USER' in ogc_server_settings else 'admin'
            self.password = ogc_server_settings['PASSWORD'] if 'PASSWORD' in ogc_server_settings else 'geoserver'

    def request(self, url, method='GET', data=None, headers={}, stream=False, timeout=None, retries=None, user=None):
        if (user or self.username != 'admin') and \
        check_ogc_backend(geoserver.BACKEND_PACKAGE) and 'Authorization' not in headers:
            if connection.cursor().db.vendor not in ('sqlite', 'sqlite3', 'spatialite'):
                try:
                    if user and isinstance(user, six.string_types):
                        user = get_user_model().objects.get(username=user)
                    _u = user or get_user_model().objects.get(username=self.username)
                    access_token = get_or_create_token(_u)
                    if access_token and not access_token.is_expired():
                        headers['Authorization'] = 'Bearer %s' % access_token.token
                except Exception:
                    tb = traceback.format_exc()
                    logger.debug(tb)
                    pass
            elif user == self.username:
                valid_uname_pw = base64.b64encode(
                    "{}:{}".format(self.username, self.password).encode()).decode()
                headers['Authorization'] = 'Basic {}'.format(valid_uname_pw)

        response = None
        content = None
        session = requests.Session()
        retry = Retry(
            total=retries or self.retries,
            read=retries or self.retries,
            connect=retries or self.retries,
            backoff_factor=self.backoff_factor,
            status_forcelist=self.status_forcelist,
        )
        adapter = requests.adapters.HTTPAdapter(
            max_retries=retry,
            pool_maxsize=self.pool_maxsize,
            pool_connections=self.pool_connections
        )
        session.mount("{scheme}://".format(scheme=urlsplit(url).scheme), adapter)
        session.verify = False
        action = getattr(session, method.lower(), None)
        if action:
            response = action(
                url=url,
                data=data,
                headers=headers,
                timeout=timeout or self.timeout,
                stream=stream)
        else:
            response = session.get(url, headers=headers, timeout=self.timeout)

        try:
            content = ensure_string(response.content) if not stream else response.raw
        except Exception:
            content = None

        return (response, content)

    def get(self, url, data=None, headers={}, stream=False, timeout=None, user=None):
        return self.request(url,
                            method='GET',
                            data=data,
                            headers=headers,
                            timeout=timeout or self.timeout,
                            stream=stream,
                            user=user)

    def post(self, url, data=None, headers={}, stream=False, timeout=None, user=None):
        return self.request(url,
                            method='POST',
                            data=data,
                            headers=headers,
                            timeout=timeout or self.timeout,
                            stream=stream,
                            user=user)


http_client = HttpClient()


def get_dir_time_suffix():
    """Returns the name of a folder with the 'now' time as suffix"""
    dirfmt = "%4d-%02d-%02d_%02d%02d%02d"
    now = time.localtime()[0:6]
    dirname = dirfmt % now

    return dirname


def zip_dir(basedir, archivename):
    assert os.path.isdir(basedir)
    with closing(ZipFile(archivename, "w", ZIP_DEFLATED, allowZip64=True)) as z:
        for root, dirs, files in os.walk(basedir):
            # NOTE: ignore empty directories
            for fn in files:
                absfn = os.path.join(root, fn)
                zfn = absfn[len(basedir) + len(os.sep):]  # XXX: relative path
                z.write(absfn, zfn)


def copy_tree(src, dst, symlinks=False, ignore=None):
    try:
        for item in os.listdir(src):
            s = os.path.join(src, item)
            d = os.path.join(dst, item)
            if os.path.isdir(s):
                # shutil.rmtree(d)
                if os.path.exists(d):
                    try:
                        os.remove(d)
                    except Exception:
                        try:
                            shutil.rmtree(d)
                        except Exception:
                            pass
                try:
                    shutil.copytree(s, d, symlinks=symlinks, ignore=ignore)
                except Exception:
                    pass
            else:
                try:
                    if ignore and s in ignore(dst, [s]):
                        return
                    shutil.copy2(s, d)
                except Exception:
                    pass
    except Exception:
        traceback.print_exc()


def extract_archive(zip_file, dst):
    target_folder = os.path.join(dst, os.path.splitext(os.path.basename(zip_file))[0])
    if not os.path.exists(target_folder):
        os.makedirs(target_folder)

    with ZipFile(zip_file, "r", allowZip64=True) as z:
        z.extractall(target_folder)

    return target_folder


def chmod_tree(dst, permissions=0o777):
    for dirpath, dirnames, filenames in os.walk(dst):
        for filename in filenames:
            path = os.path.join(dirpath, filename)
            os.chmod(path, permissions)
            status = os.stat(path)
            if oct(status.st_mode & 0o777) != str(oct(permissions)):
                raise Exception("Could not update permissions of {}".format(path))

        for dirname in dirnames:
            path = os.path.join(dirpath, dirname)
            os.chmod(path, permissions)
            status = os.stat(path)
            if oct(status.st_mode & 0o777) != str(oct(permissions)):
                raise Exception("Could not update permissions of {}".format(path))


def slugify_zh(text, separator='_'):
    """
    Make a slug from the given text, which is simplified from slugify.
    It remove the other args and do not convert Chinese into Pinyin
    :param text (str): initial text
    :param separator (str): separator between words
    :return (str):
    """

    QUOTE_PATTERN = re.compile(r'[\']+')
    ALLOWED_CHARS_PATTERN = re.compile('[^\u4e00-\u9fa5a-z0-9]+')
    DUPLICATE_DASH_PATTERN = re.compile('-{2,}')
    NUMBERS_PATTERN = re.compile(r'(?<=\d),(?=\d)')
    DEFAULT_SEPARATOR = '-'

    # if not isinstance(text, types.UnicodeType):
    #    text = unicode(text, 'utf-8', 'ignore')
    # replace quotes with dashes - pre-process
    text = QUOTE_PATTERN.sub(DEFAULT_SEPARATOR, text)
    # make the text lowercase
    text = text.lower()
    # remove generated quotes -- post-process
    text = QUOTE_PATTERN.sub('', text)
    # cleanup numbers
    text = NUMBERS_PATTERN.sub('', text)
    # replace all other unwanted characters
    text = re.sub(ALLOWED_CHARS_PATTERN, DEFAULT_SEPARATOR, text)
    # remove redundant
    text = re.sub(DUPLICATE_DASH_PATTERN, DEFAULT_SEPARATOR, text).strip(DEFAULT_SEPARATOR)
    if separator != DEFAULT_SEPARATOR:
        text = text.replace(DEFAULT_SEPARATOR, separator)
    return text


def set_resource_default_links(instance, layer, prune=False, **kwargs):

    from geonode.base.models import Link
    from django.urls import reverse
    from django.utils.translation import ugettext

    # Prune old links
    if prune:
        logger.debug(" -- Resource Links[Prune old links]...")
        _def_link_types = (
            'data', 'image', 'original', 'html', 'OGC:WMS', 'OGC:WFS', 'OGC:WCS')
        Link.objects.filter(resource=instance.resourcebase_ptr, link_type__in=_def_link_types).delete()
        logger.debug(" -- Resource Links[Prune old links]...done!")

    if check_ogc_backend(geoserver.BACKEND_PACKAGE):
        from geonode.geoserver.ows import wcs_links, wfs_links, wms_links
        from geonode.geoserver.helpers import ogc_server_settings, gs_catalog

        # Compute parameters for the new links
        logger.debug(" -- Resource Links[Compute parameters for the new links]...")
        height = 550
        width = 550

        # Parse Layer BBOX and SRID
        bbox = None
        srid = instance.srid if instance.srid else getattr(settings, 'DEFAULT_MAP_CRS', 'EPSG:4326')
        if instance.srid and instance.bbox_polygon:
            bbox = instance.bbox_string

        else:
            try:
                gs_resource = gs_catalog.get_resource(
                    name=instance.name,
                    workspace=instance.workspace)
                if not gs_resource:
                    gs_resource = gs_catalog.get_resource(
                        name=instance.name,
                        store=instance.store,
                        workspace=instance.workspace)
                if not gs_resource:
                    gs_resource = gs_catalog.get_resource(name=instance.name)
                bbox = gs_resource.native_bbox

                dx = float(bbox[1]) - float(bbox[0])
                dy = float(bbox[3]) - float(bbox[2])
                dataAspect = 1 if dy == 0 else dx / dy
                width = int(height * dataAspect)

                srid = bbox[4]
                bbox = ','.join(str(x) for x in [bbox[0], bbox[2], bbox[1], bbox[3]])
            except Exception as e:
                logger.exception(e)

        # Create Raw Data download link
        if settings.DISPLAY_ORIGINAL_DATASET_LINK:
            logger.debug(" -- Resource Links[Create Raw Data download link]...")
            download_url = urljoin(settings.SITEURL,
                                   reverse('download', args=[instance.id]))
            while Link.objects.filter(
                    resource=instance.resourcebase_ptr,
                    url=download_url).count() > 1:
                Link.objects.filter(
                    resource=instance.resourcebase_ptr,
                    url=download_url).first().delete()
            Link.objects.update_or_create(
                resource=instance.resourcebase_ptr,
                url=download_url,
                defaults=dict(
                    extension='zip',
                    name='Original Dataset',
                    mime='application/octet-stream',
                    link_type='original',
                )
            )
            logger.debug(" -- Resource Links[Create Raw Data download link]...done!")
        else:
            Link.objects.filter(resource=instance.resourcebase_ptr,
                                name='Original Dataset').delete()

        # Set download links for WMS, WCS or WFS and KML
        logger.debug(" -- Resource Links[Set download links for WMS, WCS or WFS and KML]...")
        links = wms_links(ogc_server_settings.public_url + 'ows?',
                          instance.alternate,
                          bbox,
                          srid,
                          height,
                          width)

        for ext, name, mime, wms_url in links:
            try:
                Link.objects.update_or_create(
                    resource=instance.resourcebase_ptr,
                    name=ugettext(name),
                    defaults=dict(
                        extension=ext,
                        url=wms_url,
                        mime=mime,
                        link_type='image',
                    )
                )
            except Link.MultipleObjectsReturned:
                _d = dict(extension=ext,
                          url=wms_url,
                          mime=mime,
                          link_type='image')
                Link.objects.filter(resource=instance.resourcebase_ptr,
                                    name=ugettext(name),
                                    link_type='image').update(**_d)

        if instance.storeType == "dataStore":
            links = wfs_links(ogc_server_settings.public_url + 'ows?',
                              instance.alternate,
                              bbox=None,  # bbox filter should be set at runtime otherwise conflicting with CQL
                              srid=srid)
            for ext, name, mime, wfs_url in links:
                if mime == 'SHAPE-ZIP':
                    name = 'Zipped Shapefile'
                if (Link.objects.filter(resource=instance.resourcebase_ptr,
                                        url=wfs_url,
                                        name=name).count() < 2):
                    Link.objects.update_or_create(
                        resource=instance.resourcebase_ptr,
                        url=wfs_url,
                        name=name,
                        link_type='data',
                        defaults=dict(
                            extension=ext,
                            mime=mime,
                        )
                    )

        elif instance.storeType == 'coverageStore':
            links = wcs_links(ogc_server_settings.public_url + 'wcs?',
                              instance.alternate,
                              bbox,
                              srid)

        for ext, name, mime, wcs_url in links:
            if (Link.objects.filter(resource=instance.resourcebase_ptr,
                                    url=wcs_url,
                                    name=name).count() < 2):
                Link.objects.update_or_create(
                    resource=instance.resourcebase_ptr,
                    url=wcs_url,
                    name=name,
                    link_type='data',
                    defaults=dict(
                        extension=ext,
                        mime=mime,
                    )
                )

        site_url = settings.SITEURL.rstrip('/') if settings.SITEURL.startswith('http') else settings.SITEURL
        html_link_url = '%s%s' % (
            site_url, instance.get_absolute_url())

        if (Link.objects.filter(resource=instance.resourcebase_ptr,
                                url=html_link_url,
                                name=instance.alternate).count() < 2):
            Link.objects.update_or_create(
                resource=instance.resourcebase_ptr,
                url=html_link_url,
                name=instance.alternate,
                link_type='html',
                defaults=dict(
                    extension='html',
                    mime='text/html',
                )
            )
        logger.debug(" -- Resource Links[Set download links for WMS, WCS or WFS and KML]...done!")

        # Legend link
        logger.debug(" -- Resource Links[Legend link]...")
<<<<<<< HEAD
        for style in instance.styles.all():
            style_name = os.path.basename(
                urlparse(style.sld_url).path).split('.')[0]
            legend_url = ogc_server_settings.PUBLIC_LOCATION + \
                'ows?service=WMS&request=GetLegendGraphic&format=image/png&WIDTH=20&HEIGHT=20&LAYER=' + \
                instance.alternate + '&STYLE=' + style_name + \
                '&legend_options=fontAntiAliasing:true;fontSize:12;forceLabels:on'

            if Link.objects.filter(resource=instance.resourcebase_ptr, url=legend_url).count() < 2:
                Link.objects.update_or_create(
                    resource=instance.resourcebase_ptr,
                    name='Legend',
                    url=legend_url,
                    defaults=dict(
                        extension='png',
                        url=legend_url,
                        mime='image/png',
                        link_type='image',
                    )
                )
        logger.debug(" -- Resource Links[Legend link]...done!")
=======
        try:
            for style in set(list(instance.styles.all()) + [instance.default_style, ]):
                if style:
                    style_name = os.path.basename(
                        urlparse(style.sld_url).path).split('.')[0]
                    legend_url = ogc_server_settings.PUBLIC_LOCATION + \
                        'ows?service=WMS&request=GetLegendGraphic&format=image/png&WIDTH=20&HEIGHT=20&LAYER=' + \
                        instance.alternate + '&STYLE=' + style_name + \
                        '&legend_options=fontAntiAliasing:true;fontSize:12;forceLabels:on'

                    if Link.objects.filter(resource=instance.resourcebase_ptr, url=legend_url).count() < 2:
                        Link.objects.update_or_create(
                            resource=instance.resourcebase_ptr,
                            name='Legend',
                            url=legend_url,
                            defaults=dict(
                                extension='png',
                                url=legend_url,
                                mime='image/png',
                                link_type='image',
                            )
                        )
            logger.debug(" -- Resource Links[Legend link]...done!")
        except Exception as e:
            logger.debug(f" -- Resource Links[Legend link]...error: {e}")
>>>>>>> 0243fb80

        # Thumbnail link
        logger.debug(" -- Resource Links[Thumbnail link]...")
        if os.path.splitext(settings.MISSING_THUMBNAIL)[0] in instance.get_thumbnail_url():
            from geonode.geoserver.helpers import create_gs_thumbnail
            create_gs_thumbnail(instance, overwrite=True, check_bbox=True)
        else:
            Link.objects.update_or_create(
                resource=instance.resourcebase_ptr,
                name='Thumbnail',
                url=instance.get_thumbnail_url(),
                defaults=dict(
                    extension='png',
                    mime='image/png',
                    link_type='image',
                )
            )
        logger.debug(" -- Resource Links[Thumbnail link]...done!")

        logger.debug(" -- Resource Links[OWS Links]...")
        # ogc_wms_path = '%s/ows' % instance.workspace
        ogc_wms_path = 'ows'
        ogc_wms_url = urljoin(ogc_server_settings.public_url, ogc_wms_path)
        ogc_wms_name = 'OGC WMS: %s Service' % instance.workspace
        if Link.objects.filter(resource=instance.resourcebase_ptr, name=ogc_wms_name, url=ogc_wms_url).count() < 2:
            Link.objects.get_or_create(
                resource=instance.resourcebase_ptr,
                url=ogc_wms_url,
                name=ogc_wms_name,
                defaults=dict(
                    extension='html',
                    url=ogc_wms_url,
                    mime='text/html',
                    link_type='OGC:WMS',
                )
            )

        if instance.storeType == "dataStore":
            # ogc_wfs_path = '%s/wfs' % instance.workspace
            ogc_wfs_path = 'ows'
            ogc_wfs_url = urljoin(ogc_server_settings.public_url, ogc_wfs_path)
            ogc_wfs_name = 'OGC WFS: %s Service' % instance.workspace
            if Link.objects.filter(resource=instance.resourcebase_ptr, name=ogc_wfs_name, url=ogc_wfs_url).count() < 2:
                Link.objects.get_or_create(
                    resource=instance.resourcebase_ptr,
                    url=ogc_wfs_url,
                    name=ogc_wfs_name,
                    defaults=dict(
                        extension='html',
                        url=ogc_wfs_url,
                        mime='text/html',
                        link_type='OGC:WFS',
                    )
                )

        if instance.storeType == "coverageStore":
            # ogc_wcs_path = '%s/wcs' % instance.workspace
            ogc_wcs_path = 'ows'
            ogc_wcs_url = urljoin(ogc_server_settings.public_url, ogc_wcs_path)
            ogc_wcs_name = 'OGC WCS: %s Service' % instance.workspace
            if Link.objects.filter(resource=instance.resourcebase_ptr, name=ogc_wcs_name, url=ogc_wcs_url).count() < 2:
                Link.objects.get_or_create(
                    resource=instance.resourcebase_ptr,
                    url=ogc_wcs_url,
                    name=ogc_wcs_name,
                    defaults=dict(
                        extension='html',
                        url=ogc_wcs_url,
                        mime='text/html',
                        link_type='OGC:WCS',
                    )
                )
        logger.debug(" -- Resource Links[OWS Links]...done!")
    elif check_ogc_backend(qgis_server.BACKEND_PACKAGE):
        from geonode.layers.models import LayerFile
        from geonode.qgis_server.helpers import (
            tile_url_format, style_list, create_qgis_project)
        from geonode.qgis_server.models import QGISServerLayer

        # args
        is_shapefile = kwargs.pop('is_shapefile', False)
        original_ext = kwargs.pop('original_ext', None)

        # base url for geonode
        base_url = settings.SITEURL

        # Set Link for Download Raw in Zip File
        zip_download_url = reverse(
            'qgis_server:download-zip', kwargs={'layername': instance.name})
        zip_download_url = urljoin(base_url, zip_download_url)
        logger.debug('zip_download_url: %s' % zip_download_url)
        if is_shapefile:
            link_name = 'Zipped Shapefile'
            link_mime = 'SHAPE-ZIP'
        else:
            link_name = 'Zipped All Files'
            link_mime = 'ZIP'

        # Zip file
        Link.objects.update_or_create(
            resource=instance.resourcebase_ptr,
            name=link_name,
            defaults=dict(
                extension='zip',
                mime=link_mime,
                url=zip_download_url,
                link_type='data'
            )
        )

        # WMS link layer workspace
        ogc_wms_url = urljoin(
            settings.SITEURL,
            reverse(
                'qgis_server:layer-request', kwargs={'layername': instance.name}))
        ogc_wms_name = 'OGC WMS: %s Service' % instance.workspace
        ogc_wms_link_type = 'OGC:WMS'
        Link.objects.update_or_create(
            resource=instance.resourcebase_ptr,
            name=ogc_wms_name,
            link_type=ogc_wms_link_type,
            defaults=dict(
                extension='html',
                url=ogc_wms_url,
                mime='text/html',
                link_type=ogc_wms_link_type
            )
        )

        # QGS link layer workspace
        ogc_qgs_url = urljoin(
            base_url,
            reverse(
                'qgis_server:download-qgs',
                kwargs={'layername': instance.name}))
        logger.debug('qgs_download_url: %s' % ogc_qgs_url)
        link_name = 'QGIS project file (.qgs)'
        link_mime = 'application/xml'
        Link.objects.update_or_create(
            resource=instance.resourcebase_ptr,
            name=link_name,
            defaults=dict(
                extension='qgs',
                mime=link_mime,
                url=ogc_qgs_url,
                link_type='data'
            )
        )

        if instance.is_vector():
            # WFS link layer workspace
            ogc_wfs_url = urljoin(
                settings.SITEURL,
                reverse(
                    'qgis_server:layer-request',
                    kwargs={'layername': instance.name}))
            ogc_wfs_name = 'OGC WFS: %s Service' % instance.workspace
            ogc_wfs_link_type = 'OGC:WFS'
            Link.objects.update_or_create(
                resource=instance.resourcebase_ptr,
                name=ogc_wfs_name,
                link_type=ogc_wfs_link_type,
                defaults=dict(
                    extension='html',
                    url=ogc_wfs_url,
                    mime='text/html',
                    link_type=ogc_wfs_link_type
                )
            )

        # QLR link layer workspace
        ogc_qlr_url = urljoin(
            base_url,
            reverse(
                'qgis_server:download-qlr',
                kwargs={'layername': instance.name}))
        logger.debug('qlr_download_url: %s' % ogc_qlr_url)
        link_name = 'QGIS layer file (.qlr)'
        link_mime = 'application/xml'
        Link.objects.update_or_create(
            resource=instance.resourcebase_ptr,
            name=link_name,
            defaults=dict(
                extension='qlr',
                mime=link_mime,
                url=ogc_qlr_url,
                link_type='data'
            )
        )

        # if layer has overwrite attribute, then it probably comes from
        # importlayers management command and needs to be overwritten
        overwrite = getattr(instance, 'overwrite', False)

        # Create the QGIS Project
        response = create_qgis_project(
            instance, layer.qgis_project_path, overwrite=overwrite,
            internal=True)

        logger.debug('Creating the QGIS Project : %s' % response.url)
        if ensure_string(response.content) != 'OK':
            logger.debug('Result : %s' % ensure_string(response.content))

        # Generate style model cache
        style_list(instance, internal=False)

        # Remove QML file if necessary
        try:
            qml_file = instance.upload_session.layerfile_set.get(name='qml')
            if not os.path.exists(qml_file.file.path):
                qml_file.delete()
        except LayerFile.DoesNotExist:
            pass

        Link.objects.update_or_create(
            resource=instance.resourcebase_ptr,
            name="Tiles",
            defaults=dict(
                url=tile_url_format(instance.name),
                extension='tiles',
                mime='image/png',
                link_type='image'
            )
        )

        if original_ext.split('.')[-1] in QGISServerLayer.geotiff_format:
            # geotiff link
            geotiff_url = reverse(
                'qgis_server:geotiff', kwargs={'layername': instance.name})
            geotiff_url = urljoin(base_url, geotiff_url)
            logger.debug('geotif_url: %s' % geotiff_url)

            Link.objects.update_or_create(
                resource=instance.resourcebase_ptr,
                name="GeoTIFF",
                defaults=dict(
                    extension=original_ext.split('.')[-1],
                    url=geotiff_url,
                    mime='image/tiff',
                    link_type='image'
                )
            )

        # Create legend link
        legend_url = reverse(
            'qgis_server:legend',
            kwargs={'layername': instance.name}
        )
        legend_url = urljoin(base_url, legend_url)
        Link.objects.update_or_create(
            resource=instance.resourcebase_ptr,
            name='Legend',
            defaults=dict(
                extension='png',
                url=legend_url,
                mime='image/png',
                link_type='image',
            )
        )


def add_url_params(url, params):
    """ Add GET params to provided URL being aware of existing.

    :param url: string of target URL
    :param params: dict containing requested params to be added
    :return: string with updated URL

    >> url = 'http://stackoverflow.com/test?answers=true'
    >> new_params = {'answers': False, 'data': ['some','values']}
    >> add_url_params(url, new_params)
    'http://stackoverflow.com/test?data=some&data=values&answers=false'
    """
    # Unquoting URL first so we don't loose existing args
    url = unquote(url)
    # Extracting url info
    parsed_url = urlparse(url)
    # Extracting URL arguments from parsed URL
    get_args = parsed_url.query
    # Converting URL arguments to dict
    parsed_get_args = dict(parse_qsl(get_args))
    # Merging URL arguments dict with new params
    parsed_get_args.update(params)

    # Bool and Dict values should be converted to json-friendly values
    # you may throw this part away if you don't like it :)
    parsed_get_args.update(
        {k: json.dumps(v) for k, v in parsed_get_args.items()
         if isinstance(v, (bool, dict))}
    )

    # Converting URL argument to proper query string
    encoded_get_args = urlencode(parsed_get_args, doseq=True)
    # Creating new parsed result object based on provided with new
    # URL arguments. Same thing happens inside of urlparse.
    new_url = ParseResult(
        parsed_url.scheme, parsed_url.netloc, parsed_url.path,
        parsed_url.params, encoded_get_args, parsed_url.fragment
    ).geturl()

    return new_url


json_serializer_k_map = {
    'user': settings.AUTH_USER_MODEL,
    'owner': settings.AUTH_USER_MODEL,
    'restriction_code_type': 'base.RestrictionCodeType',
    'license': 'base.License',
    'category': 'base.TopicCategory',
    'spatial_representation_type': 'base.SpatialRepresentationType',
    'group': 'auth.Group',
    'default_style': 'layers.Style',
    'upload_session': 'layers.UploadSession'
}


def json_serializer_producer(dictionary):
    """
     - usage:
            serialized_obj =
                json_serializer_producer(model_to_dict(instance))

     - dump to file:
        with open('data.json', 'w') as outfile:
            json.dump(serialized_obj, outfile)

     - read from file:
        with open('data.json', 'r') as infile:
            serialized_obj = json.load(infile)
    """
    def to_json(keys):
        if isinstance(keys, datetime.datetime):
            return str(keys)
        elif isinstance(keys, six.string_types) or isinstance(keys, int):
            return keys
        elif isinstance(keys, dict):
            return json_serializer_producer(keys)
        elif isinstance(keys, list):
            return [json_serializer_producer(model_to_dict(k)) for k in keys]
        elif isinstance(keys, models.Model):
            return json_serializer_producer(model_to_dict(keys))
        elif isinstance(keys, Decimal):
            return float(keys)
        else:
            return str(keys)

    output = {}

    _keys_to_skip = [
        'email',
        'password',
        'last_login',
        'date_joined',
        'is_staff',
        'is_active',
        'is_superuser',
        'permissions',
        'user_permissions',
    ]

    for (x, y) in dictionary.items():
        if x not in _keys_to_skip:
            if x in json_serializer_k_map.keys():
                instance = django_apps.get_model(
                    json_serializer_k_map[x], require_ready=False)
                if instance.objects.filter(id=y):
                    _obj = instance.objects.get(id=y)
                    y = model_to_dict(_obj)
            output[x] = to_json(y)
    return output<|MERGE_RESOLUTION|>--- conflicted
+++ resolved
@@ -1785,29 +1785,6 @@
 
         # Legend link
         logger.debug(" -- Resource Links[Legend link]...")
-<<<<<<< HEAD
-        for style in instance.styles.all():
-            style_name = os.path.basename(
-                urlparse(style.sld_url).path).split('.')[0]
-            legend_url = ogc_server_settings.PUBLIC_LOCATION + \
-                'ows?service=WMS&request=GetLegendGraphic&format=image/png&WIDTH=20&HEIGHT=20&LAYER=' + \
-                instance.alternate + '&STYLE=' + style_name + \
-                '&legend_options=fontAntiAliasing:true;fontSize:12;forceLabels:on'
-
-            if Link.objects.filter(resource=instance.resourcebase_ptr, url=legend_url).count() < 2:
-                Link.objects.update_or_create(
-                    resource=instance.resourcebase_ptr,
-                    name='Legend',
-                    url=legend_url,
-                    defaults=dict(
-                        extension='png',
-                        url=legend_url,
-                        mime='image/png',
-                        link_type='image',
-                    )
-                )
-        logger.debug(" -- Resource Links[Legend link]...done!")
-=======
         try:
             for style in set(list(instance.styles.all()) + [instance.default_style, ]):
                 if style:
@@ -1833,7 +1810,6 @@
             logger.debug(" -- Resource Links[Legend link]...done!")
         except Exception as e:
             logger.debug(f" -- Resource Links[Legend link]...error: {e}")
->>>>>>> 0243fb80
 
         # Thumbnail link
         logger.debug(" -- Resource Links[Thumbnail link]...")
