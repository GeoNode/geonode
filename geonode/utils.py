# -*- coding: utf-8 -*-
#########################################################################
#
# Copyright (C) 2016 OSGeo
#
# This program is free software: you can redistribute it and/or modify
# it under the terms of the GNU General Public License as published by
# the Free Software Foundation, either version 3 of the License, or
# (at your option) any later version.
#
# This program is distributed in the hope that it will be useful,
# but WITHOUT ANY WARRANTY; without even the implied warranty of
# MERCHANTABILITY or FITNESS FOR A PARTICULAR PURPOSE. See the
# GNU General Public License for more details.
#
# You should have received a copy of the GNU General Public License
# along with this program. If not, see <http://www.gnu.org/licenses/>.
#
#########################################################################
import os
import gc
import re
import ast
import copy
import json
import time
import base64
import select
import shutil
import string
import logging
import tarfile
import datetime
import requests
import tempfile
import traceback
import subprocess

from osgeo import ogr
from PIL import Image
from io import BytesIO, StringIO
from decimal import Decimal
from slugify import slugify
from contextlib import closing
from collections import defaultdict
from math import atan, exp, log, pi, sin, tan, floor
from zipfile import ZipFile, is_zipfile, ZIP_DEFLATED
from requests.packages.urllib3.util.retry import Retry

from django.conf import settings
from django.core.cache import cache
from django.db.models import signals
from django.utils.http import is_safe_url
from django.apps import apps as django_apps
from django.middleware.csrf import get_token
from django.http import Http404, HttpResponse
from django.forms.models import model_to_dict
from django.contrib.auth import get_user_model
from django.shortcuts import get_object_or_404
from django.core.exceptions import PermissionDenied
from django.core.serializers.json import DjangoJSONEncoder
from django.core.files.storage import default_storage as storage
from django.db import models, connection, transaction
from django.utils.translation import ugettext_lazy as _

from geonode import geoserver, GeoNodeException  # noqa
from geonode.compat import ensure_string
from geonode.base.auth import (
    extend_token,
    get_or_create_token,
    get_token_from_auth_header,
    get_token_object_from_session)

from urllib.parse import (
    urljoin,
    unquote,
    urlparse,
    urlsplit,
    urlencode,
    parse_qs,
    parse_qsl,
    ParseResult,
    SplitResult
)

MAX_EXTENT = 20037508.34
FULL_ROTATION_DEG = 360.0
HALF_ROTATION_DEG = 180.0
DEFAULT_TITLE = ""
DEFAULT_ABSTRACT = ""

INVALID_PERMISSION_MESSAGE = _("Invalid permission level.")

ALPHABET = f"{string.ascii_uppercase + string.ascii_lowercase + string.digits}-_"
ALPHABET_REVERSE = {c: i for (i, c) in enumerate(ALPHABET)}
BASE = len(ALPHABET)
SIGN_CHARACTER = '$'
SQL_PARAMS_RE = re.compile(r'%\(([\w_\-]+)\)s')

requests.packages.urllib3.disable_warnings()

signalnames = [
    'class_prepared',
    'm2m_changed',
    'post_delete',
    'post_init',
    'post_save',
    'post_syncdb',
    'pre_delete',
    'pre_init',
    'pre_save']
signals_store = {}

id_none = id(None)

logger = logging.getLogger("geonode.utils")


def unzip_file(upload_file, extension='.shp', tempdir=None):
    """
    Unzips a zipfile into a temporary directory and returns the full path of the .shp file inside (if any)
    """
    absolute_base_file = None
    if tempdir is None:
        tempdir = tempfile.mkdtemp(dir=settings.STATIC_ROOT)
    if not os.path.isdir(tempdir):
        os.makedirs(tempdir)

    the_zip = ZipFile(upload_file, allowZip64=True)
    the_zip.extractall(tempdir)
    for item in the_zip.namelist():
        if item.endswith(extension):
            absolute_base_file = os.path.join(tempdir, item)

    return absolute_base_file


def extract_tarfile(upload_file, extension='.shp', tempdir=None):
    """
    Extracts a tarfile into a temporary directory and returns the full path of the .shp file inside (if any)
    """
    absolute_base_file = None
    if tempdir is None:
        tempdir = tempfile.mkdtemp(dir=settings.STATIC_ROOT)

    the_tar = tarfile.open(upload_file)
    the_tar.extractall(tempdir)
    for item in the_tar.getnames():
        if item.endswith(extension):
            absolute_base_file = os.path.join(tempdir, item)

    return absolute_base_file


def get_layer_name(layer):
    """Get the workspace where the input layer belongs"""
    _name = layer.name
    if _name and ':' in _name:
        _name = _name.split(':')[1]
    try:
        if not _name and layer.alternate:
            if ':' in layer.alternate:
                _name = layer.alternate.split(':')[1]
            else:
                _name = layer.alternate
    except Exception:
        pass
    return _name


def get_layer_workspace(layer):
    """Get the workspace where the input layer belongs"""
    alternate = None
    workspace = None
    try:
        alternate = layer.alternate
    except Exception:
        alternate = layer.name
    try:
        workspace = layer.workspace
    except Exception:
        workspace = None
    if not workspace and alternate and ':' in alternate:
        workspace = alternate.split(":")[1]
    if not workspace:
        default_workspace = getattr(settings, "DEFAULT_WORKSPACE", "geonode")
        try:
            from geonode.services.enumerations import CASCADED
            if layer.remote_service.method == CASCADED:
                workspace = getattr(
                    settings, "CASCADE_WORKSPACE", default_workspace)
            else:
                raise RuntimeError("Layer is not cascaded")
        except AttributeError:  # layer does not have a service
            workspace = default_workspace
    return workspace


def get_headers(request, url, raw_url, allowed_hosts=[]):
    headers = {}
    cookies = None
    csrftoken = None

    if settings.SESSION_COOKIE_NAME in request.COOKIES and is_safe_url(
            url=raw_url, allowed_hosts=url.hostname):
        cookies = request.META["HTTP_COOKIE"]

    for cook in request.COOKIES:
        name = str(cook)
        value = request.COOKIES.get(name)
        if name == 'csrftoken':
            csrftoken = value
        cook = f"{name}={value}"
<<<<<<< HEAD
        cookies = cook if not cookies else (cookies + '; ' + cook)
=======
        cookies = cook if not cookies else (f"{cookies}; {cook}")
>>>>>>> 073d9a52

    csrftoken = get_token(request) if not csrftoken else csrftoken

    if csrftoken:
        headers['X-Requested-With'] = "XMLHttpRequest"
        headers['X-CSRFToken'] = csrftoken
        cook = f"csrftoken={csrftoken}"
<<<<<<< HEAD
        cookies = cook if not cookies else (cookies + '; ' + cook)
=======
        cookies = cook if not cookies else (f"{cookies}; {cook}")
>>>>>>> 073d9a52

    if cookies:
        if 'JSESSIONID' in request.session and request.session['JSESSIONID']:
            cookies = f"{cookies}; JSESSIONID={request.session['JSESSIONID']}"
        headers['Cookie'] = cookies

    if request.method in ("POST", "PUT") and "CONTENT_TYPE" in request.META:
        headers["Content-Type"] = request.META["CONTENT_TYPE"]

    access_token = None
    site_url = urlsplit(settings.SITEURL)
    # We want to convert HTTP_AUTH into a Beraer Token only when hitting the local GeoServer
    if site_url.hostname in (allowed_hosts + [url.hostname]):
        # we give precedence to obtained from Aithorization headers
        if 'HTTP_AUTHORIZATION' in request.META:
            auth_header = request.META.get(
                'HTTP_AUTHORIZATION',
                request.META.get('HTTP_AUTHORIZATION2'))
            if auth_header:
                headers['Authorization'] = auth_header
                access_token = get_token_from_auth_header(auth_header, create_if_not_exists=True)
        # otherwise we check if a session is active
        elif request and request.user.is_authenticated:
            access_token = get_token_object_from_session(request.session)

            # we extend the token in case the session is active but the token expired
            if access_token and access_token.is_expired():
                extend_token(access_token)
            else:
                access_token = get_or_create_token(request.user)

    if access_token:
        headers['Authorization'] = f'Bearer {access_token}'

    pragma = "no-cache"
    referer = request.META[
        "HTTP_REFERER"] if "HTTP_REFERER" in request.META else \
        f"{site_url.scheme}://{site_url.netloc}/"
    encoding = request.META["HTTP_ACCEPT_ENCODING"] if "HTTP_ACCEPT_ENCODING" in request.META else "gzip"
    headers.update(
        {
            "Pragma": pragma,
            "Referer": referer,
            "Accept-encoding": encoding,
        })

    return (headers, access_token)


def _get_basic_auth_info(request):
    """
    grab basic auth info
    """
    meth, auth = request.META['HTTP_AUTHORIZATION'].split()
    if meth.lower() != 'basic':
        raise ValueError
    username, password = base64.b64decode(auth.encode()).decode().split(':')
    return username, password


def batch_permissions(request):
    # TODO
    pass


def batch_delete(request):
    # TODO
    pass


def _split_query(query):
    """
    split and strip keywords, preserve space
    separated quoted blocks.
    """

    qq = query.split(' ')
    keywords = []
    accum = None
    for kw in qq:
        if accum is None:
            if kw.startswith('"'):
                accum = kw[1:]
            elif kw:
                keywords.append(kw)
        else:
            accum += f" {kw}"
            if kw.endswith('"'):
                keywords.append(accum[0:-1])
                accum = None
    if accum is not None:
        keywords.append(accum)
    return [kw.strip() for kw in keywords if kw.strip()]


def bbox_to_wkt(x0, x1, y0, y1, srid="4326", include_srid=True):
    if srid and str(srid).startswith('EPSG:'):
        srid = srid[5:]
    if None not in {x0, x1, y0, y1}:
        wkt = 'POLYGON((%f %f,%f %f,%f %f,%f %f,%f %f))' % (
            float(x0), float(y0),
            float(x0), float(y1),
            float(x1), float(y1),
            float(x1), float(y0),
            float(x0), float(y0))
        if include_srid:
            wkt = f'SRID={srid};{wkt}'
    else:
        wkt = 'POLYGON((-180 -90,-180 90,180 90,180 -90,-180 -90))'
        if include_srid:
            wkt = f'SRID=4326;{wkt}'
    return wkt


def _v(coord, x, source_srid=4326, target_srid=3857):
    if source_srid == 4326 and x and abs(coord) != HALF_ROTATION_DEG:
        coord -= (round(coord / FULL_ROTATION_DEG) * FULL_ROTATION_DEG)
    if source_srid == 4326 and target_srid != 4326:
        if x and float(coord) >= 179.999:
            return 179.999
        elif x and float(coord) <= -179.999:
            return -179.999

        if not x and float(coord) >= 89.999:
            return 89.999
        elif not x and float(coord) <= -89.999:
            return -89.999
    return coord


def bbox_to_projection(native_bbox, target_srid=4326):
    """
        native_bbox must be in the form
            ('-81.3962935', '-81.3490249', '13.3202891', '13.3859614', 'EPSG:4326')
    """
    box = native_bbox[:4]
    proj = native_bbox[-1]
    minx, maxx, miny, maxy = [float(a) for a in box]
    try:
        source_srid = int(proj.split(":")[1]) if proj and ':' in proj else int(proj)
    except Exception:
        source_srid = target_srid

    if source_srid != target_srid:
        try:
            wkt = bbox_to_wkt(_v(minx, x=True, source_srid=source_srid, target_srid=target_srid),
                              _v(maxx, x=True, source_srid=source_srid, target_srid=target_srid),
                              _v(miny, x=False, source_srid=source_srid, target_srid=target_srid),
                              _v(maxy, x=False, source_srid=source_srid, target_srid=target_srid),
                              srid=source_srid, include_srid=False)
            # AF: This causses error with GDAL 3.0.4 due to a breaking change on GDAL
            #     https://code.djangoproject.com/ticket/30645
            import osgeo.gdal
            _gdal_ver = osgeo.gdal.__version__.split(".", 2)
            from osgeo import ogr
            from osgeo.osr import SpatialReference, CoordinateTransformation
            g = ogr.Geometry(wkt=wkt)
            source = SpatialReference()
            source.ImportFromEPSG(source_srid)
            dest = SpatialReference()
            dest.ImportFromEPSG(target_srid)
            if int(_gdal_ver[0]) >= 3 and \
                    ((int(_gdal_ver[1]) == 0 and int(_gdal_ver[2]) >= 4) or int(_gdal_ver[1]) > 0):
                source.SetAxisMappingStrategy(0)
                dest.SetAxisMappingStrategy(0)
            g.Transform(CoordinateTransformation(source, dest))
            projected_bbox = [str(x) for x in g.GetEnvelope()]
            # Must be in the form : [x0, x1, y0, y1, EPSG:<target_srid>)
            return tuple([projected_bbox[0], projected_bbox[1], projected_bbox[2], projected_bbox[3]]) + \
                (f"EPSG:{target_srid}",)
        except Exception as e:
            logger.exception(e)

    return native_bbox


def bounds_to_zoom_level(bounds, width, height):
    WORLD_DIM = {'height': 256., 'width': 256.}
    ZOOM_MAX = 21

    def latRad(lat):
        _sin = sin(lat * pi / HALF_ROTATION_DEG)
        if abs(_sin) != 1.0:
            radX2 = log((1.0 + _sin) / (1.0 - _sin)) / 2.0
        else:
            radX2 = log(1.0) / 2.0
        return max(min(radX2, pi), -pi) / 2.0

    def zoom(mapPx, worldPx, fraction):
        try:
            return floor(log(mapPx / worldPx / fraction) / log(2.0))
        except Exception:
            return 0

    ne = [float(bounds[2]), float(bounds[3])]
    sw = [float(bounds[0]), float(bounds[1])]
    latFraction = (latRad(ne[1]) - latRad(sw[1])) / pi
    lngDiff = ne[0] - sw[0]
    lngFraction = ((lngDiff + FULL_ROTATION_DEG) if lngDiff < 0 else lngDiff) / FULL_ROTATION_DEG
    latZoom = zoom(float(height), WORLD_DIM['height'], latFraction)
    lngZoom = zoom(float(width), WORLD_DIM['width'], lngFraction)
    # ratio = float(max(width, height)) / float(min(width, height))
    # z_offset = 0 if ratio >= 2 else -1
    z_offset = 0
    zoom = int(max(latZoom, lngZoom) + z_offset)
    zoom = 0 if zoom > ZOOM_MAX else zoom
    return max(zoom, 0)


def llbbox_to_mercator(llbbox):
    minlonlat = forward_mercator([llbbox[0], llbbox[2]])
    maxlonlat = forward_mercator([llbbox[1], llbbox[3]])
    return [minlonlat[0], minlonlat[1], maxlonlat[0], maxlonlat[1]]


def mercator_to_llbbox(bbox):
    minlonlat = inverse_mercator([bbox[0], bbox[2]])
    maxlonlat = inverse_mercator([bbox[1], bbox[3]])
    return [minlonlat[0], minlonlat[1], maxlonlat[0], maxlonlat[1]]


def forward_mercator(lonlat):
    """
        Given geographic coordinates, return a x,y tuple in spherical mercator.

        If the lat value is out of range, -inf will be returned as the y value
    """
    x = lonlat[0] * MAX_EXTENT / HALF_ROTATION_DEG
    try:
        # With data sets that only have one point the value of this
        # expression becomes negative infinity. In order to continue,
        # we wrap this in a try catch block.
        n = tan((90 + lonlat[1]) * pi / FULL_ROTATION_DEG)
    except ValueError:
        n = 0
    if n <= 0:
        y = float("-inf")
    else:
        y = log(n) / pi * MAX_EXTENT
    return (x, y)


def inverse_mercator(xy):
    """
        Given coordinates in spherical mercator, return a lon,lat tuple.
    """
    lon = (xy[0] / MAX_EXTENT) * HALF_ROTATION_DEG
    lat = (xy[1] / MAX_EXTENT) * HALF_ROTATION_DEG
    lat = HALF_ROTATION_DEG / pi * \
        (2 * atan(exp(lat * pi / HALF_ROTATION_DEG)) - pi / 2)
    return (lon, lat)


def layer_from_viewer_config(map_id, model, layer, source, ordering, save_map=True):
    """
    Parse an object out of a parsed layer configuration from a GXP
    viewer.

    ``model`` is the type to instantiate
    ``layer`` is the parsed dict for the layer
    ``source`` is the parsed dict for the layer's source
    ``ordering`` is the index of the layer within the map's layer list
    ``save_map`` if map should be saved (default: True)
    """
    layer_cfg = dict(layer)
    for k in ["format", "name", "opacity", "styles", "transparent",
              "fixed", "group", "visibility", "source"]:
        if k in layer_cfg:
            del layer_cfg[k]
    layer_cfg["id"] = 1
    layer_cfg["wrapDateLine"] = True
    layer_cfg["displayOutsideMaxExtent"] = True

    source_cfg = dict(source) if source else {}
    if source_cfg:
        for k in ["url", "projection"]:
            if k in source_cfg:
                del source_cfg[k]

    # We don't want to hardcode 'access_token' into the storage
    styles = []
    if 'capability' in layer_cfg:
        _capability = layer_cfg['capability']
        if 'styles' in _capability:
            for style in _capability['styles']:
                if 'name' in style:
                    styles.append(style['name'])
                if 'legend' in style:
                    legend = style['legend']
                    if 'href' in legend:
                        legend['href'] = re.sub(
                            r'\&access_token=.*', '', legend['href'])
    if not styles and layer.get("styles", None):
        for style in layer.get("styles", None):
            if 'name' in style:
                styles.append(style['name'])
            else:
                styles.append(style)

    _model = model(
        map_id=map_id,
        stack_order=ordering,
        format=layer.get("format", None),
        name=layer.get("name", None),
        store=layer.get("store", None),
        opacity=layer.get("opacity", 1),
        styles=styles,
        transparent=layer.get("transparent", False),
        fixed=layer.get("fixed", False),
        group=layer.get('group', None),
        visibility=layer.get("visibility", True),
        ows_url=source.get("url", None) if source else None,
        layer_params=json.dumps(layer_cfg),
        source_params=json.dumps(source_cfg)
    )
    if map_id and save_map:
        _model.save()

    return _model


class GXPMapBase(object):

    def viewer_json(self, request, *added_layers):
        """
        Convert this map to a nested dictionary structure matching the JSON
        configuration for GXP Viewers.

        The ``added_layers`` parameter list allows a list of extra MapLayer
        instances to append to the Map's layer list when generating the
        configuration. These are not persisted; if you want to add layers you
        should use ``.layer_set.create()``.
        """

        user = request.user if request else None
        access_token = get_or_create_token(user)
        if access_token and not access_token.is_expired():
            access_token = access_token.token

        if self.id and len(added_layers) == 0:
            cfg = cache.get(f"viewer_json_{str(self.id)}_{str(0 if user is None else user.id)}")
            if cfg is not None:
                return cfg

        layers = list(self.layers)
        layers.extend(added_layers)

        server_lookup = {}
        sources = {}

        def uniqify(seq):
            """
            get a list of unique items from the input sequence.

            This relies only on equality tests, so you can use it on most
            things.  If you have a sequence of hashables, list(set(seq)) is
            better.
            """
            results = []
            for x in seq:
                if x not in results:
                    results.append(x)
            return results

        configs = [lyr.source_config(access_token) for lyr in layers]

        i = 0
        for source in uniqify(configs):
            while str(i) in sources:
                i = i + 1
            sources[str(i)] = source
            server_lookup[json.dumps(source)] = str(i)

        def source_lookup(source):
            for k, v in sources.items():
                if v == source:
                    return k
            return None

        def layer_config(lyr, user=None):
            cfg = lyr.layer_config(user=user)
            src_cfg = lyr.source_config(access_token)
            source = source_lookup(src_cfg)
            if source:
                cfg["source"] = source
            return cfg

        source_urls = [source['url']
                       for source in sources.values() if source and 'url' in source]

        if 'geonode.geoserver' in settings.INSTALLED_APPS:
            if len(sources.keys()) > 0 and 'source' in settings.MAP_BASELAYERS[0] and \
                'url' in settings.MAP_BASELAYERS[0]['source'] and \
                    not settings.MAP_BASELAYERS[0]['source']['url'] in source_urls:
                keys = sorted(sources.keys())
                settings.MAP_BASELAYERS[0]['source'][
                    'title'] = 'Local Geoserver'
                sources[str(int(keys[-1]) + 1)
                        ] = settings.MAP_BASELAYERS[0]['source']

        def _base_source(source):
            base_source = copy.deepcopy(source)
            for key in ["id", "baseParams", "title"]:
                if base_source and key in base_source:
                    del base_source[key]
            return base_source

        for lyr in settings.MAP_BASELAYERS:
            if "source" in lyr and _base_source(
                    lyr["source"]) not in map(
                    _base_source,
                    sources.values()):
                if len(sources.keys()) > 0:
                    sources[str(int(max(sources.keys(), key=int)) + 1)
                            ] = lyr["source"]

        # adding remote services sources
        from geonode.services.models import Service
        from geonode.maps.models import Map
        if not self.sender or isinstance(self.sender, Map):
            index = int(max(sources.keys())) if len(sources.keys()) > 0 else 0
            for service in Service.objects.all():
                remote_source = {
                    'url': service.service_url,
                    'remote': True,
                    'ptype': service.ptype,
                    'name': service.name,
                    'title': f"[R] {service.title}"
                }
                if remote_source['url'] not in source_urls:
                    index += 1
                    sources[index] = remote_source

        config = {
            'id': self.id,
            'about': {
                'title': self.title,
                'abstract': self.abstract
            },
            'aboutUrl': '../about',
            'defaultSourceType': "gxp_wmscsource",
            'sources': sources,
            'map': {
                'layers': [layer_config(lyr, user=user) for lyr in layers],
                'center': [self.center_x, self.center_y],
                'projection': self.projection,
                'zoom': self.zoom
            }
        }

        if any(layers):
            # Mark the last added layer as selected - important for data page
            config["map"]["layers"][len(layers) - 1]["selected"] = True
        else:
            (def_map_config, def_map_layers) = default_map_config(None)
            config = def_map_config

        config["map"].update(_get_viewer_projection_info(self.projection))

        # Create user-specific cache of maplayer config
        if self is not None:
            cache.set(f"viewer_json_{str(self.id)}_{str(0 if user is None else user.id)}", config)

        # Client conversion if needed
        from geonode.client.hooks import hookset
        config = hookset.viewer_json(config, context={'request': request})
        return config


class GXPMap(GXPMapBase):

    def __init__(self, sender=None, projection=None, title=None, abstract=None,
                 center_x=None, center_y=None, zoom=None):
        self.id = 0
        self.sender = sender
        self.projection = projection
        self.title = title or DEFAULT_TITLE
        self.abstract = abstract or DEFAULT_ABSTRACT
        _DEFAULT_MAP_CENTER = forward_mercator(settings.DEFAULT_MAP_CENTER)
        self.center_x = center_x if center_x is not None else _DEFAULT_MAP_CENTER[
            0]
        self.center_y = center_y if center_y is not None else _DEFAULT_MAP_CENTER[
            1]
        self.zoom = zoom if zoom is not None else settings.DEFAULT_MAP_ZOOM
        self.layers = []


class GXPLayerBase(object):

    def source_config(self, access_token):
        """
        Generate a dict that can be serialized to a GXP layer source
        configuration suitable for loading this layer.
        """
        try:
            cfg = json.loads(self.source_params)
        except Exception:
            cfg = dict(ptype="gxp_wmscsource", restUrl="/gs/rest")

        if self.ows_url:
            '''
            This limits the access token we add to only the OGC servers decalred in OGC_SERVER.
            Will also override any access_token in the request and replace it with an existing one.
            '''
            urls = []
            for name, server in settings.OGC_SERVER.items():
                url = urlsplit(server['PUBLIC_LOCATION'])
                urls.append(url.netloc)

            my_url = urlsplit(self.ows_url)

            if str(access_token) and my_url.netloc in urls:
                request_params = parse_qs(my_url.query)
                if 'access_token' in request_params:
                    del request_params['access_token']
                # request_params['access_token'] = [access_token]
                encoded_params = urlencode(request_params, doseq=True)

                parsed_url = SplitResult(
                    my_url.scheme,
                    my_url.netloc,
                    my_url.path,
                    encoded_params,
                    my_url.fragment)
                cfg["url"] = parsed_url.geturl()
            else:
                cfg["url"] = self.ows_url

        return cfg

    def layer_config(self, user=None):
        """
        Generate a dict that can be serialized to a GXP layer configuration
        suitable for loading this layer.

        The "source" property will be left unset; the layer is not aware of the
        name assigned to its source plugin.  See
        geonode.maps.models.Map.viewer_json for an example of
        generating a full map configuration.
        """
        try:
            cfg = json.loads(self.layer_params)
        except Exception:
            cfg = dict()

        if self.format:
            cfg['format'] = self.format
        if self.name:
            cfg["name"] = self.name
        if self.opacity:
            cfg['opacity'] = self.opacity
        if self.styles:
            try:
                cfg['styles'] = ast.literal_eval(self.styles) \
                    if isinstance(self.styles, str) else self.styles
            except Exception:
                pass
        if self.transparent:
            cfg['transparent'] = True

        cfg["fixed"] = self.fixed
        if self.group:
            cfg["group"] = self.group
        cfg["visibility"] = self.visibility

        return cfg


class GXPLayer(GXPLayerBase):

    '''GXPLayer represents an object to be included in a GXP map.
    '''

    def __init__(self, name=None, ows_url=None, **kw):
        self.format = None
        self.name = name
        self.opacity = 1.0
        self.styles = None
        self.transparent = False
        self.fixed = False
        self.group = None
        self.visibility = True
        self.wrapDateLine = True
        self.displayOutsideMaxExtent = True
        self.ows_url = ows_url
        self.layer_params = ""
        self.source_params = ""
        for k in kw:
            setattr(self, k, kw[k])


def default_map_config(request):
    if getattr(settings, 'DEFAULT_MAP_CRS', 'EPSG:3857') == "EPSG:4326":
        _DEFAULT_MAP_CENTER = inverse_mercator(settings.DEFAULT_MAP_CENTER)
    else:
        _DEFAULT_MAP_CENTER = forward_mercator(settings.DEFAULT_MAP_CENTER)

    _default_map = GXPMap(
        title=DEFAULT_TITLE,
        abstract=DEFAULT_ABSTRACT,
        projection=getattr(settings, 'DEFAULT_MAP_CRS', 'EPSG:3857'),
        center_x=_DEFAULT_MAP_CENTER[0],
        center_y=_DEFAULT_MAP_CENTER[1],
        zoom=settings.DEFAULT_MAP_ZOOM
    )

    def _baselayer(lyr, order):
        return layer_from_viewer_config(
            None,
            GXPLayer,
            layer=lyr,
            source=lyr["source"] if lyr and "source" in lyr else None,
            ordering=order
        )

    DEFAULT_BASE_LAYERS = [
        _baselayer(
            lyr, idx) for idx, lyr in enumerate(
            settings.MAP_BASELAYERS)]

    DEFAULT_MAP_CONFIG = _default_map.viewer_json(
        request, *DEFAULT_BASE_LAYERS)

    return DEFAULT_MAP_CONFIG, DEFAULT_BASE_LAYERS


max_extent = [-MAX_EXTENT, -MAX_EXTENT, MAX_EXTENT, MAX_EXTENT]
_viewer_projection_lookup = {
    "EPSG:900913": {
        "maxResolution": 156543.03390625,
        "units": "m",
        "maxExtent": max_extent,
    },
    "EPSG:3857": {
        "maxResolution": 156543.03390625,
        "units": "m",
        "maxExtent": max_extent,
    },
    "EPSG:4326": {
        "max_resolution": FULL_ROTATION_DEG / 256,
        "units": "degrees",
        "maxExtent": [-180, -90, 180, 90]
    }
}


def _get_viewer_projection_info(srid):
    # TODO: Look up projection details in EPSG database
    return _viewer_projection_lookup.get(srid, {})


def resolve_object(request, model, query, permission='base.view_resourcebase',
                   user=None, permission_required=True, permission_msg=None):
    """Resolve an object using the provided query and check the optional
    permission. Model views should wrap this function as a shortcut.

    query - a dict to use for querying the model
    permission - an optional permission to check
    permission_required - if False, allow get methods to proceed
    permission_msg - optional message to use in 403
    """
    user = request.user if request and request.user else user
    obj = get_object_or_404(model, **query)
    obj_to_check = obj.get_self_resource()

    from guardian.shortcuts import assign_perm, get_groups_with_perms
    from geonode.groups.models import GroupProfile

    groups = get_groups_with_perms(obj_to_check,
                                   attach_perms=True)

    if obj_to_check.group and obj_to_check.group not in groups:
        groups[obj_to_check.group] = obj_to_check.group

    obj_group_managers = []
    obj_group_members = []
    if groups:
        for group in groups:
            try:
                group_profile = GroupProfile.objects.get(slug=group.name)
                managers = group_profile.get_managers()
                if managers:
                    for manager in managers:
                        if manager not in obj_group_managers and not manager.is_superuser:
                            obj_group_managers.append(manager)
                if group_profile.user_is_member(
                        user) and user not in obj_group_members:
                    obj_group_members.append(user)
            except GroupProfile.DoesNotExist:
                pass

    if settings.RESOURCE_PUBLISHING or settings.ADMIN_MODERATE_UPLOADS:
        is_admin = False
        is_manager = False
        is_owner = user == obj_to_check.owner
        if user and user.is_authenticated:
            is_admin = user.is_superuser if user else False
            try:
                is_manager = user.groupmember_set.all().filter(role='manager').exists()
            except Exception:
                is_manager = False
        if (not obj_to_check.is_approved):
            if not user or user.is_anonymous:
                raise Http404
            elif not is_admin:
                if is_manager and user in obj_group_managers:
                    if (not user.has_perm('publish_resourcebase', obj_to_check)) and (
                        not user.has_perm('view_resourcebase', obj_to_check)) and (
                            not user.has_perm('change_resourcebase_metadata', obj_to_check)) and (
                                not is_owner and not settings.ADMIN_MODERATE_UPLOADS):
                        pass
                    else:
                        assign_perm(
                            'view_resourcebase', user, obj_to_check)
                        assign_perm(
                            'publish_resourcebase',
                            user,
                            obj_to_check)
                        assign_perm(
                            'change_resourcebase_metadata',
                            user,
                            obj_to_check)
                        assign_perm(
                            'download_resourcebase',
                            user,
                            obj_to_check)

                        if is_owner:
                            assign_perm(
                                'change_resourcebase', user, obj_to_check)
                            assign_perm(
                                'delete_resourcebase', user, obj_to_check)

    allowed = True
    if permission.split('.')[-1] in ['change_layer_data',
                                     'change_layer_style']:
        if obj.__class__.__name__ == 'Layer':
            obj_to_check = obj
    if permission:
        if permission_required or request.method != 'GET':
            if user in obj_group_managers:
                allowed = True
            else:
                allowed = user.has_perm(
                    permission,
                    obj_to_check)
    if not allowed:
        mesg = permission_msg or _('Permission Denied')
        raise PermissionDenied(mesg)
    return obj


def json_response(body=None, errors=None, url=None, redirect_to=None, exception=None,
                  content_type=None, status=None):
    """Create a proper JSON response. If body is provided, this is the response.
    If errors is not None, the response is a success/errors json object.
    If redirect_to is not None, the response is a success=True, redirect_to object
    If the exception is provided, it will be logged. If body is a string, the
    exception message will be used as a format option to that string and the
    result will be a success=False, errors = body % exception
    """
    if isinstance(body, HttpResponse):
        return body
    if content_type is None:
        content_type = "application/json"
    if errors:
        if isinstance(errors, str):
            errors = [errors]
        body = {
            'success': False,
            'errors': errors
        }
    elif redirect_to:
        body = {
            'success': True,
            'redirect_to': redirect_to
        }
    elif url:
        body = {
            'success': True,
            'url': url
        }
    elif exception:
        if body is None:
            body = f"Unexpected exception {exception}"
        else:
            body = body % exception
        body = {
            'success': False,
            'errors': [body]
        }
    elif body:
        pass
    else:
        raise Exception("must call with body, errors or redirect_to")

    if status is None:
        status = 200

    if not isinstance(body, str):
        try:
            body = json.dumps(body, cls=DjangoJSONEncoder)
        except Exception:
            body = str(body)
    return HttpResponse(body, content_type=content_type, status=status)


def num_encode(n):
    if n < 0:
        return SIGN_CHARACTER + num_encode(-n)
    s = []
    while True:
        n, r = divmod(n, BASE)
        s.append(ALPHABET[r])
        if n == 0:
            break
    return ''.join(reversed(s))


def num_decode(s):
    if s[0] == SIGN_CHARACTER:
        return -num_decode(s[1:])
    n = 0
    for c in s:
        n = n * BASE + ALPHABET_REVERSE[c]
    return n


def format_urls(a, values):
    b = []
    for i in a:
        j = i.copy()
        try:
            j['url'] = str(j['url']).format(**values)
        except KeyError:
            j['url'] = None
        b.append(j)
    return b


def build_abstract(resourcebase, url=None, includeURL=True):
    if resourcebase.abstract and url and includeURL:
        return f"{resourcebase.abstract} -- [{url}]({url})"
    else:
        return resourcebase.abstract


def build_caveats(resourcebase):
    caveats = []
    if resourcebase.maintenance_frequency:
        caveats.append(resourcebase.maintenance_frequency_title())
    if resourcebase.license:
        caveats.append(resourcebase.license_verbose)
    if resourcebase.data_quality_statement:
        caveats.append(resourcebase.data_quality_statement)
    if len(caveats) > 0:
        return f"- {'%0A- '.join(caveats)}"
    else:
        return ""


def build_social_links(request, resourcebase):
    netschema = ("https" if request.is_secure() else "http")
    host = request.get_host()
    path = request.get_full_path()
    social_url = f"{netschema}://{host}{path}"
    # Don't use datetime strftime() because it requires year >= 1900
    # see
    # https://docs.python.org/2/library/datetime.html#strftime-strptime-behavior
    date = '{0.month:02d}/{0.day:02d}/{0.year:4d}'.format(
        resourcebase.date) if resourcebase.date else None
    abstract = build_abstract(resourcebase, url=social_url, includeURL=True)
    caveats = build_caveats(resourcebase)
    hashtags = ",".join(getattr(settings, 'TWITTER_HASHTAGS', []))
    return format_urls(
        settings.SOCIAL_ORIGINS,
        {
            'name': resourcebase.title,
            'date': date,
            'abstract': abstract,
            'caveats': caveats,
            'hashtags': hashtags,
            'url': social_url})


def check_shp_columnnames(layer):
    """ Check if shapefile for a given layer has valid column names.
        If not, try to fix column names and warn the user
    """
    # TODO we may add in a better location this method
    inShapefile = ''
    for f in layer.upload_session.layerfile_set.all():
        if os.path.splitext(f.file.name)[1] == '.shp':
            inShapefile = f.file.path
    if inShapefile:
        return fixup_shp_columnnames(inShapefile, layer.charset)


def clone_shp_field_defn(srcFieldDefn, name):
    """
    Clone an existing ogr.FieldDefn with a new name
    """
    dstFieldDefn = ogr.FieldDefn(name, srcFieldDefn.GetType())
    dstFieldDefn.SetWidth(srcFieldDefn.GetWidth())
    dstFieldDefn.SetPrecision(srcFieldDefn.GetPrecision())

    return dstFieldDefn


def rename_shp_columnnames(inLayer, fieldnames):
    """
    Rename columns in a layer to those specified in the given mapping
    """
    inLayerDefn = inLayer.GetLayerDefn()

    for i in range(inLayerDefn.GetFieldCount()):
        srcFieldDefn = inLayerDefn.GetFieldDefn(i)
        dstFieldName = fieldnames.get(srcFieldDefn.GetName())

        if dstFieldName is not None:
            dstFieldDefn = clone_shp_field_defn(srcFieldDefn, dstFieldName)
            inLayer.AlterFieldDefn(i, dstFieldDefn, ogr.ALTER_NAME_FLAG)


def fixup_shp_columnnames(inShapefile, charset, tempdir=None):
    """ Try to fix column names and warn the user
    """
    charset = charset if charset and 'undefined' not in charset else 'UTF-8'

    if not tempdir:
        tempdir = tempfile.mkdtemp(dir=settings.STATIC_ROOT)

    if is_zipfile(inShapefile):
        inShapefile = unzip_file(inShapefile, '.shp', tempdir=tempdir)

    inDriver = ogr.GetDriverByName('ESRI Shapefile')
    try:
        inDataSource = inDriver.Open(inShapefile, 1)
    except Exception:
        tb = traceback.format_exc()
        logger.debug(tb)
        inDataSource = None

    if inDataSource is None:
        logger.debug(f"Could not open {inShapefile}")
        return False, None, None
    else:
        inLayer = inDataSource.GetLayer()

    # TODO we may need to improve this regexp
    # first character must be any letter or "_"
    # following characters can be any letter, number, "#", ":"
    regex = r'^[a-zA-Z,_][a-zA-Z,_#:\d]*$'
    a = re.compile(regex)
    regex_first_char = r'[a-zA-Z,_]{1}'
    b = re.compile(regex_first_char)
    inLayerDefn = inLayer.GetLayerDefn()

    list_col_original = []
    list_col = {}

    for i in range(inLayerDefn.GetFieldCount()):
        try:
            field_name = inLayerDefn.GetFieldDefn(i).GetName()
            if a.match(field_name):
                list_col_original.append(field_name)
        except Exception as e:
            logger.exception(e)
            return True, None, None

    for i in range(inLayerDefn.GetFieldCount()):
        try:
            field_name = inLayerDefn.GetFieldDefn(i).GetName()
            if not a.match(field_name):
                # once the field_name contains Chinese, to use slugify_zh
                if any('\u4e00' <= ch <= '\u9fff' for ch in field_name):
                    new_field_name = slugify_zh(field_name, separator='_')
                else:
                    new_field_name = slugify(field_name)
                if not b.match(new_field_name):
                    new_field_name = f"_{new_field_name}"
                j = 0
                while new_field_name in list_col_original or new_field_name in list_col.values():
                    if j == 0:
                        new_field_name += '_0'
                    if new_field_name.endswith(f"_{str(j)}"):
                        j += 1
                        new_field_name = f"{new_field_name[:-2]}_{str(j)}"
                if field_name != new_field_name:
                    list_col[field_name] = new_field_name
        except Exception as e:
            logger.exception(e)
            return True, None, None

    if len(list_col) == 0:
        return True, None, None
    else:
        try:
            rename_shp_columnnames(inLayer, list_col)
            inDataSource.SyncToDisk()
            inDataSource.Destroy()
        except Exception as e:
            logger.exception(e)
            raise GeoNodeException(
                f"Could not decode SHAPEFILE attributes by using the specified charset '{charset}'.")
    return True, None, list_col


def id_to_obj(id_):
    if id_ == id_none:
        return None

    for obj in gc.get_objects():
        if id(obj) == id_:
            return obj
    raise Exception("Not found")


def printsignals():
    for signalname in signalnames:
        logger.debug(f"SIGNALNAME: {signalname}")
        signaltype = getattr(models.signals, signalname)
        signals = signaltype.receivers[:]
        for signal in signals:
            logger.debug(signal)


class DisableDjangoSignals:
    """
    Python3 class temporarily disabling django signals on model creation.

    usage:
    with DisableDjangoSignals():
        # do some fancy stuff here
    """

    def __init__(self, disabled_signals=None, skip=False):
        self.skip = skip
        self.stashed_signals = defaultdict(list)
        self.disabled_signals = disabled_signals or [
            signals.pre_init, signals.post_init,
            signals.pre_save, signals.post_save,
            signals.pre_delete, signals.post_delete,
            signals.pre_migrate, signals.post_migrate,
            signals.m2m_changed,
        ]

    def __enter__(self):
        if not self.skip:
            for signal in self.disabled_signals:
                self.disconnect(signal)

    def __exit__(self, exc_type, exc_val, exc_tb):
        if not self.skip:
            for signal in list(self.stashed_signals):
                self.reconnect(signal)

    def disconnect(self, signal):
        self.stashed_signals[signal] = signal.receivers
        signal.receivers = []

    def reconnect(self, signal):
        signal.receivers = self.stashed_signals.get(signal, [])
        del self.stashed_signals[signal]


def run_subprocess(*cmd, **kwargs):
    p = subprocess.Popen(
        ' '.join(cmd),
        stdout=subprocess.PIPE,
        stderr=subprocess.PIPE,
        **kwargs)
    stdout = StringIO()
    stderr = StringIO()
    buff_size = 1024
    while p.poll() is None:
        inr = [p.stdout.fileno(), p.stderr.fileno()]
        inw = []
        rlist, wlist, xlist = select.select(inr, inw, [])

        for r in rlist:
            if r == p.stdout.fileno():
                readfrom = p.stdout
                readto = stdout
            else:
                readfrom = p.stderr
                readto = stderr
            readto.write(readfrom.read(buff_size))

        for w in wlist:
            w.write('')

    return p.returncode, stdout.getvalue(), stderr.getvalue()


def parse_datetime(value):
    for patt in settings.DATETIME_INPUT_FORMATS:
        try:
            if isinstance(value, dict):
                value_obj = value['$'] if '$' in value else value['content']
                return datetime.datetime.strptime(value_obj, patt)
            else:
                return datetime.datetime.strptime(value, patt)
        except Exception:
            tb = traceback.format_exc()
            logger.debug(tb)
    raise ValueError(f"Invalid datetime input: {value}")


def _convert_sql_params(cur, query):
    # sqlite driver doesn't support %(key)s notation,
    # use :key instead.
    if cur.db.vendor in ('sqlite', 'sqlite3', 'spatialite',):
        return SQL_PARAMS_RE.sub(r':\1', query)
    return query


@transaction.atomic
def raw_sql(query, params=None, ret=True):
    """
    Execute raw query
    param ret=True returns data from cursor as iterator
    """
    with connection.cursor() as c:
        query = _convert_sql_params(c, query)
        c.execute(query, params)
        if ret:
            desc = [r[0] for r in c.description]
            for row in c:
                yield dict(zip(desc, row))


def get_client_ip(request):
    x_forwarded_for = request.META.get('HTTP_X_FORWARDED_FOR')
    if x_forwarded_for:
        ip = x_forwarded_for.split(',')[0]
    else:
        ip = request.META.get('REMOTE_ADDR')
    return ip


def get_client_host(request):
    hostname = None
    http_host = request.META.get('HTTP_HOST')
    if http_host:
        hostname = http_host.split(':')[0]
    return hostname


def check_ogc_backend(backend_package):
    """Check that geonode use a particular OGC Backend integration

    :param backend_package: django app of backend to use
    :type backend_package: str

    :return: bool
    :rtype: bool
    """
    ogc_conf = settings.OGC_SERVER['default']
    is_configured = ogc_conf.get('BACKEND') == backend_package

    # Check environment variables
    _backend = os.environ.get('BACKEND', None)
    if _backend:
        return backend_package == _backend and is_configured

    # Check exists in INSTALLED_APPS
    try:
        in_installed_apps = backend_package in settings.INSTALLED_APPS
        return in_installed_apps and is_configured
    except Exception:
        pass
    return False


class HttpClient(object):

    def __init__(self):
        self.timeout = 30
        self.retries = 3
        self.pool_maxsize = 10
        self.backoff_factor = 0.3
        self.pool_connections = 10
        self.status_forcelist = (500, 502, 503, 504)
        self.username = 'admin'
        self.password = 'admin'
        if check_ogc_backend(geoserver.BACKEND_PACKAGE):
            ogc_server_settings = settings.OGC_SERVER['default']
            self.timeout = ogc_server_settings.get('TIMEOUT', 60)
            self.retries = ogc_server_settings.get('MAX_RETRIES', 5)
            self.backoff_factor = ogc_server_settings.get('BACKOFF_FACTOR', 0.3)
            self.pool_maxsize = ogc_server_settings.get('POOL_MAXSIZE', 10)
            self.pool_connections = ogc_server_settings.get('POOL_CONNECTIONS', 10)
            self.username = ogc_server_settings.get('USER', 'admin')
            self.password = ogc_server_settings.get('PASSWORD', 'geoserver')

    def request(self, url, method='GET', data=None, headers={}, stream=False,
                timeout=None, retries=None, user=None, verify=False):
        if (user or self.username != 'admin') and \
                check_ogc_backend(geoserver.BACKEND_PACKAGE) and 'Authorization' not in headers:
            if connection.cursor().db.vendor not in ('sqlite', 'sqlite3', 'spatialite'):
                try:
                    if user and isinstance(user, str):
                        user = get_user_model().objects.get(username=user)
                    _u = user or get_user_model().objects.get(username=self.username)
                    access_token = get_or_create_token(_u)
                    if access_token and not access_token.is_expired():
                        headers['Authorization'] = f'Bearer {access_token.token}'
                except Exception:
                    tb = traceback.format_exc()
                    logger.debug(tb)
            elif user == self.username:
                valid_uname_pw = base64.b64encode(
                    f"{self.username}:{self.password}".encode()).decode()
                headers['Authorization'] = f'Basic {valid_uname_pw}'

        response = None
        content = None
        session = requests.Session()
        retry = Retry(
            total=retries or self.retries,
            read=retries or self.retries,
            connect=retries or self.retries,
            backoff_factor=self.backoff_factor,
            status_forcelist=self.status_forcelist,
        )
        adapter = requests.adapters.HTTPAdapter(
            max_retries=retry,
            pool_maxsize=self.pool_maxsize,
            pool_connections=self.pool_connections
        )
        scheme = urlsplit(url).scheme
        session.mount(f"{scheme}://", adapter)
        session.verify = False
        action = getattr(session, method.lower(), None)
        if action:
            _req_tout = timeout or self.timeout
            try:
                response = action(
                    url=url,
                    data=data,
                    headers=headers,
                    timeout=_req_tout,
                    stream=stream,
                    verify=verify)
            except (requests.exceptions.RequestException, ValueError) as e:
                msg = f"Request exception [{e}] - TOUT [{_req_tout}] to URL: {url} - headers: {headers}"
                logger.exception(Exception(msg))
                response = None
        else:
            response = session.get(url, headers=headers, timeout=self.timeout)

        try:
            content = ensure_string(response.content) if not stream else response.raw
        except Exception:
            content = None

        return (response, content)

    def get(self, url, data=None, headers={}, stream=False, timeout=None, user=None, verify=False):
        return self.request(url,
                            method='GET',
                            data=data,
                            headers=headers,
                            timeout=timeout or self.timeout,
                            stream=stream,
                            user=user,
                            verify=verify)

    def post(self, url, data=None, headers={}, stream=False, timeout=None, user=None, verify=False):
        return self.request(url,
                            method='POST',
                            data=data,
                            headers=headers,
                            timeout=timeout or self.timeout,
                            stream=stream,
                            user=user,
                            verify=verify)


http_client = HttpClient()


def get_dir_time_suffix():
    """Returns the name of a folder with the 'now' time as suffix"""
    dirfmt = "%4d-%02d-%02d_%02d%02d%02d"
    now = time.localtime()[0:6]
    dirname = dirfmt % now

    return dirname


def zip_dir(basedir, archivename):
    assert os.path.isdir(basedir)
    with closing(ZipFile(archivename, "w", ZIP_DEFLATED, allowZip64=True)) as z:
        for root, dirs, files in os.walk(basedir):
            # NOTE: ignore empty directories
            for fn in files:
                absfn = os.path.join(root, fn)
                zfn = absfn[len(basedir) + len(os.sep):]  # XXX: relative path
                z.write(absfn, zfn)


def copy_tree(src, dst, symlinks=False, ignore=None):
    try:
        for item in os.listdir(src):
            s = os.path.join(src, item)
            d = os.path.join(dst, item)
            if os.path.isdir(s):
                # shutil.rmtree(d)
                if os.path.exists(d):
                    try:
                        os.remove(d)
                    except Exception:
                        try:
                            shutil.rmtree(d)
                        except Exception:
                            pass
                try:
                    shutil.copytree(s, d, symlinks=symlinks, ignore=ignore)
                except Exception:
                    pass
            else:
                try:
                    if ignore and s in ignore(dst, [s]):
                        return
                    shutil.copy2(s, d)
                except Exception:
                    pass
    except Exception:
        traceback.print_exc()


def extract_archive(zip_file, dst):
    target_folder = os.path.join(dst, os.path.splitext(os.path.basename(zip_file))[0])
    if not os.path.exists(target_folder):
        os.makedirs(target_folder)

    with ZipFile(zip_file, "r", allowZip64=True) as z:
        z.extractall(target_folder)

    return target_folder


def chmod_tree(dst, permissions=0o777):
    for dirpath, dirnames, filenames in os.walk(dst):
        for filename in filenames:
            path = os.path.join(dirpath, filename)
            os.chmod(path, permissions)
            status = os.stat(path)
            if oct(status.st_mode & 0o777) != str(oct(permissions)):
                raise Exception(f"Could not update permissions of {path}")

        for dirname in dirnames:
            path = os.path.join(dirpath, dirname)
            os.chmod(path, permissions)
            status = os.stat(path)
            if oct(status.st_mode & 0o777) != str(oct(permissions)):
                raise Exception(f"Could not update permissions of {path}")


def slugify_zh(text, separator='_'):
    """
    Make a slug from the given text, which is simplified from slugify.
    It remove the other args and do not convert Chinese into Pinyin
    :param text (str): initial text
    :param separator (str): separator between words
    :return (str):
    """

    QUOTE_PATTERN = re.compile(r'[\']+')
    ALLOWED_CHARS_PATTERN = re.compile('[^\u4e00-\u9fa5a-z0-9]+')
    DUPLICATE_DASH_PATTERN = re.compile('-{2,}')
    NUMBERS_PATTERN = re.compile(r'(?<=\d),(?=\d)')
    DEFAULT_SEPARATOR = '-'

    # if not isinstance(text, types.UnicodeType):
    #    text = unicode(text, 'utf-8', 'ignore')
    # replace quotes with dashes - pre-process
    text = QUOTE_PATTERN.sub(DEFAULT_SEPARATOR, text)
    # make the text lowercase
    text = text.lower()
    # remove generated quotes -- post-process
    text = QUOTE_PATTERN.sub('', text)
    # cleanup numbers
    text = NUMBERS_PATTERN.sub('', text)
    # replace all other unwanted characters
    text = re.sub(ALLOWED_CHARS_PATTERN, DEFAULT_SEPARATOR, text)
    # remove redundant
    text = re.sub(DUPLICATE_DASH_PATTERN, DEFAULT_SEPARATOR, text).strip(DEFAULT_SEPARATOR)
    if separator != DEFAULT_SEPARATOR:
        text = text.replace(DEFAULT_SEPARATOR, separator)
    return text


def set_resource_default_links(instance, layer, prune=False, **kwargs):

    from geonode.base.models import Link
    from django.urls import reverse
    from django.utils.translation import ugettext

    # Prune old links
    if prune:
        logger.debug(" -- Resource Links[Prune old links]...")
        _def_link_types = (
            'data', 'image', 'original', 'html', 'OGC:WMS', 'OGC:WFS', 'OGC:WCS')
        Link.objects.filter(resource=instance.resourcebase_ptr, link_type__in=_def_link_types).delete()
        logger.debug(" -- Resource Links[Prune old links]...done!")

    if check_ogc_backend(geoserver.BACKEND_PACKAGE):
        from geonode.geoserver.ows import wcs_links, wfs_links, wms_links
        from geonode.geoserver.helpers import ogc_server_settings, gs_catalog

        # Compute parameters for the new links
        logger.debug(" -- Resource Links[Compute parameters for the new links]...")
        height = 550
        width = 550

        # Parse Layer BBOX and SRID
        bbox = None
        srid = instance.srid if instance.srid else getattr(settings, 'DEFAULT_MAP_CRS', 'EPSG:4326')
        if instance.srid and instance.bbox_polygon:
            bbox = instance.bbox_string

        else:
            try:
                gs_resource = gs_catalog.get_resource(
                    name=instance.name,
                    workspace=instance.workspace)
                if not gs_resource:
                    gs_resource = gs_catalog.get_resource(
                        name=instance.name,
                        store=instance.store,
                        workspace=instance.workspace)
                if not gs_resource:
                    gs_resource = gs_catalog.get_resource(name=instance.name)
                bbox = gs_resource.native_bbox

                dx = float(bbox[1]) - float(bbox[0])
                dy = float(bbox[3]) - float(bbox[2])
                dataAspect = 1 if dy == 0 else dx / dy
                width = int(height * dataAspect)

                srid = bbox[4]
                bbox = ','.join(str(x) for x in [bbox[0], bbox[2], bbox[1], bbox[3]])
            except Exception as e:
                logger.exception(e)

        # Create Raw Data download link
        if settings.DISPLAY_ORIGINAL_DATASET_LINK:
            logger.debug(" -- Resource Links[Create Raw Data download link]...")
            download_url = urljoin(settings.SITEURL,
                                   reverse('download', args=[instance.id]))
            while Link.objects.filter(
                    resource=instance.resourcebase_ptr,
                    url=download_url).count() > 1:
                Link.objects.filter(
                    resource=instance.resourcebase_ptr,
                    url=download_url).first().delete()
            Link.objects.update_or_create(
                resource=instance.resourcebase_ptr,
                url=download_url,
                defaults=dict(
                    extension='zip',
                    name='Original Dataset',
                    mime='application/octet-stream',
                    link_type='original',
                )
            )
            logger.debug(" -- Resource Links[Create Raw Data download link]...done!")
        else:
            Link.objects.filter(resource=instance.resourcebase_ptr,
                                name='Original Dataset').delete()

        # Set download links for WMS, WCS or WFS and KML
        logger.debug(" -- Resource Links[Set download links for WMS, WCS or WFS and KML]...")
        links = wms_links(f"{ogc_server_settings.public_url}ows?",
                          instance.alternate,
                          bbox,
                          srid,
                          height,
                          width)

        for ext, name, mime, wms_url in links:
            try:
                Link.objects.update_or_create(
                    resource=instance.resourcebase_ptr,
                    name=ugettext(name),
                    defaults=dict(
                        extension=ext,
                        url=wms_url,
                        mime=mime,
                        link_type='image',
                    )
                )
            except Link.MultipleObjectsReturned:
                _d = dict(extension=ext,
                          url=wms_url,
                          mime=mime,
                          link_type='image')
                Link.objects.filter(resource=instance.resourcebase_ptr,
                                    name=ugettext(name),
                                    link_type='image').update(**_d)

        if instance.storeType == "dataStore":
            links = wfs_links(f"{ogc_server_settings.public_url}ows?",
                              instance.alternate,
                              bbox=None,  # bbox filter should be set at runtime otherwise conflicting with CQL
                              srid=srid)
            for ext, name, mime, wfs_url in links:
                if mime == 'SHAPE-ZIP':
                    name = 'Zipped Shapefile'
                if (Link.objects.filter(resource=instance.resourcebase_ptr,
                                        url=wfs_url,
                                        name=name,
                                        link_type='data').count() < 2):
                    Link.objects.update_or_create(
                        resource=instance.resourcebase_ptr,
                        url=wfs_url,
                        name=name,
                        link_type='data',
                        defaults=dict(
                            extension=ext,
                            mime=mime,
                        )
                    )

        elif instance.storeType == 'coverageStore':
            links = wcs_links(f"{ogc_server_settings.public_url}wcs?",
                              instance.alternate,
                              bbox,
                              srid)

        for ext, name, mime, wcs_url in links:
            if (Link.objects.filter(resource=instance.resourcebase_ptr,
                                    url=wcs_url,
                                    name=name,
                                    link_type='data').count() < 2):
                Link.objects.update_or_create(
                    resource=instance.resourcebase_ptr,
                    url=wcs_url,
                    name=name,
                    link_type='data',
                    defaults=dict(
                        extension=ext,
                        mime=mime,
                    )
                )

        site_url = settings.SITEURL.rstrip('/') if settings.SITEURL.startswith('http') else settings.SITEURL
        html_link_url = f'{site_url}{instance.get_absolute_url()}'

        if (Link.objects.filter(resource=instance.resourcebase_ptr,
                                url=html_link_url,
                                name=instance.alternate,
                                link_type='html').count() < 2):
            Link.objects.update_or_create(
                resource=instance.resourcebase_ptr,
                url=html_link_url,
                name=instance.alternate,
                link_type='html',
                defaults=dict(
                    extension='html',
                    mime='text/html',
                )
            )
        logger.debug(" -- Resource Links[Set download links for WMS, WCS or WFS and KML]...done!")

        # Legend link
        logger.debug(" -- Resource Links[Legend link]...")
        try:
            for style in set(list(instance.styles.all()) + [instance.default_style, ]):
                if style:
                    style_name = os.path.basename(
                        urlparse(style.sld_url).path).split('.')[0]
                    legend_url = (f"{ogc_server_settings.PUBLIC_LOCATION}ows?"
                                  "service=WMS&request=GetLegendGraphic&format=image/png&WIDTH=20&HEIGHT=20&"
                                  f"LAYER={instance.alternate}&STYLE={style_name}&"
                                  "legend_options=fontAntiAliasing:true;fontSize:12;forceLabels:on")

                    if Link.objects.filter(resource=instance.resourcebase_ptr, url=legend_url).count() < 2:
                        Link.objects.update_or_create(
                            resource=instance.resourcebase_ptr,
                            name='Legend',
                            url=legend_url,
                            defaults=dict(
                                extension='png',
                                url=legend_url,
                                mime='image/png',
                                link_type='image',
                            )
                        )
            logger.debug(" -- Resource Links[Legend link]...done!")
        except Exception as e:
            logger.debug(f" -- Resource Links[Legend link]...error: {e}")

        # Thumbnail link
        logger.debug(" -- Resource Links[Thumbnail link]...")
        if (Link.objects.filter(resource=instance.resourcebase_ptr,
                                url=instance.get_thumbnail_url(),
                                name='Thumbnail').count() < 2):
            Link.objects.update_or_create(
                resource=instance.resourcebase_ptr,
                url=instance.get_thumbnail_url(),
                name='Thumbnail',
                defaults=dict(
                    extension='png',
                    mime='image/png',
                    link_type='image',
                )
            )
        logger.debug(" -- Resource Links[Thumbnail link]...done!")

        logger.debug(" -- Resource Links[OWS Links]...")
        # ogc_wms_path = '%s/ows' % instance.workspace
        ogc_wms_path = 'ows'
        ogc_wms_url = urljoin(ogc_server_settings.public_url, ogc_wms_path)
        ogc_wms_name = f'OGC WMS: {instance.workspace} Service'
        if Link.objects.filter(resource=instance.resourcebase_ptr, name=ogc_wms_name, url=ogc_wms_url).count() < 2:
            Link.objects.get_or_create(
                resource=instance.resourcebase_ptr,
                url=ogc_wms_url,
                name=ogc_wms_name,
                defaults=dict(
                    extension='html',
                    url=ogc_wms_url,
                    mime='text/html',
                    link_type='OGC:WMS',
                )
            )

        if instance.storeType == "dataStore":
            # ogc_wfs_path = '%s/wfs' % instance.workspace
            ogc_wfs_path = 'ows'
            ogc_wfs_url = urljoin(ogc_server_settings.public_url, ogc_wfs_path)
            ogc_wfs_name = f'OGC WFS: {instance.workspace} Service'
            if Link.objects.filter(resource=instance.resourcebase_ptr, name=ogc_wfs_name, url=ogc_wfs_url).count() < 2:
                Link.objects.get_or_create(
                    resource=instance.resourcebase_ptr,
                    url=ogc_wfs_url,
                    name=ogc_wfs_name,
                    defaults=dict(
                        extension='html',
                        url=ogc_wfs_url,
                        mime='text/html',
                        link_type='OGC:WFS',
                    )
                )

        if instance.storeType == "coverageStore":
            # ogc_wcs_path = '%s/wcs' % instance.workspace
            ogc_wcs_path = 'ows'
            ogc_wcs_url = urljoin(ogc_server_settings.public_url, ogc_wcs_path)
            ogc_wcs_name = f'OGC WCS: {instance.workspace} Service'
            if Link.objects.filter(resource=instance.resourcebase_ptr, name=ogc_wcs_name, url=ogc_wcs_url).count() < 2:
                Link.objects.get_or_create(
                    resource=instance.resourcebase_ptr,
                    url=ogc_wcs_url,
                    name=ogc_wcs_name,
                    defaults=dict(
                        extension='html',
                        url=ogc_wcs_url,
                        mime='text/html',
                        link_type='OGC:WCS',
                    )
                )
        logger.debug(" -- Resource Links[OWS Links]...done!")


def add_url_params(url, params):
    """ Add GET params to provided URL being aware of existing.

    :param url: string of target URL
    :param params: dict containing requested params to be added
    :return: string with updated URL

    >> url = 'http://stackoverflow.com/test?answers=true'
    >> new_params = {'answers': False, 'data': ['some','values']}
    >> add_url_params(url, new_params)
    'http://stackoverflow.com/test?data=some&data=values&answers=false'
    """
    # Unquoting URL first so we don't loose existing args
    url = unquote(url)
    # Extracting url info
    parsed_url = urlparse(url)
    # Extracting URL arguments from parsed URL
    get_args = parsed_url.query
    # Converting URL arguments to dict
    parsed_get_args = dict(parse_qsl(get_args))
    # Merging URL arguments dict with new params
    parsed_get_args.update(params)

    # Bool and Dict values should be converted to json-friendly values
    # you may throw this part away if you don't like it :)
    parsed_get_args.update(
        {k: json.dumps(v) for k, v in parsed_get_args.items()
         if isinstance(v, (bool, dict))}
    )

    # Converting URL argument to proper query string
    encoded_get_args = urlencode(parsed_get_args, doseq=True)
    # Creating new parsed result object based on provided with new
    # URL arguments. Same thing happens inside of urlparse.
    new_url = ParseResult(
        parsed_url.scheme, parsed_url.netloc, parsed_url.path,
        parsed_url.params, encoded_get_args, parsed_url.fragment
    ).geturl()

    return new_url


json_serializer_k_map = {
    'user': settings.AUTH_USER_MODEL,
    'owner': settings.AUTH_USER_MODEL,
    'restriction_code_type': 'base.RestrictionCodeType',
    'license': 'base.License',
    'category': 'base.TopicCategory',
    'spatial_representation_type': 'base.SpatialRepresentationType',
    'group': 'auth.Group',
    'default_style': 'layers.Style',
    'upload_session': 'layers.UploadSession'
}


def json_serializer_producer(dictionary):
    """
     - usage:
            serialized_obj =
                json_serializer_producer(model_to_dict(instance))

     - dump to file:
        with open('data.json', 'w') as outfile:
            json.dump(serialized_obj, outfile)

     - read from file:
        with open('data.json', 'r') as infile:
            serialized_obj = json.load(infile)
    """
    def to_json(keys):
        if isinstance(keys, datetime.datetime):
            return str(keys)
        elif isinstance(keys, str) or isinstance(keys, int):
            return keys
        elif isinstance(keys, dict):
            return json_serializer_producer(keys)
        elif isinstance(keys, list):
            return [json_serializer_producer(model_to_dict(k)) for k in keys]
        elif isinstance(keys, models.Model):
            return json_serializer_producer(model_to_dict(keys))
        elif isinstance(keys, Decimal):
            return float(keys)
        else:
            return str(keys)

    output = {}

    _keys_to_skip = [
        'email',
        'password',
        'last_login',
        'date_joined',
        'is_staff',
        'is_active',
        'is_superuser',
        'permissions',
        'user_permissions',
    ]

    for (x, y) in dictionary.items():
        if x not in _keys_to_skip:
            if x in json_serializer_k_map.keys():
                instance = django_apps.get_model(
                    json_serializer_k_map[x], require_ready=False)
                if instance.objects.filter(id=y):
                    _obj = instance.objects.get(id=y)
                    y = model_to_dict(_obj)
            output[x] = to_json(y)
    return output


def is_monochromatic_image(image_url, image_data=None):

    def is_local_static(url):
        if url.startswith(settings.STATIC_URL) or \
                (url.startswith(settings.SITEURL) and settings.STATIC_URL in url):
            return True
        return False

    def is_absolute(url):
        return bool(urlparse(url).netloc)

    def get_thumb_handler(url):
        _index = url.find(settings.STATIC_URL)
        _thumb_path = urlparse(url[_index + len(settings.STATIC_URL):]).path
        if storage.exists(_thumb_path):
            return storage.open(_thumb_path)
        return None

    def verify_image(stream):
        with Image.open(stream) as _stream:
            img = _stream.convert("L")
            img.verify()  # verify that it is, in fact an image
            extr = img.getextrema()
            a = 0
            for i in extr:
                if isinstance(i, tuple):
                    a += abs(i[0] - i[1])
                else:
                    a = abs(extr[0] - extr[1])
                    break
            return a == 0

    try:
        if image_data:
            logger.debug("...Checking if image is a blank image")
            with BytesIO(image_data) as stream:
                return verify_image(stream)
        elif image_url:
            logger.debug(f"...Checking if '{image_url}' is a blank image")
            url = image_url if is_absolute(image_url) else urljoin(settings.SITEURL, image_url)
            if not is_local_static(url):
                req, stream_content = http_client.get(url, timeout=5)
                with BytesIO(stream_content) as stream:
                    return verify_image(stream)
            else:
                with get_thumb_handler(url) as stream:
                    return verify_image(stream)
        return True
    except Exception as e:
        logger.debug(e)
        return False<|MERGE_RESOLUTION|>--- conflicted
+++ resolved
@@ -211,11 +211,7 @@
         if name == 'csrftoken':
             csrftoken = value
         cook = f"{name}={value}"
-<<<<<<< HEAD
-        cookies = cook if not cookies else (cookies + '; ' + cook)
-=======
         cookies = cook if not cookies else (f"{cookies}; {cook}")
->>>>>>> 073d9a52
 
     csrftoken = get_token(request) if not csrftoken else csrftoken
 
@@ -223,11 +219,7 @@
         headers['X-Requested-With'] = "XMLHttpRequest"
         headers['X-CSRFToken'] = csrftoken
         cook = f"csrftoken={csrftoken}"
-<<<<<<< HEAD
-        cookies = cook if not cookies else (cookies + '; ' + cook)
-=======
         cookies = cook if not cookies else (f"{cookies}; {cook}")
->>>>>>> 073d9a52
 
     if cookies:
         if 'JSESSIONID' in request.session and request.session['JSESSIONID']:
@@ -1803,10 +1795,8 @@
                 if style:
                     style_name = os.path.basename(
                         urlparse(style.sld_url).path).split('.')[0]
-                    legend_url = (f"{ogc_server_settings.PUBLIC_LOCATION}ows?"
-                                  "service=WMS&request=GetLegendGraphic&format=image/png&WIDTH=20&HEIGHT=20&"
-                                  f"LAYER={instance.alternate}&STYLE={style_name}&"
-                                  "legend_options=fontAntiAliasing:true;fontSize:12;forceLabels:on")
+                    legend_url = (f"{ogc_server_settings.PUBLIC_LOCATION}ows?service=WMS&request=GetLegendGraphic&format=image/png"
+                                  f"&WIDTH=20&HEIGHT=20&LAYER={instance.alternate}&STYLE={style_name}&legend_options=fontAntiAliasing:true;fontSize:12;forceLabels:on")
 
                     if Link.objects.filter(resource=instance.resourcebase_ptr, url=legend_url).count() < 2:
                         Link.objects.update_or_create(
