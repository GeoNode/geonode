--- conflicted
+++ resolved
@@ -2,11 +2,8 @@
 from django.db import models
 from django.db.models import signals
 from geonode.base.models import ResourceBase, resourcebase_post_save, resourcebase_post_delete
-<<<<<<< HEAD
 from geonode.security.enumerations import AUTHENTICATED_USERS, ANONYMOUS_USERS
-=======
 from django.core.urlresolvers import reverse
->>>>>>> ef6034fb
 
 class Analysis(ResourceBase):
     last_modified = models.DateTimeField(auto_now_add=True)
@@ -28,8 +25,6 @@
         permissions = (('view_analysis', 'Can view'),
                        ('change_analysis_permissions', "Can change permissions"), )
 
-<<<<<<< HEAD
-
     def set_default_permissions(self):
         self.set_gen_level(ANONYMOUS_USERS, self.LEVEL_READ)
         self.set_gen_level(AUTHENTICATED_USERS, self.LEVEL_READ)
@@ -43,10 +38,9 @@
         # assign owner admin privs
         if self.owner:
             self.set_user_level(self.owner, self.LEVEL_ADMIN)
-=======
+
     def get_absolute_url(self):
         return reverse('geonode.analytics.views.analysis_detail', None, [str(self.id)])
->>>>>>> ef6034fb
 
     def class_name(self):
         return 'Analysis'
