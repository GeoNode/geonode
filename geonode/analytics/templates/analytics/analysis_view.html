{% extends "site_base.html" %}

{% load i18n %}
{% load base_tags %}

{% block title %} {% trans "Analytics" %} - {{ block.super }} {% endblock %}

{% block body_class %}analytics{% endblock %}
{% block head %}
{{ block.super }}

<link rel="stylesheet" href="{{ STATIC_URL }}analytics/css/analysis_view.css" type="text/css" charset="utf-8">
<link rel="stylesheet" href="{{ STATIC_URL }}analytics/css/table.css" type="text/css" charset="utf-8">
<link href="{{ STATIC_URL }}analytics/css/nv.d3.css" type="text/css" rel="stylesheet">
<link href="{{ STATIC_URL }}analytics/css/map.css" type="text/css" rel="stylesheet">

<table id="analysis-table">
	<tr>
		<td colspan="2" id="top-pane">
			{% include "analytics/_fact_selection.html" %}
		</td>
	</tr>
	<tr>
		<td id="left-pane">
			<svg id="map"></svg>
			<p>
			<a class="button" href="#" onclick="Map.zoomIn(1.5)">++</a>
			<a class="button" href="#" onclick="Map.zoomIn(1.2)">+</a>
			<a class="button" href="#" onclick="Map.zoomOut(1.2)">-</a>
			<a class="button" href="#" onclick="Map.zoomOut(1.5)">--</a>
                        Legend
			</p>
		</td>
		<td id="right-pane">
			<a href="#modal_analysis" class="btn btn-large btn-primary pull-right strong" data-toggle="modal">{% trans "Save Analysis" %}</a>
			{% if not analysis %}
				{% include "analytics/_save_form.html" %}
			{% endif %}
			<svg id="chart"/>
			<div id="table"></div>
		</td>
	</tr>
</table>

{% endblock %}


{% block footer %}{% endblock %}

{% block extra_script %}
<<<<<<< HEAD
        <script src="{{ STATIC_URL }}/analytics/js/topojson.v1.min.js" type="text/javascript"></script>
        <script src="{{ STATIC_URL }}analytics/js/Query.js" type="text/javascript" charset="utf-8"></script>
        <script src="{{ STATIC_URL }}analytics/js/QueryBuilder.js" type="text/javascript" charset="utf-8"></script>
        <script src="{{ STATIC_URL }}analytics/js/Display.js" type="text/javascript" charset="utf-8"></script>
        <script src="{{ STATIC_URL }}analytics/js/Map.js" type="text/javascript" charset="utf-8"></script>
=======
	<script src="{{ STATIC_URL }}/analytics/js/d3.v3.min.js" type="text/javascript"></script>
	<script src="{{ STATIC_URL }}/analytics/js/topojson.v1.min.js" type="text/javascript"></script>
	<script src="{{ STATIC_URL }}analytics/js/map.js" type="text/javascript" charset="utf-8"></script>
>>>>>>> 8584f6d2
	<script src="{{ STATIC_URL }}analytics/js/nv.d3.js" type="text/javascript"></script>
	<script src="{{ STATIC_URL }}analytics/js/Charts.js" type="text/javascript"></script>
	<script src="{{ STATIC_URL }}/analytics/js/tsort.js" type="text/javascript"></script>
	<script src="{{ STATIC_URL }}/analytics/js/Table.js" type="text/javascript"></script>
        <script>
                Display.init('#map','#chart','#timeline','#table');
        </script>
	{% if not analysis %}
	<script>
		$("#analysis_submit").click(function(){
		$("#permission_form").submit();
		});
	</script>
	{% else %}

	{% endif %}
{% endblock %}
<|MERGE_RESOLUTION|>--- conflicted
+++ resolved
@@ -48,17 +48,12 @@
 {% block footer %}{% endblock %}
 
 {% block extra_script %}
-<<<<<<< HEAD
+        <script src="{{ STATIC_URL }}/analytics/js/d3.v3.min.js" type="text/javascript"></script>
         <script src="{{ STATIC_URL }}/analytics/js/topojson.v1.min.js" type="text/javascript"></script>
         <script src="{{ STATIC_URL }}analytics/js/Query.js" type="text/javascript" charset="utf-8"></script>
         <script src="{{ STATIC_URL }}analytics/js/QueryBuilder.js" type="text/javascript" charset="utf-8"></script>
         <script src="{{ STATIC_URL }}analytics/js/Display.js" type="text/javascript" charset="utf-8"></script>
         <script src="{{ STATIC_URL }}analytics/js/Map.js" type="text/javascript" charset="utf-8"></script>
-=======
-	<script src="{{ STATIC_URL }}/analytics/js/d3.v3.min.js" type="text/javascript"></script>
-	<script src="{{ STATIC_URL }}/analytics/js/topojson.v1.min.js" type="text/javascript"></script>
-	<script src="{{ STATIC_URL }}analytics/js/map.js" type="text/javascript" charset="utf-8"></script>
->>>>>>> 8584f6d2
 	<script src="{{ STATIC_URL }}analytics/js/nv.d3.js" type="text/javascript"></script>
 	<script src="{{ STATIC_URL }}analytics/js/Charts.js" type="text/javascript"></script>
 	<script src="{{ STATIC_URL }}/analytics/js/tsort.js" type="text/javascript"></script>
