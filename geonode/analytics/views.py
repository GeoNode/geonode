from django.shortcuts import render
from django.shortcuts import redirect
from django.utils.translation import ugettext as _
from django.utils import simplejson as json
from django.http import HttpResponse
from geonode.utils import resolve_object
from geonode.security.views import _perms_info
from geonode.documents.models import get_related_documents
from geonode.analytics.models import Analysis
<<<<<<< HEAD
from geonode.security.enumerations import AUTHENTICATED_USERS, ANONYMOUS_USERS
from django.contrib.auth.models import User
=======
from django.http import HttpResponse, HttpResponseRedirect
from django.core.urlresolvers import reverse
from django.contrib.auth.decorators import login_required
from geonode.analytics.forms import AnalysisForm
from geonode.people.forms import ProfileForm, PocForm
>>>>>>> ef6034fb

ANALYSIS_LEV_NAMES = {
    Analysis.LEVEL_NONE  : _('No Permissions'),
    Analysis.LEVEL_READ  : _('Read Only'),
    Analysis.LEVEL_WRITE : _('Read/Write'),
    Analysis.LEVEL_ADMIN : _('Administrative')
}

_PERMISSION_MSG_DELETE = _("You are not permitted to delete this analysis.")
_PERMISSION_MSG_GENERIC = _('You do not have permissions for this analysis.')
_PERMISSION_MSG_LOGIN = _("You must be logged in to save this analysis")
_PERMISSION_MSG_METADATA = _("You are not allowed to modify this analysis' metadata.")
_PERMISSION_MSG_VIEW = _("You are not allowed to view this analysis.")

def analytic_list(request, template='analytics/analysis_list.html'):
    from geonode.search.views import search_page
    post = request.POST.copy()
    post.update({'type': 'analysis'})
    request.POST = post
    return search_page(request, template=template)


#### NEW ANALYSES ####

def new_analysis(request, template='analytics/analysis_view.html'):
    return render(request, template, { })

def analysis_view(request, analysisid, template='analytics/analysis_view.html'):
    analysis_obj = _resolve_analysis(request, analysisid, 'analysis.view_analysis', _PERMISSION_MSG_VIEW)

    return render(request, template, {
        'analysis' : analysis_obj
    })

def analysis_detail(request, analysisid, template='analytics/analysis_detail.html'):
    analysis_obj = _resolve_analysis(request, analysisid, 'analysis.view_analysis', _PERMISSION_MSG_VIEW)
    analysis_obj.popular_count += 1
    analysis_obj.save()

    return render(request, template, {
        'analysis' : analysis_obj,
        'documents' : get_related_documents(analysis_obj),
        'permission_json' : json.dumps(_perms_info(analysis_obj, ANALYSIS_LEV_NAMES)),
    })

def _resolve_analysis(request, id, permission='analysis.change_analysis',
                      msg=_PERMISSION_MSG_GENERIC, **kwargs):
    '''
    Resolve the Analysis by the provided typename and check the optional permission.
    '''
<<<<<<< HEAD
    return resolve_object(request, Analysis, {'pk':id}, permission = permission,
                          permission_msg=msg, **kwargs)

def analysis_set_permissions(m, perm_spec):
    if "authenticated" in perm_spec:
        m.set_gen_level(AUTHENTICATED_USERS, perm_spec['authenticated'])
    if "anonymous" in perm_spec:
        m.set_gen_level(ANONYMOUS_USERS, perm_spec['anonymous'])
    users = [n[0] for n in perm_spec['users']]
    excluded = users + [m.owner]
    existing = m.get_user_levels().exclude(user__username__in=excluded)
    existing.delete()
    for username, level in perm_spec['users']:
        user = User.objects.get(username=username)
        m.set_user_level(user, level)

def analysis_permissions(request, analysisid):
    try:
        analysis_obj = _resolve_analysis(request, analysisid, 'analyses.change_map_permissions')
    except PermissionDenied:
        # we are handling this differently for the client
        return HttpResponse(
            'You are not allowed to change permissions for this analysis',
            status=401,
            mimetype='text/plain'
        )

    if request.method == 'POST':
        permission_spec = json.loads(request.raw_post_data)
        analysis_set_permissions(analysis_obj, permission_spec)

        return HttpResponse(
            json.dumps({'success': True}),
            status=200,
            mimetype='text/plain'
        )

    elif request.method == 'GET':
        permission_spec = json.dumps(analysis_obj.get_all_level_info())
        return HttpResponse(
            json.dumps({'success': True, 'permissions': permission_spec}),
            status=200,
            mimetype='text/plain'
        )
    else:
        return HttpResponse(
            'No methods other than get and post are allowed',
            status=401,
            mimetype='text/plain')
=======
    return resolve_object(request, Analysis, {'pk':id}, permission=permission,
                          permission_msg=msg, **kwargs)

def new_analysis_json(request):
    if request.method == 'POST':
        if not request.user.is_authenticated():
            return HttpResponse(
                'You must be logged in to save new maps',
                mimetype="text/plain",
                status=401
            )
        analysis_obj = Analysis(owner=request.user, title=request.POST.get('title'), abstract=request.POST.get('abstract'))
        analysis_obj.save()
        return redirect('analysis_view', analysisid=analysis_obj.id)
    else:
        return HttpResponse(status=405)

@login_required
def analysis_remove(request, analysisid, template='analytics/analysis_remove.html'):
    ''' Delete an analysis. '''
    analysis_obj = _resolve_analysis(request, analysisid, 'analyses.delete_analysis',
                           _PERMISSION_MSG_DELETE, permission_required=True)

    if request.method == 'GET':
        return render(request, template, {
            "analysis": analysis_obj
        })

    elif request.method == 'POST':
        analysis_obj.delete()

        return redirect("analytics_browse")

@login_required
def analysis_metadata(request, analysisid, template='analytics/analysis_metadata.html'):

    analysis_obj = _resolve_analysis(request, analysisid, msg=_PERMISSION_MSG_METADATA)
    poc = analysis_obj.poc
    metadata_author = analysis_obj.metadata_author

    if request.method == "POST":
        analysis_form = AnalysisForm(request.POST, instance=analysis_obj, prefix="resource")
    else:
        analysis_form = AnalysisForm(instance=analysis_obj, prefix="resource")
    if request.method == "POST" and analysis_form.is_valid():
        new_poc = analysis_form.cleaned_data['poc']
        new_author = analysis_form.cleaned_data['metadata_author']
        new_keywords = analysis_form.cleaned_data['keywords']

        if new_poc is None:
            if poc.user is None:
                poc_form = ProfileForm(request.POST, prefix="poc", instance=poc)
            else:
                poc_form = ProfileForm(request.POST, prefix="poc")
            if poc_form.has_changed and poc_form.is_valid():
                new_poc = poc_form.save()

        if new_author is None:
            if metadata_author.user is None:
                author_form = ProfileForm(request.POST, prefix="author", 
                                            instance=metadata_author)
            else:
                author_form = ProfileForm(request.POST, prefix="author")
            if author_form.has_changed and author_form.is_valid():
                new_author = author_form.save()

        if new_poc is not None and new_author is not None:
            the_analysis = analysis_form.save()
            the_analysis.poc = new_poc
            the_analysis.metadata_author = new_author
            the_analysis.keywords.clear()
            the_analysis.keywords.add(*new_keywords)
            return HttpResponseRedirect(reverse('analysis_detail', args=(analysis_obj.id,)))

    if poc.user is None:
        poc_form = ProfileForm(instance=poc, prefix="poc")
    else:
        analysis_form.fields['poc'].initial = poc.id
        poc_form = ProfileForm(prefix="poc")
        poc_form.hidden=True

    if metadata_author.user is None:
        author_form = ProfileForm(instance=metadata_author, prefix="author")
    else:
        analysis_form.fields['metadata_author'].initial = metadata_author.id
        author_form = ProfileForm(prefix="author")
        author_form.hidden=True

    return render(request, template, {
        "analysis": analysis_obj,
        "analysis_form": analysis_form,
        "poc_form": poc_form,
        "author_form": author_form,
    })
>>>>>>> ef6034fb
<|MERGE_RESOLUTION|>--- conflicted
+++ resolved
@@ -7,16 +7,13 @@
 from geonode.security.views import _perms_info
 from geonode.documents.models import get_related_documents
 from geonode.analytics.models import Analysis
-<<<<<<< HEAD
 from geonode.security.enumerations import AUTHENTICATED_USERS, ANONYMOUS_USERS
 from django.contrib.auth.models import User
-=======
 from django.http import HttpResponse, HttpResponseRedirect
 from django.core.urlresolvers import reverse
 from django.contrib.auth.decorators import login_required
 from geonode.analytics.forms import AnalysisForm
 from geonode.people.forms import ProfileForm, PocForm
->>>>>>> ef6034fb
 
 ANALYSIS_LEV_NAMES = {
     Analysis.LEVEL_NONE  : _('No Permissions'),
@@ -67,8 +64,7 @@
     '''
     Resolve the Analysis by the provided typename and check the optional permission.
     '''
-<<<<<<< HEAD
-    return resolve_object(request, Analysis, {'pk':id}, permission = permission,
+    return resolve_object(request, Analysis, {'pk':id}, permission=permission,
                           permission_msg=msg, **kwargs)
 
 def analysis_set_permissions(m, perm_spec):
@@ -117,9 +113,6 @@
             'No methods other than get and post are allowed',
             status=401,
             mimetype='text/plain')
-=======
-    return resolve_object(request, Analysis, {'pk':id}, permission=permission,
-                          permission_msg=msg, **kwargs)
 
 def new_analysis_json(request):
     if request.method == 'POST':
@@ -212,4 +205,3 @@
         "poc_form": poc_form,
         "author_form": author_form,
     })
->>>>>>> ef6034fb
