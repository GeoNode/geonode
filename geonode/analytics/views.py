from django.shortcuts import render
from django.shortcuts import redirect
from django.utils.translation import ugettext as _
from django.utils import simplejson as json
from django.http import HttpResponse
from geonode.utils import resolve_object
from geonode.security.views import _perms_info
from geonode.documents.models import get_related_documents
from geonode.analytics.models import Analysis
from geonode.security.enumerations import AUTHENTICATED_USERS, ANONYMOUS_USERS
from django.contrib.auth.models import User
from django.http import HttpResponse, HttpResponseRedirect
from django.core.urlresolvers import reverse
from django.contrib.auth.decorators import login_required
from geonode.analytics.forms import AnalysisForm
from geonode.people.forms import ProfileForm, PocForm

ANALYSIS_LEV_NAMES = {
    Analysis.LEVEL_NONE  : _('No Permissions'),
    Analysis.LEVEL_READ  : _('Read Only'),
    Analysis.LEVEL_WRITE : _('Read/Write'),
    Analysis.LEVEL_ADMIN : _('Administrative')
}

_PERMISSION_MSG_DELETE = _("You are not permitted to delete this analysis.")
_PERMISSION_MSG_GENERIC = _('You do not have permissions for this analysis.')
_PERMISSION_MSG_LOGIN = _("You must be logged in to save this analysis")
_PERMISSION_MSG_METADATA = _("You are not allowed to modify this analysis' metadata.")
_PERMISSION_MSG_VIEW = _("You are not allowed to view this analysis.")

def analytic_list(request, template='analytics/analysis_list.html'):
    from geonode.search.views import search_page
    post = request.POST.copy()
    post.update({'type': 'analysis'})
    request.POST = post
    return search_page(request, template=template)


#### NEW ANALYSES ####

def new_analysis(request, template='analytics/analysis_view.html'):
    return render(request, template, { })

def analysis_view(request, analysisid, template='analytics/analysis_view.html'):
<<<<<<< HEAD
    analysis_obj = _resolve_analysis(request, analysisid, 'analysis.view_analysis', _PERMISSION_MSG_VIEW)
=======
    analysis_obj = _resolve_analysis(request, analysisid, 'analytics.view_analysis', _PERMISSION_MSG_VIEW)
>>>>>>> 91857b4d

    return render(request, template, {
        'analysis' : analysis_obj
    })

def analysis_detail(request, analysisid, template='analytics/analysis_detail.html'):
<<<<<<< HEAD
    analysis_obj = _resolve_analysis(request, analysisid, 'analysis.view_analysis', _PERMISSION_MSG_VIEW)
=======
    analysis_obj = _resolve_analysis(request, analysisid, 'analytics.view_analysis', _PERMISSION_MSG_VIEW)
>>>>>>> 91857b4d
    analysis_obj.popular_count += 1
    analysis_obj.save()

    return render(request, template, {
        'analysis' : analysis_obj,
        'documents' : get_related_documents(analysis_obj),
        'permission_json' : json.dumps(_perms_info(analysis_obj, ANALYSIS_LEV_NAMES)),
    })

<<<<<<< HEAD
def _resolve_analysis(request, id, permission='analysis.change_analysis',
=======
def _resolve_analysis(request, id, permission='analytics.change_analysis',
>>>>>>> 91857b4d
                      msg=_PERMISSION_MSG_GENERIC, **kwargs):
    '''
    Resolve the Analysis by the provided typename and check the optional permission.
    '''
    return resolve_object(request, Analysis, {'pk':id}, permission=permission,
                          permission_msg=msg, **kwargs)

def analysis_set_permissions(m, perm_spec):
    if "authenticated" in perm_spec:
        m.set_gen_level(AUTHENTICATED_USERS, perm_spec['authenticated'])
    if "anonymous" in perm_spec:
        m.set_gen_level(ANONYMOUS_USERS, perm_spec['anonymous'])
    users = [n[0] for n in perm_spec['users']]
    excluded = users + [m.owner]
    existing = m.get_user_levels().exclude(user__username__in=excluded)
    existing.delete()
    for username, level in perm_spec['users']:
        user = User.objects.get(username=username)
        m.set_user_level(user, level)

def analysis_permissions(request, analysisid):
    try:
        analysis_obj = _resolve_analysis(request, analysisid, 'analytics.change_analysis_permissions')
    except PermissionDenied:
        # we are handling this differently for the client
        return HttpResponse(
            'You are not allowed to change permissions for this analysis',
            status=401,
            mimetype='text/plain'
        )

    if request.method == 'POST':
        permission_spec = json.loads(request.raw_post_data)
        analysis_set_permissions(analysis_obj, permission_spec)

        return HttpResponse(
            json.dumps({'success': True}),
            status=200,
            mimetype='text/plain'
        )

    elif request.method == 'GET':
        permission_spec = json.dumps(analysis_obj.get_all_level_info())
        return HttpResponse(
            json.dumps({'success': True, 'permissions': permission_spec}),
            status=200,
            mimetype='text/plain'
        )
    else:
        return HttpResponse(
            'No methods other than get and post are allowed',
            status=401,
            mimetype='text/plain')

def new_analysis_json(request):
    if request.method == 'POST':
        if not request.user.is_authenticated():
            return HttpResponse(
                'You must be logged in to save new maps',
                mimetype="text/plain",
                status=401
            )
        analysis_obj = Analysis(owner=request.user, title=request.POST.get('title'), abstract=request.POST.get('abstract'))
        analysis_obj.save()
        return redirect('analysis_view', analysisid=analysis_obj.id)
    else:
        return HttpResponse(status=405)

@login_required
def analysis_remove(request, analysisid, template='analytics/analysis_remove.html'):
    ''' Delete an analysis. '''
<<<<<<< HEAD
    analysis_obj = _resolve_analysis(request, analysisid, 'analyses.delete_analysis',
=======
    analysis_obj = _resolve_analysis(request, analysisid, 'analytics.delete_analysis',
>>>>>>> 91857b4d
                           _PERMISSION_MSG_DELETE, permission_required=True)

    if request.method == 'GET':
        return render(request, template, {
            "analysis": analysis_obj
        })

    elif request.method == 'POST':
        analysis_obj.delete()

        return redirect("analytics_browse")

@login_required
def analysis_metadata(request, analysisid, template='analytics/analysis_metadata.html'):

    analysis_obj = _resolve_analysis(request, analysisid, msg=_PERMISSION_MSG_METADATA)
    poc = analysis_obj.poc
    metadata_author = analysis_obj.metadata_author

    if request.method == "POST":
        analysis_form = AnalysisForm(request.POST, instance=analysis_obj, prefix="resource")
    else:
        analysis_form = AnalysisForm(instance=analysis_obj, prefix="resource")
    if request.method == "POST" and analysis_form.is_valid():
        new_poc = analysis_form.cleaned_data['poc']
        new_author = analysis_form.cleaned_data['metadata_author']
        new_keywords = analysis_form.cleaned_data['keywords']

        if new_poc is None:
            if poc.user is None:
                poc_form = ProfileForm(request.POST, prefix="poc", instance=poc)
            else:
                poc_form = ProfileForm(request.POST, prefix="poc")
            if poc_form.has_changed and poc_form.is_valid():
                new_poc = poc_form.save()

        if new_author is None:
            if metadata_author.user is None:
                author_form = ProfileForm(request.POST, prefix="author", 
                                            instance=metadata_author)
            else:
                author_form = ProfileForm(request.POST, prefix="author")
            if author_form.has_changed and author_form.is_valid():
                new_author = author_form.save()

        if new_poc is not None and new_author is not None:
            the_analysis = analysis_form.save()
            the_analysis.poc = new_poc
            the_analysis.metadata_author = new_author
            the_analysis.keywords.clear()
            the_analysis.keywords.add(*new_keywords)
            return HttpResponseRedirect(reverse('analysis_detail', args=(analysis_obj.id,)))

    if poc.user is None:
        poc_form = ProfileForm(instance=poc, prefix="poc")
    else:
        analysis_form.fields['poc'].initial = poc.id
        poc_form = ProfileForm(prefix="poc")
        poc_form.hidden=True

    if metadata_author.user is None:
        author_form = ProfileForm(instance=metadata_author, prefix="author")
    else:
        analysis_form.fields['metadata_author'].initial = metadata_author.id
        author_form = ProfileForm(prefix="author")
        author_form.hidden=True

    return render(request, template, {
        "analysis": analysis_obj,
        "analysis_form": analysis_form,
        "poc_form": poc_form,
        "author_form": author_form,
    })
<|MERGE_RESOLUTION|>--- conflicted
+++ resolved
@@ -42,22 +42,14 @@
     return render(request, template, { })
 
 def analysis_view(request, analysisid, template='analytics/analysis_view.html'):
-<<<<<<< HEAD
-    analysis_obj = _resolve_analysis(request, analysisid, 'analysis.view_analysis', _PERMISSION_MSG_VIEW)
-=======
     analysis_obj = _resolve_analysis(request, analysisid, 'analytics.view_analysis', _PERMISSION_MSG_VIEW)
->>>>>>> 91857b4d
 
     return render(request, template, {
         'analysis' : analysis_obj
     })
 
 def analysis_detail(request, analysisid, template='analytics/analysis_detail.html'):
-<<<<<<< HEAD
-    analysis_obj = _resolve_analysis(request, analysisid, 'analysis.view_analysis', _PERMISSION_MSG_VIEW)
-=======
     analysis_obj = _resolve_analysis(request, analysisid, 'analytics.view_analysis', _PERMISSION_MSG_VIEW)
->>>>>>> 91857b4d
     analysis_obj.popular_count += 1
     analysis_obj.save()
 
@@ -67,11 +59,7 @@
         'permission_json' : json.dumps(_perms_info(analysis_obj, ANALYSIS_LEV_NAMES)),
     })
 
-<<<<<<< HEAD
-def _resolve_analysis(request, id, permission='analysis.change_analysis',
-=======
 def _resolve_analysis(request, id, permission='analytics.change_analysis',
->>>>>>> 91857b4d
                       msg=_PERMISSION_MSG_GENERIC, **kwargs):
     '''
     Resolve the Analysis by the provided typename and check the optional permission.
@@ -143,11 +131,7 @@
 @login_required
 def analysis_remove(request, analysisid, template='analytics/analysis_remove.html'):
     ''' Delete an analysis. '''
-<<<<<<< HEAD
-    analysis_obj = _resolve_analysis(request, analysisid, 'analyses.delete_analysis',
-=======
     analysis_obj = _resolve_analysis(request, analysisid, 'analytics.delete_analysis',
->>>>>>> 91857b4d
                            _PERMISSION_MSG_DELETE, permission_required=True)
 
     if request.method == 'GET':
