from django.shortcuts import render
from django.shortcuts import redirect
from django.utils.translation import ugettext as _
from django.utils import simplejson as json
from geonode.utils import resolve_object
from geonode.security.views import _perms_info
from geonode.documents.models import get_related_documents
from geonode.analytics.models import Analysis
<<<<<<< HEAD
from django.http import HttpResponse
from django.contrib.auth.decorators import login_required
=======
from django.http import HttpResponse, HttpResponseRedirect
from django.core.urlresolvers import reverse
from django.contrib.auth.decorators import login_required
from geonode.analytics.forms import AnalysisForm
from geonode.people.forms import ProfileForm, PocForm
>>>>>>> 59c82fca

ANALYSIS_LEV_NAMES = {
    Analysis.LEVEL_NONE  : _('No Permissions'),
    Analysis.LEVEL_READ  : _('Read Only'),
    Analysis.LEVEL_WRITE : _('Read/Write'),
    Analysis.LEVEL_ADMIN : _('Administrative')
}

_PERMISSION_MSG_DELETE = _("You are not permitted to delete this analysis.")
_PERMISSION_MSG_GENERIC = _('You do not have permissions for this analysis.')
_PERMISSION_MSG_LOGIN = _("You must be logged in to save this analysis")
_PERMISSION_MSG_METADATA = _("You are not allowed to modify this analysis' metadata.")
_PERMISSION_MSG_VIEW = _("You are not allowed to view this analysis.")

def analytic_list(request, template='analytics/analysis_list.html'):
    from geonode.search.views import search_page
    post = request.POST.copy()
    post.update({'type': 'analysis'})
    request.POST = post
    return search_page(request, template=template)


#### NEW ANALYSES ####

def new_analysis(request, template='analytics/analysis_view.html'):
    return render(request, template, { })

def analysis_view(request, analysisid, template='analytics/analysis_view.html'):
    analysis_obj = _resolve_analysis(request, analysisid, 'analysis.view_analysis', _PERMISSION_MSG_VIEW)

    return render(request, template, {
        'analysis' : analysis_obj
    })

def analysis_detail(request, analysisid, template='analytics/analysis_detail.html'):
    analysis_obj = _resolve_analysis(request, analysisid, 'analysis.view_analysis', _PERMISSION_MSG_VIEW)
    analysis_obj.popular_count += 1
    analysis_obj.save()

    return render(request, template, {
        'analysis' : analysis_obj,
        'documents' : get_related_documents(analysis_obj),
        'permission_json' : json.dumps(_perms_info(analysis_obj, ANALYSIS_LEV_NAMES)),
    })

def _resolve_analysis(request, id, permission='analysis.change_analysis',
                      msg=_PERMISSION_MSG_GENERIC, **kwargs):
    '''
    Resolve the Analysis by the provided typename and check the optional permission.
    '''
    return resolve_object(request, Analysis, {'pk':id}, permission=permission,
                          permission_msg=msg, **kwargs)

def new_analysis_json(request):
    if request.method == 'POST':
        if not request.user.is_authenticated():
            return HttpResponse(
                'You must be logged in to save new maps',
                mimetype="text/plain",
                status=401
            )
        analysis_obj = Analysis(owner=request.user, title=request.POST.get('title'), abstract=request.POST.get('abstract'))
        analysis_obj.save()
        return redirect('analysis_view', analysisid=analysis_obj.id)
    else:
        return HttpResponse(status=405)

@login_required
<<<<<<< HEAD
def analysis_remove(request, analysisid, template='analytics/analysis_remove.html'):
    ''' Delete an analysis. '''
    analysis_obj = _resolve_analysis(request, analysisid, 'analyses.delete_analysis',
                           _PERMISSION_MSG_DELETE, permission_required=True)

    if request.method == 'GET':
        return render(request, template, {
            "analysis": analysis_obj
        })

    elif request.method == 'POST':
        analysis_obj.delete()

        return redirect("analytics_browse")
=======
def analysis_metadata(request, analysisid, template='analytics/analysis_metadata.html'):

    analysis_obj = _resolve_analysis(request, analysisid, msg=_PERMISSION_MSG_METADATA)
    poc = analysis_obj.poc
    metadata_author = analysis_obj.metadata_author

    if request.method == "POST":
        analysis_form = AnalysisForm(request.POST, instance=analysis_obj, prefix="resource")
    else:
        analysis_form = AnalysisForm(instance=analysis_obj, prefix="resource")
    if request.method == "POST" and analysis_form.is_valid():
        new_poc = analysis_form.cleaned_data['poc']
        new_author = analysis_form.cleaned_data['metadata_author']
        new_keywords = analysis_form.cleaned_data['keywords']

        if new_poc is None:
            if poc.user is None:
                poc_form = ProfileForm(request.POST, prefix="poc", instance=poc)
            else:
                poc_form = ProfileForm(request.POST, prefix="poc")
            if poc_form.has_changed and poc_form.is_valid():
                new_poc = poc_form.save()

        if new_author is None:
            if metadata_author.user is None:
                author_form = ProfileForm(request.POST, prefix="author", 
                                            instance=metadata_author)
            else:
                author_form = ProfileForm(request.POST, prefix="author")
            if author_form.has_changed and author_form.is_valid():
                new_author = author_form.save()

        if new_poc is not None and new_author is not None:
            the_analysis = analysis_form.save()
            the_analysis.poc = new_poc
            the_analysis.metadata_author = new_author
            the_analysis.keywords.clear()
            the_analysis.keywords.add(*new_keywords)
            return HttpResponseRedirect(reverse('analysis_detail', args=(analysis_obj.id,)))

    if poc.user is None:
        poc_form = ProfileForm(instance=poc, prefix="poc")
    else:
        analysis_form.fields['poc'].initial = poc.id
        poc_form = ProfileForm(prefix="poc")
        poc_form.hidden=True

    if metadata_author.user is None:
        author_form = ProfileForm(instance=metadata_author, prefix="author")
    else:
        analysis_form.fields['metadata_author'].initial = metadata_author.id
        author_form = ProfileForm(prefix="author")
        author_form.hidden=True

    return render(request, template, {
        "analysis": analysis_obj,
        "analysis_form": analysis_form,
        "poc_form": poc_form,
        "author_form": author_form,
    })
>>>>>>> 59c82fca
<|MERGE_RESOLUTION|>--- conflicted
+++ resolved
@@ -6,16 +6,11 @@
 from geonode.security.views import _perms_info
 from geonode.documents.models import get_related_documents
 from geonode.analytics.models import Analysis
-<<<<<<< HEAD
-from django.http import HttpResponse
-from django.contrib.auth.decorators import login_required
-=======
 from django.http import HttpResponse, HttpResponseRedirect
 from django.core.urlresolvers import reverse
 from django.contrib.auth.decorators import login_required
 from geonode.analytics.forms import AnalysisForm
 from geonode.people.forms import ProfileForm, PocForm
->>>>>>> 59c82fca
 
 ANALYSIS_LEV_NAMES = {
     Analysis.LEVEL_NONE  : _('No Permissions'),
@@ -84,7 +79,6 @@
         return HttpResponse(status=405)
 
 @login_required
-<<<<<<< HEAD
 def analysis_remove(request, analysisid, template='analytics/analysis_remove.html'):
     ''' Delete an analysis. '''
     analysis_obj = _resolve_analysis(request, analysisid, 'analyses.delete_analysis',
@@ -99,7 +93,8 @@
         analysis_obj.delete()
 
         return redirect("analytics_browse")
-=======
+
+@login_required
 def analysis_metadata(request, analysisid, template='analytics/analysis_metadata.html'):
 
     analysis_obj = _resolve_analysis(request, analysisid, msg=_PERMISSION_MSG_METADATA)
@@ -160,4 +155,3 @@
         "poc_form": poc_form,
         "author_form": author_form,
     })
->>>>>>> 59c82fca
