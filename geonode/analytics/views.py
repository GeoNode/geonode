--- conflicted
+++ resolved
@@ -61,7 +61,6 @@
                           permission_msg=msg, **kwargs)
 
 def new_analysis_json(request):
-<<<<<<< HEAD
 	if request.method == 'POST':
 		if not request.user.is_authenticated():
 			return HttpResponse(
@@ -74,14 +73,6 @@
 		return redirect('analysis_view', analysisid=analysis_obj.id)
 	else:
 		return HttpResponse(status=405)
-=======
-    if request.method == 'POST':
-        if not request.user.is_authenticated():
-            return HttpResponse(
-                'You must be logged in to save new maps',
-                mimetype="text/plain",
-                status=401
-            )
 
         analysis_obj = Analysis(owner=request.user, title=request.POST.get('title'), abstract=request.POST.get('abstract'))
         analysis_obj.save()
@@ -91,5 +82,4 @@
             mimetype='application/json'
         )
     else:
-        return HttpResponse(status=405)
->>>>>>> 4d462813
+        return HttpResponse(status=405)