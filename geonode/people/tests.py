--- conflicted
+++ resolved
@@ -1440,48 +1440,6 @@
         self.assertNotIn(self.token2.token, user1_tokens)
         self.assertNotIn(self.token1.token, user2_tokens)
 
-<<<<<<< HEAD
-    def test_admin_can_see_all_rules(self):
-        """An admin should be able to see any user's rules."""
-        self.client.login(username="admin", password="admin")
-
-        # Admin can see user1's rules
-        response1 = self.client.get(self.user1_url)
-        self.assertEqual(response1.status_code, 200)
-        self.assertIn("rules", response1.data)
-        self.assertIsInstance(response1.data["rules"], list)
-
-        # Extract user1's tokens from admin's response
-        user1_tokens = []
-        for rule in response1.data["rules"]:
-            if "params" in rule and "access_token" in rule["params"]:
-                user1_tokens.append(rule["params"]["access_token"])
-            elif "headers" in rule and "Authorization" in rule["headers"]:
-                token = rule["headers"]["Authorization"].split()[-1]
-                user1_tokens.append(token)
-
-        # Admin can see user2's rules
-        response2 = self.client.get(self.user2_url)
-        self.assertEqual(response2.status_code, 200)
-        self.assertIn("rules", response2.data)
-        self.assertIsInstance(response2.data["rules"], list)
-
-        # Extract user2's tokens from admin's response
-        user2_tokens = []
-        for rule in response2.data["rules"]:
-            if "params" in rule and "access_token" in rule["params"]:
-                user2_tokens.append(rule["params"]["access_token"])
-            elif "headers" in rule and "Authorization" in rule["headers"]:
-                token = rule["headers"]["Authorization"].split()[-1]
-                user2_tokens.append(token)
-
-        # Verify admin can see both users' tokens
-        self.assertIn(self.token1.token, user1_tokens)
-        self.assertIn(self.token2.token, user2_tokens)
-
-        # Verify tokens are different
-        self.assertNotEqual(user1_tokens, user2_tokens)
-=======
     def test_admin_can_only_see_own_rules_not_others(self):
         """An admin should only be able to see their own rules, not other users' rules."""
         self.client.login(username="admin", password="admin")
@@ -1517,5 +1475,4 @@
         self.assertEqual(len(admin_tokens), 3)  # 3 rules with tokens
         self.assertIn(self.admin_token.token, admin_tokens)
         self.assertNotIn(self.token1.token, admin_tokens)
-        self.assertNotIn(self.token2.token, admin_tokens)
->>>>>>> ce06d0f3
+        self.assertNotIn(self.token2.token, admin_tokens)