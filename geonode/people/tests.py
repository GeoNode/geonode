--- conflicted
+++ resolved
@@ -914,7 +914,7 @@
         self.assertNotEqual(get_user_model().objects.filter(username="bobby").first(), None)
         self.assertTrue("user_has_resources" in response.json()["errors"][0])
 
-<<<<<<< HEAD
+
     def test_remove_self_from_group_manager_all(self):
         """
         user is manager of some groups
@@ -1133,7 +1133,7 @@
         self.assertTrue("User removed as a group manager" in response.json()["success"])
         for group in self.group_profiles:
             self.assertTrue(f"{group.title}" in response.json()["success"])
-=======
+
     def test_transfer_resources_all(self):
         """
         user wants to transfer resources to target
@@ -1286,4 +1286,3 @@
         self.assertTrue(bobby_resources.exists())
         later_bobby_resources = ResourceBase.objects.filter(owner=bobby).all()
         self.assertTrue(set(prior_bobby_resources) == set(later_bobby_resources))
->>>>>>> 4edae9f5
