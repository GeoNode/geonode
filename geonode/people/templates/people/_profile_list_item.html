--- conflicted
+++ resolved
@@ -4,11 +4,10 @@
 {% friendly_load activity_tags %}
 {% load i18n %}
 
-<<<<<<< HEAD
 <article>
-  <a class="avatar" href="{% url profile_detail profile.user.username %}">{% avatar profile.user 80 %}</a>
+  <a class="avatar" href="{% url "profile_detail" profile.user.username %}">{% avatar profile.user 80 %}</a>
   <div class="pull-left">
-    <h3><i class="icon-user"></i> <a href="{% url profile_detail profile.user.username %}">{{ profile.name }}</a>
+    <h3><i class="icon-user"></i> <a href="{% url "profile_detail" profile.user.username %}">{{ profile.name }}</a>
     {% if  profile.user.email %}<a href="mailto:{{ profile.user.email }}"><i class="icon-envelope icon-large"></i></a>{% endif %}</h3>
     <div class="details">
     <div class="meta">
@@ -27,33 +26,17 @@
         </ul>
     </div> <!-- /meta -->
   </div> <!-- /details -->
-    {% if_has_tag actor_url %}
-    <p><a href="{% actor_url profile.user %}" class="btn btn-mini" type="button">{% trans "My Activities" %}</a>
-      {% if request.user != profile.user %}
-=======
-<article class="well">
-    <a href="{% url "profile_detail" profile.user.username %}">{% avatar profile.user 65 %} </a>
-    
-    <a href="{% url "profile_detail" profile.user.username %}">{{ profile.name }}</a> {% if profile.organization %}({{ profile.organization }}){% endif %}
 
-    <p>{{ profile.user.email }}</p>
-    {% if profile.profile %}
-        <p>{{ profile.profile }}</p>
+    {% if request.user != profile.user %}
+        {% if_has_tag if_relationship %}
+            {% include "relationships/_profile_follow.html" %}
+        {% endif_has_tag %}
     {% endif %}
 
-    <p>{{ profile.user.layer_set.all|length }} Layers</p>
+    {% if_has_tag actor_url %}
+        <p><a href="{% actor_url profile.user %}" class="btn btn-mini" type="button">{% trans "My Activities" %}</a></p>
+    {% endif_has_tag %}
 
-    <p>{{ profile.user.map_set.all|length }} Maps</p>
-    {% if DOCUMENTS_APP %}
-    <p>{{ profile.user.document_set.all|length }} Documents</p>
-    {% endif %}
-    {% if request.user != profile.user %}
->>>>>>> 67c0e7d5
-        {% if_has_tag if_relationship %}
-          {% include "relationships/_profile_follow.html" %}
-        {% endif_has_tag %}
-      {% endif %}
-    {% endif_has_tag %}
-    </p>
+
   </div>
 </article>