{% extends "people/profile_base.html" %}
{% load static %}
{% load i18n %}
{% load avatar_tags %}
{% load activity_tags %}
{% load pagination_tags %}

{% block title %} {% trans "Profile of " %}{{ profile.first_name|default:profile.username }}{% endblock %}

{% block head %}
  {% if TWITTER_CARD %}
    {% include "people/_profile_twittercard.html" %}
  {% endif %}
  {% if OPENGRAPH_ENABLED %}
    {% include "people/_profile_opengraph.html" %}
  {% endif %}
  {{ block.super }}
{% endblock %}

{% block body_class %}people explore{% endblock %}

{% block body %}

<div class="page-header">
  <h2 class="page-title">{{ profile.name_long }}</h2>
</div>

<div class="col-xs-3 col-md-2 profile-image">
  {% autoescape off %}{% avatar profile 240 %}{% endautoescape %}
</div>

<div class="col-xs-9 col-md-7 profile-details">

{% if user.is_authenticated %}
{% if user == profile %}
  {% for group in profile.group_list_all %}
  <div ng-if="group.logo_url != ''" class="col-xs-1 pull-right group-logo">
    <a href="{{ group.get_absolute_url }}" ><img src="{{ group.logo_url }}" alt="{{ group.title }}" /></a>
  </div>
  <!-- <div class="col-xs-6 col-md-8">
    <h5>
      <a href="{{ group.get_absolute_url }}">{{ group.title }}</a>
      {% if group.email %} <a href="mailto:{{ group.email }}"><i class="fa fa-envelope-o"></i></a>{% endif %}
    </h5>
  </div> -->
  {% endfor %}
{% else %}
  {% for group in profile.group_list_public %}
  <div ng-if="group.logo_url != ''" class="col-xs-1 pull-right group-logo">
    <a href="{{ group.get_absolute_url }}" ><img src="{{ group.logo_url }}" alt="{{ group.title }}" /></a>
  </div>
  <!-- <div class="col-xs-6 col-md-8">
    <h5>
      <a href="{{ group.get_absolute_url }}">{{ group.title }}</a>
      {% if group.email %} <a href="mailto:{{ group.email }}"><i class="fa fa-envelope-o"></i></a>{% endif %}
    </h5>
  </div> -->
  {% endfor %}
{% endif %}
{% endif %}

  <h3>{{ profile.first_name|default:profile.name_long }}</h3>
  <table class="table table-user-profile">
    <tbody>
      {% if user.is_authenticated and user == profile or user.is_superuser or user.is_staff %}
      {% if SHOW_PROFILE_EMAIL %}
      <tr>
        <td class="table-user-profile-attribute">{% trans 'Email' %}</td>
        {% if profile.email %}
            <td><a href="mailto:{{ profile.email }}">{{ profile.email }}</a></td>
        {% else %}
            <td>{% trans 'Not provided.' %}</td>
        {% endif %}
      </tr>
      {% endif %}
      <tr>
        <td class="table-user-profile-attribute">{% trans 'Position' %}</td>
        <td>{{ profile.position | default:_('Not provided.') }}</td>
      </tr>
      <tr>
        <td class="table-user-profile-attribute">{% trans 'Organization'  %}</td>
        <td>{{ profile.organization | default:_('Not provided.') }}</td>
      </tr>
      <tr>
        <td class="table-user-profile-attribute">{% trans 'Location' %}</td>
        <td>{{ profile.location | default:_('Not provided.') }}</td>
      </tr>
      <tr>
        <td class="table-user-profile-attribute">{% trans 'Voice' %}</td>
        {% if profile.voice %}
            <td><a href="tel:{{ profile.voice }}">{{ profile.voice }}</a></td>
        {% else %}
            <td>{% trans "Not provided" %}.</td>
        {% endif %}
      </tr>
      <tr>
        <td class="table-user-profile-attribute">{% trans 'Fax' %}</td>
        <td>{{ profile.fax | default:_('Not provided.') }}</td>
      </tr>
      <tr>
        <td class="table-user-profile-attribute">{% trans 'Description' %}</td>
        <td>{{ profile.profile | default:_('Not provided.') }}</td>
      </tr>
      <tr>
        <td class="table-user-profile-attribute">{% trans 'Keywords' %}</td>
        <td>
            {% if profile.keyword_list %}
                {% for keyword in profile.keyword_list %}
                    <span class="label label-default">{{ keyword }}</span>
                {% endfor %}
            {% else %}
                {% trans 'Not provided' %}
            {% endif %}
        </td>
      </tr>
      {% else %}
      <tr>
        <td class="table-user-profile-attribute">{% trans 'Organization'  %}</td>
        <td>{{ profile.organization | default:_('Not provided.') }}</td>
      </tr>

      {% endif %}
    </tbody>
  </table>
  {% if USE_GEOSERVER and DISPLAY_WMS_LINKS %}
  <p>
      {% if request.user.is_authenticated and access_token %}
        <a href="{% url 'capabilities_user' profile.username %}?access_token={{access_token}}">
      {% else %}
        <a href="{% url 'capabilities_user' profile.username %}">
      {% endif %}
      <i class="fa fa-map"></i> {% trans 'User layers WMS GetCapabilities document' %}</a></p>
  {% endif %}
</div>

<div class="col-xs-12 col-md-3">
  <ul class="list-group">
      <li class="list-group-item"><a href="{% url "message_create" profile.pk %}"><i class="fa fa-paper-plane-o"></i> {% trans "Message User" %}</a></li>
    </ul>
  {% if user == profile %}
    <ul class="list-group">
      {% if not READ_ONLY_MODE %}
        <li class="list-group-item"><a href="{% url "profile_edit" user.username %}"><i class="fa fa-edit"></i> {% trans "Edit profile" %}</a></li>
      {% endif %}
      <li class="list-group-item"><a href="{% url "socialaccount_connections" %}"><i class="fa fa-sign-in"></i> {% trans "Connected social accounts" %}</a></li>
      <li class="list-group-item"><a href="{% url "account_email" %}"><i class="fa fa-envelope-o"></i> {% trans "Associated e-mails" %}</a></li>
      {% if not READ_ONLY_MODE %}
        <li class="list-group-item"><a href="{% url "account_change_password" %}"><i class="fa fa-lock"></i> {% trans "Set/Change password" %}</a></li>
      {% endif %}
    </ul>
    <ul class="list-group">
<<<<<<< HEAD
      {% if user.is_authenticated and not READ_ONLY_MODE or "add_resource" in user.perms %}
        <li class="list-group-item"><a href="{% url "dataset_upload" %}"><i class="fa fa-cloud-upload"></i> {% trans "Upload new layers" %}</a></li>
=======
      {% if "add_resource" in user.perms %}
        <li class="list-group-item"><a href="{% url "layer_upload" %}"><i class="fa fa-cloud-upload"></i> {% trans "Upload new layers" %}</a></li>
>>>>>>> 88e5c657
        {% if USE_GEOSERVER and CREATE_LAYER %}
          <li class="list-group-item"><a href="{% url "dataset_create" %}"><i class="fa fa-map-o"></i> {% trans "Create a new layer" %}</a></li>
        {% endif %}
        <li class="list-group-item"><a href="{% url "document_upload" %}"><i class="fa fa-file"></i> {% trans "Upload new document" %}</a></li>
        <li class="list-group-item"><a href="{% url "new_map" %}"><i class="fa fa-map-marker"></i> {% trans "Create a new map" %}</a></li>
      {% endif %}
      <li class="list-group-item"><a href="{% url "user-activity" profile.username %}"><i class="fa fa-fire"></i> {% trans "My Activities" %}</a></li>
      {% if FAVORITE_ENABLED %}
      <li class="list-group-item"><a href="{% url "favorite_list" %}"><i class="fa fa-star"></i> {% trans "Favorites" %}</a></li>
      {% endif %}
    </ul>
    <ul class="list-group">
      {% if USE_NOTIFICATIONS %}
      <li class="list-group-item"><a href="{% url "pinax_notifications:notice_settings" %}"><i class="fa fa-bell"></i> {% trans "Notifications" %}</a></li>
      {% endif %}
      {% if perms.announcements.can_manage %}
      <li class="list-group-item"><a href="{% url "announcements_list" %}"><i class="fa fa-bullhorn"></i> {% trans "Announcements" %}</a></li>
      {% endif %}
    </ul>
    <ul class="list-group">
      {% if not READ_ONLY_MODE %}
        <li class="list-group-item"><a href="{% url "geonode.invitations:geonode-send-invite" %}"><i class="fa fa-edit"></i> {% trans "Invite Users" %}</a></li>
      {% endif %}
      {% if user.is_superuser or user.is_staff %}
          <li class="list-group-item"><a href="{% url "proxy" %}?url={{ OGC_SERVER.default.LOCATION }}"><i class="fa fa-gears"></i> {% trans "GeoServer" %}</a></li>
          <li class="list-group-item"><a href="{% url "admin:index" %}"><i class="fa fa-cog"></i> {% trans "Admin" %}</a></li>
      {% endif %}
    </ul>
  {% else %}
    {% if user.is_superuser and not READ_ONLY_MODE %}
    <ul class="list-group">
      <li class="list-group-item"><a href="{% url "profile_edit" profile.username %}"><i class="fa fa-edit"></i> {% trans "Edit profile" %}</a></li>
    </ul>
    {% endif %}
    <ul class="list-group">
      <li class="list-group-item"><a href="{% url "user-activity" profile.username %}"><i class="fa fa-fire"></i> {% trans "User Activities" %}</a></li>
    </ul>
  {% endif %}
</div>

<div class="col-xs-12 col-md-9">
  <h4>{% trans "Resources" %}</h4>
  <div class="col-md-12">
    {% include "people/_profile_filters.html" %}
  </div>
  <!-- <div class="col-md-12">
    {% include "search/_sort_filters.html" %}
  </div> -->
  <div class=" col-xs-12 col-md-12">
    {% include 'base/_resourcebase_snippet.html' %}
  </div>
  <div class="col-md-12">
    {% include 'search/_pagination.html' %}
  </div>
</div>

{% endblock %}

{% block extra_script %}
{{ block.super }}
  {% if GEONODE_SECURITY_ENABLED %}
    {% include "_permissions_form_js.html" %}
  {% endif %}
  <script type="text/javascript">
      {% if HAYSTACK_SEARCH %}
          SEARCH_URL = '{% url 'api_get_search' api_name='api' resource_name='base' %}?owner__username={{profile.username}}'
      {% else %}
          SEARCH_URL = '{% url 'api_dispatch_list' api_name='api' resource_name='base' %}?owner__username={{profile.username}}';
      {% endif %}
  </script>
  {% include 'search/search_scripts.html' %}
{% endblock %}<|MERGE_RESOLUTION|>--- conflicted
+++ resolved
@@ -149,13 +149,8 @@
       {% endif %}
     </ul>
     <ul class="list-group">
-<<<<<<< HEAD
-      {% if user.is_authenticated and not READ_ONLY_MODE or "add_resource" in user.perms %}
-        <li class="list-group-item"><a href="{% url "dataset_upload" %}"><i class="fa fa-cloud-upload"></i> {% trans "Upload new layers" %}</a></li>
-=======
       {% if "add_resource" in user.perms %}
         <li class="list-group-item"><a href="{% url "layer_upload" %}"><i class="fa fa-cloud-upload"></i> {% trans "Upload new layers" %}</a></li>
->>>>>>> 88e5c657
         {% if USE_GEOSERVER and CREATE_LAYER %}
           <li class="list-group-item"><a href="{% url "dataset_create" %}"><i class="fa fa-map-o"></i> {% trans "Create a new layer" %}</a></li>
         {% endif %}
