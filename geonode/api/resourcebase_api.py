# -*- coding: utf-8 -*-
#########################################################################
#
# Copyright (C) 2016 OSGeo
#
# This program is free software: you can redistribute it and/or modify
# it under the terms of the GNU General Public License as published by
# the Free Software Foundation, either version 3 of the License, or
# (at your option) any later version.
#
# This program is distributed in the hope that it will be useful,
# but WITHOUT ANY WARRANTY; without even the implied warranty of
# MERCHANTABILITY or FITNESS FOR A PARTICULAR PURPOSE. See the
# GNU General Public License for more details.
#
# You should have received a copy of the GNU General Public License
# along with this program. If not, see <http://www.gnu.org/licenses/>.
#
#########################################################################
import re
import logging

from django.db.models import Q
from django.http import HttpResponse
from django.conf import settings
from django.contrib.staticfiles.templatetags import staticfiles
from tastypie.authentication import MultiAuthentication, SessionAuthentication
from tastypie.bundle import Bundle

from tastypie.constants import ALL, ALL_WITH_RELATIONS
from tastypie.resources import ModelResource
from tastypie import fields
from tastypie.utils import trailing_slash

from guardian.shortcuts import get_objects_for_user

from django.conf.urls import url
from django.core.paginator import Paginator, InvalidPage
from django.http import Http404
from django.core.exceptions import ObjectDoesNotExist
from django.forms.models import model_to_dict

from tastypie.utils.mime import build_content_type

from geonode import get_version, geoserver
from geonode.layers.models import Layer
from geonode.maps.models import Map
from geonode.geoapps.models import GeoApp
from geonode.documents.models import Document
from geonode.base.models import ResourceBase
from geonode.base.models import HierarchicalKeyword
from geonode.base.bbox_utils import filter_bbox
from geonode.groups.models import GroupProfile
from geonode.utils import check_ogc_backend
from geonode.security.utils import get_visible_resources
from .authentication import OAuthAuthentication
from .authorization import GeoNodeAuthorization, GeonodeApiKeyAuthentication

from .api import (
    TagResource,
    RegionResource,
    OwnersResource,
    ThesaurusKeywordResource,
    TopicCategoryResource,
    GroupResource,
    FILTER_TYPES)
from .paginator import CrossSiteXHRPaginator
from django.utils.translation import gettext as _

if settings.HAYSTACK_SEARCH:
    from haystack.query import SearchQuerySet  # noqa

logger = logging.getLogger(__name__)

LAYER_SUBTYPES = {
    'vector': 'dataStore',
    'raster': 'coverageStore',
    'remote': 'remoteStore',
    'vector_time': 'vectorTimeSeries',
}
FILTER_TYPES.update(LAYER_SUBTYPES)


class CommonMetaApi:
    authorization = GeoNodeAuthorization()
    allowed_methods = ['get']
    filtering = {
        'title': ALL,
        'keywords': ALL_WITH_RELATIONS,
        'tkeywords': ALL_WITH_RELATIONS,
        'regions': ALL_WITH_RELATIONS,
        'category': ALL_WITH_RELATIONS,
        'group': ALL_WITH_RELATIONS,
        'owner': ALL_WITH_RELATIONS,
        'date': ALL,
        'purpose': ALL,
        'uuid': ALL_WITH_RELATIONS,
        'abstract': ALL
    }
    ordering = ['date', 'title', 'popular_count']
    max_limit = None


class CommonModelApi(ModelResource):
    keywords = fields.ToManyField(TagResource, 'keywords', null=True)
    regions = fields.ToManyField(RegionResource, 'regions', null=True)
    category = fields.ToOneField(
        TopicCategoryResource,
        'category',
        null=True,
        full=True)
    group = fields.ToOneField(
        GroupResource,
        'group',
        null=True,
        full=True)
    owner = fields.ToOneField(OwnersResource, 'owner', full=True)
    tkeywords = fields.ToManyField(
        ThesaurusKeywordResource, 'tkeywords', null=True)
    VALUES = [
        # fields in the db
        'id',
        'uuid',
        'title',
        'date',
        'date_type',
        'edition',
        'purpose',
        'maintenance_frequency',
        'restriction_code_type',
        'constraints_other',
        'license',
        'language',
        'spatial_representation_type',
        'temporal_extent_start',
        'temporal_extent_end',
        'data_quality_statement',
        'abstract',
        'csw_wkt_geometry',
        'csw_type',
        'owner__username',
        'share_count',
        'popular_count',
        'srid',
        'bbox_polygon',
        'category__gn_description',
        'supplemental_information',
        'site_url',
        'thumbnail_url',
        'detail_url',
        'rating',
        'group__name',
        'has_time',
        'is_approved',
        'is_published',
        'dirty_state',
        'metadata_only'
    ]

    def build_filters(self, filters=None, ignore_bad_filters=False, **kwargs):
        if filters is None:
            filters = {}
        orm_filters = super(CommonModelApi, self).build_filters(
            filters=filters, ignore_bad_filters=ignore_bad_filters, **kwargs)
        if 'type__in' in filters and filters['type__in'] in FILTER_TYPES.keys():
            orm_filters.update({'type': filters.getlist('type__in')})
        if 'app_type__in' in filters:
            orm_filters.update({'polymorphic_ctype__model': filters['app_type__in'].lower()})
        if 'extent' in filters:
            orm_filters.update({'extent': filters['extent']})
        orm_filters['f_method'] = filters['f_method'] if 'f_method' in filters else 'and'
        if not settings.SEARCH_RESOURCES_EXTENDED:
            return self._remove_additional_filters(orm_filters)
        return orm_filters

    def _remove_additional_filters(self, orm_filters):
        orm_filters.pop('abstract__icontains', None)
        orm_filters.pop('purpose__icontains', None)
        orm_filters.pop('f_method', None)
        return orm_filters

    def apply_filters(self, request, applicable_filters):
        types = applicable_filters.pop('type', None)
        extent = applicable_filters.pop('extent', None)
        keywords = applicable_filters.pop('keywords__slug__in', None)
        metadata_only = applicable_filters.pop('metadata_only', False)
        filtering_method = applicable_filters.pop('f_method', 'and')
        if filtering_method == 'or':
            filters = Q()
            for f in applicable_filters.items():
                filters |= Q(f)
            semi_filtered = self.get_object_list(request).filter(filters)
        else:
            semi_filtered = super(
                CommonModelApi,
                self).apply_filters(
                request,
                applicable_filters)
        filtered = None
        if types:
            for the_type in types:
                if the_type in LAYER_SUBTYPES.keys():
                    super_type = the_type
                    if 'vector_time' == the_type:
                        super_type = 'vector'
                    if filtered:
                        if 'time' in the_type:
                            filtered = filtered | semi_filtered.filter(
                                Layer___storeType=LAYER_SUBTYPES[super_type]).exclude(Layer___has_time=False)
                        else:
                            filtered = filtered | semi_filtered.filter(
                                Layer___storeType=LAYER_SUBTYPES[super_type])
                    else:
                        if 'time' in the_type:
                            filtered = semi_filtered.filter(
                                Layer___storeType=LAYER_SUBTYPES[super_type]).exclude(Layer___has_time=False)
                        else:
                            filtered = semi_filtered.filter(
                                Layer___storeType=LAYER_SUBTYPES[super_type])
                else:
                    _type_filter = FILTER_TYPES[the_type].__name__.lower()
                    if filtered:
                        filtered = filtered | semi_filtered.filter(polymorphic_ctype__model=_type_filter)
                    else:
                        filtered = semi_filtered.filter(polymorphic_ctype__model=_type_filter)
        else:
            filtered = semi_filtered

        if extent:
            filtered = filter_bbox(filtered, extent)

        if keywords:
            filtered = self.filter_h_keywords(filtered, keywords)

<<<<<<< HEAD
        # return filtered
        return get_visible_resources(
            filtered,
=======
        # Hide Dirty State Resources
        user = request.user if request else None
        if not user or not user.is_superuser:
            if user:
                filtered = filtered.exclude(Q(dirty_state=True) & ~(
                    Q(owner__username__iexact=str(user))))
            else:
                filtered = filtered.exclude(Q(dirty_state=True))
        return filtered.filter(metadata_only=metadata_only)

    def filter_published(self, queryset, request):
        filter_set = get_visible_resources(
            queryset,
>>>>>>> abdf3ed6
            request.user if request else None,
            metadata_only=applicable_filters.get('metadata_only', False),
            admin_approval_required=settings.ADMIN_MODERATE_UPLOADS,
            unpublished_not_visible=settings.RESOURCE_PUBLISHING,
            private_groups_not_visibile=settings.GROUP_PRIVATE_RESOURCES)

    def filter_h_keywords(self, queryset, keywords):
        treeqs = HierarchicalKeyword.objects.none()
        if keywords and len(keywords) > 0:
            for keyword in keywords:
                try:
                    kws = HierarchicalKeyword.objects.filter(
                        Q(name__iexact=keyword) | Q(slug__iexact=keyword))
                    for kw in kws:
                        treeqs = treeqs | HierarchicalKeyword.get_tree(kw)
                except ObjectDoesNotExist:
                    # Ignore keywords not actually used?
                    pass
            filtered = queryset.filter(Q(keywords__in=treeqs))
        else:
            filtered = queryset
        return filtered

    def build_haystack_filters(self, parameters):
        from haystack.inputs import Raw
        from haystack.query import SearchQuerySet, SQ  # noqa

        sqs = None

        # Retrieve Query Params

        # Text search
        query = parameters.get('q', None)

        # Types and subtypes to filter (map, layer, vector, etc)
        type_facets = parameters.getlist("type__in", [])

        # If coming from explore page, add type filter from resource_name
        resource_filter = self._meta.resource_name.rstrip("s")
        if resource_filter != "base" and resource_filter not in type_facets:
            type_facets.append(resource_filter)

        # Publication date range (start,end)
        date_end = parameters.get("date__lte", None)
        date_start = parameters.get("date__gte", None)

        # Topic category filter
        category = parameters.getlist("category__identifier__in")

        # Keyword filter
        keywords = parameters.getlist("keywords__slug__in")

        # Region filter
        regions = parameters.getlist("regions__name__in")

        # Owner filters
        owner = parameters.getlist("owner__username__in")

        # Sort order
        sort = parameters.get("order_by", "relevance")

        # Geospatial Elements
        bbox = parameters.get("extent", None)

        # Filter by Type and subtype
        if type_facets is not None:
            types = []
            subtypes = []

            for type in type_facets:
                if type in {"map", "layer", "document", "user"}:
                    # Type is one of our Major Types (not a sub type)
                    types.append(type)
                elif type in LAYER_SUBTYPES.keys():
                    subtypes.append(type)

            if 'vector' in subtypes and 'vector_time' not in subtypes:
                subtypes.append('vector_time')

            if len(subtypes) > 0:
                types.append("layer")
                sqs = SearchQuerySet().narrow(f"subtype:{','.join(map(str, subtypes))}")

            if len(types) > 0:
                sqs = (SearchQuerySet() if sqs is None else sqs).narrow(
                    f"type:{','.join(map(str, types))}")

        # Filter by Query Params
        # haystack bug? if boosted fields aren't included in the
        # query, then the score won't be affected by the boost
        if query:
            if query.startswith('"') or query.startswith('\''):
                # Match exact phrase
                phrase = query.replace('"', '')
                sqs = (SearchQuerySet() if sqs is None else sqs).filter(
                    SQ(title__exact=phrase) |
                    SQ(description__exact=phrase) |
                    SQ(content__exact=phrase)
                )
            else:
                words = [
                    w for w in re.split(
                        r'\W',
                        query,
                        flags=re.UNICODE) if w]
                for i, search_word in enumerate(words):
                    if i == 0:
                        sqs = (SearchQuerySet() if sqs is None else sqs) \
                            .filter(
                            SQ(title=Raw(search_word)) |
                            SQ(description=Raw(search_word)) |
                            SQ(content=Raw(search_word))
                        )
                    elif search_word in {"AND", "OR"}:
                        pass
                    elif words[i - 1] == "OR":  # previous word OR this word
                        sqs = sqs.filter_or(
                            SQ(title=Raw(search_word)) |
                            SQ(description=Raw(search_word)) |
                            SQ(content=Raw(search_word))
                        )
                    else:  # previous word AND this word
                        sqs = sqs.filter(
                            SQ(title=Raw(search_word)) |
                            SQ(description=Raw(search_word)) |
                            SQ(content=Raw(search_word))
                        )

        # filter by category
        if category:
            sqs = (SearchQuerySet() if sqs is None else sqs).narrow(
                f"category:{','.join(map(str, category))}")

        # filter by keyword: use filter_or with keywords_exact
        # not using exact leads to fuzzy matching and too many results
        # using narrow with exact leads to zero results if multiple keywords
        # selected
        if keywords:
            for keyword in keywords:
                sqs = (
                    SearchQuerySet() if sqs is None else sqs).filter_or(
                    keywords_exact=keyword)

        # filter by regions: use filter_or with regions_exact
        # not using exact leads to fuzzy matching and too many results
        # using narrow with exact leads to zero results if multiple keywords
        # selected
        if regions:
            for region in regions:
                sqs = (
                    SearchQuerySet() if sqs is None else sqs).filter_or(
                    regions_exact__exact=region)

        # filter by owner
        if owner:
            sqs = (
                SearchQuerySet() if sqs is None else sqs).narrow(
                    f"owner__username:{','.join(map(str, owner))}")

        # filter by date
        if date_start:
            sqs = (SearchQuerySet() if sqs is None else sqs).filter(
                SQ(date__gte=date_start)
            )

        if date_end:
            sqs = (SearchQuerySet() if sqs is None else sqs).filter(
                SQ(date__lte=date_end)
            )

        # Filter by geographic bounding box
        if bbox:
            left, bottom, right, top = bbox.split(',')
            sqs = (
                SearchQuerySet() if sqs is None else sqs).exclude(
                SQ(
                    bbox_top__lte=bottom) | SQ(
                    bbox_bottom__gte=top) | SQ(
                    bbox_left__gte=right) | SQ(
                        bbox_right__lte=left))

        # Apply sort
        if sort.lower() == "-date":
            sqs = (
                SearchQuerySet() if sqs is None else sqs).order_by("-date")
        elif sort.lower() == "date":
            sqs = (
                SearchQuerySet() if sqs is None else sqs).order_by("date")
        elif sort.lower() == "title":
            sqs = (SearchQuerySet() if sqs is None else sqs).order_by(
                "title_sortable")
        elif sort.lower() == "-title":
            sqs = (SearchQuerySet() if sqs is None else sqs).order_by(
                "-title_sortable")
        elif sort.lower() == "-popular_count":
            sqs = (SearchQuerySet() if sqs is None else sqs).order_by(
                "-popular_count")
        else:
            sqs = (
                SearchQuerySet() if sqs is None else sqs).order_by("-date")

        return sqs

    def get_search(self, request, **kwargs):
        self.method_check(request, allowed=['get'])
        self.is_authenticated(request)
        self.throttle_check(request)

        # Get the list of objects that matches the filter
        sqs = self.build_haystack_filters(request.GET)

        if not settings.SKIP_PERMS_FILTER:

            filter_set = get_objects_for_user(
                request.user, 'base.view_resourcebase')

            filter_set = get_visible_resources(
                filter_set,
                request.user if request else None,
                admin_approval_required=settings.ADMIN_MODERATE_UPLOADS,
                unpublished_not_visible=settings.RESOURCE_PUBLISHING,
                private_groups_not_visibile=settings.GROUP_PRIVATE_RESOURCES)

            filter_set_ids = filter_set.values_list('id')
            # Do the query using the filterset and the query term. Facet the
            # results
            if len(filter_set) > 0:
                sqs = sqs.filter(id__in=filter_set_ids).facet('type').facet('subtype').facet(
                    'owner') .facet('keywords').facet('regions').facet('category')
            else:
                sqs = None
        else:
            sqs = sqs.facet('type').facet('subtype').facet(
                'owner').facet('keywords').facet('regions').facet('category')

        if sqs:
            # Build the Facet dict
            facets = {}
            for facet in sqs.facet_counts()['fields']:
                facets[facet] = {}
                for item in sqs.facet_counts()['fields'][facet]:
                    facets[facet][item[0]] = item[1]

            # Paginate the results
            paginator = Paginator(sqs, request.GET.get('limit'))

            try:
                page = paginator.page(
                    int(request.GET.get('offset') or 0) /
                    int(request.GET.get('limit') or 0 + 1))
            except InvalidPage:
                raise Http404("Sorry, no results on that page.")

            if page.has_previous():
                previous_page = page.previous_page_number()
            else:
                previous_page = 1
            if page.has_next():
                next_page = page.next_page_number()
            else:
                next_page = 1
            total_count = sqs.count()
            objects = page.object_list
        else:
            next_page = 0
            previous_page = 0
            total_count = 0
            facets = {}
            objects = []

        object_list = {
            "meta": {
                "limit": settings.CLIENT_RESULTS_LIMIT,
                "next": next_page,
                "offset": int(getattr(request.GET, 'offset', 0)),
                "previous": previous_page,
                "total_count": total_count,
                "facets": facets,
            },
            "objects": [self.get_haystack_api_fields(x) for x in objects],
        }

        self.log_throttled_access(request)
        return self.create_response(request, object_list)

    def get_haystack_api_fields(self, haystack_object):
        return {k: v for k, v in haystack_object.get_stored_fields().items()
                if not re.search('_exact$|_sortable$', k)}

    def get_list(self, request, **kwargs):
        """
        Returns a serialized list of resources.

        Calls ``obj_get_list`` to provide the data, then handles that result
        set and serializes it.

        Should return a HttpResponse (200 OK).
        """
        # TODO: Uncached for now. Invalidation that works for everyone may be
        # impossible.
        base_bundle = self.build_bundle(request=request)
        objects = self.obj_get_list(
            bundle=base_bundle,
            **self.remove_api_resource_names(kwargs))
        sorted_objects = self.apply_sorting(objects, options=request.GET)

        paginator = self._meta.paginator_class(
            request.GET,
            sorted_objects,
            resource_uri=self.get_resource_uri(),
            limit=self._meta.limit,
            max_limit=self._meta.max_limit,
            collection_name=self._meta.collection_name)
        to_be_serialized = paginator.page()

        to_be_serialized = self.alter_list_data_to_serialize(
            request,
            to_be_serialized)

        return self.create_response(
            request, to_be_serialized, response_objects=objects)

    def format_objects(self, objects):
        """
        Format the objects for output in a response.
        """
        for key in ('site_url', 'has_time'):
            if key in self.VALUES:
                idx = self.VALUES.index(key)
                del self.VALUES[idx]

        # hack needed because dehydrate does not seem to work in CommonModelApi
        formatted_objects = []
        for obj in objects:
            formatted_obj = model_to_dict(obj, fields=self.VALUES)
            if 'site_url' not in formatted_obj or len(formatted_obj['site_url']) == 0:
                formatted_obj['site_url'] = settings.SITEURL

            if formatted_obj['thumbnail_url'] and len(formatted_obj['thumbnail_url']) == 0:
                formatted_obj['thumbnail_url'] = staticfiles.static(settings.MISSING_THUMBNAIL)

            formatted_obj['owner__username'] = obj.owner.username
            formatted_obj['owner_name'] = obj.owner.get_full_name() or obj.owner.username

            # replace thumbnail_url with curated_thumbs
            if hasattr(obj, 'curatedthumbnail'):
                try:
                    if hasattr(obj.curatedthumbnail.img_thumbnail, 'url'):
                        formatted_obj['thumbnail_url'] = obj.curatedthumbnail.thumbnail_url
                except Exception as e:
                    logger.exception(e)

            formatted_objects.append(formatted_obj)

        return formatted_objects

    def create_response(
            self,
            request,
            data,
            response_class=HttpResponse,
            response_objects=None,
            **response_kwargs):
        """
        Extracts the common "which-format/serialize/return-response" cycle.

        Mostly a useful shortcut/hook.
        """

        # If an user does not have at least view permissions, he won't be able
        # to see the resource at all.
        filtered_objects_ids = None
        try:
            if data['objects']:
                filtered_objects_ids = [
                    item.id for item in data['objects'] if request.user.has_perm(
                        'view_resourcebase', item.get_self_resource())]
        except Exception:
            pass

        if isinstance(
                data,
                dict) and 'objects' in data and not isinstance(
                data['objects'],
                list):
            if filtered_objects_ids:
                data['objects'] = [
                    x for x in list(
                        self.format_objects(
                            data['objects'])) if x['id'] in filtered_objects_ids]
            else:
                data['objects'] = list(self.format_objects(data['objects']))

            # give geonode version
            data['geonode_version'] = get_version()

        desired_format = self.determine_format(request)
        serialized = self.serialize(request, data, desired_format)

        return response_class(
            content=serialized,
            content_type=build_content_type(desired_format),
            **response_kwargs)

    def prepend_urls(self):
        if settings.HAYSTACK_SEARCH:
            return [
                url(r"^(?P<resource_name>%s)/search%s$" % (
                    self._meta.resource_name, trailing_slash()
                ),
                    self.wrap_view('get_search'), name="api_get_search"),
            ]
        else:
            return []


class ResourceBaseResource(CommonModelApi):

    """ResourceBase api"""

    class Meta(CommonMetaApi):
        paginator_class = CrossSiteXHRPaginator
        queryset = ResourceBase.objects.polymorphic_queryset() \
            .distinct().order_by('-date')
        resource_name = 'base'
        excludes = ['csw_anytext', 'metadata_xml']
        authentication = MultiAuthentication(SessionAuthentication(),
                                             OAuthAuthentication(),
                                             GeonodeApiKeyAuthentication())


class FeaturedResourceBaseResource(CommonModelApi):

    """Only the featured resourcebases"""

    class Meta(CommonMetaApi):
        paginator_class = CrossSiteXHRPaginator
        queryset = ResourceBase.objects.filter(featured=True).order_by('-date')
        resource_name = 'featured'
        authentication = MultiAuthentication(SessionAuthentication(),
                                             OAuthAuthentication(),
                                             GeonodeApiKeyAuthentication())


class LayerResource(CommonModelApi):

    """Layer API"""
    links = fields.ListField(
        attribute='links',
        null=True,
        use_in='all',
        default=[])
    if check_ogc_backend(geoserver.BACKEND_PACKAGE):
        default_style = fields.ForeignKey(
            'geonode.api.api.StyleResource',
            attribute='default_style',
            null=True)
        styles = fields.ManyToManyField(
            'geonode.api.api.StyleResource',
            attribute='styles',
            null=True,
            use_in='detail')

    def build_filters(self, filters=None, ignore_bad_filters=False, **kwargs):
        _filters = filters.copy()
        metadata_only = _filters.pop('metadata_only', False)
        orm_filters = super(LayerResource, self).build_filters(_filters)
        orm_filters['metadata_only'] = False if not metadata_only else metadata_only[0]
        return orm_filters

    def format_objects(self, objects):
        """
        Formats the object.
        """
        formatted_objects = []
        for obj in objects:
            # convert the object to a dict using the standard values.
            # includes other values
            values = self.VALUES + [
                'alternate',
                'name'
            ]
            formatted_obj = model_to_dict(obj, fields=values)
            username = obj.owner.get_username()
            full_name = (obj.owner.get_full_name() or username)
            formatted_obj['owner__username'] = username
            formatted_obj['owner_name'] = full_name
            if obj.category:
                formatted_obj['category__gn_description'] = _(obj.category.gn_description)
            if obj.group:
                formatted_obj['group'] = obj.group
                try:
                    formatted_obj['group_name'] = GroupProfile.objects.get(slug=obj.group.name)
                except GroupProfile.DoesNotExist:
                    formatted_obj['group_name'] = obj.group

            formatted_obj['keywords'] = [k.name for k in obj.keywords.all()] if obj.keywords else []
            formatted_obj['regions'] = [r.name for r in obj.regions.all()] if obj.regions else []

            # provide style information
            bundle = self.build_bundle(obj=obj)
            formatted_obj['default_style'] = self.default_style.dehydrate(
                bundle, for_list=True)

            # Add resource uri
            formatted_obj['resource_uri'] = self.get_resource_uri(bundle)

            formatted_obj['links'] = self.dehydrate_ogc_links(bundle)

            if 'site_url' not in formatted_obj or len(formatted_obj['site_url']) == 0:
                formatted_obj['site_url'] = settings.SITEURL

            # Probe Remote Services
            formatted_obj['store_type'] = 'dataset'
            formatted_obj['online'] = True
            if hasattr(obj, 'storeType'):
                formatted_obj['store_type'] = obj.storeType
                if obj.storeType == 'remoteStore' and hasattr(obj, 'remote_service'):
                    if obj.remote_service:
                        formatted_obj['online'] = (obj.remote_service.probe == 200)
                    else:
                        formatted_obj['online'] = False

            formatted_obj['gtype'] = self.dehydrate_gtype(bundle)

            # replace thumbnail_url with curated_thumbs
            if hasattr(obj, 'curatedthumbnail'):
                try:
                    if hasattr(obj.curatedthumbnail.img_thumbnail, 'url'):
                        formatted_obj['thumbnail_url'] = obj.curatedthumbnail.thumbnail_url
                except Exception as e:
                    logger.exception(e)

            formatted_obj['processed'] = obj.instance_is_processed
            # put the object on the response stack
            formatted_objects.append(formatted_obj)
        return formatted_objects

    def _dehydrate_links(self, bundle, link_types=None):
        """Dehydrate links field."""

        dehydrated = []
        obj = bundle.obj
        link_fields = [
            'extension',
            'link_type',
            'name',
            'mime',
            'url'
        ]

        links = obj.link_set.all()
        if link_types:
            links = links.filter(link_type__in=link_types)
        for lnk in links:
            formatted_link = model_to_dict(lnk, fields=link_fields)
            dehydrated.append(formatted_link)

        return dehydrated

    def dehydrate_links(self, bundle):
        return self._dehydrate_links(bundle)

    def dehydrate_ogc_links(self, bundle):
        return self._dehydrate_links(bundle, ['OGC:WMS', 'OGC:WFS', 'OGC:WCS'])

    def dehydrate_gtype(self, bundle):
        return bundle.obj.gtype

    def build_bundle(
            self, obj=None, data=None, request=None, **kwargs):
        """Override build_bundle method to add additional info."""

        if obj is None and self._meta.object_class:
            obj = self._meta.object_class()
        elif obj:
            obj = self.populate_object(obj)

        return Bundle(
            obj=obj,
            data=data,
            request=request, **kwargs)

    def populate_object(self, obj):
        """Populate results with necessary fields

        :param obj: Layer obj
        :type obj: Layer
        :return:
        """
        return obj

    # copy parent attribute before modifying
    VALUES = CommonModelApi.VALUES[:]
    VALUES.append('typename')

    class Meta(CommonMetaApi):
        paginator_class = CrossSiteXHRPaginator
        queryset = Layer.objects.distinct().order_by('-date')
        resource_name = 'layers'
        detail_uri_name = 'id'
        include_resource_uri = True
        allowed_methods = ['get', 'patch']
        excludes = ['csw_anytext', 'metadata_xml']
        authentication = MultiAuthentication(SessionAuthentication(),
                                             OAuthAuthentication(),
                                             GeonodeApiKeyAuthentication())
        filtering = CommonMetaApi.filtering
        # Allow filtering using ID
        filtering.update({
            'id': ALL,
            'name': ALL,
            'alternate': ALL,
            'metadata_only': ALL
        })


class MapResource(CommonModelApi):

    """Maps API"""

    def build_filters(self, filters=None, ignore_bad_filters=False, **kwargs):
        _filters = filters.copy()
        metadata_only = _filters.pop('metadata_only', False)
        orm_filters = super(MapResource, self).build_filters(_filters)
        orm_filters['metadata_only'] = False if not metadata_only else metadata_only[0]
        return orm_filters

    def format_objects(self, objects):
        """
        Formats the objects and provides reference to list of layers in map
        resources.

        :param objects: Map objects
        """
        formatted_objects = []
        for obj in objects:
            # convert the object to a dict using the standard values.
            formatted_obj = model_to_dict(obj, fields=self.VALUES)
            username = obj.owner.get_username()
            full_name = (obj.owner.get_full_name() or username)
            formatted_obj['owner__username'] = username
            formatted_obj['owner_name'] = full_name
            if obj.category:
                formatted_obj['category__gn_description'] = _(obj.category.gn_description)
            if obj.group:
                formatted_obj['group'] = obj.group
                try:
                    formatted_obj['group_name'] = GroupProfile.objects.get(slug=obj.group.name)
                except GroupProfile.DoesNotExist:
                    formatted_obj['group_name'] = obj.group

            formatted_obj['keywords'] = [k.name for k in obj.keywords.all()] if obj.keywords else []
            formatted_obj['regions'] = [r.name for r in obj.regions.all()] if obj.regions else []

            if 'site_url' not in formatted_obj or len(formatted_obj['site_url']) == 0:
                formatted_obj['site_url'] = settings.SITEURL

            # Probe Remote Services
            formatted_obj['store_type'] = 'map'
            formatted_obj['online'] = True

            # get map layers
            map_layers = obj.layers
            formatted_layers = []
            map_layer_fields = [
                'id',
                'stack_order',
                'format',
                'name',
                'opacity',
                'group',
                'visibility',
                'transparent',
                'ows_url',
                'layer_params',
                'source_params',
                'local'
            ]
            for layer in map_layers:
                formatted_map_layer = model_to_dict(
                    layer, fields=map_layer_fields)
                formatted_layers.append(formatted_map_layer)
            formatted_obj['layers'] = formatted_layers

            # replace thumbnail_url with curated_thumbs
            if hasattr(obj, 'curatedthumbnail'):
                try:
                    if hasattr(obj.curatedthumbnail.img_thumbnail, 'url'):
                        formatted_obj['thumbnail_url'] = obj.curatedthumbnail.thumbnail_url
                except Exception as e:
                    logger.exception(e)

            formatted_objects.append(formatted_obj)
        return formatted_objects

    class Meta(CommonMetaApi):
        paginator_class = CrossSiteXHRPaginator
        queryset = Map.objects.distinct().order_by('-date')
        resource_name = 'maps'
        authentication = MultiAuthentication(SessionAuthentication(),
                                             OAuthAuthentication(),
                                             GeonodeApiKeyAuthentication())


class GeoAppResource(CommonModelApi):

    """GeoApps API"""

    def format_objects(self, objects):
        """
        Formats the objects and provides reference to list of layers in GeoApp
        resources.

        :param objects: GeoApp objects
        """
        formatted_objects = []
        for obj in objects:
            # convert the object to a dict using the standard values.
            formatted_obj = model_to_dict(obj, fields=self.VALUES)
            username = obj.owner.get_username()
            full_name = (obj.owner.get_full_name() or username)
            formatted_obj['owner__username'] = username
            formatted_obj['owner_name'] = full_name
            if obj.category:
                formatted_obj['category__gn_description'] = obj.category.gn_description
            if obj.group:
                formatted_obj['group'] = obj.group
                try:
                    formatted_obj['group_name'] = GroupProfile.objects.get(slug=obj.group.name)
                except GroupProfile.DoesNotExist:
                    formatted_obj['group_name'] = obj.group

            formatted_obj['keywords'] = [k.name for k in obj.keywords.all()] if obj.keywords else []
            formatted_obj['regions'] = [r.name for r in obj.regions.all()] if obj.regions else []

            if 'site_url' not in formatted_obj or len(formatted_obj['site_url']) == 0:
                formatted_obj['site_url'] = settings.SITEURL

            # Probe Remote Services
            formatted_obj['store_type'] = 'geoapp'
            formatted_obj['online'] = True

            # replace thumbnail_url with curated_thumbs
            if hasattr(obj, 'curatedthumbnail'):
                try:
                    if hasattr(obj.curatedthumbnail.img_thumbnail, 'url'):
                        formatted_obj['thumbnail_url'] = obj.curatedthumbnail.thumbnail_url
                except Exception as e:
                    logger.exception(e)

            formatted_objects.append(formatted_obj)
        return formatted_objects

    class Meta(CommonMetaApi):
        paginator_class = CrossSiteXHRPaginator
        filtering = CommonMetaApi.filtering
        filtering.update({'app_type': ALL})
        queryset = GeoApp.objects.distinct().order_by('-date')
        resource_name = 'geoapps'
        authentication = MultiAuthentication(SessionAuthentication(),
                                             OAuthAuthentication(),
                                             GeonodeApiKeyAuthentication())


class DocumentResource(CommonModelApi):

    """Documents API"""

    def build_filters(self, filters=None, ignore_bad_filters=False, **kwargs):
        _filters = filters.copy()
        metadata_only = _filters.pop('metadata_only', False)
        orm_filters = super(DocumentResource, self).build_filters(_filters)
        orm_filters['metadata_only'] = False if not metadata_only else metadata_only[0]
        return orm_filters

    def format_objects(self, objects):
        """
        Formats the objects and provides reference to list of layers in map
        resources.

        :param objects: Map objects
        """
        formatted_objects = []
        for obj in objects:
            # convert the object to a dict using the standard values.
            formatted_obj = model_to_dict(obj, fields=self.VALUES)
            username = obj.owner.get_username()
            full_name = (obj.owner.get_full_name() or username)
            formatted_obj['owner__username'] = username
            formatted_obj['owner_name'] = full_name
            if obj.category:
                formatted_obj['category__gn_description'] = _(obj.category.gn_description)
            if obj.group:
                formatted_obj['group'] = obj.group
                try:
                    formatted_obj['group_name'] = GroupProfile.objects.get(slug=obj.group.name)
                except GroupProfile.DoesNotExist:
                    formatted_obj['group_name'] = obj.group

            formatted_obj['keywords'] = [k.name for k in obj.keywords.all()] if obj.keywords else []
            formatted_obj['regions'] = [r.name for r in obj.regions.all()] if obj.regions else []

            if 'site_url' not in formatted_obj or len(formatted_obj['site_url']) == 0:
                formatted_obj['site_url'] = settings.SITEURL

            # Probe Remote Services
            formatted_obj['store_type'] = 'dataset'
            formatted_obj['online'] = True

            # replace thumbnail_url with curated_thumbs
            if hasattr(obj, 'curatedthumbnail'):
                try:
                    if hasattr(obj.curatedthumbnail.img_thumbnail, 'url'):
                        formatted_obj['thumbnail_url'] = obj.curatedthumbnail.thumbnail_url
                except Exception as e:
                    logger.exception(e)

            formatted_objects.append(formatted_obj)
        return formatted_objects

    class Meta(CommonMetaApi):
        paginator_class = CrossSiteXHRPaginator
        filtering = CommonMetaApi.filtering
        filtering.update({'doc_type': ALL})
        queryset = Document.objects.distinct().order_by('-date')
        resource_name = 'documents'
        authentication = MultiAuthentication(SessionAuthentication(),
                                             OAuthAuthentication(),
                                             GeonodeApiKeyAuthentication())<|MERGE_RESOLUTION|>--- conflicted
+++ resolved
@@ -232,27 +232,11 @@
         if keywords:
             filtered = self.filter_h_keywords(filtered, keywords)
 
-<<<<<<< HEAD
         # return filtered
         return get_visible_resources(
             filtered,
-=======
-        # Hide Dirty State Resources
-        user = request.user if request else None
-        if not user or not user.is_superuser:
-            if user:
-                filtered = filtered.exclude(Q(dirty_state=True) & ~(
-                    Q(owner__username__iexact=str(user))))
-            else:
-                filtered = filtered.exclude(Q(dirty_state=True))
-        return filtered.filter(metadata_only=metadata_only)
-
-    def filter_published(self, queryset, request):
-        filter_set = get_visible_resources(
-            queryset,
->>>>>>> abdf3ed6
             request.user if request else None,
-            metadata_only=applicable_filters.get('metadata_only', False),
+            metadata_only=metadata_only,
             admin_approval_required=settings.ADMIN_MODERATE_UPLOADS,
             unpublished_not_visible=settings.RESOURCE_PUBLISHING,
             private_groups_not_visibile=settings.GROUP_PRIVATE_RESOURCES)
