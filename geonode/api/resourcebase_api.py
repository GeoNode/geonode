# -*- coding: utf-8 -*-
#########################################################################
#
# Copyright (C) 2016 OSGeo
#
# This program is free software: you can redistribute it and/or modify
# it under the terms of the GNU General Public License as published by
# the Free Software Foundation, either version 3 of the License, or
# (at your option) any later version.
#
# This program is distributed in the hope that it will be useful,
# but WITHOUT ANY WARRANTY; without even the implied warranty of
# MERCHANTABILITY or FITNESS FOR A PARTICULAR PURPOSE. See the
# GNU General Public License for more details.
#
# You should have received a copy of the GNU General Public License
# along with this program. If not, see <http://www.gnu.org/licenses/>.
#
#########################################################################

import re
from django.db.models import Q
from django.http import HttpResponse
from django.conf import settings
from tastypie.authentication import MultiAuthentication, SessionAuthentication

from tastypie.constants import ALL, ALL_WITH_RELATIONS
from tastypie.resources import ModelResource
from tastypie import fields
from tastypie.utils import trailing_slash

from guardian.shortcuts import get_objects_for_user

from django.conf.urls import url
from django.core.paginator import Paginator, InvalidPage
from django.http import Http404
from django.core.exceptions import ObjectDoesNotExist
from django.contrib.auth.models import Group

from tastypie.utils.mime import build_content_type

from geonode.layers.models import Layer
from geonode.maps.models import Map
from geonode.documents.models import Document
from geonode.base.models import ResourceBase
from geonode.base.models import HierarchicalKeyword
from geonode.groups.models import GroupProfile

from .authorization import GeoNodeAuthorization, GeonodeApiKeyAuthentication

from .api import TagResource, RegionResource, OwnersResource
from .api import ThesaurusKeywordResource
from .api import TopicCategoryResource
from .api import FILTER_TYPES

if settings.HAYSTACK_SEARCH:
    from haystack.query import SearchQuerySet  # noqa

LAYER_SUBTYPES = {
    'vector': 'dataStore',
    'raster': 'coverageStore',
    'remote': 'remoteStore',
}
FILTER_TYPES.update(LAYER_SUBTYPES)


class CommonMetaApi:
    authorization = GeoNodeAuthorization()
    allowed_methods = ['get']
    filtering = {'title': ALL,
                 'keywords': ALL_WITH_RELATIONS,
                 'tkeywords': ALL_WITH_RELATIONS,
                 'regions': ALL_WITH_RELATIONS,
                 'category': ALL_WITH_RELATIONS,
                 'owner': ALL_WITH_RELATIONS,
                 'date': ALL,
                 }
    ordering = ['date', 'title', 'popular_count']
    max_limit = None


class CommonModelApi(ModelResource):
    keywords = fields.ToManyField(TagResource, 'keywords', null=True)
    regions = fields.ToManyField(RegionResource, 'regions', null=True)
    category = fields.ToOneField(
        TopicCategoryResource,
        'category',
        null=True,
        full=True)
    owner = fields.ToOneField(OwnersResource, 'owner', full=True)
    tkeywords = fields.ToManyField(
        ThesaurusKeywordResource, 'tkeywords', null=True)
    VALUES = [
        # fields in the db
        'id',
        'uuid',
        'title',
        'date',
        'abstract',
        'csw_wkt_geometry',
        'csw_type',
        'owner__username',
        'share_count',
        'popular_count',
        'srid',
        'category__gn_description',
        'supplemental_information',
        'thumbnail_url',
        'detail_url',
        'rating',
        'scientific_quality',
        'calculation_method_quality',
        'hazard_type',
        'hazard_unit',
        'hazard_period',
        'hazard_set',
    ]

    def build_filters(self, filters=None):
        if filters is None:
            filters = {}
        orm_filters = super(CommonModelApi, self).build_filters(filters)
        if 'type__in' in filters and filters[
                'type__in'] in FILTER_TYPES.keys():
            orm_filters.update({'type': filters.getlist('type__in')})
        if 'extent' in filters:
            orm_filters.update({'extent': filters['extent']})
        # Nothing returned if +'s are used instead of spaces for text search,
        # so swap them out. Must be a better way of doing this?
        for filter in orm_filters:
            if filter in ['title__contains', 'q']:
                orm_filters[filter] = orm_filters[filter].replace("+", " ")
        return orm_filters

    def apply_filters(self, request, applicable_filters):
        types = applicable_filters.pop('type', None)
        extent = applicable_filters.pop('extent', None)
        keywords = applicable_filters.pop('keywords__slug__in', None)
        semi_filtered = super(
            CommonModelApi,
            self).apply_filters(
            request,
            applicable_filters)
        filtered = None
        if types:
            for the_type in types:
                if the_type in LAYER_SUBTYPES.keys():
                    if filtered:
                        filtered = filtered | semi_filtered.filter(
                            Layer___storeType=LAYER_SUBTYPES[the_type])
                    else:
                        filtered = semi_filtered.filter(
                            Layer___storeType=LAYER_SUBTYPES[the_type])
                else:
                    if filtered:
                        filtered = filtered | semi_filtered.instance_of(
                            FILTER_TYPES[the_type])
                    else:
                        filtered = semi_filtered.instance_of(
                            FILTER_TYPES[the_type])
        else:
            filtered = semi_filtered

        if settings.ADMIN_MODERATE_UPLOADS:
            filtered = self.filter_published(filtered, request)

        if settings.GROUP_PRIVATE_RESOURCES:
            filtered = self.filter_group(filtered, request)

        if extent:
            filtered = self.filter_bbox(filtered, extent)

        if keywords:
            filtered = self.filter_h_keywords(filtered, keywords)

        return filtered

    def filter_published(self, queryset, request):
        is_admin = False
        is_staff = False
        if request.user:
            is_admin = request.user.is_superuser if request.user else False
            is_staff = request.user.is_staff if request.user else False

        if not is_admin and not is_staff:
            filtered = queryset.filter(Q(is_published=True) | Q(owner__username__iexact=str(request.user)))
        else:
            filtered = queryset
        return filtered

    def filter_group(self, queryset, request):
        is_admin = False
        if request.user:
            is_admin = request.user.is_superuser if request.user else False

        try:
            anonymous_group = Group.objects.get(name='anonymous')
        except BaseException:
            anonymous_group = None

        public_groups = GroupProfile.objects.exclude(access="private").values('group')
        if is_admin:
            filtered = queryset
        elif request.user:
            groups = request.user.groups.all()
            if anonymous_group:
                filtered = queryset.filter(Q(group__isnull=True) | Q(
                    group__in=groups) | Q(group__in=public_groups) | Q(group=anonymous_group))
            else:
                filtered = queryset.filter(
                    Q(group__isnull=True) | Q(group__in=public_groups) | Q(group__in=groups))
        else:
            if anonymous_group:
                filtered = queryset.filter(
                    Q(group__isnull=True) | Q(group__in=public_groups) | Q(group=anonymous_group))
            else:
                filtered = queryset.filter(Q(group__isnull=True) | Q(group__in=public_groups))
        return filtered

    def filter_h_keywords(self, queryset, keywords):
        filtered = queryset
        treeqs = HierarchicalKeyword.objects.none()
        for keyword in keywords:
            try:
                kws = HierarchicalKeyword.objects.filter(name__iexact=keyword)
                for kw in kws:
                    treeqs = treeqs | HierarchicalKeyword.get_tree(kw)
            except ObjectDoesNotExist:
                # Ignore keywords not actually used?
                pass

        filtered = queryset.filter(Q(keywords__in=treeqs))
        return filtered

    def filter_bbox(self, queryset, bbox):
        """
        modify the queryset q to limit to data that intersects with the
        provided bbox

        bbox - 4 tuple of floats representing 'southwest_lng,southwest_lat,
        northeast_lng,northeast_lat'
        returns the modified query
        """
        bbox = bbox.split(
            ',')  # TODO: Why is this different when done through haystack?
        bbox = map(str, bbox)  # 2.6 compat - float to decimal conversion
        intersects = ~(Q(bbox_x0__gt=bbox[2]) | Q(bbox_x1__lt=bbox[0]) |
                       Q(bbox_y0__gt=bbox[3]) | Q(bbox_y1__lt=bbox[1]))

        return queryset.filter(intersects)

    def build_haystack_filters(self, parameters):
        from haystack.inputs import Raw
        from haystack.query import SearchQuerySet, SQ  # noqa

        sqs = None

        # Retrieve Query Params

        # Text search
        query = parameters.get('q', None)

        # Types and subtypes to filter (map, layer, vector, etc)
        type_facets = parameters.getlist("type__in", [])

        # If coming from explore page, add type filter from resource_name
        resource_filter = self._meta.resource_name.rstrip("s")
        if resource_filter != "base" and resource_filter not in type_facets:
            type_facets.append(resource_filter)

        # Publication date range (start,end)
        date_end = parameters.get("date__lte", None)
        date_start = parameters.get("date__gte", None)

        # Topic category filter
        category = parameters.getlist("category__identifier__in")

        # Keyword filter
        keywords = parameters.getlist("keywords__slug__in")

        # Region filter
        regions = parameters.getlist("regions__name__in")

        # Owner filters
        owner = parameters.getlist("owner__username__in")

        # Sort order
        sort = parameters.get("order_by", "relevance")

        # Geospatial Elements
        bbox = parameters.get("extent", None)

        # Filter by Type and subtype
        if type_facets is not None:

            types = []
            subtypes = []

            for type in type_facets:
                if type in ["map", "layer", "document", "user"]:
                    # Type is one of our Major Types (not a sub type)
                    types.append(type)
                elif type in LAYER_SUBTYPES.keys():
                    subtypes.append(type)

            if len(subtypes) > 0:
                types.append("layer")
                sqs = SearchQuerySet().narrow("subtype:%s" %
                                              ','.join(map(str, subtypes)))

            if len(types) > 0:
                sqs = (SearchQuerySet() if sqs is None else sqs).narrow(
                    "type:%s" % ','.join(map(str, types)))

        # Filter by Query Params
        # haystack bug? if boosted fields aren't included in the
        # query, then the score won't be affected by the boost
        if query:
            if query.startswith('"') or query.startswith('\''):
                # Match exact phrase
                phrase = query.replace('"', '')
                sqs = (SearchQuerySet() if sqs is None else sqs).filter(
                    SQ(title__exact=phrase) |
                    SQ(description__exact=phrase) |
                    SQ(content__exact=phrase)
                )
            else:
                words = [
                    w for w in re.split(
                        '\W',
                        query,
                        flags=re.UNICODE) if w]
                for i, search_word in enumerate(words):
                    if i == 0:
                        sqs = (SearchQuerySet() if sqs is None else sqs) \
                            .filter(
                            SQ(title=Raw(search_word)) |
                            SQ(description=Raw(search_word)) |
                            SQ(content=Raw(search_word))
                        )
                    elif search_word in ["AND", "OR"]:
                        pass
                    elif words[i - 1] == "OR":  # previous word OR this word
                        sqs = sqs.filter_or(
                            SQ(title=Raw(search_word)) |
                            SQ(description=Raw(search_word)) |
                            SQ(content=Raw(search_word))
                        )
                    else:  # previous word AND this word
                        sqs = sqs.filter(
                            SQ(title=Raw(search_word)) |
                            SQ(description=Raw(search_word)) |
                            SQ(content=Raw(search_word))
                        )

        # filter by category
        if category:
            sqs = (SearchQuerySet() if sqs is None else sqs).narrow(
                'category:%s' % ','.join(map(str, category)))

        # filter by keyword: use filter_or with keywords_exact
        # not using exact leads to fuzzy matching and too many results
        # using narrow with exact leads to zero results if multiple keywords
        # selected
        if keywords:
            for keyword in keywords:
                sqs = (
                    SearchQuerySet() if sqs is None else sqs).filter_or(
                    keywords_exact=keyword)

        # filter by regions: use filter_or with regions_exact
        # not using exact leads to fuzzy matching and too many results
        # using narrow with exact leads to zero results if multiple keywords
        # selected
        if regions:
            for region in regions:
                sqs = (
                    SearchQuerySet() if sqs is None else sqs).filter_or(
                    regions_exact__exact=region)

        # filter by owner
        if owner:
            sqs = (
                SearchQuerySet() if sqs is None else sqs).narrow(
                    "owner__username:%s" % ','.join(map(str, owner)))

        # filter by date
        if date_start:
            sqs = (SearchQuerySet() if sqs is None else sqs).filter(
                SQ(date__gte=date_start)
            )

        if date_end:
            sqs = (SearchQuerySet() if sqs is None else sqs).filter(
                SQ(date__lte=date_end)
            )

        # Filter by geographic bounding box
        if bbox:
            left, bottom, right, top = bbox.split(',')
            sqs = (
                SearchQuerySet() if sqs is None else sqs).exclude(
                SQ(
                    bbox_top__lte=bottom) | SQ(
                    bbox_bottom__gte=top) | SQ(
                    bbox_left__gte=right) | SQ(
                        bbox_right__lte=left))

        # Apply sort
        if sort.lower() == "-date":
            sqs = (
                SearchQuerySet() if sqs is None else sqs).order_by("-date")
        elif sort.lower() == "date":
            sqs = (
                SearchQuerySet() if sqs is None else sqs).order_by("date")
        elif sort.lower() == "title":
            sqs = (SearchQuerySet() if sqs is None else sqs).order_by(
                "title_sortable")
        elif sort.lower() == "-title":
            sqs = (SearchQuerySet() if sqs is None else sqs).order_by(
                "-title_sortable")
        elif sort.lower() == "-popular_count":
            sqs = (SearchQuerySet() if sqs is None else sqs).order_by(
                "-popular_count")
        else:
            sqs = (
                SearchQuerySet() if sqs is None else sqs).order_by("-date")

        return sqs

    def get_search(self, request, **kwargs):
        self.method_check(request, allowed=['get'])
        self.is_authenticated(request)
        self.throttle_check(request)

        # Get the list of objects that matches the filter
        sqs = self.build_haystack_filters(request.GET)

        if not settings.SKIP_PERMS_FILTER:
            is_admin = False
            is_staff = False
            if request.user:
                is_admin = request.user.is_superuser if request.user else False
                is_staff = request.user.is_staff if request.user else False

            # Get the list of objects the user has access to
            filter_set = get_objects_for_user(
                request.user, 'base.view_resourcebase')
            if settings.ADMIN_MODERATE_UPLOADS:
                if not is_admin and not is_staff:
                    filter_set = filter_set.filter(Q(is_published=True) | Q(owner__username__iexact=str(request.user)))

            if settings.RESOURCE_PUBLISHING:
                filter_set = filter_set.filter(Q(is_published=True) | Q(owner__username__iexact=str(request.user)))

            try:
                anonymous_group = Group.objects.get(name='anonymous')
            except BaseException:
                anonymous_group = None

            if settings.GROUP_PRIVATE_RESOURCES:
                public_groups = GroupProfile.objects.exclude(access="private").values('group')
                if is_admin:
                    filter_set = filter_set
                elif request.user:
                    groups = request.user.groups.all()
                    if anonymous_group:
                        filter_set = filter_set.filter(Q(group__isnull=True) | Q(
                            group__in=groups) | Q(group__in=public_groups) | Q(group=anonymous_group))
                    else:
                        filter_set = filter_set.filter(
                            Q(group__isnull=True) | Q(group__in=public_groups) | Q(group__in=groups))
                else:
                    if anonymous_group:
                        filter_set = filter_set.filter(
                            Q(group__isnull=True) | Q(group__in=public_groups) | Q(group=anonymous_group))
                    else:
                        filter_set = filter_set.filter(Q(group__isnull=True) | Q(group__in=public_groups))

            filter_set_ids = filter_set.values_list('id')
            # Do the query using the filterset and the query term. Facet the
            # results
            if len(filter_set) > 0:
                sqs = sqs.filter(id__in=filter_set_ids).facet('type').facet('subtype').facet(
                    'owner') .facet('keywords').facet('regions').facet('category')
            else:
                sqs = None
        else:
            sqs = sqs.facet('type').facet('subtype').facet(
                'owner').facet('keywords').facet('regions').facet('category')

        if sqs:
            # Build the Facet dict
            facets = {}
            for facet in sqs.facet_counts()['fields']:
                facets[facet] = {}
                for item in sqs.facet_counts()['fields'][facet]:
                    facets[facet][item[0]] = item[1]

            # Paginate the results
            paginator = Paginator(sqs, request.GET.get('limit'))

            try:
                page = paginator.page(
                    int(request.GET.get('offset') or 0) /
                    int(request.GET.get('limit'), 0) + 1)
            except InvalidPage:
                raise Http404("Sorry, no results on that page.")

            if page.has_previous():
                previous_page = page.previous_page_number()
            else:
                previous_page = 1
            if page.has_next():
                next_page = page.next_page_number()
            else:
                next_page = 1
            total_count = sqs.count()
            objects = page.object_list
        else:
            next_page = 0
            previous_page = 0
            total_count = 0
            facets = {}
            objects = []

        object_list = {
            "meta": {
                "limit": settings.API_LIMIT_PER_PAGE,
                "next": next_page,
                "offset": int(getattr(request.GET, 'offset', 0)),
                "previous": previous_page,
                "total_count": total_count,
                "facets": facets,
            },
            "objects": map(lambda x: self.get_haystack_api_fields(x), objects),
        }

        self.log_throttled_access(request)
        return self.create_response(request, object_list)

    def get_haystack_api_fields(self, haystack_object):
        object_fields = dict(
            (k, v) for k, v in haystack_object.get_stored_fields().items() if not re.search(
                '_exact$|_sortable$', k))
        return object_fields

    def get_list(self, request, **kwargs):
        """
        Returns a serialized list of resources.

        Calls ``obj_get_list`` to provide the data, then handles that result
        set and serializes it.

        Should return a HttpResponse (200 OK).
        """
        # TODO: Uncached for now. Invalidation that works for everyone may be
        # impossible.
        base_bundle = self.build_bundle(request=request)
        objects = self.obj_get_list(
            bundle=base_bundle,
            **self.remove_api_resource_names(kwargs))
        sorted_objects = self.apply_sorting(objects, options=request.GET)

        paginator = self._meta.paginator_class(
            request.GET,
            sorted_objects,
            resource_uri=self.get_resource_uri(),
            limit=self._meta.limit,
            max_limit=self._meta.max_limit,
            collection_name=self._meta.collection_name)
        to_be_serialized = paginator.page()

        to_be_serialized = self.alter_list_data_to_serialize(
            request,
            to_be_serialized)

        return self.create_response(
            request, to_be_serialized, response_objects=objects)

    def format_objects(self, objects):
        """
        Format the objects for output in a response.
        """
        return objects.values(*self.VALUES)

    def create_response(
            self,
            request,
            data,
            response_class=HttpResponse,
            response_objects=None,
            **response_kwargs):
        """
        Extracts the common "which-format/serialize/return-response" cycle.

        Mostly a useful shortcut/hook.
        """

        # If an user does not have at least view permissions, he won't be able
        # to see the resource at all.
        filtered_objects_ids = None
        if response_objects:
            filtered_objects_ids = [
                item.id for item in response_objects if request.user.has_perm(
                    'view_resourcebase', item.get_self_resource())]

        if isinstance(
                data,
                dict) and 'objects' in data and not isinstance(
                data['objects'],
                list):
            if filtered_objects_ids:
                data['objects'] = [
                    x for x in list(
                        self.format_objects(
                            data['objects'])) if x['id'] in filtered_objects_ids]
            else:
                data['objects'] = list(self.format_objects(data['objects']))

        desired_format = self.determine_format(request)
        serialized = self.serialize(request, data, desired_format)

        return response_class(
            content=serialized,
            content_type=build_content_type(desired_format),
            **response_kwargs)

    def prepend_urls(self):
        if settings.HAYSTACK_SEARCH:
            return [
                url(r"^(?P<resource_name>%s)/search%s$" % (
                    self._meta.resource_name, trailing_slash()
                ),
                    self.wrap_view('get_search'), name="api_get_search"),
            ]
        else:
            return []


class ResourceBaseResource(CommonModelApi):

    """ResourceBase api"""

    class Meta(CommonMetaApi):
        queryset = ResourceBase.objects.polymorphic_queryset() \
            .distinct().order_by('-date')
        resource_name = 'base'
        excludes = ['csw_anytext', 'metadata_xml']
        authentication = MultiAuthentication(SessionAuthentication(), GeonodeApiKeyAuthentication())


class FeaturedResourceBaseResource(CommonModelApi):

    """Only the featured resourcebases"""

    class Meta(CommonMetaApi):
        queryset = ResourceBase.objects.filter(featured=True).order_by('-date')
        resource_name = 'featured'
        authentication = MultiAuthentication(SessionAuthentication(), GeonodeApiKeyAuthentication())


class LayerResource(CommonModelApi):

    """Layer API"""

    # copy parent attribute before modifying
    VALUES = CommonModelApi.VALUES[:]
    VALUES.append('typename')

    class Meta(CommonMetaApi):
        queryset = Layer.objects.distinct().order_by('-date')
        resource_name = 'layers'
        excludes = ['csw_anytext', 'metadata_xml']
        authentication = MultiAuthentication(SessionAuthentication(), GeonodeApiKeyAuthentication())


class MapResource(CommonModelApi):

    """Maps API"""

    class Meta(CommonMetaApi):
        queryset = Map.objects.distinct().order_by('-date')
        resource_name = 'maps'
        authentication = MultiAuthentication(SessionAuthentication(), GeonodeApiKeyAuthentication())


class DocumentResource(CommonModelApi):

    """Maps API"""

    class Meta(CommonMetaApi):
        filtering = CommonMetaApi.filtering
        filtering.update({'doc_type': ALL})
        queryset = Document.objects.distinct().order_by('-date')
<<<<<<< HEAD
        resource_name = 'documents'
=======
        if settings.RESOURCE_PUBLISHING:
            queryset = queryset.filter(is_published=True)
        resource_name = 'documents'
        authentication = MultiAuthentication(SessionAuthentication(), GeonodeApiKeyAuthentication())
>>>>>>> 1538023a
<|MERGE_RESOLUTION|>--- conflicted
+++ resolved
@@ -693,11 +693,5 @@
         filtering = CommonMetaApi.filtering
         filtering.update({'doc_type': ALL})
         queryset = Document.objects.distinct().order_by('-date')
-<<<<<<< HEAD
         resource_name = 'documents'
-=======
-        if settings.RESOURCE_PUBLISHING:
-            queryset = queryset.filter(is_published=True)
-        resource_name = 'documents'
-        authentication = MultiAuthentication(SessionAuthentication(), GeonodeApiKeyAuthentication())
->>>>>>> 1538023a
+        authentication = MultiAuthentication(SessionAuthentication(), GeonodeApiKeyAuthentication())