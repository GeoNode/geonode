#########################################################################
#
# Copyright (C) 2016 OSGeo
#
# This program is free software: you can redistribute it and/or modify
# it under the terms of the GNU General Public License as published by
# the Free Software Foundation, either version 3 of the License, or
# (at your option) any later version.
#
# This program is distributed in the hope that it will be useful,
# but WITHOUT ANY WARRANTY; without even the implied warranty of
# MERCHANTABILITY or FITNESS FOR A PARTICULAR PURPOSE. See the
# GNU General Public License for more details.
#
# You should have received a copy of the GNU General Public License
# along with this program. If not, see <http://www.gnu.org/licenses/>.
#
#########################################################################
import re
import logging

from django.db.models import Q
from django.http import HttpResponse
from django.conf import settings
from django.contrib.staticfiles.templatetags import staticfiles
from tastypie.authentication import MultiAuthentication, SessionAuthentication
from tastypie.bundle import Bundle

from tastypie.constants import ALL, ALL_WITH_RELATIONS
from tastypie.resources import ModelResource
from tastypie import fields
from tastypie.utils import trailing_slash

from guardian.shortcuts import get_objects_for_user

from django.conf.urls import url
from django.core.paginator import Paginator, InvalidPage
from django.http import Http404
from django.core.exceptions import ObjectDoesNotExist
from django.forms.models import model_to_dict

from tastypie.utils.mime import build_content_type

from geonode import get_version, geoserver
from geonode.layers.models import Layer
from geonode.maps.models import Map
from geonode.geoapps.models import GeoApp
from geonode.documents.models import Document
from geonode.base.models import ResourceBase
from geonode.base.models import HierarchicalKeyword
from geonode.base.bbox_utils import filter_bbox
from geonode.groups.models import GroupProfile
from geonode.utils import check_ogc_backend, get_geoapps_models, get_subclasses_by_model
from geonode.security.utils import get_visible_resources
from .authentication import OAuthAuthentication
from .authorization import GeoNodeAuthorization, GeonodeApiKeyAuthentication

from .api import (
    TagResource,
    RegionResource,
    OwnersResource,
    ThesaurusKeywordResource,
    TopicCategoryResource,
    GroupResource,
    FILTER_TYPES)
from .paginator import CrossSiteXHRPaginator
from django.utils.translation import gettext as _

if settings.HAYSTACK_SEARCH:
    from haystack.query import SearchQuerySet  # noqa

logger = logging.getLogger(__name__)

LAYER_SUBTYPES = {
    'vector': 'dataStore',
    'raster': 'coverageStore',
    'remote': 'remoteStore',
    'vector_time': 'vectorTimeSeries',
}
FILTER_TYPES.update(LAYER_SUBTYPES)
GEONODE_APPS_INSTALLED = [x.lower() for x in get_subclasses_by_model('GeoApp')]


class CommonMetaApi:
    authorization = GeoNodeAuthorization()
    allowed_methods = ['get']
    filtering = {
        'title': ALL,
        'keywords': ALL_WITH_RELATIONS,
        'tkeywords': ALL_WITH_RELATIONS,
        'regions': ALL_WITH_RELATIONS,
        'category': ALL_WITH_RELATIONS,
        'group': ALL_WITH_RELATIONS,
        'owner': ALL_WITH_RELATIONS,
        'date': ALL,
        'purpose': ALL,
        'uuid': ALL_WITH_RELATIONS,
        'abstract': ALL,
        'metadata': ALL_WITH_RELATIONS
    }
    ordering = ['date', 'title', 'popular_count']
    max_limit = None


class CommonModelApi(ModelResource):
    keywords = fields.ToManyField(TagResource, 'keywords', null=True)
    regions = fields.ToManyField(RegionResource, 'regions', null=True)
    category = fields.ToOneField(
        TopicCategoryResource,
        'category',
        null=True,
        full=True)
    group = fields.ToOneField(
        GroupResource,
        'group',
        null=True,
        full=True)
    owner = fields.ToOneField(OwnersResource, 'owner', full=True)
    tkeywords = fields.ToManyField(
        ThesaurusKeywordResource, 'tkeywords', null=True)
    VALUES = [
        # fields in the db
        'id',
        'uuid',
        'title',
        'date',
        'date_type',
        'edition',
        'purpose',
        'maintenance_frequency',
        'restriction_code_type',
        'constraints_other',
        'license',
        'language',
        'spatial_representation_type',
        'temporal_extent_start',
        'temporal_extent_end',
        'data_quality_statement',
        'abstract',
        'csw_wkt_geometry',
        'csw_type',
        'owner__username',
        'share_count',
        'popular_count',
        'srid',
        'bbox_polygon',
        'category__gn_description',
        'supplemental_information',
        'site_url',
        'thumbnail_url',
        'detail_url',
        'rating',
        'group__name',
        'has_time',
        'is_approved',
        'is_published',
        'dirty_state',
        'metadata_only'
    ]

    def build_filters(self, filters=None, ignore_bad_filters=False, **kwargs):
        if filters is None:
            filters = {}
        orm_filters = super().build_filters(
            filters=filters, ignore_bad_filters=ignore_bad_filters, **kwargs)
        if 'type__in' in filters and filters['type__in'] in FILTER_TYPES.keys():
            orm_filters.update({'type': filters.getlist('type__in')})
        if 'app_type__in' in filters:
            orm_filters.update({'polymorphic_ctype__model__in': [filt.lower() for filt in filters.getlist('app_type__in')]})
        if 'extent' in filters:
            orm_filters.update({'extent': filters['extent']})
        _metadata = {f"metadata__{_k}": _v for _k, _v in filters.items() if _k.startswith('metadata__')}
        if _metadata:
            orm_filters.update({"metadata_filters": _metadata})
        orm_filters['f_method'] = filters['f_method'] if 'f_method' in filters else 'and'
        if not settings.SEARCH_RESOURCES_EXTENDED:
            return self._remove_additional_filters(orm_filters)
        return orm_filters

    def _remove_additional_filters(self, orm_filters):
        orm_filters.pop('abstract__icontains', None)
        orm_filters.pop('purpose__icontains', None)
        orm_filters.pop('f_method', None)
        return orm_filters

    def apply_filters(self, request, applicable_filters):
        types = applicable_filters.pop('type', None)
        extent = applicable_filters.pop('extent', None)
        keywords = applicable_filters.pop('keywords__slug__in', None)
        metadata_only = applicable_filters.pop('metadata_only', False)
        filtering_method = applicable_filters.pop('f_method', 'and')
        polyphormic_model = applicable_filters.pop('polymorphic_ctype__model__in', None)

        metadata_filters = applicable_filters.pop('metadata_filters', None)

        if filtering_method == 'or':
            filters = Q()
            for f in applicable_filters.items():
                filters |= Q(f)
            semi_filtered = self.get_object_list(request).filter(filters)
        else:
            semi_filtered = super().apply_filters(
                request,
                applicable_filters)
        filtered = None
        if types:
            for the_type in types:
                if the_type in LAYER_SUBTYPES.keys():
                    super_type = the_type
                    if 'vector_time' == the_type:
                        super_type = 'vector'
                    if filtered:
                        if 'time' in the_type:
                            filtered = filtered | semi_filtered.filter(
                                Layer___storeType=LAYER_SUBTYPES[super_type]).exclude(Layer___has_time=False)
                        else:
                            filtered = filtered | semi_filtered.filter(
                                Layer___storeType=LAYER_SUBTYPES[super_type])
                    else:
                        if 'time' in the_type:
                            filtered = semi_filtered.filter(
                                Layer___storeType=LAYER_SUBTYPES[super_type]).exclude(Layer___has_time=False)
                        else:
                            filtered = semi_filtered.filter(
                                Layer___storeType=LAYER_SUBTYPES[super_type])
                else:
                    _type_filter = FILTER_TYPES[the_type].__name__.lower()
                    if filtered:
                        filtered = filtered | semi_filtered.filter(polymorphic_ctype__model=_type_filter)
                    else:
                        filtered = semi_filtered.filter(polymorphic_ctype__model=_type_filter)
        elif polyphormic_model:
            _type_list = [_t for _t in polyphormic_model if _t in GEONODE_APPS_INSTALLED]
            filtered = semi_filtered.filter(polymorphic_ctype__model__in=_type_list)
        else:
            filtered = semi_filtered

        if extent:
            filtered = filter_bbox(filtered, extent)

        if keywords:
            filtered = self.filter_h_keywords(filtered, keywords)

<<<<<<< HEAD
        if not settings.GEONODE_APPS_ENABLE:
            geoapps_model = get_geoapps_models()
            filtered = filtered.exclude(resource_type__in=[list(x.models.items())[0][0] for x in geoapps_model])
=======
        if metadata_filters:
            filtered = filtered.filter(**metadata_filters)
>>>>>>> b24c8e86

        # return filtered
        return get_visible_resources(
            filtered,
            request.user if request else None,
            metadata_only=metadata_only,
            admin_approval_required=settings.ADMIN_MODERATE_UPLOADS,
            unpublished_not_visible=settings.RESOURCE_PUBLISHING,
            private_groups_not_visibile=settings.GROUP_PRIVATE_RESOURCES)

    def filter_h_keywords(self, queryset, keywords):
        treeqs = HierarchicalKeyword.objects.none()
        if keywords and len(keywords) > 0:
            for keyword in keywords:
                try:
                    kws = HierarchicalKeyword.objects.filter(
                        Q(name__iexact=keyword) | Q(slug__iexact=keyword))
                    for kw in kws:
                        treeqs = treeqs | HierarchicalKeyword.get_tree(kw)
                except ObjectDoesNotExist:
                    # Ignore keywords not actually used?
                    pass
            filtered = queryset.filter(Q(keywords__in=treeqs))
        else:
            filtered = queryset
        return filtered

    def build_haystack_filters(self, parameters):
        from haystack.inputs import Raw
        from haystack.query import SearchQuerySet, SQ  # noqa

        sqs = None

        # Retrieve Query Params

        # Text search
        query = parameters.get('q', None)

        # Types and subtypes to filter (map, layer, vector, etc)
        type_facets = parameters.getlist("type__in", [])

        # If coming from explore page, add type filter from resource_name
        resource_filter = self._meta.resource_name.rstrip("s")
        if resource_filter != "base" and resource_filter not in type_facets:
            type_facets.append(resource_filter)

        # Publication date range (start,end)
        date_end = parameters.get("date__lte", None)
        date_start = parameters.get("date__gte", None)

        # Topic category filter
        category = parameters.getlist("category__identifier__in")

        # Keyword filter
        keywords = parameters.getlist("keywords__slug__in")

        # Region filter
        regions = parameters.getlist("regions__name__in")

        # Owner filters
        owner = parameters.getlist("owner__username__in")

        # Sort order
        sort = parameters.get("order_by", "relevance")

        # Geospatial Elements
        bbox = parameters.get("extent", None)

        # Filter by Type and subtype
        if type_facets is not None:
            types = []
            subtypes = []

            for type in type_facets:
                if type in {"map", "layer", "document", "user"}:
                    # Type is one of our Major Types (not a sub type)
                    types.append(type)
                elif type in LAYER_SUBTYPES.keys():
                    subtypes.append(type)

            if 'vector' in subtypes and 'vector_time' not in subtypes:
                subtypes.append('vector_time')

            if len(subtypes) > 0:
                types.append("layer")
                sqs = SearchQuerySet().narrow(f"subtype:{','.join(map(str, subtypes))}")

            if len(types) > 0:
                sqs = (SearchQuerySet() if sqs is None else sqs).narrow(
                    f"type:{','.join(map(str, types))}")

        # Filter by Query Params
        # haystack bug? if boosted fields aren't included in the
        # query, then the score won't be affected by the boost
        if query:
            if query.startswith('"') or query.startswith('\''):
                # Match exact phrase
                phrase = query.replace('"', '')
                sqs = (SearchQuerySet() if sqs is None else sqs).filter(
                    SQ(title__exact=phrase) |
                    SQ(description__exact=phrase) |
                    SQ(content__exact=phrase)
                )
            else:
                words = [
                    w for w in re.split(
                        r'\W',
                        query,
                        flags=re.UNICODE) if w]
                for i, search_word in enumerate(words):
                    if i == 0:
                        sqs = (SearchQuerySet() if sqs is None else sqs) \
                            .filter(
                            SQ(title=Raw(search_word)) |
                            SQ(description=Raw(search_word)) |
                            SQ(content=Raw(search_word))
                        )
                    elif search_word in {"AND", "OR"}:
                        pass
                    elif words[i - 1] == "OR":  # previous word OR this word
                        sqs = sqs.filter_or(
                            SQ(title=Raw(search_word)) |
                            SQ(description=Raw(search_word)) |
                            SQ(content=Raw(search_word))
                        )
                    else:  # previous word AND this word
                        sqs = sqs.filter(
                            SQ(title=Raw(search_word)) |
                            SQ(description=Raw(search_word)) |
                            SQ(content=Raw(search_word))
                        )

        # filter by category
        if category:
            sqs = (SearchQuerySet() if sqs is None else sqs).narrow(
                f"category:{','.join(map(str, category))}")

        # filter by keyword: use filter_or with keywords_exact
        # not using exact leads to fuzzy matching and too many results
        # using narrow with exact leads to zero results if multiple keywords
        # selected
        if keywords:
            for keyword in keywords:
                sqs = (
                    SearchQuerySet() if sqs is None else sqs).filter_or(
                    keywords_exact=keyword)

        # filter by regions: use filter_or with regions_exact
        # not using exact leads to fuzzy matching and too many results
        # using narrow with exact leads to zero results if multiple keywords
        # selected
        if regions:
            for region in regions:
                sqs = (
                    SearchQuerySet() if sqs is None else sqs).filter_or(
                    regions_exact__exact=region)

        # filter by owner
        if owner:
            sqs = (
                SearchQuerySet() if sqs is None else sqs).narrow(
                    f"owner__username:{','.join(map(str, owner))}")

        # filter by date
        if date_start:
            sqs = (SearchQuerySet() if sqs is None else sqs).filter(
                SQ(date__gte=date_start)
            )

        if date_end:
            sqs = (SearchQuerySet() if sqs is None else sqs).filter(
                SQ(date__lte=date_end)
            )

        # Filter by geographic bounding box
        if bbox:
            left, bottom, right, top = bbox.split(',')
            sqs = (
                SearchQuerySet() if sqs is None else sqs).exclude(
                SQ(
                    bbox_top__lte=bottom) | SQ(
                    bbox_bottom__gte=top) | SQ(
                    bbox_left__gte=right) | SQ(
                        bbox_right__lte=left))

        # Apply sort
        if sort.lower() == "-date":
            sqs = (
                SearchQuerySet() if sqs is None else sqs).order_by("-date")
        elif sort.lower() == "date":
            sqs = (
                SearchQuerySet() if sqs is None else sqs).order_by("date")
        elif sort.lower() == "title":
            sqs = (SearchQuerySet() if sqs is None else sqs).order_by(
                "title_sortable")
        elif sort.lower() == "-title":
            sqs = (SearchQuerySet() if sqs is None else sqs).order_by(
                "-title_sortable")
        elif sort.lower() == "-popular_count":
            sqs = (SearchQuerySet() if sqs is None else sqs).order_by(
                "-popular_count")
        else:
            sqs = (
                SearchQuerySet() if sqs is None else sqs).order_by("-date")

        return sqs

    def get_search(self, request, **kwargs):
        self.method_check(request, allowed=['get'])
        self.is_authenticated(request)
        self.throttle_check(request)

        # Get the list of objects that matches the filter
        sqs = self.build_haystack_filters(request.GET)

        if not settings.SKIP_PERMS_FILTER:

            filter_set = get_objects_for_user(
                request.user, 'base.view_resourcebase')

            filter_set = get_visible_resources(
                filter_set,
                request.user if request else None,
                admin_approval_required=settings.ADMIN_MODERATE_UPLOADS,
                unpublished_not_visible=settings.RESOURCE_PUBLISHING,
                private_groups_not_visibile=settings.GROUP_PRIVATE_RESOURCES)

            filter_set_ids = filter_set.values_list('id')
            # Do the query using the filterset and the query term. Facet the
            # results
            if len(filter_set) > 0:
                sqs = sqs.filter(id__in=filter_set_ids).facet('type').facet('subtype').facet(
                    'owner') .facet('keywords').facet('regions').facet('category')
            else:
                sqs = None
        else:
            sqs = sqs.facet('type').facet('subtype').facet(
                'owner').facet('keywords').facet('regions').facet('category')

        if sqs:
            # Build the Facet dict
            facets = {}
            for facet in sqs.facet_counts()['fields']:
                facets[facet] = {}
                for item in sqs.facet_counts()['fields'][facet]:
                    facets[facet][item[0]] = item[1]

            # Paginate the results
            paginator = Paginator(sqs, request.GET.get('limit'))

            try:
                page = paginator.page(
                    int(request.GET.get('offset') or 0) /
                    int(request.GET.get('limit') or 0 + 1))
            except InvalidPage:
                raise Http404("Sorry, no results on that page.")

            if page.has_previous():
                previous_page = page.previous_page_number()
            else:
                previous_page = 1
            if page.has_next():
                next_page = page.next_page_number()
            else:
                next_page = 1
            total_count = sqs.count()
            objects = page.object_list
        else:
            next_page = 0
            previous_page = 0
            total_count = 0
            facets = {}
            objects = []

        object_list = {
            "meta": {
                "limit": settings.CLIENT_RESULTS_LIMIT,
                "next": next_page,
                "offset": int(getattr(request.GET, 'offset', 0)),
                "previous": previous_page,
                "total_count": total_count,
                "facets": facets,
            },
            "objects": [self.get_haystack_api_fields(x) for x in objects],
        }

        self.log_throttled_access(request)
        return self.create_response(request, object_list)

    def get_haystack_api_fields(self, haystack_object):
        return {k: v for k, v in haystack_object.get_stored_fields().items()
                if not re.search('_exact$|_sortable$', k)}

    def get_list(self, request, **kwargs):
        """
        Returns a serialized list of resources.

        Calls ``obj_get_list`` to provide the data, then handles that result
        set and serializes it.

        Should return a HttpResponse (200 OK).
        """
        # TODO: Uncached for now. Invalidation that works for everyone may be
        # impossible.
        base_bundle = self.build_bundle(request=request)
        objects = self.obj_get_list(
            bundle=base_bundle,
            **self.remove_api_resource_names(kwargs))
        sorted_objects = self.apply_sorting(objects, options=request.GET)

        paginator = self._meta.paginator_class(
            request.GET,
            sorted_objects,
            resource_uri=self.get_resource_uri(),
            limit=self._meta.limit,
            max_limit=self._meta.max_limit,
            collection_name=self._meta.collection_name)
        to_be_serialized = paginator.page()

        to_be_serialized = self.alter_list_data_to_serialize(
            request,
            to_be_serialized)

        return self.create_response(
            request, to_be_serialized, response_objects=objects)

    def format_objects(self, objects):
        """
        Format the objects for output in a response.
        """
        for key in ('site_url', 'has_time'):
            if key in self.VALUES:
                idx = self.VALUES.index(key)
                del self.VALUES[idx]

        # hack needed because dehydrate does not seem to work in CommonModelApi
        formatted_objects = []
        for obj in objects:
            formatted_obj = model_to_dict(obj, fields=self.VALUES)
            if 'site_url' not in formatted_obj or len(formatted_obj['site_url']) == 0:
                formatted_obj['site_url'] = settings.SITEURL

            if formatted_obj['thumbnail_url'] and len(formatted_obj['thumbnail_url']) == 0:
                formatted_obj['thumbnail_url'] = staticfiles.static(settings.MISSING_THUMBNAIL)

            formatted_obj['owner__username'] = obj.owner.username
            formatted_obj['owner_name'] = obj.owner.get_full_name() or obj.owner.username

            # replace thumbnail_url with curated_thumbs
            if hasattr(obj, 'curatedthumbnail'):
                try:
                    if hasattr(obj.curatedthumbnail.img_thumbnail, 'url'):
                        formatted_obj['thumbnail_url'] = obj.curatedthumbnail.thumbnail_url
                except Exception as e:
                    logger.exception(e)

            if formatted_obj.get('metadata', None):
                formatted_obj['metadata'] = [model_to_dict(_m) for _m in formatted_obj['metadata']]

            formatted_objects.append(formatted_obj)

        return formatted_objects

    def create_response(
            self,
            request,
            data,
            response_class=HttpResponse,
            response_objects=None,
            **response_kwargs):
        """
        Extracts the common "which-format/serialize/return-response" cycle.

        Mostly a useful shortcut/hook.
        """

        # If an user does not have at least view permissions, he won't be able
        # to see the resource at all.
        filtered_objects_ids = None
        try:
            if data['objects']:
                filtered_objects_ids = [
                    item.id for item in data['objects'] if request.user.has_perm(
                        'view_resourcebase', item.get_self_resource())]
        except Exception:
            pass

        if isinstance(
                data,
                dict) and 'objects' in data and not isinstance(
                data['objects'],
                list):
            if filtered_objects_ids:
                data['objects'] = [
                    x for x in list(
                        self.format_objects(
                            data['objects'])) if x['id'] in filtered_objects_ids]
            else:
                data['objects'] = list(self.format_objects(data['objects']))

            # give geonode version
            data['geonode_version'] = get_version()

        desired_format = self.determine_format(request)
        serialized = self.serialize(request, data, desired_format)

        return response_class(
            content=serialized,
            content_type=build_content_type(desired_format),
            **response_kwargs)

    def prepend_urls(self):
        if settings.HAYSTACK_SEARCH:
            return [
                url(r"^(?P<resource_name>{})/search{}$".format(
                    self._meta.resource_name, trailing_slash()
                ),
                    self.wrap_view('get_search'), name="api_get_search"),
            ]
        else:
            return []

    def hydrate_title(self, bundle):
        title = bundle.data.get("title", None)
        if title:
            bundle.data["title"] = title.replace(",", "_")
        return bundle


class ResourceBaseResource(CommonModelApi):

    """ResourceBase api"""

    class Meta(CommonMetaApi):
        paginator_class = CrossSiteXHRPaginator
        queryset = ResourceBase.objects.polymorphic_queryset() \
            .distinct().order_by('-date')
        resource_name = 'base'
        excludes = ['csw_anytext', 'metadata_xml']
        authentication = MultiAuthentication(SessionAuthentication(),
                                             OAuthAuthentication(),
                                             GeonodeApiKeyAuthentication())


class FeaturedResourceBaseResource(CommonModelApi):

    """Only the featured resourcebases"""

    class Meta(CommonMetaApi):
        paginator_class = CrossSiteXHRPaginator
        queryset = ResourceBase.objects.filter(featured=True).order_by('-date')
        resource_name = 'featured'
        authentication = MultiAuthentication(SessionAuthentication(),
                                             OAuthAuthentication(),
                                             GeonodeApiKeyAuthentication())


class LayerResource(CommonModelApi):

    """Layer API"""
    links = fields.ListField(
        attribute='links',
        null=True,
        use_in='all',
        default=[])
    if check_ogc_backend(geoserver.BACKEND_PACKAGE):
        default_style = fields.ForeignKey(
            'geonode.api.api.StyleResource',
            attribute='default_style',
            null=True)
        styles = fields.ManyToManyField(
            'geonode.api.api.StyleResource',
            attribute='styles',
            null=True,
            use_in='detail')

    def build_filters(self, filters=None, ignore_bad_filters=False, **kwargs):
        _filters = filters.copy()
        metadata_only = _filters.pop('metadata_only', False)
        orm_filters = super().build_filters(_filters)
        orm_filters['metadata_only'] = False if not metadata_only else metadata_only[0]
        return orm_filters

    def format_objects(self, objects):
        """
        Formats the object.
        """
        formatted_objects = []
        for obj in objects:
            # convert the object to a dict using the standard values.
            # includes other values
            values = self.VALUES + [
                'alternate',
                'name'
            ]
            formatted_obj = model_to_dict(obj, fields=values)
            username = obj.owner.get_username()
            full_name = (obj.owner.get_full_name() or username)
            formatted_obj['owner__username'] = username
            formatted_obj['owner_name'] = full_name
            if obj.category:
                formatted_obj['category__gn_description'] = _(obj.category.gn_description)
            if obj.group:
                formatted_obj['group'] = obj.group
                try:
                    formatted_obj['group_name'] = GroupProfile.objects.get(slug=obj.group.name)
                except GroupProfile.DoesNotExist:
                    formatted_obj['group_name'] = obj.group

            formatted_obj['keywords'] = [k.name for k in obj.keywords.all()] if obj.keywords else []
            formatted_obj['regions'] = [r.name for r in obj.regions.all()] if obj.regions else []

            # provide style information
            bundle = self.build_bundle(obj=obj)
            formatted_obj['default_style'] = self.default_style.dehydrate(
                bundle, for_list=True)

            # Add resource uri
            formatted_obj['resource_uri'] = self.get_resource_uri(bundle)

            formatted_obj['links'] = self.dehydrate_ogc_links(bundle)

            if 'site_url' not in formatted_obj or len(formatted_obj['site_url']) == 0:
                formatted_obj['site_url'] = settings.SITEURL

            # Probe Remote Services
            formatted_obj['store_type'] = 'dataset'
            formatted_obj['online'] = True
            if hasattr(obj, 'storeType'):
                formatted_obj['store_type'] = obj.storeType
                if obj.storeType == 'remoteStore' and hasattr(obj, 'remote_service'):
                    if obj.remote_service:
                        formatted_obj['online'] = (obj.remote_service.probe == 200)
                    else:
                        formatted_obj['online'] = False

            formatted_obj['gtype'] = self.dehydrate_gtype(bundle)

            # replace thumbnail_url with curated_thumbs
            if hasattr(obj, 'curatedthumbnail'):
                try:
                    if hasattr(obj.curatedthumbnail.img_thumbnail, 'url'):
                        formatted_obj['thumbnail_url'] = obj.curatedthumbnail.thumbnail_url
                except Exception as e:
                    logger.exception(e)

            formatted_obj['processed'] = obj.instance_is_processed
            # put the object on the response stack
            formatted_objects.append(formatted_obj)
        return formatted_objects

    def _dehydrate_links(self, bundle, link_types=None):
        """Dehydrate links field."""

        dehydrated = []
        obj = bundle.obj
        link_fields = [
            'extension',
            'link_type',
            'name',
            'mime',
            'url'
        ]

        links = obj.link_set.all()
        if link_types:
            links = links.filter(link_type__in=link_types)
        for lnk in links:
            formatted_link = model_to_dict(lnk, fields=link_fields)
            dehydrated.append(formatted_link)

        return dehydrated

    def dehydrate_links(self, bundle):
        return self._dehydrate_links(bundle)

    def dehydrate_ogc_links(self, bundle):
        return self._dehydrate_links(bundle, ['OGC:WMS', 'OGC:WFS', 'OGC:WCS'])

    def dehydrate_gtype(self, bundle):
        return bundle.obj.gtype

    def build_bundle(
            self, obj=None, data=None, request=None, **kwargs):
        """Override build_bundle method to add additional info."""

        if obj is None and self._meta.object_class:
            obj = self._meta.object_class()
        elif obj:
            obj = self.populate_object(obj)

        return Bundle(
            obj=obj,
            data=data,
            request=request, **kwargs)

    def populate_object(self, obj):
        """Populate results with necessary fields

        :param obj: Layer obj
        :type obj: Layer
        :return:
        """
        return obj

    # copy parent attribute before modifying
    VALUES = CommonModelApi.VALUES[:]
    VALUES.append('typename')

    class Meta(CommonMetaApi):
        paginator_class = CrossSiteXHRPaginator
        queryset = Layer.objects.distinct().order_by('-date')
        resource_name = 'layers'
        detail_uri_name = 'id'
        include_resource_uri = True
        allowed_methods = ['get', 'patch']
        excludes = ['csw_anytext', 'metadata_xml']
        authentication = MultiAuthentication(SessionAuthentication(),
                                             OAuthAuthentication(),
                                             GeonodeApiKeyAuthentication())
        filtering = CommonMetaApi.filtering
        # Allow filtering using ID
        filtering.update({
            'id': ALL,
            'name': ALL,
            'alternate': ALL,
            'metadata_only': ALL
        })


class MapResource(CommonModelApi):

    """Maps API"""

    def build_filters(self, filters=None, ignore_bad_filters=False, **kwargs):
        _filters = filters.copy()
        metadata_only = _filters.pop('metadata_only', False)
        orm_filters = super().build_filters(_filters)
        orm_filters['metadata_only'] = False if not metadata_only else metadata_only[0]
        return orm_filters

    def format_objects(self, objects):
        """
        Formats the objects and provides reference to list of layers in map
        resources.

        :param objects: Map objects
        """
        formatted_objects = []
        for obj in objects:
            # convert the object to a dict using the standard values.
            formatted_obj = model_to_dict(obj, fields=self.VALUES)
            username = obj.owner.get_username()
            full_name = (obj.owner.get_full_name() or username)
            formatted_obj['owner__username'] = username
            formatted_obj['owner_name'] = full_name
            if obj.category:
                formatted_obj['category__gn_description'] = _(obj.category.gn_description)
            if obj.group:
                formatted_obj['group'] = obj.group
                try:
                    formatted_obj['group_name'] = GroupProfile.objects.get(slug=obj.group.name)
                except GroupProfile.DoesNotExist:
                    formatted_obj['group_name'] = obj.group

            formatted_obj['keywords'] = [k.name for k in obj.keywords.all()] if obj.keywords else []
            formatted_obj['regions'] = [r.name for r in obj.regions.all()] if obj.regions else []

            if 'site_url' not in formatted_obj or len(formatted_obj['site_url']) == 0:
                formatted_obj['site_url'] = settings.SITEURL

            # Probe Remote Services
            formatted_obj['store_type'] = 'map'
            formatted_obj['online'] = True

            # get map layers
            map_layers = obj.layers
            formatted_layers = []
            map_layer_fields = [
                'id',
                'stack_order',
                'format',
                'name',
                'opacity',
                'group',
                'visibility',
                'transparent',
                'ows_url',
                'layer_params',
                'source_params',
                'local'
            ]
            for layer in map_layers:
                formatted_map_layer = model_to_dict(
                    layer, fields=map_layer_fields)
                formatted_layers.append(formatted_map_layer)
            formatted_obj['layers'] = formatted_layers

            # replace thumbnail_url with curated_thumbs
            if hasattr(obj, 'curatedthumbnail'):
                try:
                    if hasattr(obj.curatedthumbnail.img_thumbnail, 'url'):
                        formatted_obj['thumbnail_url'] = obj.curatedthumbnail.thumbnail_url
                except Exception as e:
                    logger.exception(e)

            formatted_objects.append(formatted_obj)
        return formatted_objects

    class Meta(CommonMetaApi):
        paginator_class = CrossSiteXHRPaginator
        queryset = Map.objects.distinct().order_by('-date')
        resource_name = 'maps'
        authentication = MultiAuthentication(SessionAuthentication(),
                                             OAuthAuthentication(),
                                             GeonodeApiKeyAuthentication())


class GeoAppResource(CommonModelApi):

    """GeoApps API"""

    def format_objects(self, objects):
        """
        Formats the objects and provides reference to list of layers in GeoApp
        resources.

        :param objects: GeoApp objects
        """
        formatted_objects = []
        for obj in objects:
            # convert the object to a dict using the standard values.
            formatted_obj = model_to_dict(obj, fields=self.VALUES)
            username = obj.owner.get_username()
            full_name = (obj.owner.get_full_name() or username)
            formatted_obj['owner__username'] = username
            formatted_obj['owner_name'] = full_name
            if obj.category:
                formatted_obj['category__gn_description'] = obj.category.gn_description
            if obj.group:
                formatted_obj['group'] = obj.group
                try:
                    formatted_obj['group_name'] = GroupProfile.objects.get(slug=obj.group.name)
                except GroupProfile.DoesNotExist:
                    formatted_obj['group_name'] = obj.group

            formatted_obj['keywords'] = [k.name for k in obj.keywords.all()] if obj.keywords else []
            formatted_obj['regions'] = [r.name for r in obj.regions.all()] if obj.regions else []

            if 'site_url' not in formatted_obj or len(formatted_obj['site_url']) == 0:
                formatted_obj['site_url'] = settings.SITEURL

            # Probe Remote Services
            formatted_obj['store_type'] = 'geoapp'
            formatted_obj['online'] = True

            # replace thumbnail_url with curated_thumbs
            if hasattr(obj, 'curatedthumbnail'):
                try:
                    if hasattr(obj.curatedthumbnail.img_thumbnail, 'url'):
                        formatted_obj['thumbnail_url'] = obj.curatedthumbnail.thumbnail_url
                except Exception as e:
                    logger.exception(e)

            formatted_objects.append(formatted_obj)
        return formatted_objects

    class Meta(CommonMetaApi):
        paginator_class = CrossSiteXHRPaginator
        filtering = CommonMetaApi.filtering
        filtering.update({'app_type': ALL})
        queryset = GeoApp.objects.distinct().order_by('-date')
        resource_name = 'geoapps'
        authentication = MultiAuthentication(SessionAuthentication(),
                                             OAuthAuthentication(),
                                             GeonodeApiKeyAuthentication())


class DocumentResource(CommonModelApi):

    """Documents API"""

    def build_filters(self, filters=None, ignore_bad_filters=False, **kwargs):
        _filters = filters.copy()
        metadata_only = _filters.pop('metadata_only', False)
        orm_filters = super().build_filters(_filters)
        orm_filters['metadata_only'] = False if not metadata_only else metadata_only[0]
        return orm_filters

    def format_objects(self, objects):
        """
        Formats the objects and provides reference to list of layers in map
        resources.

        :param objects: Map objects
        """
        formatted_objects = []
        for obj in objects:
            # convert the object to a dict using the standard values.
            formatted_obj = model_to_dict(obj, fields=self.VALUES)
            username = obj.owner.get_username()
            full_name = (obj.owner.get_full_name() or username)
            formatted_obj['owner__username'] = username
            formatted_obj['owner_name'] = full_name
            if obj.category:
                formatted_obj['category__gn_description'] = _(obj.category.gn_description)
            if obj.group:
                formatted_obj['group'] = obj.group
                try:
                    formatted_obj['group_name'] = GroupProfile.objects.get(slug=obj.group.name)
                except GroupProfile.DoesNotExist:
                    formatted_obj['group_name'] = obj.group

            formatted_obj['keywords'] = [k.name for k in obj.keywords.all()] if obj.keywords else []
            formatted_obj['regions'] = [r.name for r in obj.regions.all()] if obj.regions else []

            if 'site_url' not in formatted_obj or len(formatted_obj['site_url']) == 0:
                formatted_obj['site_url'] = settings.SITEURL

            # Probe Remote Services
            formatted_obj['store_type'] = 'dataset'
            formatted_obj['online'] = True

            # replace thumbnail_url with curated_thumbs
            if hasattr(obj, 'curatedthumbnail'):
                try:
                    if hasattr(obj.curatedthumbnail.img_thumbnail, 'url'):
                        formatted_obj['thumbnail_url'] = obj.curatedthumbnail.thumbnail_url
                except Exception as e:
                    logger.exception(e)

            formatted_objects.append(formatted_obj)
        return formatted_objects

    class Meta(CommonMetaApi):
        paginator_class = CrossSiteXHRPaginator
        filtering = CommonMetaApi.filtering
        filtering.update({'doc_type': ALL})
        queryset = Document.objects.distinct().order_by('-date')
        resource_name = 'documents'
        authentication = MultiAuthentication(SessionAuthentication(),
                                             OAuthAuthentication(),
                                             GeonodeApiKeyAuthentication())<|MERGE_RESOLUTION|>--- conflicted
+++ resolved
@@ -241,14 +241,11 @@
         if keywords:
             filtered = self.filter_h_keywords(filtered, keywords)
 
-<<<<<<< HEAD
         if not settings.GEONODE_APPS_ENABLE:
             geoapps_model = get_geoapps_models()
             filtered = filtered.exclude(resource_type__in=[list(x.models.items())[0][0] for x in geoapps_model])
-=======
         if metadata_filters:
             filtered = filtered.filter(**metadata_filters)
->>>>>>> b24c8e86
 
         # return filtered
         return get_visible_resources(
