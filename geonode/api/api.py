from django.conf.urls import url
from django.contrib.auth import get_user_model
from django.core.urlresolvers import reverse
from django.contrib.contenttypes.models import ContentType
from django.conf import settings
from django.db.models import Q
from django.utils import formats

from avatar.templatetags.avatar_tags import avatar_url
from guardian.shortcuts import get_objects_for_user

from geonode.base.models import ResourceBase
from geonode.base.models import TopicCategory
from geonode.base.models import Region
from geonode.layers.models import Layer
from geonode.maps.models import Map
from geonode.datarequests.models import DataRequestProfile
from geonode.documents.models import Document
from geonode.groups.models import GroupProfile

from taggit.models import Tag

from tastypie import fields
from tastypie.authentication import SessionAuthentication
from tastypie.resources import ModelResource
from tastypie.constants import ALL
from tastypie.utils import trailing_slash

from .authorization import GeoNodeAuthorization


FILTER_TYPES = {
    'layer': Layer,
    'map': Map,
    'document': Document,
    'data_request': DataRequestProfile,
}


class TypeFilteredResource(ModelResource):

    """ Common resource used to apply faceting to categories, keywords, and
    regions based on the type passed as query parameter in the form
    type:layer/map/document"""
    count = fields.IntegerField()

    type_filter = None
    title_filter = None

    def dehydrate_count(self, bundle):
        raise Exception('dehydrate_count not implemented in the child class')

    def build_filters(self, filters={}):

        orm_filters = super(TypeFilteredResource, self).build_filters(filters)

        if 'type' in filters and filters['type'] in FILTER_TYPES.keys():
            self.type_filter = FILTER_TYPES[filters['type']]
        else:
            self.type_filter = None
        if 'title__icontains' in filters:
            self.title_filter = filters['title__icontains']

        return orm_filters


class TagResource(TypeFilteredResource):

    """Tags api"""

    def dehydrate_count(self, bundle):
        count = 0
        if settings.SKIP_PERMS_FILTER:
            resources = ResourceBase.published.all()
        else:
            resources = get_objects_for_user(
                bundle.request.user,
                'base.view_resourcebase'
            )
        if settings.RESOURCE_PUBLISHING:
            resources = resources.filter(is_published=True)

        if self.title_filter:
            resources = resources.filter(title__icontains=self.title_filter)
        resources_ids = resources.values_list('id', flat=True)

        tags = bundle.obj.taggit_taggeditem_items
        if self.type_filter:
            ctype = ContentType.objects.get_for_model(self.type_filter)
            count = tags.filter(
                content_type=ctype).filter(object_id__in=resources_ids).count()
        else:
            count = tags.filter(object_id__in=resources_ids).count()

        return count

    class Meta:
        queryset = Tag.objects.all().order_by('name')
        resource_name = 'keywords'
        allowed_methods = ['get']
        filtering = {
            'slug': ALL,
        }


class RegionResource(TypeFilteredResource):

    """Regions api"""

    def dehydrate_count(self, bundle):
        count = 0
        if settings.SKIP_PERMS_FILTER:
            resources = ResourceBase.published.all()
        else:
            resources = get_objects_for_user(
                bundle.request.user,
                'base.view_resourcebase'
            )
        if settings.RESOURCE_PUBLISHING:
            resources = resources.filter(is_published=True)

        resources_ids = resources.values_list('id', flat=True)

        if self.type_filter:
            count = bundle.obj.resourcebase_set.filter(
                id__in=resources_ids).instance_of(self.type_filter).count()
        else:
            count = bundle.obj.resourcebase_set.filter(id__in=resources_ids).count()

        return count

    class Meta:
        queryset = Region.objects.all().order_by('name')
        resource_name = 'regions'
        allowed_methods = ['get']
        filtering = {
            'name': ALL,
        }


class TopicCategoryResource(TypeFilteredResource):

    """Category api"""

    def dehydrate_count(self, bundle):
        resources = bundle.obj.resourcebase_set.all()
        if settings.RESOURCE_PUBLISHING:
            resources = resources.filter(is_published=True)
        if self.type_filter:
            resources = resources.instance_of(self.type_filter)
        if self.title_filter:
            resources = resources.filter(title__icontains=self.title_filter)
        if not settings.SKIP_PERMS_FILTER:
            permitted = get_objects_for_user(
                bundle.request.user,
                'base.view_resourcebase').values_list(
                'id',
                flat=True)
            resources = resources.filter(id__in=permitted)

        return resources.count()

    class Meta:
        queryset = TopicCategory.objects.all()
        resource_name = 'categories'
        allowed_methods = ['get']
        filtering = {
            'identifier': ALL,
        }


class GroupResource(ModelResource):

    """Groups api"""

    detail_url = fields.CharField()
    member_count = fields.IntegerField()
    manager_count = fields.IntegerField()

    def dehydrate_member_count(self, bundle):
        return bundle.obj.member_queryset().count()

    def dehydrate_manager_count(self, bundle):
        return bundle.obj.get_managers().count()

    def dehydrate_detail_url(self, bundle):
        return reverse('group_detail', args=[bundle.obj.slug])

    class Meta:
        queryset = GroupProfile.objects.all()
        resource_name = 'groups'
        allowed_methods = ['get']
        filtering = {
            'name': ALL
        }
        ordering = ['title', 'last_modified']


class ProfileResource(ModelResource):

    """Profile api"""
    avatar_100 = fields.CharField(null=True)
    profile_detail_url = fields.CharField()
    email = fields.CharField(default='')
    layers_count = fields.IntegerField(default=0)
    maps_count = fields.IntegerField(default=0)
    documents_count = fields.IntegerField(default=0)
    current_user = fields.BooleanField(default=False)
    activity_stream_url = fields.CharField(null=True)

    def build_filters(self, filters={}):
        """adds filtering by group functionality"""

        orm_filters = super(ProfileResource, self).build_filters(filters)

        if 'group' in filters:
            orm_filters['group'] = filters['group']

        return orm_filters

    def apply_filters(self, request, applicable_filters):
        """filter by group if applicable by group functionality"""

        group = applicable_filters.pop('group', None)

        semi_filtered = super(
            ProfileResource,
            self).apply_filters(
            request,
            applicable_filters)

        if group is not None:
            semi_filtered = semi_filtered.filter(
                groupmember__group__slug=group)

        return semi_filtered

    def dehydrate_email(self, bundle):
        email = ''
        if bundle.request.user.is_authenticated():
            email = bundle.obj.email
        return email

    def dehydrate_layers_count(self, bundle):
        obj_with_perms = get_objects_for_user(bundle.request.user,
                                              'base.view_resourcebase').instance_of(Layer)
        return bundle.obj.resourcebase_set.filter(id__in=obj_with_perms.values_list('id', flat=True)).distinct().count()

    def dehydrate_maps_count(self, bundle):
        obj_with_perms = get_objects_for_user(bundle.request.user,
                                              'base.view_resourcebase').instance_of(Map)
        return bundle.obj.resourcebase_set.filter(id__in=obj_with_perms.values_list('id', flat=True)).distinct().count()

    def dehydrate_documents_count(self, bundle):
        obj_with_perms = get_objects_for_user(bundle.request.user,
                                              'base.view_resourcebase').instance_of(Document)
        return bundle.obj.resourcebase_set.filter(id__in=obj_with_perms.values_list('id', flat=True)).distinct().count()

    def dehydrate_avatar_100(self, bundle):
        return avatar_url(bundle.obj, 100)

    def dehydrate_profile_detail_url(self, bundle):
        return bundle.obj.get_absolute_url()

    def dehydrate_current_user(self, bundle):
        return bundle.request.user.username == bundle.obj.username

    def dehydrate_activity_stream_url(self, bundle):
        return reverse(
            'actstream_actor',
            kwargs={
                'content_type_id': ContentType.objects.get_for_model(
                    bundle.obj).pk,
                'object_id': bundle.obj.pk})

    def prepend_urls(self):
        if settings.HAYSTACK_SEARCH:
            return [
                url(r"^(?P<resource_name>%s)/search%s$" % (
                    self._meta.resource_name, trailing_slash()
                ),
                    self.wrap_view('get_search'), name="api_get_search"),
            ]
        else:
            return []

    class Meta:
        queryset = get_user_model().objects.exclude(username='AnonymousUser')
        authentication = SessionAuthentication()
        resource_name = 'profiles'
        allowed_methods = ['get']
        ordering = ['username', 'date_joined']
        excludes = ['is_staff', 'password', 'is_superuser',
                    'is_active', 'last_login']

        filtering = {
            'username': ALL,
        }

REQUESTER_TYPES = {
    'commercial': 'commercial',
    'noncommercial': 'noncommercial',
    'academe': 'academe',
}



class DataRequestProfileResource(ModelResource):
    """Data Request Profile api"""
    data_request_detail_url = fields.CharField()
    org_type = fields.CharField()
    req_type = fields.CharField()
    status = fields.CharField()
    status_label = fields.CharField()
    is_rejected = fields.BooleanField(default=False)
    rejection_reason = fields.CharField()
    date_submitted = fields.CharField()
    shapefile_thumbnail_url = fields.CharField(null=True)

    class Meta:
        #authorization = GeoNodeAuthorization()
        authentication = SessionAuthentication()
<<<<<<< HEAD
        queryset = DataRequestProfile.objects.all().order_by('-date')
=======
        queryset = DataRequestProfile.objects.all.order_by('-date')
>>>>>>> c9836b26
        resource_name = 'data_requests'
        allowed_methods = ['get']
        ordering = ['date', ]
        filtering = {'first_name': ALL,
                     'requester_type': ALL,
                     'request_status': ALL,
                     'organization': ALL,
                     'request_status': ALL,
                     'date': ALL,
                     }

    def dehydrate_data_request_detail_url(self, bundle):
        return bundle.obj.get_absolute_url()

    def dehydrate_org_type(self, bundle):
        return bundle.obj.get_organization_type_display()

    def dehydrate_req_type(self, bundle):
        return bundle.obj.get_requester_type_display()

    def dehydrate_rejection_reason(self, bundle):
        return bundle.obj.rejection_reason

    def dehydrate_status(self, bundle):
        return bundle.obj.get_request_status_display()

    def dehydrate_is_rejected(self, bundle):
        return bundle.obj.request_status == 'rejected'

    def dehydrate_date_submitted(self, bundle):
        return formats.date_format(bundle.obj.date, "SHORT_DATETIME_FORMAT")

    def dehydrate_status_label(self, bundle):
        if bundle.obj.request_status == 'pending' or bundle.obj.request_status == 'cancelled' or bundle.obj.request_status == 'unconfirmed':
            return 'default'
        elif bundle.obj.request_status == 'rejected':
            return 'danger'
        else:
            return 'success'

    def dehydrate_shapefile_thumbnail_url(self, bundle):
        if bundle.obj.jurisdiction_shapefile:
            return bundle.obj.jurisdiction_shapefile.thumbnail_url
        else:
            return None

    def apply_filters(self, request, applicable_filters):
        base_object_list = super(DataRequestProfileResource, self).apply_filters(request, applicable_filters)

        query = request.GET.get('title__icontains', None)
        if query:
            query = query.split(' ')
            q = Q()
            for t in query:
                q = q | Q(first_name__icontains=t)
                q = q | Q(middle_name__icontains=t)
                q = q | Q(last_name__icontains=t)
                q = q | Q(organization__icontains=t)
            base_object_list = base_object_list.filter(q).distinct()

        return base_object_list

    def prepend_urls(self):
        if settings.HAYSTACK_SEARCH:
            return [
                url(r"^(?P<resource_name>%s)/search%s$" % (
                    self._meta.resource_name, trailing_slash()
                    ),
                    self.wrap_view('get_search'), name="api_get_search"),
            ]
        else:
            return []<|MERGE_RESOLUTION|>--- conflicted
+++ resolved
@@ -320,11 +320,7 @@
     class Meta:
         #authorization = GeoNodeAuthorization()
         authentication = SessionAuthentication()
-<<<<<<< HEAD
-        queryset = DataRequestProfile.objects.all().order_by('-date')
-=======
-        queryset = DataRequestProfile.objects.all.order_by('-date')
->>>>>>> c9836b26
+        queryset = DataRequestProfile.objects.all().order_by('-key_created_date')
         resource_name = 'data_requests'
         allowed_methods = ['get']
         ordering = ['date', ]
