--- conflicted
+++ resolved
@@ -356,10 +356,7 @@
                      'requester_type': ALL,
                      'status': ALL,
                      'organization': ALL,
-<<<<<<< HEAD
                      'org_type': ALL,
-=======
->>>>>>> c93a7aec
                      'key_created_date': ALL,
                      }
 
