--- conflicted
+++ resolved
@@ -6,12 +6,9 @@
 from django.core.urlresolvers import reverse
 from django.contrib.contenttypes.models import ContentType
 from django.conf import settings
-<<<<<<< HEAD
 from django.db.models import Q
 from django.utils import formats
-=======
 from django.db.models import Count
->>>>>>> fdeb0b21
 
 from avatar.templatetags.avatar_tags import avatar_url
 from guardian.shortcuts import get_objects_for_user
@@ -34,11 +31,8 @@
 from tastypie.constants import ALL
 from tastypie.utils import trailing_slash
 
-<<<<<<< HEAD
 from .authorization import GeoNodeAuthorization
 
-=======
->>>>>>> fdeb0b21
 
 FILTER_TYPES = {
     'layer': Layer,
@@ -302,7 +296,30 @@
         filtering = {
             'username': ALL,
         }
-<<<<<<< HEAD
+        
+        serializer = CountJSONSerializer()
+
+
+class OwnersResource(TypeFilteredResource):
+    """Owners api, lighter and faster version of the profiles api"""
+
+    def serialize(self, request, data, format, options={}):
+        options['count_type'] = 'owner'
+
+        return super(OwnersResource, self).serialize(request, data, format, options)
+
+    class Meta:
+        queryset = get_user_model().objects.exclude(username='AnonymousUser')
+        resource_name = 'owners'
+        allowed_methods = ['get']
+        ordering = ['username', 'date_joined']
+        excludes = ['is_staff', 'password', 'is_superuser',
+                    'is_active', 'last_login']
+
+        filtering = {
+            'username': ALL,
+        }
+        serializer = CountJSONSerializer()
 
 REQUESTER_TYPES = {
     'commercial': 'commercial',
@@ -396,29 +413,4 @@
                     self.wrap_view('get_search'), name="api_get_search"),
             ]
         else:
-            return []
-=======
-        serializer = CountJSONSerializer()
-
-
-class OwnersResource(TypeFilteredResource):
-    """Owners api, lighter and faster version of the profiles api"""
-
-    def serialize(self, request, data, format, options={}):
-        options['count_type'] = 'owner'
-
-        return super(OwnersResource, self).serialize(request, data, format, options)
-
-    class Meta:
-        queryset = get_user_model().objects.exclude(username='AnonymousUser')
-        resource_name = 'owners'
-        allowed_methods = ['get']
-        ordering = ['username', 'date_joined']
-        excludes = ['is_staff', 'password', 'is_superuser',
-                    'is_active', 'last_login']
-
-        filtering = {
-            'username': ALL,
-        }
-        serializer = CountJSONSerializer()
->>>>>>> fdeb0b21
+            return []