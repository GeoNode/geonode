--- conflicted
+++ resolved
@@ -320,11 +320,7 @@
     class Meta:
         #authorization = GeoNodeAuthorization()
         authentication = SessionAuthentication()
-<<<<<<< HEAD
-        queryset = DataRequestProfile.objects.all().order_by('-date')
-=======
         queryset = DataRequestProfile.objects.all().order_by('-key_created_date')
->>>>>>> 953f8432
         resource_name = 'data_requests'
         allowed_methods = ['get']
         ordering = ['date', ]
