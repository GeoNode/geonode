--- conflicted
+++ resolved
@@ -320,12 +320,7 @@
     class Meta:
         #authorization = GeoNodeAuthorization()
         authentication = SessionAuthentication()
-<<<<<<< HEAD
         queryset = DataRequestProfile.objects.all().order_by('-key_created_date')
-=======
-        queryset = DataRequestProfile.objects.all().order_by('-date')
-        queryset = DataRequestProfile.objects.all.order_by('-date')
->>>>>>> a17187e3
         resource_name = 'data_requests'
         allowed_methods = ['get']
         ordering = ['date', ]
@@ -334,7 +329,7 @@
                      'request_status': ALL,
                      'organization': ALL,
                      'request_status': ALL,
-                     'date': ALL,
+                     'key_created_date': ALL,
                      }
 
     def dehydrate_data_request_detail_url(self, bundle):
