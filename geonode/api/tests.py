# -*- coding: utf-8 -*-
#########################################################################
#
# Copyright (C) 2016 OSGeo
#
# This program is free software: you can redistribute it and/or modify
# it under the terms of the GNU General Public License as published by
# the Free Software Foundation, either version 3 of the License, or
# (at your option) any later version.
#
# This program is distributed in the hope that it will be useful,
# but WITHOUT ANY WARRANTY; without even the implied warranty of
# MERCHANTABILITY or FITNESS FOR A PARTICULAR PURPOSE. See the
# GNU General Public License for more details.
#
# You should have received a copy of the GNU General Public License
# along with this program. If not, see <http://www.gnu.org/licenses/>.
#
#########################################################################
from unittest.mock import patch
from django.conf import settings

from datetime import datetime, timedelta
from tastypie.test import ResourceTestCaseMixin

from django.urls import reverse
from django.contrib.auth.models import Group
from django.contrib.auth import get_user_model
from django.test.utils import override_settings

from guardian.shortcuts import get_anonymous_user

from geonode import geoserver
from geonode.layers.models import Layer
from geonode.utils import check_ogc_backend
from geonode.decorators import on_ogc_backend
from geonode.groups.models import GroupProfile
from geonode.base.auth import get_or_create_token
from geonode.tests.base import GeoNodeBaseTestSupport
from geonode.base.populate_test_data import all_public


class PermissionsApiTests(ResourceTestCaseMixin, GeoNodeBaseTestSupport):

    def setUp(self):
        super(PermissionsApiTests, self).setUp()
        self.user = 'admin'
        self.passwd = 'admin'
        self.list_url = reverse(
            'api_dispatch_list',
            kwargs={
                'api_name': 'api',
                'resource_name': 'layers'})
        all_public()
        self.perm_spec = {"users": {}, "groups": {}}

    def test_layer_get_list_unauth_all_public(self):
        """
        Test that the correct number of layers are returned when the
        client is not logged in and all are public
        """

        resp = self.api_client.get(self.list_url)
        self.assertValidJSONResponse(resp)
        self.assertEqual(len(self.deserialize(resp)['objects']), 0)

    def test_layers_get_list_unauth_some_public(self):
        """
        Test that if a layer is not public then not all are returned when the
        client is not logged in
        """
        layer = Layer.objects.all()[0]
        layer.set_permissions(self.perm_spec)

        resp = self.api_client.get(self.list_url)
        self.assertValidJSONResponse(resp)
        self.assertEqual(len(self.deserialize(resp)['objects']), 0)

    def test_layers_get_list_auth_some_public(self):
        """
        Test that if a layer is not public then all are returned if the
        client is not logged in
        """
        self.api_client.client.login(username=self.user, password=self.passwd)
        layer = Layer.objects.all()[0]
        layer.set_permissions(self.perm_spec)

        resp = self.api_client.get(self.list_url)
        self.assertValidJSONResponse(resp)
        self.assertEqual(len(self.deserialize(resp)['objects']), 8)

    def test_layer_get_list_layer_private_to_one_user(self):
        """
        Test that if a layer is only visible by admin, then does not appear
        in the unauthenticated list nor in the list when logged is as bobby
        """
        perm_spec = {"users": {"admin": ['view_resourcebase']}, "groups": {}}
        layer = Layer.objects.all()[0]
        layer.set_permissions(perm_spec)
        resp = self.api_client.get(self.list_url)
        self.assertEqual(len(self.deserialize(resp)['objects']), 0)

        self.api_client.client.login(username='bobby', password='bob')
        resp = self.api_client.get(self.list_url)
        self.assertEqual(len(self.deserialize(resp)['objects']), 2)

        self.api_client.client.login(username=self.user, password=self.passwd)
        resp = self.api_client.get(self.list_url)
        self.assertEqual(len(self.deserialize(resp)['objects']), 8)

        layer.is_published = False
        layer.save()

        # with resource publishing
        with self.settings(RESOURCE_PUBLISHING=True):
            resp = self.api_client.get(self.list_url)
            self.assertEqual(len(self.deserialize(resp)['objects']), 8)

            self.api_client.client.login(username='bobby', password='bob')
            resp = self.api_client.get(self.list_url)
            self.assertEqual(len(self.deserialize(resp)['objects']), 2)

            self.api_client.client.login(username=self.user, password=self.passwd)
            resp = self.api_client.get(self.list_url)
            self.assertEqual(len(self.deserialize(resp)['objects']), 8)

    def test_layer_get_detail_unauth_layer_not_public(self):
        """
        Test that layer detail gives 404 when not public and not logged in
        """
        layer = Layer.objects.all()[0]
        layer.set_permissions(self.perm_spec)
        self.assertHttpNotFound(self.api_client.get(
            self.list_url + str(layer.id) + '/'))

        self.api_client.client.login(username=self.user, password=self.passwd)
        resp = self.api_client.get(self.list_url + str(layer.id) + '/')
        self.assertValidJSONResponse(resp)

        # with delayed security
        with self.settings(DELAYED_SECURITY_SIGNALS=True):
            if check_ogc_backend(geoserver.BACKEND_PACKAGE):
                from geonode.security.utils import sync_geofence_with_guardian
                sync_geofence_with_guardian(layer, self.perm_spec)
                self.assertTrue(layer.dirty_state)

                self.client.login(username=self.user, password=self.passwd)
                resp = self.client.get(self.list_url)
                self.assertEqual(len(self.deserialize(resp)['objects']), 8)

                self.client.logout()
                resp = self.client.get(self.list_url)
                self.assertEqual(len(self.deserialize(resp)['objects']), 0)

                from django.contrib.auth import get_user_model
                get_user_model().objects.create(
                    username='imnew',
                    password='pbkdf2_sha256$12000$UE4gAxckVj4Z$N\
                    6NbOXIQWWblfInIoq/Ta34FdRiPhawCIZ+sOO3YQs=')
                self.client.login(username='imnew', password='thepwd')
                resp = self.client.get(self.list_url)
                self.assertEqual(len(self.deserialize(resp)['objects']), 0)

    def test_new_user_has_access_to_old_layers(self):
        """Test that a new user can access the public available layers"""
        from django.contrib.auth import get_user_model
        get_user_model().objects.create(
            username='imnew',
            password='pbkdf2_sha256$12000$UE4gAxckVj4Z$N\
            6NbOXIQWWblfInIoq/Ta34FdRiPhawCIZ+sOO3YQs=')
        self.api_client.client.login(username='imnew', password='thepwd')
        resp = self.api_client.get(self.list_url)
        self.assertValidJSONResponse(resp)
        self.assertEqual(len(self.deserialize(resp)['objects']), 0)

        # with delayed security
        if check_ogc_backend(geoserver.BACKEND_PACKAGE):
            _ogc_geofence_enabled = settings.OGC_SERVER
            try:
                _ogc_geofence_enabled['default']['GEOFENCE_SECURITY_ENABLED'] = True
                with self.settings(DELAYED_SECURITY_SIGNALS=True,
                                   OGC_SERVER=_ogc_geofence_enabled,
                                   DEFAULT_ANONYMOUS_VIEW_PERMISSION=True):
                    layer = Layer.objects.all()[0]
                    layer.set_default_permissions()
                    layer.refresh_from_db()
                    self.assertTrue(layer.dirty_state)

                    self.client.login(username=self.user, password=self.passwd)
                    resp = self.client.get(self.list_url)
                    self.assertEqual(len(self.deserialize(resp)['objects']), 8)

                    self.client.logout()
                    resp = self.client.get(self.list_url)
                    self.assertEqual(len(self.deserialize(resp)['objects']), 0)

                    self.client.login(username='imnew', password='thepwd')
                    resp = self.client.get(self.list_url)
                    self.assertEqual(len(self.deserialize(resp)['objects']), 0)
            finally:
                _ogc_geofence_enabled['default']['GEOFENCE_SECURITY_ENABLED'] = False


class OAuthApiTests(ResourceTestCaseMixin, GeoNodeBaseTestSupport):
    def setUp(self):
        super(OAuthApiTests, self).setUp()

        self.user = 'admin'
        self.passwd = 'admin'
        self._user = get_user_model().objects.get(username=self.user)
        self.token = get_or_create_token(self._user)
        self.auth_header = 'Bearer {}'.format(self.token)
        self.list_url = reverse(
            'api_dispatch_list',
            kwargs={
                'api_name': 'api',
                'resource_name': 'layers'})
        all_public()
        self.perm_spec = {"users": {}, "groups": {}}

    @on_ogc_backend(geoserver.BACKEND_PACKAGE)
    def test_outh_token(self):
        with self.settings(SESSION_EXPIRED_CONTROL_ENABLED=False, DELAYED_SECURITY_SIGNALS=False):
            # all public
            resp = self.api_client.get(self.list_url)
            self.assertValidJSONResponse(resp)
            self.assertEqual(len(self.deserialize(resp)['objects']), 0)

            perm_spec = {"users": {"admin": ['view_resourcebase']}, "groups": {}}
            layer = Layer.objects.all()[0]
            layer.set_permissions(perm_spec)
            resp = self.api_client.get(self.list_url)
            self.assertEqual(len(self.deserialize(resp)['objects']), 0)

            resp = self.api_client.get(self.list_url, authentication=self.auth_header)
            self.assertEqual(len(self.deserialize(resp)['objects']), 8)

            layer.is_published = False
            layer.save()


class SearchApiTests(ResourceTestCaseMixin, GeoNodeBaseTestSupport):

    """Test the search"""

    def setUp(self):
        super(SearchApiTests, self).setUp()

        self.list_url = reverse(
            'api_dispatch_list',
            kwargs={
                'api_name': 'api',
                'resource_name': 'layers'})
        all_public()
        self.norman = get_user_model().objects.get(username="norman")
        self.norman.groups.add(Group.objects.get(name='anonymous'))
        self.test_user = get_user_model().objects.get(username='test_user')
        self.test_user.groups.add(Group.objects.get(name='anonymous'))
        self.bar = GroupProfile.objects.get(slug='bar')
        self.anonymous_user = get_anonymous_user()
        self.profiles_list_url = reverse(
            'api_dispatch_list',
            kwargs={
                'api_name': 'api',
                'resource_name': 'profiles'})
        self.groups_list_url = reverse(
            'api_dispatch_list',
            kwargs={
                'api_name': 'api',
                'resource_name': 'groups'})

    def test_profiles_filters(self):
        """Test profiles filtering"""
        with self.settings(API_LOCKDOWN=False):
            filter_url = self.profiles_list_url

            resp = self.api_client.get(filter_url)
            self.assertValidJSONResponse(resp)
            self.assertEqual(len(self.deserialize(resp)['objects']), 9)

            filter_url = self.profiles_list_url + '?name__icontains=norm'

            resp = self.api_client.get(filter_url)
            self.assertValidJSONResponse(resp)
            self.assertEqual(len(self.deserialize(resp)['objects']), 1)

            filter_url = self.profiles_list_url + '?name__icontains=NoRmAN'

            resp = self.api_client.get(filter_url)
            self.assertValidJSONResponse(resp)
            self.assertEqual(len(self.deserialize(resp)['objects']), 1)

            filter_url = self.profiles_list_url + '?name__icontains=bar'

            resp = self.api_client.get(filter_url)
            self.assertValidJSONResponse(resp)
            self.assertEqual(len(self.deserialize(resp)['objects']), 0)

    def test_groups_filters(self):
        """Test groups filtering"""
        with self.settings(API_LOCKDOWN=False):

            filter_url = self.groups_list_url

            resp = self.api_client.get(filter_url)
            self.assertValidJSONResponse(resp)
            self.assertEqual(len(self.deserialize(resp)['objects']), 1)

            filter_url = self.groups_list_url + '?name__icontains=bar'

            resp = self.api_client.get(filter_url)
            self.assertValidJSONResponse(resp)
            self.assertEqual(len(self.deserialize(resp)['objects']), 1)

            filter_url = self.groups_list_url + '?name__icontains=BaR'

            resp = self.api_client.get(filter_url)
            self.assertValidJSONResponse(resp)
            self.assertEqual(len(self.deserialize(resp)['objects']), 1)

            filter_url = self.groups_list_url + '?name__icontains=foo'

            resp = self.api_client.get(filter_url)
            self.assertValidJSONResponse(resp)
            self.assertEqual(len(self.deserialize(resp)['objects']), 0)

    def test_category_filters(self):
        """Test category filtering"""

        # check we get the correct layers number returnered filtering on one
        # and then two different categories
        filter_url = self.list_url + '?category__identifier=location'

        resp = self.api_client.get(filter_url)
        self.assertValidJSONResponse(resp)
        self.assertEqual(len(self.deserialize(resp)['objects']), 0)

        filter_url = self.list_url + \
            '?category__identifier__in=location&category__identifier__in=biota'

        resp = self.api_client.get(filter_url)
        self.assertValidJSONResponse(resp)
        self.assertEqual(len(self.deserialize(resp)['objects']), 0)

    def test_tag_filters(self):
        """Test keywords filtering"""

        # check we get the correct layers number returnered filtering on one
        # and then two different keywords
        filter_url = self.list_url + '?keywords__slug=layertagunique'

        resp = self.api_client.get(filter_url)
        self.assertValidJSONResponse(resp)
        self.assertEqual(len(self.deserialize(resp)['objects']), 0)

        filter_url = self.list_url + \
            '?keywords__slug__in=layertagunique&keywords__slug__in=populartag'

        resp = self.api_client.get(filter_url)
        self.assertValidJSONResponse(resp)
        self.assertEqual(len(self.deserialize(resp)['objects']), 0)

    def test_owner_filters(self):
        """Test owner filtering"""

        # check we get the correct layers number returnered filtering on one
        # and then two different owners
        filter_url = self.list_url + '?owner__username=user1'

        resp = self.api_client.get(filter_url)
        self.assertValidJSONResponse(resp)
        self.assertEqual(len(self.deserialize(resp)['objects']), 0)

        filter_url = self.list_url + \
            '?owner__username__in=user1&owner__username__in=foo'

        resp = self.api_client.get(filter_url)
        self.assertValidJSONResponse(resp)
        self.assertEqual(len(self.deserialize(resp)['objects']), 0)

    def test_title_filter(self):
        """Test title filtering"""

        # check we get the correct layers number returnered filtering on the
        # title
        filter_url = self.list_url + '?title=layer2'

        resp = self.api_client.get(filter_url)
        self.assertValidJSONResponse(resp)
        self.assertEqual(len(self.deserialize(resp)['objects']), 0)

    def test_date_filter(self):
        """Test date filtering"""

        # check we get the correct layers number returnered filtering on the
        # dates
        step = timedelta(days=60)
        now = datetime.now()
        fstring = '%Y-%m-%d'

        def to_date(val):
            return val.date().strftime(fstring)

        d1 = to_date(now - step)
        filter_url = self.list_url + '?date__exact={}'.format(d1)

        resp = self.api_client.get(filter_url)
        self.assertValidJSONResponse(resp)
        self.assertEqual(len(self.deserialize(resp)['objects']), 0)

        d3 = to_date(now - (3 * step))
        filter_url = self.list_url + '?date__gte={}'.format(d3)

        resp = self.api_client.get(filter_url)
        self.assertValidJSONResponse(resp)
        self.assertEqual(len(self.deserialize(resp)['objects']), 0)

        d4 = to_date(now - (4 * step))
        filter_url = self.list_url + '?date__range={},{}'.format(d4, to_date(now))

        resp = self.api_client.get(filter_url)
        self.assertValidJSONResponse(resp)
        self.assertEqual(len(self.deserialize(resp)['objects']), 0)


# noinspection DuplicatedCode
@override_settings(API_LOCKDOWN=True)
class LockdownApiTests(ResourceTestCaseMixin, GeoNodeBaseTestSupport):

    """Test the api lockdown functionality"""

    def setUp(self):
        super(LockdownApiTests, self).setUp()
        self.profiles_list_url = reverse(
            'api_dispatch_list',
            kwargs={
                'api_name': 'api',
                'resource_name': 'profiles'})
        self.groups_list_url = reverse(
            'api_dispatch_list',
            kwargs={
                'api_name': 'api',
                'resource_name': 'groups'})
        self.owners_list_url = reverse(
            'api_dispatch_list',
            kwargs={
                'api_name': 'api',
                'resource_name': 'owners'})
        self.tag_list_url = reverse(
            'api_dispatch_list',
            kwargs={
                'api_name': 'api',
                'resource_name': 'keywords'})
        self.region_list_url = reverse(
            'api_dispatch_list',
            kwargs={
                'api_name': 'api',
                'resource_name': 'regions'})

    def test_api_lockdown_false(self):
        # test if results are returned for anonymous users if API_LOCKDOWN is set to False in settings
        filter_url = self.profiles_list_url

        with self.settings(API_LOCKDOWN=False):
            resp = self.api_client.get(filter_url)
            self.assertValidJSONResponse(resp)
            self.assertEqual(len(self.deserialize(resp)['objects']), 9)

    def test_profiles_lockdown(self):
        filter_url = self.profiles_list_url
        resp = self.api_client.get(filter_url)
        self.assertValidJSONResponse(resp)
        self.assertEqual(len(self.deserialize(resp)['objects']), 0)

        # now test with logged in user
        self.api_client.client.login(username='bobby', password='bob')
        resp = self.api_client.get(filter_url)
        self.assertValidJSONResponse(resp)
        self.assertEqual(len(self.deserialize(resp)['objects']), 9)

    def test_owners_lockdown(self):
        filter_url = self.owners_list_url

        resp = self.api_client.get(filter_url)
        self.assertValidJSONResponse(resp)
        self.assertEqual(len(self.deserialize(resp)['objects']), 0)

        # now test with logged in user
        self.api_client.client.login(username='bobby', password='bob')
        resp = self.api_client.get(filter_url)
        self.assertValidJSONResponse(resp)
        self.assertEqual(len(self.deserialize(resp)['objects']), 9)

    def test_groups_lockdown(self):
        filter_url = self.groups_list_url

        resp = self.api_client.get(filter_url)
        self.assertValidJSONResponse(resp)
        self.assertEqual(len(self.deserialize(resp)['objects']), 0)

        # now test with logged in user
        self.api_client.client.login(username='bobby', password='bob')
        resp = self.api_client.get(filter_url)
        self.assertValidJSONResponse(resp)
        self.assertEqual(len(self.deserialize(resp)['objects']), 2)

    def test_regions_lockdown(self):
        filter_url = self.region_list_url

        resp = self.api_client.get(filter_url)
        self.assertValidJSONResponse(resp)
        self.assertEqual(len(self.deserialize(resp)['objects']), 0)

        self.api_client.client.login(username='bobby', password='bob')
        resp = self.api_client.get(filter_url)
        self.assertValidJSONResponse(resp)
        self.assertTrue(len(self.deserialize(resp)['objects']) >= 200)

    def test_tags_lockdown(self):
        filter_url = self.tag_list_url

        resp = self.api_client.get(filter_url)
        self.assertValidJSONResponse(resp)
        self.assertEqual(len(self.deserialize(resp)['objects']), 0)

        self.api_client.client.login(username='bobby', password='bob')
        resp = self.api_client.get(filter_url)
        self.assertValidJSONResponse(resp)
        self.assertEqual(len(self.deserialize(resp)['objects']), 5)


class ThesaurusKeywordResourceTests(ResourceTestCaseMixin, GeoNodeBaseTestSupport):
<<<<<<< HEAD
    #  loading test thesausurs
    fixtures = [
        'initial_data.json',
        "test_thesaurus.json",
        'group_test_data.json',
        'default_oauth_apps.json'
=======

    #  loading test thesausuri
    fixtures = [
        'initial_data.json',
        'group_test_data.json',
        'default_oauth_apps.json',
        "test_thesaurus.json"
>>>>>>> a11a809b
    ]

    def setUp(self):
        super(ThesaurusKeywordResourceTests, self).setUp()

        self.list_url = reverse("api_dispatch_list", kwargs={"api_name": "api", "resource_name": "thesaurus/keywords"})

    def test_api_will_return_a_valid_json_response(self):
        resp = self.api_client.get(self.list_url)
        self.assertValidJSONResponse(resp)

    def test_will_return_empty_if_the_thesaurus_does_not_exists(self):
        url = f"{self.list_url}?thesaurus=invalid-identifier"
        resp = self.api_client.get(url)
        self.assertValidJSONResponse(resp)
        self.assertEqual(resp.json()["meta"]["total_count"], 0)

    def test_will_return_keywords_for_the_selected_thesaurus_if_exists(self):
        url = f"{self.list_url}?thesaurus=inspire-theme"
        resp = self.api_client.get(url)
        self.assertValidJSONResponse(resp)
        self.assertEqual(resp.json()["meta"]["total_count"], 34)

    def test_will_return_empty_if_the_alt_label_does_not_exists(self):
        url = f"{self.list_url}?alt_label=invalid-alt_label"
        resp = self.api_client.get(url)
        self.assertValidJSONResponse(resp)
        self.assertEqual(resp.json()["meta"]["total_count"], 0)

    def test_will_return_keywords_for_the_selected_alt_label_if_exists(self):
        url = f"{self.list_url}?alt_label=ac"
        resp = self.api_client.get(url)
        self.assertValidJSONResponse(resp)
        self.assertEqual(resp.json()["meta"]["total_count"], 1)

    def test_will_return_empty_if_the_kaywordId_does_not_exists(self):
        url = f"{self.list_url}?id=12365478954862"
        resp = self.api_client.get(url)
        print(self.deserialize(resp))
        self.assertValidJSONResponse(resp)
        self.assertEqual(resp.json()["meta"]["total_count"], 0)

    @patch("geonode.api.api.get_language")
    def test_will_return_expected_keyword_label_for_existing_lang(self, lang):
        lang.return_value = "de"
        url = f"{self.list_url}?thesaurus=inspire-theme"
        resp = self.api_client.get(url)
        # the german translations exists, for the other labels, the alt_label will be used
        expected_labels = [
            "ac", "Adressen", "af", "am", "au", "br", "bu",
            "cp", "ef", "el", "er", "ge", "gg", "gn", "hb", "hh",
            "hy", "lc", "lu", "mf", "mr", "nz", "of", "oi", "pd",
            "pf", "ps", "rs", "sd", "so", "sr", "su", "tn", "us"
        ]
        actual_labels = [x["alt_label"] for x in self.deserialize(resp)["objects"]]
        self.assertValidJSONResponse(resp)
        self.assertListEqual(expected_labels, actual_labels)

    @patch("geonode.api.api.get_language")
    def test_will_return_default_keyword_label_for_not_existing_lang(self, lang):
        lang.return_value = "ke"
        url = f"{self.list_url}?thesaurus=inspire-theme"
        resp = self.api_client.get(url)
        # no translations exists, the alt_label will be used for all keywords
        expected_labels = [
            "ac", "ad", "af", "am", "au", "br", "bu",
            "cp", "ef", "el", "er", "ge", "gg", "gn", "hb", "hh",
            "hy", "lc", "lu", "mf", "mr", "nz", "of", "oi", "pd",
            "pf", "ps", "rs", "sd", "so", "sr", "su", "tn", "us"
        ]
        actual_labels = [x["alt_label"] for x in self.deserialize(resp)["objects"]]
        self.assertValidJSONResponse(resp)
        self.assertListEqual(expected_labels, actual_labels)<|MERGE_RESOLUTION|>--- conflicted
+++ resolved
@@ -530,14 +530,6 @@
 
 
 class ThesaurusKeywordResourceTests(ResourceTestCaseMixin, GeoNodeBaseTestSupport):
-<<<<<<< HEAD
-    #  loading test thesausurs
-    fixtures = [
-        'initial_data.json',
-        "test_thesaurus.json",
-        'group_test_data.json',
-        'default_oauth_apps.json'
-=======
 
     #  loading test thesausuri
     fixtures = [
@@ -545,7 +537,6 @@
         'group_test_data.json',
         'default_oauth_apps.json',
         "test_thesaurus.json"
->>>>>>> a11a809b
     ]
 
     def setUp(self):
