--- conflicted
+++ resolved
@@ -19,13 +19,6 @@
 #########################################################################
 from tastypie.api import Api
 from dynamic_rest import routers
-<<<<<<< HEAD
-
-from rest_framework import permissions
-from drf_yasg.views import get_schema_view
-from drf_yasg import openapi
-from django.conf.urls import url
-=======
 from drf_spectacular.views import (
     SpectacularAPIView,
     SpectacularRedocView,
@@ -33,7 +26,6 @@
 )
 
 from django.urls import path
->>>>>>> 71577b9a
 
 from . import api as resources
 from . import resourcebase_api as resourcebase_resources
@@ -54,36 +46,13 @@
 api.register(resourcebase_resources.FeaturedResourceBaseResource())
 api.register(resourcebase_resources.LayerResource())
 api.register(resourcebase_resources.MapResource())
-<<<<<<< HEAD
 api.register(resourcebase_resources.GeoAppResource())
-=======
->>>>>>> 71577b9a
 api.register(resourcebase_resources.ResourceBaseResource())
 
 router = routers.DynamicRouter()
 
-<<<<<<< HEAD
-schema_view = get_schema_view(
-    openapi.Info(
-        title="GeoNode REST API",
-        default_version='v2',
-        description="Application for serving and sharing geospatial data",
-        terms_of_service="https://github.com/GeoNode/geonode/wiki/Community-Bylaws",
-        contact=openapi.Contact(email="dev@geonode.org"),
-        license=openapi.License(name="GPL License"),
-    ),
-    public=True,
-    permission_classes=(permissions.AllowAny,),
-)
-
-urlpatterns = [
-    url(r'^swagger(?P<format>\.json|\.yaml)$', schema_view.without_ui(cache_timeout=0), name='schema-json'),
-    url(r'^swagger/$', schema_view.with_ui('swagger', cache_timeout=0), name='schema-swagger-ui'),
-    url(r'^redoc/$', schema_view.with_ui('redoc', cache_timeout=0), name='schema-redoc'),
-=======
 urlpatterns = [
     path('schema/', SpectacularAPIView.as_view(), name='schema'),
     path('schema/swagger-ui/', SpectacularSwaggerView.as_view(url_name='schema'), name='swagger-ui'),
     path('schema/redoc/', SpectacularRedocView.as_view(url_name='schema'), name='redoc'),
->>>>>>> 71577b9a
 ]