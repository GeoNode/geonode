from django.contrib import admin

from geonode.datarequests.models import DataRequestProfile, RequestRejectionReason

class DataRequestProfileAdmin(admin.ModelAdmin):
    model = DataRequestProfile
    list_display_links = ('id','username')

<<<<<<< HEAD
class DataRequestProfileAdmin(admin.ModelAdmin):
    model = DataRequestProfile
    list_display_links = ('id','username')

=======
>>>>>>> 4a481e13
    list_display = (
        'id',
        'request_status',
        'username',
        'first_name',
        'middle_name',
        'last_name',
        'organization',
<<<<<<< HEAD
        'organization_type',)
    list_filter = ('request_status', 'organization_type')
    search_fields = ('username', 'first_name', 'middle_name', 'last_name', 'organization','organization_type', )
=======
        'organization_type',
        'jurisdiction_shapefile',
        'request_letter')
    list_filter = ('request_status', 'organization_type')
    search_fields = ('username', 'first_name', 'middle_name', 'last_name', 'organization','organization_type', 'jurisdiction_shapefile', 'request_letter' )
>>>>>>> 4a481e13


admin.site.register(DataRequestProfile, DataRequestProfileAdmin)
admin.site.register(RequestRejectionReason)<|MERGE_RESOLUTION|>--- conflicted
+++ resolved
@@ -6,13 +6,6 @@
     model = DataRequestProfile
     list_display_links = ('id','username')
 
-<<<<<<< HEAD
-class DataRequestProfileAdmin(admin.ModelAdmin):
-    model = DataRequestProfile
-    list_display_links = ('id','username')
-
-=======
->>>>>>> 4a481e13
     list_display = (
         'id',
         'request_status',
@@ -21,17 +14,11 @@
         'middle_name',
         'last_name',
         'organization',
-<<<<<<< HEAD
-        'organization_type',)
-    list_filter = ('request_status', 'organization_type')
-    search_fields = ('username', 'first_name', 'middle_name', 'last_name', 'organization','organization_type', )
-=======
         'organization_type',
         'jurisdiction_shapefile',
         'request_letter')
     list_filter = ('request_status', 'organization_type')
     search_fields = ('username', 'first_name', 'middle_name', 'last_name', 'organization','organization_type', 'jurisdiction_shapefile', 'request_letter' )
->>>>>>> 4a481e13
 
 
 admin.site.register(DataRequestProfile, DataRequestProfileAdmin)
