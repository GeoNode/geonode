import os
import sys
import shutil
import traceback
import datetime
import time
import csv
from urlparse import parse_qs

from crispy_forms.utils import render_crispy_form

from django.conf import settings
from django.contrib import messages
from django.core.files.storage import default_storage
from django.core.files.base import ContentFile
from django.core.exceptions import ObjectDoesNotExist, PermissionDenied
from django.core.urlresolvers import reverse
from django.core.paginator import Paginator, EmptyPage, PageNotAnInteger
from django.contrib.auth.decorators import login_required
from django.http import HttpResponse, HttpResponseRedirect, Http404
from django.shortcuts import (
    redirect, get_object_or_404, render, render_to_response)
from django.template import RequestContext
from django.template.defaultfilters import slugify
from django.utils import dateformat
from django.utils import timezone
from django.utils import simplejson as json
from django.utils.html import escape
from django.utils.translation import ugettext as _
from django.views.decorators.http import require_POST
from django.views.generic import TemplateView

from geonode.base.enumerations import CHARSETS
from geonode.cephgeo.models import UserJurisdiction
from geonode.documents.models import get_related_documents
from geonode.documents.models import Document
from geonode.layers.models import UploadSession, Style
from geonode.layers.utils import file_upload
from geonode.people.models import Profile
from geonode.people.views import profile_detail
from geonode.security.views import _perms_info_json
from geonode.tasks.requests_update import place_name_update, compute_size_update
from geonode.utils import default_map_config
from geonode.utils import GXPLayer
from geonode.utils import GXPMap
from geonode.utils import llbbox_to_mercator
from geonode.utils import build_social_links

from geoserver.catalog import Catalog

from unidecode import unidecode
from pprint import pprint


from braces.views import (
    SuperuserRequiredMixin, LoginRequiredMixin,
)

from .forms import (
    DataRequestProfileForm, DataRequestProfileShapefileForm,
    DataRequestProfileRejectForm, DataRequestDetailsForm)
from .models import DataRequestProfile
from .utils import (
    get_place_name, get_juris_data_size, get_area_coverage)

def registration_part_one(request):

    shapefile_session = request.session.get('data_request_shapefile', None)
    request_object = request.session.get('request_object', None)
    datarequest_shapefile=request.session.get('data_request_shapefile', None)

    form = DataRequestProfileForm( )

    if request.method == 'GET':
        if request.user.is_authenticated():

            request_object = DataRequestProfile(
                profile = request.user,
                first_name = request.user.first_name,
                middle_name = request.user.middle_name,
                last_name = request.user.last_name,
                organization = request.user.organization,
                organization_type = request.user.organization_type,
                organization_other = request.user.organization_other,
                email = request.user.email,
                contact_number = request.user.voice,
                request_status = 'pending'
            )
            pprint(request_object.first_name)
            request.session['request_object']=request_object

            return HttpResponseRedirect(
                reverse('datarequests:registration_part_two')
            )
        else:
            if datarequest_shapefile and request_object:
                ## the user pressed back
                initial = {
                    'first_name': request_object.first_name,
                    'middle_name': request_object.middle_name,
                    'last_name': request_object.last_name,
                    'organization': request_object.organization,
                    'organization_type': request_object.organization_type,
                    'organization_other': request_object.organization_other,
                    'email': request_object.email,
                    'contact_number': request_object.contact_number,
                    'location': request_object.location
                }
                form = DataRequestProfileForm(initial = initial)
    elif request.method == 'POST':
        if request.user.is_authenticated():
            request_object = create_request_obj(request.user)

            if not request_object:
                messages.info(request, "Please update your middle name and/or organization in your profile")
                return redirect(reverse('profile_detail',  args= [request.user.username]))

            request.session['request_object']=request_object

        else:
            form = DataRequestProfileForm(
                request.POST
            )
            if form.is_valid():

                if request_object and datarequest_shapefile:
                    request_object.first_name= form.cleaned_data['first_name']
                    request_object.middle_name= form.cleaned_data['middle_name']
                    request_object.last_name= form.cleaned_data['last_name']
                    request_object.organization= form.cleaned_data['organization']
                    request_object.contact_number= form.cleaned_data['contact_number']
                    request_object.save()
                    if not request_object.email == form.cleaned_data['email']:
                        request_object.email=form.cleaned_data['email']
                        request_object.save()
                        request_object.send_verification_email()
                else:
                    request_object = form.save()
                    request_object.send_verification_email()

                request.session['request_object']= request_object
                request.session.set_expiry(900)
                return HttpResponseRedirect(
                    reverse('datarequests:registration_part_two')
                )
    return render(
        request,
        'datarequests/registration/profile.html',
        {'form': form}
    )

def registration_part_two(request):
    part_two_initial ={}
    is_new_auth_req = False
    last_submitted_dr = None
    if request.user.is_authenticated() and request.user is not Profile.objects.get(username="AnonymousUser") :
        is_new_auth_req = request.session.get('is_new_auth_req', None)
        try:
            last_submitted_dr = DataRequestProfile.objects.filter(profile=request.user).latest('key_created_date')
            part_two_initial['project_summary']=last_submitted_dr.project_summary
            part_two_initial['data_type_requested']=last_submitted_dr.data_type_requested
        except ObjectDoesNotExist as e:
            pprint("No previous request from "+request.user.username)

    request.session['data_request_shapefile'] = True
    saved_request_object= request.session.get('request_object', None)

    if not saved_request_object:
        return redirect(reverse('datarequests:registration_part_one'))

    form = DataRequestDetailsForm(initial=part_two_initial)
    
    juris_data_size = 0.0
    #area_coverage = get_area_coverage(saved_layer.name)
    area_coverage = 0

    if request.method == 'POST' :
        post_data = request.POST.copy()
        post_data['permissions'] = '{"users":{"dataRegistrationUploader": ["view_resourcebase"] }}'
        form = DataRequestDetailsForm(post_data, request.FILES)
        if u'base_file' in request.FILES:
            form = DataRequestProfileShapefileForm(post_data, request.FILES)

        tempdir = None
        errormsgs = []
        out = {}
        #request_profile =  request.session['request_object']
        request_profile = saved_request_object
        place_name = None
        pprint(post_data)
        if form.is_valid():
            if last_submitted_dr and not is_new_auth_req:
                if last_submitted_dr.request_status.encode('utf8') == 'pending' or last_submitted_dr.request_status.encode('utf8') == 'unconfirmed':
                    pprint("updating request_status")
                    last_submitted_dr.request_status = 'cancelled'
                    last_submitted_dr.save()
            if form.cleaned_data:
                interest_layer = None
                if u'base_file' in request.FILES:
                    pprint(request.FILES)
                    title = form.cleaned_data["layer_title"]

                    # Replace dots in filename - GeoServer REST API upload bug
                    # and avoid any other invalid characters.
                    # Use the title if possible, otherwise default to the filename
                    if title is not None and len(title) > 0:
                        name_base = title
                    else:
                        name_base, __ = os.path.splitext(
                            form.cleaned_data["base_file"].name)

                    name = slugify(name_base.replace(".", "_"))

                    try:
                        # Moved this inside the try/except block because it can raise
                        # exceptions when unicode characters are present.
                        # This should be followed up in upstream Django.
                        tempdir, base_file = form.write_files()
                        registration_uploader, created = Profile.objects.get_or_create(username='dataRegistrationUploader')
                        pprint("saving jurisdiction")
                        saved_layer = file_upload(
                            base_file,
                            name=name,
                            user=registration_uploader,
                            overwrite=False,
                            charset=form.cleaned_data["charset"],
                            abstract=form.cleaned_data["abstract"],
                            title=form.cleaned_data["layer_title"],
                        )
                        interest_layer =  saved_layer
<<<<<<< HEAD

                        cat = Catalog(settings.OGC_SERVER['default']['LOCATION'] + 'rest',
                            username=settings.OGC_SERVER['default']['USER'],
                            password=settings.OGC_SERVER['default']['PASSWORD'])

                        boundary_style = cat.get_style('Boundary')
                        gs_layer = cat.get_layer(saved_layer.name)
                        if boundary_style:
                            gs_layer._set_default_style(boundary_style)
                            cat.save(gs_layer) #save in geoserver
                            saved_layer.sld_body = boundary_style.sld_body
                            saved_layer.save() #save in geonode

=======
                        #bbox = gs_layer.resource.latlon_bbox
                        #bbox_lon = (float(bbox[0])+float(bbox[1]))/2
                        #bbox_lat = (float(bbox[2])+float(bbox[3]))/2
                        #place_name = get_place_name(bbox_lon, bbox_lat)
>>>>>>> 8b48b999
                        juris_data_size = 0.0
                        area_coverage = 0.0

                    except Exception as e:
                        exception_type, error, tb = sys.exc_info()
                        print traceback.format_exc()
                        out['success'] = False
                        out['errors'] = "An unexpected error was encountered. Check the files you have uploaded, clear your selected files, and try again."
                        # Assign the error message to the latest UploadSession of the data request uploader user.
                        latest_uploads = UploadSession.objects.filter(
                            user=registration_uploader
                        ).order_by('-date')
                        if latest_uploads.count() > 0:
                            upload_session = latest_uploads[0]
                            upload_session.error = str(error)
                            upload_session.traceback = traceback.format_exc(tb)
                            upload_session.context = "Data requester's jurisdiction file upload"
                            upload_session.save()
                            out['traceback'] = upload_session.traceback
                            out['context'] = upload_session.context
                            out['upload_session'] = upload_session.id
                    else:
                        out['success'] = True
                        out['url'] = reverse(
                            'layer_detail', args=[
                                saved_layer.service_typename])

                        upload_session = saved_layer.upload_session
                        upload_session.processed = True
                        upload_session.save()
                        permissions = {
                            'users': {'dataRegistrationUploader': []},
                            'groups': {}
                        }
                        if request.user.is_authenticated():
                            permissions = {
                                'users': {request.user.username : ['view_resourcebase']},
                                'groups': {}
                            }


                        if permissions is not None and len(permissions.keys()) > 0:

                            saved_layer.set_permissions(permissions)
                        
                        jurisdiction_style.delay(saved_layer)

                    finally:
                        if tempdir is not None:
                            shutil.rmtree(tempdir)

            #Now store the data request
                #data_request_form = DataRequestProfileForm(
                #                profile_form_data)


                if 'request_object' in request.session :
                    if 'success' not in out:
                        request_profile, letter = update_datarequest_obj(
                            datarequest=  request.session['request_object'],
                            parameter_dict = form.clean(),
                            request_letter = form.clean()['letter_file'],
                            interest_layer = interest_layer
                        )

                        out['success']=True
                    else:
                        if out['success']:
                            request_profile, letter = update_datarequest_obj(
                                datarequest=  request.session['request_object'],
                                parameter_dict = form.clean(),
                                request_letter = form.clean()['letter_file'],
                                interest_layer = interest_layer
                            )

                    if interest_layer:
                        request_profile.place_name = None
                        request_profile.juris_data_size = juris_data_size
                        request_profile.area_coverage = area_coverage
                        request_profile.save()

                    if request.user.is_authenticated():
                        request_profile.profile = request.user
                        request_profile.request_status = 'pending'
                        request_profile.username = request.user.username
                        request_profile.set_verification_key()
                        request_profile.save()

                else:
                    pprint("unable to retrieve request object")

                    for e in form.errors.values():
                        errormsgs.extend([escape(v) for v in e])
                    out['success'] = False
                    out['errors'] =  dict(
                        (k, map(unicode, v))
                        for (k,v) in form.errors.iteritems()
                    )
                    pprint(out['errors'])
                    out['errormsgs'] = out['errors']
        else:
            for e in form.errors.values():
                errormsgs.extend([escape(v) for v in e])
            out['success'] = False
            out['errors'] = dict(
                    (k, map(unicode, v))
                    for (k,v) in form.errors.iteritems()
            )
            pprint(out['errors'])
            out['errormsgs'] = out['errors']

        if out['success']:
            status_code = 200
            pprint("request has been succesfully submitted")
            if request_profile and not request_profile.profile:
#                request_profile.send_verification_email()

                out['success_url'] = reverse('datarequests:email_verification_send')

                out['redirect_to'] = reverse('datarequests:email_verification_send')

            elif request_profile and request_profile.profile:
                out['success_url'] = reverse('home')

                out['redirect_to'] = reverse('home')

                request_profile.date = timezone.now()
                request_profile.save()

            del request.session['data_request_shapefile']
            del request.session['request_object']
        else:
            status_code = 400
        return HttpResponse(
            json.dumps(out),
            mimetype='application/json',
            status=status_code)
    return render(
        request,
        'datarequests/registration/shapefile.html',
        {
            'charsets': CHARSETS,
            'is_layer': True,
            'form': form,
            'support_email': settings.LIPAD_SUPPORT_MAIL,
        })


class DataRequestPofileList(LoginRequiredMixin, TemplateView):
    template_name = 'datarequests/data_request_list.html'
    raise_exception = True

@login_required
def data_request_csv(request):
    if not request.user.is_superuser:
        raise HttpResponseForbidden

    response = HttpResponse(content_type='text/csv')
    datetoday = timezone.now()
    response['Content-Disposition'] = 'attachment; filename="datarequests-"'+str(datetoday.month)+str(datetoday.day)+str(datetoday.year)+'.csv"'

    writer = csv.writer(response)
    fields = ['id','name','email','contact_number', 'organization', 'organization_type','organization_other','has_letter','has_shapefile','project_summary', 'created','request_status', 'date of action','rejection_reason','juris_data_size','area_coverage']
    writer.writerow( fields)

    objects = DataRequestProfile.objects.all().order_by('pk')

    for o in objects:
        writer.writerow(o.to_values_list(fields))

    return response

def email_verification_send(request):

    if request.user.is_authenticated():
        return HttpResponseRedirect(reverse('home'))

    context = {
        'support_email': settings.LIPAD_SUPPORT_MAIL,
    }
    return render(
        request,
        'datarequests/registration/verification_sent.html',
        context
    )


def email_verification_confirm(request):
    key = request.GET.get('key', None)
    email = request.GET.get('email', None)

    context = {
        'support_email': settings.LIPAD_SUPPORT_MAIL,
    }

    if key and email:
        try:
            data_request = DataRequestProfile.objects.get(
                email=email,
                verification_key=key,
            )
            # Only verify once
            if not data_request.date:
                data_request.request_status = 'pending'
                data_request.date = timezone.now()
                pprint(email+" has been confirmed")
                data_request.save()
                data_request.send_new_request_notif_to_admins()
        except ObjectDoesNotExist:
            data_request = None

        if data_request:
            return render(
                request,
                'datarequests/registration/verification_done.html',
                context
            )

    return render(
        request,
        'datarequests/registration/verification_failed.html',
        context
    )


def data_request_profile(request, pk, template='datarequests/profile_detail.html'):

    request_profile = get_object_or_404(DataRequestProfile, pk=pk)

    if not request.user.is_superuser and not request_profile.profile == request.user:
        raise PermissionDenied


    #if not request_profile.date:
    #    raise Http404

    context_dict={"request_profile": request_profile}

    if request_profile.jurisdiction_shapefile:
        layer = request_profile.jurisdiction_shapefile
        # assert False, str(layer_bbox)
        config = layer.attribute_config()
        # Add required parameters for GXP lazy-loading
        layer_bbox = layer.bbox
        bbox = [float(coord) for coord in list(layer_bbox[0:4])]
        srid = layer.srid

        # Transform WGS84 to Mercator.
        config["srs"] = srid if srid != "EPSG:4326" else "EPSG:900913"
        config["bbox"] = llbbox_to_mercator([float(coord) for coord in bbox])

        config["title"] = layer.title
        config["queryable"] = True

        if layer.storeType == "remoteStore":
            service = layer.service
            source_params = {
                "ptype": service.ptype,
                "remote": True,
                "url": service.base_url,
                "name": service.name}
            maplayer = GXPLayer(
                name=layer.typename,
                ows_url=layer.ows_url,
                layer_params=json.dumps(config),
                source_params=json.dumps(source_params))
        else:
            maplayer = GXPLayer(
                name=layer.typename,
                ows_url=layer.ows_url,
                layer_params=json.dumps(config))

        # center/zoom don't matter; the viewer will center on the layer bounds
        map_obj = GXPMap(projection="EPSG:900913")
        NON_WMS_BASE_LAYERS = [
            la for la in default_map_config()[1] if la.ows_url is None]

        metadata = layer.link_set.metadata().filter(
            name__in=settings.DOWNLOAD_FORMATS_METADATA)

        context_dict ["resource"] = layer
        context_dict ["permissions_json"] = _perms_info_json(layer)
        context_dict ["documents"] = get_related_documents(layer)
        context_dict ["metadata"] =  metadata
        context_dict ["is_layer"] = True
        context_dict ["wps_enabled"] = settings.OGC_SERVER['default']['WPS_ENABLED'],

        context_dict["viewer"] = json.dumps(
            map_obj.viewer_json(request.user, * (NON_WMS_BASE_LAYERS + [maplayer])))
        context_dict["preview"] = getattr(
            settings,
            'LAYER_PREVIEW_LIBRARY',
            'leaflet')

        if request.user.has_perm('download_resourcebase', layer.get_self_resource()):
            if layer.storeType == 'dataStore':
                links = layer.link_set.download().filter(
                    name__in=settings.DOWNLOAD_FORMATS_VECTOR)
            else:
                links = layer.link_set.download().filter(
                    name__in=settings.DOWNLOAD_FORMATS_RASTER)
            context_dict["links"] = links

        if settings.SOCIAL_ORIGINS:
            context_dict["social_links"] = build_social_links(request, layer)

    context_dict["request_reject_form"]= DataRequestProfileRejectForm(instance=request_profile)

    return render_to_response(template, RequestContext(request, context_dict))


def data_request_profile_reject(request, pk):
    if not request.user.is_superuser:
        raise PermissionDenied

    if not request.method == 'POST':
        raise PermissionDenied

    request_profile = get_object_or_404(DataRequestProfile, pk=pk)

    if request_profile.request_status == 'pending':
        form = parse_qs(request.POST.get('form', None))
        request_profile.rejection_reason = form['rejection_reason'][0]
        request_profile.request_status = 'rejected'
        if 'additional_rejection_reason' in form.keys():
            request_profile.additional_rejection_reason = form['additional_rejection_reason'][0]
        request_profile.administrator = request.user
        request_profile.action_date = timezone.now()
        request_profile.save()
        if request_profile.profile:
            pprint("sending request rejection email")
            request_profile.send_request_rejection_email()
        else:
            pprint("sending account rejection email")
            request_profile.send_account_rejection_email()

    url = request.build_absolute_uri(request_profile.get_absolute_url())

    return HttpResponse(
        json.dumps({
            'result': 'success',
            'errors': '',
            'url': url}),
        status=200,
        mimetype='text/plain'
    )

def data_request_profile_cancel(request, pk):
    request_profile = get_object_or_404(DataRequestProfile, pk=pk)

    if not request.user.is_superuser and  not request_profile.profile == request.user:
        raise PermissionDenied

    if not request.method == 'POST':
        raise PermissionDenied

    request_profile = get_object_or_404(DataRequestProfile, pk=pk)

    if request_profile.request_status == 'pending' or request_profile.request_status == 'unconfirmed':
        pprint("Yown pasok")
        form = request.POST.get('form', None)
        request_profile.request_status = 'cancelled'
        if form:
            form_parsed = parse_qs(request.POST.get('form', None))
            if 'rejection_reason' in form_parsed.keys():
                request_profile.rejection_reason = form_parsed['rejection_reason'][0]

            if 'additional_rejection_reason' in form_parsed.keys():
                request_profile.additional_rejection_reason = form_parsed['additional_rejection_reason'][0]

        request_profile.administrator = request.user
        request_profile.action_date = timezone.now()
        request_profile.save()

    url = request.build_absolute_uri(request_profile.get_absolute_url())
    if request.user.is_superuser:
        return HttpResponse(
            json.dumps({
                'result': 'success',
                'errors': '',
                'url': url}),
            status=200,
            mimetype='text/plain'
        )
    else:
        return HttpResponseRedirect(reverse('datarequests:data_request_profile', args=[pk]))

def data_request_profile_approve(request, pk):
    if not request.user.is_superuser:
        raise PermissionDenied

    if not request.method == 'POST':
        raise PermissionDenied

    if request.method == 'POST':
        request_profile = get_object_or_404(DataRequestProfile, pk=pk)

        if not request_profile.has_verified_email or request_profile.request_status != 'pending':
            raise PermissionDenied

        result = True
        message = ''
        is_new_acc=True

        if not request_profile.profile or not request_profile.username or not request_profile.ftp_folder:
            result, message = request_profile.create_account() #creates account in AD if AD profile does not exist
        else:
            is_new_acc = False

        if not result:
            messages.error (request, _(message))
        else:
            request_profile.profile.organization_type = request_profile.organization_type
            request_profile.profile.organization_other = request_profile.organization_other
            request_profile.profile.save()
            if request_profile.jurisdiction_shapefile:
                request_profile.assign_jurisdiction() #assigns/creates jurisdiction object
            else:
                try:
                    uj = UserJurisdiction.objects.get(user=request_profile.profile)
                    uj.delete()
                except ObjectDoesNotExist as e:
                    pprint("Jurisdiction Shapefile not found, nothing to delete. Carry on")

            request_profile.set_approved(is_new_acc)


        return HttpResponseRedirect(request_profile.get_absolute_url())

    else:
        return HttpResponseRedirect("/forbidden/")


def data_request_profile_reconfirm(request, pk):
    if not request.user.is_superuser:
        raise PermissionDenied

    if not request.method == 'POST':
        raise PermissionDenied

    if request.method == 'POST':
        request_profile = get_object_or_404(DataRequestProfile, pk=pk)

        request_profile.send_verification_email()
        return HttpResponseRedirect(request_profile.get_absolute_url())

def data_request_profile_recreate_dir(request, pk):
    if not request.user.is_superuser:
        raise PermissionDenied

    if not request.method == 'POST':
        raise PermissionDenied

    if request.method == 'POST':
        request_profile = get_object_or_404(DataRequestProfile, pk=pk)

        request_profile.create_directory()
        return HttpResponseRedirect(request_profile.get_absolute_url())

def data_request_compute_size(request):
    if request.user.is_superuser:
        data_requests = DataRequestProfile.objects.exclude(jurisdiction_shapefile=None)
        compute_size_update.delay(data_requests)
        messages.info(request, "The estimated data size area coverage of the requests are currently being computed")
        return HttpResponseRedirect(reverse('datarequests:data_request_browse'))
    else:
        return HttpResponseRedirect('/forbidden/')


def data_request_profile_compute_size(request, pk):
    if request.user.is_superuser and request.method == 'POST':
        if DataRequestProfile.objects.get(pk=pk).jurisdiction_shapefile:
            data_requests = DataRequestProfile.objects.filter(pk=pk)
            compute_size_update.delay(data_requests)
            messages.info(request, "The estimated data size area coverage of the request is currently being computed")
        else:
            messages.info(request, "This request does not have a shape file")

        return HttpResponseRedirect(reverse('datarequests:data_request_browse'))
    else:
        return HttpResponseRedirect('/forbidden/')

def data_request_reverse_geocode(request):
    if request.user.is_superuser:
        data_requests = DataRequestProfile.objects.exclude(jurisdiction_shapefile=None)
        place_name_update.delay(data_requests)
        messages.info(request,"Retrieving approximated place names of data requests")
        return HttpResponseRedirect(reverse('datarequests:data_request_browse'))
    else:
        return HttpResponseRedirect('/forbidden/')

def data_request_profile_reverse_geocode(request, pk):
    if request.user.is_superuser and request.method == 'POST':
        if DataRequestProfile.objects.get(pk=pk).jurisdiction_shapefile:
            data_requests = DataRequestProfile.objects.filter(pk=pk)
            place_name_update.delay(data_requests)
            messages.info(request, "Retrieving approximated place names of data request")
        else:
            messages.info(request, "This request does not have a shape file")

        return HttpResponseRedirect(reverse('datarequests:data_request_browse'))
    else:
        return HttpResponseRedirect('/forbidden/')

def data_request_facet_count(request):
    if not request.user.is_superuser:
        raise PermissionDenied

    if not request.method == 'POST':
        raise PermissionDenied

    facets_count = {
        'pending': DataRequestProfile.objects.filter(
            request_status='pending').exclude(date=None).count(),
        'approved': DataRequestProfile.objects.filter(
            request_status='approved').count(),
        'rejected': DataRequestProfile.objects.filter(
            request_status='rejected').count(),
        'cancelled': DataRequestProfile.objects.filter(
            request_status='cancelled').exclude(date=None).count(),
    }

    return HttpResponse(
        json.dumps(facets_count),
        status=200,
        mimetype='text/plain'
    )

def update_datarequest_obj(datarequest=None, parameter_dict=None, interest_layer=None, request_letter = None):
    if datarequest is None or parameter_dict is None or request_letter is None:
        raise HttpResponseBadRequest
        
    if not datarequest.middle_name or len(datarequest.middle_name.strip())<1:
        datarequest.middle_name = '_'

    ### Updating the other fields of the request
    datarequest.project_summary = parameter_dict['project_summary']
    datarequest.data_type_requested = parameter_dict['data_type_requested']

    if parameter_dict['purpose']  == 'other':
        datarequest.purpose = parameter_dict['purpose_other']
    else:
        datarequest.purpose = parameter_dict['purpose']

    datarequest.intended_use_of_dataset = parameter_dict['intended_use_of_dataset']

    if interest_layer:
        datarequest.jurisdiction_shapefile = interest_layer

    requester_name = unidecode(datarequest.first_name+" "+datarequest.last_name)
    letter = Document()
    letter_owner, created =  Profile.objects.get_or_create(username='dataRegistrationUploader')
    letter.owner = letter_owner
    letter.doc_file = request_letter
    letter.title = requester_name+ " Request Letter " +datetime.datetime.now().strftime("%Y-%m-%d")
    letter.is_published = False
    letter.save()
    letter.set_permissions( {"users":{"dataRegistrationUploader":["view_resourcebase"]}})

    datarequest.request_letter =letter;

    datarequest.save()

    return (datarequest, letter)<|MERGE_RESOLUTION|>--- conflicted
+++ resolved
@@ -228,7 +228,6 @@
                             title=form.cleaned_data["layer_title"],
                         )
                         interest_layer =  saved_layer
-<<<<<<< HEAD
 
                         cat = Catalog(settings.OGC_SERVER['default']['LOCATION'] + 'rest',
                             username=settings.OGC_SERVER['default']['USER'],
@@ -242,12 +241,10 @@
                             saved_layer.sld_body = boundary_style.sld_body
                             saved_layer.save() #save in geonode
 
-=======
                         #bbox = gs_layer.resource.latlon_bbox
                         #bbox_lon = (float(bbox[0])+float(bbox[1]))/2
                         #bbox_lat = (float(bbox[2])+float(bbox[3]))/2
                         #place_name = get_place_name(bbox_lon, bbox_lat)
->>>>>>> 8b48b999
                         juris_data_size = 0.0
                         area_coverage = 0.0
 
