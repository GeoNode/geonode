import os
import sys
import shutil
import traceback
import datetime
import time
import csv
from urlparse import parse_qs

from crispy_forms.utils import render_crispy_form

from django.conf import settings
from django.contrib import messages
from django.core.files.storage import default_storage
from django.core.files.base import ContentFile
from django.core.exceptions import ObjectDoesNotExist, PermissionDenied
from django.core.urlresolvers import reverse
from django.core.paginator import Paginator, EmptyPage, PageNotAnInteger
from django.contrib.auth.decorators import login_required
from django.http import HttpResponse, HttpResponseRedirect, Http404
from django.shortcuts import (
    redirect, get_object_or_404, render, render_to_response)
from django.template import RequestContext
from django.template.defaultfilters import slugify
from django.utils import dateformat
from django.utils import timezone
from django.utils import simplejson as json
from django.utils.html import escape
from django.utils.translation import ugettext as _
from django.views.decorators.http import require_POST
from django.views.generic import TemplateView

from geonode.base.enumerations import CHARSETS
from geonode.cephgeo.models import UserJurisdiction
from geonode.documents.models import get_related_documents
from geonode.documents.models import Document
from geonode.layers.models import UploadSession, Style
from geonode.layers.utils import file_upload
from geonode.people.models import Profile
from geonode.people.views import profile_detail
from geonode.security.views import _perms_info_json
from geonode.utils import default_map_config
from geonode.utils import GXPLayer
from geonode.utils import GXPMap
from geonode.utils import llbbox_to_mercator
from geonode.utils import build_social_links

from geoserver.catalog import Catalog

from unidecode import unidecode
from pprint import pprint


from braces.views import (
    SuperuserRequiredMixin, LoginRequiredMixin,
)

from .forms import (
    DataRequestProfileForm, DataRequestProfileShapefileForm, 
    DataRequestProfileRejectForm, DataRequestDetailsForm)
from .models import DataRequestProfile
from .utils import get_place_name

def registration_part_one(request):

    shapefile_session = request.session.get('data_request_shapefile', None)
    request_object = request.session.get('request_object', None)
    datarequest_shapefile=request.session.get('data_request_shapefile', None)
    
    form = DataRequestProfileForm( )
    
    if request.method == 'GET':
        if request.user.is_authenticated():
        
            request_object = create_request_obj(request.user)
<<<<<<< HEAD
=======
            
            if not request_object:
                messages.info(request, "Please update your middle name and/or organization in your profile")
                return redirect(reverse('profile_detail',  args= [request.user.username]))
            
>>>>>>> 49ec54ff
            request.session['request_object']=request_object

            return HttpResponseRedirect(
                reverse('datarequests:registration_part_two')
            )
        else:
            if datarequest_shapefile and request_object:
                ## the user pressed back
                initial = { 
                    'first_name': request_object.first_name,
                    'middle_name': request_object.middle_name,
                    'last_name': request_object.last_name,
                    'organization': request_object.last_name,
                    'email': request_object.email,
                    'contact_number': request_object.contact_number,
                    'location': request_object.location
                }
                form = DataRequestProfileForm(initial = initial)
    elif request.method == 'POST':
        if request.user.is_authenticated():
            request_object = create_request_obj(request.user)
<<<<<<< HEAD
=======
            
            if not request_object:
                messages.info(request, "Please update your middle name and/or organization in your profile")
                return redirect(reverse('profile_detail',  args= [request.user.username]))
            
>>>>>>> 49ec54ff
            request.session['request_object']=request_object
            
        else:
            form = DataRequestProfileForm(
                request.POST
            )
            if form.is_valid():
                
                if request_object and datarequest_shapefile:
                    request_object.first_name= form.cleaned_data['first_name']
                    request_object.middle_name= form.cleaned_data['middle_name']
                    request_object.last_name= form.cleaned_data['last_name']
                    request_object.organization= form.cleaned_data['organization']
                    request_object.contact_number= form.cleaned_data['contact_number']
                    request_object.save()
                    if not request_object.email == form.cleaned_data['email']:
                        request_object.email=form.cleaned_data['email']
                        request_object.save()
                        request_object.send_verification_email()
                else:
                    request_object = form.save()
                    request_object.send_verification_email()
                    
                request.session['request_object']= request_object
                request.session.set_expiry(900)
                return HttpResponseRedirect(
                    reverse('datarequests:registration_part_two')
                )
    return render(
        request,
        'datarequests/registration/profile.html',
        {'form': form}
    )

def registration_part_two(request):
    part_two_initial ={}
    is_new_auth_req = False
    last_submitted_dr = None
    if request.user.is_authenticated():
        is_new_auth_req = request.session.get('is_new_auth_req', None)
        try:
            last_submitted_dr = DataRequestProfile.objects.filter(profile=request.user).latest('key_created_date')
            part_two_initial['project_summary']=last_submitted_dr.project_summary
            part_two_initial['data_type_requested']=last_submitted_dr.data_type_requested
        except ObjectDoesNotExist as e:
            pprint("No previous request from "+request.user.username)
        
    request.session['data_request_shapefile'] = True
    saved_request_object= request.session.get('request_object', None)
    
    if not saved_request_object:
        return redirect(reverse('datarequests:registration_part_one'))
    
    form = DataRequestDetailsForm(initial=part_two_initial)

    if request.method == 'POST' :
        post_data = request.POST.copy()
        post_data['permissions'] = '{"users":{"dataRegistrationUploader": ["view_resourcebase"] }}'
        form = DataRequestDetailsForm(post_data, request.FILES)
        if u'base_file' in request.FILES:
            form = DataRequestProfileShapefileForm(post_data, request.FILES)
        
        tempdir = None
        errormsgs = []
        out = {}
        #request_profile =  request.session['request_object']
        request_profile = saved_request_object
        place_name = None
        pprint(post_data)
        if form.is_valid():
            if last_submitted_dr and not is_new_auth_req:
                if last_submitted_dr.request_status.encode('utf8') == 'pending' or last_submitted_dr.request_status.encode('utf8') == 'unconfirmed':
                    pprint("updating request_status")
                    last_submitted_dr.request_status = 'cancelled'
                    last_submitted_dr.save()
            if form.cleaned_data:
                interest_layer = None
                if u'base_file' in request.FILES:
                    pprint(request.FILES)
                    title = form.cleaned_data["layer_title"]

                    # Replace dots in filename - GeoServer REST API upload bug
                    # and avoid any other invalid characters.
                    # Use the title if possible, otherwise default to the filename
                    if title is not None and len(title) > 0:
                        name_base = title
                    else:
                        name_base, __ = os.path.splitext(
                            form.cleaned_data["base_file"].name)

                    name = slugify(name_base.replace(".", "_"))

                    try:
                        # Moved this inside the try/except block because it can raise
                        # exceptions when unicode characters are present.
                        # This should be followed up in upstream Django.
                        tempdir, base_file = form.write_files()
                        registration_uploader, created = Profile.objects.get_or_create(username='dataRegistrationUploader')

                        saved_layer = file_upload(
                            base_file,
                            name=name,
                            user=registration_uploader,
                            overwrite=False,
                            charset=form.cleaned_data["charset"],
                            abstract=form.cleaned_data["abstract"],
                            title=form.cleaned_data["layer_title"],
                        )
                        def_style = Style.objects.get(name="Boundary")
                        saved_layer.styles.add(def_style)
                        saved_layer.default_style=def_style
                        saved_layer.is_published = False
                        saved_layer.save()
                        interest_layer =  saved_layer
                        
                        cat = Catalog(settings.OGC_SERVER['default']['LOCATION'] + 'rest',
                            username=settings.OGC_SERVER['default']['USER'],
                            password=settings.OGC_SERVER['default']['PASSWORD'])

                        boundary_style = cat.get_style('Boundary')
                        gs_layer = cat.get_layer(saved_layer.name)
                        if boundary_style:
                            gs_layer._set_default_style(boundary_style)
                            cat.save(gs_layer) #save in geoserver
                            saved_layer.sld_body = boundary_style.sld_body
                            saved_layer.save() #save in geonode
                        
                        bbox = gs_layer.resource.latlon_bbox
                        bbox_lon = (float(bbox[0])+float(bbox[1]))/2
                        bbox_lat = (float(bbox[2])+float(bbox[3]))/2
                        place_name = get_place_name(bbox_lon, bbox_lat)
                        
                           
                    except Exception as e:
                        exception_type, error, tb = sys.exc_info()
                        print traceback.format_exc()
                        out['success'] = False
                        out['errors'] = "An unexpected error was encountered. Check the files you have uploaded, clear your selected files, and try again."
                        # Assign the error message to the latest UploadSession of the data request uploader user.
                        latest_uploads = UploadSession.objects.filter(
                            user=registration_uploader
                        ).order_by('-date')
                        if latest_uploads.count() > 0:
                            upload_session = latest_uploads[0]
                            upload_session.error = str(error)
                            upload_session.traceback = traceback.format_exc(tb)
                            upload_session.context = "Data requester's jurisdiction file upload"
                            upload_session.save()
                            out['traceback'] = upload_session.traceback
                            out['context'] = upload_session.context
                            out['upload_session'] = upload_session.id
                    else:
                        out['success'] = True
                        out['url'] = reverse(
                            'layer_detail', args=[
                                saved_layer.service_typename])

                        upload_session = saved_layer.upload_session
                        upload_session.processed = True
                        upload_session.save()
                        permissions = {
                            'users': {'dataRegistrationUploader': []},
                            'groups': {}
                        }
                        if request.user.is_authenticated():
                            permissions = {
                                'users': {request.user.username : ['view_resourcebase']},
                                'groups': {}
                            }
                            
                        
                        if permissions is not None and len(permissions.keys()) > 0:
    
                            saved_layer.set_permissions(permissions)
                        
                    finally:
                        if tempdir is not None:
                            shutil.rmtree(tempdir)
            
            #Now store the data request
                #data_request_form = DataRequestProfileForm(
                #                profile_form_data)
                
                
                if 'request_object' in request.session :
                    if 'success' not in out:
                        request_profile, letter = update_datarequest_obj(
                            datarequest=  request.session['request_object'],
                            parameter_dict = form.clean(),
                            request_letter = form.clean()['letter_file'],
                            interest_layer = interest_layer
                        )
                        
                        out['success']=True
                    else: 
                        if out['success']:
                            request_profile, letter = update_datarequest_obj(
                                datarequest=  request.session['request_object'],
                                parameter_dict = form.clean(),
                                request_letter = form.clean()['letter_file'],
                                interest_layer = interest_layer
                            )
                    
                    if place_name:
                        request_profile.place_name = place_name['state']
                        request_profile.save()
                    
                    if request.user.is_authenticated():
                        request_profile.profile = request.user
                        request_profile.request_status = 'pending'
                        request_profile.username = request.user.username
                        request_profile.set_verification_key()
                        request_profile.save()
                    
                else:
                    pprint("unable to retrieve request object")
                    
                    for e in form.errors.values():
                        errormsgs.extend([escape(v) for v in e])
                    out['success'] = False
                    out['errors'] =  dict(
                        (k, map(unicode, v))
                        for (k,v) in form.errors.iteritems()
                    )
                    pprint(out['errors'])
                    out['errormsgs'] = out['errors']
        else:
            for e in form.errors.values():
                errormsgs.extend([escape(v) for v in e])
            out['success'] = False
            out['errors'] = dict(
                    (k, map(unicode, v))
                    for (k,v) in form.errors.iteritems()
            )
            pprint(out['errors'])
            out['errormsgs'] = out['errors']

        if out['success']:
            status_code = 200

            if request_profile and not request_profile.profile:
#                request_profile.send_verification_email()

                out['success_url'] = reverse('datarequests:email_verification_send')
                
                out['redirect_to'] = reverse('datarequests:email_verification_send')
                
            elif request_profile and request_profile.profile:
                out['success_url'] = reverse('home')
                
                out['redirect_to'] = reverse('home')
                
                request_profile.date = timezone.now()
                request_profile.save()

            del request.session['data_request_shapefile']
            del request.session['request_object']
        else:
            status_code = 400
        return HttpResponse(
            json.dumps(out),
            mimetype='application/json',
            status=status_code)
    return render(
        request,
        'datarequests/registration/shapefile.html',
        {
            'charsets': CHARSETS,
            'is_layer': True,
            'form': form,
            'support_email': settings.LIPAD_SUPPORT_MAIL,
        })
        

class DataRequestPofileList(LoginRequiredMixin, TemplateView):
    template_name = 'datarequests/data_request_list.html'
    raise_exception = True
 
@login_required
def data_request_csv(request):
    if not request.user.is_superuser:
        raise HttpResponseForbidden
         
    response = HttpResponse(content_type='text/csv')
    datetoday = timezone.now()
    response['Content-Disposition'] = 'attachment; filename="datarequests-"'+str(datetoday.month)+str(datetoday.day)+str(datetoday.year)+'.csv"'
    
    writer = csv.writer(response)
    fields = ['id','name','email','contact_number', 'organization', 'organization_type','has_letter','has_shapefile','project_summary', 'created','request_status', 'date of action','rejection_reason']
    writer.writerow( fields)
    
    objects = DataRequestProfile.objects.all().order_by('pk')
    
    for o in objects:
        writer.writerow(o.to_values_list(fields))
    
    return response

def email_verification_send(request):
    
    if request.user.is_authenticated():
        return HttpResponseRedirect(reverse('home'))
    
    context = {
        'support_email': settings.LIPAD_SUPPORT_MAIL,
    }
    return render(
        request,
        'datarequests/registration/verification_sent.html',
        context
    )


def email_verification_confirm(request):
    key = request.GET.get('key', None)
    email = request.GET.get('email', None)

    context = {
        'support_email': settings.LIPAD_SUPPORT_MAIL,
    }

    if key and email:
        try:
            data_request = DataRequestProfile.objects.get(
                email=email,
                verification_key=key,
            )
            # Only verify once
            if not data_request.date:
                data_request.request_status = 'pending'
                data_request.date = timezone.now()
                pprint(email+" has been confirmed")
                data_request.save()
                data_request.send_new_request_notif_to_admins()
        except ObjectDoesNotExist:
            data_request = None

        if data_request:
            return render(
                request,
                'datarequests/registration/verification_done.html',
                context
            )

    return render(
        request,
        'datarequests/registration/verification_failed.html',
        context
    )


def data_request_profile(request, pk, template='datarequests/profile_detail.html'):

    request_profile = get_object_or_404(DataRequestProfile, pk=pk)

    if not request.user.is_superuser and not request_profile.profile == request.user:
        raise PermissionDenied
    

    #if not request_profile.date:
    #    raise Http404
    
    context_dict={"request_profile": request_profile}
    
    if request_profile.jurisdiction_shapefile:
        layer = request_profile.jurisdiction_shapefile
        # assert False, str(layer_bbox)
        config = layer.attribute_config()
        # Add required parameters for GXP lazy-loading
        layer_bbox = layer.bbox
        bbox = [float(coord) for coord in list(layer_bbox[0:4])]
        srid = layer.srid

        # Transform WGS84 to Mercator.
        config["srs"] = srid if srid != "EPSG:4326" else "EPSG:900913"
        config["bbox"] = llbbox_to_mercator([float(coord) for coord in bbox])

        config["title"] = layer.title
        config["queryable"] = True

        if layer.storeType == "remoteStore":
            service = layer.service
            source_params = {
                "ptype": service.ptype,
                "remote": True,
                "url": service.base_url,
                "name": service.name}
            maplayer = GXPLayer(
                name=layer.typename,
                ows_url=layer.ows_url,
                layer_params=json.dumps(config),
                source_params=json.dumps(source_params))
        else:
            maplayer = GXPLayer(
                name=layer.typename,
                ows_url=layer.ows_url,
                layer_params=json.dumps(config))

        # center/zoom don't matter; the viewer will center on the layer bounds
        map_obj = GXPMap(projection="EPSG:900913")
        NON_WMS_BASE_LAYERS = [
            la for la in default_map_config()[1] if la.ows_url is None]

        metadata = layer.link_set.metadata().filter(
            name__in=settings.DOWNLOAD_FORMATS_METADATA)

        context_dict ["resource"] = layer
        context_dict ["permissions_json"] = _perms_info_json(layer)
        context_dict ["documents"] = get_related_documents(layer)
        context_dict ["metadata"] =  metadata
        context_dict ["is_layer"] = True
        context_dict ["wps_enabled"] = settings.OGC_SERVER['default']['WPS_ENABLED'],

        context_dict["viewer"] = json.dumps(
            map_obj.viewer_json(request.user, * (NON_WMS_BASE_LAYERS + [maplayer])))
        context_dict["preview"] = getattr(
            settings,
            'LAYER_PREVIEW_LIBRARY',
            'leaflet')

        if request.user.has_perm('download_resourcebase', layer.get_self_resource()):
            if layer.storeType == 'dataStore':
                links = layer.link_set.download().filter(
                    name__in=settings.DOWNLOAD_FORMATS_VECTOR)
            else:
                links = layer.link_set.download().filter(
                    name__in=settings.DOWNLOAD_FORMATS_RASTER)
            context_dict["links"] = links

        if settings.SOCIAL_ORIGINS:
            context_dict["social_links"] = build_social_links(request, layer)

    context_dict["request_reject_form"]= DataRequestProfileRejectForm(instance=request_profile)

    return render_to_response(template, RequestContext(request, context_dict))


@require_POST
def data_request_profile_reject(request, pk):
    if not request.user.is_superuser:
        raise PermissionDenied
    
    request_profile = get_object_or_404(DataRequestProfile, pk=pk)

    if request_profile.request_status == 'pending':
        form = parse_qs(request.POST.get('form', None))
        request_profile.rejection_reason = form['rejection_reason'][0]
        request_profile.request_status = 'rejected'
        if 'additional_rejection_reason' in form.keys():
            request_profile.additional_rejection_reason = form['additional_rejection_reason'][0]
        request_profile.administrator = request.user
        request_profile.action_date = timezone.now()
        request_profile.save()
        if request_profile.profile:
            pprint("sending request rejection email")
            request_profile.send_request_rejection_email()
        else:
            pprint("sending account rejection email")
            request_profile.send_account_rejection_email()

    url = request.build_absolute_uri(request_profile.get_absolute_url())

    return HttpResponse(
        json.dumps({
            'result': 'success',
            'errors': '',
            'url': url}),
        status=200,
        mimetype='text/plain'
    )


@require_POST
def data_request_profile_approve(request, pk):
    if not request.user.is_superuser:
        raise PermissionDenied

    if request.method == 'POST':
        request_profile = get_object_or_404(DataRequestProfile, pk=pk)

        if not request_profile.has_verified_email or request_profile.request_status != 'pending':
            raise PermissionDenied
        
        result = True
        message = ''
        is_new_acc=True
        
        if not request_profile.profile or not request_profile.username or not request_profile.ftp_folder:
            result, message = request_profile.create_account() #creates account in AD if AD profile does not exist
        else:
            is_new_acc = False
        
        if not result:
            messages.error (request, _(message))
        else:       
            if request_profile.jurisdiction_shapefile:
                request_profile.assign_jurisdiction() #assigns/creates jurisdiction object 
            else:
                try:
                    uj = UserJurisdiction.objects.get(user=request_profile.profile)
                    uj.delete()
                except ObjectDoesNotExist as e:
                    pprint("Jurisdiction Shapefile not found, nothing to delete. Carry on")
            
            request_profile.set_approved(is_new_acc)
                    
                    
        return HttpResponseRedirect(request_profile.get_absolute_url())
        
    else:
        return HttpResponseRedirect("/forbidden/")

@require_POST
def data_request_profile_reconfirm(request, pk):
    if not request.user.is_superuser:
        raise PermissionDenied

    if request.method == 'POST':
        request_profile = get_object_or_404(DataRequestProfile, pk=pk)
        
        request_profile.send_verification_email()
        return HttpResponseRedirect(request_profile.get_absolute_url())

@require_POST
def data_request_profile_recreate_dir(request, pk):
    if not request.user.is_superuser:
        raise PermissionDenied

    if request.method == 'POST':
        request_profile = get_object_or_404(DataRequestProfile, pk=pk)
        
        request_profile.create_directory()
        return HttpResponseRedirect(request_profile.get_absolute_url())

@require_POST
def data_request_facet_count(request):
    if not request.user.is_superuser:
        raise PermissionDenied
    facets_count = {
        'pending': DataRequestProfile.objects.filter(
            request_status='pending').exclude(date=None).count(),
        'approved': DataRequestProfile.objects.filter(
            request_status='approved').count(),
        'rejected': DataRequestProfile.objects.filter(
            request_status='rejected').count(),
        'cancelled': DataRequestProfile.objects.filter(
            request_status='cancelled').exclude(date=None).count(),
    }

    return HttpResponse(
        json.dumps(facets_count),
        status=200,
        mimetype='text/plain'
    )
    
def create_request_obj(user_profile):
    if not user_profile.middle_name or not user_profile.organization:
<<<<<<< HEAD
        last_submitted_dr = DataRequestProfile.objects.filter(profile=user_profile, request_status='approved'  ).latest('key_created_date')
        user_profile.middle_name = last_submitted_dr.middle_name
        user_profile.organization = last_submitted_dr.organization
        user_profile.email = last_submitted_dr.email
        user_profile.voice = last_submitted_dr.contact_number
        user_profile.save()
=======
        try:
            last_submitted_dr = DataRequestProfile.objects.filter(profile=user_profile, request_status='approved'  ).latest('key_created_date')
            user_profile.middle_name = last_submitted_dr.middle_name
            user_profile.organization = last_submitted_dr.organization
            user_profile.email = last_submitted_dr.email
            user_profile.voice = last_submitted_dr.contact_number
            user_profile.save()
        except ObjectDoesNotExist as e:
            pprint("User details missing. Please tell user to update user profile first")
            return None
            
>>>>>>> 49ec54ff
    
    request_object = DataRequestProfile(
            profile = user_profile,
            first_name = user_profile.first_name,
            middle_name = user_profile.middle_name,
            last_name = user_profile.last_name,
            organization = user_profile.organization,
            email = user_profile.email,
            contact_number = user_profile.voice,
            request_status = 'pending'
    )
    
    return request_object
        
    
    
def update_datarequest_obj(datarequest=None, parameter_dict=None, interest_layer=None, request_letter = None):
    if datarequest is None or parameter_dict is None or request_letter is None:
        raise HttpResponseBadRequest
                    
    ### Updating the other fields of the request
    datarequest.project_summary = parameter_dict['project_summary']
    datarequest.data_type_requested = parameter_dict['data_type_requested']
    
    if parameter_dict['purpose']  == 'other':
        datarequest.purpose = parameter_dict['purpose_other']
    else:
        datarequest.purpose = parameter_dict['purpose']
        
    datarequest.intended_use_of_dataset = parameter_dict['intended_use_of_dataset']
    datarequest.organization_type = parameter_dict['organization_type']
    datarequest.request_level = parameter_dict['request_level']
    datarequest.funding_source = parameter_dict['funding_source']
    datarequest.is_consultant = parameter_dict['is_consultant']
    
    if interest_layer:
        datarequest.jurisdiction_shapefile = interest_layer
        
    requester_name = unidecode(datarequest.first_name+" "+datarequest.last_name)
    letter = Document()
    letter_owner, created =  Profile.objects.get_or_create(username='dataRegistrationUploader')
    letter.owner = letter_owner
    letter.doc_file = request_letter
    letter.title = requester_name+ " Request Letter " +datetime.datetime.now().strftime("%Y-%m-%d")
    letter.is_published = False
    letter.save()
    letter.set_permissions( {"users":{"dataRegistrationUploader":["view_resourcebase"]}})
    
    datarequest.request_letter =letter;
    
    datarequest.save()
    
    return (datarequest, letter)<|MERGE_RESOLUTION|>--- conflicted
+++ resolved
@@ -73,14 +73,11 @@
         if request.user.is_authenticated():
         
             request_object = create_request_obj(request.user)
-<<<<<<< HEAD
-=======
             
             if not request_object:
                 messages.info(request, "Please update your middle name and/or organization in your profile")
                 return redirect(reverse('profile_detail',  args= [request.user.username]))
             
->>>>>>> 49ec54ff
             request.session['request_object']=request_object
 
             return HttpResponseRedirect(
@@ -102,14 +99,11 @@
     elif request.method == 'POST':
         if request.user.is_authenticated():
             request_object = create_request_obj(request.user)
-<<<<<<< HEAD
-=======
             
             if not request_object:
                 messages.info(request, "Please update your middle name and/or organization in your profile")
                 return redirect(reverse('profile_detail',  args= [request.user.username]))
             
->>>>>>> 49ec54ff
             request.session['request_object']=request_object
             
         else:
@@ -667,14 +661,6 @@
     
 def create_request_obj(user_profile):
     if not user_profile.middle_name or not user_profile.organization:
-<<<<<<< HEAD
-        last_submitted_dr = DataRequestProfile.objects.filter(profile=user_profile, request_status='approved'  ).latest('key_created_date')
-        user_profile.middle_name = last_submitted_dr.middle_name
-        user_profile.organization = last_submitted_dr.organization
-        user_profile.email = last_submitted_dr.email
-        user_profile.voice = last_submitted_dr.contact_number
-        user_profile.save()
-=======
         try:
             last_submitted_dr = DataRequestProfile.objects.filter(profile=user_profile, request_status='approved'  ).latest('key_created_date')
             user_profile.middle_name = last_submitted_dr.middle_name
@@ -686,7 +672,6 @@
             pprint("User details missing. Please tell user to update user profile first")
             return None
             
->>>>>>> 49ec54ff
     
     request_object = DataRequestProfile(
             profile = user_profile,
