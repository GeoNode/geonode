import os
import sys
import shutil
import traceback
import datetime
import time
import csv
from urlparse import parse_qs

from crispy_forms.utils import render_crispy_form

from django.conf import settings
from django.contrib import messages
from django.core.files.storage import default_storage
from django.core.files.base import ContentFile
from django.core.exceptions import ObjectDoesNotExist, PermissionDenied
from django.core.urlresolvers import reverse
from django.core.paginator import Paginator, EmptyPage, PageNotAnInteger
from django.contrib.auth.decorators import login_required
from django.http import HttpResponse, HttpResponseRedirect, Http404
from django.shortcuts import (
    redirect, get_object_or_404, render, render_to_response)
from django.template import RequestContext
from django.template.defaultfilters import slugify
from django.utils import dateformat
from django.utils import timezone
from django.utils import simplejson as json
from django.utils.html import escape
from django.utils.translation import ugettext as _
from django.views.decorators.http import require_POST
from django.views.generic import TemplateView

from geonode.base.enumerations import CHARSETS
from geonode.cephgeo.models import UserJurisdiction
from geonode.documents.models import get_related_documents
from geonode.documents.models import Document
from geonode.layers.models import UploadSession, Style
from geonode.layers.utils import file_upload
from geonode.people.models import Profile
from geonode.people.views import profile_detail
from geonode.security.views import _perms_info_json
from geonode.utils import default_map_config
from geonode.utils import GXPLayer
from geonode.utils import GXPMap
from geonode.utils import llbbox_to_mercator
from geonode.utils import build_social_links

from geoserver.catalog import Catalog

from unidecode import unidecode
from pprint import pprint


from braces.views import (
    SuperuserRequiredMixin, LoginRequiredMixin,
)

from .forms import (
    DataRequestProfileForm, DataRequestProfileShapefileForm, 
    DataRequestProfileRejectForm, DataRequestDetailsForm)
from .models import DataRequestProfile
from .utils import get_place_name

def registration_part_one(request):

    shapefile_session = request.session.get('data_request_shapefile', None)
    request_object = request.session.get('request_object', None)
    datarequest_shapefile=request.session.get('data_request_shapefile', None)
    
    form = DataRequestProfileForm( )
    
    if request.method == 'GET':
        if request.user.is_authenticated():
        
            request_object = create_request_obj(request.user)
            
            if not request_object:
               kwargs = dict(
<<<<<<< HEAD
                    msg = "Please update your middle name and/or organization in your profile")
=======
                    msg = "Please update your middle name and/or organization in your profile"
                )
>>>>>>> 0ae6eaff
                return redirect(reverse('profile_detail', args=[request.user.username], kwargs ))
            
            request.session['request_object']=request_object

            return HttpResponseRedirect(
                reverse('datarequests:registration_part_two')
            )
        else:
            if datarequest_shapefile and request_object:
                ## the user pressed back
                initial = { 
                    'first_name': request_object.first_name,
                    'middle_name': request_object.middle_name,
                    'last_name': request_object.last_name,
                    'organization': request_object.last_name,
                    'email': request_object.email,
                    'contact_number': request_object.contact_number,
                    'location': request_object.location
                }
                form = DataRequestProfileForm(initial = initial)
    elif request.method == 'POST':
        if request.user.is_authenticated():
            request_object = create_request_obj(request.user)
            
            if not request_object:
                kwargs = dict(
<<<<<<< HEAD
                    msg = "Please update your middle name and/or organization in your profile")
=======
                    msg = "Please update your middle name and/or organization in your profile"
                )
>>>>>>> 0ae6eaff
                return redirect(reverse('profile_detail', args=[request.user.username], kwargs ))
            
            request.session['request_object']=request_object
            
        else:
            form = DataRequestProfileForm(
                request.POST
            )
            if form.is_valid():
                
                if request_object and datarequest_shapefile:
                    request_object.first_name= form.cleaned_data['first_name']
                    request_object.middle_name= form.cleaned_data['middle_name']
                    request_object.last_name= form.cleaned_data['last_name']
                    request_object.organization= form.cleaned_data['organization']
                    request_object.contact_number= form.cleaned_data['contact_number']
                    request_object.save()
                    if not request_object.email == form.cleaned_data['email']:
                        request_object.email=form.cleaned_data['email']
                        request_object.save()
                        request_object.send_verification_email()
                else:
                    request_object = form.save()
                    request_object.send_verification_email()
                    
                request.session['request_object']= request_object
                request.session.set_expiry(900)
                return HttpResponseRedirect(
                    reverse('datarequests:registration_part_two')
                )
    return render(
        request,
        'datarequests/registration/profile.html',
        {'form': form}
    )

def registration_part_two(request):
    part_two_initial ={}
    is_new_auth_req = False
    last_submitted_dr = None
    if request.user.is_authenticated():
        is_new_auth_req = request.session.get('is_new_auth_req', None)
        try:
            last_submitted_dr = DataRequestProfile.objects.filter(profile=request.user).latest('key_created_date')
            part_two_initial['project_summary']=last_submitted_dr.project_summary
            part_two_initial['data_type_requested']=last_submitted_dr.data_type_requested
        except ObjectDoesNotExist as e:
            pprint("No previous request from "+request.user.username)
        
    request.session['data_request_shapefile'] = True
    saved_request_object= request.session.get('request_object', None)
    
    if not saved_request_object:
        return redirect(reverse('datarequests:registration_part_one'))
    
    form = DataRequestDetailsForm(initial=part_two_initial)

    if request.method == 'POST' :
        post_data = request.POST.copy()
        post_data['permissions'] = '{"users":{"dataRegistrationUploader": ["view_resourcebase"] }}'
        form = DataRequestDetailsForm(post_data, request.FILES)
        if u'base_file' in request.FILES:
            form = DataRequestProfileShapefileForm(post_data, request.FILES)
        
        tempdir = None
        errormsgs = []
        out = {}
        #request_profile =  request.session['request_object']
        request_profile = saved_request_object
        place_name = None
        pprint(post_data)
        if form.is_valid():
            if last_submitted_dr and not is_new_auth_req:
                if last_submitted_dr.request_status.encode('utf8') == 'pending' or last_submitted_dr.request_status.encode('utf8') == 'unconfirmed':
                    pprint("updating request_status")
                    last_submitted_dr.request_status = 'cancelled'
                    last_submitted_dr.save()
            if form.cleaned_data:
                interest_layer = None
                if u'base_file' in request.FILES:
                    pprint(request.FILES)
                    title = form.cleaned_data["layer_title"]

                    # Replace dots in filename - GeoServer REST API upload bug
                    # and avoid any other invalid characters.
                    # Use the title if possible, otherwise default to the filename
                    if title is not None and len(title) > 0:
                        name_base = title
                    else:
                        name_base, __ = os.path.splitext(
                            form.cleaned_data["base_file"].name)

                    name = slugify(name_base.replace(".", "_"))

                    try:
                        # Moved this inside the try/except block because it can raise
                        # exceptions when unicode characters are present.
                        # This should be followed up in upstream Django.
                        tempdir, base_file = form.write_files()
                        registration_uploader, created = Profile.objects.get_or_create(username='dataRegistrationUploader')

                        saved_layer = file_upload(
                            base_file,
                            name=name,
                            user=registration_uploader,
                            overwrite=False,
                            charset=form.cleaned_data["charset"],
                            abstract=form.cleaned_data["abstract"],
                            title=form.cleaned_data["layer_title"],
                        )
                        def_style = Style.objects.get(name="Boundary")
                        saved_layer.styles.add(def_style)
                        saved_layer.default_style=def_style
                        saved_layer.is_published = False
                        saved_layer.save()
                        interest_layer =  saved_layer
                        
                        cat = Catalog(settings.OGC_SERVER['default']['LOCATION'] + 'rest',
                            username=settings.OGC_SERVER['default']['USER'],
                            password=settings.OGC_SERVER['default']['PASSWORD'])

                        boundary_style = cat.get_style('Boundary')
                        gs_layer = cat.get_layer(saved_layer.name)
                        if boundary_style:
                            gs_layer._set_default_style(boundary_style)
                            cat.save(gs_layer) #save in geoserver
                            saved_layer.sld_body = boundary_style.sld_body
                            saved_layer.save() #save in geonode
                        
                        bbox = gs_layer.resource.latlon_bbox
                        bbox_lon = (float(bbox[0])+float(bbox[1]))/2
                        bbox_lat = (float(bbox[2])+float(bbox[3]))/2
                        place_name = get_place_name(bbox_lon, bbox_lat)
                        
                           
                    except Exception as e:
                        exception_type, error, tb = sys.exc_info()
                        print traceback.format_exc()
                        out['success'] = False
                        out['errors'] = "An unexpected error was encountered. Check the files you have uploaded, clear your selected files, and try again."
                        # Assign the error message to the latest UploadSession of the data request uploader user.
                        latest_uploads = UploadSession.objects.filter(
                            user=registration_uploader
                        ).order_by('-date')
                        if latest_uploads.count() > 0:
                            upload_session = latest_uploads[0]
                            upload_session.error = str(error)
                            upload_session.traceback = traceback.format_exc(tb)
                            upload_session.context = "Data requester's jurisdiction file upload"
                            upload_session.save()
                            out['traceback'] = upload_session.traceback
                            out['context'] = upload_session.context
                            out['upload_session'] = upload_session.id
                    else:
                        out['success'] = True
                        out['url'] = reverse(
                            'layer_detail', args=[
                                saved_layer.service_typename])

                        upload_session = saved_layer.upload_session
                        upload_session.processed = True
                        upload_session.save()
                        permissions = {
                            'users': {'dataRegistrationUploader': []},
                            'groups': {}
                        }
                        if request.user.is_authenticated():
                            permissions = {
                                'users': {request.user.username : ['view_resourcebase']},
                                'groups': {}
                            }
                            
                        
                        if permissions is not None and len(permissions.keys()) > 0:
    
                            saved_layer.set_permissions(permissions)
                        
                    finally:
                        if tempdir is not None:
                            shutil.rmtree(tempdir)
            
            #Now store the data request
                #data_request_form = DataRequestProfileForm(
                #                profile_form_data)
                
                
                if 'request_object' in request.session :
                    if 'success' not in out:
                        request_profile, letter = update_datarequest_obj(
                            datarequest=  request.session['request_object'],
                            parameter_dict = form.clean(),
                            request_letter = form.clean()['letter_file'],
                            interest_layer = interest_layer
                        )
                        
                        out['success']=True
                    else: 
                        if out['success']:
                            request_profile, letter = update_datarequest_obj(
                                datarequest=  request.session['request_object'],
                                parameter_dict = form.clean(),
                                request_letter = form.clean()['letter_file'],
                                interest_layer = interest_layer
                            )
                    
                    if place_name:
                        request_profile.place_name = place_name['state']
                        request_profile.save()
                    
                    if request.user.is_authenticated():
                        request_profile.profile = request.user
                        request_profile.request_status = 'pending'
                        request_profile.username = request.user.username
                        request_profile.set_verification_key()
                        request_profile.save()
                    
                else:
                    pprint("unable to retrieve request object")
                    
                    for e in form.errors.values():
                        errormsgs.extend([escape(v) for v in e])
                    out['success'] = False
                    out['errors'] =  dict(
                        (k, map(unicode, v))
                        for (k,v) in form.errors.iteritems()
                    )
                    pprint(out['errors'])
                    out['errormsgs'] = out['errors']
        else:
            for e in form.errors.values():
                errormsgs.extend([escape(v) for v in e])
            out['success'] = False
            out['errors'] = dict(
                    (k, map(unicode, v))
                    for (k,v) in form.errors.iteritems()
            )
            pprint(out['errors'])
            out['errormsgs'] = out['errors']

        if out['success']:
            status_code = 200

            if request_profile and not request_profile.profile:
#                request_profile.send_verification_email()

                out['success_url'] = reverse('datarequests:email_verification_send')
                
                out['redirect_to'] = reverse('datarequests:email_verification_send')
                
            elif request_profile and request_profile.profile:
                out['success_url'] = reverse('home')
                
                out['redirect_to'] = reverse('home')
                
                request_profile.date = timezone.now()
                request_profile.save()

            del request.session['data_request_shapefile']
            del request.session['request_object']
        else:
            status_code = 400
        return HttpResponse(
            json.dumps(out),
            mimetype='application/json',
            status=status_code)
    return render(
        request,
        'datarequests/registration/shapefile.html',
        {
            'charsets': CHARSETS,
            'is_layer': True,
            'form': form,
            'support_email': settings.LIPAD_SUPPORT_MAIL,
        })
        

class DataRequestPofileList(LoginRequiredMixin, TemplateView):
    template_name = 'datarequests/data_request_list.html'
    raise_exception = True
 
@login_required
def data_request_csv(request):
    if not request.user.is_superuser:
        raise HttpResponseForbidden
         
    response = HttpResponse(content_type='text/csv')
    datetoday = timezone.now()
    response['Content-Disposition'] = 'attachment; filename="datarequests-"'+str(datetoday.month)+str(datetoday.day)+str(datetoday.year)+'.csv"'
    
    writer = csv.writer(response)
    fields = ['id','name','email','contact_number', 'organization', 'organization_type','has_letter','has_shapefile','project_summary', 'created','request_status', 'date of action','rejection_reason']
    writer.writerow( fields)
    
    objects = DataRequestProfile.objects.all().order_by('pk')
    
    for o in objects:
        writer.writerow(o.to_values_list(fields))
    
    return response

def email_verification_send(request):
    
    if request.user.is_authenticated():
        return HttpResponseRedirect(reverse('home'))
    
    context = {
        'support_email': settings.LIPAD_SUPPORT_MAIL,
    }
    return render(
        request,
        'datarequests/registration/verification_sent.html',
        context
    )


def email_verification_confirm(request):
    key = request.GET.get('key', None)
    email = request.GET.get('email', None)

    context = {
        'support_email': settings.LIPAD_SUPPORT_MAIL,
    }

    if key and email:
        try:
            data_request = DataRequestProfile.objects.get(
                email=email,
                verification_key=key,
            )
            # Only verify once
            if not data_request.date:
                data_request.request_status = 'pending'
                data_request.date = timezone.now()
                pprint(email+" has been confirmed")
                data_request.save()
                data_request.send_new_request_notif_to_admins()
        except ObjectDoesNotExist:
            data_request = None

        if data_request:
            return render(
                request,
                'datarequests/registration/verification_done.html',
                context
            )

    return render(
        request,
        'datarequests/registration/verification_failed.html',
        context
    )


def data_request_profile(request, pk, template='datarequests/profile_detail.html'):

    request_profile = get_object_or_404(DataRequestProfile, pk=pk)

    if not request.user.is_superuser and not request_profile.profile == request.user:
        raise PermissionDenied
    

    #if not request_profile.date:
    #    raise Http404
    
    context_dict={"request_profile": request_profile}
    
    if request_profile.jurisdiction_shapefile:
        layer = request_profile.jurisdiction_shapefile
        # assert False, str(layer_bbox)
        config = layer.attribute_config()
        # Add required parameters for GXP lazy-loading
        layer_bbox = layer.bbox
        bbox = [float(coord) for coord in list(layer_bbox[0:4])]
        srid = layer.srid

        # Transform WGS84 to Mercator.
        config["srs"] = srid if srid != "EPSG:4326" else "EPSG:900913"
        config["bbox"] = llbbox_to_mercator([float(coord) for coord in bbox])

        config["title"] = layer.title
        config["queryable"] = True

        if layer.storeType == "remoteStore":
            service = layer.service
            source_params = {
                "ptype": service.ptype,
                "remote": True,
                "url": service.base_url,
                "name": service.name}
            maplayer = GXPLayer(
                name=layer.typename,
                ows_url=layer.ows_url,
                layer_params=json.dumps(config),
                source_params=json.dumps(source_params))
        else:
            maplayer = GXPLayer(
                name=layer.typename,
                ows_url=layer.ows_url,
                layer_params=json.dumps(config))

        # center/zoom don't matter; the viewer will center on the layer bounds
        map_obj = GXPMap(projection="EPSG:900913")
        NON_WMS_BASE_LAYERS = [
            la for la in default_map_config()[1] if la.ows_url is None]

        metadata = layer.link_set.metadata().filter(
            name__in=settings.DOWNLOAD_FORMATS_METADATA)

        context_dict ["resource"] = layer
        context_dict ["permissions_json"] = _perms_info_json(layer)
        context_dict ["documents"] = get_related_documents(layer)
        context_dict ["metadata"] =  metadata
        context_dict ["is_layer"] = True
        context_dict ["wps_enabled"] = settings.OGC_SERVER['default']['WPS_ENABLED'],

        context_dict["viewer"] = json.dumps(
            map_obj.viewer_json(request.user, * (NON_WMS_BASE_LAYERS + [maplayer])))
        context_dict["preview"] = getattr(
            settings,
            'LAYER_PREVIEW_LIBRARY',
            'leaflet')

        if request.user.has_perm('download_resourcebase', layer.get_self_resource()):
            if layer.storeType == 'dataStore':
                links = layer.link_set.download().filter(
                    name__in=settings.DOWNLOAD_FORMATS_VECTOR)
            else:
                links = layer.link_set.download().filter(
                    name__in=settings.DOWNLOAD_FORMATS_RASTER)
            context_dict["links"] = links

        if settings.SOCIAL_ORIGINS:
            context_dict["social_links"] = build_social_links(request, layer)

    context_dict["request_reject_form"]= DataRequestProfileRejectForm(instance=request_profile)

    return render_to_response(template, RequestContext(request, context_dict))


@require_POST
def data_request_profile_reject(request, pk):
    if not request.user.is_superuser:
        raise PermissionDenied
    
    request_profile = get_object_or_404(DataRequestProfile, pk=pk)

    if request_profile.request_status == 'pending':
        form = parse_qs(request.POST.get('form', None))
        request_profile.rejection_reason = form['rejection_reason'][0]
        request_profile.request_status = 'rejected'
        if 'additional_rejection_reason' in form.keys():
            request_profile.additional_rejection_reason = form['additional_rejection_reason'][0]
        request_profile.administrator = request.user
        request_profile.action_date = timezone.now()
        request_profile.save()
        if request_profile.profile:
            pprint("sending request rejection email")
            request_profile.send_request_rejection_email()
        else:
            pprint("sending account rejection email")
            request_profile.send_account_rejection_email()

    url = request.build_absolute_uri(request_profile.get_absolute_url())

    return HttpResponse(
        json.dumps({
            'result': 'success',
            'errors': '',
            'url': url}),
        status=200,
        mimetype='text/plain'
    )


@require_POST
def data_request_profile_approve(request, pk):
    if not request.user.is_superuser:
        raise PermissionDenied

    if request.method == 'POST':
        request_profile = get_object_or_404(DataRequestProfile, pk=pk)

        if not request_profile.has_verified_email or request_profile.request_status != 'pending':
            raise PermissionDenied
        
        result = True
        message = ''
        is_new_acc=True
        
        if not request_profile.profile or not request_profile.username or not request_profile.ftp_folder:
            result, message = request_profile.create_account() #creates account in AD if AD profile does not exist
        else:
            is_new_acc = False
        
        if not result:
            messages.error (request, _(message))
        else:       
            if request_profile.jurisdiction_shapefile:
                request_profile.assign_jurisdiction() #assigns/creates jurisdiction object 
            else:
                try:
                    uj = UserJurisdiction.objects.get(user=request_profile.profile)
                    uj.delete()
                except ObjectDoesNotExist as e:
                    pprint("Jurisdiction Shapefile not found, nothing to delete. Carry on")
            
            request_profile.set_approved(is_new_acc)
                    
                    
        return HttpResponseRedirect(request_profile.get_absolute_url())
        
    else:
        return HttpResponseRedirect("/forbidden/")

@require_POST
def data_request_profile_reconfirm(request, pk):
    if not request.user.is_superuser:
        raise PermissionDenied

    if request.method == 'POST':
        request_profile = get_object_or_404(DataRequestProfile, pk=pk)
        
        request_profile.send_verification_email()
        return HttpResponseRedirect(request_profile.get_absolute_url())

@require_POST
def data_request_profile_recreate_dir(request, pk):
    if not request.user.is_superuser:
        raise PermissionDenied

    if request.method == 'POST':
        request_profile = get_object_or_404(DataRequestProfile, pk=pk)
        
        request_profile.create_directory()
        return HttpResponseRedirect(request_profile.get_absolute_url())

@require_POST
def data_request_facet_count(request):
    if not request.user.is_superuser:
        raise PermissionDenied
    facets_count = {
        'pending': DataRequestProfile.objects.filter(
            request_status='pending').exclude(date=None).count(),
        'approved': DataRequestProfile.objects.filter(
            request_status='approved').count(),
        'rejected': DataRequestProfile.objects.filter(
            request_status='rejected').count(),
        'cancelled': DataRequestProfile.objects.filter(
            request_status='cancelled').exclude(date=None).count(),
    }

    return HttpResponse(
        json.dumps(facets_count),
        status=200,
        mimetype='text/plain'
    )
    
def create_request_obj(user_profile):
    if not user_profile.middle_name or not user_profile.organization:
        try:
            last_submitted_dr = DataRequestProfile.objects.filter(profile=user_profile, request_status='approved'  ).latest('key_created_date')
            user_profile.middle_name = last_submitted_dr.middle_name
            user_profile.organization = last_submitted_dr.organization
            user_profile.email = last_submitted_dr.email
            user_profile.voice = last_submitted_dr.contact_number
            user_profile.save()
        except ObjectDoesNotExist as e:
            pprint("User details missing. Please tell user to update user profile first")
            return None
            
    
    request_object = DataRequestProfile(
            profile = user_profile,
            first_name = user_profile.first_name,
            middle_name = user_profile.middle_name,
            last_name = user_profile.last_name,
            organization = user_profile.organization,
            email = user_profile.email,
            contact_number = user_profile.voice,
            request_status = 'pending'
    )
    
    return request_object
        
    
    
def update_datarequest_obj(datarequest=None, parameter_dict=None, interest_layer=None, request_letter = None):
    if datarequest is None or parameter_dict is None or request_letter is None:
        raise HttpResponseBadRequest
                    
    ### Updating the other fields of the request
    datarequest.project_summary = parameter_dict['project_summary']
    datarequest.data_type_requested = parameter_dict['data_type_requested']
    
    if parameter_dict['purpose']  == 'other':
        datarequest.purpose = parameter_dict['purpose_other']
    else:
        datarequest.purpose = parameter_dict['purpose']
        
    datarequest.intended_use_of_dataset = parameter_dict['intended_use_of_dataset']
    datarequest.organization_type = parameter_dict['organization_type']
    datarequest.request_level = parameter_dict['request_level']
    datarequest.funding_source = parameter_dict['funding_source']
    datarequest.is_consultant = parameter_dict['is_consultant']
    
    if interest_layer:
        datarequest.jurisdiction_shapefile = interest_layer
        
    requester_name = unidecode(datarequest.first_name+" "+datarequest.last_name)
    letter = Document()
    letter_owner, created =  Profile.objects.get_or_create(username='dataRegistrationUploader')
    letter.owner = letter_owner
    letter.doc_file = request_letter
    letter.title = requester_name+ " Request Letter " +datetime.datetime.now().strftime("%Y-%m-%d")
    letter.is_published = False
    letter.save()
    letter.set_permissions( {"users":{"dataRegistrationUploader":["view_resourcebase"]}})
    
    datarequest.request_letter =letter;
    
    datarequest.save()
    
    return (datarequest, letter)<|MERGE_RESOLUTION|>--- conflicted
+++ resolved
@@ -75,14 +75,7 @@
             request_object = create_request_obj(request.user)
             
             if not request_object:
-               kwargs = dict(
-<<<<<<< HEAD
-                    msg = "Please update your middle name and/or organization in your profile")
-=======
-                    msg = "Please update your middle name and/or organization in your profile"
-                )
->>>>>>> 0ae6eaff
-                return redirect(reverse('profile_detail', args=[request.user.username], kwargs ))
+                return redirect(reverse('profile_detail', args=[request.user.username], msg = "Please update your middle name and/or organization in your profile" ))
             
             request.session['request_object']=request_object
 
@@ -107,14 +100,7 @@
             request_object = create_request_obj(request.user)
             
             if not request_object:
-                kwargs = dict(
-<<<<<<< HEAD
-                    msg = "Please update your middle name and/or organization in your profile")
-=======
-                    msg = "Please update your middle name and/or organization in your profile"
-                )
->>>>>>> 0ae6eaff
-                return redirect(reverse('profile_detail', args=[request.user.username], kwargs ))
+                return redirect(reverse('profile_detail', args=[request.user.username], msg = "Please update your middle name and/or organization in your profile" ))
             
             request.session['request_object']=request_object
             
