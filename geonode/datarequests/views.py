import os
import sys
import shutil
import traceback
import datetime
import time
import csv
from urlparse import parse_qs

from crispy_forms.utils import render_crispy_form

from django.conf import settings
from django.contrib import messages
from django.core.files.storage import default_storage
from django.core.files.base import ContentFile
from django.core.exceptions import ObjectDoesNotExist, PermissionDenied
from django.core.urlresolvers import reverse
from django.core.paginator import Paginator, EmptyPage, PageNotAnInteger
from django.contrib.auth.decorators import login_required
from django.http import HttpResponse, HttpResponseRedirect, Http404
from django.shortcuts import (
    redirect, get_object_or_404, render, render_to_response)
from django.template import RequestContext
from django.template.defaultfilters import slugify
from django.utils import dateformat
from django.utils import timezone
from django.utils import simplejson as json
from django.utils.html import escape
from django.utils.translation import ugettext as _
from django.views.decorators.http import require_POST
from django.views.generic import TemplateView

from geonode.base.enumerations import CHARSETS
from geonode.cephgeo.models import UserJurisdiction
from geonode.documents.models import get_related_documents
from geonode.documents.models import Document
from geonode.layers.models import UploadSession, Style
from geonode.layers.utils import file_upload
from geonode.people.models import Profile
from geonode.people.views import profile_detail
from geonode.security.views import _perms_info_json
from geonode.utils import default_map_config
from geonode.utils import GXPLayer
from geonode.utils import GXPMap
from geonode.utils import llbbox_to_mercator
from geonode.utils import build_social_links

from geoserver.catalog import Catalog

from unidecode import unidecode
from pprint import pprint


from braces.views import (
    SuperuserRequiredMixin, LoginRequiredMixin,
)

from .forms import (
    DataRequestProfileForm, DataRequestProfileShapefileForm,
    DataRequestProfileRejectForm, DataRequestDetailsForm)
from .models import DataRequestProfile
from .utils import (
    get_place_name, get_juris_data_size)

def registration_part_one(request):

    shapefile_session = request.session.get('data_request_shapefile', None)
    request_object = request.session.get('request_object', None)
    datarequest_shapefile=request.session.get('data_request_shapefile', None)

    form = DataRequestProfileForm( )

    if request.method == 'GET':
        if request.user.is_authenticated():
<<<<<<< HEAD
        
            request_object = create_request_obj(request.user)
            
            if not request_object:
                messages.info(request, "Please update your middle name and/or organization in your profile")
                return redirect(reverse('profile_detail',  args= [request.user.username]))
            
=======

            request_object = DataRequestProfile(
                profile = request.user,
                first_name = request.user.first_name,
                middle_name = request.user.middle_name,
                last_name = request.user.last_name,
                organization = request.user.organization,
                email = request.user.email,
                contact_number = request.user.voice,
                request_status = 'pending'
            )
            pprint(request_object.first_name)
>>>>>>> 001274ba
            request.session['request_object']=request_object

            return HttpResponseRedirect(
                reverse('datarequests:registration_part_two')
            )
        else:
            if datarequest_shapefile and request_object:
                ## the user pressed back
                initial = {
                    'first_name': request_object.first_name,
                    'middle_name': request_object.middle_name,
                    'last_name': request_object.last_name,
                    'organization': request_object.last_name,
                    'email': request_object.email,
                    'contact_number': request_object.contact_number,
                    'location': request_object.location
                }
                form = DataRequestProfileForm(initial = initial)
    elif request.method == 'POST':
        if request.user.is_authenticated():
            request_object = create_request_obj(request.user)
            
            if not request_object:
                messages.info(request, "Please update your middle name and/or organization in your profile")
                return redirect(reverse('profile_detail',  args= [request.user.username]))
            
            request.session['request_object']=request_object
            
        else:
            form = DataRequestProfileForm(
                request.POST
            )
            if form.is_valid():

                if request_object and datarequest_shapefile:
                    request_object.first_name= form.cleaned_data['first_name']
                    request_object.middle_name= form.cleaned_data['middle_name']
                    request_object.last_name= form.cleaned_data['last_name']
                    request_object.organization= form.cleaned_data['organization']
                    request_object.contact_number= form.cleaned_data['contact_number']
                    request_object.save()
                    if not request_object.email == form.cleaned_data['email']:
                        request_object.email=form.cleaned_data['email']
                        request_object.save()
                        request_object.send_verification_email()
                else:
                    request_object = form.save()
                    request_object.send_verification_email()

                request.session['request_object']= request_object
                request.session.set_expiry(900)
                return HttpResponseRedirect(
                    reverse('datarequests:registration_part_two')
                )
    return render(
        request,
        'datarequests/registration/profile.html',
        {'form': form}
    )

def registration_part_two(request):
    part_two_initial ={}
    is_new_auth_req = False
    last_submitted_dr = None
    if request.user.is_authenticated():
        is_new_auth_req = request.session.get('is_new_auth_req', None)
        try:
            last_submitted_dr = DataRequestProfile.objects.filter(profile=request.user).latest('key_created_date')
            part_two_initial['project_summary']=last_submitted_dr.project_summary
            part_two_initial['data_type_requested']=last_submitted_dr.data_type_requested
        except ObjectDoesNotExist as e:
            pprint("No previous request from "+request.user.username)

    request.session['data_request_shapefile'] = True
    saved_request_object= request.session.get('request_object', None)

    if not saved_request_object:
        return redirect(reverse('datarequests:registration_part_one'))

    form = DataRequestDetailsForm(initial=part_two_initial)

    if request.method == 'POST' :
        post_data = request.POST.copy()
        post_data['permissions'] = '{"users":{"dataRegistrationUploader": ["view_resourcebase"] }}'
        form = DataRequestDetailsForm(post_data, request.FILES)
        if u'base_file' in request.FILES:
            form = DataRequestProfileShapefileForm(post_data, request.FILES)

        tempdir = None
        errormsgs = []
        out = {}
        #request_profile =  request.session['request_object']
        request_profile = saved_request_object
        place_name = None
        pprint(post_data)
        if form.is_valid():
            if last_submitted_dr and not is_new_auth_req:
                if last_submitted_dr.request_status.encode('utf8') == 'pending' or last_submitted_dr.request_status.encode('utf8') == 'unconfirmed':
                    pprint("updating request_status")
                    last_submitted_dr.request_status = 'cancelled'
                    last_submitted_dr.save()
            if form.cleaned_data:
                interest_layer = None
                if u'base_file' in request.FILES:
                    pprint(request.FILES)
                    title = form.cleaned_data["layer_title"]

                    # Replace dots in filename - GeoServer REST API upload bug
                    # and avoid any other invalid characters.
                    # Use the title if possible, otherwise default to the filename
                    if title is not None and len(title) > 0:
                        name_base = title
                    else:
                        name_base, __ = os.path.splitext(
                            form.cleaned_data["base_file"].name)

                    name = slugify(name_base.replace(".", "_"))

                    try:
                        # Moved this inside the try/except block because it can raise
                        # exceptions when unicode characters are present.
                        # This should be followed up in upstream Django.
                        tempdir, base_file = form.write_files()
                        registration_uploader, created = Profile.objects.get_or_create(username='dataRegistrationUploader')

                        saved_layer = file_upload(
                            base_file,
                            name=name,
                            user=registration_uploader,
                            overwrite=False,
                            charset=form.cleaned_data["charset"],
                            abstract=form.cleaned_data["abstract"],
                            title=form.cleaned_data["layer_title"],
                        )
                        def_style = Style.objects.get(name="Boundary")
                        saved_layer.styles.add(def_style)
                        saved_layer.default_style=def_style
                        saved_layer.is_published = False
                        saved_layer.save()
                        interest_layer =  saved_layer

                        cat = Catalog(settings.OGC_SERVER['default']['LOCATION'] + 'rest',
                            username=settings.OGC_SERVER['default']['USER'],
                            password=settings.OGC_SERVER['default']['PASSWORD'])

                        boundary_style = cat.get_style('Boundary')
                        gs_layer = cat.get_layer(saved_layer.name)
                        if boundary_style:
                            gs_layer._set_default_style(boundary_style)
                            cat.save(gs_layer) #save in geoserver
                            saved_layer.sld_body = boundary_style.sld_body
                            saved_layer.save() #save in geonode

                        bbox = gs_layer.resource.latlon_bbox
                        bbox_lon = (float(bbox[0])+float(bbox[1]))/2
                        bbox_lat = (float(bbox[2])+float(bbox[3]))/2
                        place_name = get_place_name(bbox_lon, bbox_lat)
                        juris_data_size = get_juris_data_size(saved_layer.name)

                    except Exception as e:
                        exception_type, error, tb = sys.exc_info()
                        print traceback.format_exc()
                        out['success'] = False
                        out['errors'] = "An unexpected error was encountered. Check the files you have uploaded, clear your selected files, and try again."
                        # Assign the error message to the latest UploadSession of the data request uploader user.
                        latest_uploads = UploadSession.objects.filter(
                            user=registration_uploader
                        ).order_by('-date')
                        if latest_uploads.count() > 0:
                            upload_session = latest_uploads[0]
                            upload_session.error = str(error)
                            upload_session.traceback = traceback.format_exc(tb)
                            upload_session.context = "Data requester's jurisdiction file upload"
                            upload_session.save()
                            out['traceback'] = upload_session.traceback
                            out['context'] = upload_session.context
                            out['upload_session'] = upload_session.id
                    else:
                        out['success'] = True
                        out['url'] = reverse(
                            'layer_detail', args=[
                                saved_layer.service_typename])

                        upload_session = saved_layer.upload_session
                        upload_session.processed = True
                        upload_session.save()
                        permissions = {
                            'users': {'dataRegistrationUploader': []},
                            'groups': {}
                        }
                        if request.user.is_authenticated():
                            permissions = {
                                'users': {request.user.username : ['view_resourcebase']},
                                'groups': {}
                            }


                        if permissions is not None and len(permissions.keys()) > 0:

                            saved_layer.set_permissions(permissions)

                    finally:
                        if tempdir is not None:
                            shutil.rmtree(tempdir)

            #Now store the data request
                #data_request_form = DataRequestProfileForm(
                #                profile_form_data)


                if 'request_object' in request.session :
                    if 'success' not in out:
                        request_profile, letter = update_datarequest_obj(
                            datarequest=  request.session['request_object'],
                            parameter_dict = form.clean(),
                            request_letter = form.clean()['letter_file'],
                            interest_layer = interest_layer
                        )

                        out['success']=True
                    else:
                        if out['success']:
                            request_profile, letter = update_datarequest_obj(
                                datarequest=  request.session['request_object'],
                                parameter_dict = form.clean(),
                                request_letter = form.clean()['letter_file'],
                                interest_layer = interest_layer
                            )
<<<<<<< HEAD
                    
                    if place_name:
                        request_profile.place_name = place_name['state']
                        request_profile.save()
                    
=======

                    request_profile.place_name = place_name['state']
                    request_profile.juris_data_size = juris_data_size
                    request_profile.save()

>>>>>>> 001274ba
                    if request.user.is_authenticated():
                        request_profile.profile = request.user
                        request_profile.request_status = 'pending'
                        request_profile.username = request.user.username
                        request_profile.set_verification_key()
                        request_profile.save()

                else:
                    pprint("unable to retrieve request object")

                    for e in form.errors.values():
                        errormsgs.extend([escape(v) for v in e])
                    out['success'] = False
                    out['errors'] =  dict(
                        (k, map(unicode, v))
                        for (k,v) in form.errors.iteritems()
                    )
                    pprint(out['errors'])
                    out['errormsgs'] = out['errors']
        else:
            for e in form.errors.values():
                errormsgs.extend([escape(v) for v in e])
            out['success'] = False
            out['errors'] = dict(
                    (k, map(unicode, v))
                    for (k,v) in form.errors.iteritems()
            )
            pprint(out['errors'])
            out['errormsgs'] = out['errors']

        if out['success']:
            status_code = 200

            if request_profile and not request_profile.profile:
#                request_profile.send_verification_email()

                out['success_url'] = reverse('datarequests:email_verification_send')

                out['redirect_to'] = reverse('datarequests:email_verification_send')

            elif request_profile and request_profile.profile:
                out['success_url'] = reverse('home')

                out['redirect_to'] = reverse('home')

                request_profile.date = timezone.now()
                request_profile.save()

            del request.session['data_request_shapefile']
            del request.session['request_object']
        else:
            status_code = 400
        return HttpResponse(
            json.dumps(out),
            mimetype='application/json',
            status=status_code)
    return render(
        request,
        'datarequests/registration/shapefile.html',
        {
            'charsets': CHARSETS,
            'is_layer': True,
            'form': form,
            'support_email': settings.LIPAD_SUPPORT_MAIL,
        })


class DataRequestPofileList(LoginRequiredMixin, TemplateView):
    template_name = 'datarequests/data_request_list.html'
    raise_exception = True

@login_required
def data_request_csv(request):
    if not request.user.is_superuser:
        raise HttpResponseForbidden

    response = HttpResponse(content_type='text/csv')
    datetoday = timezone.now()
    response['Content-Disposition'] = 'attachment; filename="datarequests-"'+str(datetoday.month)+str(datetoday.day)+str(datetoday.year)+'.csv"'

    writer = csv.writer(response)
    fields = ['id','name','email','contact_number', 'organization', 'organization_type','has_letter','has_shapefile','project_summary', 'created','request_status', 'date of action','rejection_reason']
    writer.writerow( fields)

    objects = DataRequestProfile.objects.all().order_by('pk')

    for o in objects:
        writer.writerow(o.to_values_list(fields))

    return response

def email_verification_send(request):

    if request.user.is_authenticated():
        return HttpResponseRedirect(reverse('home'))

    context = {
        'support_email': settings.LIPAD_SUPPORT_MAIL,
    }
    return render(
        request,
        'datarequests/registration/verification_sent.html',
        context
    )


def email_verification_confirm(request):
    key = request.GET.get('key', None)
    email = request.GET.get('email', None)

    context = {
        'support_email': settings.LIPAD_SUPPORT_MAIL,
    }

    if key and email:
        try:
            data_request = DataRequestProfile.objects.get(
                email=email,
                verification_key=key,
            )
            # Only verify once
            if not data_request.date:
                data_request.request_status = 'pending'
                data_request.date = timezone.now()
                pprint(email+" has been confirmed")
                data_request.save()
                data_request.send_new_request_notif_to_admins()
        except ObjectDoesNotExist:
            data_request = None

        if data_request:
            return render(
                request,
                'datarequests/registration/verification_done.html',
                context
            )

    return render(
        request,
        'datarequests/registration/verification_failed.html',
        context
    )


def data_request_profile(request, pk, template='datarequests/profile_detail.html'):

    request_profile = get_object_or_404(DataRequestProfile, pk=pk)

    if not request.user.is_superuser and not request_profile.profile == request.user:
        raise PermissionDenied


    #if not request_profile.date:
    #    raise Http404

    context_dict={"request_profile": request_profile}

    if request_profile.jurisdiction_shapefile:
        layer = request_profile.jurisdiction_shapefile
        # assert False, str(layer_bbox)
        config = layer.attribute_config()
        # Add required parameters for GXP lazy-loading
        layer_bbox = layer.bbox
        bbox = [float(coord) for coord in list(layer_bbox[0:4])]
        srid = layer.srid

        # Transform WGS84 to Mercator.
        config["srs"] = srid if srid != "EPSG:4326" else "EPSG:900913"
        config["bbox"] = llbbox_to_mercator([float(coord) for coord in bbox])

        config["title"] = layer.title
        config["queryable"] = True

        if layer.storeType == "remoteStore":
            service = layer.service
            source_params = {
                "ptype": service.ptype,
                "remote": True,
                "url": service.base_url,
                "name": service.name}
            maplayer = GXPLayer(
                name=layer.typename,
                ows_url=layer.ows_url,
                layer_params=json.dumps(config),
                source_params=json.dumps(source_params))
        else:
            maplayer = GXPLayer(
                name=layer.typename,
                ows_url=layer.ows_url,
                layer_params=json.dumps(config))

        # center/zoom don't matter; the viewer will center on the layer bounds
        map_obj = GXPMap(projection="EPSG:900913")
        NON_WMS_BASE_LAYERS = [
            la for la in default_map_config()[1] if la.ows_url is None]

        metadata = layer.link_set.metadata().filter(
            name__in=settings.DOWNLOAD_FORMATS_METADATA)

        context_dict ["resource"] = layer
        context_dict ["permissions_json"] = _perms_info_json(layer)
        context_dict ["documents"] = get_related_documents(layer)
        context_dict ["metadata"] =  metadata
        context_dict ["is_layer"] = True
        context_dict ["wps_enabled"] = settings.OGC_SERVER['default']['WPS_ENABLED'],

        context_dict["viewer"] = json.dumps(
            map_obj.viewer_json(request.user, * (NON_WMS_BASE_LAYERS + [maplayer])))
        context_dict["preview"] = getattr(
            settings,
            'LAYER_PREVIEW_LIBRARY',
            'leaflet')

        if request.user.has_perm('download_resourcebase', layer.get_self_resource()):
            if layer.storeType == 'dataStore':
                links = layer.link_set.download().filter(
                    name__in=settings.DOWNLOAD_FORMATS_VECTOR)
            else:
                links = layer.link_set.download().filter(
                    name__in=settings.DOWNLOAD_FORMATS_RASTER)
            context_dict["links"] = links

        if settings.SOCIAL_ORIGINS:
            context_dict["social_links"] = build_social_links(request, layer)

    context_dict["request_reject_form"]= DataRequestProfileRejectForm(instance=request_profile)

    return render_to_response(template, RequestContext(request, context_dict))


@require_POST
def data_request_profile_reject(request, pk):
    if not request.user.is_superuser:
        raise PermissionDenied

    request_profile = get_object_or_404(DataRequestProfile, pk=pk)

    if request_profile.request_status == 'pending':
        form = parse_qs(request.POST.get('form', None))
        request_profile.rejection_reason = form['rejection_reason'][0]
        request_profile.request_status = 'rejected'
        if 'additional_rejection_reason' in form.keys():
            request_profile.additional_rejection_reason = form['additional_rejection_reason'][0]
        request_profile.administrator = request.user
        request_profile.action_date = timezone.now()
        request_profile.save()
        if request_profile.profile:
            pprint("sending request rejection email")
            request_profile.send_request_rejection_email()
        else:
            pprint("sending account rejection email")
            request_profile.send_account_rejection_email()

    url = request.build_absolute_uri(request_profile.get_absolute_url())

    return HttpResponse(
        json.dumps({
            'result': 'success',
            'errors': '',
            'url': url}),
        status=200,
        mimetype='text/plain'
    )


@require_POST
def data_request_profile_approve(request, pk):
    if not request.user.is_superuser:
        raise PermissionDenied

    if request.method == 'POST':
        request_profile = get_object_or_404(DataRequestProfile, pk=pk)

        if not request_profile.has_verified_email or request_profile.request_status != 'pending':
            raise PermissionDenied

        result = True
        message = ''
        is_new_acc=True

        if not request_profile.profile or not request_profile.username or not request_profile.ftp_folder:
            result, message = request_profile.create_account() #creates account in AD if AD profile does not exist
        else:
            is_new_acc = False

        if not result:
            messages.error (request, _(message))
        else:
            if request_profile.jurisdiction_shapefile:
                request_profile.assign_jurisdiction() #assigns/creates jurisdiction object
            else:
                try:
                    uj = UserJurisdiction.objects.get(user=request_profile.profile)
                    uj.delete()
                except ObjectDoesNotExist as e:
                    pprint("Jurisdiction Shapefile not found, nothing to delete. Carry on")

            request_profile.set_approved(is_new_acc)


        return HttpResponseRedirect(request_profile.get_absolute_url())

    else:
        return HttpResponseRedirect("/forbidden/")

@require_POST
def data_request_profile_reconfirm(request, pk):
    if not request.user.is_superuser:
        raise PermissionDenied

    if request.method == 'POST':
        request_profile = get_object_or_404(DataRequestProfile, pk=pk)

        request_profile.send_verification_email()
        return HttpResponseRedirect(request_profile.get_absolute_url())

@require_POST
def data_request_profile_recreate_dir(request, pk):
    if not request.user.is_superuser:
        raise PermissionDenied

    if request.method == 'POST':
        request_profile = get_object_or_404(DataRequestProfile, pk=pk)
        
        request_profile.create_directory()
        return HttpResponseRedirect(request_profile.get_absolute_url())

@require_POST
def data_request_facet_count(request):
    if not request.user.is_superuser:
        raise PermissionDenied
    facets_count = {
        'pending': DataRequestProfile.objects.filter(
            request_status='pending').exclude(date=None).count(),
        'approved': DataRequestProfile.objects.filter(
            request_status='approved').count(),
        'rejected': DataRequestProfile.objects.filter(
            request_status='rejected').count(),
        'cancelled': DataRequestProfile.objects.filter(
            request_status='cancelled').exclude(date=None).count(),
    }

    return HttpResponse(
        json.dumps(facets_count),
        status=200,
        mimetype='text/plain'
    )
<<<<<<< HEAD
    
def create_request_obj(user_profile):
    if not user_profile.middle_name or not user_profile.organization:
        try:
            last_submitted_dr = DataRequestProfile.objects.filter(profile=user_profile, request_status='approved'  ).latest('key_created_date')
            user_profile.middle_name = last_submitted_dr.middle_name
            user_profile.organization = last_submitted_dr.organization
            user_profile.email = last_submitted_dr.email
            user_profile.voice = last_submitted_dr.contact_number
            user_profile.save()
        except ObjectDoesNotExist as e:
            pprint("User details missing. Please tell user to update user profile first")
            return None
            
    
    request_object = DataRequestProfile(
            profile = user_profile,
            first_name = user_profile.first_name,
            middle_name = user_profile.middle_name,
            last_name = user_profile.last_name,
            organization = user_profile.organization,
            email = user_profile.email,
            contact_number = user_profile.voice,
            request_status = 'pending'
    )
    
    return request_object
        
    
    
=======

>>>>>>> 001274ba
def update_datarequest_obj(datarequest=None, parameter_dict=None, interest_layer=None, request_letter = None):
    if datarequest is None or parameter_dict is None or request_letter is None:
        raise HttpResponseBadRequest

    ### Updating the other fields of the request
    datarequest.project_summary = parameter_dict['project_summary']
    datarequest.data_type_requested = parameter_dict['data_type_requested']

    if parameter_dict['purpose']  == 'other':
        datarequest.purpose = parameter_dict['purpose_other']
    else:
        datarequest.purpose = parameter_dict['purpose']

    datarequest.intended_use_of_dataset = parameter_dict['intended_use_of_dataset']
    datarequest.organization_type = parameter_dict['organization_type']
    datarequest.request_level = parameter_dict['request_level']
    datarequest.funding_source = parameter_dict['funding_source']
    datarequest.is_consultant = parameter_dict['is_consultant']

    if interest_layer:
        datarequest.jurisdiction_shapefile = interest_layer

    requester_name = unidecode(datarequest.first_name+" "+datarequest.last_name)
    letter = Document()
    letter_owner, created =  Profile.objects.get_or_create(username='dataRegistrationUploader')
    letter.owner = letter_owner
    letter.doc_file = request_letter
    letter.title = requester_name+ " Request Letter " +datetime.datetime.now().strftime("%Y-%m-%d")
    letter.is_published = False
    letter.save()
    letter.set_permissions( {"users":{"dataRegistrationUploader":["view_resourcebase"]}})

    datarequest.request_letter =letter;

    datarequest.save()

    return (datarequest, letter)<|MERGE_RESOLUTION|>--- conflicted
+++ resolved
@@ -72,15 +72,6 @@
 
     if request.method == 'GET':
         if request.user.is_authenticated():
-<<<<<<< HEAD
-        
-            request_object = create_request_obj(request.user)
-            
-            if not request_object:
-                messages.info(request, "Please update your middle name and/or organization in your profile")
-                return redirect(reverse('profile_detail',  args= [request.user.username]))
-            
-=======
 
             request_object = DataRequestProfile(
                 profile = request.user,
@@ -93,7 +84,6 @@
                 request_status = 'pending'
             )
             pprint(request_object.first_name)
->>>>>>> 001274ba
             request.session['request_object']=request_object
 
             return HttpResponseRedirect(
@@ -322,19 +312,11 @@
                                 request_letter = form.clean()['letter_file'],
                                 interest_layer = interest_layer
                             )
-<<<<<<< HEAD
-                    
-                    if place_name:
-                        request_profile.place_name = place_name['state']
-                        request_profile.save()
-                    
-=======
 
                     request_profile.place_name = place_name['state']
                     request_profile.juris_data_size = juris_data_size
                     request_profile.save()
 
->>>>>>> 001274ba
                     if request.user.is_authenticated():
                         request_profile.profile = request.user
                         request_profile.request_status = 'pending'
@@ -682,40 +664,7 @@
         status=200,
         mimetype='text/plain'
     )
-<<<<<<< HEAD
-    
-def create_request_obj(user_profile):
-    if not user_profile.middle_name or not user_profile.organization:
-        try:
-            last_submitted_dr = DataRequestProfile.objects.filter(profile=user_profile, request_status='approved'  ).latest('key_created_date')
-            user_profile.middle_name = last_submitted_dr.middle_name
-            user_profile.organization = last_submitted_dr.organization
-            user_profile.email = last_submitted_dr.email
-            user_profile.voice = last_submitted_dr.contact_number
-            user_profile.save()
-        except ObjectDoesNotExist as e:
-            pprint("User details missing. Please tell user to update user profile first")
-            return None
-            
-    
-    request_object = DataRequestProfile(
-            profile = user_profile,
-            first_name = user_profile.first_name,
-            middle_name = user_profile.middle_name,
-            last_name = user_profile.last_name,
-            organization = user_profile.organization,
-            email = user_profile.email,
-            contact_number = user_profile.voice,
-            request_status = 'pending'
-    )
-    
-    return request_object
-        
-    
-    
-=======
-
->>>>>>> 001274ba
+
 def update_datarequest_obj(datarequest=None, parameter_dict=None, interest_layer=None, request_letter = None):
     if datarequest is None or parameter_dict is None or request_letter is None:
         raise HttpResponseBadRequest
