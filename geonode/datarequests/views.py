--- conflicted
+++ resolved
@@ -538,13 +538,9 @@
         try:
             is_new_acc=True
             if not request_profile.profile:
-<<<<<<< HEAD
                 request_profile.create_account() #creates account in AD if AD profile does not exist
-=======
-                request_profile.create_account()
             else:
                 is_new_acc = False
->>>>>>> 88ca1456
             
             request_profile.join_requester_grp() #adds to  data requesters user group
             
