--- conflicted
+++ resolved
@@ -550,16 +550,12 @@
             request_profile.join_requester_grp() #adds to  data requesters user group
             
             if request_profile.jurisdiction_shapefile:
-<<<<<<< HEAD
                 request_profile.assign_jurisdiction() #assigns/creates jurisdiction object 
-=======
-                request_profile.assign_jurisdiction()
             else:
                 try:
                     UserJurisdiction.objects.get(user=request_profile.profile).delete()
                 except ObjectDoesNotExist as e:
                     pprint("Jurisdiction Shapefile not found, nothing to delete. Carry on")
->>>>>>> 15cfa763
                 
             request_profile.create_directory()
             
