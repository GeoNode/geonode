--- conflicted
+++ resolved
@@ -540,35 +540,29 @@
         request_profile = get_object_or_404(DataRequestProfile, pk=pk)
         if not request_profile.date:
             raise Http404
-        try:
-            is_new_acc=True
-            if not request_profile.profile:
-                request_profile.create_account() #creates account in AD if AD profile does not exist
-            else:
-                is_new_acc = False
-            
-            
-            
+        
+        result = True
+        message = ''
+        is_new_acc=True
+        
+        if request_profile.profile:
+            result, message = result request_profile.create_account() #creates account in AD if AD profile does not exist
+        else:
+            is_new_acc = False
+        
+        if not result:
+            messages.error (request, _(message))
+        else:       
             if request_profile.jurisdiction_shapefile:
                 request_profile.assign_jurisdiction() #assigns/creates jurisdiction object 
             else:
                 try:
-                    UserJurisdiction.objects.get(user=request_profile.profile).delete()
+                    UserJurisdiction.objects.get(user=request_profile.profile).jurisdiction_shapefile = None
                 except ObjectDoesNotExist as e:
                     pprint("Jurisdiction Shapefile not found, nothing to delete. Carry on")
-                
-            request_profile.create_directory()
-            
-            request_profile.set_approved(is_new_acc)
-            
-            request_profile.administrator = request.user
-            request_profile.save()
-            return HttpResponseRedirect(request_profile.get_absolute_url())
-        except Exception as e:
-            import traceback
-            message = _('An unexpected error was encountered during the creation of the account.\n'+  traceback.format_exc() )
-            messages.error(request, message)
-            return HttpResponseRedirect(request_profile.get_absolute_url())
+                    
+        return HttpResponseRedirect(request_profile.get_absolute_url())
+        
     else:
         return HttpResponseRedirect("/forbidden/")
 
@@ -611,16 +605,12 @@
     ### Updating the other fields of the request
     datarequest.project_summary = parameter_dict['project_summary']
     datarequest.data_type_requested = parameter_dict['data_type_requested']
-<<<<<<< HEAD
-    datarequest.purpose = parameter_dict['purpose']
-=======
     
     if parameter_dict['purpose']  == 'other':
         datarequest.purpose = parameter_dict['purpose_other']
     else:
         datarequest.purpose = parameter_dict['purpose']
         
->>>>>>> 84ca80f7
     datarequest.intended_use_of_dataset = parameter_dict['intended_use_of_dataset']
     datarequest.organization_type = parameter_dict['organization_type']
     datarequest.request_level = parameter_dict['request_level']
