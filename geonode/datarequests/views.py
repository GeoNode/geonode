import os
import sys
import shutil
import traceback
import datetime
import time
import csv
from urlparse import parse_qs

from crispy_forms.utils import render_crispy_form

from django.conf import settings
from django.contrib import messages
from django.core.files.storage import default_storage
from django.core.files.base import ContentFile
from django.core.exceptions import ObjectDoesNotExist, PermissionDenied
from django.core.urlresolvers import reverse
from django.core.paginator import Paginator, EmptyPage, PageNotAnInteger
from django.contrib.auth.decorators import login_required
from django.http import HttpResponse, HttpResponseRedirect, Http404
from django.shortcuts import (
    redirect, get_object_or_404, render, render_to_response)
from django.template import RequestContext
from django.template.defaultfilters import slugify
from django.utils import dateformat
from django.utils import timezone
from django.utils import simplejson as json
from django.utils.html import escape
from django.utils.translation import ugettext as _
from django.views.decorators.http import require_POST
from django.views.generic import TemplateView

from geonode.base.enumerations import CHARSETS
from geonode.cephgeo.models import UserJurisdiction
from geonode.documents.models import get_related_documents
from geonode.documents.models import Document
from geonode.layers.models import UploadSession, Style
from geonode.layers.utils import file_upload
from geonode.people.models import Profile
from geonode.people.views import profile_detail
from geonode.security.views import _perms_info_json
from geonode.utils import default_map_config
from geonode.utils import GXPLayer
from geonode.utils import GXPMap
from geonode.utils import llbbox_to_mercator
from geonode.utils import build_social_links

from geoserver.catalog import Catalog

from unidecode import unidecode
from pprint import pprint


from braces.views import (
    SuperuserRequiredMixin, LoginRequiredMixin,
)

from .forms import (
    DataRequestProfileForm, DataRequestProfileShapefileForm, 
    DataRequestProfileRejectForm, DataRequestDetailsForm)
from .models import DataRequestProfile
from .utils import get_place_name

def registration_part_one(request):

    shapefile_session = request.session.get('data_request_shapefile', None)
    request_object = request.session.get('request_object', None)
    datarequest_shapefile=request.session.get('data_request_shapefile', None)
    
    form = DataRequestProfileForm( )
    
    if request.method == 'GET':
        if request.user.is_authenticated():
        
            request_object = create_request_obj(request.user)
            
            if not request_object:
<<<<<<< HEAD
                return redirect(reverse('profile_detail', args=[request.user.username], msg = "Please update your middle name and/or organization in your profile" ))
=======
                kwargs = dict(
                    msg = "Please update your middle name and/or organization in your profile")
                return redirect(reverse('profile_detail', args=[request.user.username], kwargs ))
>>>>>>> c634e2f2
            
            request.session['request_object']=request_object

            return HttpResponseRedirect(
                reverse('datarequests:registration_part_two')
            )
        else:
            if datarequest_shapefile and request_object:
                ## the user pressed back
                initial = { 
                    'first_name': request_object.first_name,
                    'middle_name': request_object.middle_name,
                    'last_name': request_object.last_name,
                    'organization': request_object.last_name,
                    'email': request_object.email,
                    'contact_number': request_object.contact_number,
                    'location': request_object.location
                }
                form = DataRequestProfileForm(initial = initial)
    elif request.method == 'POST':
        if request.user.is_authenticated():
            request_object = create_request_obj(request.user)
            
            if not request_object:
                return redirect(reverse('profile_detail', args=[request.user.username], msg = "Please update your middle name and/or organization in your profile" ))
            
            request.session['request_object']=request_object
            
        else:
            form = DataRequestProfileForm(
                request.POST
            )
            if form.is_valid():
                
                if request_object and datarequest_shapefile:
                    request_object.first_name= form.cleaned_data['first_name']
                    request_object.middle_name= form.cleaned_data['middle_name']
                    request_object.last_name= form.cleaned_data['last_name']
                    request_object.organization= form.cleaned_data['organization']
                    request_object.contact_number= form.cleaned_data['contact_number']
                    request_object.save()
                    if not request_object.email == form.cleaned_data['email']:
                        request_object.email=form.cleaned_data['email']
                        request_object.save()
                        request_object.send_verification_email()
                else:
                    request_object = form.save()
                    request_object.send_verification_email()
                    
                request.session['request_object']= request_object
                request.session.set_expiry(900)
                return HttpResponseRedirect(
                    reverse('datarequests:registration_part_two')
                )
    return render(
        request,
        'datarequests/registration/profile.html',
        {'form': form}
    )

def registration_part_two(request):
    part_two_initial ={}
    is_new_auth_req = False
    last_submitted_dr = None
    if request.user.is_authenticated():
        is_new_auth_req = request.session.get('is_new_auth_req', None)
        try:
            last_submitted_dr = DataRequestProfile.objects.filter(profile=request.user).latest('key_created_date')
            part_two_initial['project_summary']=last_submitted_dr.project_summary
            part_two_initial['data_type_requested']=last_submitted_dr.data_type_requested
        except ObjectDoesNotExist as e:
            pprint("No previous request from "+request.user.username)
        
    request.session['data_request_shapefile'] = True
    saved_request_object= request.session.get('request_object', None)
    
    if not saved_request_object:
        return redirect(reverse('datarequests:registration_part_one'))
    
    form = DataRequestDetailsForm(initial=part_two_initial)

    if request.method == 'POST' :
        post_data = request.POST.copy()
        post_data['permissions'] = '{"users":{"dataRegistrationUploader": ["view_resourcebase"] }}'
        form = DataRequestDetailsForm(post_data, request.FILES)
        if u'base_file' in request.FILES:
            form = DataRequestProfileShapefileForm(post_data, request.FILES)
        
        tempdir = None
        errormsgs = []
        out = {}
        #request_profile =  request.session['request_object']
        request_profile = saved_request_object
        place_name = None
        pprint(post_data)
        if form.is_valid():
            if last_submitted_dr and not is_new_auth_req:
                if last_submitted_dr.request_status.encode('utf8') == 'pending' or last_submitted_dr.request_status.encode('utf8') == 'unconfirmed':
                    pprint("updating request_status")
                    last_submitted_dr.request_status = 'cancelled'
                    last_submitted_dr.save()
            if form.cleaned_data:
                interest_layer = None
                if u'base_file' in request.FILES:
                    pprint(request.FILES)
                    title = form.cleaned_data["layer_title"]

                    # Replace dots in filename - GeoServer REST API upload bug
                    # and avoid any other invalid characters.
                    # Use the title if possible, otherwise default to the filename
                    if title is not None and len(title) > 0:
                        name_base = title
                    else:
                        name_base, __ = os.path.splitext(
                            form.cleaned_data["base_file"].name)

                    name = slugify(name_base.replace(".", "_"))

                    try:
                        # Moved this inside the try/except block because it can raise
                        # exceptions when unicode characters are present.
                        # This should be followed up in upstream Django.
                        tempdir, base_file = form.write_files()
                        registration_uploader, created = Profile.objects.get_or_create(username='dataRegistrationUploader')

                        saved_layer = file_upload(
                            base_file,
                            name=name,
                            user=registration_uploader,
                            overwrite=False,
                            charset=form.cleaned_data["charset"],
                            abstract=form.cleaned_data["abstract"],
                            title=form.cleaned_data["layer_title"],
                        )
                        def_style = Style.objects.get(name="Boundary")
                        saved_layer.styles.add(def_style)
                        saved_layer.default_style=def_style
                        saved_layer.is_published = False
                        saved_layer.save()
                        interest_layer =  saved_layer
                        
                        cat = Catalog(settings.OGC_SERVER['default']['LOCATION'] + 'rest',
                            username=settings.OGC_SERVER['default']['USER'],
                            password=settings.OGC_SERVER['default']['PASSWORD'])

                        boundary_style = cat.get_style('Boundary')
                        gs_layer = cat.get_layer(saved_layer.name)
                        if boundary_style:
                            gs_layer._set_default_style(boundary_style)
                            cat.save(gs_layer) #save in geoserver
                            saved_layer.sld_body = boundary_style.sld_body
                            saved_layer.save() #save in geonode
                        
                        bbox = gs_layer.resource.latlon_bbox
                        bbox_lon = (float(bbox[0])+float(bbox[1]))/2
                        bbox_lat = (float(bbox[2])+float(bbox[3]))/2
                        place_name = get_place_name(bbox_lon, bbox_lat)
                        
                           
                    except Exception as e:
                        exception_type, error, tb = sys.exc_info()
                        print traceback.format_exc()
                        out['success'] = False
                        out['errors'] = "An unexpected error was encountered. Check the files you have uploaded, clear your selected files, and try again."
                        # Assign the error message to the latest UploadSession of the data request uploader user.
                        latest_uploads = UploadSession.objects.filter(
                            user=registration_uploader
                        ).order_by('-date')
                        if latest_uploads.count() > 0:
                            upload_session = latest_uploads[0]
                            upload_session.error = str(error)
                            upload_session.traceback = traceback.format_exc(tb)
                            upload_session.context = "Data requester's jurisdiction file upload"
                            upload_session.save()
                            out['traceback'] = upload_session.traceback
                            out['context'] = upload_session.context
                            out['upload_session'] = upload_session.id
                    else:
                        out['success'] = True
                        out['url'] = reverse(
                            'layer_detail', args=[
                                saved_layer.service_typename])

                        upload_session = saved_layer.upload_session
                        upload_session.processed = True
                        upload_session.save()
                        permissions = {
                            'users': {'dataRegistrationUploader': []},
                            'groups': {}
                        }
                        if request.user.is_authenticated():
                            permissions = {
                                'users': {request.user.username : ['view_resourcebase']},
                                'groups': {}
                            }
                            
                        
                        if permissions is not None and len(permissions.keys()) > 0:
    
                            saved_layer.set_permissions(permissions)
                        
                    finally:
                        if tempdir is not None:
                            shutil.rmtree(tempdir)
            
            #Now store the data request
                #data_request_form = DataRequestProfileForm(
                #                profile_form_data)
                
                
                if 'request_object' in request.session :
                    if 'success' not in out:
                        request_profile, letter = update_datarequest_obj(
                            datarequest=  request.session['request_object'],
                            parameter_dict = form.clean(),
                            request_letter = form.clean()['letter_file'],
                            interest_layer = interest_layer
                        )
                        
                        out['success']=True
                    else: 
                        if out['success']:
                            request_profile, letter = update_datarequest_obj(
                                datarequest=  request.session['request_object'],
                                parameter_dict = form.clean(),
                                request_letter = form.clean()['letter_file'],
                                interest_layer = interest_layer
                            )
                    
                    if place_name:
                        request_profile.place_name = place_name['state']
                        request_profile.save()
                    
                    if request.user.is_authenticated():
                        request_profile.profile = request.user
                        request_profile.request_status = 'pending'
                        request_profile.username = request.user.username
                        request_profile.set_verification_key()
                        request_profile.save()
                    
                else:
                    pprint("unable to retrieve request object")
                    
                    for e in form.errors.values():
                        errormsgs.extend([escape(v) for v in e])
                    out['success'] = False
                    out['errors'] =  dict(
                        (k, map(unicode, v))
                        for (k,v) in form.errors.iteritems()
                    )
                    pprint(out['errors'])
                    out['errormsgs'] = out['errors']
        else:
            for e in form.errors.values():
                errormsgs.extend([escape(v) for v in e])
            out['success'] = False
            out['errors'] = dict(
                    (k, map(unicode, v))
                    for (k,v) in form.errors.iteritems()
            )
            pprint(out['errors'])
            out['errormsgs'] = out['errors']

        if out['success']:
            status_code = 200

            if request_profile and not request_profile.profile:
#                request_profile.send_verification_email()

                out['success_url'] = reverse('datarequests:email_verification_send')
                
                out['redirect_to'] = reverse('datarequests:email_verification_send')
                
            elif request_profile and request_profile.profile:
                out['success_url'] = reverse('home')
                
                out['redirect_to'] = reverse('home')
                
                request_profile.date = timezone.now()
                request_profile.save()

            del request.session['data_request_shapefile']
            del request.session['request_object']
        else:
            status_code = 400
        return HttpResponse(
            json.dumps(out),
            mimetype='application/json',
            status=status_code)
    return render(
        request,
        'datarequests/registration/shapefile.html',
        {
            'charsets': CHARSETS,
            'is_layer': True,
            'form': form,
            'support_email': settings.LIPAD_SUPPORT_MAIL,
        })
        

class DataRequestPofileList(LoginRequiredMixin, TemplateView):
    template_name = 'datarequests/data_request_list.html'
    raise_exception = True
 
@login_required
def data_request_csv(request):
    if not request.user.is_superuser:
        raise HttpResponseForbidden
         
    response = HttpResponse(content_type='text/csv')
    datetoday = timezone.now()
    response['Content-Disposition'] = 'attachment; filename="datarequests-"'+str(datetoday.month)+str(datetoday.day)+str(datetoday.year)+'.csv"'
    
    writer = csv.writer(response)
    fields = ['id','name','email','contact_number', 'organization', 'organization_type','has_letter','has_shapefile','project_summary', 'created','request_status', 'date of action','rejection_reason']
    writer.writerow( fields)
    
    objects = DataRequestProfile.objects.all().order_by('pk')
    
    for o in objects:
        writer.writerow(o.to_values_list(fields))
    
    return response

def email_verification_send(request):
    
    if request.user.is_authenticated():
        return HttpResponseRedirect(reverse('home'))
    
    context = {
        'support_email': settings.LIPAD_SUPPORT_MAIL,
    }
    return render(
        request,
        'datarequests/registration/verification_sent.html',
        context
    )


def email_verification_confirm(request):
    key = request.GET.get('key', None)
    email = request.GET.get('email', None)

    context = {
        'support_email': settings.LIPAD_SUPPORT_MAIL,
    }

    if key and email:
        try:
            data_request = DataRequestProfile.objects.get(
                email=email,
                verification_key=key,
            )
            # Only verify once
            if not data_request.date:
                data_request.request_status = 'pending'
                data_request.date = timezone.now()
                pprint(email+" has been confirmed")
                data_request.save()
                data_request.send_new_request_notif_to_admins()
        except ObjectDoesNotExist:
            data_request = None

        if data_request:
            return render(
                request,
                'datarequests/registration/verification_done.html',
                context
            )

    return render(
        request,
        'datarequests/registration/verification_failed.html',
        context
    )


def data_request_profile(request, pk, template='datarequests/profile_detail.html'):

    request_profile = get_object_or_404(DataRequestProfile, pk=pk)

    if not request.user.is_superuser and not request_profile.profile == request.user:
        raise PermissionDenied
    

    #if not request_profile.date:
    #    raise Http404
    
    context_dict={"request_profile": request_profile}
    
    if request_profile.jurisdiction_shapefile:
        layer = request_profile.jurisdiction_shapefile
        # assert False, str(layer_bbox)
        config = layer.attribute_config()
        # Add required parameters for GXP lazy-loading
        layer_bbox = layer.bbox
        bbox = [float(coord) for coord in list(layer_bbox[0:4])]
        srid = layer.srid

        # Transform WGS84 to Mercator.
        config["srs"] = srid if srid != "EPSG:4326" else "EPSG:900913"
        config["bbox"] = llbbox_to_mercator([float(coord) for coord in bbox])

        config["title"] = layer.title
        config["queryable"] = True

        if layer.storeType == "remoteStore":
            service = layer.service
            source_params = {
                "ptype": service.ptype,
                "remote": True,
                "url": service.base_url,
                "name": service.name}
            maplayer = GXPLayer(
                name=layer.typename,
                ows_url=layer.ows_url,
                layer_params=json.dumps(config),
                source_params=json.dumps(source_params))
        else:
            maplayer = GXPLayer(
                name=layer.typename,
                ows_url=layer.ows_url,
                layer_params=json.dumps(config))

        # center/zoom don't matter; the viewer will center on the layer bounds
        map_obj = GXPMap(projection="EPSG:900913")
        NON_WMS_BASE_LAYERS = [
            la for la in default_map_config()[1] if la.ows_url is None]

        metadata = layer.link_set.metadata().filter(
            name__in=settings.DOWNLOAD_FORMATS_METADATA)

        context_dict ["resource"] = layer
        context_dict ["permissions_json"] = _perms_info_json(layer)
        context_dict ["documents"] = get_related_documents(layer)
        context_dict ["metadata"] =  metadata
        context_dict ["is_layer"] = True
        context_dict ["wps_enabled"] = settings.OGC_SERVER['default']['WPS_ENABLED'],

        context_dict["viewer"] = json.dumps(
            map_obj.viewer_json(request.user, * (NON_WMS_BASE_LAYERS + [maplayer])))
        context_dict["preview"] = getattr(
            settings,
            'LAYER_PREVIEW_LIBRARY',
            'leaflet')

        if request.user.has_perm('download_resourcebase', layer.get_self_resource()):
            if layer.storeType == 'dataStore':
                links = layer.link_set.download().filter(
                    name__in=settings.DOWNLOAD_FORMATS_VECTOR)
            else:
                links = layer.link_set.download().filter(
                    name__in=settings.DOWNLOAD_FORMATS_RASTER)
            context_dict["links"] = links

        if settings.SOCIAL_ORIGINS:
            context_dict["social_links"] = build_social_links(request, layer)

    context_dict["request_reject_form"]= DataRequestProfileRejectForm(instance=request_profile)

    return render_to_response(template, RequestContext(request, context_dict))


@require_POST
def data_request_profile_reject(request, pk):
    if not request.user.is_superuser:
        raise PermissionDenied
    
    request_profile = get_object_or_404(DataRequestProfile, pk=pk)

    if request_profile.request_status == 'pending':
        form = parse_qs(request.POST.get('form', None))
        request_profile.rejection_reason = form['rejection_reason'][0]
        request_profile.request_status = 'rejected'
        if 'additional_rejection_reason' in form.keys():
            request_profile.additional_rejection_reason = form['additional_rejection_reason'][0]
        request_profile.administrator = request.user
        request_profile.action_date = timezone.now()
        request_profile.save()
        if request_profile.profile:
            pprint("sending request rejection email")
            request_profile.send_request_rejection_email()
        else:
            pprint("sending account rejection email")
            request_profile.send_account_rejection_email()

    url = request.build_absolute_uri(request_profile.get_absolute_url())

    return HttpResponse(
        json.dumps({
            'result': 'success',
            'errors': '',
            'url': url}),
        status=200,
        mimetype='text/plain'
    )


@require_POST
def data_request_profile_approve(request, pk):
    if not request.user.is_superuser:
        raise PermissionDenied

    if request.method == 'POST':
        request_profile = get_object_or_404(DataRequestProfile, pk=pk)

        if not request_profile.has_verified_email or request_profile.request_status != 'pending':
            raise PermissionDenied
        
        result = True
        message = ''
        is_new_acc=True
        
        if not request_profile.profile or not request_profile.username or not request_profile.ftp_folder:
            result, message = request_profile.create_account() #creates account in AD if AD profile does not exist
        else:
            is_new_acc = False
        
        if not result:
            messages.error (request, _(message))
        else:       
            if request_profile.jurisdiction_shapefile:
                request_profile.assign_jurisdiction() #assigns/creates jurisdiction object 
            else:
                try:
                    uj = UserJurisdiction.objects.get(user=request_profile.profile)
                    uj.delete()
                except ObjectDoesNotExist as e:
                    pprint("Jurisdiction Shapefile not found, nothing to delete. Carry on")
            
            request_profile.set_approved(is_new_acc)
                    
                    
        return HttpResponseRedirect(request_profile.get_absolute_url())
        
    else:
        return HttpResponseRedirect("/forbidden/")

@require_POST
def data_request_profile_reconfirm(request, pk):
    if not request.user.is_superuser:
        raise PermissionDenied

    if request.method == 'POST':
        request_profile = get_object_or_404(DataRequestProfile, pk=pk)
        
        request_profile.send_verification_email()
        return HttpResponseRedirect(request_profile.get_absolute_url())

@require_POST
def data_request_profile_recreate_dir(request, pk):
    if not request.user.is_superuser:
        raise PermissionDenied

    if request.method == 'POST':
        request_profile = get_object_or_404(DataRequestProfile, pk=pk)
        
        request_profile.create_directory()
        return HttpResponseRedirect(request_profile.get_absolute_url())

@require_POST
def data_request_facet_count(request):
    if not request.user.is_superuser:
        raise PermissionDenied
    facets_count = {
        'pending': DataRequestProfile.objects.filter(
            request_status='pending').exclude(date=None).count(),
        'approved': DataRequestProfile.objects.filter(
            request_status='approved').count(),
        'rejected': DataRequestProfile.objects.filter(
            request_status='rejected').count(),
        'cancelled': DataRequestProfile.objects.filter(
            request_status='cancelled').exclude(date=None).count(),
    }

    return HttpResponse(
        json.dumps(facets_count),
        status=200,
        mimetype='text/plain'
    )
    
def create_request_obj(user_profile):
    if not user_profile.middle_name or not user_profile.organization:
        try:
            last_submitted_dr = DataRequestProfile.objects.filter(profile=user_profile, request_status='approved'  ).latest('key_created_date')
            user_profile.middle_name = last_submitted_dr.middle_name
            user_profile.organization = last_submitted_dr.organization
            user_profile.email = last_submitted_dr.email
            user_profile.voice = last_submitted_dr.contact_number
            user_profile.save()
        except ObjectDoesNotExist as e:
            pprint("User details missing. Please tell user to update user profile first")
            return None
            
    
    request_object = DataRequestProfile(
            profile = user_profile,
            first_name = user_profile.first_name,
            middle_name = user_profile.middle_name,
            last_name = user_profile.last_name,
            organization = user_profile.organization,
            email = user_profile.email,
            contact_number = user_profile.voice,
            request_status = 'pending'
    )
    
    return request_object
        
    
    
def update_datarequest_obj(datarequest=None, parameter_dict=None, interest_layer=None, request_letter = None):
    if datarequest is None or parameter_dict is None or request_letter is None:
        raise HttpResponseBadRequest
                    
    ### Updating the other fields of the request
    datarequest.project_summary = parameter_dict['project_summary']
    datarequest.data_type_requested = parameter_dict['data_type_requested']
    
    if parameter_dict['purpose']  == 'other':
        datarequest.purpose = parameter_dict['purpose_other']
    else:
        datarequest.purpose = parameter_dict['purpose']
        
    datarequest.intended_use_of_dataset = parameter_dict['intended_use_of_dataset']
    datarequest.organization_type = parameter_dict['organization_type']
    datarequest.request_level = parameter_dict['request_level']
    datarequest.funding_source = parameter_dict['funding_source']
    datarequest.is_consultant = parameter_dict['is_consultant']
    
    if interest_layer:
        datarequest.jurisdiction_shapefile = interest_layer
        
    requester_name = unidecode(datarequest.first_name+" "+datarequest.last_name)
    letter = Document()
    letter_owner, created =  Profile.objects.get_or_create(username='dataRegistrationUploader')
    letter.owner = letter_owner
    letter.doc_file = request_letter
    letter.title = requester_name+ " Request Letter " +datetime.datetime.now().strftime("%Y-%m-%d")
    letter.is_published = False
    letter.save()
    letter.set_permissions( {"users":{"dataRegistrationUploader":["view_resourcebase"]}})
    
    datarequest.request_letter =letter;
    
    datarequest.save()
    
    return (datarequest, letter)<|MERGE_RESOLUTION|>--- conflicted
+++ resolved
@@ -75,13 +75,7 @@
             request_object = create_request_obj(request.user)
             
             if not request_object:
-<<<<<<< HEAD
-                return redirect(reverse('profile_detail', args=[request.user.username], msg = "Please update your middle name and/or organization in your profile" ))
-=======
-                kwargs = dict(
-                    msg = "Please update your middle name and/or organization in your profile")
-                return redirect(reverse('profile_detail', args=[request.user.username], kwargs ))
->>>>>>> c634e2f2
+                return redirect(reverse('profile_detail', username=request.user.username, msg = "Please update your middle name and/or organization in your profile" ))
             
             request.session['request_object']=request_object
 
@@ -106,7 +100,7 @@
             request_object = create_request_obj(request.user)
             
             if not request_object:
-                return redirect(reverse('profile_detail', args=[request.user.username], msg = "Please update your middle name and/or organization in your profile" ))
+                return redirect(reverse('profile_detail', username = request.user.username, msg = "Please update your middle name and/or organization in your profile" ))
             
             request.session['request_object']=request_object
             
