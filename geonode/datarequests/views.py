import os
import sys
import shutil
import traceback
import datetime
import time
import csv
from urlparse import parse_qs

from crispy_forms.utils import render_crispy_form

from django.conf import settings
from django.contrib import messages
from django.core.files.storage import default_storage
from django.core.files.base import ContentFile
from django.core.exceptions import ObjectDoesNotExist, PermissionDenied
from django.core.urlresolvers import reverse
from django.core.paginator import Paginator, EmptyPage, PageNotAnInteger
from django.contrib.auth.decorators import login_required
from django.http import HttpResponse, HttpResponseRedirect, Http404
from django.shortcuts import (
    redirect, get_object_or_404, render, render_to_response)
from django.template import RequestContext
from django.template.defaultfilters import slugify
from django.utils import dateformat
from django.utils import timezone
from django.utils import simplejson as json
from django.utils.html import escape
from django.utils.translation import ugettext as _
from django.views.decorators.http import require_POST
from django.views.generic import TemplateView

from geonode.base.enumerations import CHARSETS
from geonode.cephgeo.models import UserJurisdiction
from geonode.documents.models import get_related_documents
from geonode.documents.models import Document
from geonode.layers.models import UploadSession, Style
from geonode.layers.utils import file_upload
from geonode.people.models import Profile
from geonode.people.views import profile_detail
from geonode.security.views import _perms_info_json
from geonode.utils import default_map_config
from geonode.utils import GXPLayer
from geonode.utils import GXPMap
from geonode.utils import llbbox_to_mercator
from geonode.utils import build_social_links

from geoserver.catalog import Catalog

from unidecode import unidecode
from pprint import pprint


from braces.views import (
    SuperuserRequiredMixin, LoginRequiredMixin,
)

from .forms import (
    DataRequestProfileForm, DataRequestProfileShapefileForm,
    DataRequestProfileRejectForm, DataRequestDetailsForm)
from .models import DataRequestProfile
from .utils import (
    get_place_name, get_juris_data_size, get_area_coverage)

def registration_part_one(request):

    shapefile_session = request.session.get('data_request_shapefile', None)
    request_object = request.session.get('request_object', None)
    datarequest_shapefile=request.session.get('data_request_shapefile', None)

    form = DataRequestProfileForm( )

    if request.method == 'GET':
        if request.user.is_authenticated():

            request_object = DataRequestProfile(
                profile = request.user,
                first_name = request.user.first_name,
                middle_name = request.user.middle_name,
                last_name = request.user.last_name,
                organization = request.user.organization,
                email = request.user.email,
                contact_number = request.user.voice,
                request_status = 'pending'
            )
            pprint(request_object.first_name)
            request.session['request_object']=request_object

            return HttpResponseRedirect(
                reverse('datarequests:registration_part_two')
            )
        else:
            if datarequest_shapefile and request_object:
                ## the user pressed back
                initial = {
                    'first_name': request_object.first_name,
                    'middle_name': request_object.middle_name,
                    'last_name': request_object.last_name,
                    'organization': request_object.last_name,
                    'email': request_object.email,
                    'contact_number': request_object.contact_number,
                    'location': request_object.location
                }
                form = DataRequestProfileForm(initial = initial)
    elif request.method == 'POST':
        if request.user.is_authenticated():
            request_object = create_request_obj(request.user)

            if not request_object:
                messages.info(request, "Please update your middle name and/or organization in your profile")
                return redirect(reverse('profile_detail',  args= [request.user.username]))

            request.session['request_object']=request_object

        else:
            form = DataRequestProfileForm(
                request.POST
            )
            if form.is_valid():

                if request_object and datarequest_shapefile:
                    request_object.first_name= form.cleaned_data['first_name']
                    request_object.middle_name= form.cleaned_data['middle_name']
                    request_object.last_name= form.cleaned_data['last_name']
                    request_object.organization= form.cleaned_data['organization']
                    request_object.contact_number= form.cleaned_data['contact_number']
                    request_object.save()
                    if not request_object.email == form.cleaned_data['email']:
                        request_object.email=form.cleaned_data['email']
                        request_object.save()
                        request_object.send_verification_email()
                else:
                    request_object = form.save()
                    request_object.send_verification_email()

                request.session['request_object']= request_object
                request.session.set_expiry(900)
                return HttpResponseRedirect(
                    reverse('datarequests:registration_part_two')
                )
    return render(
        request,
        'datarequests/registration/profile.html',
        {'form': form}
    )

def registration_part_two(request):
    part_two_initial ={}
    is_new_auth_req = False
    last_submitted_dr = None
    if request.user.is_authenticated():
        is_new_auth_req = request.session.get('is_new_auth_req', None)
        try:
            last_submitted_dr = DataRequestProfile.objects.filter(profile=request.user).latest('key_created_date')
            part_two_initial['project_summary']=last_submitted_dr.project_summary
            part_two_initial['data_type_requested']=last_submitted_dr.data_type_requested
        except ObjectDoesNotExist as e:
            pprint("No previous request from "+request.user.username)

    request.session['data_request_shapefile'] = True
    saved_request_object= request.session.get('request_object', None)

    if not saved_request_object:
        return redirect(reverse('datarequests:registration_part_one'))

    form = DataRequestDetailsForm(initial=part_two_initial)

    if request.method == 'POST' :
        post_data = request.POST.copy()
        post_data['permissions'] = '{"users":{"dataRegistrationUploader": ["view_resourcebase"] }}'
        form = DataRequestDetailsForm(post_data, request.FILES)
        if u'base_file' in request.FILES:
            form = DataRequestProfileShapefileForm(post_data, request.FILES)

        tempdir = None
        errormsgs = []
        out = {}
        #request_profile =  request.session['request_object']
        request_profile = saved_request_object
        place_name = None
        pprint(post_data)
        if form.is_valid():
            if last_submitted_dr and not is_new_auth_req:
                if last_submitted_dr.request_status.encode('utf8') == 'pending' or last_submitted_dr.request_status.encode('utf8') == 'unconfirmed':
                    pprint("updating request_status")
                    last_submitted_dr.request_status = 'cancelled'
                    last_submitted_dr.save()
            if form.cleaned_data:
                interest_layer = None
                if u'base_file' in request.FILES:
                    pprint(request.FILES)
                    title = form.cleaned_data["layer_title"]

                    # Replace dots in filename - GeoServer REST API upload bug
                    # and avoid any other invalid characters.
                    # Use the title if possible, otherwise default to the filename
                    if title is not None and len(title) > 0:
                        name_base = title
                    else:
                        name_base, __ = os.path.splitext(
                            form.cleaned_data["base_file"].name)

                    name = slugify(name_base.replace(".", "_"))

                    try:
                        # Moved this inside the try/except block because it can raise
                        # exceptions when unicode characters are present.
                        # This should be followed up in upstream Django.
                        tempdir, base_file = form.write_files()
                        registration_uploader, created = Profile.objects.get_or_create(username='dataRegistrationUploader')

                        saved_layer = file_upload(
                            base_file,
                            name=name,
                            user=registration_uploader,
                            overwrite=False,
                            charset=form.cleaned_data["charset"],
                            abstract=form.cleaned_data["abstract"],
                            title=form.cleaned_data["layer_title"],
                        )
                        def_style = Style.objects.get(name="Boundary")
                        saved_layer.styles.add(def_style)
                        saved_layer.default_style=def_style
                        saved_layer.is_published = False
                        saved_layer.save()
                        interest_layer =  saved_layer

                        cat = Catalog(settings.OGC_SERVER['default']['LOCATION'] + 'rest',
                            username=settings.OGC_SERVER['default']['USER'],
                            password=settings.OGC_SERVER['default']['PASSWORD'])

                        boundary_style = cat.get_style('Boundary')
                        gs_layer = cat.get_layer(saved_layer.name)
                        if boundary_style:
                            gs_layer._set_default_style(boundary_style)
                            cat.save(gs_layer) #save in geoserver
                            saved_layer.sld_body = boundary_style.sld_body
                            saved_layer.save() #save in geonode

                        bbox = gs_layer.resource.latlon_bbox
                        bbox_lon = (float(bbox[0])+float(bbox[1]))/2
                        bbox_lat = (float(bbox[2])+float(bbox[3]))/2
                        place_name = get_place_name(bbox_lon, bbox_lat)
                        juris_data_size = get_juris_data_size(saved_layer.name)
                        area_coverage = get_area_coverage(saved_layer.name)

                    except Exception as e:
                        exception_type, error, tb = sys.exc_info()
                        print traceback.format_exc()
                        out['success'] = False
                        out['errors'] = "An unexpected error was encountered. Check the files you have uploaded, clear your selected files, and try again."
                        # Assign the error message to the latest UploadSession of the data request uploader user.
                        latest_uploads = UploadSession.objects.filter(
                            user=registration_uploader
                        ).order_by('-date')
                        if latest_uploads.count() > 0:
                            upload_session = latest_uploads[0]
                            upload_session.error = str(error)
                            upload_session.traceback = traceback.format_exc(tb)
                            upload_session.context = "Data requester's jurisdiction file upload"
                            upload_session.save()
                            out['traceback'] = upload_session.traceback
                            out['context'] = upload_session.context
                            out['upload_session'] = upload_session.id
                    else:
                        out['success'] = True
                        out['url'] = reverse(
                            'layer_detail', args=[
                                saved_layer.service_typename])

                        upload_session = saved_layer.upload_session
                        upload_session.processed = True
                        upload_session.save()
                        permissions = {
                            'users': {'dataRegistrationUploader': []},
                            'groups': {}
                        }
                        if request.user.is_authenticated():
                            permissions = {
                                'users': {request.user.username : ['view_resourcebase']},
                                'groups': {}
                            }


                        if permissions is not None and len(permissions.keys()) > 0:

                            saved_layer.set_permissions(permissions)

                    finally:
                        if tempdir is not None:
                            shutil.rmtree(tempdir)

            #Now store the data request
                #data_request_form = DataRequestProfileForm(
                #                profile_form_data)


                if 'request_object' in request.session :
                    if 'success' not in out:
                        request_profile, letter = update_datarequest_obj(
                            datarequest=  request.session['request_object'],
                            parameter_dict = form.clean(),
                            request_letter = form.clean()['letter_file'],
                            interest_layer = interest_layer
                        )

                        out['success']=True
                    else:
                        if out['success']:
                            request_profile, letter = update_datarequest_obj(
                                datarequest=  request.session['request_object'],
                                parameter_dict = form.clean(),
                                request_letter = form.clean()['letter_file'],
                                interest_layer = interest_layer
                            )

                    if interest_layer:
                        request_profile.place_name = place_name['state']
                        request_profile.juris_data_size = juris_data_size
                        request_profile.area_coverage = area_coverage
                        request_profile.save()

                    if request.user.is_authenticated():
                        request_profile.profile = request.user
                        request_profile.request_status = 'pending'
                        request_profile.username = request.user.username
                        request_profile.set_verification_key()
                        request_profile.save()

                else:
                    pprint("unable to retrieve request object")

                    for e in form.errors.values():
                        errormsgs.extend([escape(v) for v in e])
                    out['success'] = False
                    out['errors'] =  dict(
                        (k, map(unicode, v))
                        for (k,v) in form.errors.iteritems()
                    )
                    pprint(out['errors'])
                    out['errormsgs'] = out['errors']
        else:
            for e in form.errors.values():
                errormsgs.extend([escape(v) for v in e])
            out['success'] = False
            out['errors'] = dict(
                    (k, map(unicode, v))
                    for (k,v) in form.errors.iteritems()
            )
            pprint(out['errors'])
            out['errormsgs'] = out['errors']

        if out['success']:
            status_code = 200

            if request_profile and not request_profile.profile:
#                request_profile.send_verification_email()

                out['success_url'] = reverse('datarequests:email_verification_send')

                out['redirect_to'] = reverse('datarequests:email_verification_send')

            elif request_profile and request_profile.profile:
                out['success_url'] = reverse('home')

                out['redirect_to'] = reverse('home')

                request_profile.date = timezone.now()
                request_profile.save()

            del request.session['data_request_shapefile']
            del request.session['request_object']
        else:
            status_code = 400
        return HttpResponse(
            json.dumps(out),
            mimetype='application/json',
            status=status_code)
    return render(
        request,
        'datarequests/registration/shapefile.html',
        {
            'charsets': CHARSETS,
            'is_layer': True,
            'form': form,
            'support_email': settings.LIPAD_SUPPORT_MAIL,
        })


class DataRequestPofileList(LoginRequiredMixin, TemplateView):
    template_name = 'datarequests/data_request_list.html'
    raise_exception = True

@login_required
def data_request_csv(request):
    if not request.user.is_superuser:
        raise HttpResponseForbidden

    response = HttpResponse(content_type='text/csv')
    datetoday = timezone.now()
    response['Content-Disposition'] = 'attachment; filename="datarequests-"'+str(datetoday.month)+str(datetoday.day)+str(datetoday.year)+'.csv"'

    writer = csv.writer(response)
    fields = ['id','name','email','contact_number', 'organization', 'organization_type','has_letter','has_shapefile','project_summary', 'created','request_status', 'date of action','rejection_reason','juris_data_size','area_coverage']
    writer.writerow( fields)

    objects = DataRequestProfile.objects.all().order_by('pk')

    for o in objects:
        writer.writerow(o.to_values_list(fields))

    return response

def email_verification_send(request):

    if request.user.is_authenticated():
        return HttpResponseRedirect(reverse('home'))

    context = {
        'support_email': settings.LIPAD_SUPPORT_MAIL,
    }
    return render(
        request,
        'datarequests/registration/verification_sent.html',
        context
    )


def email_verification_confirm(request):
    key = request.GET.get('key', None)
    email = request.GET.get('email', None)

    context = {
        'support_email': settings.LIPAD_SUPPORT_MAIL,
    }

    if key and email:
        try:
            data_request = DataRequestProfile.objects.get(
                email=email,
                verification_key=key,
            )
            # Only verify once
            if not data_request.date:
                data_request.request_status = 'pending'
                data_request.date = timezone.now()
                pprint(email+" has been confirmed")
                data_request.save()
                data_request.send_new_request_notif_to_admins()
        except ObjectDoesNotExist:
            data_request = None

        if data_request:
            return render(
                request,
                'datarequests/registration/verification_done.html',
                context
            )

    return render(
        request,
        'datarequests/registration/verification_failed.html',
        context
    )


def data_request_profile(request, pk, template='datarequests/profile_detail.html'):

    request_profile = get_object_or_404(DataRequestProfile, pk=pk)

    if not request.user.is_superuser and not request_profile.profile == request.user:
        raise PermissionDenied


    #if not request_profile.date:
    #    raise Http404

    context_dict={"request_profile": request_profile}

    if request_profile.jurisdiction_shapefile:
        layer = request_profile.jurisdiction_shapefile
        # assert False, str(layer_bbox)
        config = layer.attribute_config()
        # Add required parameters for GXP lazy-loading
        layer_bbox = layer.bbox
        bbox = [float(coord) for coord in list(layer_bbox[0:4])]
        srid = layer.srid

        # Transform WGS84 to Mercator.
        config["srs"] = srid if srid != "EPSG:4326" else "EPSG:900913"
        config["bbox"] = llbbox_to_mercator([float(coord) for coord in bbox])

        config["title"] = layer.title
        config["queryable"] = True

        if layer.storeType == "remoteStore":
            service = layer.service
            source_params = {
                "ptype": service.ptype,
                "remote": True,
                "url": service.base_url,
                "name": service.name}
            maplayer = GXPLayer(
                name=layer.typename,
                ows_url=layer.ows_url,
                layer_params=json.dumps(config),
                source_params=json.dumps(source_params))
        else:
            maplayer = GXPLayer(
                name=layer.typename,
                ows_url=layer.ows_url,
                layer_params=json.dumps(config))

        # center/zoom don't matter; the viewer will center on the layer bounds
        map_obj = GXPMap(projection="EPSG:900913")
        NON_WMS_BASE_LAYERS = [
            la for la in default_map_config()[1] if la.ows_url is None]

        metadata = layer.link_set.metadata().filter(
            name__in=settings.DOWNLOAD_FORMATS_METADATA)

        context_dict ["resource"] = layer
        context_dict ["permissions_json"] = _perms_info_json(layer)
        context_dict ["documents"] = get_related_documents(layer)
        context_dict ["metadata"] =  metadata
        context_dict ["is_layer"] = True
        context_dict ["wps_enabled"] = settings.OGC_SERVER['default']['WPS_ENABLED'],

        context_dict["viewer"] = json.dumps(
            map_obj.viewer_json(request.user, * (NON_WMS_BASE_LAYERS + [maplayer])))
        context_dict["preview"] = getattr(
            settings,
            'LAYER_PREVIEW_LIBRARY',
            'leaflet')

        if request.user.has_perm('download_resourcebase', layer.get_self_resource()):
            if layer.storeType == 'dataStore':
                links = layer.link_set.download().filter(
                    name__in=settings.DOWNLOAD_FORMATS_VECTOR)
            else:
                links = layer.link_set.download().filter(
                    name__in=settings.DOWNLOAD_FORMATS_RASTER)
            context_dict["links"] = links

        if settings.SOCIAL_ORIGINS:
            context_dict["social_links"] = build_social_links(request, layer)

    context_dict["request_reject_form"]= DataRequestProfileRejectForm(instance=request_profile)

    return render_to_response(template, RequestContext(request, context_dict))


def data_request_profile_reject(request, pk):
    if not request.user.is_superuser:
        raise PermissionDenied

    if not request.method == 'POST':
        raise PermissionDenied

    request_profile = get_object_or_404(DataRequestProfile, pk=pk)

    if request_profile.request_status == 'pending':
        form = parse_qs(request.POST.get('form', None))
        request_profile.rejection_reason = form['rejection_reason'][0]
        request_profile.request_status = 'rejected'
        if 'additional_rejection_reason' in form.keys():
            request_profile.additional_rejection_reason = form['additional_rejection_reason'][0]
        request_profile.administrator = request.user
        request_profile.action_date = timezone.now()
        request_profile.save()
        if request_profile.profile:
            pprint("sending request rejection email")
            request_profile.send_request_rejection_email()
        else:
            pprint("sending account rejection email")
            request_profile.send_account_rejection_email()

    url = request.build_absolute_uri(request_profile.get_absolute_url())

    return HttpResponse(
        json.dumps({
            'result': 'success',
            'errors': '',
            'url': url}),
        status=200,
        mimetype='text/plain'
    )
    
def data_request_profile_cancel(request, pk):
    request_profile = get_object_or_404(DataRequestProfile, pk=pk)
    
<<<<<<< HEAD
    if not request.user.is_superuser and request_profile.profile == request.user:
=======
    if not request.user.is_superuser and request_profile.user == request.user:
>>>>>>> 78b5f190
        raise PermissionDenied

    if not request.method == 'POST':
        raise PermissionDenied

    request_profile = get_object_or_404(DataRequestProfile, pk=pk)

    if request_profile.request_status == 'pending' or request_profile.request_status == 'unconfirmed':
        pprint("Yown pasok")
        form = parse_qs(request.POST.get('form', None))
        request_profile.request_status = 'cancelled'
    
        if 'rejection_reason' in form.keys():
            request_profile.rejection_reason = form['rejection_reason'][0]
        
        if 'additional_rejection_reason' in form.keys():
            request_profile.additional_rejection_reason = form['additional_rejection_reason'][0]
        
        request_profile.administrator = request.user
        request_profile.action_date = timezone.now()
        request_profile.save()

    url = request.build_absolute_uri(request_profile.get_absolute_url())

    return HttpResponse(
        json.dumps({
            'result': 'success',
            'errors': '',
            'url': url}),
        status=200,
        mimetype='text/plain'
    )



def data_request_profile_approve(request, pk):
    if not request.user.is_superuser:
        raise PermissionDenied

    if not request.method == 'POST':
        raise PermissionDenied

    if request.method == 'POST':
        request_profile = get_object_or_404(DataRequestProfile, pk=pk)

        if not request_profile.has_verified_email or request_profile.request_status != 'pending':
            raise PermissionDenied

        result = True
        message = ''
        is_new_acc=True

        if not request_profile.profile or not request_profile.username or not request_profile.ftp_folder:
            result, message = request_profile.create_account() #creates account in AD if AD profile does not exist
        else:
            is_new_acc = False

        if not result:
            messages.error (request, _(message))
        else:
            if request_profile.jurisdiction_shapefile:
                request_profile.assign_jurisdiction() #assigns/creates jurisdiction object
            else:
                try:
                    uj = UserJurisdiction.objects.get(user=request_profile.profile)
                    uj.delete()
                except ObjectDoesNotExist as e:
                    pprint("Jurisdiction Shapefile not found, nothing to delete. Carry on")

            request_profile.set_approved(is_new_acc)


        return HttpResponseRedirect(request_profile.get_absolute_url())

    else:
        return HttpResponseRedirect("/forbidden/")


def data_request_profile_reconfirm(request, pk):
    if not request.user.is_superuser:
        raise PermissionDenied

    if not request.method == 'POST':
        raise PermissionDenied

    if request.method == 'POST':
        request_profile = get_object_or_404(DataRequestProfile, pk=pk)

        request_profile.send_verification_email()
        return HttpResponseRedirect(request_profile.get_absolute_url())

def data_request_profile_recreate_dir(request, pk):
    if not request.user.is_superuser:
        raise PermissionDenied

    if not request.method == 'POST':
        raise PermissionDenied

    if request.method == 'POST':
        request_profile = get_object_or_404(DataRequestProfile, pk=pk)

        request_profile.create_directory()
        return HttpResponseRedirect(request_profile.get_absolute_url())

def data_request_facet_count(request):
    if not request.user.is_superuser:
        raise PermissionDenied
        
    if not request.method == 'POST':
        raise PermissionDenied    
        
    facets_count = {
        'pending': DataRequestProfile.objects.filter(
            request_status='pending').exclude(date=None).count(),
        'approved': DataRequestProfile.objects.filter(
            request_status='approved').count(),
        'rejected': DataRequestProfile.objects.filter(
            request_status='rejected').count(),
        'cancelled': DataRequestProfile.objects.filter(
            request_status='cancelled').exclude(date=None).count(),
    }

    return HttpResponse(
        json.dumps(facets_count),
        status=200,
        mimetype='text/plain'
    )

def update_datarequest_obj(datarequest=None, parameter_dict=None, interest_layer=None, request_letter = None):
    if datarequest is None or parameter_dict is None or request_letter is None:
        raise HttpResponseBadRequest

    ### Updating the other fields of the request
    datarequest.project_summary = parameter_dict['project_summary']
    datarequest.data_type_requested = parameter_dict['data_type_requested']

    if parameter_dict['purpose']  == 'other':
        datarequest.purpose = parameter_dict['purpose_other']
    else:
        datarequest.purpose = parameter_dict['purpose']

    datarequest.intended_use_of_dataset = parameter_dict['intended_use_of_dataset']
    datarequest.organization_type = parameter_dict['organization_type']
    datarequest.request_level = parameter_dict['request_level']
    datarequest.funding_source = parameter_dict['funding_source']
    datarequest.is_consultant = parameter_dict['is_consultant']

    if interest_layer:
        datarequest.jurisdiction_shapefile = interest_layer

    requester_name = unidecode(datarequest.first_name+" "+datarequest.last_name)
    letter = Document()
    letter_owner, created =  Profile.objects.get_or_create(username='dataRegistrationUploader')
    letter.owner = letter_owner
    letter.doc_file = request_letter
    letter.title = requester_name+ " Request Letter " +datetime.datetime.now().strftime("%Y-%m-%d")
    letter.is_published = False
    letter.save()
    letter.set_permissions( {"users":{"dataRegistrationUploader":["view_resourcebase"]}})

    datarequest.request_letter =letter;

    datarequest.save()

    return (datarequest, letter)<|MERGE_RESOLUTION|>--- conflicted
+++ resolved
@@ -589,11 +589,7 @@
 def data_request_profile_cancel(request, pk):
     request_profile = get_object_or_404(DataRequestProfile, pk=pk)
     
-<<<<<<< HEAD
-    if not request.user.is_superuser and request_profile.profile == request.user:
-=======
-    if not request.user.is_superuser and request_profile.user == request.user:
->>>>>>> 78b5f190
+    if not request.user.is_superuser and  not request_profile.profile == request.user:
         raise PermissionDenied
 
     if not request.method == 'POST':
