import os
import sys
import shutil
import traceback
import datetime
import time
import csv
from urlparse import parse_qs

from crispy_forms.utils import render_crispy_form

from django.conf import settings
from django.contrib import messages
from django.core.files.storage import default_storage
from django.core.files.base import ContentFile
from django.core.exceptions import ObjectDoesNotExist, PermissionDenied
from django.core.urlresolvers import reverse
from django.core.paginator import Paginator, EmptyPage, PageNotAnInteger
from django.contrib.auth.decorators import login_required
from django.http import HttpResponse, HttpResponseRedirect, Http404
from django.shortcuts import (
    redirect, get_object_or_404, render, render_to_response)
from django.template import RequestContext
from django.template.defaultfilters import slugify
from django.utils import dateformat
from django.utils import timezone
from django.utils import simplejson as json
from django.utils.html import escape
from django.utils.translation import ugettext as _
from django.views.decorators.http import require_POST
from django.views.generic import TemplateView

from geonode.base.enumerations import CHARSETS
from geonode.cephgeo.models import UserJurisdiction
from geonode.documents.models import get_related_documents
from geonode.documents.models import Document
from geonode.layers.models import UploadSession, Style
from geonode.layers.utils import file_upload
from geonode.people.models import Profile
from geonode.people.views import profile_detail
from geonode.security.views import _perms_info_json
from geonode.utils import default_map_config
from geonode.utils import GXPLayer
from geonode.utils import GXPMap
from geonode.utils import llbbox_to_mercator
from geonode.utils import build_social_links

from geoserver.catalog import Catalog

from unidecode import unidecode
from pprint import pprint


from braces.views import (
    SuperuserRequiredMixin, LoginRequiredMixin,
)

from .forms import (
    DataRequestProfileForm, DataRequestProfileShapefileForm, 
    DataRequestProfileRejectForm, DataRequestDetailsForm)
from .models import DataRequestProfile
from .utils import get_place_name

def registration_part_one(request):

    shapefile_session = request.session.get('data_request_shapefile', None)
    request_object = request.session.get('request_object', None)
    datarequest_shapefile=request.session.get('data_request_shapefile', None)
    
    form = DataRequestProfileForm( )
    
    if request.method == 'GET':
        if request.user.is_authenticated():
        
            request_object = create_request_obj(request.user)
            
            if not request_object:
               kwargs = dict(
<<<<<<< HEAD
                    msg = "Please update your middle name and/or organization in your profile")
=======
                    msg = "Please update your middle name and/or organization in your profile"
                )
>>>>>>> 27a6014b
                return redirect(reverse('profile_detail', args=[request.user.username], kwargs ))
            
            request.session['request_object']=request_object

            return HttpResponseRedirect(
                reverse('datarequests:registration_part_two')
            )
        else:
            if datarequest_shapefile and request_object:
                ## the user pressed back
                initial = { 
                    'first_name': request_object.first_name,
                    'middle_name': request_object.middle_name,
                    'last_name': request_object.last_name,
                    'organization': request_object.last_name,
                    'email': request_object.email,
                    'contact_number': request_object.contact_number,
                    'location': request_object.location
                }
                form = DataRequestProfileForm(initial = initial)
    elif request.method == 'POST':
        if request.user.is_authenticated():
            request_object = create_request_obj(request.user)
            
            if not request_object:
                kwargs = dict(
<<<<<<< HEAD
                    msg = "Please update your middle name and/or organization in your profile")
=======
                    msg = "Please update your middle name and/or organization in your profile"
                )
>>>>>>> 27a6014b
                return redirect(reverse('profile_detail', args=[request.user.username], kwargs ))
            
            request.session['request_object']=request_object
            
        else:
            form = DataRequestProfileForm(
                request.POST
            )
            if form.is_valid():
                
                if request_object and datarequest_shapefile:
                    request_object.first_name= form.cleaned_data['first_name']
                    request_object.middle_name= form.cleaned_data['middle_name']
                    request_object.last_name= form.cleaned_data['last_name']
                    request_object.organization= form.cleaned_data['organization']
                    request_object.contact_number= form.cleaned_data['contact_number']
                    request_object.save()
                    if not request_object.email == form.cleaned_data['email']:
                        request_object.email=form.cleaned_data['email']
                        request_object.save()
                        request_object.send_verification_email()
                else:
                    request_object = form.save()
                    request_object.send_verification_email()
                    
                request.session['request_object']= request_object
                request.session.set_expiry(900)
                return HttpResponseRedirect(
                    reverse('datarequests:registration_part_two')
                )
    return render(
        request,
        'datarequests/registration/profile.html',
        {'form': form}
    )

def registration_part_two(request):
    part_two_initial ={}
    is_new_auth_req = False
    last_submitted_dr = None
    if request.user.is_authenticated():
        is_new_auth_req = request.session.get('is_new_auth_req', None)
        try:
            last_submitted_dr = DataRequestProfile.objects.filter(profile=request.user).latest('key_created_date')
            part_two_initial['project_summary']=last_submitted_dr.project_summary
            part_two_initial['data_type_requested']=last_submitted_dr.data_type_requested
        except ObjectDoesNotExist as e:
            pprint("No previous request from "+request.user.username)
        
    request.session['data_request_shapefile'] = True
    saved_request_object= request.session.get('request_object', None)
    
    if not saved_request_object:
        return redirect(reverse('datarequests:registration_part_one'))
    
    form = DataRequestDetailsForm(initial=part_two_initial)

    if request.method == 'POST' :
        post_data = request.POST.copy()
        post_data['permissions'] = '{"users":{"dataRegistrationUploader": ["view_resourcebase"] }}'
        form = DataRequestDetailsForm(post_data, request.FILES)
        if u'base_file' in request.FILES:
            form = DataRequestProfileShapefileForm(post_data, request.FILES)
        
        tempdir = None
        errormsgs = []
        out = {}
        #request_profile =  request.session['request_object']
        request_profile = saved_request_object
        place_name = None
        pprint(post_data)
        if form.is_valid():
            if last_submitted_dr and not is_new_auth_req:
                if last_submitted_dr.request_status.encode('utf8') == 'pending' or last_submitted_dr.request_status.encode('utf8') == 'unconfirmed':
                    pprint("updating request_status")
                    last_submitted_dr.request_status = 'cancelled'
                    last_submitted_dr.save()
            if form.cleaned_data:
                interest_layer = None
                if u'base_file' in request.FILES:
                    pprint(request.FILES)
                    title = form.cleaned_data["layer_title"]

                    # Replace dots in filename - GeoServer REST API upload bug
                    # and avoid any other invalid characters.
                    # Use the title if possible, otherwise default to the filename
                    if title is not None and len(title) > 0:
                        name_base = title
                    else:
                        name_base, __ = os.path.splitext(
                            form.cleaned_data["base_file"].name)

                    name = slugify(name_base.replace(".", "_"))

                    try:
                        # Moved this inside the try/except block because it can raise
                        # exceptions when unicode characters are present.
                        # This should be followed up in upstream Django.
                        tempdir, base_file = form.write_files()
                        registration_uploader, created = Profile.objects.get_or_create(username='dataRegistrationUploader')

                        saved_layer = file_upload(
                            base_file,
                            name=name,
                            user=registration_uploader,
                            overwrite=False,
                            charset=form.cleaned_data["charset"],
                            abstract=form.cleaned_data["abstract"],
                            title=form.cleaned_data["layer_title"],
                        )
                        def_style = Style.objects.get(name="Boundary")
                        saved_layer.styles.add(def_style)
                        saved_layer.default_style=def_style
                        saved_layer.is_published = False
                        saved_layer.save()
                        interest_layer =  saved_layer
                        
                        cat = Catalog(settings.OGC_SERVER['default']['LOCATION'] + 'rest',
                            username=settings.OGC_SERVER['default']['USER'],
                            password=settings.OGC_SERVER['default']['PASSWORD'])

                        boundary_style = cat.get_style('Boundary')
                        gs_layer = cat.get_layer(saved_layer.name)
                        if boundary_style:
                            gs_layer._set_default_style(boundary_style)
                            cat.save(gs_layer) #save in geoserver
                            saved_layer.sld_body = boundary_style.sld_body
                            saved_layer.save() #save in geonode
                        
                        bbox = gs_layer.resource.latlon_bbox
                        bbox_lon = (float(bbox[0])+float(bbox[1]))/2
                        bbox_lat = (float(bbox[2])+float(bbox[3]))/2
                        place_name = get_place_name(bbox_lon, bbox_lat)
                        
                           
                    except Exception as e:
                        exception_type, error, tb = sys.exc_info()
                        print traceback.format_exc()
                        out['success'] = False
                        out['errors'] = "An unexpected error was encountered. Check the files you have uploaded, clear your selected files, and try again."
                        # Assign the error message to the latest UploadSession of the data request uploader user.
                        latest_uploads = UploadSession.objects.filter(
                            user=registration_uploader
                        ).order_by('-date')
                        if latest_uploads.count() > 0:
                            upload_session = latest_uploads[0]
                            upload_session.error = str(error)
                            upload_session.traceback = traceback.format_exc(tb)
                            upload_session.context = "Data requester's jurisdiction file upload"
                            upload_session.save()
                            out['traceback'] = upload_session.traceback
                            out['context'] = upload_session.context
                            out['upload_session'] = upload_session.id
                    else:
                        out['success'] = True
                        out['url'] = reverse(
                            'layer_detail', args=[
                                saved_layer.service_typename])

                        upload_session = saved_layer.upload_session
                        upload_session.processed = True
                        upload_session.save()
                        permissions = {
                            'users': {'dataRegistrationUploader': []},
                            'groups': {}
                        }
                        if request.user.is_authenticated():
                            permissions = {
                                'users': {request.user.username : ['view_resourcebase']},
                                'groups': {}
                            }
                            
                        
                        if permissions is not None and len(permissions.keys()) > 0:
    
                            saved_layer.set_permissions(permissions)
                        
                    finally:
                        if tempdir is not None:
                            shutil.rmtree(tempdir)
            
            #Now store the data request
                #data_request_form = DataRequestProfileForm(
                #                profile_form_data)
                
                
                if 'request_object' in request.session :
                    if 'success' not in out:
                        request_profile, letter = update_datarequest_obj(
                            datarequest=  request.session['request_object'],
                            parameter_dict = form.clean(),
                            request_letter = form.clean()['letter_file'],
                            interest_layer = interest_layer
                        )
                        
                        out['success']=True
                    else: 
                        if out['success']:
                            request_profile, letter = update_datarequest_obj(
                                datarequest=  request.session['request_object'],
                                parameter_dict = form.clean(),
                                request_letter = form.clean()['letter_file'],
                                interest_layer = interest_layer
                            )
                    
                    if place_name:
                        request_profile.place_name = place_name['state']
                        request_profile.save()
                    
                    if request.user.is_authenticated():
                        request_profile.profile = request.user
                        request_profile.request_status = 'pending'
                        request_profile.username = request.user.username
                        request_profile.set_verification_key()
                        request_profile.save()
                    
                else:
                    pprint("unable to retrieve request object")
                    
                    for e in form.errors.values():
                        errormsgs.extend([escape(v) for v in e])
                    out['success'] = False
                    out['errors'] =  dict(
                        (k, map(unicode, v))
                        for (k,v) in form.errors.iteritems()
                    )
                    pprint(out['errors'])
                    out['errormsgs'] = out['errors']
        else:
            for e in form.errors.values():
                errormsgs.extend([escape(v) for v in e])
            out['success'] = False
            out['errors'] = dict(
                    (k, map(unicode, v))
                    for (k,v) in form.errors.iteritems()
            )
            pprint(out['errors'])
            out['errormsgs'] = out['errors']

        if out['success']:
            status_code = 200

            if request_profile and not request_profile.profile:
#                request_profile.send_verification_email()

                out['success_url'] = reverse('datarequests:email_verification_send')
                
                out['redirect_to'] = reverse('datarequests:email_verification_send')
                
            elif request_profile and request_profile.profile:
                out['success_url'] = reverse('home')
                
                out['redirect_to'] = reverse('home')
                
                request_profile.date = timezone.now()
                request_profile.save()

            del request.session['data_request_shapefile']
            del request.session['request_object']
        else:
            status_code = 400
        return HttpResponse(
            json.dumps(out),
            mimetype='application/json',
            status=status_code)
    return render(
        request,
        'datarequests/registration/shapefile.html',
        {
            'charsets': CHARSETS,
            'is_layer': True,
            'form': form,
            'support_email': settings.LIPAD_SUPPORT_MAIL,
        })
        

class DataRequestPofileList(LoginRequiredMixin, TemplateView):
    template_name = 'datarequests/data_request_list.html'
    raise_exception = True
 
@login_required
def data_request_csv(request):
    if not request.user.is_superuser:
        raise HttpResponseForbidden
         
    response = HttpResponse(content_type='text/csv')
    datetoday = timezone.now()
    response['Content-Disposition'] = 'attachment; filename="datarequests-"'+str(datetoday.month)+str(datetoday.day)+str(datetoday.year)+'.csv"'
    
    writer = csv.writer(response)
    fields = ['id','name','email','contact_number', 'organization', 'organization_type','has_letter','has_shapefile','project_summary', 'created','request_status', 'date of action','rejection_reason']
    writer.writerow( fields)
    
    objects = DataRequestProfile.objects.all().order_by('pk')
    
    for o in objects:
        writer.writerow(o.to_values_list(fields))
    
    return response

def email_verification_send(request):
    
    if request.user.is_authenticated():
        return HttpResponseRedirect(reverse('home'))
    
    context = {
        'support_email': settings.LIPAD_SUPPORT_MAIL,
    }
    return render(
        request,
        'datarequests/registration/verification_sent.html',
        context
    )


def email_verification_confirm(request):
    key = request.GET.get('key', None)
    email = request.GET.get('email', None)

    context = {
        'support_email': settings.LIPAD_SUPPORT_MAIL,
    }

    if key and email:
        try:
            data_request = DataRequestProfile.objects.get(
                email=email,
                verification_key=key,
            )
            # Only verify once
            if not data_request.date:
                data_request.request_status = 'pending'
                data_request.date = timezone.now()
                pprint(email+" has been confirmed")
                data_request.save()
                data_request.send_new_request_notif_to_admins()
        except ObjectDoesNotExist:
            data_request = None

        if data_request:
            return render(
                request,
                'datarequests/registration/verification_done.html',
                context
            )

    return render(
        request,
        'datarequests/registration/verification_failed.html',
        context
    )


def data_request_profile(request, pk, template='datarequests/profile_detail.html'):

    request_profile = get_object_or_404(DataRequestProfile, pk=pk)

    if not request.user.is_superuser and not request_profile.profile == request.user:
        raise PermissionDenied
    

    #if not request_profile.date:
    #    raise Http404
    
    context_dict={"request_profile": request_profile}
    
    if request_profile.jurisdiction_shapefile:
        layer = request_profile.jurisdiction_shapefile
        # assert False, str(layer_bbox)
        config = layer.attribute_config()
        # Add required parameters for GXP lazy-loading
        layer_bbox = layer.bbox
        bbox = [float(coord) for coord in list(layer_bbox[0:4])]
        srid = layer.srid

        # Transform WGS84 to Mercator.
        config["srs"] = srid if srid != "EPSG:4326" else "EPSG:900913"
        config["bbox"] = llbbox_to_mercator([float(coord) for coord in bbox])

        config["title"] = layer.title
        config["queryable"] = True

        if layer.storeType == "remoteStore":
            service = layer.service
            source_params = {
                "ptype": service.ptype,
                "remote": True,
                "url": service.base_url,
                "name": service.name}
            maplayer = GXPLayer(
                name=layer.typename,
                ows_url=layer.ows_url,
                layer_params=json.dumps(config),
                source_params=json.dumps(source_params))
        else:
            maplayer = GXPLayer(
                name=layer.typename,
                ows_url=layer.ows_url,
                layer_params=json.dumps(config))

        # center/zoom don't matter; the viewer will center on the layer bounds
        map_obj = GXPMap(projection="EPSG:900913")
        NON_WMS_BASE_LAYERS = [
            la for la in default_map_config()[1] if la.ows_url is None]

        metadata = layer.link_set.metadata().filter(
            name__in=settings.DOWNLOAD_FORMATS_METADATA)

        context_dict ["resource"] = layer
        context_dict ["permissions_json"] = _perms_info_json(layer)
        context_dict ["documents"] = get_related_documents(layer)
        context_dict ["metadata"] =  metadata
        context_dict ["is_layer"] = True
        context_dict ["wps_enabled"] = settings.OGC_SERVER['default']['WPS_ENABLED'],

        context_dict["viewer"] = json.dumps(
            map_obj.viewer_json(request.user, * (NON_WMS_BASE_LAYERS + [maplayer])))
        context_dict["preview"] = getattr(
            settings,
            'LAYER_PREVIEW_LIBRARY',
            'leaflet')

        if request.user.has_perm('download_resourcebase', layer.get_self_resource()):
            if layer.storeType == 'dataStore':
                links = layer.link_set.download().filter(
                    name__in=settings.DOWNLOAD_FORMATS_VECTOR)
            else:
                links = layer.link_set.download().filter(
                    name__in=settings.DOWNLOAD_FORMATS_RASTER)
            context_dict["links"] = links

        if settings.SOCIAL_ORIGINS:
            context_dict["social_links"] = build_social_links(request, layer)

    context_dict["request_reject_form"]= DataRequestProfileRejectForm(instance=request_profile)

    return render_to_response(template, RequestContext(request, context_dict))


@require_POST
def data_request_profile_reject(request, pk):
    if not request.user.is_superuser:
        raise PermissionDenied
    
    request_profile = get_object_or_404(DataRequestProfile, pk=pk)

    if request_profile.request_status == 'pending':
        form = parse_qs(request.POST.get('form', None))
        request_profile.rejection_reason = form['rejection_reason'][0]
        request_profile.request_status = 'rejected'
        if 'additional_rejection_reason' in form.keys():
            request_profile.additional_rejection_reason = form['additional_rejection_reason'][0]
        request_profile.administrator = request.user
        request_profile.action_date = timezone.now()
        request_profile.save()
        if request_profile.profile:
            pprint("sending request rejection email")
            request_profile.send_request_rejection_email()
        else:
            pprint("sending account rejection email")
            request_profile.send_account_rejection_email()

    url = request.build_absolute_uri(request_profile.get_absolute_url())

    return HttpResponse(
        json.dumps({
            'result': 'success',
            'errors': '',
            'url': url}),
        status=200,
        mimetype='text/plain'
    )


@require_POST
def data_request_profile_approve(request, pk):
    if not request.user.is_superuser:
        raise PermissionDenied

    if request.method == 'POST':
        request_profile = get_object_or_404(DataRequestProfile, pk=pk)

        if not request_profile.has_verified_email or request_profile.request_status != 'pending':
            raise PermissionDenied
        
        result = True
        message = ''
        is_new_acc=True
        
        if not request_profile.profile or not request_profile.username or not request_profile.ftp_folder:
            result, message = request_profile.create_account() #creates account in AD if AD profile does not exist
        else:
            is_new_acc = False
        
        if not result:
            messages.error (request, _(message))
        else:       
            if request_profile.jurisdiction_shapefile:
                request_profile.assign_jurisdiction() #assigns/creates jurisdiction object 
            else:
                try:
                    uj = UserJurisdiction.objects.get(user=request_profile.profile)
                    uj.delete()
                except ObjectDoesNotExist as e:
                    pprint("Jurisdiction Shapefile not found, nothing to delete. Carry on")
            
            request_profile.set_approved(is_new_acc)
                    
                    
        return HttpResponseRedirect(request_profile.get_absolute_url())
        
    else:
        return HttpResponseRedirect("/forbidden/")

@require_POST
def data_request_profile_reconfirm(request, pk):
    if not request.user.is_superuser:
        raise PermissionDenied

    if request.method == 'POST':
        request_profile = get_object_or_404(DataRequestProfile, pk=pk)
        
        request_profile.send_verification_email()
        return HttpResponseRedirect(request_profile.get_absolute_url())

@require_POST
def data_request_profile_recreate_dir(request, pk):
    if not request.user.is_superuser:
        raise PermissionDenied

    if request.method == 'POST':
        request_profile = get_object_or_404(DataRequestProfile, pk=pk)
        
        request_profile.create_directory()
        return HttpResponseRedirect(request_profile.get_absolute_url())

@require_POST
def data_request_facet_count(request):
    if not request.user.is_superuser:
        raise PermissionDenied
    facets_count = {
        'pending': DataRequestProfile.objects.filter(
            request_status='pending').exclude(date=None).count(),
        'approved': DataRequestProfile.objects.filter(
            request_status='approved').count(),
        'rejected': DataRequestProfile.objects.filter(
            request_status='rejected').count(),
        'cancelled': DataRequestProfile.objects.filter(
            request_status='cancelled').exclude(date=None).count(),
    }

    return HttpResponse(
        json.dumps(facets_count),
        status=200,
        mimetype='text/plain'
    )
    
def create_request_obj(user_profile):
    if not user_profile.middle_name or not user_profile.organization:
        try:
            last_submitted_dr = DataRequestProfile.objects.filter(profile=user_profile, request_status='approved'  ).latest('key_created_date')
            user_profile.middle_name = last_submitted_dr.middle_name
            user_profile.organization = last_submitted_dr.organization
            user_profile.email = last_submitted_dr.email
            user_profile.voice = last_submitted_dr.contact_number
            user_profile.save()
        except ObjectDoesNotExist as e:
            pprint("User details missing. Please tell user to update user profile first")
            return None
            
    
    request_object = DataRequestProfile(
            profile = user_profile,
            first_name = user_profile.first_name,
            middle_name = user_profile.middle_name,
            last_name = user_profile.last_name,
            organization = user_profile.organization,
            email = user_profile.email,
            contact_number = user_profile.voice,
            request_status = 'pending'
    )
    
    return request_object
        
    
    
def update_datarequest_obj(datarequest=None, parameter_dict=None, interest_layer=None, request_letter = None):
    if datarequest is None or parameter_dict is None or request_letter is None:
        raise HttpResponseBadRequest
                    
    ### Updating the other fields of the request
    datarequest.project_summary = parameter_dict['project_summary']
    datarequest.data_type_requested = parameter_dict['data_type_requested']
    
    if parameter_dict['purpose']  == 'other':
        datarequest.purpose = parameter_dict['purpose_other']
    else:
        datarequest.purpose = parameter_dict['purpose']
        
    datarequest.intended_use_of_dataset = parameter_dict['intended_use_of_dataset']
    datarequest.organization_type = parameter_dict['organization_type']
    datarequest.request_level = parameter_dict['request_level']
    datarequest.funding_source = parameter_dict['funding_source']
    datarequest.is_consultant = parameter_dict['is_consultant']
    
    if interest_layer:
        datarequest.jurisdiction_shapefile = interest_layer
        
    requester_name = unidecode(datarequest.first_name+" "+datarequest.last_name)
    letter = Document()
    letter_owner, created =  Profile.objects.get_or_create(username='dataRegistrationUploader')
    letter.owner = letter_owner
    letter.doc_file = request_letter
    letter.title = requester_name+ " Request Letter " +datetime.datetime.now().strftime("%Y-%m-%d")
    letter.is_published = False
    letter.save()
    letter.set_permissions( {"users":{"dataRegistrationUploader":["view_resourcebase"]}})
    
    datarequest.request_letter =letter;
    
    datarequest.save()
    
    return (datarequest, letter)<|MERGE_RESOLUTION|>--- conflicted
+++ resolved
@@ -75,13 +75,8 @@
             request_object = create_request_obj(request.user)
             
             if not request_object:
-               kwargs = dict(
-<<<<<<< HEAD
+                kwargs = dict(
                     msg = "Please update your middle name and/or organization in your profile")
-=======
-                    msg = "Please update your middle name and/or organization in your profile"
-                )
->>>>>>> 27a6014b
                 return redirect(reverse('profile_detail', args=[request.user.username], kwargs ))
             
             request.session['request_object']=request_object
@@ -108,12 +103,7 @@
             
             if not request_object:
                 kwargs = dict(
-<<<<<<< HEAD
                     msg = "Please update your middle name and/or organization in your profile")
-=======
-                    msg = "Please update your middle name and/or organization in your profile"
-                )
->>>>>>> 27a6014b
                 return redirect(reverse('profile_detail', args=[request.user.username], kwargs ))
             
             request.session['request_object']=request_object
