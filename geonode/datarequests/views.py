--- conflicted
+++ resolved
@@ -228,11 +228,8 @@
                                 'users': {request.user.username : ['view_resourcebase']},
                                 'groups': {}
                             }
-<<<<<<< HEAD
-=======
                             
                         request_profile
->>>>>>> ed48dc86
                         if permissions is not None and len(permissions.keys()) > 0:
     
                             saved_layer.set_permissions(permissions)
