import os
import sys
import shutil
import traceback
import datetime
import time
import csv
from urlparse import parse_qs

from crispy_forms.utils import render_crispy_form

from django.conf import settings
from django.contrib import messages
from django.core.files.storage import default_storage
from django.core.files.base import ContentFile
from django.core.exceptions import ObjectDoesNotExist, PermissionDenied
from django.core.urlresolvers import reverse
from django.core.paginator import Paginator, EmptyPage, PageNotAnInteger
from django.contrib.auth.decorators import login_required
from django.http import HttpResponse, HttpResponseRedirect, Http404
from django.shortcuts import (
    redirect, get_object_or_404, render, render_to_response)
from django.template import RequestContext
from django.template.defaultfilters import slugify
from django.utils import dateformat
from django.utils import timezone
from django.utils import simplejson as json
from django.utils.html import escape
from django.utils.translation import ugettext as _
from django.views.decorators.http import require_POST
from django.views.generic import TemplateView

from geonode.base.enumerations import CHARSETS
from geonode.cephgeo.models import UserJurisdiction
from geonode.documents.models import get_related_documents
from geonode.documents.models import Document
from geonode.layers.models import UploadSession, Style
from geonode.layers.utils import file_upload
from geonode.people.models import Profile
from geonode.people.views import profile_detail
from geonode.security.views import _perms_info_json
from geonode.utils import default_map_config
from geonode.utils import GXPLayer
from geonode.utils import GXPMap
from geonode.utils import llbbox_to_mercator
from geonode.utils import build_social_links

from geoserver.catalog import Catalog

from unidecode import unidecode
from pprint import pprint


from braces.views import (
    SuperuserRequiredMixin, LoginRequiredMixin,
)

from .forms import (
    DataRequestProfileForm, DataRequestProfileShapefileForm,
    DataRequestProfileRejectForm, DataRequestDetailsForm)
from .models import DataRequestProfile
from .utils import (
    get_place_name, get_juris_data_size, get_area_coverage)

def registration_part_one(request):

    shapefile_session = request.session.get('data_request_shapefile', None)
    request_object = request.session.get('request_object', None)
    datarequest_shapefile=request.session.get('data_request_shapefile', None)

    form = DataRequestProfileForm( )

    if request.method == 'GET':
        if request.user.is_authenticated():

            request_object = DataRequestProfile(
                profile = request.user,
                first_name = request.user.first_name,
                middle_name = request.user.middle_name,
                last_name = request.user.last_name,
                organization = request.user.organization,
                email = request.user.email,
                contact_number = request.user.voice,
                request_status = 'pending'
            )
            pprint(request_object.first_name)
            request.session['request_object']=request_object

            return HttpResponseRedirect(
                reverse('datarequests:registration_part_two')
            )
        else:
            if datarequest_shapefile and request_object:
                ## the user pressed back
                initial = {
                    'first_name': request_object.first_name,
                    'middle_name': request_object.middle_name,
                    'last_name': request_object.last_name,
                    'organization': request_object.last_name,
                    'email': request_object.email,
                    'contact_number': request_object.contact_number,
                    'location': request_object.location
                }
                form = DataRequestProfileForm(initial = initial)
    elif request.method == 'POST':
        if request.user.is_authenticated():
            request_object = create_request_obj(request.user)
<<<<<<< HEAD
            
            if not request_object:
                messages.info(request, "Please update your middle name and/or organization in your profile")
                return redirect(reverse('profile_detail',  args= [request.user.username]))
            
            request.session['request_object']=request_object
            
=======

            if not request_object:
                messages.info(request, "Please update your middle name and/or organization in your profile")
                return redirect(reverse('profile_detail',  args= [request.user.username]))

            request.session['request_object']=request_object

>>>>>>> 7db98115
        else:
            form = DataRequestProfileForm(
                request.POST
            )
            if form.is_valid():

                if request_object and datarequest_shapefile:
                    request_object.first_name= form.cleaned_data['first_name']
                    request_object.middle_name= form.cleaned_data['middle_name']
                    request_object.last_name= form.cleaned_data['last_name']
                    request_object.organization= form.cleaned_data['organization']
                    request_object.contact_number= form.cleaned_data['contact_number']
                    request_object.save()
                    if not request_object.email == form.cleaned_data['email']:
                        request_object.email=form.cleaned_data['email']
                        request_object.save()
                        request_object.send_verification_email()
                else:
                    request_object = form.save()
                    request_object.send_verification_email()

                request.session['request_object']= request_object
                request.session.set_expiry(900)
                return HttpResponseRedirect(
                    reverse('datarequests:registration_part_two')
                )
    return render(
        request,
        'datarequests/registration/profile.html',
        {'form': form}
    )

def registration_part_two(request):
    part_two_initial ={}
    is_new_auth_req = False
    last_submitted_dr = None
    if request.user.is_authenticated():
        is_new_auth_req = request.session.get('is_new_auth_req', None)
        try:
            last_submitted_dr = DataRequestProfile.objects.filter(profile=request.user).latest('key_created_date')
            part_two_initial['project_summary']=last_submitted_dr.project_summary
            part_two_initial['data_type_requested']=last_submitted_dr.data_type_requested
        except ObjectDoesNotExist as e:
            pprint("No previous request from "+request.user.username)

    request.session['data_request_shapefile'] = True
    saved_request_object= request.session.get('request_object', None)

    if not saved_request_object:
        return redirect(reverse('datarequests:registration_part_one'))

    form = DataRequestDetailsForm(initial=part_two_initial)

    if request.method == 'POST' :
        post_data = request.POST.copy()
        post_data['permissions'] = '{"users":{"dataRegistrationUploader": ["view_resourcebase"] }}'
        form = DataRequestDetailsForm(post_data, request.FILES)
        if u'base_file' in request.FILES:
            form = DataRequestProfileShapefileForm(post_data, request.FILES)

        tempdir = None
        errormsgs = []
        out = {}
        #request_profile =  request.session['request_object']
        request_profile = saved_request_object
        place_name = None
        pprint(post_data)
        if form.is_valid():
            if last_submitted_dr and not is_new_auth_req:
                if last_submitted_dr.request_status.encode('utf8') == 'pending' or last_submitted_dr.request_status.encode('utf8') == 'unconfirmed':
                    pprint("updating request_status")
                    last_submitted_dr.request_status = 'cancelled'
                    last_submitted_dr.save()
            if form.cleaned_data:
                interest_layer = None
                if u'base_file' in request.FILES:
                    pprint(request.FILES)
                    title = form.cleaned_data["layer_title"]

                    # Replace dots in filename - GeoServer REST API upload bug
                    # and avoid any other invalid characters.
                    # Use the title if possible, otherwise default to the filename
                    if title is not None and len(title) > 0:
                        name_base = title
                    else:
                        name_base, __ = os.path.splitext(
                            form.cleaned_data["base_file"].name)

                    name = slugify(name_base.replace(".", "_"))

                    try:
                        # Moved this inside the try/except block because it can raise
                        # exceptions when unicode characters are present.
                        # This should be followed up in upstream Django.
                        tempdir, base_file = form.write_files()
                        registration_uploader, created = Profile.objects.get_or_create(username='dataRegistrationUploader')

                        saved_layer = file_upload(
                            base_file,
                            name=name,
                            user=registration_uploader,
                            overwrite=False,
                            charset=form.cleaned_data["charset"],
                            abstract=form.cleaned_data["abstract"],
                            title=form.cleaned_data["layer_title"],
                        )
                        def_style = Style.objects.get(name="Boundary")
                        saved_layer.styles.add(def_style)
                        saved_layer.default_style=def_style
                        saved_layer.is_published = False
                        saved_layer.save()
                        interest_layer =  saved_layer

                        cat = Catalog(settings.OGC_SERVER['default']['LOCATION'] + 'rest',
                            username=settings.OGC_SERVER['default']['USER'],
                            password=settings.OGC_SERVER['default']['PASSWORD'])

                        boundary_style = cat.get_style('Boundary')
                        gs_layer = cat.get_layer(saved_layer.name)
                        if boundary_style:
                            gs_layer._set_default_style(boundary_style)
                            cat.save(gs_layer) #save in geoserver
                            saved_layer.sld_body = boundary_style.sld_body
                            saved_layer.save() #save in geonode

                        bbox = gs_layer.resource.latlon_bbox
                        bbox_lon = (float(bbox[0])+float(bbox[1]))/2
                        bbox_lat = (float(bbox[2])+float(bbox[3]))/2
                        place_name = get_place_name(bbox_lon, bbox_lat)
<<<<<<< HEAD
                        #juris_data_size = get_juris_data_size(saved_layer.name)
                        juris_data_size = 0
=======
                        juris_data_size = get_juris_data_size(saved_layer.name)
                        area_coverage = get_area_coverage(saved_layer.name)
>>>>>>> 7db98115

                    except Exception as e:
                        exception_type, error, tb = sys.exc_info()
                        print traceback.format_exc()
                        out['success'] = False
                        out['errors'] = "An unexpected error was encountered. Check the files you have uploaded, clear your selected files, and try again."
                        # Assign the error message to the latest UploadSession of the data request uploader user.
                        latest_uploads = UploadSession.objects.filter(
                            user=registration_uploader
                        ).order_by('-date')
                        if latest_uploads.count() > 0:
                            upload_session = latest_uploads[0]
                            upload_session.error = str(error)
                            upload_session.traceback = traceback.format_exc(tb)
                            upload_session.context = "Data requester's jurisdiction file upload"
                            upload_session.save()
                            out['traceback'] = upload_session.traceback
                            out['context'] = upload_session.context
                            out['upload_session'] = upload_session.id
                    else:
                        out['success'] = True
                        out['url'] = reverse(
                            'layer_detail', args=[
                                saved_layer.service_typename])

                        upload_session = saved_layer.upload_session
                        upload_session.processed = True
                        upload_session.save()
                        permissions = {
                            'users': {'dataRegistrationUploader': []},
                            'groups': {}
                        }
                        if request.user.is_authenticated():
                            permissions = {
                                'users': {request.user.username : ['view_resourcebase']},
                                'groups': {}
                            }


                        if permissions is not None and len(permissions.keys()) > 0:

                            saved_layer.set_permissions(permissions)

                    finally:
                        if tempdir is not None:
                            shutil.rmtree(tempdir)

            #Now store the data request
                #data_request_form = DataRequestProfileForm(
                #                profile_form_data)


                if 'request_object' in request.session :
                    if 'success' not in out:
                        request_profile, letter = update_datarequest_obj(
                            datarequest=  request.session['request_object'],
                            parameter_dict = form.clean(),
                            request_letter = form.clean()['letter_file'],
                            interest_layer = interest_layer
                        )

                        out['success']=True
                    else:
                        if out['success']:
                            request_profile, letter = update_datarequest_obj(
                                datarequest=  request.session['request_object'],
                                parameter_dict = form.clean(),
                                request_letter = form.clean()['letter_file'],
                                interest_layer = interest_layer
                            )

                    request_profile.place_name = place_name['state']
                    request_profile.juris_data_size = juris_data_size
                    request_profile.area_coverage = area_coverage
                    request_profile.save()

                    if request.user.is_authenticated():
                        request_profile.profile = request.user
                        request_profile.request_status = 'pending'
                        request_profile.username = request.user.username
                        request_profile.set_verification_key()
                        request_profile.save()

                else:
                    pprint("unable to retrieve request object")

                    for e in form.errors.values():
                        errormsgs.extend([escape(v) for v in e])
                    out['success'] = False
                    out['errors'] =  dict(
                        (k, map(unicode, v))
                        for (k,v) in form.errors.iteritems()
                    )
                    pprint(out['errors'])
                    out['errormsgs'] = out['errors']
        else:
            for e in form.errors.values():
                errormsgs.extend([escape(v) for v in e])
            out['success'] = False
            out['errors'] = dict(
                    (k, map(unicode, v))
                    for (k,v) in form.errors.iteritems()
            )
            pprint(out['errors'])
            out['errormsgs'] = out['errors']

        if out['success']:
            status_code = 200

            if request_profile and not request_profile.profile:
#                request_profile.send_verification_email()

                out['success_url'] = reverse('datarequests:email_verification_send')

                out['redirect_to'] = reverse('datarequests:email_verification_send')

            elif request_profile and request_profile.profile:
                out['success_url'] = reverse('home')

                out['redirect_to'] = reverse('home')

                request_profile.date = timezone.now()
                request_profile.save()

            del request.session['data_request_shapefile']
            del request.session['request_object']
        else:
            status_code = 400
        return HttpResponse(
            json.dumps(out),
            mimetype='application/json',
            status=status_code)
    return render(
        request,
        'datarequests/registration/shapefile.html',
        {
            'charsets': CHARSETS,
            'is_layer': True,
            'form': form,
            'support_email': settings.LIPAD_SUPPORT_MAIL,
        })


class DataRequestPofileList(LoginRequiredMixin, TemplateView):
    template_name = 'datarequests/data_request_list.html'
    raise_exception = True

@login_required
def data_request_csv(request):
    if not request.user.is_superuser:
        raise HttpResponseForbidden

    response = HttpResponse(content_type='text/csv')
    datetoday = timezone.now()
    response['Content-Disposition'] = 'attachment; filename="datarequests-"'+str(datetoday.month)+str(datetoday.day)+str(datetoday.year)+'.csv"'

    writer = csv.writer(response)
    fields = ['id','name','email','contact_number', 'organization', 'organization_type','has_letter','has_shapefile','project_summary', 'created','request_status', 'date of action','rejection_reason','juris_data_size','area_coverage']
    writer.writerow( fields)

    objects = DataRequestProfile.objects.all().order_by('pk')

    for o in objects:
        writer.writerow(o.to_values_list(fields))

    return response

def email_verification_send(request):

    if request.user.is_authenticated():
        return HttpResponseRedirect(reverse('home'))

    context = {
        'support_email': settings.LIPAD_SUPPORT_MAIL,
    }
    return render(
        request,
        'datarequests/registration/verification_sent.html',
        context
    )


def email_verification_confirm(request):
    key = request.GET.get('key', None)
    email = request.GET.get('email', None)

    context = {
        'support_email': settings.LIPAD_SUPPORT_MAIL,
    }

    if key and email:
        try:
            data_request = DataRequestProfile.objects.get(
                email=email,
                verification_key=key,
            )
            # Only verify once
            if not data_request.date:
                data_request.request_status = 'pending'
                data_request.date = timezone.now()
                pprint(email+" has been confirmed")
                data_request.save()
                data_request.send_new_request_notif_to_admins()
        except ObjectDoesNotExist:
            data_request = None

        if data_request:
            return render(
                request,
                'datarequests/registration/verification_done.html',
                context
            )

    return render(
        request,
        'datarequests/registration/verification_failed.html',
        context
    )


def data_request_profile(request, pk, template='datarequests/profile_detail.html'):

    request_profile = get_object_or_404(DataRequestProfile, pk=pk)

    if not request.user.is_superuser and not request_profile.profile == request.user:
        raise PermissionDenied


    #if not request_profile.date:
    #    raise Http404

    context_dict={"request_profile": request_profile}

    if request_profile.jurisdiction_shapefile:
        layer = request_profile.jurisdiction_shapefile
        # assert False, str(layer_bbox)
        config = layer.attribute_config()
        # Add required parameters for GXP lazy-loading
        layer_bbox = layer.bbox
        bbox = [float(coord) for coord in list(layer_bbox[0:4])]
        srid = layer.srid

        # Transform WGS84 to Mercator.
        config["srs"] = srid if srid != "EPSG:4326" else "EPSG:900913"
        config["bbox"] = llbbox_to_mercator([float(coord) for coord in bbox])

        config["title"] = layer.title
        config["queryable"] = True

        if layer.storeType == "remoteStore":
            service = layer.service
            source_params = {
                "ptype": service.ptype,
                "remote": True,
                "url": service.base_url,
                "name": service.name}
            maplayer = GXPLayer(
                name=layer.typename,
                ows_url=layer.ows_url,
                layer_params=json.dumps(config),
                source_params=json.dumps(source_params))
        else:
            maplayer = GXPLayer(
                name=layer.typename,
                ows_url=layer.ows_url,
                layer_params=json.dumps(config))

        # center/zoom don't matter; the viewer will center on the layer bounds
        map_obj = GXPMap(projection="EPSG:900913")
        NON_WMS_BASE_LAYERS = [
            la for la in default_map_config()[1] if la.ows_url is None]

        metadata = layer.link_set.metadata().filter(
            name__in=settings.DOWNLOAD_FORMATS_METADATA)

        context_dict ["resource"] = layer
        context_dict ["permissions_json"] = _perms_info_json(layer)
        context_dict ["documents"] = get_related_documents(layer)
        context_dict ["metadata"] =  metadata
        context_dict ["is_layer"] = True
        context_dict ["wps_enabled"] = settings.OGC_SERVER['default']['WPS_ENABLED'],

        context_dict["viewer"] = json.dumps(
            map_obj.viewer_json(request.user, * (NON_WMS_BASE_LAYERS + [maplayer])))
        context_dict["preview"] = getattr(
            settings,
            'LAYER_PREVIEW_LIBRARY',
            'leaflet')

        if request.user.has_perm('download_resourcebase', layer.get_self_resource()):
            if layer.storeType == 'dataStore':
                links = layer.link_set.download().filter(
                    name__in=settings.DOWNLOAD_FORMATS_VECTOR)
            else:
                links = layer.link_set.download().filter(
                    name__in=settings.DOWNLOAD_FORMATS_RASTER)
            context_dict["links"] = links

        if settings.SOCIAL_ORIGINS:
            context_dict["social_links"] = build_social_links(request, layer)

    context_dict["request_reject_form"]= DataRequestProfileRejectForm(instance=request_profile)

    return render_to_response(template, RequestContext(request, context_dict))


@require_POST
def data_request_profile_reject(request, pk):
    if not request.user.is_superuser:
        raise PermissionDenied

    request_profile = get_object_or_404(DataRequestProfile, pk=pk)

    if request_profile.request_status == 'pending':
        form = parse_qs(request.POST.get('form', None))
        request_profile.rejection_reason = form['rejection_reason'][0]
        request_profile.request_status = 'rejected'
        if 'additional_rejection_reason' in form.keys():
            request_profile.additional_rejection_reason = form['additional_rejection_reason'][0]
        request_profile.administrator = request.user
        request_profile.action_date = timezone.now()
        request_profile.save()
        if request_profile.profile:
            pprint("sending request rejection email")
            request_profile.send_request_rejection_email()
        else:
            pprint("sending account rejection email")
            request_profile.send_account_rejection_email()

    url = request.build_absolute_uri(request_profile.get_absolute_url())

    return HttpResponse(
        json.dumps({
            'result': 'success',
            'errors': '',
            'url': url}),
        status=200,
        mimetype='text/plain'
    )


@require_POST
def data_request_profile_approve(request, pk):
    if not request.user.is_superuser:
        raise PermissionDenied

    if request.method == 'POST':
        request_profile = get_object_or_404(DataRequestProfile, pk=pk)

        if not request_profile.has_verified_email or request_profile.request_status != 'pending':
            raise PermissionDenied

        result = True
        message = ''
        is_new_acc=True

        if not request_profile.profile or not request_profile.username or not request_profile.ftp_folder:
            result, message = request_profile.create_account() #creates account in AD if AD profile does not exist
        else:
            is_new_acc = False

        if not result:
            messages.error (request, _(message))
        else:
            if request_profile.jurisdiction_shapefile:
                request_profile.assign_jurisdiction() #assigns/creates jurisdiction object
            else:
                try:
                    uj = UserJurisdiction.objects.get(user=request_profile.profile)
                    uj.delete()
                except ObjectDoesNotExist as e:
                    pprint("Jurisdiction Shapefile not found, nothing to delete. Carry on")

            request_profile.set_approved(is_new_acc)


        return HttpResponseRedirect(request_profile.get_absolute_url())

    else:
        return HttpResponseRedirect("/forbidden/")

@require_POST
def data_request_profile_reconfirm(request, pk):
    if not request.user.is_superuser:
        raise PermissionDenied

    if request.method == 'POST':
        request_profile = get_object_or_404(DataRequestProfile, pk=pk)

        request_profile.send_verification_email()
        return HttpResponseRedirect(request_profile.get_absolute_url())

@require_POST
def data_request_profile_recreate_dir(request, pk):
    if not request.user.is_superuser:
        raise PermissionDenied

    if request.method == 'POST':
        request_profile = get_object_or_404(DataRequestProfile, pk=pk)
<<<<<<< HEAD
        
=======

>>>>>>> 7db98115
        request_profile.create_directory()
        return HttpResponseRedirect(request_profile.get_absolute_url())

@require_POST
def data_request_facet_count(request):
    if not request.user.is_superuser:
        raise PermissionDenied
    facets_count = {
        'pending': DataRequestProfile.objects.filter(
            request_status='pending').exclude(date=None).count(),
        'approved': DataRequestProfile.objects.filter(
            request_status='approved').count(),
        'rejected': DataRequestProfile.objects.filter(
            request_status='rejected').count(),
        'cancelled': DataRequestProfile.objects.filter(
            request_status='cancelled').exclude(date=None).count(),
    }

    return HttpResponse(
        json.dumps(facets_count),
        status=200,
        mimetype='text/plain'
    )

def update_datarequest_obj(datarequest=None, parameter_dict=None, interest_layer=None, request_letter = None):
    if datarequest is None or parameter_dict is None or request_letter is None:
        raise HttpResponseBadRequest

    ### Updating the other fields of the request
    datarequest.project_summary = parameter_dict['project_summary']
    datarequest.data_type_requested = parameter_dict['data_type_requested']

    if parameter_dict['purpose']  == 'other':
        datarequest.purpose = parameter_dict['purpose_other']
    else:
        datarequest.purpose = parameter_dict['purpose']

    datarequest.intended_use_of_dataset = parameter_dict['intended_use_of_dataset']
    datarequest.organization_type = parameter_dict['organization_type']
    datarequest.request_level = parameter_dict['request_level']
    datarequest.funding_source = parameter_dict['funding_source']
    datarequest.is_consultant = parameter_dict['is_consultant']

    if interest_layer:
        datarequest.jurisdiction_shapefile = interest_layer

    requester_name = unidecode(datarequest.first_name+" "+datarequest.last_name)
    letter = Document()
    letter_owner, created =  Profile.objects.get_or_create(username='dataRegistrationUploader')
    letter.owner = letter_owner
    letter.doc_file = request_letter
    letter.title = requester_name+ " Request Letter " +datetime.datetime.now().strftime("%Y-%m-%d")
    letter.is_published = False
    letter.save()
    letter.set_permissions( {"users":{"dataRegistrationUploader":["view_resourcebase"]}})

    datarequest.request_letter =letter;

    datarequest.save()

    return (datarequest, letter)<|MERGE_RESOLUTION|>--- conflicted
+++ resolved
@@ -105,23 +105,13 @@
     elif request.method == 'POST':
         if request.user.is_authenticated():
             request_object = create_request_obj(request.user)
-<<<<<<< HEAD
-            
+
             if not request_object:
                 messages.info(request, "Please update your middle name and/or organization in your profile")
                 return redirect(reverse('profile_detail',  args= [request.user.username]))
-            
+
             request.session['request_object']=request_object
-            
-=======
-
-            if not request_object:
-                messages.info(request, "Please update your middle name and/or organization in your profile")
-                return redirect(reverse('profile_detail',  args= [request.user.username]))
-
-            request.session['request_object']=request_object
-
->>>>>>> 7db98115
+
         else:
             form = DataRequestProfileForm(
                 request.POST
@@ -251,13 +241,8 @@
                         bbox_lon = (float(bbox[0])+float(bbox[1]))/2
                         bbox_lat = (float(bbox[2])+float(bbox[3]))/2
                         place_name = get_place_name(bbox_lon, bbox_lat)
-<<<<<<< HEAD
-                        #juris_data_size = get_juris_data_size(saved_layer.name)
-                        juris_data_size = 0
-=======
                         juris_data_size = get_juris_data_size(saved_layer.name)
                         area_coverage = get_area_coverage(saved_layer.name)
->>>>>>> 7db98115
 
                     except Exception as e:
                         exception_type, error, tb = sys.exc_info()
@@ -657,11 +642,7 @@
 
     if request.method == 'POST':
         request_profile = get_object_or_404(DataRequestProfile, pk=pk)
-<<<<<<< HEAD
-        
-=======
-
->>>>>>> 7db98115
+
         request_profile.create_directory()
         return HttpResponseRedirect(request_profile.get_absolute_url())
 
