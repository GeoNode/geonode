import os
import sys
import shutil
import traceback
import datetime
import time
import csv
from urlparse import parse_qs

from crispy_forms.utils import render_crispy_form

from django.conf import settings
from django.contrib import messages
from django.core.files.storage import default_storage
from django.core.files.base import ContentFile
from django.core.exceptions import ObjectDoesNotExist, PermissionDenied
from django.core.urlresolvers import reverse
from django.core.paginator import Paginator, EmptyPage, PageNotAnInteger
from django.contrib.auth.decorators import login_required
from django.http import HttpResponse, HttpResponseRedirect, Http404
from django.shortcuts import (
    redirect, get_object_or_404, render, render_to_response)
from django.template import RequestContext
from django.template.defaultfilters import slugify
from django.utils import dateformat
from django.utils import timezone
from django.utils import simplejson as json
from django.utils.html import escape
from django.utils.translation import ugettext as _
from django.views.decorators.http import require_POST
from django.views.generic import TemplateView

from geonode.base.enumerations import CHARSETS
from geonode.cephgeo.models import UserJurisdiction
from geonode.documents.models import get_related_documents
from geonode.documents.models import Document
from geonode.layers.models import UploadSession, Style
from geonode.layers.utils import file_upload
from geonode.people.models import Profile
from geonode.people.views import profile_detail
from geonode.security.views import _perms_info_json
<<<<<<< HEAD
from geonode.tasks.requests_update import place_name_update, compute_size_update
from geonode.tasks.jurisdiction import jurisdiction_style, 
=======
from geonode.tasks.jurisdiction import place_name_update, jurisdiction_style
from geonode.tasks.jurisdiction2 import compute_size_update, assign_grid_refs, assign_grid_refs_all
>>>>>>> 6dcd822a
from geonode.utils import default_map_config
from geonode.utils import GXPLayer
from geonode.utils import GXPMap
from geonode.utils import llbbox_to_mercator
from geonode.utils import build_social_links

from geoserver.catalog import Catalog

from unidecode import unidecode
from pprint import pprint


from braces.views import (
    SuperuserRequiredMixin, LoginRequiredMixin,
)

from .forms import (
    DataRequestProfileForm, DataRequestProfileShapefileForm,
    DataRequestProfileRejectForm, DataRequestDetailsForm,
    DataRequestInfoForm, DataRequestProjectForm, DataRequestShapefileForm)
from .models import DataRequestProfile, DataRequest, ProfileRequest
from .utils import (
    get_place_name, get_area_coverage)

def registration_part_one(request):

    shapefile_session = request.session.get('data_request_shapefile', None)
    request_object = request.session.get('request_object', None)
    datarequest_shapefile=request.session.get('data_request_shapefile', None)

    form = DataRequestInfoForm()

    if request.method == 'GET':
        if request.user.is_authenticated():

            request_object = ProfileRequest(
                profile = request.user,
                first_name = request.user.first_name,
                middle_name = request.user.middle_name,
                last_name = request.user.last_name,
                organization = request.user.organization,
                organization_type = request.user.organization_type,
                organization_other = request.user.organization_other,
                email = request.user.email,
                contact_number = request.user.voice,
                request_status = 'pending'
            )
            pprint(request_object.first_name)
            request.session['request_object']=request_object

            return HttpResponseRedirect(
                reverse('datarequests:registration_part_two')
            )
        else:
            if datarequest_shapefile and request_object:
                ## the user pressed back
                initial = {
                    'first_name': request_object.first_name,
                    'middle_name': request_object.middle_name,
                    'last_name': request_object.last_name,
                    'organization': request_object.organization,
                    'organization_type': request_object.organization_type,
                    'organization_other': request_object.organization_other,
                    'email': request_object.email,
                    'contact_number': request_object.contact_number,
                    'location': request_object.location
                }
                form = DataRequestInfoForm(initial = initial)
    elif request.method == 'POST':
        if request.user.is_authenticated():
            request_object = create_request_obj(request.user)

            if not request_object:
                messages.info(request, "Please update your middle name and/or organization in your profile")
                return redirect(reverse('profile_detail',  args= [request.user.username]))

            request.session['request_object']=request_object

        else:
            form = DataRequestInfoForm(
                request.POST
            )
            if form.is_valid():

                if request_object and datarequest_shapefile:
                    request_object.first_name= form.cleaned_data['first_name']
                    request_object.middle_name= form.cleaned_data['middle_name']
                    request_object.last_name= form.cleaned_data['last_name']
                    request_object.organization= form.cleaned_data['organization']
                    request_object.contact_number= form.cleaned_data['contact_number']
                    request_object.save()
                    if not request_object.email == form.cleaned_data['email']:
                        request_object.email=form.cleaned_data['email']
                        request_object.save()
                        request_object.send_verification_email()
                else:
                    request_object = form.save()
                    request_object.send_verification_email()

                request.session['request_object']= request_object
                request.session.set_expiry(900)
                return HttpResponseRedirect(
                    reverse('datarequests:registration_part_two')
                )
    return render(
        request,
        'datarequests/registration/profile.html',
        {'form': form}
    )

def registration_part_two(request):
    part_two_initial ={}
    is_new_auth_req = False
    last_submitted_dr = None
    if request.user.is_authenticated() and request.user is not Profile.objects.get(username="AnonymousUser") :
        is_new_auth_req = request.session.get('is_new_auth_req', None)
        try:
            last_submitted_dr = DataRequest.objects.filter(profile=request.user).latest('date_submitted')
            part_two_initial['project_summary']=last_submitted_dr.project_summary
            part_two_initial['data_type_requested']=last_submitted_dr.data_type_requested
        except ObjectDoesNotExist as e:
            pprint("No previous request from "+request.user.username)

    request.session['data_request_shapefile'] = True
    saved_request_object= request.session.get('request_object', None)

    if not saved_request_object:
        return redirect(reverse('datarequests:registration_part_one'))

    form = DataRequestProjectForm(initial=part_two_initial)

    juris_data_size = 0.0
    #area_coverage = get_area_coverage(saved_layer.name)
    area_coverage = 0

    if request.method == 'POST' :
        post_data = request.POST.copy()
        post_data['permissions'] = '{"users":{"dataRegistrationUploader": ["view_resourcebase"] }}'
        form = DataRequestProjectForm(post_data, request.FILES)
        if u'base_file' in request.FILES:
            form = DataRequestShapefileForm(post_data, request.FILES)

        tempdir = None
        errormsgs = []
        out = {}
        #request_profile =  request.session['request_object']
        # request_profile = saved_request_object
        place_name = None
        pprint(post_data)
        if form.is_valid():
            request_data = DataRequestProjectForm(post_data, request.FILES).save()
            if last_submitted_dr and not is_new_auth_req:
                if last_submitted_dr.request_status.encode('utf8') == 'pending' or last_submitted_dr.request_status.encode('utf8') == 'unconfirmed':
                    pprint("updating request_status")
                    last_submitted_dr.request_status = 'cancelled'
                    last_submitted_dr.save()
            if form.cleaned_data:
                interest_layer = None
                if u'base_file' in request.FILES:
                    pprint(request.FILES)
                    title = form.cleaned_data["layer_title"]

                    # Replace dots in filename - GeoServer REST API upload bug
                    # and avoid any other invalid characters.
                    # Use the title if possible, otherwise default to the filename
                    if title is not None and len(title) > 0:
                        name_base = title
                    else:
                        name_base, __ = os.path.splitext(
                            form.cleaned_data["base_file"].name)

                    name = slugify(name_base.replace(".", "_"))

                    try:
                        # Moved this inside the try/except block because it can raise
                        # exceptions when unicode characters are present.
                        # This should be followed up in upstream Django.
                        tempdir, base_file = form.write_files()
                        registration_uploader, created = Profile.objects.get_or_create(username='dataRegistrationUploader')
                        pprint("saving jurisdiction")
                        saved_layer = file_upload(
                            base_file,
                            name=name,
                            user=registration_uploader,
                            overwrite=False,
                            charset=form.cleaned_data["charset"],
                            abstract=form.cleaned_data["abstract"],
                            title=form.cleaned_data["layer_title"],
                        )
                        interest_layer =  saved_layer

                        cat = Catalog(settings.OGC_SERVER['default']['LOCATION'] + 'rest',
                            username=settings.OGC_SERVER['default']['USER'],
                            password=settings.OGC_SERVER['default']['PASSWORD'])

                        boundary_style = cat.get_style('Boundary')
                        gs_layer = cat.get_layer(saved_layer.name)
                        if boundary_style:
                            gs_layer._set_default_style(boundary_style)
                            cat.save(gs_layer) #save in geoserver
                            saved_layer.sld_body = boundary_style.sld_body
                            saved_layer.save() #save in geonode

                        #bbox = gs_layer.resource.latlon_bbox
                        #bbox_lon = (float(bbox[0])+float(bbox[1]))/2
                        #bbox_lat = (float(bbox[2])+float(bbox[3]))/2
                        #place_name = get_place_name(bbox_lon, bbox_lat)
                        juris_data_size = 0.0
                        area_coverage = 0.0

                    except Exception as e:
                        exception_type, error, tb = sys.exc_info()
                        print traceback.format_exc()
                        out['success'] = False
                        out['errors'] = "An unexpected error was encountered. Check the files you have uploaded, clear your selected files, and try again."
                        # Assign the error message to the latest UploadSession of the data request uploader user.
                        latest_uploads = UploadSession.objects.filter(
                            user=registration_uploader
                        ).order_by('-date')
                        if latest_uploads.count() > 0:
                            upload_session = latest_uploads[0]
                            upload_session.error = str(error)
                            upload_session.traceback = traceback.format_exc(tb)
                            upload_session.context = "Data requester's jurisdiction file upload"
                            upload_session.save()
                            out['traceback'] = upload_session.traceback
                            out['context'] = upload_session.context
                            out['upload_session'] = upload_session.id
                    else:
                        out['success'] = True
                        out['url'] = reverse(
                            'layer_detail', args=[
                                saved_layer.service_typename])

                        upload_session = saved_layer.upload_session
                        upload_session.processed = True
                        upload_session.save()
                        permissions = {
                            'users': {'dataRegistrationUploader': []},
                            'groups': {}
                        }
                        if request.user.is_authenticated():
                            permissions = {
                                'users': {request.user.username : ['view_resourcebase']},
                                'groups': {}
                            }


                        if permissions is not None and len(permissions.keys()) > 0:

                            saved_layer.set_permissions(permissions)

                        jurisdiction_style.delay(saved_layer)

                    finally:
                        if tempdir is not None:
                            shutil.rmtree(tempdir)

            #Now store the data request
                #data_request_form = DataRequestProfileForm(
                #                profile_form_data)


                if 'request_object' in request.session :
                    if 'success' not in out:
                    #     request_data, letter = update_datarequest_obj(
                    #         datarequest=  request.session['request_object'],
                    #         parameter_dict = form.clean(),
                    #         request_letter = form.clean()['letter_file'],
                    #         interest_layer = interest_layer
                    #     )
                    #
                        out['success']=True
                    # else:
                    #     if out['success']:
                    #         request_data, letter = update_datarequest_obj(
                    #             datarequest=  request.session['request_object'],
                    #             parameter_dict = form.clean(),
                    #             request_letter = form.clean()['letter_file'],
                    #             interest_layer = interest_layer
                    #         )
                    request_data, letter = map_letter_shapefile(
                        datarequest =  request_data,
                        profile_session = request.session['request_object'],
                        request_letter = form.clean()['letter_file'],
                        interest_layer = interest_layer
                    )
                    request_data.date_submitted = datetime.datetime.now()

                    if interest_layer:
                        request_data.place_name = None
                        request_data.juris_data_size = juris_data_size
                        request_data.area_coverage = area_coverage
                        request_data.save()

                    if request.user.is_authenticated():
                        request_data.profile = request.user
                        request_data.request_status = 'pending'
                        request_data.username = request.user.username
                        request_data.set_verification_key()
                        request_data.save()
                    else:
                        request_data.profile_request = saved_request_object
                        request_data.save()
                        saved_request_object.data_request = request_data
                        saved_request_object.save()

                else:
                    pprint("unable to retrieve request object")

                    for e in form.errors.values():
                        errormsgs.extend([escape(v) for v in e])
                    out['success'] = False
                    out['errors'] =  dict(
                        (k, map(unicode, v))
                        for (k,v) in form.errors.iteritems()
                    )
                    pprint(out['errors'])
                    out['errormsgs'] = out['errors']
        else:
            for e in form.errors.values():
                errormsgs.extend([escape(v) for v in e])
            out['success'] = False
            out['errors'] = dict(
                    (k, map(unicode, v))
                    for (k,v) in form.errors.iteritems()
            )
            pprint(out['errors'])
            out['errormsgs'] = out['errors']

        if out['success']:
            status_code = 200
            pprint("request has been succesfully submitted")
            if request_data and not request_data.profile:
            #    request_data.send_verification_email()

                out['success_url'] = reverse('datarequests:email_verification_send')

                out['redirect_to'] = reverse('datarequests:email_verification_send')

            elif request_data and request_data.profile:
                out['success_url'] = reverse('home')

                out['redirect_to'] = reverse('home')

                request_data.date = timezone.now()
                request_data.save()

            del request.session['data_request_shapefile']
            del request.session['request_object']
        else:
            status_code = 400
        return HttpResponse(
            json.dumps(out),
            mimetype='application/json',
            status=status_code)
    return render(
        request,
        'datarequests/registration/shapefile.html',
        {
            'charsets': CHARSETS,
            'is_layer': True,
            'form': form,
            'support_email': settings.LIPAD_SUPPORT_MAIL,
        })


class ProfileRequestList(LoginRequiredMixin, TemplateView):
    template_name = 'datarequests/profile_request_list.html'
    raise_exception = True

class DataRequestList(LoginRequiredMixin, TemplateView):
    template_name = 'datarequests/data_request_list.html'
    raise_exception = True
@login_required
def data_request_csv(request):
    if not request.user.is_superuser:
        raise HttpResponseForbidden

    response = HttpResponse(content_type='text/csv')
    datetoday = timezone.now()
    response['Content-Disposition'] = 'attachment; filename="datarequests-"'+str(datetoday.month)+str(datetoday.day)+str(datetoday.year)+'.csv"'

    writer = csv.writer(response)
    fields = ['id','name','email','contact_number', 'organization', 'organization_type','organization_other','has_letter','has_shapefile','project_summary', 'created','request_status', 'date of action','rejection_reason','juris_data_size','area_coverage']
    writer.writerow( fields)

    objects = DataRequestProfile.objects.all().order_by('pk')

    for o in objects:
        writer.writerow(o.to_values_list(fields))

    return response

def email_verification_send(request):

    if request.user.is_authenticated():
        return HttpResponseRedirect(reverse('home'))

    context = {
        'support_email': settings.LIPAD_SUPPORT_MAIL,
    }
    return render(
        request,
        'datarequests/registration/verification_sent.html',
        context
    )


def email_verification_confirm(request):
    key = request.GET.get('key', None)
    email = request.GET.get('email', None)

    context = {
        'support_email': settings.LIPAD_SUPPORT_MAIL,
    }

    if key and email:
        try:
            data_request = ProfileRequest.objects.get(
                email=email,
                verification_key=key,
            )
            # Only verify once
            if not data_request.date:
                data_request.request_status = 'pending'
                data_request.date = timezone.now()
                pprint(email+" has been confirmed")
                data_request.save()
                data_request.send_new_request_notif_to_admins()
        except ObjectDoesNotExist:
            data_request = None

        if data_request:
            return render(
                request,
                'datarequests/registration/verification_done.html',
                context
            )

    return render(
        request,
        'datarequests/registration/verification_failed.html',
        context
    )


def data_request_profile(request, pk, template='datarequests/profile_detail.html'):

    request_profile = get_object_or_404(ProfileRequest, pk=pk)

    if not request.user.is_superuser and not request_profile.profile == request.user:
        raise PermissionDenied


    #if not request_profile.date:
    #    raise Http404

    context_dict={"request_profile": request_profile}

    # if request_profile.jurisdiction_shapefile:
    #     layer = request_profile.jurisdiction_shapefile
    #     # assert False, str(layer_bbox)
    #     config = layer.attribute_config()
    #     # Add required parameters for GXP lazy-loading
    #     layer_bbox = layer.bbox
    #     bbox = [float(coord) for coord in list(layer_bbox[0:4])]
    #     srid = layer.srid
    #
    #     # Transform WGS84 to Mercator.
    #     config["srs"] = srid if srid != "EPSG:4326" else "EPSG:900913"
    #     config["bbox"] = llbbox_to_mercator([float(coord) for coord in bbox])
    #
    #     config["title"] = layer.title
    #     config["queryable"] = True
    #
    #     if layer.storeType == "remoteStore":
    #         service = layer.service
    #         source_params = {
    #             "ptype": service.ptype,
    #             "remote": True,
    #             "url": service.base_url,
    #             "name": service.name}
    #         maplayer = GXPLayer(
    #             name=layer.typename,
    #             ows_url=layer.ows_url,
    #             layer_params=json.dumps(config),
    #             source_params=json.dumps(source_params))
    #     else:
    #         maplayer = GXPLayer(
    #             name=layer.typename,
    #             ows_url=layer.ows_url,
    #             layer_params=json.dumps(config))
    #
    #     # center/zoom don't matter; the viewer will center on the layer bounds
    #     map_obj = GXPMap(projection="EPSG:900913")
    #     NON_WMS_BASE_LAYERS = [
    #         la for la in default_map_config()[1] if la.ows_url is None]
    #
    #     metadata = layer.link_set.metadata().filter(
    #         name__in=settings.DOWNLOAD_FORMATS_METADATA)
    #
    #     context_dict ["resource"] = layer
    #     context_dict ["permissions_json"] = _perms_info_json(layer)
    #     context_dict ["documents"] = get_related_documents(layer)
    #     context_dict ["metadata"] =  metadata
    #     context_dict ["is_layer"] = True
    #     context_dict ["wps_enabled"] = settings.OGC_SERVER['default']['WPS_ENABLED'],
    #
    #     context_dict["viewer"] = json.dumps(
    #         map_obj.viewer_json(request.user, * (NON_WMS_BASE_LAYERS + [maplayer])))
    #     context_dict["preview"] = getattr(
    #         settings,
    #         'LAYER_PREVIEW_LIBRARY',
    #         'leaflet')
    #
    #     if request.user.has_perm('download_resourcebase', layer.get_self_resource()):
    #         if layer.storeType == 'dataStore':
    #             links = layer.link_set.download().filter(
    #                 name__in=settings.DOWNLOAD_FORMATS_VECTOR)
    #         else:
    #             links = layer.link_set.download().filter(
    #                 name__in=settings.DOWNLOAD_FORMATS_RASTER)
    #         context_dict["links"] = links
    #
    #     if settings.SOCIAL_ORIGINS:
    #         context_dict["social_links"] = build_social_links(request, layer)

    context_dict["request_reject_form"]= DataRequestProfileRejectForm(instance=request_profile)

    return render_to_response(template, RequestContext(request, context_dict))


def data_request_profile_reject(request, pk):
    if not request.user.is_superuser:
        raise PermissionDenied

    if not request.method == 'POST':
        raise PermissionDenied

    request_profile = get_object_or_404(ProfileRequest, pk=pk)

    if request_profile.request_status == 'pending':
        form = parse_qs(request.POST.get('form', None))
        request_profile.rejection_reason = form['rejection_reason'][0]
        request_profile.request_status = 'rejected'
        if 'additional_rejection_reason' in form.keys():
            request_profile.additional_rejection_reason = form['additional_rejection_reason'][0]
        request_profile.administrator = request.user
        request_profile.action_date = timezone.now()
        request_profile.save()
        if request_profile.profile:
            pprint("sending request rejection email")
            request_profile.send_request_rejection_email()
        else:
            pprint("sending account rejection email")
            request_profile.send_account_rejection_email()

    url = request.build_absolute_uri(request_profile.get_absolute_url())

    return HttpResponse(
        json.dumps({
            'result': 'success',
            'errors': '',
            'url': url}),
        status=200,
        mimetype='text/plain'
    )

def data_request_profile_cancel(request, pk):
    request_profile = get_object_or_404(ProfileRequest, pk=pk)

    if not request.user.is_superuser and  not request_profile.profile == request.user:
        raise PermissionDenied

    if not request.method == 'POST':
        raise PermissionDenied

    request_profile = get_object_or_404(ProfileRequest, pk=pk)

    if request_profile.request_status == 'pending' or request_profile.request_status == 'unconfirmed':
        pprint("Yown pasok")
        form = request.POST.get('form', None)
        request_profile.request_status = 'cancelled'
        if form:
            form_parsed = parse_qs(request.POST.get('form', None))
            if 'rejection_reason' in form_parsed.keys():
                request_profile.rejection_reason = form_parsed['rejection_reason'][0]

            if 'additional_rejection_reason' in form_parsed.keys():
                request_profile.additional_rejection_reason = form_parsed['additional_rejection_reason'][0]

        request_profile.administrator = request.user
        request_profile.action_date = timezone.now()
        request_profile.save()

    url = request.build_absolute_uri(request_profile.get_absolute_url())
    if request.user.is_superuser:
        return HttpResponse(
            json.dumps({
                'result': 'success',
                'errors': '',
                'url': url}),
            status=200,
            mimetype='text/plain'
        )
    else:
        return HttpResponseRedirect(reverse('datarequests:data_request_profile', args=[pk]))

def data_request_profile_approve(request, pk):
    if not request.user.is_superuser:
        raise PermissionDenied
    if not request.method == 'POST':
        raise PermissionDenied

    if request.method == 'POST':
        request_profile = get_object_or_404(ProfileRequest, pk=pk)

        if not request_profile.has_verified_email or request_profile.request_status != 'pending':
            raise PermissionDenied

        result = True
        message = ''
        is_new_acc=True

        if not request_profile.profile or not request_profile.username or not request_profile.ftp_folder:
            result, message = request_profile.create_account() #creates account in AD if AD profile does not exist
        else:
            is_new_acc = False

        if not result:
            messages.error (request, _(message))
        else:
            request_profile.profile.organization_type = request_profile.organization_type
            request_profile.profile.organization_other = request_profile.organization_other
            request_profile.profile.save()
<<<<<<< HEAD
            # if request_profile.jurisdiction_shapefile:
            #     request_profile.assign_jurisdiction() #assigns/creates jurisdiction object
            # else:
            #     try:
            #         uj = UserJurisdiction.objects.get(user=request_profile.profile)
            #         uj.delete()
            #     except ObjectDoesNotExist as e:
            #         pprint("Jurisdiction Shapefile not found, nothing to delete. Carry on")
=======
            if request_profile.jurisdiction_shapefile:
                request_profile.assign_jurisdiction() #assigns/creates jurisdiction object
                #place_name_update.delay([request_profile])
                #compute_size_update.delay([request_profile])
                assign_grid_refs.delay(request_profile.profile)
            else:
                try:
                    uj = UserJurisdiction.objects.get(user=request_profile.profile)
                    uj.delete()
                except ObjectDoesNotExist as e:
                    pprint("Jurisdiction Shapefile not found, nothing to delete. Carry on")
>>>>>>> 6dcd822a

            request_profile.set_approved(is_new_acc)

        return HttpResponseRedirect(request_profile.get_absolute_url())

    else:
        return HttpResponseRedirect("/forbidden/")


def data_request_profile_reconfirm(request, pk):
    if not request.user.is_superuser:
        raise PermissionDenied

    if not request.method == 'POST':
        raise PermissionDenied

    if request.method == 'POST':
        request_profile = get_object_or_404(ProfileRequest, pk=pk)

        request_profile.send_verification_email()
        return HttpResponseRedirect(request_profile.get_absolute_url())

def data_request_profile_recreate_dir(request, pk):
    if not request.user.is_superuser:
        raise PermissionDenied

    if not request.method == 'POST':
        raise PermissionDenied

    if request.method == 'POST':
        request_profile = get_object_or_404(ProfileRequest, pk=pk)

        request_profile.create_directory()
        return HttpResponseRedirect(request_profile.get_absolute_url())

def data_request_compute_size(request):
    if request.user.is_superuser:
        data_requests = DataRequest.objects.exclude(jurisdiction_shapefile=None)
        compute_size_update.delay(data_requests)
        messages.info(request, "The estimated data size area coverage of the requests are currently being computed")
        return HttpResponseRedirect(reverse('datarequests:data_request_browse'))
    else:
        return HttpResponseRedirect('/forbidden/')


def data_request_profile_compute_size(request, pk):
    if request.user.is_superuser and request.method == 'POST':
        if DataRequest.objects.get(pk=pk).jurisdiction_shapefile:
            data_requests = DataRequest.objects.filter(pk=pk)
            compute_size_update.delay(data_requests)
            messages.info(request, "The estimated data size area coverage of the request is currently being computed")
        else:
            messages.info(request, "This request does not have a shape file")

        return HttpResponseRedirect(reverse('datarequests:data_request_browse'))
    else:
        return HttpResponseRedirect('/forbidden/')

def data_request_reverse_geocode(request):
    if request.user.is_superuser:
        data_requests = DataRequest.objects.exclude(jurisdiction_shapefile=None)
        place_name_update.delay(data_requests)
        messages.info(request,"Retrieving approximated place names of data requests")
        return HttpResponseRedirect(reverse('datarequests:data_request_browse'))
    else:
        return HttpResponseRedirect('/forbidden/')

def data_request_profile_reverse_geocode(request, pk):
    if request.user.is_superuser and request.method == 'POST':
        if DataRequest.objects.get(pk=pk).jurisdiction_shapefile:
            data_requests = DataRequest.objects.filter(pk=pk)
            place_name_update.delay(data_requests)
            messages.info(request, "Retrieving approximated place names of data request")
        else:
            messages.info(request, "This request does not have a shape file")

        return HttpResponseRedirect(reverse('datarequests:data_request_browse'))
    else:
        return HttpResponseRedirect('/forbidden/')
        
def data_request_assign_gridrefs(request):
    if request.user.is_superuser:
        assign_grid_refs_all.delay()
        return HttpResponseRedirect(reverse('datarequests:data_request_browse'))
        
    else:
        return HttpResponseRedirect('/forbidden/')
            

def data_request_data(request, pk, template='datarequests/data_detail.html'):

    request_profile = get_object_or_404(DataRequest, pk=pk)

    if not request.user.is_superuser and not request_profile.profile == request.user:
        raise PermissionDenied


    #if not request_profile.date:
    #    raise Http404

    context_dict={"request_profile": request_profile}

    # if request_profile.jurisdiction_shapefile:
    #     layer = request_profile.jurisdiction_shapefile
    #     # assert False, str(layer_bbox)
    #     config = layer.attribute_config()
    #     # Add required parameters for GXP lazy-loading
    #     layer_bbox = layer.bbox
    #     bbox = [float(coord) for coord in list(layer_bbox[0:4])]
    #     srid = layer.srid
    #
    #     # Transform WGS84 to Mercator.
    #     config["srs"] = srid if srid != "EPSG:4326" else "EPSG:900913"
    #     config["bbox"] = llbbox_to_mercator([float(coord) for coord in bbox])
    #
    #     config["title"] = layer.title
    #     config["queryable"] = True
    #
    #     if layer.storeType == "remoteStore":
    #         service = layer.service
    #         source_params = {
    #             "ptype": service.ptype,
    #             "remote": True,
    #             "url": service.base_url,
    #             "name": service.name}
    #         maplayer = GXPLayer(
    #             name=layer.typename,
    #             ows_url=layer.ows_url,
    #             layer_params=json.dumps(config),
    #             source_params=json.dumps(source_params))
    #     else:
    #         maplayer = GXPLayer(
    #             name=layer.typename,
    #             ows_url=layer.ows_url,
    #             layer_params=json.dumps(config))
    #
    #     # center/zoom don't matter; the viewer will center on the layer bounds
    #     map_obj = GXPMap(projection="EPSG:900913")
    #     NON_WMS_BASE_LAYERS = [
    #         la for la in default_map_config()[1] if la.ows_url is None]
    #
    #     metadata = layer.link_set.metadata().filter(
    #         name__in=settings.DOWNLOAD_FORMATS_METADATA)
    #
    #     context_dict ["resource"] = layer
    #     context_dict ["permissions_json"] = _perms_info_json(layer)
    #     context_dict ["documents"] = get_related_documents(layer)
    #     context_dict ["metadata"] =  metadata
    #     context_dict ["is_layer"] = True
    #     context_dict ["wps_enabled"] = settings.OGC_SERVER['default']['WPS_ENABLED'],
    #
    #     context_dict["viewer"] = json.dumps(
    #         map_obj.viewer_json(request.user, * (NON_WMS_BASE_LAYERS + [maplayer])))
    #     context_dict["preview"] = getattr(
    #         settings,
    #         'LAYER_PREVIEW_LIBRARY',
    #         'leaflet')
    #
    #     if request.user.has_perm('download_resourcebase', layer.get_self_resource()):
    #         if layer.storeType == 'dataStore':
    #             links = layer.link_set.download().filter(
    #                 name__in=settings.DOWNLOAD_FORMATS_VECTOR)
    #         else:
    #             links = layer.link_set.download().filter(
    #                 name__in=settings.DOWNLOAD_FORMATS_RASTER)
    #         context_dict["links"] = links
    #
    #     if settings.SOCIAL_ORIGINS:
    #         context_dict["social_links"] = build_social_links(request, layer)

    context_dict["request_reject_form"]= DataRequestProfileRejectForm(instance=request_profile)

    return render_to_response(template, RequestContext(request, context_dict))

def data_request_facet_count(request):
    if not request.user.is_superuser:
        raise PermissionDenied

    if not request.method == 'POST':
        raise PermissionDenied

    facets_count = {
        'pending': ProfileRequest.objects.filter(
            request_status='pending').exclude(date=None).count(),
        'approved': ProfileRequest.objects.filter(
            request_status='approved').count(),
        'rejected': ProfileRequest.objects.filter(
            request_status='rejected').count(),
        'cancelled': ProfileRequest.objects.filter(
            request_status='cancelled').exclude(date=None).count(),
    }

    return HttpResponse(
        json.dumps(facets_count),
        status=200,
        mimetype='text/plain'
    )

def update_datarequest_obj(datarequest=None, parameter_dict=None, interest_layer=None, request_letter = None):
    if datarequest is None or parameter_dict is None or request_letter is None:
        raise HttpResponseBadRequest

    if not datarequest.middle_name or len(datarequest.middle_name.strip())<1:
        datarequest.middle_name = '_'

    ### Updating the other fields of the request
    datarequest.project_summary = parameter_dict['project_summary']
    datarequest.data_type_requested = parameter_dict['data_type_requested']

    if parameter_dict['purpose']  == 'other':
        datarequest.purpose = parameter_dict['purpose_other']
    else:
        datarequest.purpose = parameter_dict['purpose']

    datarequest.intended_use_of_dataset = parameter_dict['intended_use_of_dataset']

    if interest_layer:
        datarequest.jurisdiction_shapefile = interest_layer

    requester_name = unidecode(datarequest.first_name+" "+datarequest.last_name)
    letter = Document()
    letter_owner, created =  Profile.objects.get_or_create(username='dataRegistrationUploader')
    letter.owner = letter_owner
    letter.doc_file = request_letter
    letter.title = requester_name+ " Request Letter " +datetime.datetime.now().strftime("%Y-%m-%d")
    letter.is_published = False
    letter.save()
    letter.set_permissions( {"users":{"dataRegistrationUploader":["view_resourcebase"]}})

    datarequest.request_letter =letter;

    datarequest.save()

    return (datarequest, letter)

def map_letter_shapefile(datarequest=None, profile_session=None, interest_layer=None, request_letter = None):
    if interest_layer:
        datarequest.jurisdiction_shapefile = interest_layer

    requester_name = unidecode(profile_session.first_name+" "+profile_session.last_name)
    letter = Document()
    letter_owner, created =  Profile.objects.get_or_create(username='dataRegistrationUploader')
    letter.owner = letter_owner
    letter.doc_file = request_letter
    letter.title = requester_name+ " Request Letter " +datetime.datetime.now().strftime("%Y-%m-%d")
    letter.is_published = False
    letter.save()
    letter.set_permissions( {"users":{"dataRegistrationUploader":["view_resourcebase"]}})

    datarequest.request_letter =letter;

    # datarequest.save()

    return (datarequest, letter)<|MERGE_RESOLUTION|>--- conflicted
+++ resolved
@@ -39,13 +39,8 @@
 from geonode.people.models import Profile
 from geonode.people.views import profile_detail
 from geonode.security.views import _perms_info_json
-<<<<<<< HEAD
-from geonode.tasks.requests_update import place_name_update, compute_size_update
-from geonode.tasks.jurisdiction import jurisdiction_style, 
-=======
 from geonode.tasks.jurisdiction import place_name_update, jurisdiction_style
 from geonode.tasks.jurisdiction2 import compute_size_update, assign_grid_refs, assign_grid_refs_all
->>>>>>> 6dcd822a
 from geonode.utils import default_map_config
 from geonode.utils import GXPLayer
 from geonode.utils import GXPMap
@@ -682,16 +677,7 @@
             request_profile.profile.organization_type = request_profile.organization_type
             request_profile.profile.organization_other = request_profile.organization_other
             request_profile.profile.save()
-<<<<<<< HEAD
-            # if request_profile.jurisdiction_shapefile:
-            #     request_profile.assign_jurisdiction() #assigns/creates jurisdiction object
-            # else:
-            #     try:
-            #         uj = UserJurisdiction.objects.get(user=request_profile.profile)
-            #         uj.delete()
-            #     except ObjectDoesNotExist as e:
-            #         pprint("Jurisdiction Shapefile not found, nothing to delete. Carry on")
-=======
+
             if request_profile.jurisdiction_shapefile:
                 request_profile.assign_jurisdiction() #assigns/creates jurisdiction object
                 #place_name_update.delay([request_profile])
@@ -703,7 +689,6 @@
                     uj.delete()
                 except ObjectDoesNotExist as e:
                     pprint("Jurisdiction Shapefile not found, nothing to delete. Carry on")
->>>>>>> 6dcd822a
 
             request_profile.set_approved(is_new_acc)
 
