import os
import sys
import shutil
import traceback
import datetime
import time
from urlparse import parse_qs

from django.conf import settings
from django.contrib import messages
from django.core.files.storage import default_storage
from django.core.files.base import ContentFile
from django.core.exceptions import ObjectDoesNotExist, PermissionDenied
from django.core.urlresolvers import reverse
from django.core.paginator import Paginator, EmptyPage, PageNotAnInteger
from django.contrib.auth.decorators import login_required
from django.http import HttpResponse, HttpResponseRedirect, Http404
from django.shortcuts import (
    redirect, get_object_or_404, render, render_to_response)
from django.template import RequestContext
from django.template.defaultfilters import slugify
from django.utils import timezone
from django.utils import simplejson as json
from django.utils.html import escape
from django.utils.translation import ugettext as _
from django.views.decorators.http import require_POST
from django.views.generic import TemplateView

from geonode.base.enumerations import CHARSETS
from geonode.cephgeo.models import UserJurisdiction
from geonode.documents.models import get_related_documents
from geonode.documents.models import Document
from geonode.layers.models import UploadSession, Style
from geonode.layers.utils import file_upload
from geonode.people.models import Profile
from geonode.security.views import _perms_info_json
from geonode.utils import default_map_config
from geonode.utils import GXPLayer
from geonode.utils import GXPMap
from geonode.utils import llbbox_to_mercator
from geonode.utils import build_social_links

from geoserver.catalog import Catalog

from pprint import pprint

import unicodedata

from braces.views import (
    SuperuserRequiredMixin, LoginRequiredMixin,
)

from .forms import (
    DataRequestProfileForm, DataRequestProfileShapefileForm, 
    DataRequestProfileRejectForm, DataRequestDetailsForm)
from .models import DataRequestProfile

def registration_part_one(request):

    shapefile_session = request.session.get('data_request_shapefile', None)
    profile_form_data = request.session.get('data_request_info', None)
         
    if request.user.is_authenticated() and request.method == 'GET':
        try:
            last_submitted_dr = DataRequestProfile.objects.filter(profile=request.user).latest('key_created_date')
            profile_form_data ={}
            if last_submitted_dr:
                profile_form_data[ 'first_name'] = last_submitted_dr.first_name
                profile_form_data[ 'middle_name'] = last_submitted_dr.middle_name
                profile_form_data[ 'last_name'] = last_submitted_dr.last_name
                profile_form_data[ 'organization'] = last_submitted_dr.organization
                profile_form_data[ 'location'] = last_submitted_dr.location
                profile_form_data[ 'email'] = last_submitted_dr.email
                profile_form_data[ 'contact_number'] = last_submitted_dr.contact_number
                request_object = DataRequestProfile(username = request.user.username, request_status = 'pending', profile=request.user, date=timezone.now(), **profile_form_data)
                request_object.set_verification_key()
                request_object.save()
                if last_submitted_dr.request_status.encode('utf8') == 'pending' or last_submitted_dr.request_status.encode('utf8') == 'unconfirmed':
                    pprint("updating previous request_status")
                    last_submitted_dr.request_status = 'cancelled'
                    last_submitted_dr.save()
                request.session['last_submitted_dr'] = last_submitted_dr
                request.session['request_object'] = request_object
                request.session['data_request_info'] = profile_form_data
                
                return HttpResponseRedirect(
                    reverse('datarequests:registration_part_two')
                )
        except ObjectDoesNotExist as e:
                pprint("No data request present for this user")
       
    
    if not shapefile_session and profile_form_data:
            if 'data_request_info' in request.session:
                del request.session['data_request_info']
                request.session.modified = True
    
    form = DataRequestProfileForm(
        initial = profile_form_data
    )
    
    if request.method == 'POST':
        form = DataRequestProfileForm(
            request.POST,
            initial = profile_form_data
        )
        if form.is_valid():
            request_object = form.save()
            request.session['request_object'] = request_object
            request.session['data_request_info'] = profile_form_data
<<<<<<< HEAD
            request_profile.send_verification_email()
=======
>>>>>>> 4c5384ab
            
            return HttpResponseRedirect(
                reverse('datarequests:registration_part_two')
            )

            
    return render(
        request,
        'datarequests/registration/profile.html',
        {'form': form}
    )


def registration_part_two(request):
    part_two_initial ={}
    last_submitted_dr = None
    if request.user.is_authenticated():
        try:
            last_submitted_dr = request.session.get('last_submitted_dr', None)
            part_two_initial['project_summary']=last_submitted_dr.project_summary
            part_two_initial['data_type_requested']=last_submitted_dr.data_type_requested
        except ObjectDoesNotExist as e:
            pprint("Did not find datarequests for this user")
        
    request.session['data_request_shapefile'] = True
    profile_form_data = request.session.get('data_request_info', None)
    saved_request_object= request.session.get('request_object', None)
    
    form = DataRequestDetailsForm(initial=part_two_initial)

    if not saved_request_object:
        return redirect(reverse('datarequests:registration_part_one'))

    if request.method == 'POST' :
        post_data = request.POST.copy()
        post_data['permissions'] = '{"users":{"dataRegistrationUploader": ["view_resourcebase"] }}'
        form = DataRequestDetailsForm(post_data, request.FILES)
        if u'base_file' in request.FILES:
            form = DataRequestProfileShapefileForm(post_data, request.FILES)
        
        tempdir = None
        errormsgs = []
        out = {}
        request_profile =  request.session['request_object']
        pprint(post_data)
        if form.is_valid():
            if last_submitted_dr:
                if last_submitted_dr.request_status.encode('utf8') == 'pending' or last_submitted_dr.request_status.encode('utf8') == 'unconfirmed':
                    pprint("updating request_status")
                    last_submitted_dr.request_status = 'cancelled'
                    last_submitted_dr.save()
            if form.cleaned_data:
                interest_layer = None
                if u'base_file' in request.FILES:
                    pprint(request.FILES)
                    title = form.cleaned_data["layer_title"]

                    # Replace dots in filename - GeoServer REST API upload bug
                    # and avoid any other invalid characters.
                    # Use the title if possible, otherwise default to the filename
                    if title is not None and len(title) > 0:
                        name_base = title
                    else:
                        name_base, __ = os.path.splitext(
                            form.cleaned_data["base_file"].name)

                    name = slugify(name_base.replace(".", "_"))

                    try:
                        # Moved this inside the try/except block because it can raise
                        # exceptions when unicode characters are present.
                        # This should be followed up in upstream Django.
                        tempdir, base_file = form.write_files()
                        registration_uploader, created = Profile.objects.get_or_create(username='dataRegistrationUploader')

                        saved_layer = file_upload(
                            base_file,
                            name=name,
                            user=registration_uploader,
                            overwrite=False,
                            charset=form.cleaned_data["charset"],
                            abstract=form.cleaned_data["abstract"],
                            title=form.cleaned_data["layer_title"],
                        )
                        def_style = Style.objects.get(name="Boundary")
                        saved_layer.styles.add(def_style)
                        saved_layer.default_style=def_style
                        saved_layer.is_published = False
                        saved_layer.save()
                        interest_layer =  saved_layer
                        
                        cat = Catalog(settings.OGC_SERVER['default']['LOCATION'] + 'rest',
                            username=settings.OGC_SERVER['default']['USER'],
                            password=settings.OGC_SERVER['default']['PASSWORD'])

                        boundary_style = cat.get_style('Boundary')
                        if boundary_style:
                            gs_layer = cat.get_layer(saved_layer.name)
                            gs_layer._set_default_style(boundary_style)
                            cat.save(gs_layer) #save in geoserver
                            saved_layer.sld_body = boundary_style.sld_body
                            saved_layer.save() #save in geonode
                           
                    except Exception as e:
                        exception_type, error, tb = sys.exc_info()
                        print traceback.format_exc()
                        out['success'] = False
                        out['errors'] = "An unexpected error was encountered. Check the files you have uploaded, clear your selected files, and try again."
                        # Assign the error message to the latest UploadSession of the data request uploader user.
                        latest_uploads = UploadSession.objects.filter(
                            user=registration_uploader
                        ).order_by('-date')
                        if latest_uploads.count() > 0:
                            upload_session = latest_uploads[0]
                            upload_session.error = str(error)
                            upload_session.traceback = traceback.format_exc(tb)
                            upload_session.context = "Data requester's jurisdiction file upload"
                            upload_session.save()
                            out['traceback'] = upload_session.traceback
                            out['context'] = upload_session.context
                            out['upload_session'] = upload_session.id
                    else:
                        out['success'] = True
                        out['url'] = reverse(
                            'layer_detail', args=[
                                saved_layer.service_typename])

                        upload_session = saved_layer.upload_session
                        upload_session.processed = True
                        upload_session.save()
                        permissions = {
                            'users': {'dataRegistrationUploader': []},
                            'groups': {}
                        }
                        if request.user.is_authenticated():
                            permissions = {
                                'users': {request.user.username : ['view_resourcebase']},
                                'groups': {}
                            }
                            
                        request_profile
                        if permissions is not None and len(permissions.keys()) > 0:
    
                            saved_layer.set_permissions(permissions)
                        
                    finally:
                        if tempdir is not None:
                            shutil.rmtree(tempdir)
            
            #Now store the data request
                #data_request_form = DataRequestProfileForm(
                #                profile_form_data)
                
                
                if 'request_object' in request.session :
                    if 'success' not in out:
                        request_profile, letter = update_datarequest_obj(
                            datarequest=  request.session['request_object'],
                            parameter_dict = form.clean(),
                            request_letter = form.clean()['letter_file'],
                            interest_layer = interest_layer
                        )
                        out['success']=True
                    else: 
                        if out['success']:
                            request_profile, letter = update_datarequest_obj(
                                datarequest=  request.session['request_object'],
                                parameter_dict = form.clean(),
                                request_letter = form.clean()['letter_file'],
                                interest_layer = interest_layer
                            )
                    
                    if request.user.is_authenticated():
                        request_profile.profile = request.user
                        request_profile.request_status = 'pending'
                        request_profile.username = request.user.username
                        request_profile.set_verification_key()
                        request_profile.save()
                    
                else:
                    pprint("unable to retrieve request object")
                    
                    out['errors'] = form.errors
                    out['success'] = False
        else:
            for e in form.errors.values():
                errormsgs.extend([escape(v) for v in e])
            out['success'] = False
            out['errors'] = form.errors
            pprint(out['errors'])
            out['errormsgs'] = errormsgs

        if out['success']:
            status_code = 200

            if request_profile and not request_profile.profile:
#                request_profile.send_verification_email()

                out['success_url'] = reverse('datarequests:email_verification_send')
                
                out['redirect_to'] = reverse('datarequests:email_verification_send')
                
            elif request_profile and request_profile.profile:
                out['success_url'] = reverse('home')
                
                out['redirect_to'] = reverse('home')
                
                request_profile.date = timezone.now()
                request_profile.save()

            del request.session['data_request_shapefile']
            del request.session['request_object']
        else:
            status_code = 400
        return HttpResponse(
            json.dumps(out),
            mimetype='application/json',
            status=status_code)
    return render(
        request,
        'datarequests/registration/shapefile.html',
        {
            'charsets': CHARSETS,
            'is_layer': True,
            'form': form
        })
        

class DataRequestPofileList(LoginRequiredMixin, SuperuserRequiredMixin, TemplateView):
    template_name = 'datarequests/data_request_list.html'
    raise_exception = True
    
@login_required
def request_history(request):
    if not request.user.is_authenticated():
        raise HttpResponseForbidden
        
    if request.user.is_superuser:
        return HttpResponseRedirect(
            reverse('datarequests:data_request_browse')
        )
    
    user=request.user
    data_requests = DataRequestProfile.objects.filter(profile=user)
    total = data_requests.len()
    
    paginator = Paginator(data_requests, 10)
    page = request.GET.get('page')

    try:
        paged_objects = paginator.page(page)
    except PageNotAnInteger:
        paged_objects = paginator.page(1)
    except EmptyPage:
        paged_objects = paginator.page(paginator.num_pages)
        
    return render(request, "users_request_list.html",
        {"data_requests": paged_objects,
          "total":  total
        })

def email_verification_send(request):
    
    if request.user.is_authenticated():
        return HttpResponseRedirect(reverse('home'))
    
    context = {
        'support_email': settings.LIPAD_SUPPORT_MAIL,
    }
    return render(
        request,
        'datarequests/registration/verification_sent.html',
        context
    )


def email_verification_confirm(request):
    key = request.GET.get('key', None)
    email = request.GET.get('email', None)

    context = {
        'support_email': settings.LIPAD_SUPPORT_MAIL,
    }

    if key and email:
        try:
            data_request = DataRequestProfile.objects.get(
                email=email,
                verification_key=key,
            )
            # Only verify once
            if not data_request.date:
                data_request.request_status = 'pending'
                data_request.date = timezone.now()
                data_request.save()
                data_request.send_new_request_notif_to_admins()
        except ObjectDoesNotExist:
            data_request = None

        if data_request:
            return render(
                request,
                'datarequests/registration/verification_done.html',
                context
            )

    return render(
        request,
        'datarequests/registration/verification_failed.html',
        context
    )


def data_request_profile(request, pk, template='datarequests/profile_detail.html'):

    request_profile = get_object_or_404(DataRequestProfile, pk=pk)

    if not request.user.is_superuser:
        raise PermissionDenied
    

    #if not request_profile.date:
    #    raise Http404
    
    context_dict={"request_profile": request_profile}
    
    if request_profile.jurisdiction_shapefile:
        layer = request_profile.jurisdiction_shapefile
        # assert False, str(layer_bbox)
        config = layer.attribute_config()
        # Add required parameters for GXP lazy-loading
        layer_bbox = layer.bbox
        bbox = [float(coord) for coord in list(layer_bbox[0:4])]
        srid = layer.srid

        # Transform WGS84 to Mercator.
        config["srs"] = srid if srid != "EPSG:4326" else "EPSG:900913"
        config["bbox"] = llbbox_to_mercator([float(coord) for coord in bbox])

        config["title"] = layer.title
        config["queryable"] = True

        if layer.storeType == "remoteStore":
            service = layer.service
            source_params = {
                "ptype": service.ptype,
                "remote": True,
                "url": service.base_url,
                "name": service.name}
            maplayer = GXPLayer(
                name=layer.typename,
                ows_url=layer.ows_url,
                layer_params=json.dumps(config),
                source_params=json.dumps(source_params))
        else:
            maplayer = GXPLayer(
                name=layer.typename,
                ows_url=layer.ows_url,
                layer_params=json.dumps(config))

        # center/zoom don't matter; the viewer will center on the layer bounds
        map_obj = GXPMap(projection="EPSG:900913")
        NON_WMS_BASE_LAYERS = [
            la for la in default_map_config()[1] if la.ows_url is None]

        metadata = layer.link_set.metadata().filter(
            name__in=settings.DOWNLOAD_FORMATS_METADATA)

        context_dict ["resource"] = layer
        context_dict ["permissions_json"] = _perms_info_json(layer)
        context_dict ["documents"] = get_related_documents(layer)
        context_dict ["metadata"] =  metadata
        context_dict ["is_layer"] = True
        context_dict ["wps_enabled"] = settings.OGC_SERVER['default']['WPS_ENABLED'],

        context_dict["viewer"] = json.dumps(
            map_obj.viewer_json(request.user, * (NON_WMS_BASE_LAYERS + [maplayer])))
        context_dict["preview"] = getattr(
            settings,
            'LAYER_PREVIEW_LIBRARY',
            'leaflet')

        if request.user.has_perm('download_resourcebase', layer.get_self_resource()):
            if layer.storeType == 'dataStore':
                links = layer.link_set.download().filter(
                    name__in=settings.DOWNLOAD_FORMATS_VECTOR)
            else:
                links = layer.link_set.download().filter(
                    name__in=settings.DOWNLOAD_FORMATS_RASTER)
            context_dict["links"] = links

        if settings.SOCIAL_ORIGINS:
            context_dict["social_links"] = build_social_links(request, layer)

    context_dict["request_reject_form"]= DataRequestProfileRejectForm(instance=request_profile)

    return render_to_response(template, RequestContext(request, context_dict))


@require_POST
def data_request_profile_reject(request, pk):
    if not request.user.is_superuser:
        raise PermissionDenied
    
    request_profile = get_object_or_404(DataRequestProfile, pk=pk)

    if request_profile.request_status == 'pending':
        form = parse_qs(request.POST.get('form', None))
        request_profile.rejection_reason = form['rejection_reason'][0]
        request_profile.request_status = 'rejected'
        if 'additional_rejection_reason' in form.keys():
            request_profile.additional_rejection_reason = form['additional_rejection_reason'][0]
        request_profile.administrator = request.user
        request_profile.action_date = timezone.now()
        request_profile.save()
        if request_profile.profile:
            pprint("sending request rejection email")
            request_profile.send_request_rejection_email()
        else:
            pprint("sending account rejection email")
            request_profile.send_account_rejection_email()

    url = request.build_absolute_uri(request_profile.get_absolute_url())

    return HttpResponse(
        json.dumps({
            'result': 'success',
            'errors': '',
            'url': url}),
        status=200,
        mimetype='text/plain'
    )


@require_POST
def data_request_profile_approve(request, pk):
    if not request.user.is_superuser:
        raise PermissionDenied

    if request.method == 'POST':
        request_profile = get_object_or_404(DataRequestProfile, pk=pk)

        if not request_profile.has_verified_email or request_profile.request_status != 'pending':
            raise PermissionDenied
        
        result = True
        message = ''
        is_new_acc=True
        
        if not request_profile.profile or not request_profile.username or not request_profile.ftp_folder:
            result, message = request_profile.create_account() #creates account in AD if AD profile does not exist
        else:
            is_new_acc = False
        
        if not result:
            messages.error (request, _(message))
        else:       
            if request_profile.jurisdiction_shapefile:
                request_profile.assign_jurisdiction() #assigns/creates jurisdiction object 
            else:
                try:
                    uj = UserJurisdiction.objects.get(user=request_profile.profile)
                    uj.jurisdiction_shapefile = None
                    uj.save()
                except ObjectDoesNotExist as e:
                    pprint("Jurisdiction Shapefile not found, nothing to delete. Carry on")
            
            request_profile.set_approved(is_new_acc)
                    
                    
        return HttpResponseRedirect(request_profile.get_absolute_url())
        
    else:
        return HttpResponseRedirect("/forbidden/")

@require_POST
def data_request_profile_reconfirm(request, pk):
    if not request.user.is_superuser:
        raise PermissionDenied

    if request.method == 'POST':
        request_profile = get_object_or_404(DataRequestProfile, pk=pk)
        
        request_profile.send_verification_email()
        return HttpResponseRedirect(request_profile.get_absolute_url())

@require_POST
def data_request_facet_count(request):
    if not request.user.is_superuser:
        raise PermissionDenied
    facets_count = {
        'pending': DataRequestProfile.objects.filter(
            request_status='pending').exclude(date=None).count(),
        'approved': DataRequestProfile.objects.filter(
            request_status='approved').count(),
        'rejected': DataRequestProfile.objects.filter(
            request_status='rejected').count(),
        'cancelled': DataRequestProfile.objects.filter(
            request_status='cancelled').exclude(date=None).count(),
    }

    return HttpResponse(
        json.dumps(facets_count),
        status=200,
        mimetype='text/plain'
    )
    
def update_datarequest_obj(datarequest=None, parameter_dict=None, interest_layer=None, request_letter = None):
    if datarequest is None or parameter_dict is None or request_letter is None:
        raise HttpResponseBadRequest
                    
    ### Updating the other fields of the request
    datarequest.project_summary = parameter_dict['project_summary']
    datarequest.data_type_requested = parameter_dict['data_type_requested']
    
    if parameter_dict['purpose']  == 'other':
        datarequest.purpose = parameter_dict['purpose_other']
    else:
        datarequest.purpose = parameter_dict['purpose']
        
    datarequest.intended_use_of_dataset = parameter_dict['intended_use_of_dataset']
    datarequest.organization_type = parameter_dict['organization_type']
    datarequest.request_level = parameter_dict['request_level']
    datarequest.funding_source = parameter_dict['funding_source']
    datarequest.is_consultant = parameter_dict['is_consultant']
    
    if interest_layer:
        datarequest.jurisdiction_shapefile = interest_layer
        
    requester_name = datarequest.first_name+" "+datarequest.middle_name+" "+datarequest.last_name
    letter = Document()
    letter_owner, created =  Profile.objects.get_or_create(username='dataRegistrationUploader')
    letter.owner = letter_owner
    letter.doc_file = request_letter
    letter.title = requester_name+ " Request Letter " +datetime.datetime.now().strftime("%Y-%m-%d")
    letter.is_published = False
    letter.save()
    letter.set_permissions( {"users":{"dataRegistrationUploader":["view_resourcebase"]}})
    
    datarequest.request_letter =letter;
    
    datarequest.save()
    
    return (datarequest, letter)<|MERGE_RESOLUTION|>--- conflicted
+++ resolved
@@ -108,10 +108,7 @@
             request_object = form.save()
             request.session['request_object'] = request_object
             request.session['data_request_info'] = profile_form_data
-<<<<<<< HEAD
-            request_profile.send_verification_email()
-=======
->>>>>>> 4c5384ab
+            request_object.send_verification_email()
             
             return HttpResponseRedirect(
                 reverse('datarequests:registration_part_two')
@@ -129,12 +126,12 @@
     part_two_initial ={}
     last_submitted_dr = None
     if request.user.is_authenticated():
-        try:
-            last_submitted_dr = request.session.get('last_submitted_dr', None)
-            part_two_initial['project_summary']=last_submitted_dr.project_summary
-            part_two_initial['data_type_requested']=last_submitted_dr.data_type_requested
-        except ObjectDoesNotExist as e:
-            pprint("Did not find datarequests for this user")
+        last_submitted_dr = request.session.get('last_submitted_dr', None)
+        if not last_submitted_dr:
+            pprint("No previous request from "+request.user.username)
+            return HttpResponseRedirect(reverse('datarequests:registration_part_one'))
+        part_two_initial['project_summary']=last_submitted_dr.project_summary
+        part_two_initial['data_type_requested']=last_submitted_dr.data_type_requested
         
     request.session['data_request_shapefile'] = True
     profile_form_data = request.session.get('data_request_info', None)
@@ -294,8 +291,12 @@
                 else:
                     pprint("unable to retrieve request object")
                     
-                    out['errors'] = form.errors
+                    for e in form.errors.values():
+                        errormsgs.extend([escape(v) for v in e])
                     out['success'] = False
+                    out['errors'] = errormsgs
+                    pprint(out['errors'])
+                    out['errormsgs'] = errormsgs
         else:
             for e in form.errors.values():
                 errormsgs.extend([escape(v) for v in e])
@@ -336,7 +337,8 @@
         {
             'charsets': CHARSETS,
             'is_layer': True,
-            'form': form
+            'form': form,
+            'support_email': settings.LIPAD_SUPPORT_MAIL,
         })
         
 
