--- conflicted
+++ resolved
@@ -93,10 +93,7 @@
             profile_request.profile.organization_type = profile_request.organization_type
             profile_request.profile.org_type = profile_request.org_type
             profile_request.profile.organization_other = profile_request.organization_other
-<<<<<<< HEAD
             profile_request.profile.org_type = profile_request.org_type
-=======
->>>>>>> 4eceaf7d
             profile_request.save()
             profile_request.profile.save()
 
@@ -104,10 +101,7 @@
             
             if profile_request.data_request:
                 profile_request.data_request.profile = profile_request.profile
-<<<<<<< HEAD
-=======
                 profile_request.data_request.save()
->>>>>>> 4eceaf7d
                 profile_request.data_request.set_status('pending')
             
             profile_request.send_approval_email()
