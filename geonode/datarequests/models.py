--- conflicted
+++ resolved
@@ -522,16 +522,11 @@
         You will be able to edit your account details by logging in and going to the following link:
         {}
 
-<<<<<<< HEAD
-
         To download DTMs, DSMs, Classified LAZ and Orthophotos, please proceed to http://lipad.dream.upd.edu.ph/maptiles after logging in.
         To download Flood Hazard Maps, Resource Layers and other datasets, please proceed to http://lipad.dream.upd.edu.ph/layers/.
 
         Flood Hazard Maps and Resource Layers can be viewed and downloaded in the Data Store > Layers Section while the LiDAR DTM, LiDAR DSM, Classified LAZ and Orthophotos can be downloaded through Data Store > Data Tiles Section.
-=======
-        To download DTMs, DSMs, Classified LAZ and Orthophotos, please proceed to http://lipad.dream.upd.edu.ph/maptiles after logging in.
-        To download Flood Hazard Maps, Resource Layers and other datasets, please proceed to http://lipad.dream.upd.edu.ph/layers/.
->>>>>>> 3dc59ee9
+
 
         If you have any questions, you can contact us as at {}.
 
@@ -554,18 +549,13 @@
        <p>You will be able to edit your account details by logging in and going to the following link:</p>
        {}
        </br>
-<<<<<<< HEAD
+
 
        <p>To download DTMs, DSMs, Classified LAZ and Orthophotos, please proceed to <a href="http://lipad.dream.upd.edu.ph/maptiles">Data Tiles Section</a> under Data Store after logging in.</p>
        <p>To download Flood Hazard Maps, Resource Layers and other datasets, please proceed to <a href="http://lipad.dream.upd.edu.ph/layers/">Layers Section</a> under Data Store.</p>
 
        <p>Flood Hazard Maps and Resource Layers can be viewed and downloaded in the <a href="https://lipad.dream.upd.edu.ph/layers/">Data Store > Layers</a> Section while the LiDAR DTM, LiDAR DSM, Classified LAZ and Orthophotos can be downloaded through <a href="https://lipad.dream.upd.edu.ph/maptiles/">Data Store > Data Tiles</a> Section.</p>
 
-=======
-       <p>To download DTMs, DSMs, Classified LAZ and Orthophotos, please proceed to <a href="http://lipad.dream.upd.edu.ph/maptiles">Data Tiles Section</a> under Data Store after logging in.</p>
-       <p>To download Flood Hazard Maps, Resource Layers and other datasets, please proceed to <a href="http://lipad.dream.upd.edu.ph/layers/">Layers Section</a> under Data Store.</p>
-
->>>>>>> 3dc59ee9
        <p>If you have any questions, you can contact us as at <a href="mailto:{}" target="_top">{}</a></p>
        </br>
         <p>Regards,</p>
