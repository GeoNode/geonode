from django.db import models
from django.conf import settings
from django.contrib.sites.models import Site
from django.core.exceptions import ObjectDoesNotExist, PermissionDenied
from django.core.mail import EmailMultiAlternatives
from django.core.urlresolvers import reverse
from django.template.defaultfilters import slugify
from django.http import HttpResponse, HttpResponseRedirect, Http404
from django.utils import dateformat
from django.utils import timezone
from django.utils.crypto import get_random_string
from django.utils.translation import ugettext as _
from django.utils.encoding import iri_to_uri
from django.utils.http import urlquote
from django_enumfield import enum
from django.core import validators
from django_auth_ldap.backend import LDAPBackend, ldap_error

import ldap

from model_utils import Choices
from model_utils.models import TimeStampedModel

from geonode.cephgeo.models import UserJurisdiction
from geonode.groups.models import GroupProfile, GroupMember
from geonode.layers.models import Layer
from geonode.documents.models import Document
from geonode.people.models import OrganizationType, Profile
from geonode.utils import resolve_object
from geonode.base.models import ResourceBase
from geonode.tasks.mk_folder import create_folder

from pprint import pprint
from unidecode import unidecode

import traceback

import geonode.settings as local_settings

from .utils import create_login_credentials, create_ad_account, add_to_ad_group

class DataRequestProfile(TimeStampedModel):

    # Choices that will be used for fields
    LOCATION_CHOICES = Choices(
        ('local', _('Local')),
        ('foreign', _('Foreign')),
    )

    DATA_TYPE_CHOICES = Choices(
        ('interpreted', _('Interpreted')),
        ('raw', _('Raw')),
        ('processed', _('Processed')),
        ('other', _('Other')),
    )

    REQUEST_STATUS_CHOICES = Choices(
        ('pending', _('Pending')),
        ('approved', _('Approved')),
        ('cancelled', _('Cancelled')),
        ('rejected', _('Rejected')),
        ('unconfirmed',_('Unconfirmed Email')),
    )

    REQUESTER_TYPE_CHOICES = Choices(
        ('commercial', _('Commercial Requester')),
        ('noncommercial', _('Non-Commercial Requester')),
    )

    DATASET_USE_CHOICES = Choices(
        ('commercial', _('Commercial')),
        ('noncommercial', _('Non-commercial')),
    )

    # ===============

    REQUEST_LEVEL_CHOICES = Choices(
        ('institution', _('Institution')),
        ('faculty', _('Faculty')),
        ('student', _('Student')),
    )

    REJECTION_REASON_CHOICES = Choices(
        ('reason1', _('Reason 1')),
        ('reason2', _('Reason 2')),
        ('reason3', _('Reason 3')),
    )

    profile = models.ForeignKey(
        Profile,
        on_delete=models.SET_NULL,
        null=True,
        blank=True
    )

    username = models.CharField(
        _('User name'),
        max_length=50,
        null=True,
        blank=True,
    )

    jurisdiction_shapefile = models.ForeignKey(Layer, null=True, blank=True)

    request_status = models.CharField(
        _('Status of Data Request'),
        choices=REQUEST_STATUS_CHOICES,
        default=REQUEST_STATUS_CHOICES.unconfirmed,
        max_length=12,
        null=True,
        blank=True,
    )

    first_name = models.CharField(_('First Name'), max_length=21)
    middle_name = models.CharField(_('Middle Name'), max_length=21, null=False, blank=False)
    last_name = models.CharField(_('Last Name'), max_length=21)

    organization = models.CharField(
        _('Office/Organization Name'),
        max_length=255
    )
    location = models.CharField(
        _('Are you a local or foreign entity?'),
        choices=LOCATION_CHOICES,
        default=LOCATION_CHOICES.local,
        max_length=10,
    )
    email = models.EmailField(_('Email Address'), max_length=64)
    contact_number = models.CharField(_('Contact Number'), max_length=255)
    project_summary = models.TextField(_('Summary of Project/Program'), null=True, blank=True)
    data_type_requested = models.CharField(
        _('Type of Data Requested'),
        choices=DATA_TYPE_CHOICES,
        default=DATA_TYPE_CHOICES.processed,
        max_length=15,
    )
    """
    data_set = models.CharField(
        _('Data/Data Set Subject to License'),
        max_length=100,
    )"""
    area_coverage = models.DecimalField(
        _('Area of Coverage'),
        max_digits=30,
        decimal_places=4,
        help_text=_('Sqr KMs'),
        default=0,
        null=True,
        blank=True,
    )
    """
    data_resolution = models.PositiveIntegerField(
        _('Data Resolution'),
        help_text=_('pixels per inch'),
    )
    """

    purpose = models.TextField(_('Purpose of Data'), null=True, blank = True)
    intended_use_of_dataset = models.CharField(
        _('Intended Use of Dataset'),
        choices=DATASET_USE_CHOICES,
        default=DATASET_USE_CHOICES.commercial,
        max_length=15,
    )
    organization_type = enum.EnumField(
        OrganizationType,
        default=OrganizationType.OTHER,
        # default="Undefined", #I assigned random default to get rid of --------- as one of the choices
        blank=False,
        help_text=_('Organization type based on Phil-LiDAR1 Data Distribution Policy')
    )
    organization_other = models.CharField(
        _('If Other, please specify'),
        max_length=255,
        blank=True,
        null=True,
    )
    request_level = models.CharField(
        _('Level of Request'),
        choices=REQUEST_LEVEL_CHOICES,
        blank=True,
        null=True,
        max_length=15,
    )
    funding_source = models.CharField(
        _('Source of Funding'),
        max_length=255,
        blank=True,
        null=True
    )
    is_consultant = models.BooleanField(
        _('Consultant in behalf of another organization?'),
        default=False
    )
    rejection_reason = models.CharField(
        _('Reason for Rejection'),
        blank=True,
        null=True,
        max_length=100,
    )
    additional_rejection_reason = models.TextField(
        _('Additional details about rejection'),
        blank=True,
        null=True,
        )

    #For place name
    place_name = models.CharField(
        _('Geolocation name provided by Google'),
        null=True,
        blank=True,
        max_length=50,
    )

    #For jurisdiction data size
    juris_data_size = models.FloatField(
        _('Data size of requested jurisdiction'),
        null=True,
        blank=True,
    )

    #For request letter
    request_letter= models.ForeignKey(Document, null=True, blank=True)

    # For email verification
    verification_key = models.CharField(max_length=50)
    key_created_date = models.DateTimeField(
            default=timezone.now,
            help_text=_('The date in which the verification key is sent'),
        )
    date = models.DateTimeField(
        blank=True,
        null=True,
        help_text=_('The date in which the verification key is verified'),

    )

    # For mapping an FTP folder to the datarequest and consequently to a user profile
    ftp_folder = models.CharField(
        _('FTP folder for the user account'),
        blank=True,
        null=True,
        max_length=100,
        #validators=[validators.RegexValidator(regex="^Others\/[a-zA-Z]{6,15}[0-9]{0,4}")]
        )

    administrator = models.ForeignKey(
        Profile,
        null=True,
        blank=True,
        related_name="+"
    )

    action_date = models.DateTimeField(
        blank=True,
        null=True,
        help_text=_('The date and time this data request was approved or rejected'),
    )
    
    additional_remarks = models.TextField(
        blank = True,
        null = True,
        help_text= _('Additional remarks by an administrator'),
    )

    additional_remarks = models.TextField(
        blank = True,
        null = True,
        help_text= _('Additional remarks by an administrator'),
    )


    class Meta:
        verbose_name = _('Data Request Profile')
        verbose_name_plural = _('Data Request Profiles')
        ordering = ('-created',)

    def __unicode__(self):
        return (_('{} request by {} {} {} of {}')
                .format(
                    self.request_status,
                    unidecode(self.first_name),
                    self.middle_name,
                    self.last_name,
                    self.organization,
                ))

    @property
    def has_verified_email(self):
        return self.date is not None

    def get_absolute_url(self):
        return reverse('datarequests:data_request_profile', kwargs={'pk': self.pk})

    def set_verification_key(self):
        self.verification_key = get_random_string(length=50)
        self.key_created_date = timezone.now()
        self.save()

    def send_verification_email(self):
        self.set_verification_key()
        site = Site.objects.get_current()
        verification_url = (
            str(site) +
            reverse('datarequests:email_verification_confirm') +
            '?key=' + self.verification_key + '&email=' +
            urlquote(self.email)
        )
        verification_url = iri_to_uri(verification_url).replace("//", "/")

        text_content = """
         Dear <strong>{}</strong>,

        Please paste the following URL in your browser to verify your email and complete your Data Request Registration.
        {}

        For inquiries, you can contact us as at {}.

        Regards,
        LiPAD Team
         """.format(
             unidecode(self.first_name),
             verification_url,
             local_settings.LIPAD_SUPPORT_MAIL,
         )

        html_content = """
        <p>Dear <strong>{}</strong>,</p>

       <p>Please click on the following link to verify your email and complete your Data Request Registration.</p>
       <p><a rel="nofollow" target="_blank" href="{}">{}</a></p>
       <p>For inquiries, you can contact us as at <a href="mailto:{}" target="_top">{}</a></p>
       </br>
        <p>Regards,</p>
        <p>LiPAD Team</p>
        """.format(
            unidecode(self.first_name),
            verification_url,
            verification_url,
            local_settings.LIPAD_SUPPORT_MAIL,
            local_settings.LIPAD_SUPPORT_MAIL,
        )

        email_subject = _('[LiPAD] Email Confirmation')

        msg = EmailMultiAlternatives(
            email_subject,
            text_content,
            settings.DEFAULT_FROM_EMAIL,
            [self.email, ]
        )
        msg.attach_alternative(html_content, "text/html")
        msg.send()


    def send_new_request_notif_to_admins(self):
        site = Site.objects.get_current()
        data_request_url = (
            str(site) + self.get_absolute_url()
        )

        text_content = """
        Hello LiPAD Admins,

        A new data request has been submitted by {} {}. You can view the data request profile using the following link:
        {}
        """.format(
            unidecode(self.first_name),
            unidecode(self.last_name),
            data_request_url,
        )

        html_content = """
        <p>Hello LiPAD Admins,</p>

        <p>A new data request has been submitted by {} {}. You can view the data request profile using the following link:</p>
        <p><a rel="nofollow" target="_blank" href="{}">{}</a></p>

        """.format(
            unidecode(self.first_name),
            unidecode(self.last_name),
            data_request_url,
            data_request_url,
        )

        email_subject = _('[LiPAD] New Data Request Registration Profile')

        email_reciepients = Profile.objects.filter(
                                is_superuser=True
                            ).values_list('email', flat=True)

        msg = EmailMultiAlternatives(
            email_subject,
            text_content,
            settings.DEFAULT_FROM_EMAIL,
            email_reciepients
        )
        msg.attach_alternative(html_content, "text/html")
        msg.send()


    def send_account_rejection_email(self):

        additional_details = 'Additional Details: ' + str(self.additional_rejection_reason)

        text_content = """
         Dear {},

        Your account registration for LiPAD was not approved.
        Reason: {}
        {}

        If you have further questions, you can contact us as at {}.

        Regards,
        LiPAD Team
         """.format(
             unidecode(self.first_name),
             self.rejection_reason,
             additional_details,
             local_settings.LIPAD_SUPPORT_MAIL,
         )

        html_content = """
        <p>Dear <strong>{}</strong>,</p>

       <p>Your account registration for LiPAD was not approved.</p>
       <p>Reason: {} <br/>
       {}</p>
       <p>If you have further questions, you can contact us as at <a href="mailto:{}" target="_top">{}</a></p>
       </br>
        <p>Regards,</p>
        <p>LiPAD Team</p>
        """.format(
             unidecode(self.first_name),
             self.rejection_reason,
             additional_details,
             local_settings.LIPAD_SUPPORT_MAIL,
             local_settings.LIPAD_SUPPORT_MAIL
        )

        email_subject = _('[LiPAD] Account Registration Status')

        msg = EmailMultiAlternatives(
            email_subject,
            text_content,
            settings.DEFAULT_FROM_EMAIL,
            [self.email, ]
        )
        msg.attach_alternative(html_content, "text/html")
        msg.send()

    def send_request_rejection_email(self):

        additional_details = 'Additional Details: ' + str(self.additional_rejection_reason)

        text_content = """
        Dear {},

        Your data request for LiPAD was not approved.
        Reason: {}
        {}

        If you have further questions, you can contact us as at {}.

        Regards,
        LiPAD Team
         """.format(
             unidecode(self.first_name),
             self.rejection_reason,
             additional_details,
             local_settings.LIPAD_SUPPORT_MAIL,
         )

        html_content = """
        <p>Dear <strong>{}</strong>,</p>

       <p>Your data request for LiPAD was not approved.</p>
       <p>Reason: {} <br/>
       {}</p>
       <p>If you have further questions, you can contact us as at <a href="mailto:{}" target="_top">{}</a></p>
       </br>
        <p>Regards,</p>
        <p>LiPAD Team</p>
        """.format(
             unidecode(self.first_name),
             self.rejection_reason,
             additional_details,
             local_settings.LIPAD_SUPPORT_MAIL,
             local_settings.LIPAD_SUPPORT_MAIL
        )

        email_subject = _('[LiPAD] Data Request Status')

        msg = EmailMultiAlternatives(
            email_subject,
            text_content,
            settings.DEFAULT_FROM_EMAIL,
            [self.email, ]
        )
        msg.attach_alternative(html_content, "text/html")
        msg.send()

    def send_account_approval_email(self, username, directory):

        site = Site.objects.get_current()
        profile_url = (
            str(site) +
            reverse('profile_detail', kwargs={'username': username})
        )
        profile_url = iri_to_uri(profile_url)

        text_content = """
        Dear {},

        Your account registration for LiPAD was approved.
        You will now be able to log in using the following log-in credentials:
        username: {}

        Before you are able to login to LiPAD, visit first https://ssp.dream.upd.edu.ph/?action=sendtoken and follow the instructions to reset a password for your account.

        You will be able to edit your account details by logging in and going to the following link:
        {}


        To download DTMs, DSMs, Classified LAZ and Orthophotos, please proceed to http://lipad.dream.upd.edu.ph/maptiles after logging in.
        To download Flood Hazard Maps, Resource Layers and other datasets, please proceed to http://lipad.dream.upd.edu.ph/layers/.

        Flood Hazard Maps and Resource Layers can be viewed and downloaded in the Data Store > Layers Section while the LiDAR DTM, LiDAR DSM, Classified LAZ and Orthophotos can be downloaded through Data Store > Data Tiles Section.

        If you have any questions, you can contact us as at {}.

        Regards,
        LiPAD Team
         """.format(
             unidecode(self.first_name),
             username,
             profile_url,
             local_settings.LIPAD_SUPPORT_MAIL
         )

        html_content = """
        <p>Dear <strong>{}</strong>,</p>

       <p>Your account registration for LiPAD was approved. You will now be able to log in using the following log-in credentials:</p>
       username: <strong>{}</strong></p>

       <p>Before you are able to login to LiPAD, visit first https://ssp.dream.upd.edu.ph/?action=sendtoken and follow the instructions to reset a password for your account</p></br>
       <p>You will be able to edit your account details by logging in and going to the following link:</p>
       {}
       </br>

       <p>To download DTMs, DSMs, Classified LAZ and Orthophotos, please proceed to <a href="http://lipad.dream.upd.edu.ph/maptiles">Data Tiles Section</a> under Data Store after logging in.</p>
       <p>To download Flood Hazard Maps, Resource Layers and other datasets, please proceed to <a href="http://lipad.dream.upd.edu.ph/layers/">Layers Section</a> under Data Store.</p>

       <p>Flood Hazard Maps and Resource Layers can be viewed and downloaded in the <a href="https://lipad.dream.upd.edu.ph/layers/">Data Store > Layers</a> Section while the LiDAR DTM, LiDAR DSM, Classified LAZ and Orthophotos can be downloaded through <a href="https://lipad.dream.upd.edu.ph/maptiles/">Data Store > Data Tiles</a> Section.</p>

       <p>If you have any questions, you can contact us as at <a href="mailto:{}" target="_top">{}</a></p>
       </br>
        <p>Regards,</p>
        <p>LiPAD Team</p>
        """.format(
             unidecode(self.first_name),
             username,
             profile_url,
             local_settings.LIPAD_SUPPORT_MAIL,
             local_settings.LIPAD_SUPPORT_MAIL
         )

        email_subject = _('[LiPAD] Account Registration Status')

        msg = EmailMultiAlternatives(
            email_subject,
            text_content,
            settings.DEFAULT_FROM_EMAIL,
            [self.email, ]
        )
        msg.attach_alternative(html_content, "text/html")
        msg.send()

    def send_request_approval_email(self, username):
        site = Site.objects.get_current()
        profile_url = (
            str(site) +
            reverse('profile_detail', kwargs={'username': username})
        )
        profile_url = iri_to_uri(profile_url)

        text_content = """
        Dear {},

        Your current data request for LiPAD was approved.
        To download DTMs, DSMs, Classified LAZ and Orthophotos, please proceed to http://lipad.dream.upd.edu.ph/maptiles after logging in.
        To download Flood Hazard Maps, Resource Layers and other datasets, please proceed to http://lipad.dream.upd.edu.ph/layers/.

        To download DTMs, DSMs, Classified LAZ and Orthophotos, please proceed to http://lipad.dream.upd.edu.ph/maptiles after logging in.
        To download Flood Hazard Maps, Resource Layers and other datasets, please proceed to http://lipad.dream.upd.edu.ph/layers/.

        If you have any questions, you can contact us as at {}.

        Regards,
        LiPAD Team
         """.format(
             unidecode(self.first_name),
             local_settings.LIPAD_SUPPORT_MAIL
         )

        html_content = """
        <p>Dear <strong>{}</strong>,</p>

       <p>Your current data request in LiPAD was approved.</p>
       <p>To download DTMs, DSMs, Classified LAZ and Orthophotos, please proceed to <a href="http://lipad.dream.upd.edu.ph/maptiles">Data Tiles Section</a> under Data Store after logging in.</p>
       <p>To download Flood Hazard Maps, Resource Layers and other datasets, please proceed to <a href="http://lipad.dream.upd.edu.ph/layers/">Layers Section</a> under Data Store.</p>
       <p>If you have any questions, you can contact us as at <a href="mailto:{}" target="_top">{}</a></p>
       </br>
        <p>Regards,</p>
        <p>LiPAD Team</p>
        """.format(
             unidecode(self.first_name),
             local_settings.LIPAD_SUPPORT_MAIL,
             local_settings.LIPAD_SUPPORT_MAIL
         )

        email_subject = _('[LiPAD] Data Request Status')

        msg = EmailMultiAlternatives(
            email_subject,
            text_content,
            settings.DEFAULT_FROM_EMAIL,
            [self.email, ]
        )
        msg.attach_alternative(html_content, "text/html")
        msg.send()

    def create_account(self):
        profile = None
        errors = []
        if not self.username:
            self.username = create_login_credentials(self)
            self.save()
            pprint(self.username)
        else:
            try:
                profile = LDAPBackend().populate_user(self.username)
                self.profile = profile
                self.save()
            except Exception as e:
                pprint(traceback.format_exc())
                return (False, "Account creation failed. Check /var/log/apache2/error.log for more details")

        try:
             if not self.profile:
                pprint("Creating account for "+self.username)
                dn = create_ad_account(self, self.username)
                add_to_ad_group(group_dn=settings.LIPAD_LDAP_GROUP_DN, user_dn=dn)
                profile = LDAPBackend().populate_user(self.username)

                if profile:
                    self.profile = profile
                    self.save()

                    profile.middle_name = self.middle_name
                    profile.organization = self.organization
                    profile.voice = self.contact_number
                    profile.email = self.email
                    profile.organization_type = self.organization_type
                    profile.save()
                else:
                    pprint("Accout was not created")
                    raise Exception("Account not created")
<<<<<<< HEAD

             else:
                 profile.organization_type = self.organization_type
                 profile.save()

=======
            
>>>>>>> 118cc2e3
        except Exception as e:
            pprint(traceback.format_exc())
            exc_name = type(e).__name__
            pprint(exc_name)
            if exc_name == "ALREADY_EXISTS":
                return (False, "This user already has an account.")
            return (False, "Account creation failed. Check /var/log/apache2/error.log for more details")

        self.join_requester_grp()

        try:
            if not self.ftp_folder:
                self.create_directory()
        except Exception as e:
            pprint(traceback.format_exc())
            return (False, "Folder creation failed, Check /var/log/apache2/error.log for more details")

        return  (True, "Account creation successful")

    def join_requester_grp(self):
        # Add account to requesters group
        group_name = "Data Requesters"
        requesters_group, created = GroupProfile.objects.get_or_create(
            title=group_name,
            slug=slugify(group_name),
            access='private',
        )

        try:
            group_member = GroupMember.objects.get(group=requesters_group, user=self.profile)
            if not group_member:
                requesters_group.join(self.profile, role='member')
        except ObjectDoesNotExist as e:
            pprint(self.profile)
            requesters_group.join(self.profile, role='member')
            #raise ValueError("Unable to add user to the group")


    def assign_jurisdiction(self):
        # Link shapefile to account
        uj = None
        try:
            uj = UserJurisdiction.objects.get(user=self.profile)
        except ObjectDoesNotExist as e:
            pprint("No previous jurisdiction shapefile set")
            uj = UserJurisdiction()
            uj.user = self.profile
        finally:
            uj.jurisdiction_shapefile = self.jurisdiction_shapefile
            uj.save()
        #Add view permission on resource
        resource = self.jurisdiction_shapefile
        perms = resource.get_all_level_info()
        perms["users"][self.profile.username]=["view_resourcebase"]
        resource.set_permissions(perms)

    def create_directory(self):
        pprint("creating user folder for "+self.username)
        create_folder.delay(self.username)
        self.ftp_folder = "Others/"+self.username
        self.save()

    def set_approved(self, is_new_acc):
        self.request_status = 'approved'
        self.action_date = timezone.now()
        self.save()

        if is_new_acc:
            self.send_account_approval_email(self.username, self.ftp_folder)
        else:
            self.send_request_approval_email(self.username)

    def to_values_list(self, fields=['id','name','email','contact_number', 'organization', 'project_summary', 'created','request_status', 'data_size','area_coverage']):
        out = []
        for f in fields:
            if f  is 'id':
                out.append(getattr(self, 'pk'))
            elif f is 'name':
                first_name = unidecode(getattr(self, 'first_name'))
                last_name = unidecode(getattr(self,'last_name'))
                out.append(first_name+" "+last_name)
            elif f is 'created':
                created = getattr(self, f)
                out.append( str(created.month) +"/"+str(created.day)+"/"+str(created.year))
            elif f == 'date of action':
                date_of_action = getattr(self, 'action_date')
                if date_of_action:
                    out.append(str(date_of_action.month)+"/"+str(date_of_action.day)+"/"+str(date_of_action.year))
                else:
                    out.append('')
            elif f is 'organization_type':
                out.append(OrganizationType.get(getattr(self,'organization_type')))
            elif f is 'has_letter':
                if self.request_letter:
                    out.append('yes')
                else:
                    out.append('no')
            elif f is 'has_shapefile':
                if self.jurisdiction_shapefile:
                    out.append('yes')
                else:
                    out.append('no')
            elif f is 'rejection_reason':
                out.append(str(getattr(self,'rejection_reason')))
            elif f is 'juris_data_size':
                out.append(str(getattr(self,'juris_data_size')))
            elif f is 'area_coverage':
                out.append(str(getattr(self,'area_coverage')))
            else:
                val = getattr(self, f)
                if isinstance(val, unicode):
                    out.append(unidecode(val))
                else:
                    out.append(str(val))

        return out

class RequestRejectionReason(models.Model):
    reason = models.CharField(_('Reason for rejection'), max_length=100)

    def __unicode__(self):
        return (_('{}').format(self.reason,))<|MERGE_RESOLUTION|>--- conflicted
+++ resolved
@@ -668,15 +668,10 @@
                 else:
                     pprint("Accout was not created")
                     raise Exception("Account not created")
-<<<<<<< HEAD
-
              else:
                  profile.organization_type = self.organization_type
                  profile.save()
 
-=======
-            
->>>>>>> 118cc2e3
         except Exception as e:
             pprint(traceback.format_exc())
             exc_name = type(e).__name__
