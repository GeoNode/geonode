--- conflicted
+++ resolved
@@ -473,15 +473,17 @@
 
     def create_account(self):
         profile = None
-        uname = create_login_credentials(self)
         try:
-            profile = LDAPBackend().populate_user(uname)
+            if not self.username:
+                self.username = create_login_credentials(self)
+            profile = LDAPBackend().populate_user(self.username)
+             dn = create_ad_account(self, self.username)
         except ldap_error as e:
             import traceback
             message = _('An unexpected error was encountered during the creation of the account.\n'+  traceback.format_exc() )
             
         pprint("Creating account for "+uname)
-        dn = create_ad_account(self, uname)
+       
         if dn is not False:
             
             add_to_ad_group(group_dn=settings.LIPAD_LDAP_GROUP_DN, user_dn=dn)
@@ -508,16 +510,10 @@
         try:
             group_member = GroupMember.objects.get(group=requesters_group, user=self.profile)
             if not group_member:
-<<<<<<< HEAD
-                requesters_group.join(self.profile)
-        except Exception as e:
-            raise ValueError("Unable to add user to the group")
-=======
                 requesters_group.join(self.profile, role='member')
         except ObjectDoesNotExist as e:
             requesters_group.join(self.profile, role='member')
             #raise ValueError("Unable to add user to the group")
->>>>>>> c0723321
         
 
     def assign_jurisdiction(self):
