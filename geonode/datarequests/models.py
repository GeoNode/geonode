from django.db import models
from django.conf import settings
from django.contrib.sites.models import Site
from django.core.exceptions import ObjectDoesNotExist, PermissionDenied
from django.core.mail import EmailMultiAlternatives
from django.core.urlresolvers import reverse
from django.template.defaultfilters import slugify
from django.http import HttpResponse, HttpResponseRedirect, Http404
from django.utils import timezone
from django.utils.crypto import get_random_string
from django.utils.translation import ugettext as _
from django.utils.encoding import iri_to_uri
from django.utils.http import urlquote
from django_enumfield import enum
from django.core import validators
from django_auth_ldap.backend import LDAPBackend

from model_utils import Choices
from model_utils.models import TimeStampedModel

from geonode.cephgeo.models import UserJurisdiction
from geonode.groups.models import GroupProfile, GroupMember
from geonode.layers.models import Layer
from geonode.documents.models import Document
from geonode.people.models import OrganizationType, Profile
from geonode.utils import resolve_object
from geonode.base.models import ResourceBase
from geonode.tasks.mk_folder import create_folder

from pprint import pprint

import traceback

import geonode.settings as local_settings

from .utils import create_login_credentials, create_ad_account, add_to_ad_group

class DataRequestProfile(TimeStampedModel):

    # Choices that will be used for fields
    LOCATION_CHOICES = Choices(
        ('local', _('Local')),
        ('foreign', _('Foreign')),
    )

    DATA_TYPE_CHOICES = Choices(
        ('interpreted', _('Interpreted')),
        ('raw', _('Raw')),
        ('processed', _('Processed')),
        ('other', _('Other')),
    )

    REQUEST_STATUS_CHOICES = Choices(
        ('pending', _('Pending')),
        ('approved', _('Approved')),
        ('cancelled', _('Cancelled')),
        ('rejected', _('Rejected')),
        ('unconfirmed',_('Unconfirmed Email')),
    )

    REQUESTER_TYPE_CHOICES = Choices(
        ('commercial', _('Commercial Requester')),
        ('noncommercial', _('Non-Commercial Requester')),
        ('academe', _('Academe Requester')),
    )

    DATASET_USE_CHOICES = Choices(
        ('commercial', _('Commercial')),
        ('noncommercial', _('Non-commercial')),
    )

    # ===============

    REQUEST_LEVEL_CHOICES = Choices(
        ('institution', _('Institution')),
        ('faculty', _('Faculty')),
        ('student', _('Student')),
    )

    REJECTION_REASON_CHOICES = Choices(
        ('reason1', _('Reason 1')),
        ('reason2', _('Reason 2')),
        ('reason3', _('Reason 3')),
    )

    profile = models.ForeignKey(
        Profile,
        on_delete=models.SET_NULL,
        null=True,
        blank=True
    )

    username = models.CharField(
        _('User name'),
        max_length=50,
        null=True,
        blank=True,
    )

    # jurisdiction_shapefile = models.ForeignKey(Layer, null=False, blank=False)
    jurisdiction_shapefile = models.ForeignKey(Layer, null=True, blank=True)

    request_status = models.CharField(
        _('Status of Data Request'),
        choices=REQUEST_STATUS_CHOICES,
        default=REQUEST_STATUS_CHOICES.unconfirmed,
        max_length=12,
        null=True,
        blank=True,
    )
    requester_type = models.CharField(
        _('Data Requester Type'),
        choices=REQUESTER_TYPE_CHOICES,
        default=REQUESTER_TYPE_CHOICES.commercial,
        max_length=20,
        null=True,
        blank=True,
    )
    first_name = models.CharField(_('First Name'), max_length=100)
    middle_name = models.CharField(_('Middle Name'), max_length=100)
    last_name = models.CharField(_('Last Name'), max_length=100)

    organization = models.CharField(
        _('Office/Organization Name'),
        max_length=255
    )
    location = models.CharField(
        _('Are you a local or foreign entity?'),
        choices=LOCATION_CHOICES,
        default=LOCATION_CHOICES.local,
        max_length=10,
    )
    email = models.EmailField(_('Email Address'), max_length=50)
    contact_number = models.CharField(_('Contact Number'), max_length=255)
    project_summary = models.TextField(_('Summary of Project/Program'))
    data_type_requested = models.CharField(
        _('Type of Data Requested'),
        choices=DATA_TYPE_CHOICES,
        default=DATA_TYPE_CHOICES.interpreted,
        max_length=15,
    )
    """
    data_set = models.CharField(
        _('Data/Data Set Subject to License'),
        max_length=100,
    )
    area_coverage = models.DecimalField(
        _('Area of Coverage'),
        max_digits=30,
        decimal_places=4,
        help_text=_('Sqr KMs'),
    )
    data_resolution = models.PositiveIntegerField(
        _('Data Resolution'),
        help_text=_('pixels per inch'),
    )
    """
    license_period = models.CharField(
        _('Liense Period'),
        max_length=50,
    )
    has_subscription = models.BooleanField(
        _('Subscription/Maintenance?'),
        default=False)

    purpose = models.TextField(_('Purpose of Data'))
    intended_use_of_dataset = models.CharField(
        _('Intended Use of Dataset'),
        choices=DATASET_USE_CHOICES,
        default=DATASET_USE_CHOICES.commercial,
        max_length=15,
    )
    organization_type = enum.EnumField(
        OrganizationType,
        default=OrganizationType.OTHER,
        help_text=_('Organization type based on Phil-LiDAR1 Data Distribution Policy')
    )
    request_level = models.CharField(
        _('Level of Request'),
        choices=REQUEST_LEVEL_CHOICES,
        blank=True,
        max_length=15,
    )
    funding_source = models.CharField(
        _('Source of Funding'),
        max_length=255,
        blank=True,
    )
    is_consultant = models.BooleanField(
        _('Consultant in behalf of another organization?'),
        default=False
    )
    rejection_reason = models.CharField(
        _('Reason for Rejection'),
        blank=True,
        null=True,
        max_length=100,
    )
    additional_rejection_reason = models.TextField(
        _('Additional details about rejection'),
        blank=True,
        null=True,
        )

    #For request letter
    request_letter= models.ForeignKey(Document, null=True, blank=True)

    # For email verification
    verification_key = models.CharField(max_length=50)
    key_created_date = models.DateTimeField(
            default=timezone.now,
            help_text=_('The date in which the verification key is sent'),
        )
    date = models.DateTimeField(
        blank=True,
        null=True,
        help_text=_('The date in which the verification key is verified'),

    )

    # For mapping an FTP folder to the datarequest and consequently to a user profile
    ftp_folder = models.CharField(
        _('FTP folder for the user account'),
        blank=True,
        null=True,
        max_length=100,
        #validators=[validators.RegexValidator(regex="^Others\/[a-zA-Z]{6,15}[0-9]{0,4}")]
        )

    administrator = models.ForeignKey(
        Profile,
        null=True,
        blank=True,
        related_name="+"
    )

    action_date = models.DateTimeField(
        blank=True,
        null=True,
        help_text=_('The date and time this data request was approved or rejected'),
    )

    class Meta:
        verbose_name = _('Data Request Profile')
        verbose_name_plural = _('Data Request Profiles')
        ordering = ('-created',)

    def __unicode__(self):
        return (_('{} request by {} {} {} of {}')
                .format(
                    self.request_status,
                    self.first_name,
                    self.middle_name,
                    self.last_name,
                    self.organization,
                ))

    @property
    def has_verified_email(self):
        return self.date is not None

    def get_absolute_url(self):
        return reverse('datarequests:data_request_profile', kwargs={'pk': self.pk})

    def set_verification_key(self):
        self.verification_key = get_random_string(length=50)
        self.key_created_date = timezone.now()
        self.save()

    def send_verification_email(self):
        self.set_verification_key()
        site = Site.objects.get_current()
        verification_url = (
            str(site) +
            reverse('datarequests:email_verification_confirm') +
            '?key=' + self.verification_key + '&email=' +
            urlquote(self.email)
        )
        verification_url = iri_to_uri(verification_url).replace("//", "/")
        pprint(verification_url)

        text_content = """
         Dear <strong>{}</strong>,

        Please paste the following URL in your browser to verify your email and complete your Data Request Registration.
        {}

        For inquiries, you can contact us as at {}.

        Regards,
        LiPAD Team
         """.format(
             self.first_name,
             verification_url,
             local_settings.LIPAD_SUPPORT_MAIL,
         )

        html_content = """
        <p>Dear <strong>{}</strong>,</p>

       <p>Please click on the following link to verify your email and complete your Data Request Registration.</p>
       <p><a rel="nofollow" target="_blank" href="{}">{}</a></p>
       <p>For inquiries, you can contact us as at <a href="mailto:{}" target="_top">{}</a></p>
       </br>
        <p>Regards,</p>
        <p>LiPAD Team</p>
        """.format(
            self.first_name,
            verification_url,
            verification_url,
            local_settings.LIPAD_SUPPORT_MAIL,
            local_settings.LIPAD_SUPPORT_MAIL,
        )

        email_subject = _('[LiPAD] Email Confirmation')

        msg = EmailMultiAlternatives(
            email_subject,
            text_content,
            settings.DEFAULT_FROM_EMAIL,
            [self.email, ]
        )
        msg.attach_alternative(html_content, "text/html")
        msg.send()


    def send_new_request_notif_to_admins(self):
        site = Site.objects.get_current()
        data_request_url = (
            str(site) + self.get_absolute_url()
        )

        text_content = """
        Hi,

        A new data request has been submitted by {} {}. You can view the data request profile using the following link:
        {}
        """.format(
            self.first_name,
            self.last_name,
            data_request_url,
        )

        html_content = """
        <p>Hi,</p>

        <p>A new data request has been submitted by {} {}. You can view the data request profile using the following link:</p>
        <p><a rel="nofollow" target="_blank" href="{}">{}</a></p>

        """.format(
            self.first_name,
            self.last_name,
            data_request_url,
            data_request_url,
        )

        email_subject = _('[LiPAD] New Data Request Registration Profile')

        email_reciepients = Profile.objects.filter(
                                is_superuser=True
                            ).values_list('email', flat=True)

        msg = EmailMultiAlternatives(
            email_subject,
            text_content,
            settings.DEFAULT_FROM_EMAIL,
            email_reciepients
        )
        msg.attach_alternative(html_content, "text/html")
        msg.send()


    def send_account_rejection_email(self):

        additional_details = 'Additional Details: ' + str(self.additional_rejection_reason)

        text_content = """
         Dear {},

        Your account registration for LiPAD was not approved.
        Reason: {}
        {}

        If you have further questions, you can contact us as at {}.

        Regards,
        LiPAD Team
         """.format(
             self.first_name,
             self.rejection_reason,
             additional_details,
             local_settings.LIPAD_SUPPORT_MAIL,
         )

        html_content = """
        <p>Dear <strong>{}</strong>,</p>

       <p>Your account registration for LiPAD was not approved.</p>
       <p>Reason: {} <br/>
       {}</p>
       <p>If you have further questions, you can contact us as at <a href="mailto:{}" target="_top">{}</a></p>
       </br>
        <p>Regards,</p>
        <p>LiPAD Team</p>
        """.format(
             self.first_name,
             self.rejection_reason,
             additional_details,
             local_settings.LIPAD_SUPPORT_MAIL,
             local_settings.LIPAD_SUPPORT_MAIL
        )

        email_subject = _('[LiPAD] Account Registration Status')

        msg = EmailMultiAlternatives(
            email_subject,
            text_content,
            settings.DEFAULT_FROM_EMAIL,
            [self.email, ]
        )
        msg.attach_alternative(html_content, "text/html")
        msg.send()

    def send_request_rejection_email(self):

        additional_details = 'Additional Details: ' + str(self.additional_rejection_reason)

        text_content = """
        Dear {},

        Your data request for LiPAD was not approved.
        Reason: {}
        {}

        If you have further questions, you can contact us as at {}.

        Regards,
        LiPAD Team
         """.format(
             self.first_name,
             self.rejection_reason,
             additional_details,
             local_settings.LIPAD_SUPPORT_MAIL,
         )

        html_content = """
        <p>Dear <strong>{}</strong>,</p>

       <p>Your data request for LiPAD was not approved.</p>
       <p>Reason: {} <br/>
       {}</p>
       <p>If you have further questions, you can contact us as at <a href="mailto:{}" target="_top">{}</a></p>
       </br>
        <p>Regards,</p>
        <p>LiPAD Team</p>
        """.format(
             self.first_name,
             self.rejection_reason,
             additional_details,
             local_settings.LIPAD_SUPPORT_MAIL,
             local_settings.LIPAD_SUPPORT_MAIL
        )

        email_subject = _('[LiPAD] Data Request Status')

        msg = EmailMultiAlternatives(
            email_subject,
            text_content,
            settings.DEFAULT_FROM_EMAIL,
            [self.email, ]
        )
        msg.attach_alternative(html_content, "text/html")
        msg.send()

    def create_account(self):
        uname = create_login_credentials(self)
        pprint("Creating account for "+uname)
        dn = create_ad_account(self, uname)
        if dn is not False:

            add_to_ad_group(group_dn=settings.LIPAD_LDAP_GROUP_DN, user_dn=dn)

            profile = LDAPBackend().populate_user(uname)
            if profile is None:
                pprint("Account was not created")
                raise Http404
<<<<<<< HEAD
            
            # Link data request to profile and updating other fields of the request
            self.username = uname
            self.profile = profile
            self.ftp_folder = directory = "Others/"+uname
            self.save()
            
            # Link shapefile to account
	    if self.jurisdiction_shapefile:
            	UserJurisdiction.objects.create(
                	user=profile,
                	jurisdiction_shapefile=self.jurisdiction_shapefile,
            	)
            
            #Add view permission on resource
            	resource = self.jurisdiction_shapefile
            	perms = resource.get_all_level_info()
            	perms["users"][profile.username]=["view_resourcebase"]
            	resource.set_permissions(perms);

            # Add account to requesters group
            group_name = "Data Requesters"
            requesters_group, created = GroupProfile.objects.get_or_create(
                title=group_name,
                slug=slugify(group_name),
                access='private',
            )

            requesters_group.join(profile, role='member')
            
            pprint("creating user folder for "+uname)
            create_folder.delay(uname)
            
            self.request_status = 'approved'
            self.action_date = timezone.now()
            self.save()

            self.send_approval_email(uname, directory)
            
=======

            self.update_profile_details(uname=uname, profile = profile)

>>>>>>> 24424801
        else:
            raise Http404

    def join_requester_grp(self):
        # Add account to requesters group
        group_name = "Data Requesters"
        requesters_group, created = GroupProfile.objects.get_or_create(
            title=group_name,
            slug=slugify(group_name),
            access='private',
        )

        try:
            group_member = GroupMember.objects.get(group=requesters_group, user=self.profile)
            if not group_member:
                requesters_group.join(self.profile, role='member')
        except ObjectDoesNotExist as e:
            requesters_group.join(self.profile, role='member')
            #raise ValueError("Unable to add user to the group")


    def assign_jurisdiction(self):
        # Link shapefile to account
        uj = None
        try:
            uj = UserJurisdiction.objects.get(user=self.profile)
        except ObjectDoesNotExist as e:
            pprint("No previous jurisdiction shapefile set")
            uj = UserJurisdiction()
            uj.user = self.profile
        finally:
            uj.jurisdiction_shapefile = self.jurisdiction_shapefile
            uj.save()
        #Add view permission on resource
        resource = self.jurisdiction_shapefile
        perms = resource.get_all_level_info()
        perms["users"][self.profile.username]=["view_resourcebase"]
        resource.set_permissions(perms)

    def update_profile_details(self, uname="",profile=None):
        # Link data request to profile and updating other fields of the request
        self.username = uname
        self.profile = profile
        self.ftp_folder = "Others/"+uname
        self.save()

    def create_directory(self):
        pprint("creating user folder for "+self.username)
        create_folder.delay(self.username)

    def set_approved(self, is_new_acc):
        self.request_status = 'approved'
        self.action_date = timezone.now()
        self.save()

        if is_new_acc:
            self.send_account_approval_email(self.username, self.ftp_folder)
        else:
            self.send_request_approval_email(self.username)


    def send_account_approval_email(self, username, directory):

        site = Site.objects.get_current()
        profile_url = (
            str(site) +
            reverse('profile_detail', kwargs={'username': username})
        )
        profile_url = iri_to_uri(profile_url)

        text_content = """
        Dear {},

        Your account registration for LiPAD was approved.
        You will now be able to log in using the following log-in credentials:
        username: {}

        Before you are able to login to LiPAD, visit first https://ssp.dream.upd.edu.ph/?action=sendtoken and follow the instructions to reset a password for your account.

        You will be able to edit your account details by logging in and going to the following link:
        {}

        If you have any questions, you can contact us as at {}.

        Regards,
        LiPAD Team
         """.format(
             self.first_name,
             username,
             directory,
             profile_url,
             local_settings.LIPAD_SUPPORT_MAIL
         )

        html_content = """
        <p>Dear <strong>{}</strong>,</p>

       <p>Your account registration for LiPAD was approved! You will now be able to log in using the following log-in credentials:</p>
       username: <strong>{}</strong><br/>
       </br>
       <p>Before you are able to login to LiPAD, visit first https://ssp.dream.upd.edu.ph/?action=sendtoken and follow the instructions to reset a password for your account</p></br>
       <p>You will be able to edit your account details by logging in and going to the following link:</p>
       {}
       </br>
       <p>If you have any questions, you can contact us as at <a href="mailto:{}" target="_top">{}</a></p>
       </br>
        <p>Regards,</p>
        <p>LiPAD Team</p>
        """.format(
             self.first_name,
             username,
             directory,
             profile_url,
             local_settings.LIPAD_SUPPORT_MAIL,
             local_settings.LIPAD_SUPPORT_MAIL
         )

        email_subject = _('[LiPAD] Account Registration Status')

        msg = EmailMultiAlternatives(
            email_subject,
            text_content,
            settings.DEFAULT_FROM_EMAIL,
            [self.email, ]
        )
        msg.attach_alternative(html_content, "text/html")
        msg.send()

    def send_request_approval_email(self, username):
        site = Site.objects.get_current()
        profile_url = (
            str(site) +
            reverse('profile_detail', kwargs={'username': username})
        )
        profile_url = iri_to_uri(profile_url)

        text_content = """
        Dear {},

        Your current data request for LiPAD was approved.

        If you have any questions, you can contact us as at {}.

        Regards,
        LiPAD Team
         """.format(
             self.first_name,
             local_settings.LIPAD_SUPPORT_MAIL
         )

        html_content = """
        <p>Dear <strong>{}</strong>,</p>

       <p>Your current data request in LiPAD was approved.
       </br>
       <p>If you have any questions, you can contact us as at <a href="mailto:{}" target="_top">{}</a></p>
       </br>
        <p>Regards,</p>
        <p>LiPAD Team</p>
        """.format(
             self.first_name,
             local_settings.LIPAD_SUPPORT_MAIL,
             local_settings.LIPAD_SUPPORT_MAIL
         )

        email_subject = _('[LiPAD] Data Request Status')

        msg = EmailMultiAlternatives(
            email_subject,
            text_content,
            settings.DEFAULT_FROM_EMAIL,
            [self.email, ]
        )
        msg.attach_alternative(html_content, "text/html")
        msg.send()


class RequestRejectionReason(models.Model):
    reason = models.CharField(_('Reason for rejection'), max_length=100)

    def __unicode__(self):
        return (_('{}').format(self.reason,))<|MERGE_RESOLUTION|>--- conflicted
+++ resolved
@@ -484,51 +484,9 @@
             if profile is None:
                 pprint("Account was not created")
                 raise Http404
-<<<<<<< HEAD
-            
-            # Link data request to profile and updating other fields of the request
-            self.username = uname
-            self.profile = profile
-            self.ftp_folder = directory = "Others/"+uname
-            self.save()
-            
-            # Link shapefile to account
-	    if self.jurisdiction_shapefile:
-            	UserJurisdiction.objects.create(
-                	user=profile,
-                	jurisdiction_shapefile=self.jurisdiction_shapefile,
-            	)
-            
-            #Add view permission on resource
-            	resource = self.jurisdiction_shapefile
-            	perms = resource.get_all_level_info()
-            	perms["users"][profile.username]=["view_resourcebase"]
-            	resource.set_permissions(perms);
-
-            # Add account to requesters group
-            group_name = "Data Requesters"
-            requesters_group, created = GroupProfile.objects.get_or_create(
-                title=group_name,
-                slug=slugify(group_name),
-                access='private',
-            )
-
-            requesters_group.join(profile, role='member')
-            
-            pprint("creating user folder for "+uname)
-            create_folder.delay(uname)
-            
-            self.request_status = 'approved'
-            self.action_date = timezone.now()
-            self.save()
-
-            self.send_approval_email(uname, directory)
-            
-=======
 
             self.update_profile_details(uname=uname, profile = profile)
 
->>>>>>> 24424801
         else:
             raise Http404
 
