--- conflicted
+++ resolved
@@ -685,18 +685,14 @@
                 else:
                     out.append('')
             elif f is 'organization_type':
-                out.append(str(getattr(self,'organization_type')))
+                out.append(OrganizationType(getattr(self,'organization_type')).name)
             elif f is 'has_letter':
                 if self.request_letter:
                     out.append('yes')
                 else:
                     out.append('no')
             elif f is 'has_shapefile':
-<<<<<<< HEAD
                 if self.jurisdiction_shapefile:
-=======
-                if self.shapefile:
->>>>>>> 0af66650
                     out.append('yes')
                 else:
                     out.append('no')
