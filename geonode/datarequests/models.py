from django.db import models
from django.conf import settings
from django.contrib.sites.models import Site
from django.core.mail import EmailMultiAlternatives
from django.core.urlresolvers import reverse
from django.template.defaultfilters import slugify
from django.http import HttpResponse, HttpResponseRedirect, Http404
from django.utils import timezone
from django.utils.crypto import get_random_string
from django.utils.translation import ugettext as _
from django.utils.encoding import iri_to_uri
from django.utils.http import urlquote
from django_enumfield import enum
from django.core import validators
from django_auth_ldap.backend import LDAPBackend

from model_utils import Choices
from model_utils.models import TimeStampedModel

from geonode.cephgeo.models import UserJurisdiction
from geonode.groups.models import GroupProfile
from geonode.layers.models import Layer
from geonode.people.models import OrganizationType, Profile
from geonode.utils import resolve_object
from geonode.base.models import ResourceBase
from geonode.tasks.mk_folder import create_folder

from pprint import pprint

import geonode.settings as local_settings

<<<<<<< HEAD
from .utils import create_login_credentials, create_ad_account
=======
from .utils import create_login_credentials, create_ad_account, add_to_ad_group
>>>>>>> 68a501a9

class DataRequestProfile(TimeStampedModel):

    # Choices that will be used for fields
    LOCATION_CHOICES = Choices(
        ('local', _('Local')),
        ('foreign', _('Foreign')),
    )

    DATA_TYPE_CHOICES = Choices(
        ('interpreted', _('Interpreted')),
        ('raw', _('Raw')),
        ('processed', _('Processed')),
        ('other', _('Other')),
    )

    REQUEST_STATUS_CHOICES = Choices(
        ('pending', _('Pending')),
        ('approved', _('Approved')),
        ('rejected', _('Rejected')),
    )

    REQUESTER_TYPE_CHOICES = Choices(
        ('commercial', _('Commercial Requester')),
        ('noncommercial', _('Non-Commercial Requester')),
        ('academe', _('Academe Requester')),
    )

    DATASET_USE_CHOICES = Choices(
        ('commercial', _('Commercial')),
        ('noncommercial', _('Non-commercial')),
    )

    # ===============

    REQUEST_LEVEL_CHOICES = Choices(
        ('institution', _('Institution')),
        ('faculty', _('Faculty')),
        ('student', _('Student')),
    )

    REJECTION_REASON_CHOICES = Choices(
        ('reason1', _('Reason 1')),
        ('reason2', _('Reason 2')),
        ('reason3', _('Reason 3')),
    )

    profile = models.OneToOneField(
        Profile,
        on_delete=models.SET_NULL,
        null=True,
        blank=True
    )
    
    username = models.CharField(
        _('User name'),
        max_length=50,
        null=True,
        blank=True,
    )
    # Do not require for now
    # jurisdiction_shapefile = models.ForeignKey(Layer, null=False, blank=False)
    jurisdiction_shapefile = models.ForeignKey(Layer, null=True, blank=True)

    request_status = models.CharField(
        _('Status of Data Request'),
        choices=REQUEST_STATUS_CHOICES,
        default=REQUEST_STATUS_CHOICES.pending,
        max_length=10,
        null=True,
        blank=True,
    )
    requester_type = models.CharField(
        _('Data Requester Type'),
        choices=REQUESTER_TYPE_CHOICES,
        default=REQUESTER_TYPE_CHOICES.commercial,
        max_length=20,
        null=True,
        blank=True,
    )
    first_name = models.CharField(_('First Name'), max_length=100)
    middle_name = models.CharField(_('Middle Name'), max_length=100)
    last_name = models.CharField(_('Last Name'), max_length=100)
    
    organization = models.CharField(
        _('Office/Organization Name'),
        max_length=255
    )
    location = models.CharField(
        _('Are you a local or foreign entity?'),
        choices=LOCATION_CHOICES,
        default=LOCATION_CHOICES.local,
        max_length=10,
    )
    email = models.EmailField(_('Email Address'), max_length=50)
    contact_number = models.CharField(_('Contact Number'), max_length=255)
    project_summary = models.TextField(_('Summary of Project/Program'))
    data_type_requested = models.CharField(
        _('Type of Data Requested'),
        choices=DATA_TYPE_CHOICES,
        default=DATA_TYPE_CHOICES.interpreted,
        max_length=15,
    )
    """
    data_set = models.CharField(
        _('Data/Data Set Subject to License'),
        max_length=100,
    )
    area_coverage = models.DecimalField(
        _('Area of Coverage'),
        max_digits=30,
        decimal_places=4,
        help_text=_('Sqr KMs'),
    )
    data_resolution = models.PositiveIntegerField(
        _('Data Resolution'),
        help_text=_('pixels per inch'),
    )
    """
    license_period = models.CharField(
        _('Liense Period'),
        max_length=50,
    )
    has_subscription = models.BooleanField(
        _('Subscription/Maintenance?'),
        default=False)
    
    purpose = models.TextField(_('Purpose/Intended Use of Data'))
    intended_use_of_dataset = models.CharField(
        _('Intended Use of Dataset'),
        choices=DATASET_USE_CHOICES,
        default=DATASET_USE_CHOICES.commercial,
        max_length=15,
    )
    organization_type = enum.EnumField(
        OrganizationType,
        default=OrganizationType.OTHER,
        help_text=_('Organization type based on Phil-LiDAR1 Data Distribution Policy')
    )
    request_level = models.CharField(
        _('Level of Request'),
        choices=REQUEST_LEVEL_CHOICES,
        blank=True,
        max_length=15,
    )
    funding_source = models.CharField(
        _('Source of Funding'),
        max_length=255,
        blank=True,
    )
    is_consultant = models.BooleanField(
        _('Consultant in behalf of another organization?'),
        default=False
    )
    rejection_reason = models.CharField(
        _('Reason for Rejection'),
        blank=True,
        null=True,
        max_length=100,
    )
    additional_rejection_reason = models.TextField(
        _('Additional details about rejection'),
        blank=True,
        null=True,
        )

    # For email verification
    verification_key = models.CharField(max_length=50)
    key_created_date = models.DateTimeField(
            default=timezone.now,
            help_text=_('The date in which the verification key is sent'),
        )
    date = models.DateTimeField(
        blank=True,
        null=True,
        help_text=_('The date in which the verification key is verified'),

    )

    # For mapping an FTP folder to the datarequest and consequently to a user profile
    ftp_folder = models.CharField(
        _('FTP folder for the user account'),
        blank=True,
        null=True,
        max_length=100,
        #validators=[validators.RegexValidator(regex="^Others\/[a-zA-Z]{6,15}[0-9]{0,4}")]
        )
    
    class Meta:
        verbose_name = _('Data Request Profile')
        verbose_name_plural = _('Data Request Profiles')
        ordering = ('-created',)

    def __unicode__(self):
        return (_('{} request by {} {} {} of {}')
                .format(
                    self.request_status,
                    self.first_name,
                    self.middle_name,
                    self.last_name,
                    self.organization,
                ))

    @property
    def has_verified_email(self):
        return self.date is not None

    def get_absolute_url(self):
        return reverse('datarequests:data_request_profile', kwargs={'pk': self.pk})

    def set_verification_key(self):
        self.verification_key = get_random_string(length=50)
        self.key_created_date = timezone.now()
        self.save()

    def send_verification_email(self):
        self.set_verification_key()
        site = Site.objects.get_current()
        verification_url = (
            str(site) +
            reverse('datarequests:email_verification_confirm') +
            '?key=' + self.verification_key + '&email=' +
            urlquote(self.email)
        )
        verification_url = iri_to_uri(verification_url)

        text_content = """
         Hi <strong>{}</strong>,

        Please paste the following URL in your browser to verify your email and complete your Data Request Registration.
        {}

        For inquiries, you can contact us as at {}.

        Regards,
        LiPAD Team
         """.format(
             self.first_name,
             verification_url,
             local_settings.LIPAD_SUPPORT_MAIL,
         )

        html_content = """
        <p>Hi <strong>{}</strong>,</p>

       <p>Please click on the following link to verify your email and complete your Data Request Registration.</p>
       <p><a rel="nofollow" target="_blank" href="{}">{}</a></p>
       <p>For inquiries, you can contact us as at <a href="mailto:{}" target="_top">{}</a></p>
       </br>
        <p>Regards,</p>
        <p>LiPAD Team</p>
        """.format(
            self.first_name,
            verification_url,
            verification_url,
            local_settings.LIPAD_SUPPORT_MAIL,
            local_settings.LIPAD_SUPPORT_MAIL,
        )

        email_subject = _('[LiPAD] Email Confirmation')

        msg = EmailMultiAlternatives(
            email_subject,
            text_content,
            settings.DEFAULT_FROM_EMAIL,
            [self.email, ]
        )
        msg.attach_alternative(html_content, "text/html")
        msg.send()


    def send_new_request_notif_to_admins(self):
        site = Site.objects.get_current()
        data_request_url = (
            str(site) + self.get_absolute_url()
        )

        text_content = """
        Hi,

        A new data request has been submitted by {} {}. You can view the data request profile using the following link:
        {}
        """.format(
            self.first_name,
            self.last_name,
            data_request_url,
        )

        html_content = """
        <p>Hi,</p>

        <p>A new data request has been submitted by {} {}. You can view the data request profile using the following link:</p>
        <p><a rel="nofollow" target="_blank" href="{}">{}</a></p>

        """.format(
            self.first_name,
            self.last_name,
            data_request_url,
            data_request_url,
        )

        email_subject = _('[LiPAD] New Data Request Registration Profile')

        email_reciepients = Profile.objects.filter(
                                is_superuser=True
                            ).values_list('email', flat=True)

        msg = EmailMultiAlternatives(
            email_subject,
            text_content,
            settings.DEFAULT_FROM_EMAIL,
            email_reciepients
        )
        msg.attach_alternative(html_content, "text/html")
        msg.send()


    def send_rejection_email(self):

        additional_details = 'Additional Details: ' + self.additional_rejection_reason

        text_content = """
         Hi {},

        Your data request registration for LiPAD was rejected.
        Reason: {}
        {}

        If you have further questions, you can contact us as at {}.

        Regards,
        LiPAD Team
         """.format(
             self.first_name,
             self.rejection_reason,
             additional_details,
             local_settings.LIPAD_SUPPORT_MAIL,
         )

        html_content = """
        <p>Hi <strong>{}</strong>,</p>

       <p>Your data request registration for LiPAD was rejected.</p>
       <p>Reason: {} <br/>
       {}</p>
       <p>If you have further questions, you can contact us as at <a href="mailto:{}" target="_top">{}</a></p>
       </br>
        <p>Regards,</p>
        <p>LiPAD Team</p>
        """.format(
             self.first_name,
             self.rejection_reason,
             additional_details,
             local_settings.LIPAD_SUPPORT_MAIL,
             local_settings.LIPAD_SUPPORT_MAIL
        )

        email_subject = _('[LiPAD] Data Request Registration Status')

        msg = EmailMultiAlternatives(
            email_subject,
            text_content,
            settings.DEFAULT_FROM_EMAIL,
            [self.email, ]
        )
        msg.attach_alternative(html_content, "text/html")
        msg.send()

    def create_account(self):
        uname = create_login_credentials(self)
        pprint("Creating account for "+uname)
<<<<<<< HEAD
        if create_ad_account(self, uname):
=======
        dn = create_ad_account(self, uname)
        if dn is not False:
            
            add_to_ad_group(group_dn=settings.LIPAD_LDAP_GROUP_DN, user_dn=dn)
            
>>>>>>> 68a501a9
            profile = LDAPBackend().populate_user(uname)
            if profile is None:
                pprint("Account was not created")
                raise Http404
            
            # Link data request to profile and updating other fields of the request
            self.username = uname
            self.profile = profile
<<<<<<< HEAD
            self.ftp_folder = "Others/"+uname
=======
            self.ftp_folder = directory = "Others/"+uname
>>>>>>> 68a501a9
            self.save()
            
            # Link shapefile to account
            UserJurisdiction.objects.create(
                user=profile,
                jurisdiction_shapefile=self.jurisdiction_shapefile,
            )
            
            #Add view permission on resource
            resource = self.jurisdiction_shapefile
            perms = resource.get_all_level_info()
            perms["users"][profile.username]=["view_resourcebase"]
            resource.set_permissions(perms);

            # Add account to requesters group
            group_name = "Data Requesters"
            requesters_group, created = GroupProfile.objects.get_or_create(
                title=group_name,
                slug=slugify(group_name),
                access='private',
            )

            requesters_group.join(profile)
            
            pprint("creating user folder for "+uname)
            create_folder.delay(uname)
            
            self.request_status = 'approved'
            self.save()

<<<<<<< HEAD
            self.send_approval_email(uname, self.ftp_folder)
=======
            self.send_approval_email(uname, directory)
>>>>>>> 68a501a9
            
        else:
            raise Http404

    def send_approval_email(self, username, directory):

        site = Site.objects.get_current()
        profile_url = (
            str(site) +
            reverse('profile_detail', kwargs={'username': username})
        )
        profile_url = iri_to_uri(profile_url)

        text_content = """
         Hi {},

        Your data request registration for LiPAD was approved!
        You will now be able to log in using the following log-in credentials:
        username: {}
        
        Your designated FTP directory is: {}
        
        Before you are able to login to LiPAD, visit first https://ssp.dream.upd.edu.ph/?action=sendtoken and follow the instructions to (re)set a password for your account
        
        You will be able to edit your account details by logging in and going to the following link:
        {}

        If you have any questions, you can contact us as at {}.

        Regards,
        LiPAD Team
         """.format(
             self.first_name,
             username,
             directory,
             profile_url,
             local_settings.LIPAD_SUPPORT_MAIL
         )

        html_content = """
        <p>Hi <strong>{}</strong>,</p>

       <p>Your data request registration for LiPAD was approved! You will now be able to log in using the following log-in credentials:</p>
       username: <strong>{}</strong><br/>
       </br>
       Your designated FTP directory is: <strong{}</strong><br/>
       </br>
       <p>Before you are able to login to LiPAD, visit first https://ssp.dream.upd.edu.ph/?action=sendtoken and follow the instructions to (re)set a password for your account</p></br>
       <p>You will be able to edit your account details by logging in and going to the following link:</p>
       {}
       </br>
       <p>If you have any questions, you can contact us as at <a href="mailto:{}" target="_top">{}</a></p>
       </br>
        <p>Regards,</p>
        <p>LiPAD Team</p>
        """.format(
             self.first_name,
             username,
             directory,
             profile_url,
             local_settings.LIPAD_SUPPORT_MAIL,
             local_settings.LIPAD_SUPPORT_MAIL
         )

        email_subject = _('[LiPAD] Data Request Registration Status')

        msg = EmailMultiAlternatives(
            email_subject,
            text_content,
            settings.DEFAULT_FROM_EMAIL,
            [self.email, ]
        )
        msg.attach_alternative(html_content, "text/html")
        msg.send()


class RequestRejectionReason(models.Model):
    reason = models.CharField(_('Reason for rejection'), max_length=100)

    def __unicode__(self):
        return (_('{}').format(self.reason,))<|MERGE_RESOLUTION|>--- conflicted
+++ resolved
@@ -29,11 +29,7 @@
 
 import geonode.settings as local_settings
 
-<<<<<<< HEAD
-from .utils import create_login_credentials, create_ad_account
-=======
 from .utils import create_login_credentials, create_ad_account, add_to_ad_group
->>>>>>> 68a501a9
 
 class DataRequestProfile(TimeStampedModel):
 
@@ -405,15 +401,11 @@
     def create_account(self):
         uname = create_login_credentials(self)
         pprint("Creating account for "+uname)
-<<<<<<< HEAD
-        if create_ad_account(self, uname):
-=======
         dn = create_ad_account(self, uname)
         if dn is not False:
             
             add_to_ad_group(group_dn=settings.LIPAD_LDAP_GROUP_DN, user_dn=dn)
             
->>>>>>> 68a501a9
             profile = LDAPBackend().populate_user(uname)
             if profile is None:
                 pprint("Account was not created")
@@ -422,11 +414,7 @@
             # Link data request to profile and updating other fields of the request
             self.username = uname
             self.profile = profile
-<<<<<<< HEAD
-            self.ftp_folder = "Others/"+uname
-=======
             self.ftp_folder = directory = "Others/"+uname
->>>>>>> 68a501a9
             self.save()
             
             # Link shapefile to account
@@ -457,11 +445,7 @@
             self.request_status = 'approved'
             self.save()
 
-<<<<<<< HEAD
-            self.send_approval_email(uname, self.ftp_folder)
-=======
             self.send_approval_email(uname, directory)
->>>>>>> 68a501a9
             
         else:
             raise Http404
