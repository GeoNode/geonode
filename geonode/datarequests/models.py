--- conflicted
+++ resolved
@@ -337,11 +337,7 @@
         )
 
         text_content = """
-<<<<<<< HEAD
-        Hi LiPAD Admins,
-=======
         Hello LiPAD Admins,
->>>>>>> 391ea165
 
         A new data request has been submitted by {} {}. You can view the data request profile using the following link:
         {}
@@ -352,11 +348,7 @@
         )
 
         html_content = """
-<<<<<<< HEAD
-        <p>Hi LiPAD Admins,</p>
-=======
         <p>Hello LiPAD Admins,</p>
->>>>>>> 391ea165
 
         <p>A new data request has been submitted by {} {}. You can view the data request profile using the following link:</p>
         <p><a rel="nofollow" target="_blank" href="{}">{}</a></p>
@@ -533,10 +525,6 @@
        </br>
        <p>To download DTMs, DSMs, Classified LAZ and Orthophotos, please proceed to <a href="http://lipad.dream.upd.edu.ph/maptiles">Data Tiles Section</a> under Data Store after logging in.</p>
        <p>To download Flood Hazard Maps, Resource Layers and other datasets, please proceed to <a href="http://lipad.dream.upd.edu.ph/layers/">Layers Section</a> under Data Store.</p>
-<<<<<<< HEAD
-
-=======
->>>>>>> 391ea165
        <p>If you have any questions, you can contact us as at <a href="mailto:{}" target="_top">{}</a></p>
        </br>
         <p>Regards,</p>
@@ -590,17 +578,9 @@
         html_content = """
         <p>Dear <strong>{}</strong>,</p>
 
-<<<<<<< HEAD
-       <p>Your current data request in LiPAD was approved.
-       <p>To download DTMs, DSMs, Classified LAZ and Orthophotos, please proceed to <a href="http://lipad.dream.upd.edu.ph/maptiles">Data Tiles Section</a> under Data Store after logging in.</p>
-       <p>To download Flood Hazard Maps, Resource Layers and other datasets, please proceed to <a href="http://lipad.dream.upd.edu.ph/layers/">Layers Section</a> under Data Store.</p>
-
-       </br>
-=======
        <p>Your current data request in LiPAD was approved.</p>
        <p>To download DTMs, DSMs, Classified LAZ and Orthophotos, please proceed to <a href="http://lipad.dream.upd.edu.ph/maptiles">Data Tiles Section</a> under Data Store after logging in.</p>
        <p>To download Flood Hazard Maps, Resource Layers and other datasets, please proceed to <a href="http://lipad.dream.upd.edu.ph/layers/">Layers Section</a> under Data Store.</p>
->>>>>>> 391ea165
        <p>If you have any questions, you can contact us as at <a href="mailto:{}" target="_top">{}</a></p>
        </br>
         <p>Regards,</p>
