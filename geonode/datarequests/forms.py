import os
import traceback

from django import forms
from django.core.exceptions import ObjectDoesNotExist
from django.forms import widgets
from django.utils.translation import ugettext_lazy as _

from captcha.fields import ReCaptchaField
from crispy_forms.helper import FormHelper
from crispy_forms.layout import Layout, Fieldset, HTML, Div, Column, Row, Field
from crispy_forms.bootstrap import PrependedText, InlineRadios
from model_utils import Choices

from geonode.cephgeo.models import TileDataClass
from geonode.datarequests.models import DataRequestProfile, DataRequest, ProfileRequest
from geonode.layers.forms import NewLayerUploadForm, LayerUploadForm, JSONField
from geonode.documents.models import Document
from geonode.documents.forms import DocumentCreateForm
from geonode.people.models import OrganizationType, Profile

from .utils import data_class_choices
from .models import DataRequestProfile, RequestRejectionReason, DataRequest, ProfileRequest, LipadOrgType

from pprint import pprint

class ProfileRequestForm(forms.ModelForm):

    ORG_TYPE_CHOICES = LipadOrgType.objects.all().values_list('val', 'display_val')
    ORDERED_FIELDS =['org_type', 'organization_other','request_level','funding_source']
    captcha = ReCaptchaField(attrs={'theme': 'clean'})

    """
    org_type = forms.ChoiceField(
        label = _('Organization Type'),
        choices = ORG_TYPE_CHOICES,
        initial = '---------',
        required = True
    )
    """

    org_type = forms.ModelChoiceField(
        label = _('Organization Type'),
        queryset=LipadOrgType.objects.all(),
        required=True,
        to_field_name='val',
    )


    class Meta:
        model = ProfileRequest
        fields = [
            'first_name',
            'middle_name',
            'last_name',
            'organization',
            # Non-commercial requester field
            #'org_type',
            'organization_other',
            # Academe requester fields
            'request_level',
            'funding_source',
            'is_consultant',

            'location',
            'email',
            'contact_number',
            'captcha'
        ]

    #ORG_TYPE_CHOICES = LipadOrgType.objects.values_list('val', 'val')
    # Choices that will be used for fields
    LOCATION_CHOICES = Choices(
        ('local', _('Local')),
        ('foreign', _('Foreign')),
    )

    # ORGANIZATION_TYPE_CHOICES = Choices(
    #     (0, _('Phil-LiDAR 1 SUC')),
    #     (1, _('Phil-LiDAR 2 SUC' )),
    #     (2, _( 'Government Agency')),
    #     (3, _('Academe')),
    #     (4, _( 'International NGO')),
    #     (5, _('Local NGO')),
    #     (6, _('Private Insitution' )),
    #     (7, _('Other' )),
    # )

    REQUEST_LEVEL_CHOICES = Choices(
        ('institution', _('Academic/ Research Institution')),
        ('faculty', _('Faculty')),
        ('student', _('Student')),
    )
    # request_level = forms.CharField(
    #     label=_('Level of the Request'),
    #     required = False
    # )

    # funding_source = forms.CharField(
    #     label = _('Source of Funding'),
    #     max_length=255,
    #     required=False
    # )
    #
    # is_consultant = forms.BooleanField(
    #     required=False
    # )

    def __init__(self, *args, **kwargs):

        super(ProfileRequestForm, self).__init__(*args, **kwargs)
        self.fields['captcha'].error_messages = {'required': 'Please answer the Captcha to continue.'}
        self.fields.keyOrder = self.ORDERED_FIELDS + [k for k in self.fields.keys() if k not in self.ORDERED_FIELDS]
        self.helper = FormHelper()
        # self.helper.form_class = 'form-horizontal'
        self.helper.form_tag = False
        # self.helper.form_show_labels = False
        self.helper.layout = Layout(
            Fieldset('User Information',
                Div(
                    Field('first_name', css_class='form-control'),
                    css_class='form-group'
                ),
                Div(
                    Field('middle_name', css_class='form-control'),
                    css_class='form-group'
                ),
                Div(
                    Field('last_name', css_class='form-control'),
                    css_class='form-group'
                ),
                Div(
                    Field('organization', css_class='form-control'),
                    css_class='form-group'
                ),
                Div(
                    Field('org_type', css_class='form-control'),
                    css_class='form-group'
                ),
                Fieldset('Academe',
                    Div(
                        Field('request_level', css_class='form-control'),
                        css_class='form-group'
                    ),
                    Div(
                        Field('funding_source', css_class='form-control'),
                        css_class='form-group'
                    ),
                    Field('is_consultant'),
                    css_class='academe-fieldset',
                ),

                    Div(
                        Field('organization_other', css_class='form-control'),
                        css_class='form-group'
                    ),

                Div(
                    Field('location', css_class='form-control'),
                    css_class='form-group'
                ),
                Div(
                    Field('email', css_class='form-control'),
                    css_class='form-group'
                ),
                Div(
                    Field('contact_number', css_class='form-control'),
                    css_class='form-group'
                ),
            ),
            Div(
                HTML("<br/><section class=widget>"),
                Field('captcha'),
                HTML("</section>")
            ),
        )

    def clean_first_name(self):
        fname = self.cleaned_data.get('first_name').strip()
        if len(fname)<1:
            raise forms.ValidationError("You have entered an empty first name")

        return fname

    def clean_middle_name(self):
        mname = self.cleaned_data.get('middle_name').strip()
        if len(mname)<1 or not mname:
            mname = '_'
        return mname

    def clean_last_name(self):
        lname = self.cleaned_data.get('last_name').strip()
        if len(lname)<1:
            raise forms.ValidationError("You have entered an empty last name")

        return lname

    def clean_request_level(self):
        org_type = self.cleaned_data.get('org_type')
        request_level = self.cleaned_data.get('request_level')
        if org_type:
            if "Academe" in org_type.val and not request_level:
                raise forms.ValidationError("Please select the proper choice")
            else:
                return request_level
        else:
            return request_level

    def clean_email(self):
        email = self.cleaned_data.get('email')
        user_emails = Profile.objects.all().values_list('email', flat=True)
        if email in user_emails:
            raise forms.ValidationError(
                'That email is already being used by a registered user. lease login with your account instead.')

        return email

    def clean_organization(self):
        organization = self.cleaned_data.get('organization')

        if len(organization) > 64:
            raise forms.ValidationError(
                'Organization name can only be 64 characters')

        return organization
        
    def clean_org_type(self):
        org_type = self.cleaned_data.get('org_type', None)
        #try:
        #    LipadOrgType.objects.get(val=org_type.val)
        #except Exception as e:
        #    raise forms.ValidationError('Invalid organization type value')
        if not org_type:
            raise forms.ValidationError('Invalid organization type value')
        
        return org_type

    def clean_organization_other(self):
        organization_other = self.cleaned_data.get('organization_other')
        org_type = self.cleaned_data.get('org_type')
        if org_type:
            if (org_type.val == "Other" and not organization_other ):
                raise forms.ValidationError('This field is required.')
            if (org_type.val == "Other" and '----' in organization_other):
                raise forms.ValidationError('This field is required.')
        return organization_other

    def clean_funding_source(self):
        funding_source = self.cleaned_data.get('funding_source')
        org_type = self.cleaned_data.get('org_type')
        #intended_use_of_dataset = self.cleaned_data.get('intended_use_of_dataset')
        if org_type:
            #intended_use_of_dataset == 'noncommercial' and
            if "Academe" in org_type.val and not funding_source:
                raise forms.ValidationError('This field is required.')
        return funding_source

    def save(self, commit=True, *args, **kwargs):
        profile_request = super(
            ProfileRequestForm, self).save(commit=False, *args, **kwargs)
        profile_request.org_type = self.cleaned_data.get('org_type').val

        if commit:
            profile_request.save()
            pprint(profile_request.org_type)
        return profile_request

class DataRequestForm(forms.ModelForm):

    INTENDED_USE_CHOICES = Choices(
        ('Disaster Risk Management', _('Disaster Risk Management')),
        ('Urban/Land Subdivision Planning',
            _('Urban/Land Subdivision Planning')),
        ('Road/Infrastracture Planning', _('Road/Infrastracture Planning')),
        ('Transport/Traffic Management', _('Transport/Traffic Management')),
        ('Oil/Gas/Geothermal/Quarries/Minerals Exploration',
            _('Oil/Gas/Geothermal/Quarries/Minerals Exploration')),
        ('Biological/Agricultural/Forestry/Marine/Natural Resource Planning',
            _('Biological/Agricultural/Forestry/Marine/Natural Resource Planning')),
        ('Cellular Network Mapping', _('Cellular Network Mapping')),
        ('other', _('Other, please specify:')),
    )

    project_summary = forms.CharField(
        widget=forms.Textarea,
        label=_('Project Summary'),
        required=True
    )

    purpose = forms.ChoiceField(
        label =_(u'Purpose of the Data'),
        choices = INTENDED_USE_CHOICES
    )

    purpose_other = forms.CharField(
        label=_(u'Your custom purpose for the data'),
        required=False
    )

    data_class_requested = forms.ModelMultipleChoiceField(
        label = _('Types of Data Requested. (Press CTRL to select multiple types)'),
        queryset = TileDataClass.objects.all(),
        to_field_name = 'short_name',
        required = True
    )
    
    letter_file = forms.FileField(
        label=_('Formal Request Letter (PDF only)'),
        required = True
    )

    class Meta:
        model = DataRequest
        fields=(
            'project_summary',
            'purpose',
            'purpose_other',
            #'data_type_requested',
            'data_class_other',
            'intended_use_of_dataset',
            'letter_file',

        )

    def __init__(self, *args, **kwargs):
        super(DataRequestForm, self).__init__(*args, **kwargs)
        self.helper = FormHelper()
        self.helper.form_tag = False
        self.helper.layout = Layout(
            Div(
                Field('project_summary', css_class='form-control'),
                css_class='form-group'
            ),
            Div(
                Field('purpose', css_class='form-control'),
                Div(
                    Field('purpose_other', css_class='form-control'),
                    css_class='col-sm-11 col-sm-offset-1'
                ),
                css_class='form-group'
            ),
            Div(
               Field('data_class_requested', css_class='form-control'),
               css_class='form-group'
            ),
            Div(
                Field('data_class_other', css_class='form-control'),
                css_class='form-group'
            ),
            Div(
                Field('intended_use_of_dataset', css_class='form-control'),
                css_class='form-group'
            ),
            Div(
                Field('letter_file', css_class='form-control'),
                    css_class='form-group'
            ),
        )

    def clean_data_class_requested(self):
        data_classes = self.cleaned_data.get('data_class_requested')
<<<<<<< HEAD
        data_class_tags = []
        for dc in data_classes:
            data_class_tags.append(dc.short_name)
        return data_class_tags
=======
        data_class_list = []
        for dc in data_classes:
            data_class_list.append(dc)
        return data_class_list

    def clean_data_class_other(self):
        data_class_other = self.cleaned_data.get('data_class_other')
        data_classes = self.cleaned_data.get('data_class_requested')
        if data_classes:
            if 'Other' in data_classes and not data_class_other:
                raise forms.ValidationError(_('This field is required if you selected Other'))
        return data_class_other
>>>>>>> 301185a5

    def clean_letter_file(self):
        letter_file = self.cleaned_data.get('letter_file')
        split_filename =  os.path.splitext(str(letter_file.name))

        if letter_file and split_filename[len(split_filename)-1].lower()[1:] != "pdf":
            raise forms.ValidationError(_("This file type is not allowed"))
        return letter_file

    def save(self, commit=True, *args, **kwargs):
        data_request = super(
            DataRequestForm, self).save(commit=True, *args, **kwargs)

        for data_type in self.clean_data_class_requested():
            data_request.data_type.add(str(data_type.short_name))

        if commit:
            data_request.save()

        return data_request


class DataRequestShapefileForm(NewLayerUploadForm):

    INTENDED_USE_CHOICES = Choices(
        ('Disaster Risk Management', _('Disaster Risk Management')),
        ('Urban/Land Subdivision Planning',
            _('Urban/Land Subdivision Planning')),
        ('Road/Infrastracture Planning', _('Road/Infrastracture Planning')),
        ('Transport/Traffic Management', _('Transport/Traffic Management')),
        ('Oil/Gas/Geothermal/Quarries/Minerals Exploration',
            _('Oil/Gas/Geothermal/Quarries/Minerals Exploration')),
        ('Biological/Agricultural/Forestry/Marine/Natural Resource Planning',
            _('Biological/Agricultural/Forestry/Marine/Natural Resource Planning')),
        ('Cellular Network Mapping', _('Cellular Network Mapping')),
        ('other', _('Other, please specify:')),
    )
    DATASET_USE_CHOICES =Choices(
        ('commercial', _('Commercial')),
        ('noncommercial', _('Non-commercial')),
    )

    DATA_TYPE_CHOICES = Choices(
        ('interpreted', _('Interpreted')),
        ('raw', _('Raw')),
        ('processed', _('Processed')),
        ('other', _('Other')),
    )

    abstract = forms.CharField(required=False)

    charset = forms.CharField(required=False)

    project_summary = forms.CharField(
        label=_('Project Summary'),
        required=True
    )

    purpose = forms.ChoiceField(
        label=_('Purpose/Intended Use of Data'),
        choices=INTENDED_USE_CHOICES
    )

    purpose_other = forms.CharField(
        label=_(u'Your custom purpose for the data'),
        required=False
    )
    
    data_class_requested = forms.ModelMultipleChoiceField(
        label = _('Types of Data Requested. (Press CTRL to select multiple types)'),
        queryset = TileDataClass.objects.all(),
        to_field_name = 'short_name',
        required = False
    )
    
    #data_class_requested = forms.CharField(
    #    label=_("Your Requested Data Types"),
    #    required = True
    #)
    
    data_class_other = forms.CharField(
        label=_('What other data types do you wish to download?'),
        required=False
    )
    
    intended_use_of_dataset = forms.ChoiceField(
        label = _('Intended Use of Data Set'),
        choices = DATASET_USE_CHOICES,
        required=True
    )

    letter_file = forms.FileField(
        label=_('Formal Request Letter (PDF only)'),
        required = True
    )


    def __init__(self, *args, **kwargs):
        super(DataRequestShapefileForm, self).__init__(*args, **kwargs)

    def clean(self):
        cleaned = self.cleaned_data
        if cleaned['base_file']:
            cleaned = super(NewLayerUploadForm, self).clean()

        cleaned['purpose'] = self.clean_purpose()
        cleaned['purpose_other'] = self.clean_purpose_other()

        return cleaned
    
    
    def clean_data_class_requested(self):
        data_classes = self.cleaned_data.get('data_class_requested')
        data_class_list = []
        for dc in data_classes:
            data_class_list.append(dc)
                
        return data_class_list

    def clean_data_class_other(self):
        data_class_other = self.cleaned_data.get('data_class_other')
        data_classes = self.cleaned_data.get('data_class_requested')
        if 'Other' in data_classes and not data_class_other:
            raise forms.ValidationError(_('This field is required if you selected Other'))
        return data_class_other

    def clean_letter_file(self):
        letter_file = self.cleaned_data.get('letter_file')
        split_filename =  os.path.splitext(str(letter_file.name))

        if letter_file and split_filename[len(split_filename)-1].lower()[1:] != "pdf":
            raise forms.ValidationError(_("This file type is not allowed"))
        return letter_file

    def clean_purpose_other(self):
        purpose = self.cleaned_data.get('purpose')
        purpose_other = self.cleaned_data.get('purpose_other')
        if purpose == self.INTENDED_USE_CHOICES.other:
            if not purpose_other:
                raise forms.ValidationError(
                    'Please state your purpose for the requested data.')
        return purpose_other

    def clean_purpose(self):
        purpose = self.cleaned_data.get('purpose')
        if purpose == self.INTENDED_USE_CHOICES.other:
            purpose_other = self.cleaned_data.get('purpose_other')
            if not purpose_other:
                return purpose
            else:
                return purpose_other
        return purpose

class ProfileRequestRejectForm(forms.ModelForm):

    REJECTION_REASON_CHOICES = Choices(
        ('Invalid requirements', _('Invalid requirements')),
        ('Invalid purpose', _('Invalid purpose')),
        ('Invalid request', _('Invalid request')),
    )

    rejection_reason = forms.ChoiceField(
        label=_('Reason for Rejection'),
        choices=REJECTION_REASON_CHOICES
    )

    class Meta:
        model = ProfileRequest
        fields = (
            'rejection_reason', 'additional_rejection_reason',
        )

    def __init__(self, *args, **kwargs):
        self.helper = FormHelper()
        super(DataRequestRejectForm, self).__init__(*args, **kwargs)
        rejection_reason_qs = RequestRejectionReason.objects.all()
        if rejection_reason_qs:
            self.fields['rejection_reason'].choices = [(r.reason, r.reason) for r in rejection_reason_qs]

class DataRequestRejectForm(forms.ModelForm):

    REJECTION_REASON_CHOICES = Choices(
        ('Invalid requirements', _('Invalid requirements')),
        ('Invalid purpose', _('Invalid purpose')),
        ('Invalid request', _('Invalid request')),
    )

    rejection_reason = forms.ChoiceField(
        label=_('Reason for Rejection'),
        choices=REJECTION_REASON_CHOICES
    )

    class Meta:
        model = DataRequest
        fields = (
            'rejection_reason', 'additional_rejection_reason',
        )

    def __init__(self, *args, **kwargs):
        self.helper = FormHelper()
        super(DataRequestRejectForm, self).__init__(*args, **kwargs)
        rejection_reason_qs = RequestRejectionReason.objects.all()
        if rejection_reason_qs:
            self.fields['rejection_reason'].choices = [(r.reason, r.reason) for r in rejection_reason_qs]

##old Datarequest forms
class DataRequestProfileForm(forms.ModelForm):

    captcha = ReCaptchaField(attrs={'theme': 'clean'})

    class Meta:
        model = DataRequestProfile
        fields = (
            'first_name',
            'middle_name',
            'last_name',
            'organization',
            # Non-commercial requester field
            'organization_type',
            # Academe requester fields
            'request_level',
            'funding_source',
            'is_consultant',

            'location',
            'email',
            'contact_number',
            'captcha'
        )

    ORGANIZATION_TYPE_CHOICES = Choices(
        (0, _('Phil-LiDAR 1 SUC')),
        (1, _('Phil-LiDAR 2 SUC' )),
        (2, _( 'Government Agency')),
        (3, _('Academe')),
        (4, _( 'International NGO')),
        (5, _('Local NGO')),
        (6, _('Private Insitution' )),
        (7, _('Other' )),
    )

    REQUEST_LEVEL_CHOICES = Choices(
        ('institution', _('Academic/ Research Institution')),
        ('faculty', _('Faculty')),
        ('student', _('Student')),
    )

    def __init__(self, *args, **kwargs):

        super(DataRequestProfileForm, self).__init__(*args, **kwargs)
        self.fields['captcha'].error_messages = {'required': 'Please answer the Captcha to continue.'}
        self.helper = FormHelper()
        # self.helper.form_class = 'form-horizontal'
        self.helper.form_tag = False
        # self.helper.form_show_labels = False
        self.helper.layout = Layout(
            Fieldset('User Information',
                Div(
                    Field('first_name', css_class='form-control'),
                    css_class='form-group'
                ),
                Div(
                    Field('middle_name', css_class='form-control'),
                    css_class='form-group'
                ),
                Div(
                    Field('last_name', css_class='form-control'),
                    css_class='form-group'
                ),
                Div(
                    Field('organization', css_class='form-control'),
                    css_class='form-group'
                ),
                Div(
                    Field('organization_type', css_class='form-control'),
                    css_class='form-group'
                ),
                Fieldset('Academe',
                    Div(
                        Field('request_level', css_class='form-control'),
                        css_class='form-group'
                    ),
                    Div(
                        Field('funding_source', css_class='form-control'),
                        css_class='form-group'
                    ),
                    Field('is_consultant'),
                    css_class='academe-fieldset',
                ),
                Div(
                    Field('location', css_class='form-control'),
                    css_class='form-group'
                ),
                Div(
                    Field('email', css_class='form-control'),
                    css_class='form-group'
                ),
                Div(
                    Field('contact_number', css_class='form-control'),
                    css_class='form-group'
                ),
            ),
            Div(
                HTML("<br/><section class=widget>"),
                Field('captcha'),
                HTML("</section>")
            ),
        )

    def clean_first_name(self):
        fname = self.cleaned_data.get('first_name').strip()
        if len(fname)<1:
            raise forms.ValidationError("You have entered an empty first name")

        return fname

    def clean_middle_name(self):
        mname = self.cleaned_data.get('middle_name').strip()
        if len(mname)<1:
            raise forms.ValidationError("You have entered an empty middle name")

        return mname

    def clean_last_name(self):
        lname = self.cleaned_data.get('last_name').strip()
        if len(lname)<1:
            raise forms.ValidationError("You have entered an empty last name")

        return lname

    def clean_email(self):
        email = self.cleaned_data.get('email')
        user_emails = Profile.objects.all().values_list('email', flat=True)
        if email in user_emails:
            raise forms.ValidationError(
                'That email is already being used by a registered user. lease login with your account instead.')

        return email

    def clean_organization(self):
        organization = self.cleaned_data.get('organization')

        if len(organization) > 64:
            raise forms.ValidationError(
                'Organization name can only be 64 characters')

        return organization

    def clean_funding_source(self):
        funding_source = self.cleaned_data.get('funding_source')
        organization_type = self.cleaned_data.get('organization_type')
        if (organization_type == OrganizationType.ACADEME and
                not funding_source):
            raise forms.ValidationError(
                'This field is required.')
        return funding_source

    def save(self, commit=True, *args, **kwargs):
        data_request = super(
            DataRequestProfileForm, self).save(commit=False, *args, **kwargs)

        if commit:
            data_request.save()
        return data_request

class DataRequestDetailsForm(forms.ModelForm):

    INTENDED_USE_CHOICES = Choices(
        ('Disaster Risk Management', _('Disaster Risk Management')),
        ('Urban/Land Subdivision Planning',
            _('Urban/Land Subdivision Planning')),
        ('Road/Infrastracture Planning', _('Road/Infrastracture Planning')),
        ('Transport/Traffic Management', _('Transport/Traffic Management')),
        ('Oil/Gas/Geothermal/Quarries/Minerals Exploration',
            _('Oil/Gas/Geothermal/Quarries/Minerals Exploration')),
        ('Biological/Agricultural/Forestry/Marine/Natural Resource Planning',
            _('Biological/Agricultural/Forestry/Marine/Natural Resource Planning')),
        ('Cellular Network Mapping', _('Cellular Network Mapping')),
        ('other', _('Other, please specify:')),
    )

    project_summary = forms.CharField(
        widget=forms.Textarea,
        label=_('Project Summary'),
        required=True
    )

    purpose = forms.ChoiceField(
        label =_(u'Purpose of the Data'),
        choices = INTENDED_USE_CHOICES
    )

    purpose_other = forms.CharField(
        label=_(u'Your custom purpose for the data'),
        required=False
    )

    letter_file = forms.FileField(
        label=_('Formal Request Letter (PDF only)'),
        required = True
    )

    class Meta:
        model = DataRequestProfile
        fields=(
            #project_summary',
            'data_type_requested',
            'intended_use_of_dataset',
        )

    def __init__(self, *args, **kwargs):
        super(DataRequestDetailsForm, self).__init__(*args, **kwargs)
        self.helper = FormHelper()
        # self.helper.form_class = 'form-horizontal'
        self.helper.form_tag = False
        # self.helper.form_show_labels = False
        self.helper.layout = Layout(
            Div(
                Field('project_summary', css_class='form-control'),
                css_class='form-group'
            ),
            Div(
                Field('purpose', css_class='form-control'),
                Div(
                    Field('purpose_other', css_class='form-control'),
                    css_class='col-sm-11 col-sm-offset-1'
                ),
                css_class='form-group'
            ),
            Div(
               Field('data_type_requested', css_class='form-control'),
               css_class='form-group'
            ),
            Div(
                Field('intended_use_of_dataset', css_class='form-control'),
                css_class='form-group'
            ),
            # Fieldset('Non-commercial',
            #
            #    css_class='noncommercial-fieldset',
            # ),
            Div(
                Field('letter_file', css_class='form-control'),
                    css_class='form-group'
            ),
            #HTML("""
            #{% load i18n %}


            #"""),
        )

    def clean_letter_file(self):
        letter_file = self.cleaned_data.get('letter_file')
        split_filename =  os.path.splitext(str(letter_file.name))

        if letter_file and split_filename[len(split_filename)-1].lower()[1:] != "pdf":
            raise forms.ValidationError(_("This file type is not allowed"))
        return letter_file

class DataRequestProfileShapefileForm(NewLayerUploadForm):

    INTENDED_USE_CHOICES = Choices(
        ('Disaster Risk Management', _('Disaster Risk Management')),
        ('Urban/Land Subdivision Planning',
            _('Urban/Land Subdivision Planning')),
        ('Road/Infrastracture Planning', _('Road/Infrastracture Planning')),
        ('Transport/Traffic Management', _('Transport/Traffic Management')),
        ('Oil/Gas/Geothermal/Quarries/Minerals Exploration',
            _('Oil/Gas/Geothermal/Quarries/Minerals Exploration')),
        ('Biological/Agricultural/Forestry/Marine/Natural Resource Planning',
            _('Biological/Agricultural/Forestry/Marine/Natural Resource Planning')),
        ('Cellular Network Mapping', _('Cellular Network Mapping')),
        ('other', _('Other, please specify:')),
    )

    DATASET_USE_CHOICES =Choices(
        ('commercial', _('Commercial')),
        ('noncommercial', _('Non-commercial')),
    )

    DATA_TYPE_CHOICES = Choices(
        ('interpreted', _('Interpreted')),
        ('raw', _('Raw')),
        ('processed', _('Processed')),
        ('other', _('Other')),
    )

    abstract = forms.CharField(required=False)

    charset = forms.CharField(required=False)

    project_summary = forms.CharField(
        label=_('Project Summary'),
        required=True
    )

    purpose = forms.ChoiceField(
        label=_('Purpose/Intended Use of Data'),
        choices=INTENDED_USE_CHOICES
    )

    purpose_other = forms.CharField(
        label=_(u'Your custom purpose for the data'),
        required=False
    )

    data_class_requested = forms.ModelMultipleChoiceField(
        label = _('Types of Data Requested. (Press CTRL to select multiple types)'),
        queryset = TileDataClass.objects.all(),
        to_field_name = 'short_name',
        required = False
    )

    intended_use_of_dataset = forms.ChoiceField(
        label = _('Intended Use of Data Set'),
        choices = DATASET_USE_CHOICES,
        required=True
    )

    letter_file = forms.FileField(
        label=_('Formal Request Letter (PDF only)'),
        required = True
    )

    def __init__(self, *args, **kwargs):
        super(DataRequestProfileShapefileForm, self).__init__(*args, **kwargs)

    def clean(self):
        cleaned = self.cleaned_data
        if cleaned['base_file']:
            cleaned = super(NewLayerUploadForm, self).clean()

        cleaned[ 'purpose'] = self.clean_purpose()
        cleaned['purpose_other'] = self.clean_purpose_other()

        return cleaned

    def clean_letter_file(self):
        letter_file = self.cleaned_data.get('letter_file')
        split_filename =  os.path.splitext(str(letter_file.name))

        if letter_file and split_filename[len(split_filename)-1].lower()[1:] != "pdf":
            raise forms.ValidationError(_("This file type is not allowed"))
        return letter_file

    def clean_purpose_other(self):
        purpose = self.cleaned_data.get('purpose')
        purpose_other = self.cleaned_data.get('purpose_other')
        if purpose == self.INTENDED_USE_CHOICES.other:
            if not purpose_other:
                raise forms.ValidationError(
                    'Please state your purpose for the requested data.')
        return purpose_other

    def clean_purpose(self):
        purpose = self.cleaned_data.get('purpose')
        if purpose == self.INTENDED_USE_CHOICES.other:
            purpose_other = self.cleaned_data.get('purpose_other')
            if not purpose_other:
                return purpose
            else:
                return purpose_other
        return purpose


class RejectionForm(forms.ModelForm):

    REJECTION_REASON_CHOICES = Choices(
        ('Invalid requirements', _('Invalid requirements')),
        ('Invalid purpose', _('Invalid purpose')),
        ('Invalid request', _('Invalid request')),
    )

    rejection_reason = forms.ChoiceField(
        label=_('Reason for Rejection'),
        choices=REJECTION_REASON_CHOICES
    )

    class Meta:
        model = ProfileRequest
        fields = (
            'rejection_reason', 'additional_rejection_reason',
        )

    def __init__(self, *args, **kwargs):
        self.helper = FormHelper()
        super(RejectionForm, self).__init__(*args, **kwargs)
        rejection_reason_qs = RequestRejectionReason.objects.all()
        if rejection_reason_qs:
            self.fields['rejection_reason'].choices = [(r.reason, r.reason) for r in rejection_reason_qs]<|MERGE_RESOLUTION|>--- conflicted
+++ resolved
@@ -359,12 +359,6 @@
 
     def clean_data_class_requested(self):
         data_classes = self.cleaned_data.get('data_class_requested')
-<<<<<<< HEAD
-        data_class_tags = []
-        for dc in data_classes:
-            data_class_tags.append(dc.short_name)
-        return data_class_tags
-=======
         data_class_list = []
         for dc in data_classes:
             data_class_list.append(dc)
@@ -377,7 +371,6 @@
             if 'Other' in data_classes and not data_class_other:
                 raise forms.ValidationError(_('This field is required if you selected Other'))
         return data_class_other
->>>>>>> 301185a5
 
     def clean_letter_file(self):
         letter_file = self.cleaned_data.get('letter_file')
