import os
import traceback

from django import forms
from django.forms import widgets
from django.utils.translation import ugettext_lazy as _

from captcha.fields import ReCaptchaField
from crispy_forms.helper import FormHelper
from crispy_forms.layout import Layout, Fieldset, HTML, Div, Column, Row, Field
from crispy_forms.bootstrap import PrependedText, InlineRadios
from model_utils import Choices

from geonode.cephgeo.models import TileDataClass
from geonode.datarequests.models import DataRequestProfile, DataRequest, ProfileRequest
from geonode.layers.forms import NewLayerUploadForm, LayerUploadForm, JSONField
from geonode.documents.models import Document
from geonode.documents.forms import DocumentCreateForm
from geonode.people.models import OrganizationType, Profile

from .utils import data_class_choices
from .models import DataRequestProfile, RequestRejectionReason, DataRequest, ProfileRequest, LipadOrgType

from pprint import pprint

class ProfileRequestForm(forms.ModelForm):

    ORG_TYPE_CHOICES = LipadOrgType.objects.all().values_list('val', 'display_val')
    ORDERED_FIELDS =['org_type', 'organization_other','request_level','funding_source']
    captcha = ReCaptchaField(attrs={'theme': 'clean'})
    
<<<<<<< HEAD
=======
    """
>>>>>>> dd814314
    org_type = forms.ChoiceField(
        label = _('Organization Type'),
        choices = ORG_TYPE_CHOICES,
        initial = '---------',
        required = True
    )
    """
    
    org_type = forms.ModelChoiceField(
        label = _('Organization Type'),
        queryset=LipadOrgType.objects.all(),
        required=True,
        to_field_name='val',
    )


    class Meta:
        model = ProfileRequest
        fields = [
            'first_name',
            'middle_name',
            'last_name',
            'organization',
            # Non-commercial requester field
            #'org_type',
            'organization_other',
            # Academe requester fields
            'request_level',
            'funding_source',
            'is_consultant',

            'location',
            'email',
            'contact_number',
            'captcha'
        ]

    #ORG_TYPE_CHOICES = LipadOrgType.objects.values_list('val', 'val')
    # Choices that will be used for fields
    LOCATION_CHOICES = Choices(
        ('local', _('Local')),
        ('foreign', _('Foreign')),
    )

    # ORGANIZATION_TYPE_CHOICES = Choices(
    #     (0, _('Phil-LiDAR 1 SUC')),
    #     (1, _('Phil-LiDAR 2 SUC' )),
    #     (2, _( 'Government Agency')),
    #     (3, _('Academe')),
    #     (4, _( 'International NGO')),
    #     (5, _('Local NGO')),
    #     (6, _('Private Insitution' )),
    #     (7, _('Other' )),
    # )

    REQUEST_LEVEL_CHOICES = Choices(
        ('institution', _('Academic/ Research Institution')),
        ('faculty', _('Faculty')),
        ('student', _('Student')),
    )
    # request_level = forms.CharField(
    #     label=_('Level of the Request'),
    #     required = False
    # )

    # funding_source = forms.CharField(
    #     label = _('Source of Funding'),
    #     max_length=255,
    #     required=False
    # )
    #
    # is_consultant = forms.BooleanField(
    #     required=False
    # )

    def __init__(self, *args, **kwargs):

        super(ProfileRequestForm, self).__init__(*args, **kwargs)
        self.fields['captcha'].error_messages = {'required': 'Please answer the Captcha to continue.'}
        self.fields.keyOrder = self.ORDERED_FIELDS + [k for k in self.fields.keys() if k not in self.ORDERED_FIELDS]
        self.helper = FormHelper()
        # self.helper.form_class = 'form-horizontal'
        self.helper.form_tag = False
        # self.helper.form_show_labels = False
        self.helper.layout = Layout(
            Fieldset('User Information',
                Div(
                    Field('first_name', css_class='form-control'),
                    css_class='form-group'
                ),
                Div(
                    Field('middle_name', css_class='form-control'),
                    css_class='form-group'
                ),
                Div(
                    Field('last_name', css_class='form-control'),
                    css_class='form-group'
                ),
                Div(
                    Field('organization', css_class='form-control'),
                    css_class='form-group'
                ),
                Div(
                    Field('org_type', css_class='form-control'),
                    css_class='form-group'
                ),
                Fieldset('Academe',
                    Div(
                        Field('request_level', css_class='form-control'),
                        css_class='form-group'
                    ),
                    Div(
                        Field('funding_source', css_class='form-control'),
                        css_class='form-group'
                    ),
                    Field('is_consultant'),
                    css_class='academe-fieldset',
                ),

                    Div(
                        Field('organization_other', css_class='form-control'),
                        css_class='form-group'
                    ),

                Div(
                    Field('location', css_class='form-control'),
                    css_class='form-group'
                ),
                Div(
                    Field('email', css_class='form-control'),
                    css_class='form-group'
                ),
                Div(
                    Field('contact_number', css_class='form-control'),
                    css_class='form-group'
                ),
            ),
            Div(
                HTML("<br/><section class=widget>"),
                Field('captcha'),
                HTML("</section>")
            ),
        )
        
    def clean_first_name(self):
        fname = self.cleaned_data.get('first_name').strip()
        if len(fname)<1:
            raise forms.ValidationError("You have entered an empty first name")

        return fname

    def clean_middle_name(self):
        mname = self.cleaned_data.get('middle_name').strip()
        if len(mname)<1 or not mname:
            mname = '_'
        return mname

    def clean_last_name(self):
        lname = self.cleaned_data.get('last_name').strip()
        if len(lname)<1:
            raise forms.ValidationError("You have entered an empty last name")

        return lname
        
    def clean_request_level(self):
        org_type = self.cleaned_data.get('org_type')
        request_level = self.cleaned_data.get('request_level')
        if org_type:
            if "Academe" in org_type.val and not request_level:
                raise forms.ValidationError("Please select the proper choice")
            else:
                return request_level
        else:
            return request_level

    def clean_email(self):
        email = self.cleaned_data.get('email')
        user_emails = Profile.objects.all().values_list('email', flat=True)
        if email in user_emails:
            raise forms.ValidationError(
                'That email is already being used by a registered user. lease login with your account instead.')

        return email

    def clean_organization(self):
        organization = self.cleaned_data.get('organization')

        if len(organization) > 64:
            raise forms.ValidationError(
                'Organization name can only be 64 characters')

        return organization
            
    def clean_organization_other(self):
        organization_other = self.cleaned_data.get('organization_other')
        org_type = self.cleaned_data.get('org_type')
        if (org_type.val == "Other" and not organization_other ):
            raise forms.ValidationError('This field is required.')
        if (org_type.val == "Other" and '----' in organization_other):
            raise forms.ValidationError('This field is required.')
        return organization_other

    def clean_funding_source(self):
        funding_source = self.cleaned_data.get('funding_source')
        org_type = self.cleaned_data.get('org_type')
        #intended_use_of_dataset = self.cleaned_data.get('intended_use_of_dataset')
        if org_type:
            #intended_use_of_dataset == 'noncommercial' and
            if "Academe" in org_type.val and not funding_source:
                raise forms.ValidationError('This field is required.')
        return funding_source

    def save(self, commit=True, *args, **kwargs):
        profile_request = super(
            ProfileRequestForm, self).save(commit=False, *args, **kwargs)

        if commit:
            profile_request.save()
        return profile_request

class DataRequestForm(forms.ModelForm):

    INTENDED_USE_CHOICES = Choices(
        ('Disaster Risk Management', _('Disaster Risk Management')),
        ('Urban/Land Subdivision Planning',
            _('Urban/Land Subdivision Planning')),
        ('Road/Infrastracture Planning', _('Road/Infrastracture Planning')),
        ('Transport/Traffic Management', _('Transport/Traffic Management')),
        ('Oil/Gas/Geothermal/Quarries/Minerals Exploration',
            _('Oil/Gas/Geothermal/Quarries/Minerals Exploration')),
        ('Biological/Agricultural/Forestry/Marine/Natural Resource Planning',
            _('Biological/Agricultural/Forestry/Marine/Natural Resource Planning')),
        ('Cellular Network Mapping', _('Cellular Network Mapping')),
        ('other', _('Other, please specify:')),
    )

    project_summary = forms.CharField(
        widget=forms.Textarea,
        label=_('Project Summary'),
        required=True
    )

    purpose = forms.ChoiceField(
        label =_(u'Purpose of the Data'),
        choices = INTENDED_USE_CHOICES
    )

    purpose_other = forms.CharField(
        label=_(u'Your custom purpose for the data'),
        required=False
    )
    
    data_class_requested = forms.ModelMultipleChoiceField(
        label = _('Types of Data Requested. (Press CTRL to select multiple types)'),
        queryset = TileDataClass.objects.all().values_list('short_name','full_name'),
        to_field_name = 'short_name',
        required = False
    )
    #data_class_requested = forms.TypedMultipleChoiceField(
    #    label = ('Types of Data Requested. (Press CTRL to select multiple types)'),
    #    choices = data_class_choices(),
    #)

    letter_file = forms.FileField(
        label=_('Formal Request Letter (PDF only)'),
        required = True
    )

    class Meta:
        model = DataRequest
        fields=(
            'project_summary',
            'purpose',
            'purpose_other',
            #'data_type_requested',
            'intended_use_of_dataset',
            'letter_file',

        )

    def __init__(self, *args, **kwargs):
        super(DataRequestForm, self).__init__(*args, **kwargs)
        self.helper = FormHelper()
        self.helper.form_tag = False
        self.helper.layout = Layout(
            Div(
                Field('project_summary', css_class='form-control'),
                css_class='form-group'
            ),
            Div(
                Field('purpose', css_class='form-control'),
                Div(
                    Field('purpose_other', css_class='form-control'),
                    css_class='col-sm-11 col-sm-offset-1'
                ),
                css_class='form-group'
            ),
            Div(
               Field('data_class_requested', css_class='form-control'),
               css_class='form-group'
            ),
            Div(
                Field('intended_use_of_dataset', css_class='form-control'),
                css_class='form-group'
            ),
            Div(
                Field('letter_file', css_class='form-control'),
                    css_class='form-group'
            ),
        )
        
    def clean_data_class_requested(self):
        data_classes = self.cleaned_data.get('data_class_requested')
        for dc in data_classes:
            try:
                TileDataClass.objects.get(short_name=dc)
            except ObjectDoesNotExist:
                raise forms.ValidationError(_("Invalid selection found. Resend the form and try again"))
        return data_classes

    def clean_letter_file(self):
        letter_file = self.cleaned_data.get('letter_file')
        split_filename =  os.path.splitext(str(letter_file.name))

        if letter_file and split_filename[len(split_filename)-1].lower()[1:] != "pdf":
            raise forms.ValidationError(_("This file type is not allowed"))
        return letter_file
        
    def save(self, commit=True, *args, **kwargs):
        data_request = super(
            DataRequestForm, self).save(commit=True, *args, **kwargs)
        
        for data_type in self.clean_data_class_requested():
            data_request.data_type.add(str(data_type.short_name))
            
        pprint(data_request.data_type.names())
        if commit:
            data_request.save()
            
        return data_request
        

class DataRequestShapefileForm(NewLayerUploadForm):

    INTENDED_USE_CHOICES = Choices(
        ('Disaster Risk Management', _('Disaster Risk Management')),
        ('Urban/Land Subdivision Planning',
            _('Urban/Land Subdivision Planning')),
        ('Road/Infrastracture Planning', _('Road/Infrastracture Planning')),
        ('Transport/Traffic Management', _('Transport/Traffic Management')),
        ('Oil/Gas/Geothermal/Quarries/Minerals Exploration',
            _('Oil/Gas/Geothermal/Quarries/Minerals Exploration')),
        ('Biological/Agricultural/Forestry/Marine/Natural Resource Planning',
            _('Biological/Agricultural/Forestry/Marine/Natural Resource Planning')),
        ('Cellular Network Mapping', _('Cellular Network Mapping')),
        ('other', _('Other, please specify:')),
    )
    DATASET_USE_CHOICES =Choices(
        ('commercial', _('Commercial')),
        ('noncommercial', _('Non-commercial')),
    )

    DATA_TYPE_CHOICES = Choices(
        ('interpreted', _('Interpreted')),
        ('raw', _('Raw')),
        ('processed', _('Processed')),
        ('other', _('Other')),
    )

    abstract = forms.CharField(required=False)

    charset = forms.CharField(required=False)

    project_summary = forms.CharField(
        label=_('Project Summary'),
        required=True
    )

    purpose = forms.ChoiceField(
        label=_('Purpose/Intended Use of Data'),
        choices=INTENDED_USE_CHOICES
    )

    purpose_other = forms.CharField(
        label=_(u'Your custom purpose for the data'),
        required=False
    )

    #data_type_requested = forms.TypedChoiceField(
    #    label = _('Types of Data Requested'),
    #    choices = DATA_TYPE_CHOICES,
    #)
    
    data_class_requested = forms.TypedMultipleChoiceField(
        label = ('Types of Data Requested'),
        choices = data_class_choices(),
    )

    intended_use_of_dataset = forms.ChoiceField(
        label = _('Intended Use of Data Set'),
        choices = DATASET_USE_CHOICES,
        required=True
    )

    letter_file = forms.FileField(
        label=_('Formal Request Letter (PDF only)'),
        required = True
    )


    def __init__(self, *args, **kwargs):
        super(DataRequestShapefileForm, self).__init__(*args, **kwargs)

    def clean(self):
        cleaned = self.cleaned_data
        if cleaned['base_file']:
            cleaned = super(NewLayerUploadForm, self).clean()

        cleaned['purpose'] = self.clean_purpose()
        cleaned['purpose_other'] = self.clean_purpose_other()

        return cleaned

    def clean_letter_file(self):
        letter_file = self.cleaned_data.get('letter_file')
        split_filename =  os.path.splitext(str(letter_file.name))

        if letter_file and split_filename[len(split_filename)-1].lower()[1:] != "pdf":
            raise forms.ValidationError(_("This file type is not allowed"))
        return letter_file

    def clean_purpose_other(self):
        purpose = self.cleaned_data.get('purpose')
        purpose_other = self.cleaned_data.get('purpose_other')
        if purpose == self.INTENDED_USE_CHOICES.other:
            if not purpose_other:
                raise forms.ValidationError(
                    'Please state your purpose for the requested data.')
        return purpose_other

    def clean_purpose(self):
        purpose = self.cleaned_data.get('purpose')
        if purpose == self.INTENDED_USE_CHOICES.other:
            purpose_other = self.cleaned_data.get('purpose_other')
            if not purpose_other:
                return purpose
            else:
                return purpose_other
        return purpose
        
class ProfileRequestRejectForm(forms.ModelForm):

    REJECTION_REASON_CHOICES = Choices(
        ('Invalid requirements', _('Invalid requirements')),
        ('Invalid purpose', _('Invalid purpose')),
        ('Invalid request', _('Invalid request')),
    )

    rejection_reason = forms.ChoiceField(
        label=_('Reason for Rejection'),
        choices=REJECTION_REASON_CHOICES
    )

    class Meta:
        model = ProfileRequest
        fields = (
            'rejection_reason', 'additional_rejection_reason',
        )

    def __init__(self, *args, **kwargs):
        self.helper = FormHelper()
        super(DataRequestRejectForm, self).__init__(*args, **kwargs)
        rejection_reason_qs = RequestRejectionReason.objects.all()
        if rejection_reason_qs:
            self.fields['rejection_reason'].choices = [(r.reason, r.reason) for r in rejection_reason_qs]
            
class DataRequestRejectForm(forms.ModelForm):

    REJECTION_REASON_CHOICES = Choices(
        ('Invalid requirements', _('Invalid requirements')),
        ('Invalid purpose', _('Invalid purpose')),
        ('Invalid request', _('Invalid request')),
    )

    rejection_reason = forms.ChoiceField(
        label=_('Reason for Rejection'),
        choices=REJECTION_REASON_CHOICES
    )

    class Meta:
        model = DataRequest
        fields = (
            'rejection_reason', 'additional_rejection_reason',
        )

    def __init__(self, *args, **kwargs):
        self.helper = FormHelper()
        super(DataRequestRejectForm, self).__init__(*args, **kwargs)
        rejection_reason_qs = RequestRejectionReason.objects.all()
        if rejection_reason_qs:
            self.fields['rejection_reason'].choices = [(r.reason, r.reason) for r in rejection_reason_qs]

##old Datarequest forms
class DataRequestProfileForm(forms.ModelForm):

    captcha = ReCaptchaField(attrs={'theme': 'clean'})

    class Meta:
        model = DataRequestProfile
        fields = (
            'first_name',
            'middle_name',
            'last_name',
            'organization',
            # Non-commercial requester field
            'organization_type',
            # Academe requester fields
            'request_level',
            'funding_source',
            'is_consultant',

            'location',
            'email',
            'contact_number',
            'captcha'
        )

    ORGANIZATION_TYPE_CHOICES = Choices(
        (0, _('Phil-LiDAR 1 SUC')),
        (1, _('Phil-LiDAR 2 SUC' )),
        (2, _( 'Government Agency')),
        (3, _('Academe')),
        (4, _( 'International NGO')),
        (5, _('Local NGO')),
        (6, _('Private Insitution' )),
        (7, _('Other' )),
    )

    REQUEST_LEVEL_CHOICES = Choices(
        ('institution', _('Academic/ Research Institution')),
        ('faculty', _('Faculty')),
        ('student', _('Student')),
    )

    def __init__(self, *args, **kwargs):

        super(DataRequestProfileForm, self).__init__(*args, **kwargs)
        self.fields['captcha'].error_messages = {'required': 'Please answer the Captcha to continue.'}
        self.helper = FormHelper()
        # self.helper.form_class = 'form-horizontal'
        self.helper.form_tag = False
        # self.helper.form_show_labels = False
        self.helper.layout = Layout(
            Fieldset('User Information',
                Div(
                    Field('first_name', css_class='form-control'),
                    css_class='form-group'
                ),
                Div(
                    Field('middle_name', css_class='form-control'),
                    css_class='form-group'
                ),
                Div(
                    Field('last_name', css_class='form-control'),
                    css_class='form-group'
                ),
                Div(
                    Field('organization', css_class='form-control'),
                    css_class='form-group'
                ),
                Div(
                    Field('organization_type', css_class='form-control'),
                    css_class='form-group'
                ),
                Fieldset('Academe',
                    Div(
                        Field('request_level', css_class='form-control'),
                        css_class='form-group'
                    ),
                    Div(
                        Field('funding_source', css_class='form-control'),
                        css_class='form-group'
                    ),
                    Field('is_consultant'),
                    css_class='academe-fieldset',
                ),
                Div(
                    Field('location', css_class='form-control'),
                    css_class='form-group'
                ),
                Div(
                    Field('email', css_class='form-control'),
                    css_class='form-group'
                ),
                Div(
                    Field('contact_number', css_class='form-control'),
                    css_class='form-group'
                ),
            ),
            Div(
                HTML("<br/><section class=widget>"),
                Field('captcha'),
                HTML("</section>")
            ),
        )

    def clean_first_name(self):
        fname = self.cleaned_data.get('first_name').strip()
        if len(fname)<1:
            raise forms.ValidationError("You have entered an empty first name")

        return fname

    def clean_middle_name(self):
        mname = self.cleaned_data.get('middle_name').strip()
        if len(mname)<1:
            raise forms.ValidationError("You have entered an empty middle name")

        return mname

    def clean_last_name(self):
        lname = self.cleaned_data.get('last_name').strip()
        if len(lname)<1:
            raise forms.ValidationError("You have entered an empty last name")

        return lname

    def clean_email(self):
        email = self.cleaned_data.get('email')
        user_emails = Profile.objects.all().values_list('email', flat=True)
        if email in user_emails:
            raise forms.ValidationError(
                'That email is already being used by a registered user. lease login with your account instead.')

        return email

    def clean_organization(self):
        organization = self.cleaned_data.get('organization')

        if len(organization) > 64:
            raise forms.ValidationError(
                'Organization name can only be 64 characters')

        return organization

    def clean_funding_source(self):
        funding_source = self.cleaned_data.get('funding_source')
        organization_type = self.cleaned_data.get('organization_type')
        if (organization_type == OrganizationType.ACADEME and
                not funding_source):
            raise forms.ValidationError(
                'This field is required.')
        return funding_source

    def save(self, commit=True, *args, **kwargs):
        data_request = super(
            DataRequestProfileForm, self).save(commit=False, *args, **kwargs)

        if commit:
            data_request.save()
        return data_request

class DataRequestDetailsForm(forms.ModelForm):

    INTENDED_USE_CHOICES = Choices(
        ('Disaster Risk Management', _('Disaster Risk Management')),
        ('Urban/Land Subdivision Planning',
            _('Urban/Land Subdivision Planning')),
        ('Road/Infrastracture Planning', _('Road/Infrastracture Planning')),
        ('Transport/Traffic Management', _('Transport/Traffic Management')),
        ('Oil/Gas/Geothermal/Quarries/Minerals Exploration',
            _('Oil/Gas/Geothermal/Quarries/Minerals Exploration')),
        ('Biological/Agricultural/Forestry/Marine/Natural Resource Planning',
            _('Biological/Agricultural/Forestry/Marine/Natural Resource Planning')),
        ('Cellular Network Mapping', _('Cellular Network Mapping')),
        ('other', _('Other, please specify:')),
    )

    project_summary = forms.CharField(
        widget=forms.Textarea,
        label=_('Project Summary'),
        required=True
    )

    purpose = forms.ChoiceField(
        label =_(u'Purpose of the Data'),
        choices = INTENDED_USE_CHOICES
    )

    purpose_other = forms.CharField(
        label=_(u'Your custom purpose for the data'),
        required=False
    )

    letter_file = forms.FileField(
        label=_('Formal Request Letter (PDF only)'),
        required = True
    )

    class Meta:
        model = DataRequestProfile
        fields=(
            #project_summary',
            'data_type_requested',
            'intended_use_of_dataset',
        )

    def __init__(self, *args, **kwargs):
        super(DataRequestDetailsForm, self).__init__(*args, **kwargs)
        self.helper = FormHelper()
        # self.helper.form_class = 'form-horizontal'
        self.helper.form_tag = False
        # self.helper.form_show_labels = False
        self.helper.layout = Layout(
            Div(
                Field('project_summary', css_class='form-control'),
                css_class='form-group'
            ),
            Div(
                Field('purpose', css_class='form-control'),
                Div(
                    Field('purpose_other', css_class='form-control'),
                    css_class='col-sm-11 col-sm-offset-1'
                ),
                css_class='form-group'
            ),
            Div(
               Field('data_type_requested', css_class='form-control'),
               css_class='form-group'
            ),
            Div(
                Field('intended_use_of_dataset', css_class='form-control'),
                css_class='form-group'
            ),
            # Fieldset('Non-commercial',
            #
            #    css_class='noncommercial-fieldset',
            # ),
            Div(
                Field('letter_file', css_class='form-control'),
                    css_class='form-group'
            ),
            #HTML("""
            #{% load i18n %}


            #"""),
        )

    def clean_letter_file(self):
        letter_file = self.cleaned_data.get('letter_file')
        split_filename =  os.path.splitext(str(letter_file.name))

        if letter_file and split_filename[len(split_filename)-1].lower()[1:] != "pdf":
            raise forms.ValidationError(_("This file type is not allowed"))
        return letter_file

class DataRequestProfileShapefileForm(NewLayerUploadForm):

    INTENDED_USE_CHOICES = Choices(
        ('Disaster Risk Management', _('Disaster Risk Management')),
        ('Urban/Land Subdivision Planning',
            _('Urban/Land Subdivision Planning')),
        ('Road/Infrastracture Planning', _('Road/Infrastracture Planning')),
        ('Transport/Traffic Management', _('Transport/Traffic Management')),
        ('Oil/Gas/Geothermal/Quarries/Minerals Exploration',
            _('Oil/Gas/Geothermal/Quarries/Minerals Exploration')),
        ('Biological/Agricultural/Forestry/Marine/Natural Resource Planning',
            _('Biological/Agricultural/Forestry/Marine/Natural Resource Planning')),
        ('Cellular Network Mapping', _('Cellular Network Mapping')),
        ('other', _('Other, please specify:')),
    )

    DATASET_USE_CHOICES =Choices(
        ('commercial', _('Commercial')),
        ('noncommercial', _('Non-commercial')),
    )

    DATA_TYPE_CHOICES = Choices(
        ('interpreted', _('Interpreted')),
        ('raw', _('Raw')),
        ('processed', _('Processed')),
        ('other', _('Other')),
    )

    abstract = forms.CharField(required=False)

    charset = forms.CharField(required=False)

    project_summary = forms.CharField(
        label=_('Project Summary'),
        required=True
    )

    purpose = forms.ChoiceField(
        label=_('Purpose/Intended Use of Data'),
        choices=INTENDED_USE_CHOICES
    )

    purpose_other = forms.CharField(
        label=_(u'Your custom purpose for the data'),
        required=False
    )

    data_type_requested = forms.TypedChoiceField(
        label = _('Types of Data Requested'),
        choices = DATA_TYPE_CHOICES,
    )

    intended_use_of_dataset = forms.ChoiceField(
        label = _('Intended Use of Data Set'),
        choices = DATASET_USE_CHOICES,
        required=True
    )

    letter_file = forms.FileField(
        label=_('Formal Request Letter (PDF only)'),
        required = True
    )

    def __init__(self, *args, **kwargs):
        super(DataRequestProfileShapefileForm, self).__init__(*args, **kwargs)

    def clean(self):
        cleaned = self.cleaned_data
        if cleaned['base_file']:
            cleaned = super(NewLayerUploadForm, self).clean()

        cleaned[ 'purpose'] = self.clean_purpose()
        cleaned['purpose_other'] = self.clean_purpose_other()

        return cleaned

    def clean_letter_file(self):
        letter_file = self.cleaned_data.get('letter_file')
        split_filename =  os.path.splitext(str(letter_file.name))

        if letter_file and split_filename[len(split_filename)-1].lower()[1:] != "pdf":
            raise forms.ValidationError(_("This file type is not allowed"))
        return letter_file

    def clean_purpose_other(self):
        purpose = self.cleaned_data.get('purpose')
        purpose_other = self.cleaned_data.get('purpose_other')
        if purpose == self.INTENDED_USE_CHOICES.other:
            if not purpose_other:
                raise forms.ValidationError(
                    'Please state your purpose for the requested data.')
        return purpose_other

    def clean_purpose(self):
        purpose = self.cleaned_data.get('purpose')
        if purpose == self.INTENDED_USE_CHOICES.other:
            purpose_other = self.cleaned_data.get('purpose_other')
            if not purpose_other:
                return purpose
            else:
                return purpose_other
        return purpose


class RejectionForm(forms.ModelForm):

    REJECTION_REASON_CHOICES = Choices(
        ('Invalid requirements', _('Invalid requirements')),
        ('Invalid purpose', _('Invalid purpose')),
        ('Invalid request', _('Invalid request')),
    )

    rejection_reason = forms.ChoiceField(
        label=_('Reason for Rejection'),
        choices=REJECTION_REASON_CHOICES
    )

    class Meta:
        model = ProfileRequest
        fields = (
            'rejection_reason', 'additional_rejection_reason',
        )

    def __init__(self, *args, **kwargs):
        self.helper = FormHelper()
        super(RejectionForm, self).__init__(*args, **kwargs)
        rejection_reason_qs = RequestRejectionReason.objects.all()
        if rejection_reason_qs:
            self.fields['rejection_reason'].choices = [(r.reason, r.reason) for r in rejection_reason_qs]
        
    <|MERGE_RESOLUTION|>--- conflicted
+++ resolved
@@ -28,18 +28,6 @@
     ORG_TYPE_CHOICES = LipadOrgType.objects.all().values_list('val', 'display_val')
     ORDERED_FIELDS =['org_type', 'organization_other','request_level','funding_source']
     captcha = ReCaptchaField(attrs={'theme': 'clean'})
-    
-<<<<<<< HEAD
-=======
-    """
->>>>>>> dd814314
-    org_type = forms.ChoiceField(
-        label = _('Organization Type'),
-        choices = ORG_TYPE_CHOICES,
-        initial = '---------',
-        required = True
-    )
-    """
     
     org_type = forms.ModelChoiceField(
         label = _('Organization Type'),
