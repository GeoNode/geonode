--- conflicted
+++ resolved
@@ -255,13 +255,7 @@
     def save(self, commit=True, *args, **kwargs):
         profile_request = super(
             ProfileRequestForm, self).save(commit=False, *args, **kwargs)
-<<<<<<< HEAD
         profile_request.org_type = self.cleaned_data.get('org_type').val
-        pprint(self.cleaned_data.get('org_type'))
-        pprint(profile_request.org_type)
-=======
-            
->>>>>>> 63141650
 
         if commit:
             profile_request.save()
