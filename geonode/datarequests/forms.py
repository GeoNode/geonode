--- conflicted
+++ resolved
@@ -162,16 +162,9 @@
         return fname
 
     def clean_middle_name(self):
-        
         mname = self.cleaned_data.get('middle_name').strip()
-<<<<<<< HEAD
-        if len(mname)<1:
-            mname = '_'
-=======
         if len(mname)<1 or not mname:
             mname = '_'
-        
->>>>>>> 67864eea
         return mname
 
     def clean_last_name(self):
