--- conflicted
+++ resolved
@@ -109,11 +109,7 @@
     </div>
   </div>
 
-<<<<<<< HEAD
-  <div id="please-wait" class="modal fade" tabindex="-2" role="dialog">
-=======
   <div id="please-wait" class="modal fade" tabindex="-1" role="dialog">
->>>>>>> 641994d6
     <div class="modal-dialog">
       <div class="modal-content">
         <!-- <div class="modal-header">
@@ -154,11 +150,8 @@
 $('#upload-button').click(function(){
   $('#please-wait').modal('toggle');
 });
-<<<<<<< HEAD
-=======
 $('#modal-content').on('shown.bs.modal', function () {//when upload modal shows
   $('#please-wait').modal('toggle');//to hide please wait modal
 })
->>>>>>> 641994d6
 </script>
 {% endblock extra_script %}