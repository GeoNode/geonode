--- conflicted
+++ resolved
@@ -109,11 +109,7 @@
     </div>
   </div>
 
-<<<<<<< HEAD
-  <div class="modal fade" id="please-wait" tabindex="-1" role="dialog" aria-labelledby="myModalLabel" aria-hidden="true">
-=======
   <div id="please-wait" class="modal fade" tabindex="-2" role="dialog">
->>>>>>> 0778c02a
     <div class="modal-dialog">
       <div class="modal-content">
         <!-- <div class="modal-header">
