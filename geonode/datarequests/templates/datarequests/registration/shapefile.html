{% extends "upload/layer_upload_base.html" %}
{% load bootstrap_tags %}
{% load crispy_forms_tags %}
{% load i18n %}
{% load staticfiles %}

{% block title %} {% trans "Request Data"  %} - {{ block.super }}  {% endblock %}

{% block body_class %}Data Request Registration Form{% endblock %}


{% block head %}

{{ block.super }}
{% endblock %}

{% block body_outer %}
<div class="page-header">
  <h2 class="page-title">{% trans "Request Data" %}</h2>
</div>

{% if not user.is_authenticated %}

    <p>{% blocktrans %}Your registration details have been received. We have sent you an email for verification. Follow the link provided in the email to finalize the signup process.{% endblocktrans %}</p>

    <p>{% blocktrans %}Didn't receive your email? Please check your spam folder. Still not there? Contact us at <strong>{{ support_email }}</strong>, and we'll be glad to assist you.{% endblocktrans %}</p>

    <p> Additionally, you can choose to submit your data request below. This action is <strong>not required</strong>.</p>

{% endif %}


<div class="row">
  <div class="col-md-6 col-md-offset-1">


      <div id="modal-content" class="modal fade" tabindex="-1" role="dialog">
          <div class="modal-dialog">
              <div class="modal-content">
                  <div class="modal-body">
                      <h4>Upload is in progress. Please wait while your registration data are being processed.</h4>
                  </div>
              </div>
          </div>
      </div>
      <div id="please-wait" class="modal fade" tabindex="-1" role="dialog">
          <div class="modal-dialog">
              <div class="modal-content">
                  <div class="modal-body">
                      <h4>Sending your request.</h4>
                  </div>
              </div>
          </div>
      </div>

      <div id="upload-status"></div>
        <form id="file-uploader" class="form-horizontal" method="post" enctype="multipart/form-data">
            {% crispy form %}

            {% if errors %}
            <div id="errors" class="alert alert-danger">
            {% for error in errors %}
            <p>{{ error }}</p>
                {% endfor %}
            </div>
            {% endif %}

            <legend>Area of Interest Shapefile (Optional)</legend>
             <p>Valid file formats are ONLY the following :
             <ul><li>shp</li><li>dbf</li><li>prj</li><li>shx</li></ul></p>
            <div class="form-group">
                {% block additional_info %}{% endblock %}

                <section id="drop-zone">
                    <h3><i class="fa fa-cloud-upload"></i><br />{% trans "Drop files here" %}</h3>
                </section>

                <p>{% trans " or select them one by one:" %}</p>

                <input class="btn" id="file-input" name="shapefile_upload" type="file" multiple>
                <section class="widget">

                    <h5>{% trans "Files to be uploaded" %}</h5>
                    <ul id="global-errors"></ul>
                    <div id="file-queue"></div>
                </section>
                <a href="#" id="clear-button" class="btn btn-danger">{% trans "Clear Files" %}</a>
                <br />
                <br />
                <section class="charset">
                <p>{% trans "Select the charset or leave default" %}</p>
                <select id="charset">
                {% for charset in charsets %}
                    {% if charset.0 == 'UTF-8' %}
                        <option selected='selected' value={{ charset.0 }}>{{ charset.1 }}</option>
                    {% else %}
                        <option value={{ charset.0 }}>{{ charset.1 }}</option>
                    {% endif %}
                {% endfor %}
                </select>
                </section>
                </div><!--form-group-->
        </form>

      <br />

      <section>
        {% if not user.is_authenticated %}
        <a href="{% url 'datarequests:registration_part_one' %}" class="clearfix btn btn-default btn-md" style="margin-top: 20px;">{% trans "Prev Step" %}</a>
        {% endif %}
        <a href="#" id="upload-button" class="btn btn-primary btn-md">{% trans "Submit" %}</a>
      </section>
    </div>
    <div class="col-md-3 col-md-offset-1">
      <h2>Step 2</h2>
      <p>Please fill out the details of your data request. If you already have a shapefile of your project area or area of interest, you may upload the shapefile here.</p>
      <p><em>Note on the formal request letter:</em> The <a href="https://goo.gl/O7ULNn" title="Sample Formal Letter for Requesting Data">letter</a> is a signed endorsement from the head of the agency, department head, academic adviser, etc.</p>
    </div>
  </div>

<<<<<<< HEAD
  <div id="please-wait" class="modal fade" tabindex="-1" role="dialog">
    <div class="modal-dialog">
      <div class="modal-content">
        <!-- <div class="modal-header">
          <button type="button" class="close" data-dismiss="modal" aria-hidden="true">&times;</button>
          <h4 class="modal-title" id="myModalLabel">{% trans "Please Wait." %}</h4>
        </div> -->
        <div class="modal-body">
          <p>Sending your request.</p>
        </div>
        <!-- <div class="modal-footer">
          <button type="button" class="btn btn-default" data-dismiss="modal">{% trans "Close" %}</button>
        </div> -->
      </div>
    </div>
  </div>
=======
>>>>>>> 1622fed3
{% endblock %}


{% block extra_script %}
<script src="{{ STATIC_URL }}geonode/js/datarequests/registration.js"></script>
<script data-main="{% static 'geonode/js/datarequests/upload/main' %}"
  src="{% static 'lib/js/require.js' %}">
</script>

<script type="text/javascript">
{% autoescape off %}

  csrf_token =  "{{ csrf_token }}",
  form_target = "{% url 'datarequests:registration_part_two'%}",
  geogig_enabled = {{ GEOGIG_ENABLED|lower  }},
  time_enabled = {{ TIME_ENABLED|lower  }},
  userLookup = "{% url "geonode.views.ajax_lookup" %}"

  $('#file-uploader').find('#errors').hide()

{% endautoescape %}

$('#upload-button').click(function(){
  $('#please-wait').modal('toggle');
});
$('#modal-content').on('shown.bs.modal', function () {//when upload modal shows
  $('#please-wait').modal('toggle');//to hide please wait modal
})
</script>
{% endblock extra_script %}<|MERGE_RESOLUTION|>--- conflicted
+++ resolved
@@ -118,25 +118,6 @@
     </div>
   </div>
 
-<<<<<<< HEAD
-  <div id="please-wait" class="modal fade" tabindex="-1" role="dialog">
-    <div class="modal-dialog">
-      <div class="modal-content">
-        <!-- <div class="modal-header">
-          <button type="button" class="close" data-dismiss="modal" aria-hidden="true">&times;</button>
-          <h4 class="modal-title" id="myModalLabel">{% trans "Please Wait." %}</h4>
-        </div> -->
-        <div class="modal-body">
-          <p>Sending your request.</p>
-        </div>
-        <!-- <div class="modal-footer">
-          <button type="button" class="btn btn-default" data-dismiss="modal">{% trans "Close" %}</button>
-        </div> -->
-      </div>
-    </div>
-  </div>
-=======
->>>>>>> 1622fed3
 {% endblock %}
 
 
@@ -160,7 +141,10 @@
 {% endautoescape %}
 
 $('#upload-button').click(function(){
-  $('#please-wait').modal('toggle');
+  $('#please-wait').modal({
+      backdrop: 'static',
+      keyboard: false
+  });
 });
 $('#modal-content').on('shown.bs.modal', function () {//when upload modal shows
   $('#please-wait').modal('toggle');//to hide please wait modal
