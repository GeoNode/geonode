--- conflicted
+++ resolved
@@ -123,15 +123,9 @@
           <td class="table-user-profile-attribute col-md-3">{% trans "Approval/Rejection Administrator" %}</td>
           <td>{{profile_request.administrator.username}}</td>
       </tr>
-<<<<<<< HEAD
       {% if user.is_superuser %}
       <tr>
           <td class="table-user-profile-attribute col-md-3">{% trans "Additional Remarks" %}</td>
-=======
-      {% if profile_request.additional_remarks %}
-        <tr>
-          <td class="table-user-profile-attribute col-md-3">{% trans "Approval/Rejection Administrator" %}</td>
->>>>>>> 8bd93ea3
           <td>{{profile_request.additional_remarks}}</td>
       </tr>
       {% endif %}
