import random
import string
import ldap
import ldap.modlist
import geocoder
import geonode.settings as settings
from osgeo import ogr

from pprint import pprint
from unidecode import unidecode
from django.core.exceptions import ObjectDoesNotExist
from django.http import HttpResponse, HttpResponseBadRequest, HttpResponseRedirect, Http404
from django.utils import simplejson as json

from geonode.people.models import Profile
from geonode.documents.models import Document
from geonode.layers.models import Layer
from geonode.cephgeo.models import UserJurisdiction, UserTiles

import geocoder

UNALLOWED_USERNAME_CHARACTERS='"[]:;|=+*?<>/\,.'
ESCAPED_CHARACTERS="/\,"

def create_login_credentials(data_request):

    first_name = unidecode(data_request.first_name)
    first_name_f = ""
    for i in first_name.lower().split():
        first_name_f += i[0]

    middle_name_f= "".join(unidecode(data_request.middle_name).split())[0]
    last_name_f = "".join(unidecode(data_request.last_name).split())

    base_username = (first_name_f + middle_name_f + last_name_f).lower()

    for x in base_username:
        if x in UNALLOWED_USERNAME_CHARACTERS:
            base_username = base_username.replace(x,'')

    unique = False
    counter = 0
    final_username = base_username
    username_list = get_unames_starting_with(base_username)
    while not unique:
        if counter > 0:
            final_username = final_username + str(counter)

        for x,y in username_list:
            if x is None:
                unique = True
            else:
                if final_username == y["sAMAccountName"][0]:
                    counter += 1
                    unique=False
                    break
                else:
                    unique=True

    return final_username

def string_randomizer(length):
    word = ""
    for i in range(length):
        word += random.choice(string.lowercase+string.uppercase+string.digits+UNALLOWED_USERNAME_CHARACTERS+ESCAPED_CHARACTERS)
    return word

def get_unames_starting_with(name):
    result = []
    try:
        con =ldap.initialize(settings.AUTH_LDAP_SERVER_URI)
        con.set_option(ldap.OPT_REFERRALS, 0)
        con.simple_bind_s(settings.AUTH_LDAP_BIND_DN, settings.AUTH_LDAP_BIND_PASSWORD)
        result = con.search_s(settings.AUTH_LDAP_BASE_DN, ldap.SCOPE_SUBTREE, "(sAMAccountName="+name+"*)", ["sAMAccountName"])
        con.unbind_s()
    except Exception as e:
        print '%s (%s)' % (e.message, type(e))
        return e
    return result

def create_ad_account(datarequest, username):
    objectClass =  ["organizationalPerson", "person", "top", "user"]
    sAMAccountName = str(username)
    password = unicode("\""+string_randomizer(16)+"\"", "iso-8859-1").encode("utf-16-le")
    sn= unidecode(datarequest.last_name)
    givenName = unidecode(datarequest.first_name)
    initials=unidecode(datarequest.middle_name[0])
    cn = unidecode(givenName+" "+datarequest.middle_name+" "+sn)
    displayName=unidecode(givenName+" "+initials+". "+sn)
    telephoneNumber = str(datarequest.contact_number)
    mail=str(datarequest.email)
    userPrincipalName=str(username+"@ad.dream.upd.edu.ph")
    userAccountControl = "512"
    ou=unidecode(datarequest.organization)

    for c in cn:
        if c in ESCAPED_CHARACTERS:
            cn = cn.replace(c, '')


    dn="CN="+cn+","+settings.LIPAD_LDAP_BASE_DN
    modList = {
        "objectClass": objectClass,
        "sAMAccountName": [sAMAccountName],
        "sn": [sn],
        "unicodePwd": [password],
        "givenName": [givenName],
        "cn":[cn],
        "displayName": [displayName],
        "mail": [mail],
        "userPrincipalName": [userPrincipalName],
        "userAccountControl": [userAccountControl],
        "telephoneNumber": [telephoneNumber],
        "ou": [ou],
        "initials": [initials]
    }

    try:
        con = ldap.initialize(settings.AUTH_LDAP_SERVER_URI)
        con.set_option(ldap.OPT_REFERRALS, 0)
        con.simple_bind_s(settings.LIPAD_LDAP_BIND_DN, settings.LIPAD_LDAP_BIND_PW)
        result = con.add_s(dn,ldap.modlist.addModlist(modList))
        con.unbind_s()
        pprint(result)
        return dn
    except Exception as e:
        import traceback
        print traceback.format_exc()
        raise e

def add_to_ad_group(group_dn=settings.LIPAD_LDAP_GROUP_DN, user_dn=""):
    try:
        add_user_mod = [(ldap.MOD_ADD, "member", user_dn)]
        con = ldap.initialize(settings.AUTH_LDAP_SERVER_URI)
        con.set_option(ldap.OPT_REFERRALS, 0)
        con.simple_bind_s(settings.LIPAD_LDAP_BIND_DN, settings.LIPAD_LDAP_BIND_PW)
        group_result = con.modify_s(group_dn, add_user_mod)
        con.unbind_s()
        pprint(group_result)
        return group_result
    except Exception as e:
        import traceback
        print traceback.format_exc()
        return e

def get_place_name(longitude,latitude):
    g = geocoder.google([latitude,longitude], method='reverse')
    # pprint(g.geojson)
    return {
        'street': g.street,
        'city': g.city,
        'county': g.county,
        'state': g.state,
        'country': g.country,
        'address': g.address
    }

def get_juris_data_size(juris_shp_name):
    juris_shp = get_shp_ogr(juris_shp_name)

    _TILE_SIZE = 1000
    total_data_size = 0
    min_x =  int(math.floor(juris_shp.bounds[0] / float(_TILE_SIZE)) * _TILE_SIZE)
    max_x =  int(math.ceil(juris_shp.bounds[2] / float(_TILE_SIZE)) * _TILE_SIZE)
    min_y =  int(math.floor(juris_shp.bounds[1] / float(_TILE_SIZE)) * _TILE_SIZE)
    max_y =  int(math.ceil(juris_shp.bounds[3] / float(_TILE_SIZE)) * _TILE_SIZE)
    for tile_y in xrange(min_y+_TILE_SIZE, max_y+_TILE_SIZE, _TILE_SIZE):
        for tile_x in xrange(min_x, max_x, _TILE_SIZE):
            tile_ulp = (tile_x, tile_y)
            tile_dlp = (tile_x, tile_y - _TILE_SIZE)
            tile_drp = (tile_x + _TILE_SIZE, tile_y - _TILE_SIZE)
            tile_urp = (tile_x + _TILE_SIZE, tile_y)
            tile = Polygon([tile_ulp, tile_dlp, tile_drp, tile_urp])

            if not tile.intersection(juris_shp).is_empty:
                gridref = "E{0}N{1}".format(tile_x / _TILE_SIZE, tile_y / _TILE_SIZE,)
                georef_query = CephDataObject.objects.filter(name__startswith=gridref)
                total_size = 0
                for georef_query_objects in georef_query:
                    total_size += georef_query_objects.size_in_bytes
                total_data_size += total_size
    return total_data_size

<<<<<<< HEAD
def get_area_coverage(juris_shp_name):
    juris_shp = get_shp_ogr(juris_shp_name)
    if juris_shp:
        pprint(juris_shp.area)
=======
def get_area_coverage(juris_shp):
    if juris_shp:
>>>>>>> 9d9715e7
        return juris_shp.area/1000000
    else:
        return 0

def get_shp_ogr(juris_shp_name):
    source = ogr.Open(("PG:host={0} dbname={1} user={2} password={3}".format(settings.DATABASE_HOST,settings.DATASTORE_DB,settings.DATABASE_USER,settings.DATABASE_PASSWORD)))
    data = source.ExecuteSQL("select the_geom from "+str(juris_shp_name))
    shplist = []
    if data:
        for i in range(data.GetFeatureCount()):
            feature = data.GetNextFeature()
            shplist.append(loads(feature.GetGeometryRef().ExportToWkb()))
        juris_shp = cascaded_union(shplist)
        return juris_shp
    else:
        return None<|MERGE_RESOLUTION|>--- conflicted
+++ resolved
@@ -181,15 +181,8 @@
                 total_data_size += total_size
     return total_data_size
 
-<<<<<<< HEAD
-def get_area_coverage(juris_shp_name):
-    juris_shp = get_shp_ogr(juris_shp_name)
-    if juris_shp:
-        pprint(juris_shp.area)
-=======
 def get_area_coverage(juris_shp):
     if juris_shp:
->>>>>>> 9d9715e7
         return juris_shp.area/1000000
     else:
         return 0
