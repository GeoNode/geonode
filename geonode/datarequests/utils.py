--- conflicted
+++ resolved
@@ -49,10 +49,7 @@
     return final_username
 
 def get_unames_starting_with(name):
-<<<<<<< HEAD
-=======
     result = []
->>>>>>> 42d8854a
     try:
         con =ldap.initialize(settings.AUTH_LDAP_SERVER_URI)
         con.set_option(ldap.OPT_REFERRALS, 0)
@@ -61,53 +58,6 @@
         con.unbind_s()
     except Exception as e:
         print '%s (%s)' % (e.message, type(e))
-<<<<<<< HEAD
-    return result
-
-def create_ad_account(datarequest, username):
-    objectClass =  ["organizationalPerson", "person", "top", "user"]
-    sAMAccountName = str(username)
-    sn= str(datarequest.last_name)
-    givenName = str(datarequest.first_name)
-    initials=str(datarequest.middle_name)[0]
-    cn = str(givenName+" "+initials+". "+sn)
-    displayName=str(givenName+" "+initials+". "+sn)
-    
-    mail=str(datarequest.email)
-    userPrincipalName=str(username+"@ad.dream.upd.edu.ph")
-    userAccountControl = "512"
-    
-    dn="CN="+cn+","+settings.LIPAD_LDAP_BASE_DN
-    modList = {
-        "objectClass": objectClass,
-        "sAMAccountName": [sAMAccountName],
-        "sn": [sn],
-        "givenName": [givenName],
-        "cn":[cn],
-        "displayName": [displayName],
-        "mail": [mail],
-        "userPrincipalName": [userPrincipalName],
-        "userAccountControl": [userAccountControl],
-    }
-    
-    add_user_mod = [(ldap.MOD_ADD, "member", dn)]
-    try:
-        con = ldap.initialize(settings.AUTH_LDAP_SERVER_URI)
-        con.set_option(ldap.OPT_REFERRALS, 0)
-        con.simple_bind_s(settings.LIPAD_LDAP_BIND_DN, settings.LIPAD_LDAP_BIND_PW)
-        result = con.add_s(dn,ldap.modlist.addModlist(modList))
-        group_result = con.modify_s(settings.LIPAD_LDAP_GROUP_DN, add_user_mod)
-        con.unbind_s()
-        pprint(result)
-        pprint(group_result)
-        return True
-    except Exception as e:
-        import traceback
-        print traceback.format_exc()
-        return False
-    
-
-=======
         return e
     return result
 
@@ -168,5 +118,4 @@
         return e
         
     
->>>>>>> 42d8854a
         