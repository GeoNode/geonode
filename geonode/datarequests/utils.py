import random
import string
import ldap
import ldap.modlist
import geonode.settings as settings

from pprint import pprint
from unidecode import unidecode
from django.core.exceptions import ObjectDoesNotExist
from django.http import HttpResponse, HttpResponseBadRequest, HttpResponseRedirect, Http404

from geonode.people.models import Profile
from geonode.documents.models import Document

UNALLOWED_USERNAME_CHARACTERS='"[]:;|=+*?<>/\,.'
ESCAPED_CHARACTERS="/\,"

def create_login_credentials(data_request):

    first_name = unidecode(data_request.first_name)
    first_name_f = ""
    for i in first_name.lower().split():
        first_name_f += i[0]

    middle_name_f= "".join(unidecode(data_request.middle_name).split())[0]
    last_name_f = "".join(unidecode(data_request.last_name).split())

    base_username = (first_name_f + middle_name_f + last_name_f).lower()
    
    for x in base_username:
        if x in UNALLOWED_USERNAME_CHARACTERS:
            base_username = base_username.replace(x,'')

    unique = False
    counter = 0
    final_username = base_username
    username_list = get_unames_starting_with(base_username)
    while not unique:
        if counter > 0:
            final_username = final_username + str(counter)
         
        for x,y in username_list:
            if x is None:
                unique = True
            else:
                if final_username == y["sAMAccountName"][0]:
                    counter += 1
                    unique=False
                    break
                else:
                    unique=True

    return final_username

def string_randomizer(length):
    word = ""
    for i in range(length):
        word += random.choice(string.lowercase+string.uppercase+string.digits+UNALLOWED_USERNAME_CHARACTERS+ESCAPED_CHARACTERS)
    return word

def get_unames_starting_with(name):
    result = []
    try:
        con =ldap.initialize(settings.AUTH_LDAP_SERVER_URI)
        con.set_option(ldap.OPT_REFERRALS, 0)
        con.simple_bind_s(settings.AUTH_LDAP_BIND_DN, settings.AUTH_LDAP_BIND_PASSWORD)
        result = con.search_s(settings.AUTH_LDAP_BASE_DN, ldap.SCOPE_SUBTREE, "(sAMAccountName="+name+"*)", ["sAMAccountName"])
        con.unbind_s()
    except Exception as e:
        print '%s (%s)' % (e.message, type(e))
        return e
    return result

def create_ad_account(datarequest, username):
    objectClass =  ["organizationalPerson", "person", "top", "user"]
    sAMAccountName = str(username)
    password = unicode("\""+string_randomizer(16)+"\"", "iso-8859-1").encode("utf-16-le")
    sn= unidecode(datarequest.last_name)
    givenName = unidecode(datarequest.first_name)
    initials=unidecode(datarequest.middle_name[0])
    cn = unidecode(givenName+" "+datarequest.middle_name+". "+sn)
    displayName=unidecode(givenName+" "+initials+". "+sn)
    telephoneNumber = str(datarequest.contact_number)
    mail=str(datarequest.email)
    userPrincipalName=str(username+"@ad.dream.upd.edu.ph")
    userAccountControl = "512"
    ou=str(datarequest.organization)
    
    for c in cn:
        if c in ESCAPED_CHARACTERS:
            cn = cn.replace(c, '')
            
    for c in ou:
        if c in ESCAPED_CHARACTERS+'- ':
            ou = ou.replace(c,'')
            pprint (ou)
        
    
    dn="CN="+cn+","+settings.LIPAD_LDAP_BASE_DN
    modList = {
        "objectClass": objectClass,
        "sAMAccountName": [sAMAccountName],
        "sn": [sn],
        "unicodePwd": [password],
        "givenName": [givenName],
        "cn":[cn],
        "displayName": [displayName],
        "mail": [mail],
        "userPrincipalName": [userPrincipalName],
        "userAccountControl": [userAccountControl],
        "telephoneNumber": [telephoneNumber],
<<<<<<< HEAD
        "ou": [ou],
=======
        "organizationalUnit": [ou],
>>>>>>> 29dc4c47
    }
    
    try:
        con = ldap.initialize(settings.AUTH_LDAP_SERVER_URI)
        con.set_option(ldap.OPT_REFERRALS, 0)
        con.simple_bind_s(settings.LIPAD_LDAP_BIND_DN, settings.LIPAD_LDAP_BIND_PW)
        result = con.add_s(dn,ldap.modlist.addModlist(modList))
        con.unbind_s()
        pprint(result)
        return dn
    except Exception as e:
        import traceback
        print traceback.format_exc()
        return False
    
def add_to_ad_group(group_dn=settings.LIPAD_LDAP_GROUP_DN, user_dn=""):
    try:
        add_user_mod = [(ldap.MOD_ADD, "member", user_dn)]
        con = ldap.initialize(settings.AUTH_LDAP_SERVER_URI)
        con.set_option(ldap.OPT_REFERRALS, 0)
        con.simple_bind_s(settings.LIPAD_LDAP_BIND_DN, settings.LIPAD_LDAP_BIND_PW)
        group_result = con.modify_s(group_dn, add_user_mod)
        con.unbind_s()
        pprint(group_result)
        return group_result
    except Exception as e:
        import traceback
        print traceback.format_exc()
        return e
    
    
        <|MERGE_RESOLUTION|>--- conflicted
+++ resolved
@@ -109,11 +109,7 @@
         "userPrincipalName": [userPrincipalName],
         "userAccountControl": [userAccountControl],
         "telephoneNumber": [telephoneNumber],
-<<<<<<< HEAD
-        "ou": [ou],
-=======
         "organizationalUnit": [ou],
->>>>>>> 29dc4c47
     }
     
     try:
