import random
import string
import ldap
import ldap.modlist
import geocoder
import geonode.settings as settings
from osgeo import ogr

from pprint import pprint
from unidecode import unidecode
from django.core.exceptions import ObjectDoesNotExist
from django.http import HttpResponse, HttpResponseBadRequest, HttpResponseRedirect, Http404
from django.utils import simplejson as json
from django.utils import dateformat

from geonode.people.models import Profile
from geonode.documents.models import Document
from geonode.layers.models import Layer
from geonode.cephgeo.models import UserJurisdiction, UserTiles

import geocoder

UNALLOWED_USERNAME_CHARACTERS='"[]:;|=+*?<>/\,.'
ESCAPED_CHARACTERS="/\,"

def create_login_credentials(data_request):

    first_name = unidecode(data_request.first_name)
    first_name_f = ""
    for i in first_name.lower().split():
        first_name_f += i[0]

    middle_name_f= "".join(unidecode(data_request.middle_name).split())[0]
    last_name_f = "".join(unidecode(data_request.last_name).split())

    base_username = (first_name_f + middle_name_f + last_name_f).lower()

    for x in base_username:
        if x in UNALLOWED_USERNAME_CHARACTERS:
            base_username = base_username.replace(x,'')

    unique = False
    counter = 0
    final_username = base_username
    username_list = get_unames_starting_with(base_username)
    while not unique:
        if counter > 0:
            final_username = final_username + str(counter)

        for x,y in username_list:
            if x is None:
                unique = True
            else:
                if final_username == y["sAMAccountName"][0]:
                    counter += 1
                    unique=False
                    break
                else:
                    unique=True

    return final_username

def string_randomizer(length):
    word = ""
    for i in range(length):
        word += random.choice(string.lowercase+string.uppercase+string.digits+UNALLOWED_USERNAME_CHARACTERS+ESCAPED_CHARACTERS)
    return word

def get_unames_starting_with(name):
    result = []
    try:
        con =ldap.initialize(settings.AUTH_LDAP_SERVER_URI)
        con.set_option(ldap.OPT_REFERRALS, 0)
        con.simple_bind_s(settings.AUTH_LDAP_BIND_DN, settings.AUTH_LDAP_BIND_PASSWORD)
        result = con.search_s(settings.AUTH_LDAP_BASE_DN, ldap.SCOPE_SUBTREE, "(sAMAccountName="+name+"*)", ["sAMAccountName"])
        con.unbind_s()
    except Exception as e:
        print '%s (%s)' % (e.message, type(e))
        return e
    return result

def create_ad_account(datarequest, username):
    objectClass =  ["organizationalPerson", "person", "top", "user"]
    sAMAccountName = str(username)
    password = unicode("\""+string_randomizer(16)+"\"", "iso-8859-1").encode("utf-16-le")
    sn= unidecode(datarequest.last_name)
    givenName = unidecode(datarequest.first_name)
    initials=unidecode(datarequest.middle_name[0])
    cn = unidecode(givenName+" "+datarequest.middle_name+" "+sn)
    displayName=unidecode(givenName+" "+initials+". "+sn)
    telephoneNumber = str(datarequest.contact_number)
    mail=str(datarequest.email)
    userPrincipalName=str(username+"@ad.dream.upd.edu.ph")
    userAccountControl = "512"
    ou=unidecode(datarequest.organization)

    for c in cn:
        if c in ESCAPED_CHARACTERS:
            cn = cn.replace(c, '')


    dn="CN="+cn+","+settings.LIPAD_LDAP_BASE_DN
    modList = {
        "objectClass": objectClass,
        "sAMAccountName": [sAMAccountName],
        "sn": [sn],
        "unicodePwd": [password],
        "givenName": [givenName],
        "cn":[cn],
        "displayName": [displayName],
        "mail": [mail],
        "userPrincipalName": [userPrincipalName],
        "userAccountControl": [userAccountControl],
        "telephoneNumber": [telephoneNumber],
        "ou": [ou],
        "initials": [initials]
    }

    try:
        con = ldap.initialize(settings.AUTH_LDAP_SERVER_URI)
        con.set_option(ldap.OPT_REFERRALS, 0)
        con.simple_bind_s(settings.LIPAD_LDAP_BIND_DN, settings.LIPAD_LDAP_BIND_PW)
        result = con.add_s(dn,ldap.modlist.addModlist(modList))
        con.unbind_s()
        pprint(result)
        return dn
    except Exception as e:
        import traceback
        print traceback.format_exc()
        raise e

def add_to_ad_group(group_dn=settings.LIPAD_LDAP_GROUP_DN, user_dn=""):
    try:
        add_user_mod = [(ldap.MOD_ADD, "member", user_dn)]
        con = ldap.initialize(settings.AUTH_LDAP_SERVER_URI)
        con.set_option(ldap.OPT_REFERRALS, 0)
        con.simple_bind_s(settings.LIPAD_LDAP_BIND_DN, settings.LIPAD_LDAP_BIND_PW)
        group_result = con.modify_s(group_dn, add_user_mod)
        con.unbind_s()
        pprint(group_result)
        return group_result
    except Exception as e:
        import traceback
        print traceback.format_exc()
        return e

def get_place_name(longitude,latitude):
    g = geocoder.google([latitude,longitude], method='reverse')
    # pprint(g.geojson)
    return {
        'street': g.street,
        'city': g.city,
        'county': g.county,
        'state': g.state,
        'country': g.country,
        'address': g.address
    }

def get_juris_data_size(juris_shp_name):
    juris_shp = get_shp_ogr(juris_shp_name)

    _TILE_SIZE = 1000
    total_data_size = 0
    min_x =  int(math.floor(juris_shp.bounds[0] / float(_TILE_SIZE)) * _TILE_SIZE)
    max_x =  int(math.ceil(juris_shp.bounds[2] / float(_TILE_SIZE)) * _TILE_SIZE)
    min_y =  int(math.floor(juris_shp.bounds[1] / float(_TILE_SIZE)) * _TILE_SIZE)
    max_y =  int(math.ceil(juris_shp.bounds[3] / float(_TILE_SIZE)) * _TILE_SIZE)
    for tile_y in xrange(min_y+_TILE_SIZE, max_y+_TILE_SIZE, _TILE_SIZE):
        for tile_x in xrange(min_x, max_x, _TILE_SIZE):
            tile_ulp = (tile_x, tile_y)
            tile_dlp = (tile_x, tile_y - _TILE_SIZE)
            tile_drp = (tile_x + _TILE_SIZE, tile_y - _TILE_SIZE)
            tile_urp = (tile_x + _TILE_SIZE, tile_y)
            tile = Polygon([tile_ulp, tile_dlp, tile_drp, tile_urp])

            if not tile.intersection(juris_shp).is_empty:
                gridref = "E{0}N{1}".format(tile_x / _TILE_SIZE, tile_y / _TILE_SIZE,)
                georef_query = CephDataObject.objects.filter(name__startswith=gridref)
                total_size = 0
                for georef_query_objects in georef_query:
                    total_size += georef_query_objects.size_in_bytes
                total_data_size += total_size
    return total_data_size

def get_area_coverage(geoms):
    area = 0
    
    for g in geoms:
        area += g.area
        
    return area/1000000
<<<<<<< HEAD
=======

>>>>>>> d449aef2

def get_shp_ogr(juris_shp_name):
    source = ogr.Open(("PG:host={0} dbname={1} user={2} password={3}".format(settings.DATABASE_HOST,settings.DATASTORE_DB,settings.DATABASE_USER,settings.DATABASE_PASSWORD)))
    data = source.ExecuteSQL("select the_geom from "+str(juris_shp_name))
    shplist = []
    if data:
        for i in range(data.GetFeatureCount()):
            feature = data.GetNextFeature()
            shplist.append(loads(feature.GetGeometryRef().ExportToWkb()))
        juris_shp = cascaded_union(shplist)
        return juris_shp
    else:
        return None<|MERGE_RESOLUTION|>--- conflicted
+++ resolved
@@ -189,10 +189,7 @@
         area += g.area
         
     return area/1000000
-<<<<<<< HEAD
-=======
-
->>>>>>> d449aef2
+
 
 def get_shp_ogr(juris_shp_name):
     source = ogr.Open(("PG:host={0} dbname={1} user={2} password={3}".format(settings.DATABASE_HOST,settings.DATASTORE_DB,settings.DATABASE_USER,settings.DATABASE_PASSWORD)))
