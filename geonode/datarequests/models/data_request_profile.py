--- conflicted
+++ resolved
@@ -846,11 +846,6 @@
             self.additional_remarks += "migrated to profile request (" + dateformat.format(datetime.datetime.now(), 'F j, Y, P') +")"
             self.profile_request = profile_request
             self.save()
-<<<<<<< HEAD
-
-=======
-            
->>>>>>> 4e92aedf
             if self.action_date is not None:
                 profile_request.status_changed = self.action_date
             else:
