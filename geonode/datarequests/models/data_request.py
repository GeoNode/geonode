--- conflicted
+++ resolved
@@ -60,7 +60,6 @@
     jurisdiction_shapefile = models.ForeignKey(Layer, null=True, blank=True)
 
     project_summary = models.TextField(_('Summary of Project/Program'), null=True, blank=True)
-<<<<<<< HEAD
     
     data_type = TaggableManager(_('data_types'), blank=True, help_text="Data Type Selected")
     
@@ -71,9 +70,6 @@
         max_length = 50
     )
     
-=======
-
->>>>>>> 251e2d2f
     data_type_requested = models.CharField(
         _('Type of Data Requested'),
         choices=DATA_TYPE_CHOICES,
