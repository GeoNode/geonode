--- conflicted
+++ resolved
@@ -139,7 +139,6 @@
     We are informing you that a data requester has requested data which is too big for an FTP transfer to handle.
     We are asking your permission to forward the data to your team and let the requester retrieve the data from you. 
     
-<<<<<<< HEAD
     Listed below are the details of the data requested:
     Name of requester: {}
     Organization: {}
@@ -147,14 +146,6 @@
     Project Summary: {}
     Type of Data Requested: {}
     Intended Use of the Data: {}
-=======
-    Listed below are the details of the data request:
-    Name of Requester: {} {}
-    Organization: {}
-    Email address: {}
-    Project Summary: {}
-    Intended Use of Data: {}
->>>>>>> 5a9bb87e
     
     We hope to hear your response at the soonest possible time. Thank you!
     
