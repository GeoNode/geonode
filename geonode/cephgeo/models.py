from django.db import models
from geonode.layers.models import Layer
from geonode import settings
from datetime import datetime
import json
from geonode.people.models import Profile
from geonode.groups.models import GroupProfile
from django.utils.translation import ugettext_lazy as _
from taggit.managers import TaggableManager

try:
    from django.conf import settings
    User = settings.AUTH_USER_MODEL
except ImportError:
    from django.contrib.auth.models import User

from django_enumfield import enum


class DataClassification(enum.Enum):
    UNKNOWN = 0
    LAZ = 1
#    DEM = 2
    DTM = 3
    DSM = 4
    ORTHOPHOTO = 5

    labels = {
        UNKNOWN: "Unknown Type",
        LAZ: "LAZ",
        #        DEM         : "DEM TIF",
        DSM: "DSM TIF",
        DTM: "DTM TIF",
        ORTHOPHOTO: "Orthophoto", }

    gs_feature_labels = {
        UNKNOWN: "UNSUPPORTED",
        LAZ: "LAZ",
        #        DEM         : "UNSUPPORTED",
        DSM: "DSM",
        DTM: "DTM",
        ORTHOPHOTO: "ORTHO", }

    filename_suffixes = {
        ".laz": LAZ,
        #        "_dem.tif"         : DEM,
        "_dsm.tif": DSM,
        "_dtm.tif": DTM,
        "_ortho.tif": ORTHOPHOTO, }


class FTPStatus(enum.Enum):
    DONE = 0
    PENDING = 1
    ERROR = 2
    DUPLICATE = 3

    labels = {
        DONE: 'Done',
        PENDING: 'Pending',
        ERROR:   'Error',
        DUPLICATE: 'Duplicate', }


class CephDataObject(models.Model):
    size_in_bytes = models.IntegerField()
    file_hash = models.CharField(max_length=40)
    name = models.CharField(max_length=100)
    last_modified = models.DateTimeField()
    content_type = models.CharField(max_length=20)
    #geo_type        = models.CharField(max_length=20)
    data_class = enum.EnumField(
        DataClassification, default=DataClassification.UNKNOWN)
    grid_ref = models.CharField(max_length=10)

    def __unicode__(self):
        return "{0}:{1}".format(self.name, DataClassification.labels[self.data_class])


class FTPRequest(models.Model):
    name = models.CharField(max_length=50)
    date_time = models.DateTimeField(default=datetime.now)
    user = models.ForeignKey(User, null=False, blank=False)
    status = enum.EnumField(FTPStatus, default=FTPStatus.PENDING)
    size_in_bytes = models.IntegerField()
    num_tiles = models.IntegerField()

    def __unicode__(self):
        return "{0}:{1}".format(self.name, self.user.username)


class EULA(models.Model):
    user = models.ForeignKey(User, null=False, blank=False)
    document = models.FileField(upload_to=settings.MEDIA_ROOT)


class FTPRequestToObjectIndex(models.Model):
    # FTPRequest
    ftprequest = models.ForeignKey(FTPRequest, null=False, blank=False)
    # CephObject
    cephobject = models.ForeignKey(CephDataObject, null=False, blank=False)


class UserJurisdiction(models.Model):
    user = models.ForeignKey(Profile, null=False, blank=False)
    jurisdiction_shapefile = models.ForeignKey(Layer, null=True, blank=True)

    def get_shapefile_typename(self):
        return self.jurisdiction_shapefile.service_typename

    def get_user_name(self):
        return self.user.username


class MissionGridRef(models.Model):
    fieldID = models.IntegerField()
    grid_ref = models.CharField(max_length=20)

    def __unicode__(self):
        return "{0}:{1}".format(self.grid_ref, self.fieldID)


class SucToLayer(models.Model):
    suc = models.CharField(max_length=20)
    block_name = models.CharField(max_length=40)

    def __unicode__(self):
        return "{0}:{1}".format(self.suc, self.block_name)

<<<<<<< HEAD

=======
>>>>>>> 04b5ee59
class RIDF(models.Model):
    municipality = models.CharField(max_length=50)
    province = models.CharField(max_length=50)
    _100yr = models.DecimalField(max_digits=7, decimal_places=3)
    _25yr = models.DecimalField(max_digits=7, decimal_places=3)
    _5yr = models.DecimalField(max_digits=7, decimal_places=3)
    layer_name = models.CharField(max_length=100, blank=True)
    riverbasins = TaggableManager(
        _('riverbasins'),blank=True, help_text='List of riverbasins')
<<<<<<< HEAD
=======
    nscb_code = models.IntegerField(null=True)
>>>>>>> 04b5ee59

    # def keyword_list(self):
    #     """
    #     Returns a list of the Area's riverbasins.
    #     """
    #     return [kw.name for kw in self.riverbasins.all()]

    def __unicode__(self):
        return "{0}".format(self.layer_name)<|MERGE_RESOLUTION|>--- conflicted
+++ resolved
@@ -127,10 +127,7 @@
     def __unicode__(self):
         return "{0}:{1}".format(self.suc, self.block_name)
 
-<<<<<<< HEAD
 
-=======
->>>>>>> 04b5ee59
 class RIDF(models.Model):
     municipality = models.CharField(max_length=50)
     province = models.CharField(max_length=50)
@@ -140,10 +137,7 @@
     layer_name = models.CharField(max_length=100, blank=True)
     riverbasins = TaggableManager(
         _('riverbasins'),blank=True, help_text='List of riverbasins')
-<<<<<<< HEAD
-=======
     nscb_code = models.IntegerField(null=True)
->>>>>>> 04b5ee59
 
     # def keyword_list(self):
     #     """
