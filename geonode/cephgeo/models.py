--- conflicted
+++ resolved
@@ -139,14 +139,6 @@
     muni_code = models.CharField(max_length=11)
     muni_name = models.CharField(max_length=50)
     iscity = models.BooleanField(default=False)
-<<<<<<< HEAD
-    _5yr = models.DecimalField(max_digits=7, decimal_places=3, null=True,default=0)
-    _25yr = models.DecimalField(max_digits=7, decimal_places=3, null=True,default=0)
-    _100yr = models.DecimalField(max_digits=7, decimal_places=3, null=True,default=0)
-    rbs_raw = models.CharField(max_length=100,null=True,blank=True)
-    riverbasins = TaggableManager(
-        _('riverbasins'),blank=True, help_text='List of riverbasins')
-=======
     _5yr = models.DecimalField(
         max_digits=7, decimal_places=3, null=True, default=0)
     _25yr = models.DecimalField(
@@ -156,7 +148,6 @@
     rbs_raw = models.CharField(max_length=100, null=True, blank=True)
     riverbasins = TaggableManager(
         _('riverbasins'), blank=True, help_text='List of riverbasins')
->>>>>>> a960fb7f
 
     # def keyword_list(self):
     #     """
