from django.core.exceptions import PermissionDenied, ObjectDoesNotExist
from operator import itemgetter, attrgetter
import re
from changuito.proxy import CartProxy

from geonode.cephgeo.models import CephDataObject, DataClassification, MissionGridRef, SucToLayer, FTPRequestToObjectIndex, RIDF
from geonode.datarequests.models import DataRequestProfile

from osgeo import ogr
import shapely
from shapely.wkb import loads
import math
import geonode.settings as settings
from collections import defaultdict
import json
from shapely.geometry import Polygon
import datetime

_TILE_SIZE = 1000
### For additional functions/definitions which may be needed by views

### Sample Ceph object entry:{'hash': '524f26771b90ccea598448b8b7a263b7', 
###                     'name': 'JE3409_ortho.tif', 'bytes': 17299767, 
###                     'last_modified': '2015-02-24T07:23:11.000Z', 'content_type': 'image/tiff', 'type': 'Orthophoto'}

### A mapping of file types to their associated file extensions

#EXT_TO_TYPE_DICT = {
#   ".tif": "orthophoto/DEM",
#   ".csv": "csv",
#   ".dbf": "shapefile",
#   ".prj": "shapefile",
#   ".sbn": "shapefile",
#   ".sbx": "shapefile",
#   ".shx": "shapefile",
#   ".kml": "kml",
#   ".laz": "laz"

#TYPE_TO_IDENTIFIER_DICT = {
#   "DEM-DTM"       : ["_DTM"],
#   "DEM-DSM"       : ["_DSM"],
#   "Orthophoto"    : ["_ortho"],
#}
SORT_TYPES = [ "name", "type", "uploaddate", "default"]
FTP_SORT_TYPES = [ "date", "status", "default" ]

TYPE_TO_IDENTIFIER_DICT = {
    ".laz"          : "LAZ file",
    "_dem.tif"      : "DEM TIF",
#    "_dsm.tif"      : "DSM TIF",
    "_ortho.tif"    : "Orthophoto",
}


#### returns classification of the file based on file extension
#### if no matches, result is an empty string
### DEPRECTATED ###
def file_classifier(file_name):
    
    ext_classification = ''
    for x in TYPE_TO_IDENTIFIER_DICT:
        if len(file_name) > len(TYPE_TO_IDENTIFIER_DICT[x]):
            if file_name.lower().endswith(x):
                ext_classification = TYPE_TO_IDENTIFIER_DICT[x]
        
    return ext_classification

def sort_by(sort_key, object_list, descending=False):
    if descending:
        return sorted(object_list,  key=itemgetter(sort_key), reverse=True)
    else:
        return sorted(object_list,  key=itemgetter(sort_key))

#def file_feature_classifier(file_name):
#   pass

### DEPRECTATED ###
def is_valid_grid_ref_old(grid_ref_string):
    ptn = re.compile('^[a-zA-Z]{2}[0-9]{4}$')
    if ptn.match(grid_ref_string) is not None:
        return True
    else:
        return False

def is_valid_grid_ref_range(grid_ref_string):
    ptn = re.compile('^[a-zA-Z]{2}[0-9]{4}\-[a-zA-Z ]{2}[0-9]{4}$')
    if ptn.match(grid_ref_string) is not None:
        return True
    else:
        return False

def is_valid_grid_ref(grid_ref_string):
    # E648N803_DSM
    ptn = re.compile('^[a-zA-Z]{1}[0-9]{3}[a-zA-Z]{1}[0-9]{3,4}$')
    if ptn.match(grid_ref_string) is not None:
        return True
    else:
        return False

def ceph_object_ids_by_data_class(ceph_obj_list):
    obj_name_dict = dict()
    for obj in ceph_obj_list:
        if DataClassification.labels[obj.data_class] in obj_name_dict:
            obj_name_dict[DataClassification.labels[obj.data_class].encode('utf8')].append(obj.name.encode('utf8'))
        else:
            obj_name_dict[DataClassification.labels[obj.data_class].encode('utf8')] = [obj.name.encode('utf8'),]
        
    return obj_name_dict

def get_cart_datasize(request):
    cart = CartProxy(request)
    total_size = 0
    for item in cart:
        obj = CephDataObject.objects.get(id=int(item.object_id))
        total_size += obj.size_in_bytes
    
    return total_size

def get_data_class_from_filename(filename):
        data_classification = DataClassification.labels[DataClassification.UNKNOWN]
        
        for x in DataClassification.filename_suffixes:
            filename_patterns=x.split(".")
            if filename_patterns[0] in filename.lower() and filename_patterns[1] in filename.lower():
                data_classification = DataClassification.filename_suffixes[x]
            
        return data_classification

def tile_floor(x):
    return int(math.floor(x / float(_TILE_SIZE)) * _TILE_SIZE)

def tile_ceiling(x):
    return int(math.ceil(x / float(_TILE_SIZE)) * _TILE_SIZE)

def get_bounds_1x1km(shape):
    min_x, min_y, max_x, max_y = shape.bounds
    min_x = tile_floor(min_x)
    min_y = tile_floor(min_y)
    max_x = tile_ceiling(max_x)
    max_y = tile_ceiling(max_y)
    return min_x, min_y, max_x, max_y

def filter_gridref():
    gridref_list = MissionGridRef.objects.all()
    gridref_dictionary = defaultdict(list)
    for gridref in gridref_list:
        gridref_dictionary[gridref.grid_ref].append(gridref.fieldID)
    gridref_dictionary = {k:v for k,v in gridref_dictionary.items() }
    with open('geonode/georef_output.json', 'w') as fp:
        json.dump(gridref_dictionary,fp)

def tile_shp(tile_extents,eval_shp_poly,feature):
    # gridref_list = []
    min_x, min_y, max_x, max_y = tile_extents
    
    
    for tile_y in xrange(min_y+_TILE_SIZE, max_y+_TILE_SIZE, _TILE_SIZE): #georeference 
        for tile_x in xrange(min_x, max_x, _TILE_SIZE):
            
            # 4 points of this tile
            tile_ulp = (tile_x, tile_y)
            tile_dlp = (tile_x, tile_y - _TILE_SIZE)
            tile_drp = (tile_x + _TILE_SIZE, tile_y - _TILE_SIZE)
            tile_urp = (tile_x + _TILE_SIZE, tile_y)
            
            # Grid Ref of this tile
            gridref = "E{0}N{1}".format(tile_x / _TILE_SIZE, tile_y / _TILE_SIZE,) 
            # print gridref
             
            tile = Polygon([tile_ulp, tile_dlp, tile_drp, tile_urp]) 
            # Evaluate intersections
            if not tile.intersection(eval_shp_poly).is_empty:
                if len(MissionGridRef.objects.filter(fieldID=feature.GetField("UID"),grid_ref=str(gridref))) == 0:
                    # print gridref
                    georef = MissionGridRef.objects.create(fieldID=feature.GetField("UID"),grid_ref=str(gridref))
                    georef.save()

def iterate_over_features():
    #source = ogr.Open(("PG:host={0} dbname={1} user={2} password={3}".format(settings.HOST_ADDR,settings.GIS_DATABASE_NAME,settings.DATABASE_USER,settings.DATABASE_PASSWORD)))
    source = ogr.Open(("PG:host={0} dbname={1} user={2} password={3}".format(settings.DATABASE_HOST,settings.DATASTORE_DB,settings.DATABASE_USER,settings.DATABASE_PASSWORD)))
    layer = source.GetLayer(settings.LIDAR_COVERAGE)
    i = 0
    feature_count = layer.GetFeatureCount()
    for feature in layer:
        i+=1
        d = datetime.datetime.now()
        print "[{0}/{1}/{2} - {3}:{4}:{5}] Feature #{6} of {7} - {8}".format(d.day, d.month, d.year, d.hour, d.minute, d.second,i, feature_count, feature.GetField("Block_Name"))
        feature = layer.GetNextFeature()
        # print feature.GetField("Block_Name")
        geom = loads(feature.GetGeometryRef().ExportToWkb())
        bounds = get_bounds_1x1km(geom)
        tile_shp(bounds,geom,feature)


def map_blocks_suc():
    if "lipad" not in settings.BASEURL:
        source = ogr.Open(("PG:host={0} dbname={1} user={2} password={3}".format(settings.HOST_ADDR,settings.GIS_DATABASE_NAME,settings.DATABASE_USER,settings.DATABASE_PASSWORD)))
    else:
        source = ogr.Open(("PG:host={0} dbname={1} user={2} password={3}".format(settings.DATABASE_HOST,settings.DATASTORE_DB,settings.DATABASE_USER,settings.DATABASE_PASSWORD)))
    floodplain = source.GetLayer("fp_panay")
    blocks = source.GetLayer("lidar_panay")
    blocks_with_suc = defaultdict(lambda: defaultdict(str))
    rb_geomrefs = []
    rb_list = []
    block_list = []
    for i,riverbasin in enumerate(floodplain): #get list of geomrefs of riverbasins
        rb_list.append(riverbasin)
        riverbasin_geom = riverbasin.GetGeometryRef()
        rb_geomrefs.append(riverbasin_geom)
    for i,riverbasin in enumerate(rb_list):
        if riverbasin is None:
            print "None"
        else:
            blocks.SetSpatialFilter(None)
            rb_geom = rb_geomrefs[i] #get geometry of riverbasin
            blocks.SetSpatialFilter(rb_geom) #intersect rb_geomref to the layer coverage
            suc = str(riverbasin.GetFieldAsString("SUC"))
            for block in blocks: #list blocks that intersected with the rb's geomref
                block_list.append(block.GetFieldAsString("Block_Name"))
            blocks_with_suc["%s" % suc] = block_list
    for key,value in blocks_with_suc.items():
        value = list(set(value))
        for v in value:
            obj = SucToLayer.objects.create(suc=riverbasin.GetFieldAsString("SUC"),block_name=str(v))
            obj.save()

def get_ftp_details(ftp_request):
    dr = None
    
    try:
        drs = DataRequestProfile.objects.filter(profile = ftp_request.user)
        if len(drs>0):
            dr = drs[0]
    except ObjectDoesNotExist:
        dr = None
    
    user = ftp_request.user     
    ftp_details['user'] = user
    
    if ftp_request.user.organization:
        ftp_details['organization'] = user.organization
<<<<<<< HEAD
    elif dr:
=======
    else if dr:
>>>>>>> 06cda321
        ftp_details['organization'] = dr.organization
        ftp_details["organization_type"] = dr.get_organization_type_display()
    else:
        ftp_details['organization'] = None
    
    ftp_details['total_number_of_tiles'] = ftp_request.num_tiles
    ftp_details['total_size'] = ftp_request.size_in_bytes
    ftp_details['number_of_laz'] = get_tiles_by_type(ftp_request, 1) #LAZ
    ftp_details['size_of_laz'] = get_bytes_by_type(ftp_request, 1) #LAZ
    ftp_details['number_of_dtm'] = get_tiles_by_type(ftp_request, 3) #DTM
    ftp_details['size_of_dtm'] = get_bytes_by_type(ftp_request, 3) #DTM
    ftp_details['number_of_dsm'] = get_tiles_by_type(ftp_request, 4) #DSM
    ftp_details['size_of_dsm'] = get_bytes_by_type(ftp_request, 4) #DSM
    ftp_details['number_of_ortho'] = get_tiles_by_type(ftp_request, 5) #Ortho
    ftp_details['size_of_ortho'] = get_bytes_by_type(ftp_request, 5) #Ortho
    
    return ftp_details
    
def get_tiles_by_type(ftp_request, data_type):
    request_to_tiles =  FTPRequestToObjectIndex.objects.filter(ftprequest = ftp_request).filter(cephobject__data_class=data_type)
    
    num_tiles = len(request_to_tiles)
    
    return num_tiles
    
def get_bytes_by_type(ftp_request, data_type):
    request_to_tiles =  FTPRequestToObjectIndex.objects.filter(ftprequest = ftp_request).filter(cephobject__data_class=data_type)
    size_in_bytes = 0
    
    for r in request_to_tiles:
        size_in_bytes += r.cephobject.size_in_bytes

    return size_in_bytes
    
#for testing of map_blocks_suc() uncomment this block:
# from collections import defaultdict
# from osgeo import ogr
# import shapely
# from shapely.wkb import loads
# import math
# import geonode.settings as settings
# from geonode.cephgeo.models import CephDataObject, DataClassification, MissionGridRef, SucToLayer
# if "lipad" not in settings.BASEURL:
#     source = ogr.Open(("PG:host={0} dbname={1} user={2} password={3}".format(settings.HOST_ADDR,settings.GIS_DATABASE_NAME,settings.DATABASE_USER,settings.DATABASE_PASSWORD)))
# else:
#     source = ogr.Open(("PG:host={0} dbname={1} user={2} password={3}".format(settings.DATABASE_HOST,settings.DATASTORE_DB,settings.DATABASE_USER,settings.DATABASE_PASSWORD)))
# floodplain = source.GetLayer("fp_panay")
# blocks = source.GetLayer("lidar_panay")
# blocks_with_suc = defaultdict(lambda: defaultdict(str))
# rb_geomrefs = []
# rb_list = []
# block_list = []
# for i,riverbasin in enumerate(floodplain): #get list of geomrefs of riverbasins
#     rb_list.append(riverbasin)
#     riverbasin_geom = riverbasin.GetGeometryRef()
#     rb_geomrefs.append(riverbasin_geom)
# for i,riverbasin in enumerate(rb_list):
#     if riverbasin is None:
#         print "None"
#     else:
#         blocks.SetSpatialFilter(None)
#         rb_geom = rb_geomrefs[i] #get geometry of riverbasin
#         blocks.SetSpatialFilter(rb_geom) #intersect rb_geomref to the layer coverage
#         suc = str(riverbasin.GetFieldAsString("SUC"))
#         for block in blocks: #list blocks that intersected with the rb's geomref
#             block_list.append(block.GetFieldAsString("Block_Name"))
#         blocks_with_suc["%s" % suc] = block_list
# for key,value in blocks_with_suc.items():
#     value = list(set(value))
#     for v in value:
#         obj = SucToLayer.objects.create(suc=riverbasin.GetFieldAsString("SUC"),block_name=str(v))
#         obj.save()





<|MERGE_RESOLUTION|>--- conflicted
+++ resolved
@@ -239,11 +239,8 @@
     
     if ftp_request.user.organization:
         ftp_details['organization'] = user.organization
-<<<<<<< HEAD
     elif dr:
-=======
     else if dr:
->>>>>>> 06cda321
         ftp_details['organization'] = dr.organization
         ftp_details["organization_type"] = dr.get_organization_type_display()
     else:
