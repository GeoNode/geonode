--- conflicted
+++ resolved
@@ -18,12 +18,8 @@
                 <h4><a href="{% url 'cephgeo.views.file_list_geonode' %}" class="toggle toggle-nav"><i class="fa fa-files-o"></i>Datastore Files</a></h4>
                 <h4><a href="{% url 'cephgeo.views.file_list_ceph' %}" class="toggle toggle-nav"><i class="fa fa-cubes"></i>Ceph Data Objects</a></h4>
                 <h4><a href="{% url 'cephgeo.views.data_input' %}" class="toggle toggle-nav"><i class="fa fa-file-code-o"></i>Metadata Input</a></h4>
-<<<<<<< HEAD
-                <h4><a href="{% url 'cephgeo.views.update_layer_metadata' %}" class="toggle toggle-nav"><i class="fa fa-file-code-o"></i>Update FH Data and Style</a></h4>
-=======
                 <h4><a href="{% url 'cephgeo.views.update_fh_style' %}" class="toggle toggle-nav"><i class="fa fa-file-code-o"></i>Update FH Style</a></h4>
                 <h4><a href="{% url 'cephgeo.views.update_layer_metadata' %}" class="toggle toggle-nav"><i class="fa fa-file-code-o"></i>Update FH Metadata</a></h4>
->>>>>>> 2f4d5ddb
             </nav>
         </div>
     </div>
