/* ========================================================================
<<<<<<< HEAD
 * Bootstrap: affix.js v3.4.1
 * https://getbootstrap.com/docs/3.4/javascript/#affix
 * ========================================================================
 * Copyright 2011-2019 Twitter, Inc.
=======
 * Bootstrap: affix.js v3.4.0
 * https://getbootstrap.com/docs/3.4/javascript/#affix
 * ========================================================================
 * Copyright 2011-2018 Twitter, Inc.
>>>>>>> 50d2aa0f
 * Licensed under MIT (https://github.com/twbs/bootstrap/blob/master/LICENSE)
 * ======================================================================== */


+function ($) {
  'use strict';

  // AFFIX CLASS DEFINITION
  // ======================

  var Affix = function (element, options) {
    this.options = $.extend({}, Affix.DEFAULTS, options)

    var target = this.options.target === Affix.DEFAULTS.target ? $(this.options.target) : $(document).find(this.options.target)

    this.$target = target
      .on('scroll.bs.affix.data-api', $.proxy(this.checkPosition, this))
      .on('click.bs.affix.data-api',  $.proxy(this.checkPositionWithEventLoop, this))

    this.$element     = $(element)
    this.affixed      = null
    this.unpin        = null
    this.pinnedOffset = null

    this.checkPosition()
  }

<<<<<<< HEAD
  Affix.VERSION  = '3.4.1'
=======
  Affix.VERSION  = '3.4.0'
>>>>>>> 50d2aa0f

  Affix.RESET    = 'affix affix-top affix-bottom'

  Affix.DEFAULTS = {
    offset: 0,
    target: window
  }

  Affix.prototype.getState = function (scrollHeight, height, offsetTop, offsetBottom) {
    var scrollTop    = this.$target.scrollTop()
    var position     = this.$element.offset()
    var targetHeight = this.$target.height()

    if (offsetTop != null && this.affixed == 'top') return scrollTop < offsetTop ? 'top' : false

    if (this.affixed == 'bottom') {
      if (offsetTop != null) return (scrollTop + this.unpin <= position.top) ? false : 'bottom'
      return (scrollTop + targetHeight <= scrollHeight - offsetBottom) ? false : 'bottom'
    }

    var initializing   = this.affixed == null
    var colliderTop    = initializing ? scrollTop : position.top
    var colliderHeight = initializing ? targetHeight : height

    if (offsetTop != null && scrollTop <= offsetTop) return 'top'
    if (offsetBottom != null && (colliderTop + colliderHeight >= scrollHeight - offsetBottom)) return 'bottom'

    return false
  }

  Affix.prototype.getPinnedOffset = function () {
    if (this.pinnedOffset) return this.pinnedOffset
    this.$element.removeClass(Affix.RESET).addClass('affix')
    var scrollTop = this.$target.scrollTop()
    var position  = this.$element.offset()
    return (this.pinnedOffset = position.top - scrollTop)
  }

  Affix.prototype.checkPositionWithEventLoop = function () {
    setTimeout($.proxy(this.checkPosition, this), 1)
  }

  Affix.prototype.checkPosition = function () {
    if (!this.$element.is(':visible')) return

    var height       = this.$element.height()
    var offset       = this.options.offset
    var offsetTop    = offset.top
    var offsetBottom = offset.bottom
    var scrollHeight = Math.max($(document).height(), $(document.body).height())

    if (typeof offset != 'object')         offsetBottom = offsetTop = offset
    if (typeof offsetTop == 'function')    offsetTop    = offset.top(this.$element)
    if (typeof offsetBottom == 'function') offsetBottom = offset.bottom(this.$element)

    var affix = this.getState(scrollHeight, height, offsetTop, offsetBottom)

    if (this.affixed != affix) {
      if (this.unpin != null) this.$element.css('top', '')

      var affixType = 'affix' + (affix ? '-' + affix : '')
      var e         = $.Event(affixType + '.bs.affix')

      this.$element.trigger(e)

      if (e.isDefaultPrevented()) return

      this.affixed = affix
      this.unpin = affix == 'bottom' ? this.getPinnedOffset() : null

      this.$element
        .removeClass(Affix.RESET)
        .addClass(affixType)
        .trigger(affixType.replace('affix', 'affixed') + '.bs.affix')
    }

    if (affix == 'bottom') {
      this.$element.offset({
        top: scrollHeight - height - offsetBottom
      })
    }
  }


  // AFFIX PLUGIN DEFINITION
  // =======================

  function Plugin(option) {
    return this.each(function () {
      var $this   = $(this)
      var data    = $this.data('bs.affix')
      var options = typeof option == 'object' && option

      if (!data) $this.data('bs.affix', (data = new Affix(this, options)))
      if (typeof option == 'string') data[option]()
    })
  }

  var old = $.fn.affix

  $.fn.affix             = Plugin
  $.fn.affix.Constructor = Affix


  // AFFIX NO CONFLICT
  // =================

  $.fn.affix.noConflict = function () {
    $.fn.affix = old
    return this
  }


  // AFFIX DATA-API
  // ==============

  $(window).on('load', function () {
    $('[data-spy="affix"]').each(function () {
      var $spy = $(this)
      var data = $spy.data()

      data.offset = data.offset || {}

      if (data.offsetBottom != null) data.offset.bottom = data.offsetBottom
      if (data.offsetTop    != null) data.offset.top    = data.offsetTop

      Plugin.call($spy, data)
    })
  })

}(jQuery);<|MERGE_RESOLUTION|>--- conflicted
+++ resolved
@@ -1,15 +1,8 @@
 /* ========================================================================
-<<<<<<< HEAD
- * Bootstrap: affix.js v3.4.1
- * https://getbootstrap.com/docs/3.4/javascript/#affix
- * ========================================================================
- * Copyright 2011-2019 Twitter, Inc.
-=======
  * Bootstrap: affix.js v3.4.0
  * https://getbootstrap.com/docs/3.4/javascript/#affix
  * ========================================================================
  * Copyright 2011-2018 Twitter, Inc.
->>>>>>> 50d2aa0f
  * Licensed under MIT (https://github.com/twbs/bootstrap/blob/master/LICENSE)
  * ======================================================================== */
 
@@ -37,11 +30,7 @@
     this.checkPosition()
   }
 
-<<<<<<< HEAD
-  Affix.VERSION  = '3.4.1'
-=======
   Affix.VERSION  = '3.4.0'
->>>>>>> 50d2aa0f
 
   Affix.RESET    = 'affix affix-top affix-bottom'
 
