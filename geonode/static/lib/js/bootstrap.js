/*!
<<<<<<< HEAD
 * Bootstrap v3.4.1 (https://getbootstrap.com/)
 * Copyright 2011-2019 Twitter, Inc.
=======
 * Bootstrap v3.4.0 (https://getbootstrap.com/)
 * Copyright 2011-2018 Twitter, Inc.
>>>>>>> 50d2aa0f
 * Licensed under the MIT license
 */

if (typeof jQuery === 'undefined') {
  throw new Error('Bootstrap\'s JavaScript requires jQuery')
}

+function ($) {
  'use strict';
  var version = $.fn.jquery.split(' ')[0].split('.')
  if ((version[0] < 2 && version[1] < 9) || (version[0] == 1 && version[1] == 9 && version[2] < 1) || (version[0] > 3)) {
    throw new Error('Bootstrap\'s JavaScript requires jQuery version 1.9.1 or higher, but lower than version 4')
  }
}(jQuery);

/* ========================================================================
<<<<<<< HEAD
 * Bootstrap: transition.js v3.4.1
 * https://getbootstrap.com/docs/3.4/javascript/#transitions
 * ========================================================================
 * Copyright 2011-2019 Twitter, Inc.
=======
 * Bootstrap: transition.js v3.4.0
 * https://getbootstrap.com/docs/3.4/javascript/#transitions
 * ========================================================================
 * Copyright 2011-2018 Twitter, Inc.
>>>>>>> 50d2aa0f
 * Licensed under MIT (https://github.com/twbs/bootstrap/blob/master/LICENSE)
 * ======================================================================== */


+function ($) {
  'use strict';

  // CSS TRANSITION SUPPORT (Shoutout: https://modernizr.com/)
  // ============================================================

  function transitionEnd() {
    var el = document.createElement('bootstrap')

    var transEndEventNames = {
      WebkitTransition : 'webkitTransitionEnd',
      MozTransition    : 'transitionend',
      OTransition      : 'oTransitionEnd otransitionend',
      transition       : 'transitionend'
    }

    for (var name in transEndEventNames) {
      if (el.style[name] !== undefined) {
        return { end: transEndEventNames[name] }
      }
    }

    return false // explicit for ie8 (  ._.)
  }

  // https://blog.alexmaccaw.com/css-transitions
  $.fn.emulateTransitionEnd = function (duration) {
    var called = false
    var $el = this
    $(this).one('bsTransitionEnd', function () { called = true })
    var callback = function () { if (!called) $($el).trigger($.support.transition.end) }
    setTimeout(callback, duration)
    return this
  }

  $(function () {
    $.support.transition = transitionEnd()

    if (!$.support.transition) return

    $.event.special.bsTransitionEnd = {
      bindType: $.support.transition.end,
      delegateType: $.support.transition.end,
      handle: function (e) {
        if ($(e.target).is(this)) return e.handleObj.handler.apply(this, arguments)
      }
    }
  })

}(jQuery);

/* ========================================================================
<<<<<<< HEAD
 * Bootstrap: alert.js v3.4.1
 * https://getbootstrap.com/docs/3.4/javascript/#alerts
 * ========================================================================
 * Copyright 2011-2019 Twitter, Inc.
=======
 * Bootstrap: alert.js v3.4.0
 * https://getbootstrap.com/docs/3.4/javascript/#alerts
 * ========================================================================
 * Copyright 2011-2018 Twitter, Inc.
>>>>>>> 50d2aa0f
 * Licensed under MIT (https://github.com/twbs/bootstrap/blob/master/LICENSE)
 * ======================================================================== */


+function ($) {
  'use strict';

  // ALERT CLASS DEFINITION
  // ======================

  var dismiss = '[data-dismiss="alert"]'
  var Alert   = function (el) {
    $(el).on('click', dismiss, this.close)
  }

<<<<<<< HEAD
  Alert.VERSION = '3.4.1'
=======
  Alert.VERSION = '3.4.0'
>>>>>>> 50d2aa0f

  Alert.TRANSITION_DURATION = 150

  Alert.prototype.close = function (e) {
    var $this    = $(this)
    var selector = $this.attr('data-target')

    if (!selector) {
      selector = $this.attr('href')
      selector = selector && selector.replace(/.*(?=#[^\s]*$)/, '') // strip for ie7
    }

    selector    = selector === '#' ? [] : selector
    var $parent = $(document).find(selector)

    if (e) e.preventDefault()

    if (!$parent.length) {
      $parent = $this.closest('.alert')
    }

    $parent.trigger(e = $.Event('close.bs.alert'))

    if (e.isDefaultPrevented()) return

    $parent.removeClass('in')

    function removeElement() {
      // detach from parent, fire event then clean up data
      $parent.detach().trigger('closed.bs.alert').remove()
    }

    $.support.transition && $parent.hasClass('fade') ?
      $parent
        .one('bsTransitionEnd', removeElement)
        .emulateTransitionEnd(Alert.TRANSITION_DURATION) :
      removeElement()
  }


  // ALERT PLUGIN DEFINITION
  // =======================

  function Plugin(option) {
    return this.each(function () {
      var $this = $(this)
      var data  = $this.data('bs.alert')

      if (!data) $this.data('bs.alert', (data = new Alert(this)))
      if (typeof option == 'string') data[option].call($this)
    })
  }

  var old = $.fn.alert

  $.fn.alert             = Plugin
  $.fn.alert.Constructor = Alert


  // ALERT NO CONFLICT
  // =================

  $.fn.alert.noConflict = function () {
    $.fn.alert = old
    return this
  }


  // ALERT DATA-API
  // ==============

  $(document).on('click.bs.alert.data-api', dismiss, Alert.prototype.close)

}(jQuery);

/* ========================================================================
<<<<<<< HEAD
 * Bootstrap: button.js v3.4.1
 * https://getbootstrap.com/docs/3.4/javascript/#buttons
 * ========================================================================
 * Copyright 2011-2019 Twitter, Inc.
=======
 * Bootstrap: button.js v3.4.0
 * https://getbootstrap.com/docs/3.4/javascript/#buttons
 * ========================================================================
 * Copyright 2011-2018 Twitter, Inc.
>>>>>>> 50d2aa0f
 * Licensed under MIT (https://github.com/twbs/bootstrap/blob/master/LICENSE)
 * ======================================================================== */


+function ($) {
  'use strict';

  // BUTTON PUBLIC CLASS DEFINITION
  // ==============================

  var Button = function (element, options) {
    this.$element  = $(element)
    this.options   = $.extend({}, Button.DEFAULTS, options)
    this.isLoading = false
  }

<<<<<<< HEAD
  Button.VERSION  = '3.4.1'
=======
  Button.VERSION  = '3.4.0'
>>>>>>> 50d2aa0f

  Button.DEFAULTS = {
    loadingText: 'loading...'
  }

  Button.prototype.setState = function (state) {
    var d    = 'disabled'
    var $el  = this.$element
    var val  = $el.is('input') ? 'val' : 'html'
    var data = $el.data()

    state += 'Text'

    if (data.resetText == null) $el.data('resetText', $el[val]())

    // push to event loop to allow forms to submit
    setTimeout($.proxy(function () {
      $el[val](data[state] == null ? this.options[state] : data[state])

      if (state == 'loadingText') {
        this.isLoading = true
        $el.addClass(d).attr(d, d).prop(d, true)
      } else if (this.isLoading) {
        this.isLoading = false
        $el.removeClass(d).removeAttr(d).prop(d, false)
      }
    }, this), 0)
  }

  Button.prototype.toggle = function () {
    var changed = true
    var $parent = this.$element.closest('[data-toggle="buttons"]')

    if ($parent.length) {
      var $input = this.$element.find('input')
      if ($input.prop('type') == 'radio') {
        if ($input.prop('checked')) changed = false
        $parent.find('.active').removeClass('active')
        this.$element.addClass('active')
      } else if ($input.prop('type') == 'checkbox') {
        if (($input.prop('checked')) !== this.$element.hasClass('active')) changed = false
        this.$element.toggleClass('active')
      }
      $input.prop('checked', this.$element.hasClass('active'))
      if (changed) $input.trigger('change')
    } else {
      this.$element.attr('aria-pressed', !this.$element.hasClass('active'))
      this.$element.toggleClass('active')
    }
  }


  // BUTTON PLUGIN DEFINITION
  // ========================

  function Plugin(option) {
    return this.each(function () {
      var $this   = $(this)
      var data    = $this.data('bs.button')
      var options = typeof option == 'object' && option

      if (!data) $this.data('bs.button', (data = new Button(this, options)))

      if (option == 'toggle') data.toggle()
      else if (option) data.setState(option)
    })
  }

  var old = $.fn.button

  $.fn.button             = Plugin
  $.fn.button.Constructor = Button


  // BUTTON NO CONFLICT
  // ==================

  $.fn.button.noConflict = function () {
    $.fn.button = old
    return this
  }


  // BUTTON DATA-API
  // ===============

  $(document)
    .on('click.bs.button.data-api', '[data-toggle^="button"]', function (e) {
      var $btn = $(e.target).closest('.btn')
      Plugin.call($btn, 'toggle')
      if (!($(e.target).is('input[type="radio"], input[type="checkbox"]'))) {
        // Prevent double click on radios, and the double selections (so cancellation) on checkboxes
        e.preventDefault()
        // The target component still receive the focus
        if ($btn.is('input,button')) $btn.trigger('focus')
        else $btn.find('input:visible,button:visible').first().trigger('focus')
      }
    })
    .on('focus.bs.button.data-api blur.bs.button.data-api', '[data-toggle^="button"]', function (e) {
      $(e.target).closest('.btn').toggleClass('focus', /^focus(in)?$/.test(e.type))
    })

}(jQuery);

/* ========================================================================
<<<<<<< HEAD
 * Bootstrap: carousel.js v3.4.1
 * https://getbootstrap.com/docs/3.4/javascript/#carousel
 * ========================================================================
 * Copyright 2011-2019 Twitter, Inc.
=======
 * Bootstrap: carousel.js v3.4.0
 * https://getbootstrap.com/docs/3.4/javascript/#carousel
 * ========================================================================
 * Copyright 2011-2018 Twitter, Inc.
>>>>>>> 50d2aa0f
 * Licensed under MIT (https://github.com/twbs/bootstrap/blob/master/LICENSE)
 * ======================================================================== */


+function ($) {
  'use strict';

  // CAROUSEL CLASS DEFINITION
  // =========================

  var Carousel = function (element, options) {
    this.$element    = $(element)
    this.$indicators = this.$element.find('.carousel-indicators')
    this.options     = options
    this.paused      = null
    this.sliding     = null
    this.interval    = null
    this.$active     = null
    this.$items      = null

    this.options.keyboard && this.$element.on('keydown.bs.carousel', $.proxy(this.keydown, this))

    this.options.pause == 'hover' && !('ontouchstart' in document.documentElement) && this.$element
      .on('mouseenter.bs.carousel', $.proxy(this.pause, this))
      .on('mouseleave.bs.carousel', $.proxy(this.cycle, this))
  }

<<<<<<< HEAD
  Carousel.VERSION  = '3.4.1'
=======
  Carousel.VERSION  = '3.4.0'
>>>>>>> 50d2aa0f

  Carousel.TRANSITION_DURATION = 600

  Carousel.DEFAULTS = {
    interval: 5000,
    pause: 'hover',
    wrap: true,
    keyboard: true
  }

  Carousel.prototype.keydown = function (e) {
    if (/input|textarea/i.test(e.target.tagName)) return
    switch (e.which) {
      case 37: this.prev(); break
      case 39: this.next(); break
      default: return
    }

    e.preventDefault()
  }

  Carousel.prototype.cycle = function (e) {
    e || (this.paused = false)

    this.interval && clearInterval(this.interval)

    this.options.interval
      && !this.paused
      && (this.interval = setInterval($.proxy(this.next, this), this.options.interval))

    return this
  }

  Carousel.prototype.getItemIndex = function (item) {
    this.$items = item.parent().children('.item')
    return this.$items.index(item || this.$active)
  }

  Carousel.prototype.getItemForDirection = function (direction, active) {
    var activeIndex = this.getItemIndex(active)
    var willWrap = (direction == 'prev' && activeIndex === 0)
                || (direction == 'next' && activeIndex == (this.$items.length - 1))
    if (willWrap && !this.options.wrap) return active
    var delta = direction == 'prev' ? -1 : 1
    var itemIndex = (activeIndex + delta) % this.$items.length
    return this.$items.eq(itemIndex)
  }

  Carousel.prototype.to = function (pos) {
    var that        = this
    var activeIndex = this.getItemIndex(this.$active = this.$element.find('.item.active'))

    if (pos > (this.$items.length - 1) || pos < 0) return

    if (this.sliding)       return this.$element.one('slid.bs.carousel', function () { that.to(pos) }) // yes, "slid"
    if (activeIndex == pos) return this.pause().cycle()

    return this.slide(pos > activeIndex ? 'next' : 'prev', this.$items.eq(pos))
  }

  Carousel.prototype.pause = function (e) {
    e || (this.paused = true)

    if (this.$element.find('.next, .prev').length && $.support.transition) {
      this.$element.trigger($.support.transition.end)
      this.cycle(true)
    }

    this.interval = clearInterval(this.interval)

    return this
  }

  Carousel.prototype.next = function () {
    if (this.sliding) return
    return this.slide('next')
  }

  Carousel.prototype.prev = function () {
    if (this.sliding) return
    return this.slide('prev')
  }

  Carousel.prototype.slide = function (type, next) {
    var $active   = this.$element.find('.item.active')
    var $next     = next || this.getItemForDirection(type, $active)
    var isCycling = this.interval
    var direction = type == 'next' ? 'left' : 'right'
    var that      = this

    if ($next.hasClass('active')) return (this.sliding = false)

    var relatedTarget = $next[0]
    var slideEvent = $.Event('slide.bs.carousel', {
      relatedTarget: relatedTarget,
      direction: direction
    })
    this.$element.trigger(slideEvent)
    if (slideEvent.isDefaultPrevented()) return

    this.sliding = true

    isCycling && this.pause()

    if (this.$indicators.length) {
      this.$indicators.find('.active').removeClass('active')
      var $nextIndicator = $(this.$indicators.children()[this.getItemIndex($next)])
      $nextIndicator && $nextIndicator.addClass('active')
    }

    var slidEvent = $.Event('slid.bs.carousel', { relatedTarget: relatedTarget, direction: direction }) // yes, "slid"
    if ($.support.transition && this.$element.hasClass('slide')) {
      $next.addClass(type)
      if (typeof $next === 'object' && $next.length) {
        $next[0].offsetWidth // force reflow
      }
      $active.addClass(direction)
      $next.addClass(direction)
      $active
        .one('bsTransitionEnd', function () {
          $next.removeClass([type, direction].join(' ')).addClass('active')
          $active.removeClass(['active', direction].join(' '))
          that.sliding = false
          setTimeout(function () {
            that.$element.trigger(slidEvent)
          }, 0)
        })
        .emulateTransitionEnd(Carousel.TRANSITION_DURATION)
    } else {
      $active.removeClass('active')
      $next.addClass('active')
      this.sliding = false
      this.$element.trigger(slidEvent)
    }

    isCycling && this.cycle()

    return this
  }


  // CAROUSEL PLUGIN DEFINITION
  // ==========================

  function Plugin(option) {
    return this.each(function () {
      var $this   = $(this)
      var data    = $this.data('bs.carousel')
      var options = $.extend({}, Carousel.DEFAULTS, $this.data(), typeof option == 'object' && option)
      var action  = typeof option == 'string' ? option : options.slide

      if (!data) $this.data('bs.carousel', (data = new Carousel(this, options)))
      if (typeof option == 'number') data.to(option)
      else if (action) data[action]()
      else if (options.interval) data.pause().cycle()
    })
  }

  var old = $.fn.carousel

  $.fn.carousel             = Plugin
  $.fn.carousel.Constructor = Carousel


  // CAROUSEL NO CONFLICT
  // ====================

  $.fn.carousel.noConflict = function () {
    $.fn.carousel = old
    return this
  }


  // CAROUSEL DATA-API
  // =================

  var clickHandler = function (e) {
    var $this   = $(this)
    var href    = $this.attr('href')
    if (href) {
      href = href.replace(/.*(?=#[^\s]+$)/, '') // strip for ie7
    }

    var target  = $this.attr('data-target') || href
    var $target = $(document).find(target)

    if (!$target.hasClass('carousel')) return

    var options = $.extend({}, $target.data(), $this.data())
    var slideIndex = $this.attr('data-slide-to')
    if (slideIndex) options.interval = false

    Plugin.call($target, options)

    if (slideIndex) {
      $target.data('bs.carousel').to(slideIndex)
    }

    e.preventDefault()
  }

  $(document)
    .on('click.bs.carousel.data-api', '[data-slide]', clickHandler)
    .on('click.bs.carousel.data-api', '[data-slide-to]', clickHandler)

  $(window).on('load', function () {
    $('[data-ride="carousel"]').each(function () {
      var $carousel = $(this)
      Plugin.call($carousel, $carousel.data())
    })
  })

}(jQuery);

/* ========================================================================
<<<<<<< HEAD
 * Bootstrap: collapse.js v3.4.1
 * https://getbootstrap.com/docs/3.4/javascript/#collapse
 * ========================================================================
 * Copyright 2011-2019 Twitter, Inc.
=======
 * Bootstrap: collapse.js v3.4.0
 * https://getbootstrap.com/docs/3.4/javascript/#collapse
 * ========================================================================
 * Copyright 2011-2018 Twitter, Inc.
>>>>>>> 50d2aa0f
 * Licensed under MIT (https://github.com/twbs/bootstrap/blob/master/LICENSE)
 * ======================================================================== */

/* jshint latedef: false */

+function ($) {
  'use strict';

  // COLLAPSE PUBLIC CLASS DEFINITION
  // ================================

  var Collapse = function (element, options) {
    this.$element      = $(element)
    this.options       = $.extend({}, Collapse.DEFAULTS, options)
    this.$trigger      = $('[data-toggle="collapse"][href="#' + element.id + '"],' +
                           '[data-toggle="collapse"][data-target="#' + element.id + '"]')
    this.transitioning = null

    if (this.options.parent) {
      this.$parent = this.getParent()
    } else {
      this.addAriaAndCollapsedClass(this.$element, this.$trigger)
    }

    if (this.options.toggle) this.toggle()
  }

<<<<<<< HEAD
  Collapse.VERSION  = '3.4.1'
=======
  Collapse.VERSION  = '3.4.0'
>>>>>>> 50d2aa0f

  Collapse.TRANSITION_DURATION = 350

  Collapse.DEFAULTS = {
    toggle: true
  }

  Collapse.prototype.dimension = function () {
    var hasWidth = this.$element.hasClass('width')
    return hasWidth ? 'width' : 'height'
  }

  Collapse.prototype.show = function () {
    if (this.transitioning || this.$element.hasClass('in')) return

    var activesData
    var actives = this.$parent && this.$parent.children('.panel').children('.in, .collapsing')

    if (actives && actives.length) {
      activesData = actives.data('bs.collapse')
      if (activesData && activesData.transitioning) return
    }

    var startEvent = $.Event('show.bs.collapse')
    this.$element.trigger(startEvent)
    if (startEvent.isDefaultPrevented()) return

    if (actives && actives.length) {
      Plugin.call(actives, 'hide')
      activesData || actives.data('bs.collapse', null)
    }

    var dimension = this.dimension()

    this.$element
      .removeClass('collapse')
      .addClass('collapsing')[dimension](0)
      .attr('aria-expanded', true)

    this.$trigger
      .removeClass('collapsed')
      .attr('aria-expanded', true)

    this.transitioning = 1

    var complete = function () {
      this.$element
        .removeClass('collapsing')
        .addClass('collapse in')[dimension]('')
      this.transitioning = 0
      this.$element
        .trigger('shown.bs.collapse')
    }

    if (!$.support.transition) return complete.call(this)

    var scrollSize = $.camelCase(['scroll', dimension].join('-'))

    this.$element
      .one('bsTransitionEnd', $.proxy(complete, this))
      .emulateTransitionEnd(Collapse.TRANSITION_DURATION)[dimension](this.$element[0][scrollSize])
  }

  Collapse.prototype.hide = function () {
    if (this.transitioning || !this.$element.hasClass('in')) return

    var startEvent = $.Event('hide.bs.collapse')
    this.$element.trigger(startEvent)
    if (startEvent.isDefaultPrevented()) return

    var dimension = this.dimension()

    this.$element[dimension](this.$element[dimension]())[0].offsetHeight

    this.$element
      .addClass('collapsing')
      .removeClass('collapse in')
      .attr('aria-expanded', false)

    this.$trigger
      .addClass('collapsed')
      .attr('aria-expanded', false)

    this.transitioning = 1

    var complete = function () {
      this.transitioning = 0
      this.$element
        .removeClass('collapsing')
        .addClass('collapse')
        .trigger('hidden.bs.collapse')
    }

    if (!$.support.transition) return complete.call(this)

    this.$element
      [dimension](0)
      .one('bsTransitionEnd', $.proxy(complete, this))
      .emulateTransitionEnd(Collapse.TRANSITION_DURATION)
  }

  Collapse.prototype.toggle = function () {
    this[this.$element.hasClass('in') ? 'hide' : 'show']()
  }

  Collapse.prototype.getParent = function () {
    return $(document).find(this.options.parent)
      .find('[data-toggle="collapse"][data-parent="' + this.options.parent + '"]')
      .each($.proxy(function (i, element) {
        var $element = $(element)
        this.addAriaAndCollapsedClass(getTargetFromTrigger($element), $element)
      }, this))
      .end()
  }

  Collapse.prototype.addAriaAndCollapsedClass = function ($element, $trigger) {
    var isOpen = $element.hasClass('in')

    $element.attr('aria-expanded', isOpen)
    $trigger
      .toggleClass('collapsed', !isOpen)
      .attr('aria-expanded', isOpen)
  }

  function getTargetFromTrigger($trigger) {
    var href
    var target = $trigger.attr('data-target')
      || (href = $trigger.attr('href')) && href.replace(/.*(?=#[^\s]+$)/, '') // strip for ie7

    return $(document).find(target)
  }


  // COLLAPSE PLUGIN DEFINITION
  // ==========================

  function Plugin(option) {
    return this.each(function () {
      var $this   = $(this)
      var data    = $this.data('bs.collapse')
      var options = $.extend({}, Collapse.DEFAULTS, $this.data(), typeof option == 'object' && option)

      if (!data && options.toggle && /show|hide/.test(option)) options.toggle = false
      if (!data) $this.data('bs.collapse', (data = new Collapse(this, options)))
      if (typeof option == 'string') data[option]()
    })
  }

  var old = $.fn.collapse

  $.fn.collapse             = Plugin
  $.fn.collapse.Constructor = Collapse


  // COLLAPSE NO CONFLICT
  // ====================

  $.fn.collapse.noConflict = function () {
    $.fn.collapse = old
    return this
  }


  // COLLAPSE DATA-API
  // =================

  $(document).on('click.bs.collapse.data-api', '[data-toggle="collapse"]', function (e) {
    var $this   = $(this)

    if (!$this.attr('data-target')) e.preventDefault()

    var $target = getTargetFromTrigger($this)
    var data    = $target.data('bs.collapse')
    var option  = data ? 'toggle' : $this.data()

    Plugin.call($target, option)
  })

}(jQuery);

/* ========================================================================
<<<<<<< HEAD
 * Bootstrap: dropdown.js v3.4.1
 * https://getbootstrap.com/docs/3.4/javascript/#dropdowns
 * ========================================================================
 * Copyright 2011-2019 Twitter, Inc.
=======
 * Bootstrap: dropdown.js v3.4.0
 * https://getbootstrap.com/docs/3.4/javascript/#dropdowns
 * ========================================================================
 * Copyright 2011-2018 Twitter, Inc.
>>>>>>> 50d2aa0f
 * Licensed under MIT (https://github.com/twbs/bootstrap/blob/master/LICENSE)
 * ======================================================================== */


+function ($) {
  'use strict';

  // DROPDOWN CLASS DEFINITION
  // =========================

  var backdrop = '.dropdown-backdrop'
  var toggle   = '[data-toggle="dropdown"]'
  var Dropdown = function (element) {
    $(element).on('click.bs.dropdown', this.toggle)
  }

<<<<<<< HEAD
  Dropdown.VERSION = '3.4.1'
=======
  Dropdown.VERSION = '3.4.0'
>>>>>>> 50d2aa0f

  function getParent($this) {
    var selector = $this.attr('data-target')

    if (!selector) {
      selector = $this.attr('href')
      selector = selector && /#[A-Za-z]/.test(selector) && selector.replace(/.*(?=#[^\s]*$)/, '') // strip for ie7
    }

<<<<<<< HEAD
    var $parent = selector !== '#' ? $(document).find(selector) : null
=======
    var $parent = selector && $(document).find(selector)
>>>>>>> 50d2aa0f

    return $parent && $parent.length ? $parent : $this.parent()
  }

  function clearMenus(e) {
    if (e && e.which === 3) return
    $(backdrop).remove()
    $(toggle).each(function () {
      var $this         = $(this)
      var $parent       = getParent($this)
      var relatedTarget = { relatedTarget: this }

      if (!$parent.hasClass('open')) return

      if (e && e.type == 'click' && /input|textarea/i.test(e.target.tagName) && $.contains($parent[0], e.target)) return

      $parent.trigger(e = $.Event('hide.bs.dropdown', relatedTarget))

      if (e.isDefaultPrevented()) return

      $this.attr('aria-expanded', 'false')
      $parent.removeClass('open').trigger($.Event('hidden.bs.dropdown', relatedTarget))
    })
  }

  Dropdown.prototype.toggle = function (e) {
    var $this = $(this)

    if ($this.is('.disabled, :disabled')) return

    var $parent  = getParent($this)
    var isActive = $parent.hasClass('open')

    clearMenus()

    if (!isActive) {
      if ('ontouchstart' in document.documentElement && !$parent.closest('.navbar-nav').length) {
        // if mobile we use a backdrop because click events don't delegate
        $(document.createElement('div'))
          .addClass('dropdown-backdrop')
          .insertAfter($(this))
          .on('click', clearMenus)
      }

      var relatedTarget = { relatedTarget: this }
      $parent.trigger(e = $.Event('show.bs.dropdown', relatedTarget))

      if (e.isDefaultPrevented()) return

      $this
        .trigger('focus')
        .attr('aria-expanded', 'true')

      $parent
        .toggleClass('open')
        .trigger($.Event('shown.bs.dropdown', relatedTarget))
    }

    return false
  }

  Dropdown.prototype.keydown = function (e) {
    if (!/(38|40|27|32)/.test(e.which) || /input|textarea/i.test(e.target.tagName)) return

    var $this = $(this)

    e.preventDefault()
    e.stopPropagation()

    if ($this.is('.disabled, :disabled')) return

    var $parent  = getParent($this)
    var isActive = $parent.hasClass('open')

    if (!isActive && e.which != 27 || isActive && e.which == 27) {
      if (e.which == 27) $parent.find(toggle).trigger('focus')
      return $this.trigger('click')
    }

    var desc = ' li:not(.disabled):visible a'
    var $items = $parent.find('.dropdown-menu' + desc)

    if (!$items.length) return

    var index = $items.index(e.target)

    if (e.which == 38 && index > 0)                 index--         // up
    if (e.which == 40 && index < $items.length - 1) index++         // down
    if (!~index)                                    index = 0

    $items.eq(index).trigger('focus')
  }


  // DROPDOWN PLUGIN DEFINITION
  // ==========================

  function Plugin(option) {
    return this.each(function () {
      var $this = $(this)
      var data  = $this.data('bs.dropdown')

      if (!data) $this.data('bs.dropdown', (data = new Dropdown(this)))
      if (typeof option == 'string') data[option].call($this)
    })
  }

  var old = $.fn.dropdown

  $.fn.dropdown             = Plugin
  $.fn.dropdown.Constructor = Dropdown


  // DROPDOWN NO CONFLICT
  // ====================

  $.fn.dropdown.noConflict = function () {
    $.fn.dropdown = old
    return this
  }


  // APPLY TO STANDARD DROPDOWN ELEMENTS
  // ===================================

  $(document)
    .on('click.bs.dropdown.data-api', clearMenus)
    .on('click.bs.dropdown.data-api', '.dropdown form', function (e) { e.stopPropagation() })
    .on('click.bs.dropdown.data-api', toggle, Dropdown.prototype.toggle)
    .on('keydown.bs.dropdown.data-api', toggle, Dropdown.prototype.keydown)
    .on('keydown.bs.dropdown.data-api', '.dropdown-menu', Dropdown.prototype.keydown)

}(jQuery);

/* ========================================================================
<<<<<<< HEAD
 * Bootstrap: modal.js v3.4.1
 * https://getbootstrap.com/docs/3.4/javascript/#modals
 * ========================================================================
 * Copyright 2011-2019 Twitter, Inc.
=======
 * Bootstrap: modal.js v3.4.0
 * https://getbootstrap.com/docs/3.4/javascript/#modals
 * ========================================================================
 * Copyright 2011-2018 Twitter, Inc.
>>>>>>> 50d2aa0f
 * Licensed under MIT (https://github.com/twbs/bootstrap/blob/master/LICENSE)
 * ======================================================================== */


+function ($) {
  'use strict';

  // MODAL CLASS DEFINITION
  // ======================

  var Modal = function (element, options) {
    this.options = options
    this.$body = $(document.body)
    this.$element = $(element)
    this.$dialog = this.$element.find('.modal-dialog')
    this.$backdrop = null
    this.isShown = null
    this.originalBodyPad = null
    this.scrollbarWidth = 0
    this.ignoreBackdropClick = false
    this.fixedContent = '.navbar-fixed-top, .navbar-fixed-bottom'

    if (this.options.remote) {
      this.$element
        .find('.modal-content')
        .load(this.options.remote, $.proxy(function () {
          this.$element.trigger('loaded.bs.modal')
        }, this))
    }
  }

<<<<<<< HEAD
  Modal.VERSION = '3.4.1'
=======
  Modal.VERSION = '3.4.0'
>>>>>>> 50d2aa0f

  Modal.TRANSITION_DURATION = 300
  Modal.BACKDROP_TRANSITION_DURATION = 150

  Modal.DEFAULTS = {
    backdrop: true,
    keyboard: true,
    show: true
  }

  Modal.prototype.toggle = function (_relatedTarget) {
    return this.isShown ? this.hide() : this.show(_relatedTarget)
  }

  Modal.prototype.show = function (_relatedTarget) {
    var that = this
    var e = $.Event('show.bs.modal', { relatedTarget: _relatedTarget })

    this.$element.trigger(e)

    if (this.isShown || e.isDefaultPrevented()) return

    this.isShown = true

    this.checkScrollbar()
    this.setScrollbar()
    this.$body.addClass('modal-open')

    this.escape()
    this.resize()

    this.$element.on('click.dismiss.bs.modal', '[data-dismiss="modal"]', $.proxy(this.hide, this))

    this.$dialog.on('mousedown.dismiss.bs.modal', function () {
      that.$element.one('mouseup.dismiss.bs.modal', function (e) {
        if ($(e.target).is(that.$element)) that.ignoreBackdropClick = true
      })
    })

    this.backdrop(function () {
      var transition = $.support.transition && that.$element.hasClass('fade')

      if (!that.$element.parent().length) {
        that.$element.appendTo(that.$body) // don't move modals dom position
      }

      that.$element
        .show()
        .scrollTop(0)

      that.adjustDialog()

      if (transition) {
        that.$element[0].offsetWidth // force reflow
      }

      that.$element.addClass('in')

      that.enforceFocus()

      var e = $.Event('shown.bs.modal', { relatedTarget: _relatedTarget })

      transition ?
        that.$dialog // wait for modal to slide in
          .one('bsTransitionEnd', function () {
            that.$element.trigger('focus').trigger(e)
          })
          .emulateTransitionEnd(Modal.TRANSITION_DURATION) :
        that.$element.trigger('focus').trigger(e)
    })
  }

  Modal.prototype.hide = function (e) {
    if (e) e.preventDefault()

    e = $.Event('hide.bs.modal')

    this.$element.trigger(e)

    if (!this.isShown || e.isDefaultPrevented()) return

    this.isShown = false

    this.escape()
    this.resize()

    $(document).off('focusin.bs.modal')

    this.$element
      .removeClass('in')
      .off('click.dismiss.bs.modal')
      .off('mouseup.dismiss.bs.modal')

    this.$dialog.off('mousedown.dismiss.bs.modal')

    $.support.transition && this.$element.hasClass('fade') ?
      this.$element
        .one('bsTransitionEnd', $.proxy(this.hideModal, this))
        .emulateTransitionEnd(Modal.TRANSITION_DURATION) :
      this.hideModal()
  }

  Modal.prototype.enforceFocus = function () {
    $(document)
      .off('focusin.bs.modal') // guard against infinite focus loop
      .on('focusin.bs.modal', $.proxy(function (e) {
        if (document !== e.target &&
          this.$element[0] !== e.target &&
          !this.$element.has(e.target).length) {
          this.$element.trigger('focus')
        }
      }, this))
  }

  Modal.prototype.escape = function () {
    if (this.isShown && this.options.keyboard) {
      this.$element.on('keydown.dismiss.bs.modal', $.proxy(function (e) {
        e.which == 27 && this.hide()
      }, this))
    } else if (!this.isShown) {
      this.$element.off('keydown.dismiss.bs.modal')
    }
  }

  Modal.prototype.resize = function () {
    if (this.isShown) {
      $(window).on('resize.bs.modal', $.proxy(this.handleUpdate, this))
    } else {
      $(window).off('resize.bs.modal')
    }
  }

  Modal.prototype.hideModal = function () {
    var that = this
    this.$element.hide()
    this.backdrop(function () {
      that.$body.removeClass('modal-open')
      that.resetAdjustments()
      that.resetScrollbar()
      that.$element.trigger('hidden.bs.modal')
    })
  }

  Modal.prototype.removeBackdrop = function () {
    this.$backdrop && this.$backdrop.remove()
    this.$backdrop = null
  }

  Modal.prototype.backdrop = function (callback) {
    var that = this
    var animate = this.$element.hasClass('fade') ? 'fade' : ''

    if (this.isShown && this.options.backdrop) {
      var doAnimate = $.support.transition && animate

      this.$backdrop = $(document.createElement('div'))
        .addClass('modal-backdrop ' + animate)
        .appendTo(this.$body)

      this.$element.on('click.dismiss.bs.modal', $.proxy(function (e) {
        if (this.ignoreBackdropClick) {
          this.ignoreBackdropClick = false
          return
        }
        if (e.target !== e.currentTarget) return
        this.options.backdrop == 'static'
          ? this.$element[0].focus()
          : this.hide()
      }, this))

      if (doAnimate) this.$backdrop[0].offsetWidth // force reflow

      this.$backdrop.addClass('in')

      if (!callback) return

      doAnimate ?
        this.$backdrop
          .one('bsTransitionEnd', callback)
          .emulateTransitionEnd(Modal.BACKDROP_TRANSITION_DURATION) :
        callback()

    } else if (!this.isShown && this.$backdrop) {
      this.$backdrop.removeClass('in')

      var callbackRemove = function () {
        that.removeBackdrop()
        callback && callback()
      }
      $.support.transition && this.$element.hasClass('fade') ?
        this.$backdrop
          .one('bsTransitionEnd', callbackRemove)
          .emulateTransitionEnd(Modal.BACKDROP_TRANSITION_DURATION) :
        callbackRemove()

    } else if (callback) {
      callback()
    }
  }

  // these following methods are used to handle overflowing modals

  Modal.prototype.handleUpdate = function () {
    this.adjustDialog()
  }

  Modal.prototype.adjustDialog = function () {
    var modalIsOverflowing = this.$element[0].scrollHeight > document.documentElement.clientHeight

    this.$element.css({
      paddingLeft: !this.bodyIsOverflowing && modalIsOverflowing ? this.scrollbarWidth : '',
      paddingRight: this.bodyIsOverflowing && !modalIsOverflowing ? this.scrollbarWidth : ''
    })
  }

  Modal.prototype.resetAdjustments = function () {
    this.$element.css({
      paddingLeft: '',
      paddingRight: ''
    })
  }

  Modal.prototype.checkScrollbar = function () {
    var fullWindowWidth = window.innerWidth
    if (!fullWindowWidth) { // workaround for missing window.innerWidth in IE8
      var documentElementRect = document.documentElement.getBoundingClientRect()
      fullWindowWidth = documentElementRect.right - Math.abs(documentElementRect.left)
    }
    this.bodyIsOverflowing = document.body.clientWidth < fullWindowWidth
    this.scrollbarWidth = this.measureScrollbar()
  }

  Modal.prototype.setScrollbar = function () {
    var bodyPad = parseInt((this.$body.css('padding-right') || 0), 10)
    this.originalBodyPad = document.body.style.paddingRight || ''
    var scrollbarWidth = this.scrollbarWidth
    if (this.bodyIsOverflowing) {
      this.$body.css('padding-right', bodyPad + scrollbarWidth)
      $(this.fixedContent).each(function (index, element) {
        var actualPadding = element.style.paddingRight
        var calculatedPadding = $(element).css('padding-right')
        $(element)
          .data('padding-right', actualPadding)
          .css('padding-right', parseFloat(calculatedPadding) + scrollbarWidth + 'px')
      })
    }
  }

  Modal.prototype.resetScrollbar = function () {
    this.$body.css('padding-right', this.originalBodyPad)
    $(this.fixedContent).each(function (index, element) {
      var padding = $(element).data('padding-right')
      $(element).removeData('padding-right')
      element.style.paddingRight = padding ? padding : ''
    })
  }

  Modal.prototype.measureScrollbar = function () { // thx walsh
    var scrollDiv = document.createElement('div')
    scrollDiv.className = 'modal-scrollbar-measure'
    this.$body.append(scrollDiv)
    var scrollbarWidth = scrollDiv.offsetWidth - scrollDiv.clientWidth
    this.$body[0].removeChild(scrollDiv)
    return scrollbarWidth
  }


  // MODAL PLUGIN DEFINITION
  // =======================

  function Plugin(option, _relatedTarget) {
    return this.each(function () {
      var $this = $(this)
      var data = $this.data('bs.modal')
      var options = $.extend({}, Modal.DEFAULTS, $this.data(), typeof option == 'object' && option)

      if (!data) $this.data('bs.modal', (data = new Modal(this, options)))
      if (typeof option == 'string') data[option](_relatedTarget)
      else if (options.show) data.show(_relatedTarget)
    })
  }

  var old = $.fn.modal

  $.fn.modal = Plugin
  $.fn.modal.Constructor = Modal


  // MODAL NO CONFLICT
  // =================

  $.fn.modal.noConflict = function () {
    $.fn.modal = old
    return this
  }


  // MODAL DATA-API
  // ==============

  $(document).on('click.bs.modal.data-api', '[data-toggle="modal"]', function (e) {
    var $this = $(this)
    var href = $this.attr('href')
    var target = $this.attr('data-target') ||
      (href && href.replace(/.*(?=#[^\s]+$)/, '')) // strip for ie7

    var $target = $(document).find(target)
    var option = $target.data('bs.modal') ? 'toggle' : $.extend({ remote: !/#/.test(href) && href }, $target.data(), $this.data())

    if ($this.is('a')) e.preventDefault()

    $target.one('show.bs.modal', function (showEvent) {
      if (showEvent.isDefaultPrevented()) return // only register focus restorer if modal will actually get shown
      $target.one('hidden.bs.modal', function () {
        $this.is(':visible') && $this.trigger('focus')
      })
    })
    Plugin.call($target, option, this)
  })

}(jQuery);

/* ========================================================================
<<<<<<< HEAD
 * Bootstrap: tooltip.js v3.4.1
 * https://getbootstrap.com/docs/3.4/javascript/#tooltip
 * Inspired by the original jQuery.tipsy by Jason Frame
 * ========================================================================
 * Copyright 2011-2019 Twitter, Inc.
=======
 * Bootstrap: tooltip.js v3.4.0
 * https://getbootstrap.com/docs/3.4/javascript/#tooltip
 * Inspired by the original jQuery.tipsy by Jason Frame
 * ========================================================================
 * Copyright 2011-2018 Twitter, Inc.
>>>>>>> 50d2aa0f
 * Licensed under MIT (https://github.com/twbs/bootstrap/blob/master/LICENSE)
 * ======================================================================== */

+function ($) {
  'use strict';

  var DISALLOWED_ATTRIBUTES = ['sanitize', 'whiteList', 'sanitizeFn']

  var uriAttrs = [
    'background',
    'cite',
    'href',
    'itemtype',
    'longdesc',
    'poster',
    'src',
    'xlink:href'
  ]

  var ARIA_ATTRIBUTE_PATTERN = /^aria-[\w-]*$/i

  var DefaultWhitelist = {
    // Global attributes allowed on any supplied element below.
    '*': ['class', 'dir', 'id', 'lang', 'role', ARIA_ATTRIBUTE_PATTERN],
    a: ['target', 'href', 'title', 'rel'],
    area: [],
    b: [],
    br: [],
    col: [],
    code: [],
    div: [],
    em: [],
    hr: [],
    h1: [],
    h2: [],
    h3: [],
    h4: [],
    h5: [],
    h6: [],
    i: [],
    img: ['src', 'alt', 'title', 'width', 'height'],
    li: [],
    ol: [],
    p: [],
    pre: [],
    s: [],
    small: [],
    span: [],
    sub: [],
    sup: [],
    strong: [],
    u: [],
    ul: []
  }

  /**
   * A pattern that recognizes a commonly useful subset of URLs that are safe.
   *
   * Shoutout to Angular 7 https://github.com/angular/angular/blob/7.2.4/packages/core/src/sanitization/url_sanitizer.ts
   */
  var SAFE_URL_PATTERN = /^(?:(?:https?|mailto|ftp|tel|file):|[^&:/?#]*(?:[/?#]|$))/gi

  /**
   * A pattern that matches safe data URLs. Only matches image, video and audio types.
   *
   * Shoutout to Angular 7 https://github.com/angular/angular/blob/7.2.4/packages/core/src/sanitization/url_sanitizer.ts
   */
  var DATA_URL_PATTERN = /^data:(?:image\/(?:bmp|gif|jpeg|jpg|png|tiff|webp)|video\/(?:mpeg|mp4|ogg|webm)|audio\/(?:mp3|oga|ogg|opus));base64,[a-z0-9+/]+=*$/i

  function allowedAttribute(attr, allowedAttributeList) {
    var attrName = attr.nodeName.toLowerCase()

    if ($.inArray(attrName, allowedAttributeList) !== -1) {
      if ($.inArray(attrName, uriAttrs) !== -1) {
        return Boolean(attr.nodeValue.match(SAFE_URL_PATTERN) || attr.nodeValue.match(DATA_URL_PATTERN))
      }

      return true
    }

    var regExp = $(allowedAttributeList).filter(function (index, value) {
      return value instanceof RegExp
    })

    // Check if a regular expression validates the attribute.
    for (var i = 0, l = regExp.length; i < l; i++) {
      if (attrName.match(regExp[i])) {
        return true
      }
    }

    return false
  }

  function sanitizeHtml(unsafeHtml, whiteList, sanitizeFn) {
    if (unsafeHtml.length === 0) {
      return unsafeHtml
    }

    if (sanitizeFn && typeof sanitizeFn === 'function') {
      return sanitizeFn(unsafeHtml)
    }

    // IE 8 and below don't support createHTMLDocument
    if (!document.implementation || !document.implementation.createHTMLDocument) {
      return unsafeHtml
    }

    var createdDocument = document.implementation.createHTMLDocument('sanitization')
    createdDocument.body.innerHTML = unsafeHtml

    var whitelistKeys = $.map(whiteList, function (el, i) { return i })
    var elements = $(createdDocument.body).find('*')

    for (var i = 0, len = elements.length; i < len; i++) {
      var el = elements[i]
      var elName = el.nodeName.toLowerCase()

      if ($.inArray(elName, whitelistKeys) === -1) {
        el.parentNode.removeChild(el)

        continue
      }

      var attributeList = $.map(el.attributes, function (el) { return el })
      var whitelistedAttributes = [].concat(whiteList['*'] || [], whiteList[elName] || [])

      for (var j = 0, len2 = attributeList.length; j < len2; j++) {
        if (!allowedAttribute(attributeList[j], whitelistedAttributes)) {
          el.removeAttribute(attributeList[j].nodeName)
        }
      }
    }

    return createdDocument.body.innerHTML
  }

  // TOOLTIP PUBLIC CLASS DEFINITION
  // ===============================

  var Tooltip = function (element, options) {
    this.type       = null
    this.options    = null
    this.enabled    = null
    this.timeout    = null
    this.hoverState = null
    this.$element   = null
    this.inState    = null

    this.init('tooltip', element, options)
  }

<<<<<<< HEAD
  Tooltip.VERSION  = '3.4.1'
=======
  Tooltip.VERSION  = '3.4.0'
>>>>>>> 50d2aa0f

  Tooltip.TRANSITION_DURATION = 150

  Tooltip.DEFAULTS = {
    animation: true,
    placement: 'top',
    selector: false,
    template: '<div class="tooltip" role="tooltip"><div class="tooltip-arrow"></div><div class="tooltip-inner"></div></div>',
    trigger: 'hover focus',
    title: '',
    delay: 0,
    html: false,
    container: false,
    viewport: {
      selector: 'body',
      padding: 0
    },
    sanitize : true,
    sanitizeFn : null,
    whiteList : DefaultWhitelist
  }

  Tooltip.prototype.init = function (type, element, options) {
    this.enabled   = true
    this.type      = type
    this.$element  = $(element)
    this.options   = this.getOptions(options)
    this.$viewport = this.options.viewport && $(document).find($.isFunction(this.options.viewport) ? this.options.viewport.call(this, this.$element) : (this.options.viewport.selector || this.options.viewport))
    this.inState   = { click: false, hover: false, focus: false }

    if (this.$element[0] instanceof document.constructor && !this.options.selector) {
      throw new Error('`selector` option must be specified when initializing ' + this.type + ' on the window.document object!')
    }

    var triggers = this.options.trigger.split(' ')

    for (var i = triggers.length; i--;) {
      var trigger = triggers[i]

      if (trigger == 'click') {
        this.$element.on('click.' + this.type, this.options.selector, $.proxy(this.toggle, this))
      } else if (trigger != 'manual') {
        var eventIn  = trigger == 'hover' ? 'mouseenter' : 'focusin'
        var eventOut = trigger == 'hover' ? 'mouseleave' : 'focusout'

        this.$element.on(eventIn  + '.' + this.type, this.options.selector, $.proxy(this.enter, this))
        this.$element.on(eventOut + '.' + this.type, this.options.selector, $.proxy(this.leave, this))
      }
    }

    this.options.selector ?
      (this._options = $.extend({}, this.options, { trigger: 'manual', selector: '' })) :
      this.fixTitle()
  }

  Tooltip.prototype.getDefaults = function () {
    return Tooltip.DEFAULTS
  }

  Tooltip.prototype.getOptions = function (options) {
    var dataAttributes = this.$element.data()

    for (var dataAttr in dataAttributes) {
      if (dataAttributes.hasOwnProperty(dataAttr) && $.inArray(dataAttr, DISALLOWED_ATTRIBUTES) !== -1) {
        delete dataAttributes[dataAttr]
      }
    }

    options = $.extend({}, this.getDefaults(), dataAttributes, options)

    if (options.delay && typeof options.delay == 'number') {
      options.delay = {
        show: options.delay,
        hide: options.delay
      }
    }

    if (options.sanitize) {
      options.template = sanitizeHtml(options.template, options.whiteList, options.sanitizeFn)
    }

    return options
  }

  Tooltip.prototype.getDelegateOptions = function () {
    var options  = {}
    var defaults = this.getDefaults()

    this._options && $.each(this._options, function (key, value) {
      if (defaults[key] != value) options[key] = value
    })

    return options
  }

  Tooltip.prototype.enter = function (obj) {
    var self = obj instanceof this.constructor ?
      obj : $(obj.currentTarget).data('bs.' + this.type)

    if (!self) {
      self = new this.constructor(obj.currentTarget, this.getDelegateOptions())
      $(obj.currentTarget).data('bs.' + this.type, self)
    }

    if (obj instanceof $.Event) {
      self.inState[obj.type == 'focusin' ? 'focus' : 'hover'] = true
    }

    if (self.tip().hasClass('in') || self.hoverState == 'in') {
      self.hoverState = 'in'
      return
    }

    clearTimeout(self.timeout)

    self.hoverState = 'in'

    if (!self.options.delay || !self.options.delay.show) return self.show()

    self.timeout = setTimeout(function () {
      if (self.hoverState == 'in') self.show()
    }, self.options.delay.show)
  }

  Tooltip.prototype.isInStateTrue = function () {
    for (var key in this.inState) {
      if (this.inState[key]) return true
    }

    return false
  }

  Tooltip.prototype.leave = function (obj) {
    var self = obj instanceof this.constructor ?
      obj : $(obj.currentTarget).data('bs.' + this.type)

    if (!self) {
      self = new this.constructor(obj.currentTarget, this.getDelegateOptions())
      $(obj.currentTarget).data('bs.' + this.type, self)
    }

    if (obj instanceof $.Event) {
      self.inState[obj.type == 'focusout' ? 'focus' : 'hover'] = false
    }

    if (self.isInStateTrue()) return

    clearTimeout(self.timeout)

    self.hoverState = 'out'

    if (!self.options.delay || !self.options.delay.hide) return self.hide()

    self.timeout = setTimeout(function () {
      if (self.hoverState == 'out') self.hide()
    }, self.options.delay.hide)
  }

  Tooltip.prototype.show = function () {
    var e = $.Event('show.bs.' + this.type)

    if (this.hasContent() && this.enabled) {
      this.$element.trigger(e)

      var inDom = $.contains(this.$element[0].ownerDocument.documentElement, this.$element[0])
      if (e.isDefaultPrevented() || !inDom) return
      var that = this

      var $tip = this.tip()

      var tipId = this.getUID(this.type)

      this.setContent()
      $tip.attr('id', tipId)
      this.$element.attr('aria-describedby', tipId)

      if (this.options.animation) $tip.addClass('fade')

      var placement = typeof this.options.placement == 'function' ?
        this.options.placement.call(this, $tip[0], this.$element[0]) :
        this.options.placement

      var autoToken = /\s?auto?\s?/i
      var autoPlace = autoToken.test(placement)
      if (autoPlace) placement = placement.replace(autoToken, '') || 'top'

      $tip
        .detach()
        .css({ top: 0, left: 0, display: 'block' })
        .addClass(placement)
        .data('bs.' + this.type, this)

      this.options.container ? $tip.appendTo($(document).find(this.options.container)) : $tip.insertAfter(this.$element)
      this.$element.trigger('inserted.bs.' + this.type)

      var pos          = this.getPosition()
      var actualWidth  = $tip[0].offsetWidth
      var actualHeight = $tip[0].offsetHeight

      if (autoPlace) {
        var orgPlacement = placement
        var viewportDim = this.getPosition(this.$viewport)

        placement = placement == 'bottom' && pos.bottom + actualHeight > viewportDim.bottom ? 'top'    :
                    placement == 'top'    && pos.top    - actualHeight < viewportDim.top    ? 'bottom' :
                    placement == 'right'  && pos.right  + actualWidth  > viewportDim.width  ? 'left'   :
                    placement == 'left'   && pos.left   - actualWidth  < viewportDim.left   ? 'right'  :
                    placement

        $tip
          .removeClass(orgPlacement)
          .addClass(placement)
      }

      var calculatedOffset = this.getCalculatedOffset(placement, pos, actualWidth, actualHeight)

      this.applyPlacement(calculatedOffset, placement)

      var complete = function () {
        var prevHoverState = that.hoverState
        that.$element.trigger('shown.bs.' + that.type)
        that.hoverState = null

        if (prevHoverState == 'out') that.leave(that)
      }

      $.support.transition && this.$tip.hasClass('fade') ?
        $tip
          .one('bsTransitionEnd', complete)
          .emulateTransitionEnd(Tooltip.TRANSITION_DURATION) :
        complete()
    }
  }

  Tooltip.prototype.applyPlacement = function (offset, placement) {
    var $tip   = this.tip()
    var width  = $tip[0].offsetWidth
    var height = $tip[0].offsetHeight

    // manually read margins because getBoundingClientRect includes difference
    var marginTop = parseInt($tip.css('margin-top'), 10)
    var marginLeft = parseInt($tip.css('margin-left'), 10)

    // we must check for NaN for ie 8/9
    if (isNaN(marginTop))  marginTop  = 0
    if (isNaN(marginLeft)) marginLeft = 0

    offset.top  += marginTop
    offset.left += marginLeft

    // $.fn.offset doesn't round pixel values
    // so we use setOffset directly with our own function B-0
    $.offset.setOffset($tip[0], $.extend({
      using: function (props) {
        $tip.css({
          top: Math.round(props.top),
          left: Math.round(props.left)
        })
      }
    }, offset), 0)

    $tip.addClass('in')

    // check to see if placing tip in new offset caused the tip to resize itself
    var actualWidth  = $tip[0].offsetWidth
    var actualHeight = $tip[0].offsetHeight

    if (placement == 'top' && actualHeight != height) {
      offset.top = offset.top + height - actualHeight
    }

    var delta = this.getViewportAdjustedDelta(placement, offset, actualWidth, actualHeight)

    if (delta.left) offset.left += delta.left
    else offset.top += delta.top

    var isVertical          = /top|bottom/.test(placement)
    var arrowDelta          = isVertical ? delta.left * 2 - width + actualWidth : delta.top * 2 - height + actualHeight
    var arrowOffsetPosition = isVertical ? 'offsetWidth' : 'offsetHeight'

    $tip.offset(offset)
    this.replaceArrow(arrowDelta, $tip[0][arrowOffsetPosition], isVertical)
  }

  Tooltip.prototype.replaceArrow = function (delta, dimension, isVertical) {
    this.arrow()
      .css(isVertical ? 'left' : 'top', 50 * (1 - delta / dimension) + '%')
      .css(isVertical ? 'top' : 'left', '')
  }

  Tooltip.prototype.setContent = function () {
    var $tip  = this.tip()
    var title = this.getTitle()

    if (this.options.html) {
      if (this.options.sanitize) {
        title = sanitizeHtml(title, this.options.whiteList, this.options.sanitizeFn)
      }

      $tip.find('.tooltip-inner').html(title)
    } else {
      $tip.find('.tooltip-inner').text(title)
    }

    $tip.removeClass('fade in top bottom left right')
  }

  Tooltip.prototype.hide = function (callback) {
    var that = this
    var $tip = $(this.$tip)
    var e    = $.Event('hide.bs.' + this.type)

    function complete() {
      if (that.hoverState != 'in') $tip.detach()
      if (that.$element) { // TODO: Check whether guarding this code with this `if` is really necessary.
        that.$element
          .removeAttr('aria-describedby')
          .trigger('hidden.bs.' + that.type)
      }
      callback && callback()
    }

    this.$element.trigger(e)

    if (e.isDefaultPrevented()) return

    $tip.removeClass('in')

    $.support.transition && $tip.hasClass('fade') ?
      $tip
        .one('bsTransitionEnd', complete)
        .emulateTransitionEnd(Tooltip.TRANSITION_DURATION) :
      complete()

    this.hoverState = null

    return this
  }

  Tooltip.prototype.fixTitle = function () {
    var $e = this.$element
    if ($e.attr('title') || typeof $e.attr('data-original-title') != 'string') {
      $e.attr('data-original-title', $e.attr('title') || '').attr('title', '')
    }
  }

  Tooltip.prototype.hasContent = function () {
    return this.getTitle()
  }

  Tooltip.prototype.getPosition = function ($element) {
    $element   = $element || this.$element

    var el     = $element[0]
    var isBody = el.tagName == 'BODY'

    var elRect    = el.getBoundingClientRect()
    if (elRect.width == null) {
      // width and height are missing in IE8, so compute them manually; see https://github.com/twbs/bootstrap/issues/14093
      elRect = $.extend({}, elRect, { width: elRect.right - elRect.left, height: elRect.bottom - elRect.top })
    }
    var isSvg = window.SVGElement && el instanceof window.SVGElement
    // Avoid using $.offset() on SVGs since it gives incorrect results in jQuery 3.
    // See https://github.com/twbs/bootstrap/issues/20280
    var elOffset  = isBody ? { top: 0, left: 0 } : (isSvg ? null : $element.offset())
    var scroll    = { scroll: isBody ? document.documentElement.scrollTop || document.body.scrollTop : $element.scrollTop() }
    var outerDims = isBody ? { width: $(window).width(), height: $(window).height() } : null

    return $.extend({}, elRect, scroll, outerDims, elOffset)
  }

  Tooltip.prototype.getCalculatedOffset = function (placement, pos, actualWidth, actualHeight) {
    return placement == 'bottom' ? { top: pos.top + pos.height,   left: pos.left + pos.width / 2 - actualWidth / 2 } :
           placement == 'top'    ? { top: pos.top - actualHeight, left: pos.left + pos.width / 2 - actualWidth / 2 } :
           placement == 'left'   ? { top: pos.top + pos.height / 2 - actualHeight / 2, left: pos.left - actualWidth } :
        /* placement == 'right' */ { top: pos.top + pos.height / 2 - actualHeight / 2, left: pos.left + pos.width }

  }

  Tooltip.prototype.getViewportAdjustedDelta = function (placement, pos, actualWidth, actualHeight) {
    var delta = { top: 0, left: 0 }
    if (!this.$viewport) return delta

    var viewportPadding = this.options.viewport && this.options.viewport.padding || 0
    var viewportDimensions = this.getPosition(this.$viewport)

    if (/right|left/.test(placement)) {
      var topEdgeOffset    = pos.top - viewportPadding - viewportDimensions.scroll
      var bottomEdgeOffset = pos.top + viewportPadding - viewportDimensions.scroll + actualHeight
      if (topEdgeOffset < viewportDimensions.top) { // top overflow
        delta.top = viewportDimensions.top - topEdgeOffset
      } else if (bottomEdgeOffset > viewportDimensions.top + viewportDimensions.height) { // bottom overflow
        delta.top = viewportDimensions.top + viewportDimensions.height - bottomEdgeOffset
      }
    } else {
      var leftEdgeOffset  = pos.left - viewportPadding
      var rightEdgeOffset = pos.left + viewportPadding + actualWidth
      if (leftEdgeOffset < viewportDimensions.left) { // left overflow
        delta.left = viewportDimensions.left - leftEdgeOffset
      } else if (rightEdgeOffset > viewportDimensions.right) { // right overflow
        delta.left = viewportDimensions.left + viewportDimensions.width - rightEdgeOffset
      }
    }

    return delta
  }

  Tooltip.prototype.getTitle = function () {
    var title
    var $e = this.$element
    var o  = this.options

    title = $e.attr('data-original-title')
      || (typeof o.title == 'function' ? o.title.call($e[0]) :  o.title)

    return title
  }

  Tooltip.prototype.getUID = function (prefix) {
    do prefix += ~~(Math.random() * 1000000)
    while (document.getElementById(prefix))
    return prefix
  }

  Tooltip.prototype.tip = function () {
    if (!this.$tip) {
      this.$tip = $(this.options.template)
      if (this.$tip.length != 1) {
        throw new Error(this.type + ' `template` option must consist of exactly 1 top-level element!')
      }
    }
    return this.$tip
  }

  Tooltip.prototype.arrow = function () {
    return (this.$arrow = this.$arrow || this.tip().find('.tooltip-arrow'))
  }

  Tooltip.prototype.enable = function () {
    this.enabled = true
  }

  Tooltip.prototype.disable = function () {
    this.enabled = false
  }

  Tooltip.prototype.toggleEnabled = function () {
    this.enabled = !this.enabled
  }

  Tooltip.prototype.toggle = function (e) {
    var self = this
    if (e) {
      self = $(e.currentTarget).data('bs.' + this.type)
      if (!self) {
        self = new this.constructor(e.currentTarget, this.getDelegateOptions())
        $(e.currentTarget).data('bs.' + this.type, self)
      }
    }

    if (e) {
      self.inState.click = !self.inState.click
      if (self.isInStateTrue()) self.enter(self)
      else self.leave(self)
    } else {
      self.tip().hasClass('in') ? self.leave(self) : self.enter(self)
    }
  }

  Tooltip.prototype.destroy = function () {
    var that = this
    clearTimeout(this.timeout)
    this.hide(function () {
      that.$element.off('.' + that.type).removeData('bs.' + that.type)
      if (that.$tip) {
        that.$tip.detach()
      }
      that.$tip = null
      that.$arrow = null
      that.$viewport = null
      that.$element = null
    })
  }

  Tooltip.prototype.sanitizeHtml = function (unsafeHtml) {
    return sanitizeHtml(unsafeHtml, this.options.whiteList, this.options.sanitizeFn)
  }

  // TOOLTIP PLUGIN DEFINITION
  // =========================

  function Plugin(option) {
    return this.each(function () {
      var $this   = $(this)
      var data    = $this.data('bs.tooltip')
      var options = typeof option == 'object' && option

      if (!data && /destroy|hide/.test(option)) return
      if (!data) $this.data('bs.tooltip', (data = new Tooltip(this, options)))
      if (typeof option == 'string') data[option]()
    })
  }

  var old = $.fn.tooltip

  $.fn.tooltip             = Plugin
  $.fn.tooltip.Constructor = Tooltip


  // TOOLTIP NO CONFLICT
  // ===================

  $.fn.tooltip.noConflict = function () {
    $.fn.tooltip = old
    return this
  }

}(jQuery);

/* ========================================================================
<<<<<<< HEAD
 * Bootstrap: popover.js v3.4.1
 * https://getbootstrap.com/docs/3.4/javascript/#popovers
 * ========================================================================
 * Copyright 2011-2019 Twitter, Inc.
=======
 * Bootstrap: popover.js v3.4.0
 * https://getbootstrap.com/docs/3.4/javascript/#popovers
 * ========================================================================
 * Copyright 2011-2018 Twitter, Inc.
>>>>>>> 50d2aa0f
 * Licensed under MIT (https://github.com/twbs/bootstrap/blob/master/LICENSE)
 * ======================================================================== */


+function ($) {
  'use strict';

  // POPOVER PUBLIC CLASS DEFINITION
  // ===============================

  var Popover = function (element, options) {
    this.init('popover', element, options)
  }

  if (!$.fn.tooltip) throw new Error('Popover requires tooltip.js')

<<<<<<< HEAD
  Popover.VERSION  = '3.4.1'
=======
  Popover.VERSION  = '3.4.0'
>>>>>>> 50d2aa0f

  Popover.DEFAULTS = $.extend({}, $.fn.tooltip.Constructor.DEFAULTS, {
    placement: 'right',
    trigger: 'click',
    content: '',
    template: '<div class="popover" role="tooltip"><div class="arrow"></div><h3 class="popover-title"></h3><div class="popover-content"></div></div>'
  })


  // NOTE: POPOVER EXTENDS tooltip.js
  // ================================

  Popover.prototype = $.extend({}, $.fn.tooltip.Constructor.prototype)

  Popover.prototype.constructor = Popover

  Popover.prototype.getDefaults = function () {
    return Popover.DEFAULTS
  }

  Popover.prototype.setContent = function () {
    var $tip    = this.tip()
    var title   = this.getTitle()
    var content = this.getContent()

    if (this.options.html) {
      var typeContent = typeof content

      if (this.options.sanitize) {
        title = this.sanitizeHtml(title)

        if (typeContent === 'string') {
          content = this.sanitizeHtml(content)
        }
      }

      $tip.find('.popover-title').html(title)
      $tip.find('.popover-content').children().detach().end()[
        typeContent === 'string' ? 'html' : 'append'
      ](content)
    } else {
      $tip.find('.popover-title').text(title)
      $tip.find('.popover-content').children().detach().end().text(content)
    }

    $tip.removeClass('fade top bottom left right in')

    // IE8 doesn't accept hiding via the `:empty` pseudo selector, we have to do
    // this manually by checking the contents.
    if (!$tip.find('.popover-title').html()) $tip.find('.popover-title').hide()
  }

  Popover.prototype.hasContent = function () {
    return this.getTitle() || this.getContent()
  }

  Popover.prototype.getContent = function () {
    var $e = this.$element
    var o  = this.options

    return $e.attr('data-content')
      || (typeof o.content == 'function' ?
        o.content.call($e[0]) :
        o.content)
  }

  Popover.prototype.arrow = function () {
    return (this.$arrow = this.$arrow || this.tip().find('.arrow'))
  }


  // POPOVER PLUGIN DEFINITION
  // =========================

  function Plugin(option) {
    return this.each(function () {
      var $this   = $(this)
      var data    = $this.data('bs.popover')
      var options = typeof option == 'object' && option

      if (!data && /destroy|hide/.test(option)) return
      if (!data) $this.data('bs.popover', (data = new Popover(this, options)))
      if (typeof option == 'string') data[option]()
    })
  }

  var old = $.fn.popover

  $.fn.popover             = Plugin
  $.fn.popover.Constructor = Popover


  // POPOVER NO CONFLICT
  // ===================

  $.fn.popover.noConflict = function () {
    $.fn.popover = old
    return this
  }

}(jQuery);

/* ========================================================================
<<<<<<< HEAD
 * Bootstrap: scrollspy.js v3.4.1
 * https://getbootstrap.com/docs/3.4/javascript/#scrollspy
 * ========================================================================
 * Copyright 2011-2019 Twitter, Inc.
=======
 * Bootstrap: scrollspy.js v3.4.0
 * https://getbootstrap.com/docs/3.4/javascript/#scrollspy
 * ========================================================================
 * Copyright 2011-2018 Twitter, Inc.
>>>>>>> 50d2aa0f
 * Licensed under MIT (https://github.com/twbs/bootstrap/blob/master/LICENSE)
 * ======================================================================== */


+function ($) {
  'use strict';

  // SCROLLSPY CLASS DEFINITION
  // ==========================

  function ScrollSpy(element, options) {
    this.$body          = $(document.body)
    this.$scrollElement = $(element).is(document.body) ? $(window) : $(element)
    this.options        = $.extend({}, ScrollSpy.DEFAULTS, options)
    this.selector       = (this.options.target || '') + ' .nav li > a'
    this.offsets        = []
    this.targets        = []
    this.activeTarget   = null
    this.scrollHeight   = 0

    this.$scrollElement.on('scroll.bs.scrollspy', $.proxy(this.process, this))
    this.refresh()
    this.process()
  }

<<<<<<< HEAD
  ScrollSpy.VERSION  = '3.4.1'
=======
  ScrollSpy.VERSION  = '3.4.0'
>>>>>>> 50d2aa0f

  ScrollSpy.DEFAULTS = {
    offset: 10
  }

  ScrollSpy.prototype.getScrollHeight = function () {
    return this.$scrollElement[0].scrollHeight || Math.max(this.$body[0].scrollHeight, document.documentElement.scrollHeight)
  }

  ScrollSpy.prototype.refresh = function () {
    var that          = this
    var offsetMethod  = 'offset'
    var offsetBase    = 0

    this.offsets      = []
    this.targets      = []
    this.scrollHeight = this.getScrollHeight()

    if (!$.isWindow(this.$scrollElement[0])) {
      offsetMethod = 'position'
      offsetBase   = this.$scrollElement.scrollTop()
    }

    this.$body
      .find(this.selector)
      .map(function () {
        var $el   = $(this)
        var href  = $el.data('target') || $el.attr('href')
        var $href = /^#./.test(href) && $(href)

        return ($href
          && $href.length
          && $href.is(':visible')
          && [[$href[offsetMethod]().top + offsetBase, href]]) || null
      })
      .sort(function (a, b) { return a[0] - b[0] })
      .each(function () {
        that.offsets.push(this[0])
        that.targets.push(this[1])
      })
  }

  ScrollSpy.prototype.process = function () {
    var scrollTop    = this.$scrollElement.scrollTop() + this.options.offset
    var scrollHeight = this.getScrollHeight()
    var maxScroll    = this.options.offset + scrollHeight - this.$scrollElement.height()
    var offsets      = this.offsets
    var targets      = this.targets
    var activeTarget = this.activeTarget
    var i

    if (this.scrollHeight != scrollHeight) {
      this.refresh()
    }

    if (scrollTop >= maxScroll) {
      return activeTarget != (i = targets[targets.length - 1]) && this.activate(i)
    }

    if (activeTarget && scrollTop < offsets[0]) {
      this.activeTarget = null
      return this.clear()
    }

    for (i = offsets.length; i--;) {
      activeTarget != targets[i]
        && scrollTop >= offsets[i]
        && (offsets[i + 1] === undefined || scrollTop < offsets[i + 1])
        && this.activate(targets[i])
    }
  }

  ScrollSpy.prototype.activate = function (target) {
    this.activeTarget = target

    this.clear()

    var selector = this.selector +
      '[data-target="' + target + '"],' +
      this.selector + '[href="' + target + '"]'

    var active = $(selector)
      .parents('li')
      .addClass('active')

    if (active.parent('.dropdown-menu').length) {
      active = active
        .closest('li.dropdown')
        .addClass('active')
    }

    active.trigger('activate.bs.scrollspy')
  }

  ScrollSpy.prototype.clear = function () {
    $(this.selector)
      .parentsUntil(this.options.target, '.active')
      .removeClass('active')
  }


  // SCROLLSPY PLUGIN DEFINITION
  // ===========================

  function Plugin(option) {
    return this.each(function () {
      var $this   = $(this)
      var data    = $this.data('bs.scrollspy')
      var options = typeof option == 'object' && option

      if (!data) $this.data('bs.scrollspy', (data = new ScrollSpy(this, options)))
      if (typeof option == 'string') data[option]()
    })
  }

  var old = $.fn.scrollspy

  $.fn.scrollspy             = Plugin
  $.fn.scrollspy.Constructor = ScrollSpy


  // SCROLLSPY NO CONFLICT
  // =====================

  $.fn.scrollspy.noConflict = function () {
    $.fn.scrollspy = old
    return this
  }


  // SCROLLSPY DATA-API
  // ==================

  $(window).on('load.bs.scrollspy.data-api', function () {
    $('[data-spy="scroll"]').each(function () {
      var $spy = $(this)
      Plugin.call($spy, $spy.data())
    })
  })

}(jQuery);

/* ========================================================================
<<<<<<< HEAD
 * Bootstrap: tab.js v3.4.1
 * https://getbootstrap.com/docs/3.4/javascript/#tabs
 * ========================================================================
 * Copyright 2011-2019 Twitter, Inc.
=======
 * Bootstrap: tab.js v3.4.0
 * https://getbootstrap.com/docs/3.4/javascript/#tabs
 * ========================================================================
 * Copyright 2011-2018 Twitter, Inc.
>>>>>>> 50d2aa0f
 * Licensed under MIT (https://github.com/twbs/bootstrap/blob/master/LICENSE)
 * ======================================================================== */


+function ($) {
  'use strict';

  // TAB CLASS DEFINITION
  // ====================

  var Tab = function (element) {
    // jscs:disable requireDollarBeforejQueryAssignment
    this.element = $(element)
    // jscs:enable requireDollarBeforejQueryAssignment
  }

<<<<<<< HEAD
  Tab.VERSION = '3.4.1'
=======
  Tab.VERSION = '3.4.0'
>>>>>>> 50d2aa0f

  Tab.TRANSITION_DURATION = 150

  Tab.prototype.show = function () {
    var $this    = this.element
    var $ul      = $this.closest('ul:not(.dropdown-menu)')
    var selector = $this.data('target')

    if (!selector) {
      selector = $this.attr('href')
      selector = selector && selector.replace(/.*(?=#[^\s]*$)/, '') // strip for ie7
    }

    if ($this.parent('li').hasClass('active')) return

    var $previous = $ul.find('.active:last a')
    var hideEvent = $.Event('hide.bs.tab', {
      relatedTarget: $this[0]
    })
    var showEvent = $.Event('show.bs.tab', {
      relatedTarget: $previous[0]
    })

    $previous.trigger(hideEvent)
    $this.trigger(showEvent)

    if (showEvent.isDefaultPrevented() || hideEvent.isDefaultPrevented()) return

    var $target = $(document).find(selector)

    this.activate($this.closest('li'), $ul)
    this.activate($target, $target.parent(), function () {
      $previous.trigger({
        type: 'hidden.bs.tab',
        relatedTarget: $this[0]
      })
      $this.trigger({
        type: 'shown.bs.tab',
        relatedTarget: $previous[0]
      })
    })
  }

  Tab.prototype.activate = function (element, container, callback) {
    var $active    = container.find('> .active')
    var transition = callback
      && $.support.transition
      && ($active.length && $active.hasClass('fade') || !!container.find('> .fade').length)

    function next() {
      $active
        .removeClass('active')
        .find('> .dropdown-menu > .active')
        .removeClass('active')
        .end()
        .find('[data-toggle="tab"]')
        .attr('aria-expanded', false)

      element
        .addClass('active')
        .find('[data-toggle="tab"]')
        .attr('aria-expanded', true)

      if (transition) {
        element[0].offsetWidth // reflow for transition
        element.addClass('in')
      } else {
        element.removeClass('fade')
      }

      if (element.parent('.dropdown-menu').length) {
        element
          .closest('li.dropdown')
          .addClass('active')
          .end()
          .find('[data-toggle="tab"]')
          .attr('aria-expanded', true)
      }

      callback && callback()
    }

    $active.length && transition ?
      $active
        .one('bsTransitionEnd', next)
        .emulateTransitionEnd(Tab.TRANSITION_DURATION) :
      next()

    $active.removeClass('in')
  }


  // TAB PLUGIN DEFINITION
  // =====================

  function Plugin(option) {
    return this.each(function () {
      var $this = $(this)
      var data  = $this.data('bs.tab')

      if (!data) $this.data('bs.tab', (data = new Tab(this)))
      if (typeof option == 'string') data[option]()
    })
  }

  var old = $.fn.tab

  $.fn.tab             = Plugin
  $.fn.tab.Constructor = Tab


  // TAB NO CONFLICT
  // ===============

  $.fn.tab.noConflict = function () {
    $.fn.tab = old
    return this
  }


  // TAB DATA-API
  // ============

  var clickHandler = function (e) {
    e.preventDefault()
    Plugin.call($(this), 'show')
  }

  $(document)
    .on('click.bs.tab.data-api', '[data-toggle="tab"]', clickHandler)
    .on('click.bs.tab.data-api', '[data-toggle="pill"]', clickHandler)

}(jQuery);

/* ========================================================================
<<<<<<< HEAD
 * Bootstrap: affix.js v3.4.1
 * https://getbootstrap.com/docs/3.4/javascript/#affix
 * ========================================================================
 * Copyright 2011-2019 Twitter, Inc.
=======
 * Bootstrap: affix.js v3.4.0
 * https://getbootstrap.com/docs/3.4/javascript/#affix
 * ========================================================================
 * Copyright 2011-2018 Twitter, Inc.
>>>>>>> 50d2aa0f
 * Licensed under MIT (https://github.com/twbs/bootstrap/blob/master/LICENSE)
 * ======================================================================== */


+function ($) {
  'use strict';

  // AFFIX CLASS DEFINITION
  // ======================

  var Affix = function (element, options) {
    this.options = $.extend({}, Affix.DEFAULTS, options)

    var target = this.options.target === Affix.DEFAULTS.target ? $(this.options.target) : $(document).find(this.options.target)

    this.$target = target
      .on('scroll.bs.affix.data-api', $.proxy(this.checkPosition, this))
      .on('click.bs.affix.data-api',  $.proxy(this.checkPositionWithEventLoop, this))

    this.$element     = $(element)
    this.affixed      = null
    this.unpin        = null
    this.pinnedOffset = null

    this.checkPosition()
  }

<<<<<<< HEAD
  Affix.VERSION  = '3.4.1'
=======
  Affix.VERSION  = '3.4.0'
>>>>>>> 50d2aa0f

  Affix.RESET    = 'affix affix-top affix-bottom'

  Affix.DEFAULTS = {
    offset: 0,
    target: window
  }

  Affix.prototype.getState = function (scrollHeight, height, offsetTop, offsetBottom) {
    var scrollTop    = this.$target.scrollTop()
    var position     = this.$element.offset()
    var targetHeight = this.$target.height()

    if (offsetTop != null && this.affixed == 'top') return scrollTop < offsetTop ? 'top' : false

    if (this.affixed == 'bottom') {
      if (offsetTop != null) return (scrollTop + this.unpin <= position.top) ? false : 'bottom'
      return (scrollTop + targetHeight <= scrollHeight - offsetBottom) ? false : 'bottom'
    }

    var initializing   = this.affixed == null
    var colliderTop    = initializing ? scrollTop : position.top
    var colliderHeight = initializing ? targetHeight : height

    if (offsetTop != null && scrollTop <= offsetTop) return 'top'
    if (offsetBottom != null && (colliderTop + colliderHeight >= scrollHeight - offsetBottom)) return 'bottom'

    return false
  }

  Affix.prototype.getPinnedOffset = function () {
    if (this.pinnedOffset) return this.pinnedOffset
    this.$element.removeClass(Affix.RESET).addClass('affix')
    var scrollTop = this.$target.scrollTop()
    var position  = this.$element.offset()
    return (this.pinnedOffset = position.top - scrollTop)
  }

  Affix.prototype.checkPositionWithEventLoop = function () {
    setTimeout($.proxy(this.checkPosition, this), 1)
  }

  Affix.prototype.checkPosition = function () {
    if (!this.$element.is(':visible')) return

    var height       = this.$element.height()
    var offset       = this.options.offset
    var offsetTop    = offset.top
    var offsetBottom = offset.bottom
    var scrollHeight = Math.max($(document).height(), $(document.body).height())

    if (typeof offset != 'object')         offsetBottom = offsetTop = offset
    if (typeof offsetTop == 'function')    offsetTop    = offset.top(this.$element)
    if (typeof offsetBottom == 'function') offsetBottom = offset.bottom(this.$element)

    var affix = this.getState(scrollHeight, height, offsetTop, offsetBottom)

    if (this.affixed != affix) {
      if (this.unpin != null) this.$element.css('top', '')

      var affixType = 'affix' + (affix ? '-' + affix : '')
      var e         = $.Event(affixType + '.bs.affix')

      this.$element.trigger(e)

      if (e.isDefaultPrevented()) return

      this.affixed = affix
      this.unpin = affix == 'bottom' ? this.getPinnedOffset() : null

      this.$element
        .removeClass(Affix.RESET)
        .addClass(affixType)
        .trigger(affixType.replace('affix', 'affixed') + '.bs.affix')
    }

    if (affix == 'bottom') {
      this.$element.offset({
        top: scrollHeight - height - offsetBottom
      })
    }
  }


  // AFFIX PLUGIN DEFINITION
  // =======================

  function Plugin(option) {
    return this.each(function () {
      var $this   = $(this)
      var data    = $this.data('bs.affix')
      var options = typeof option == 'object' && option

      if (!data) $this.data('bs.affix', (data = new Affix(this, options)))
      if (typeof option == 'string') data[option]()
    })
  }

  var old = $.fn.affix

  $.fn.affix             = Plugin
  $.fn.affix.Constructor = Affix


  // AFFIX NO CONFLICT
  // =================

  $.fn.affix.noConflict = function () {
    $.fn.affix = old
    return this
  }


  // AFFIX DATA-API
  // ==============

  $(window).on('load', function () {
    $('[data-spy="affix"]').each(function () {
      var $spy = $(this)
      var data = $spy.data()

      data.offset = data.offset || {}

      if (data.offsetBottom != null) data.offset.bottom = data.offsetBottom
      if (data.offsetTop    != null) data.offset.top    = data.offsetTop

      Plugin.call($spy, data)
    })
  })

}(jQuery);<|MERGE_RESOLUTION|>--- conflicted
+++ resolved
@@ -1,11 +1,6 @@
 /*!
-<<<<<<< HEAD
- * Bootstrap v3.4.1 (https://getbootstrap.com/)
- * Copyright 2011-2019 Twitter, Inc.
-=======
  * Bootstrap v3.4.0 (https://getbootstrap.com/)
  * Copyright 2011-2018 Twitter, Inc.
->>>>>>> 50d2aa0f
  * Licensed under the MIT license
  */
 
@@ -22,17 +17,10 @@
 }(jQuery);
 
 /* ========================================================================
-<<<<<<< HEAD
- * Bootstrap: transition.js v3.4.1
- * https://getbootstrap.com/docs/3.4/javascript/#transitions
- * ========================================================================
- * Copyright 2011-2019 Twitter, Inc.
-=======
  * Bootstrap: transition.js v3.4.0
  * https://getbootstrap.com/docs/3.4/javascript/#transitions
  * ========================================================================
  * Copyright 2011-2018 Twitter, Inc.
->>>>>>> 50d2aa0f
  * Licensed under MIT (https://github.com/twbs/bootstrap/blob/master/LICENSE)
  * ======================================================================== */
 
@@ -89,17 +77,10 @@
 }(jQuery);
 
 /* ========================================================================
-<<<<<<< HEAD
- * Bootstrap: alert.js v3.4.1
- * https://getbootstrap.com/docs/3.4/javascript/#alerts
- * ========================================================================
- * Copyright 2011-2019 Twitter, Inc.
-=======
  * Bootstrap: alert.js v3.4.0
  * https://getbootstrap.com/docs/3.4/javascript/#alerts
  * ========================================================================
  * Copyright 2011-2018 Twitter, Inc.
->>>>>>> 50d2aa0f
  * Licensed under MIT (https://github.com/twbs/bootstrap/blob/master/LICENSE)
  * ======================================================================== */
 
@@ -115,11 +96,7 @@
     $(el).on('click', dismiss, this.close)
   }
 
-<<<<<<< HEAD
-  Alert.VERSION = '3.4.1'
-=======
   Alert.VERSION = '3.4.0'
->>>>>>> 50d2aa0f
 
   Alert.TRANSITION_DURATION = 150
 
@@ -196,17 +173,10 @@
 }(jQuery);
 
 /* ========================================================================
-<<<<<<< HEAD
- * Bootstrap: button.js v3.4.1
- * https://getbootstrap.com/docs/3.4/javascript/#buttons
- * ========================================================================
- * Copyright 2011-2019 Twitter, Inc.
-=======
  * Bootstrap: button.js v3.4.0
  * https://getbootstrap.com/docs/3.4/javascript/#buttons
  * ========================================================================
  * Copyright 2011-2018 Twitter, Inc.
->>>>>>> 50d2aa0f
  * Licensed under MIT (https://github.com/twbs/bootstrap/blob/master/LICENSE)
  * ======================================================================== */
 
@@ -223,11 +193,7 @@
     this.isLoading = false
   }
 
-<<<<<<< HEAD
-  Button.VERSION  = '3.4.1'
-=======
   Button.VERSION  = '3.4.0'
->>>>>>> 50d2aa0f
 
   Button.DEFAULTS = {
     loadingText: 'loading...'
@@ -333,17 +299,10 @@
 }(jQuery);
 
 /* ========================================================================
-<<<<<<< HEAD
- * Bootstrap: carousel.js v3.4.1
- * https://getbootstrap.com/docs/3.4/javascript/#carousel
- * ========================================================================
- * Copyright 2011-2019 Twitter, Inc.
-=======
  * Bootstrap: carousel.js v3.4.0
  * https://getbootstrap.com/docs/3.4/javascript/#carousel
  * ========================================================================
  * Copyright 2011-2018 Twitter, Inc.
->>>>>>> 50d2aa0f
  * Licensed under MIT (https://github.com/twbs/bootstrap/blob/master/LICENSE)
  * ======================================================================== */
 
@@ -371,11 +330,7 @@
       .on('mouseleave.bs.carousel', $.proxy(this.cycle, this))
   }
 
-<<<<<<< HEAD
-  Carousel.VERSION  = '3.4.1'
-=======
   Carousel.VERSION  = '3.4.0'
->>>>>>> 50d2aa0f
 
   Carousel.TRANSITION_DURATION = 600
 
@@ -591,17 +546,10 @@
 }(jQuery);
 
 /* ========================================================================
-<<<<<<< HEAD
- * Bootstrap: collapse.js v3.4.1
- * https://getbootstrap.com/docs/3.4/javascript/#collapse
- * ========================================================================
- * Copyright 2011-2019 Twitter, Inc.
-=======
  * Bootstrap: collapse.js v3.4.0
  * https://getbootstrap.com/docs/3.4/javascript/#collapse
  * ========================================================================
  * Copyright 2011-2018 Twitter, Inc.
->>>>>>> 50d2aa0f
  * Licensed under MIT (https://github.com/twbs/bootstrap/blob/master/LICENSE)
  * ======================================================================== */
 
@@ -629,11 +577,7 @@
     if (this.options.toggle) this.toggle()
   }
 
-<<<<<<< HEAD
-  Collapse.VERSION  = '3.4.1'
-=======
   Collapse.VERSION  = '3.4.0'
->>>>>>> 50d2aa0f
 
   Collapse.TRANSITION_DURATION = 350
 
@@ -815,17 +759,10 @@
 }(jQuery);
 
 /* ========================================================================
-<<<<<<< HEAD
- * Bootstrap: dropdown.js v3.4.1
- * https://getbootstrap.com/docs/3.4/javascript/#dropdowns
- * ========================================================================
- * Copyright 2011-2019 Twitter, Inc.
-=======
  * Bootstrap: dropdown.js v3.4.0
  * https://getbootstrap.com/docs/3.4/javascript/#dropdowns
  * ========================================================================
  * Copyright 2011-2018 Twitter, Inc.
->>>>>>> 50d2aa0f
  * Licensed under MIT (https://github.com/twbs/bootstrap/blob/master/LICENSE)
  * ======================================================================== */
 
@@ -842,11 +779,7 @@
     $(element).on('click.bs.dropdown', this.toggle)
   }
 
-<<<<<<< HEAD
-  Dropdown.VERSION = '3.4.1'
-=======
   Dropdown.VERSION = '3.4.0'
->>>>>>> 50d2aa0f
 
   function getParent($this) {
     var selector = $this.attr('data-target')
@@ -856,11 +789,7 @@
       selector = selector && /#[A-Za-z]/.test(selector) && selector.replace(/.*(?=#[^\s]*$)/, '') // strip for ie7
     }
 
-<<<<<<< HEAD
-    var $parent = selector !== '#' ? $(document).find(selector) : null
-=======
     var $parent = selector && $(document).find(selector)
->>>>>>> 50d2aa0f
 
     return $parent && $parent.length ? $parent : $this.parent()
   }
@@ -996,17 +925,10 @@
 }(jQuery);
 
 /* ========================================================================
-<<<<<<< HEAD
- * Bootstrap: modal.js v3.4.1
- * https://getbootstrap.com/docs/3.4/javascript/#modals
- * ========================================================================
- * Copyright 2011-2019 Twitter, Inc.
-=======
  * Bootstrap: modal.js v3.4.0
  * https://getbootstrap.com/docs/3.4/javascript/#modals
  * ========================================================================
  * Copyright 2011-2018 Twitter, Inc.
->>>>>>> 50d2aa0f
  * Licensed under MIT (https://github.com/twbs/bootstrap/blob/master/LICENSE)
  * ======================================================================== */
 
@@ -1038,11 +960,7 @@
     }
   }
 
-<<<<<<< HEAD
-  Modal.VERSION = '3.4.1'
-=======
   Modal.VERSION = '3.4.0'
->>>>>>> 50d2aa0f
 
   Modal.TRANSITION_DURATION = 300
   Modal.BACKDROP_TRANSITION_DURATION = 150
@@ -1366,155 +1284,17 @@
 }(jQuery);
 
 /* ========================================================================
-<<<<<<< HEAD
- * Bootstrap: tooltip.js v3.4.1
- * https://getbootstrap.com/docs/3.4/javascript/#tooltip
- * Inspired by the original jQuery.tipsy by Jason Frame
- * ========================================================================
- * Copyright 2011-2019 Twitter, Inc.
-=======
  * Bootstrap: tooltip.js v3.4.0
  * https://getbootstrap.com/docs/3.4/javascript/#tooltip
  * Inspired by the original jQuery.tipsy by Jason Frame
  * ========================================================================
  * Copyright 2011-2018 Twitter, Inc.
->>>>>>> 50d2aa0f
  * Licensed under MIT (https://github.com/twbs/bootstrap/blob/master/LICENSE)
  * ======================================================================== */
 
+
 +function ($) {
   'use strict';
-
-  var DISALLOWED_ATTRIBUTES = ['sanitize', 'whiteList', 'sanitizeFn']
-
-  var uriAttrs = [
-    'background',
-    'cite',
-    'href',
-    'itemtype',
-    'longdesc',
-    'poster',
-    'src',
-    'xlink:href'
-  ]
-
-  var ARIA_ATTRIBUTE_PATTERN = /^aria-[\w-]*$/i
-
-  var DefaultWhitelist = {
-    // Global attributes allowed on any supplied element below.
-    '*': ['class', 'dir', 'id', 'lang', 'role', ARIA_ATTRIBUTE_PATTERN],
-    a: ['target', 'href', 'title', 'rel'],
-    area: [],
-    b: [],
-    br: [],
-    col: [],
-    code: [],
-    div: [],
-    em: [],
-    hr: [],
-    h1: [],
-    h2: [],
-    h3: [],
-    h4: [],
-    h5: [],
-    h6: [],
-    i: [],
-    img: ['src', 'alt', 'title', 'width', 'height'],
-    li: [],
-    ol: [],
-    p: [],
-    pre: [],
-    s: [],
-    small: [],
-    span: [],
-    sub: [],
-    sup: [],
-    strong: [],
-    u: [],
-    ul: []
-  }
-
-  /**
-   * A pattern that recognizes a commonly useful subset of URLs that are safe.
-   *
-   * Shoutout to Angular 7 https://github.com/angular/angular/blob/7.2.4/packages/core/src/sanitization/url_sanitizer.ts
-   */
-  var SAFE_URL_PATTERN = /^(?:(?:https?|mailto|ftp|tel|file):|[^&:/?#]*(?:[/?#]|$))/gi
-
-  /**
-   * A pattern that matches safe data URLs. Only matches image, video and audio types.
-   *
-   * Shoutout to Angular 7 https://github.com/angular/angular/blob/7.2.4/packages/core/src/sanitization/url_sanitizer.ts
-   */
-  var DATA_URL_PATTERN = /^data:(?:image\/(?:bmp|gif|jpeg|jpg|png|tiff|webp)|video\/(?:mpeg|mp4|ogg|webm)|audio\/(?:mp3|oga|ogg|opus));base64,[a-z0-9+/]+=*$/i
-
-  function allowedAttribute(attr, allowedAttributeList) {
-    var attrName = attr.nodeName.toLowerCase()
-
-    if ($.inArray(attrName, allowedAttributeList) !== -1) {
-      if ($.inArray(attrName, uriAttrs) !== -1) {
-        return Boolean(attr.nodeValue.match(SAFE_URL_PATTERN) || attr.nodeValue.match(DATA_URL_PATTERN))
-      }
-
-      return true
-    }
-
-    var regExp = $(allowedAttributeList).filter(function (index, value) {
-      return value instanceof RegExp
-    })
-
-    // Check if a regular expression validates the attribute.
-    for (var i = 0, l = regExp.length; i < l; i++) {
-      if (attrName.match(regExp[i])) {
-        return true
-      }
-    }
-
-    return false
-  }
-
-  function sanitizeHtml(unsafeHtml, whiteList, sanitizeFn) {
-    if (unsafeHtml.length === 0) {
-      return unsafeHtml
-    }
-
-    if (sanitizeFn && typeof sanitizeFn === 'function') {
-      return sanitizeFn(unsafeHtml)
-    }
-
-    // IE 8 and below don't support createHTMLDocument
-    if (!document.implementation || !document.implementation.createHTMLDocument) {
-      return unsafeHtml
-    }
-
-    var createdDocument = document.implementation.createHTMLDocument('sanitization')
-    createdDocument.body.innerHTML = unsafeHtml
-
-    var whitelistKeys = $.map(whiteList, function (el, i) { return i })
-    var elements = $(createdDocument.body).find('*')
-
-    for (var i = 0, len = elements.length; i < len; i++) {
-      var el = elements[i]
-      var elName = el.nodeName.toLowerCase()
-
-      if ($.inArray(elName, whitelistKeys) === -1) {
-        el.parentNode.removeChild(el)
-
-        continue
-      }
-
-      var attributeList = $.map(el.attributes, function (el) { return el })
-      var whitelistedAttributes = [].concat(whiteList['*'] || [], whiteList[elName] || [])
-
-      for (var j = 0, len2 = attributeList.length; j < len2; j++) {
-        if (!allowedAttribute(attributeList[j], whitelistedAttributes)) {
-          el.removeAttribute(attributeList[j].nodeName)
-        }
-      }
-    }
-
-    return createdDocument.body.innerHTML
-  }
 
   // TOOLTIP PUBLIC CLASS DEFINITION
   // ===============================
@@ -1531,11 +1311,7 @@
     this.init('tooltip', element, options)
   }
 
-<<<<<<< HEAD
-  Tooltip.VERSION  = '3.4.1'
-=======
   Tooltip.VERSION  = '3.4.0'
->>>>>>> 50d2aa0f
 
   Tooltip.TRANSITION_DURATION = 150
 
@@ -1552,10 +1328,7 @@
     viewport: {
       selector: 'body',
       padding: 0
-    },
-    sanitize : true,
-    sanitizeFn : null,
-    whiteList : DefaultWhitelist
+    }
   }
 
   Tooltip.prototype.init = function (type, element, options) {
@@ -1596,25 +1369,13 @@
   }
 
   Tooltip.prototype.getOptions = function (options) {
-    var dataAttributes = this.$element.data()
-
-    for (var dataAttr in dataAttributes) {
-      if (dataAttributes.hasOwnProperty(dataAttr) && $.inArray(dataAttr, DISALLOWED_ATTRIBUTES) !== -1) {
-        delete dataAttributes[dataAttr]
-      }
-    }
-
-    options = $.extend({}, this.getDefaults(), dataAttributes, options)
+    options = $.extend({}, this.getDefaults(), this.$element.data(), options)
 
     if (options.delay && typeof options.delay == 'number') {
       options.delay = {
         show: options.delay,
         hide: options.delay
       }
-    }
-
-    if (options.sanitize) {
-      options.template = sanitizeHtml(options.template, options.whiteList, options.sanitizeFn)
     }
 
     return options
@@ -1830,16 +1591,7 @@
     var $tip  = this.tip()
     var title = this.getTitle()
 
-    if (this.options.html) {
-      if (this.options.sanitize) {
-        title = sanitizeHtml(title, this.options.whiteList, this.options.sanitizeFn)
-      }
-
-      $tip.find('.tooltip-inner').html(title)
-    } else {
-      $tip.find('.tooltip-inner').text(title)
-    }
-
+    $tip.find('.tooltip-inner')[this.options.html ? 'html' : 'text'](title)
     $tip.removeClass('fade in top bottom left right')
   }
 
@@ -2020,9 +1772,6 @@
     })
   }
 
-  Tooltip.prototype.sanitizeHtml = function (unsafeHtml) {
-    return sanitizeHtml(unsafeHtml, this.options.whiteList, this.options.sanitizeFn)
-  }
 
   // TOOLTIP PLUGIN DEFINITION
   // =========================
@@ -2056,17 +1805,10 @@
 }(jQuery);
 
 /* ========================================================================
-<<<<<<< HEAD
- * Bootstrap: popover.js v3.4.1
- * https://getbootstrap.com/docs/3.4/javascript/#popovers
- * ========================================================================
- * Copyright 2011-2019 Twitter, Inc.
-=======
  * Bootstrap: popover.js v3.4.0
  * https://getbootstrap.com/docs/3.4/javascript/#popovers
  * ========================================================================
  * Copyright 2011-2018 Twitter, Inc.
->>>>>>> 50d2aa0f
  * Licensed under MIT (https://github.com/twbs/bootstrap/blob/master/LICENSE)
  * ======================================================================== */
 
@@ -2083,11 +1825,7 @@
 
   if (!$.fn.tooltip) throw new Error('Popover requires tooltip.js')
 
-<<<<<<< HEAD
-  Popover.VERSION  = '3.4.1'
-=======
   Popover.VERSION  = '3.4.0'
->>>>>>> 50d2aa0f
 
   Popover.DEFAULTS = $.extend({}, $.fn.tooltip.Constructor.DEFAULTS, {
     placement: 'right',
@@ -2113,25 +1851,10 @@
     var title   = this.getTitle()
     var content = this.getContent()
 
-    if (this.options.html) {
-      var typeContent = typeof content
-
-      if (this.options.sanitize) {
-        title = this.sanitizeHtml(title)
-
-        if (typeContent === 'string') {
-          content = this.sanitizeHtml(content)
-        }
-      }
-
-      $tip.find('.popover-title').html(title)
-      $tip.find('.popover-content').children().detach().end()[
-        typeContent === 'string' ? 'html' : 'append'
-      ](content)
-    } else {
-      $tip.find('.popover-title').text(title)
-      $tip.find('.popover-content').children().detach().end().text(content)
-    }
+    $tip.find('.popover-title')[this.options.html ? 'html' : 'text'](title)
+    $tip.find('.popover-content').children().detach().end()[ // we use append for html objects to maintain js events
+      this.options.html ? (typeof content == 'string' ? 'html' : 'append') : 'text'
+    ](content)
 
     $tip.removeClass('fade top bottom left right in')
 
@@ -2191,17 +1914,10 @@
 }(jQuery);
 
 /* ========================================================================
-<<<<<<< HEAD
- * Bootstrap: scrollspy.js v3.4.1
- * https://getbootstrap.com/docs/3.4/javascript/#scrollspy
- * ========================================================================
- * Copyright 2011-2019 Twitter, Inc.
-=======
  * Bootstrap: scrollspy.js v3.4.0
  * https://getbootstrap.com/docs/3.4/javascript/#scrollspy
  * ========================================================================
  * Copyright 2011-2018 Twitter, Inc.
->>>>>>> 50d2aa0f
  * Licensed under MIT (https://github.com/twbs/bootstrap/blob/master/LICENSE)
  * ======================================================================== */
 
@@ -2227,11 +1943,7 @@
     this.process()
   }
 
-<<<<<<< HEAD
-  ScrollSpy.VERSION  = '3.4.1'
-=======
   ScrollSpy.VERSION  = '3.4.0'
->>>>>>> 50d2aa0f
 
   ScrollSpy.DEFAULTS = {
     offset: 10
@@ -2375,17 +2087,10 @@
 }(jQuery);
 
 /* ========================================================================
-<<<<<<< HEAD
- * Bootstrap: tab.js v3.4.1
- * https://getbootstrap.com/docs/3.4/javascript/#tabs
- * ========================================================================
- * Copyright 2011-2019 Twitter, Inc.
-=======
  * Bootstrap: tab.js v3.4.0
  * https://getbootstrap.com/docs/3.4/javascript/#tabs
  * ========================================================================
  * Copyright 2011-2018 Twitter, Inc.
->>>>>>> 50d2aa0f
  * Licensed under MIT (https://github.com/twbs/bootstrap/blob/master/LICENSE)
  * ======================================================================== */
 
@@ -2402,11 +2107,7 @@
     // jscs:enable requireDollarBeforejQueryAssignment
   }
 
-<<<<<<< HEAD
-  Tab.VERSION = '3.4.1'
-=======
   Tab.VERSION = '3.4.0'
->>>>>>> 50d2aa0f
 
   Tab.TRANSITION_DURATION = 150
 
@@ -2542,17 +2243,10 @@
 }(jQuery);
 
 /* ========================================================================
-<<<<<<< HEAD
- * Bootstrap: affix.js v3.4.1
- * https://getbootstrap.com/docs/3.4/javascript/#affix
- * ========================================================================
- * Copyright 2011-2019 Twitter, Inc.
-=======
  * Bootstrap: affix.js v3.4.0
  * https://getbootstrap.com/docs/3.4/javascript/#affix
  * ========================================================================
  * Copyright 2011-2018 Twitter, Inc.
->>>>>>> 50d2aa0f
  * Licensed under MIT (https://github.com/twbs/bootstrap/blob/master/LICENSE)
  * ======================================================================== */
 
@@ -2580,11 +2274,7 @@
     this.checkPosition()
   }
 
-<<<<<<< HEAD
-  Affix.VERSION  = '3.4.1'
-=======
   Affix.VERSION  = '3.4.0'
->>>>>>> 50d2aa0f
 
   Affix.RESET    = 'affix affix-top affix-bottom'
 
