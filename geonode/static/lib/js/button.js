--- conflicted
+++ resolved
@@ -1,15 +1,8 @@
 /* ========================================================================
-<<<<<<< HEAD
- * Bootstrap: button.js v3.4.1
- * https://getbootstrap.com/docs/3.4/javascript/#buttons
- * ========================================================================
- * Copyright 2011-2019 Twitter, Inc.
-=======
  * Bootstrap: button.js v3.4.0
  * https://getbootstrap.com/docs/3.4/javascript/#buttons
  * ========================================================================
  * Copyright 2011-2018 Twitter, Inc.
->>>>>>> 50d2aa0f
  * Licensed under MIT (https://github.com/twbs/bootstrap/blob/master/LICENSE)
  * ======================================================================== */
 
@@ -26,11 +19,7 @@
     this.isLoading = false
   }
 
-<<<<<<< HEAD
-  Button.VERSION  = '3.4.1'
-=======
   Button.VERSION  = '3.4.0'
->>>>>>> 50d2aa0f
 
   Button.DEFAULTS = {
     loadingText: 'loading...'
