--- conflicted
+++ resolved
@@ -1,15 +1,8 @@
 /* ========================================================================
-<<<<<<< HEAD
- * Bootstrap: modal.js v3.4.1
- * https://getbootstrap.com/docs/3.4/javascript/#modals
- * ========================================================================
- * Copyright 2011-2019 Twitter, Inc.
-=======
  * Bootstrap: modal.js v3.4.0
  * https://getbootstrap.com/docs/3.4/javascript/#modals
  * ========================================================================
  * Copyright 2011-2018 Twitter, Inc.
->>>>>>> 50d2aa0f
  * Licensed under MIT (https://github.com/twbs/bootstrap/blob/master/LICENSE)
  * ======================================================================== */
 
@@ -41,11 +34,7 @@
     }
   }
 
-<<<<<<< HEAD
-  Modal.VERSION = '3.4.1'
-=======
   Modal.VERSION = '3.4.0'
->>>>>>> 50d2aa0f
 
   Modal.TRANSITION_DURATION = 300
   Modal.BACKDROP_TRANSITION_DURATION = 150
