--- conflicted
+++ resolved
@@ -1,15 +1,8 @@
 /* ========================================================================
-<<<<<<< HEAD
- * Bootstrap: scrollspy.js v3.4.1
- * https://getbootstrap.com/docs/3.4/javascript/#scrollspy
- * ========================================================================
- * Copyright 2011-2019 Twitter, Inc.
-=======
  * Bootstrap: scrollspy.js v3.4.0
  * https://getbootstrap.com/docs/3.4/javascript/#scrollspy
  * ========================================================================
  * Copyright 2011-2018 Twitter, Inc.
->>>>>>> 50d2aa0f
  * Licensed under MIT (https://github.com/twbs/bootstrap/blob/master/LICENSE)
  * ======================================================================== */
 
@@ -35,11 +28,7 @@
     this.process()
   }
 
-<<<<<<< HEAD
-  ScrollSpy.VERSION  = '3.4.1'
-=======
   ScrollSpy.VERSION  = '3.4.0'
->>>>>>> 50d2aa0f
 
   ScrollSpy.DEFAULTS = {
     offset: 10
