Ext.ns("GeoNode.plugins");

/** api: constructor
 *  .. class:: Save(config)
 *
 *    Plugin for saving maps. Will provide a Save button as an action if not
 *    configured with an empty actions array.
 */
GeoNode.plugins.Save = Ext.extend(gxp.plugins.Tool, {

    // i18n
    metadataFormCancelText : "UT:Cancel",
    metadataFormSaveAsCopyText : "UT:Save as Copy",
    metadataFormSaveText : "UT:Save",
    metaDataHeader: 'UT:About this Map',
    metaDataMapAbstract: 'UT:Abstract',
    metaDataMapTitle: 'UT:Title',
    // end i18n

    /** api: ptype = gn_save */
    ptype: 'gn_save',

    /** private: method[init]
     *  :arg target: ``Object`` The object initializing this plugin.
     */
    init: function(target) {
        GeoNode.plugins.Save.superclass.init.apply(this, arguments);
        this.target.on("beforesave", function(requestConfig, callback) {
            if (this._doSave === true) {
                delete this._doSave;
                if (this.target.id) {
                    requestConfig.url = this.target.rest + this.target.id + "/data";
                } else {
                    requestConfig.url = this.target.rest + "new/data";
                }
                return true;
            } else {
                this.showMetadataForm(callback);
                return false;
            }
        }, this);
        this.target.on("beforehashchange", function(hash) {
            return false;
        });
    },

    /** api: method[addActions]
     *  :returns: ``Array`` The actions added.
     */
    addActions: function() {
        var actions = this.actions || [{
            text: 'Save',
            handler: function() {
                this.target.doAuthorized(["ROLE_ADMINISTRATOR"], function() {
                    this.target.save(this.target.showEmbedWindow);
                }, this);
            },
            scope: this
        }];
        return GeoNode.plugins.Save.superclass.addActions.apply(this, actions);
    },

    /** private: method[initMetadataForm]
     *
     * Initialize metadata entry form.
     */
    initMetadataForm: function(callback){

        var titleField = new Ext.form.TextField({
            width: '95%',
            fieldLabel: this.metaDataMapTitle,
            value: this.target.about.title,
            allowBlank: false,
            enableKeyEvents: true,
            listeners: {
                "valid": function() {
                    saveAsButton.enable();
                    saveButton.enable();
                },
                "invalid": function() {
                    saveAsButton.disable();
                    saveButton.disable();
                }
            }
        });

        var abstractField = new Ext.form.TextArea({
            width: '95%',
            height: 200,
            fieldLabel: this.metaDataMapAbstract,
            value: this.target.about["abstract"]
        });

        var metaDataPanel = new Ext.FormPanel({
            bodyStyle: {padding: "5px"},
            labelAlign: "top",
            items: [
                titleField,
                abstractField
            ]
        });
        metaDataPanel.enable();

        var saveAsButton = new Ext.Button({
            text: this.metadataFormSaveAsCopyText,
            disabled: !this.target.about.title,
            handler: function(e){
                delete this.target.id;
                this.target.about.title = titleField.getValue();
                this.target.about["abstract"] = abstractField.getValue();
                this.metadataForm.hide();
                this._doSave = true;
                this.target.save(this.metadataForm.saveCallback);
            },
            scope: this
        });
        var saveButton = new Ext.Button({
            text: this.metadataFormSaveText,
            disabled: !this.target.about.title,
            handler: function(e){
                this.target.about.title = titleField.getValue();
                this.target.about["abstract"] = abstractField.getValue();
                this.metadataForm.hide();
                this._doSave = true;
                this.target.save(this.metadataForm.saveCallback);
            },
            scope: this
        });

        this.metadataForm = new Ext.Window({
            title: this.metaDataHeader,
            closeAction: 'hide',
            saveCallback: callback,
            items: metaDataPanel,
            modal: true,
            width: 400,
            autoHeight: true,
            bbar: [
                "->",
                saveAsButton,
                saveButton,
                new Ext.Button({
                    text: this.metadataFormCancelText,
                    handler: function() {
                        titleField.setValue(this.target.about.title);
                        abstractField.setValue(this.target.about["abstract"]);
                        this.metadataForm.hide();
                    },
                    scope: this
                })
            ]
        });
    },

    /** private: method[showMetadataForm]
     *  Shows the window with a metadata form
     */
    showMetadataForm: function(callback) {
        if(!this.metadataForm) {
            this.initMetadataForm(callback);
        } else {
            this.metadataForm.saveCallback = callback;
        }
        this.metadataForm.show();
    }

});

Ext.preg(GeoNode.plugins.Save.prototype.ptype, GeoNode.plugins.Save);

/** api: constructor
 *  .. class:: SaveHyperlink(config)
 *
 *    Plugin for showing hyperlinks for going to the list of maps as well as
 *    going to the current saved map.
 */
GeoNode.plugins.SaveHyperlink = Ext.extend(gxp.plugins.Tool, {

    /** api: ptype = gn_savehyperlink */
    ptype: 'gn_savehyperlink',

    /** private: method[init]
     *  :arg target: ``Object`` The object initializing this plugin.
     */
    init: function(target) {
        GeoNode.plugins.SaveHyperlink.superclass.init.apply(this, arguments);
        this.titleTemplate = new Ext.Template("<a class='maplist' href='" + 
            this.target.rest + "'>Maps</a> / <strong>{title}");
        this.target.on("save", function(id) {
            this.actions[0].update(this.getMapTitle());
        }, this);
    },

    /** api: method[addActions]
     *  :returns: ``Array`` The actions added.
     */
    addActions: function() {
        return GeoNode.plugins.SaveHyperlink.superclass.addActions.apply(this, [
            new Ext.Container({cls: "map-title-header", html: this.getMapTitle()})
        ]);
    },

    /** private: method[getPermalink]
     *  :return: ``String``
     *
     *  Get the permalink for the current map.
     */
    getPermalink: function() {
        permalinkTemplate = new Ext.Template("{protocol}//{host}/maps/{id}");
        return permalinkTemplate.apply({
            protocol: window.location.protocol,
            host: window.location.host,
            id: this.target.id
        });
    },

    /** private: getMapTitle
     *  :return: ``String``
     *
     *  Get the HTML to use in the map title container which is shown in the
     *  top right of the panel top toolbar.
     */
    getMapTitle: function() {
        var title;
        if (this.target.id) {
            title = '<a class="link" href="' + this.getPermalink() + '">' + this.target.about.title + '</a>';
        } else {
            title = "This map is currently unsaved";
        }
        return this.titleTemplate.apply({title: title});
    }

});

Ext.preg(GeoNode.plugins.SaveHyperlink.prototype.ptype, GeoNode.plugins.SaveHyperlink);

GeoNode.plugins.XHRTrouble = Ext.extend(gxp.plugins.Tool, {

    /** api: ptype = gn_xhrtrouble */
    ptype: 'gn_xhrtrouble',

    // i18n
    connErrorTitleText: "UT:Connection Error",
    connErrorText: "UT:The server returned an error",
    connErrorDetailsText: "UT:Details...",
    // end i18n

    /** private: method[init]
     *  :arg target: ``Object`` The object initializing this plugin.
     */
    init: function(target) {
        // global request proxy and error handling
        OpenLayers.Request.events.on({
            "failure": function(evt) {
                this.displayXHRTrouble(evt.request);
            },
            scope: this
        });
        Ext.util.Observable.observeClass(Ext.data.Connection);
        Ext.data.Connection.on({
            "requestexception": function(conn, response, options) {
                if(!options.failure) {
                    var url = options.url;
                    if (response.status === 401 && url.indexOf("http" !== 0) &&
                                            url.indexOf(this.proxy) === -1) {
                        this.authenticate(options);
                    } else if (response.status != 405 && url != "/geoserver/rest/styles") {
                        // 405 from /rest/styles is ok because we use it to
                        // test whether we're authenticated or not
                        this.displayXHRTrouble(response);
                    }
                }
            },
            scope: this
        });
        GeoNode.plugins.XHRTrouble.superclass.init.apply(this, arguments);
    },

    /** private method[displayXHRTrouble]
     *  :arg respoonse: ``Object`` The XHR response object.
     *
     *  If something goes wrong with an AJAX request, show an error dialog
     *  with a button to view the details (Django error).
     */
    displayXHRTrouble: function(response) {
        response.status && Ext.Msg.show({
            title: this.connErrorTitleText,
            msg: this.connErrorText +
                ": " + response.status + " " + response.statusText,
            icon: Ext.MessageBox.ERROR,
            buttons: {ok: this.connErrorDetailsText, cancel: true},
            fn: function(result) {
                if(result == "ok") {
                    var details = new Ext.Window({
                        title: response.status + " " + response.statusText,
                        width: 400,
                        height: 300,
                        items: {
                            xtype: "container",
                            cls: "error-details",
                            html: response.responseText
                        },
                        autoScroll: true,
                        buttons: [{
                            text: "OK",
                            handler: function() { details.close(); }
                        }]
                    });
                    details.show();
                }
            }
        });
    }

});

Ext.preg(GeoNode.plugins.XHRTrouble.prototype.ptype, GeoNode.plugins.XHRTrouble);

/** api: constructor
 *  .. class:: LayerInfo(config)
 *
 *    Plugin for navigating to the GeoNode layer info page.
 *    Will only be enabled for local layers.
 */
GeoNode.plugins.LayerInfo = Ext.extend(gxp.plugins.Tool, {

    /** api: ptype = gxp_removelayer */
    ptype: "gn_layerinfo",

    /** api: config[menuText]
     *  ``String``
     *  i18n text to use on the menu item.
     */
    menuText: "Layer Info",

    /** api: config[iconCls]
     *  ``String``
     *  iconCls to use on the menu item.
     */
    iconCls: "gxp-icon-layerproperties",

    /** api: method[addActions]
     *  :returns: ``Array`` The actions added.
     */
    addActions: function() {
        var actions = GeoNode.plugins.LayerInfo.superclass.addActions.apply(this, [{
            menuText: this.menuText,
            iconCls: this.iconCls,
            disabled: true,
            handler: function() {
                // TODO is there a way to get this from a template variable?
                var url = "/layers/" + this.target.selectedLayer.get("name");
                window.open(url);
            },
            scope: this
        }]);
        var layerInfoAction = actions[0];

        this.target.on("layerselectionchange", function(record) {
            layerInfoAction.setDisabled(!record || !record.get('restUrl'));
        }, this);
        return actions;
    }
});

Ext.preg(GeoNode.plugins.LayerInfo.prototype.ptype, GeoNode.plugins.LayerInfo);

/** api: constructor
 *  .. class:: Composer(config)
 *   
 *    The GeoNode Composer application class.
 *    Changes compared to out-of-the-box GeoExplorer:
 *    - before saving a map, show a metadata form
 *    - add a tool that will show the map title and that will have a clickable
 *      link.
 *    - a generic XHRTrouble dialog that gives easier access to underlying
 *      Django errors.
 *    - adds catalogue search through the GeoNode search api
 *    - only enable editing if user has the right permissions
 *    - integrate with GeoNode AJAX login
 *    - publish map will show the iframe text directly, and not a wizard
 *      like interface that GeoExplorer has
 *    - when saving a map, do not set window.location.hash
 *    - use different urls for saving a new map and updating an existing map
 *      than GeoExplorer does.
 */
GeoNode.Composer = window.GeoExplorer && Ext.extend(GeoExplorer.Composer, {

    ajaxLoginUrl: null,

    /** private: method[showUrl]
     *  Do not show the url after map save.
     */
    showUrl: Ext.emptyFn,

    /** api: method[loadConfig]
     *  :arg config: ``Object`` The config object passed to the constructor.
     *
     *  Subclasses that load config asynchronously can override this to load
     *  any configuration before applyConfig is called.
     */
    loadConfig: function(config) {
        // find out what the key of the local source is
        var catalogSourceKey, key;
        for (key in config.sources) {
            var source = config.sources[key];
            if (source.ptype === "gxp_wmscsource" && source.restUrl) {
                catalogSourceKey = key;
                break;
            }
        }
        for (var i=0, ii=config.tools.length; i<ii; i++) {
            if (config.tools[i].ptype === "gxp_styler") {
                config.tools[i].rasterStyling = true;
            }
            if (config.tools[i].ptype === "gxp_addlayers") {
                config.tools[i].search = true;
                config.tools[i].catalogSourceKey = catalogSourceKey;
                config.tools[i].feeds = true;
<<<<<<< HEAD
=======
                break;
>>>>>>> 4dfa7db8
            }
        }
        // add catalog source
        config.sources['search'] = {
            ptype: "gxp_geonodecataloguesource",
            restUrl: "/gs/rest",
            url: "/search/api"
        };
        config.tools.push({
            ptype: 'gn_xhrtrouble'
        }, {
            ptype: 'gn_savehyperlink',
            actionTarget: 'paneltbar'
        }, {
            ptype: 'gn_save',
            actions: []
        }, {
            ptype: "gn_layerinfo",
            actionTarget: ["layers.contextMenu"]
        }, {
            ptype: "gxp_getfeedfeatureinfo"
        });
        GeoNode.Composer.superclass.loadConfig.apply(this, arguments);
        for (key in this.tools) {
            var tool = this.tools[key];
            if (tool.id === "featuremanager") {
                tool.on("layerchange", function(mgr, layer, schema) {
                    this.checkLayerPermissions(layer, 'layers');
                }, this);
                break;
            }
        }
    }

});

if (GeoNode.Composer) {
    Ext.override(GeoNode.Composer, GeoNode.ComposerMixin);
}<|MERGE_RESOLUTION|>--- conflicted
+++ resolved
@@ -417,10 +417,6 @@
                 config.tools[i].search = true;
                 config.tools[i].catalogSourceKey = catalogSourceKey;
                 config.tools[i].feeds = true;
-<<<<<<< HEAD
-=======
-                break;
->>>>>>> 4dfa7db8
             }
         }
         // add catalog source
