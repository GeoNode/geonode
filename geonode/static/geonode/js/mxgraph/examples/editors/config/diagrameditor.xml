--- conflicted
+++ resolved
@@ -12,95 +12,8 @@
 		<add as="toolbar" element="toolbar"/>
 	</ui>
 	<Array as="templates">
-<<<<<<< HEAD
-		<add as="group">
-			<Group label="" href="">
-				<mxCell vertex="1" style="group" connectable="0"/>
-			</Group>
-		</add>
-		<add as="connector">
-			<Connector label="" href="">
-				<mxCell edge="1">
-					<mxGeometry as="geometry" relative="1"/>
-				</mxCell>
-			</Connector>
-		</add>
-		<add as="container">
-			<Container label="Container" href="">
-				<mxCell vertex="1" style="swimlane" connectable="0">
-					<mxGeometry as="geometry" width="200" height="200"/>
-				</mxCell>
-			</Container>
-		</add><!--
-		<add as="rectangle">
-			<Rect label="Rectangle" href="">
-				<mxCell vertex="1">	
-					<mxGeometry as="geometry" width="80" height="40"/>
-				</mxCell>
-			</Rect>
-		</add>
-		<add as="text">
-			<Text label="Text Here" href="">
-				<mxCell vertex="1" style="text">	
-					<mxGeometry as="geometry" width="80" height="20"/>
-				</mxCell>
-			</Text>
-		</add>
-		<add as="image">
-			<Image label="" href="">
-				<mxCell vertex="1" style="image">	
-					<mxGeometry as="geometry" width="80" height="50"/>
-				</mxCell>
-			</Image>
-		</add>
-		<add as="rounded">
-			<Roundrect label="Rounded" href="">
-				<mxCell vertex="1" style="rounded">		
-					<mxGeometry as="geometry" width="80" height="40"/>
-				</mxCell>
-			</Roundrect>
-		</add>
-		<add as="shape">
-			<Shape label="Shape" href="">
-				<mxCell vertex="1" style="ellipse">		
-					<mxGeometry as="geometry" width="60" height="60"/>
-				</mxCell>
-			</Shape>
-		</add>
-		<add as="actor">
-			<Shape label="Shape" href="">
-				<mxCell vertex="1" style="actor">		
-					<mxGeometry as="geometry" width="40" height="60"/>
-				</mxCell>
-			</Shape>
-		</add>
-		<add as="cloud">
-			<Shape label="Shape" href="">
-				<mxCell vertex="1" style="cloud">		
-					<mxGeometry as="geometry" width="80" height="60"/>
-				</mxCell>
-			</Shape>
-		</add>
-		<add as="hline">
-			<Shape label="" href="">
-				<mxCell vertex="1" style="ellipse">		
-					<mxGeometry as="geometry" width="60" height="10"/>
-				</mxCell>
-			</Shape>
-		</add>-->
-		<add as="rio">
-			<Symbol label="" description="" href="">
-				<mxCell vertex="1" style="rio">      
-					<mxGeometry as="geometry" width="60" height="60"/>
-				</mxCell>
-			</Symbol>
-		</add>
-		<add as="embalse">
-			<Symbol label="" value="wfState_1" value2="customValue" costo6="0.56" description="" href="">
-=======
 		<add as="embalse">
 			<Symbol label="" description="" href="" name="Embalse">
->>>>>>> 06151ba9
 				<mxCell vertex="1" style="embalse">      
 					<mxGeometry as="geometry" width="60" height="60"/>
 				</mxCell>
@@ -196,133 +109,7 @@
 			}
 		]]></add>
 		<mxStylesheet as="stylesheet">
-			<!--add as="text">
-				<add as="shape" value="rectangle"/>
-				<add as="perimeter" value="rectanglePerimeter"/>
-				<add as="fontSize" value="12"/>
-				<add as="align" value="left"/>
-				<add as="verticalAlign" value="top"/>
-				<add as="shadow" value="0"/>
-				<add as="strokeColor" value="none"/>
-				<add as="fillColor" value="none"/>
-				<add as="gradientColor" value="none"/>
-			</add>
-			<add as="defaultVertex" extend="text">
-				<add as="shape" value="rectangle"/>
-				<add as="fontSize" value="11"/>
-				<add as="align" value="center"/>
-				<add as="verticalAlign" value="middle"/>
-				<add as="shadow" value="1"/>
-				<add as="strokeColor" value="#C3D9FF"/>
-				<add as="fillColor" value="#C3D9FF"/>
-				<add as="gradientColor" value="white"/>
-			</add>
-			<add as="group">
-				<add as="shape" value="rectangle"/>
-				<add as="perimeter" value="rectanglePerimeter"/>
-				<add as="fontSize" value="10"/>
-				<add as="align" value="center"/>
-				<add as="verticalAlign" value="middle"/>
-				<add as="strokeColor" value="gray"/>
-				<add as="dashed" value="1"/>
-			</add>
-			<add as="defaultEdge">
-				<add as="shape" value="connector"/>
-				<add as="fontSize" value="10"/>
-				<add as="align" value="center"/>
-				<add as="verticalAlign" value="middle"/>
-				<add as="rounded" value="1"/>
-				<add as="labelBackgroundColor" value="white"/>
-				<add as="strokeColor" value="#36393D"/>
-				<add as="strokeWidth" value="1"/>
-				<add as="edgeStyle" value="elbowEdgeStyle"/>
-				<add as="endArrow" value="classic"/>
-			</add>
-			<add as="verticalConnector">
-				<add as="elbow" value="vertical"/>
-			</add>
-			<add as="straightConnector">
-				<add as="shape" value="connector"/>
-				<add as="endArrow" value="classic"/>
-				<add as="edgeStyle">null</add>
-			</add>
-			<add as="arrowConnector">
-				<add as="shape" value="arrow"/>
-				<add as="fillColor" value="#C3D9FF"/>
-				<add as="endSize" value="20"/>
-				<remove as="edgeStyle"/>
-			</add>
-			<add as="swimlane">
-				<add as="shape" value="swimlane"/>
-				<add as="shadow" value="0"/>
-				<add as="startSize" value="23"/>
-				<add as="align" value="center"/>
-				<add as="verticalAlign" value="top"/>
-				<add as="strokeColor" value="#EEEEEE"/>
-				<add as="fillColor" value="#D4D4D4"/>
-			</add>
-			<add as="rounded">
-				<add as="rounded" value="1"/>
-			</add>
-			<add as="ellipse">
-				<add as="shape" value="ellipse"/>
-				<add as="perimeter" value="ellipsePerimeter"/>
-				<add as="strokeColor" value="#CDEB8B"/>
-				<add as="fillColor" value="#CDEB8B"/>
-			</add>
-			<add as="doubleEllipse" extend="ellipse">
-				<add as="shape" value="doubleEllipse"/>
-			</add>
-			<add as="rhombus">
-				<add as="shape" value="rhombus"/>
-				<add as="perimeter" value="rhombusPerimeter"/>
-				<add as="strokeColor" value="#FFCF8A"/>
-				<add as="fillColor" value="#FFCF8A"/>
-			</add>
-			<add as="triangle" extend="rhombus">
-				<add as="shape" value="triangle"/>
-				<add as="perimeter" value="trianglePerimeter"/>
-				<add as="align" value="left"/>
-			</add>
-			<add as="hexagon">
-				<add as="shape" value="hexagon"/>
-			</add>
-			<add as="actor">
-				<add as="shape" value="actor"/>
-				<add as="strokeColor" value="#FFC7C7"/>
-				<add as="fillColor" value="#FFC7C7"/>
-			</add>
-			<add as="cloud">
-				<add as="shape" value="cloud"/>
-				<add as="perimeter" value="ellipsePerimeter"/>
-				<add as="strokeColor" value="#CDEB8B"/>
-				<add as="fillColor" value="#CDEB8B"/>
-			</add>
-			<add as="cylinder">
-				<add as="shape" value="cylinder"/>
-				<add as="spacingTop" value="10"/>
-				<add as="strokeColor" value="#4096EE"/>
-				<add as="fillColor" value="#4096EE"/>
-			</add>
-			<add as="hline">
-				<add as="shape" value="line"/>
-				<add as="strokeWidth" value="3"/>
-				<add as="perimeter" value="rectanglePerimeter"/>
-				<add as="fontColor" value="black"/>
-				<add as="fontSize" value="10"/>
-				<add as="align" value="center"/>
-				<add as="verticalAlign" value="bottom"/>
-				<add as="strokeColor" value="#36393D"/>
-			</add>
-			<add as="image">
-				<add as="shape" value="image"/>
-				<add as="perimeter" value="rectanglePerimeter"/>
-				<add as="fontSize" value="10"/>
-				<add as="align" value="center"/>
-				<add as="verticalAlign" value="middle"/>
-				<add as="image" value="/static/mxgraph/images/draw/mxlogo.jpg"/>
-			</add-->
-			<add as="rio">
+				<add as="rio">
 				<add as="shape" value="image"/>
 				<add as="perimeter" value="rectanglePerimeter"/>
 				<add as="fontSize" value="10"/>
@@ -439,16 +226,17 @@
 				<Layer label="Default Layer" id="1">
 					<mxCell parent="0"/>
 				</Layer>
-				<Symbol label="" description="" href="" id="2">
-      <mxCell style="rio" vertex="1" parent="1">
-        <mxGeometry x="30" y="10" width="90" height="80" as="geometry" />
-      </mxCell>
-    </Symbol>
+				<Symbol label="" description="" id="3">
+					<mxCell style="rio" vertex="1" parent="1">
+						<mxGeometry x="40" y="30" width="60" height="60" as="geometry" />
+					</mxCell>
+				</Symbol>
 			</root>
 		</mxGraphModel>
 	</mxGraph>
 	<mxDefaultToolbar as="toolbar">
-		<add as="connect" mode="connect" icon="/static/mxgraph/images/connect.gif"><![CDATA[
+	<!--conectores-->
+		<!--<add as="connect" mode="connect" icon="/static/mxgraph/images/connect.gif"><![CDATA[
 			function (editor)
 			{
 				if (editor.defaultEdge != null)
@@ -474,21 +262,9 @@
 					editor.defaultEdge.style = 'arrowConnector';
 				}
 			}
-		]]></add>
-		<br/><br/>
-		<!--add as="Text" template="text" icon="/static/mxgraph/images/text.gif"/>
-		<add as="Container" template="container" icon="/static/mxgraph/images/swimlane.gif"/>
-		<add as="Rectangle" template="rectangle" icon="/static/mxgraph/images/rectangle.gif"/>
-		<add as="Rounded" template="rounded" icon="/static/mxgraph/images/rounded.gif"/>
-		<add as="Ellipse" template="shape" style="ellipse" icon="/static/mxgraph/images/ellipse.gif"/>
-		<add as="Double Ellipse" template="shape" style="doubleEllipse" icon="/static/mxgraph/images/doubleellipse.gif"/>
-		<add as="Rhombus" template="shape" style="rhombus" icon="/static/mxgraph/images/rhombus.gif"/>
-		<add as="Triangle" template="actor" style="triangle" icon="/static/mxgraph/images/triangle.gif"/>
-		<add as="Hexagon" template="cloud" style="hexagon" icon="/static/mxgraph/images/hexagon.gif"/>
-		<add as="Cylinder" template="shape" style="cylinder" icon="/static/mxgraph/images/cylinder.gif"/>
-		<add as="Line" template="hline" style="hline" icon="/static/mxgraph/images/hline.gif"/-->
-		
-		<add as="Rio" template="rio" width="32" height="32" icon="/static/mxgraph/images/waterproof/01-rio.png"/>
+		]]></add>-->
+
+		<!--<add as="Rio" template="rio" width="32" height="32" icon="/static/mxgraph/images/waterproof/01-rio.png"/-->
 		<add as="Embalse" template="embalse" icon="/static/mxgraph/images/waterproof/02-embalse.png"/>
 		<add as="Bombeo" template="bombeo" icon="/static/mxgraph/images/waterproof/03-bombeo.png"/>
 		<add as="Bocatoma" template="bocatoma" icon="/static/mxgraph/images/waterproof/05-bocatoma.png"/>
