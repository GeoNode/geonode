--- conflicted
+++ resolved
@@ -124,11 +124,7 @@
                 displayFiles(file_queue);
             },
             runUpload = function (files) {
-<<<<<<< HEAD
-                buildFileInfo(_.groupBy(files, LayerInfo.getName));
-=======
                 buildFileInfo(_.groupBy(files, path.getName));
->>>>>>> fde5f9bf
                 displayFiles(file_queue);
             },
             handleDragOver = function (e) {
