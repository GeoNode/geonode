/*jslint nomen: true */
/*global define:true, $:true, FormData: true, alert: true, window:true */
'use strict';

define(function (require, exports) {

        var _      = require('underscore'),
        fileTypes  = require('upload/FileTypes'),
        path       = require('upload/path'),
        common     = require('upload/common'),
        LayerInfo;

    /** Creates an instance of a LayerInfo
     *  @constructor
     *  @author Ivan Willig
     *  @this {LayerInfo}
     *  @param {name, files}
     */
    LayerInfo = function (options) {

        this.name     = null;
        this.files    = null;

        this.type     = null;
        this.main     = null;

        this.element  = null;
        $.extend(this, options || {});
        if (!this.main || !this.type) {
            this.guessFileType();
        }

        // need to find a way converting this name to a safe selector
        this.selector = '#' + LayerInfo.safeSelector(this.name) + '-element';
        this.selector = this.selector.replace(' ','_');
        this.name = this.name.replace(' ','_');
        this.errors = this.collectErrors();
        this.polling = false;
    };

    /** Function to safely select a filename
     *
     *  @params name
     *  @returns string
     */
    LayerInfo.safeSelector = function (name) {
        return name.replace(/\[|\]|\(|\)|./g, '_');
    };

    /** Function to return the success template
     *
     *  @params {options}
     *  @returns
     */
    LayerInfo.prototype.successTemplate = function (options) {
        var template = _.template($('#successTemplate').html());
        return template(options);
    };

    /* Function to iterates through all of the known types and returns the
     * type if it matches, if not return null
     * @params {File}
     * @returns {object}
     */
    LayerInfo.prototype.findFileType = function (file) {
        var i, type, res;
        $.each(fileTypes, function (name, type) {
            if (type.isType(file)) {
                res = {type: type, file: file};
                return false;
            }
        });
        return res;
    };

    /** Function to check the type of a Layer
     *
     *  @params {options}
     *  @returns {string}
     */
    LayerInfo.prototype.guessFileType = function () {
        var self = this;
        $.each(this.files, function (idx, file) {
            var results = self.findFileType(file);
            // if we find the type of the file, we also find the "main"
            // file
            if (results) {
                self.type = results.type;
                self.main = results.file;
            }
        });
    };

    /** Delegates to the Layer Type to find all of the errors
     *  associated with this type.
     *
     *  @params {options}
     *  @returns {string}
     */
    LayerInfo.prototype.collectErrors = function () {
        var errors = [];

		var mosaic_is_valid = true;
		var is_granule = $('#' + this.name + '-mosaic').is(':checked');

        var is_time_enabled = $('#' + this.name + '-timedim').is(':checked');
		var is_time_valid = is_time_enabled && !$('#' + this.name + '-timedim-value-valid').is(':visible');

        if (is_granule && is_time_enabled) {
			mosaic_is_valid = is_time_valid;
		}

		if (is_granule && !mosaic_is_valid) {
			errors.push('The configuration of the file as a Mosaic Granule is not valid, please fix the issue and try again');
		}

        if (this.type) {
            errors = this.type.findTypeErrors(this.getExtensions());
        } else {
            errors.push('Unknown type, please try again');
        }
        return errors;
    };

    /** Function to get all the file extensions in
     *  the current list of files being handled.
     *
     *  @params {options}
     *  @returns {string}
     */
    LayerInfo.prototype.getExtensions = function () {
        var files = this.files,
            extension,
            file,
            res = [],
            i;

        for (i = 0; i < files.length; i += 1) {
            file = files[i];
            extension = path.getExt(file);
            res.push(extension);
        }
        return res;
    };

    /** Build a new FormData object from the current state of the
     *  LayerInfo object.
     *
     *  @returns {FromData}
     */
    LayerInfo.prototype.prepareFormData = function (form_data) {
        var i, ext, file, perm, geogig, geogig_store, time, mosaic;

		var base_ext  = this.main.name.split('.').pop();
		var base_name = this.main.name.slice(0, -(base_ext.length+1));

        var base_ext  = this.main.name.split('.').pop();
        var base_name = this.main.name.slice(0, -(base_ext.length+1));

        var base_ext  = this.main.name.split('.').pop();
        var base_name = this.main.name.slice(0, -(base_ext.length+1));

        if (!form_data) {
            form_data = new FormData();
        }
        // this should be generate from the permission widget
        if (typeof permissionsString == 'undefined'){
            perm = {}
        }
        else {
            perm = permissionsString('#permission_form','layers');
        }
        if (geogig_enabled) {
            geogig = $('#' + base_name + '\\:geogig_toggle').is(':checked');
            if (geogig) {
                geogig_store = $('#' + base_name + '\\:geogig_store').val();
                form_data.append('geogig_store', geogig_store);
            } else {
                form_data.append('geogig_store', "");
            }
            form_data.append('geogig', geogig);
        }
        if (time_enabled) {
            time = $('#' + base_name + '-time').is(':checked');
            form_data.append('time', time);
        }
        if (mosaic_enabled) {
            mosaic = $('#' + base_name + '-mosaic').is(':checked');
			var is_time_valid = $('#' + base_name + '-timedim').is(':checked') && !$('#' + base_name + '-timedim-value-valid').is(':visible');

			if (mosaic /*&& is_time_valid*/) {
				form_data.append('mosaic', mosaic);

				var append_to_mosaic_opts = $('#' + base_name + '-mosaic-granule').is(':checked');
				var append_to_mosaic_name = $('#' + base_name + '-mosaic-granule-format-select').val();

				//console.log("append_to_mosaic_opts:" + append_to_mosaic_opts + " / append_to_mosaic_name:" + append_to_mosaic_name);

                if (is_time_valid) {
                    var time_regex = $('#' + base_name + '-timedim-format-select').val();
                    var time_value = $('#' + base_name + '-timedim-value').val();

                    //console.log("time_regex:" + time_regex + " / time_value:" + time_value);

                    var time_presentation_opts = $('#' + base_name + '-timedim-presentation').is(':checked');
                    var time_presentation = "LIST";
                    var time_presentation_res = 0;
                    var time_presentation_default_value = "";
                    var time_presentation_reference_value = "";
                    if (time_presentation_opts) {
                        time_presentation = $('#' + base_name + '-timedim-presentation-format-select').val();

                        if (time_presentation === 'DISCRETE_INTERVAL') {
                            // Years
                            time_presentation_res += parseInt( $('#' + base_name + '-timedim-presentation-years').val() ) * 31536000000;
                            // Months
                            time_presentation_res += parseInt( $('#' + base_name + '-timedim-presentation-months').val() ) * 2628000000;
                            // Weeks
                            time_presentation_res += parseInt( $('#' + base_name + '-timedim-presentation-weeks').val() ) * 604800000;
                            // Days
                            time_presentation_res += parseInt( $('#' + base_name + '-timedim-presentation-days').val() ) * 86400000;
                            // Hours
                            time_presentation_res += parseInt( $('#' + base_name + '-timedim-presentation-hours').val() ) * 3600000;
                            // Minutes
                            time_presentation_res += parseInt( $('#' + base_name + '-timedim-presentation-minutes').val() ) * 60000;
                            // Seconds
                            time_presentation_res += parseInt( $('#' + base_name + '-timedim-presentation-seconds').val() ) * 1000;
                        }

                        time_presentation_default_value = $('#' + base_name + '-timedim-defaultvalue-format-select').val();

                        if (time_presentation_default_value == 'NEAREST' || time_presentation_default_value == 'FIXED') {
                            time_presentation_reference_value = $('#' + base_name + '-timedim-defaultvalue-ref-value').val();
                        }
                    }

                    //console.log("time_presentation:" + time_presentation + " / time_presentation_res:" + time_presentation_res);

                    form_data.append('mosaic_time_regex', time_regex);
                    form_data.append('mosaic_time_value', time_value);

                    form_data.append('time_presentation', time_presentation);
                    form_data.append('time_presentation_res', time_presentation_res);

                    form_data.append('time_presentation_default_value', time_presentation_default_value);
                    form_data.append('time_presentation_reference_value', time_presentation_reference_value);
                }

				form_data.append('append_to_mosaic_opts', append_to_mosaic_opts);
				if (append_to_mosaic_opts) {
					form_data.append('append_to_mosaic_name', append_to_mosaic_name);
				}
			}
        }

        form_data.append('base_file', this.main);
        form_data.append('permissions', JSON.stringify(perm));

        for (i = 0; i < this.files.length; i += 1) {
            file = this.files[i];
            if (file.name !== this.main.name) {
                ext = path.getExt(file);
                form_data.append(ext + '_file', file);
            }
        }

        form_data.append('charset', $('#charset').val());
        if ($('#id_metadata_uploaded_preserve').prop('checked')) {
             form_data.append('metadata_uploaded_preserve', true);
        }
        return form_data;
    };

    /** Log the status to the status div
     *
     *  @params {options}
     *  @returns {string}
     */
    LayerInfo.prototype.logStatus = function (options) {
        options.element = this.element.find('#status');
        common.logStatus(options);
    };

    /** Function to mark errors in the the status
     *
     *  @params {error}
     *  @returns {string}
     */
    LayerInfo.prototype.markError = function (error, status) {
        common.logError(error, this.element.find('#status'));
    };

    /** Function to mark the start of the upload
     *
     *  @params {options}
     *  @returns {string}
     *
     *  TODO: make this into an abstract method so we can mark events in a
     *  more generic way
     */
    LayerInfo.prototype.markStart = function () {
        this.logStatus({
            msg: 'Your upload has started<div class="progress" id="prog"><div class="progress-bar progress-bar-success" style="width:0%"></div>',
            level: 'alert-success',
            empty: 'true'
        });
    };

    LayerInfo.prototype.doResume = function (event) {
        common.make_request({
            url: event.data.url,
            async: true,
            failure: function (resp, status) {
                self.markError(resp.errors, status);
            },
            success: function (resp, status) {
                window.location = resp.redirect_to;
            },
        });
        return false;
    };

    LayerInfo.prototype.displayUploadedLayerLinks = function(resp) {
        var self = this;
        var a = '<a href="' + resp.url + '" class="btn btn-success">' + gettext('Layer Info') + '</a>';
        var b = '<a href="' + resp.url + '/metadata" class="btn btn-warning">' + gettext('Edit Metadata') + '</a>';
        var c = '<a href="' + resp.url.replace(/^\/layers/, '/gs') + '/style/manage" class="btn btn-warning">' + gettext('Manage Styles') + '</a>';
        var msg_col = "";
        if (resp.info){
            var msg_template = gettext('The column %1 was renamed to %2 <br/>');
            for (var key in resp.info){
               msg_col += format(msg_template,[key,resp.info[key]]);
            }
        }
        self.logStatus({
            msg: '<p>' + gettext('Your layer was successfully uploaded') + '<br/>' + msg_col + '<br/>' + a + '&nbsp;&nbsp;&nbsp;' + b + '&nbsp;&nbsp;&nbsp;' + c + '</p>',
            level: 'alert-success',
            empty: 'true'
        });
    };

    LayerInfo.prototype.startPolling = function() {
        var self = this;
        if (self.polling) {
            $.ajax({ url: "/upload/progress", type: 'GET', success: function(data){
                // TODO: Not sure we need to do anything here?
                //console.log('polling');
            }, dataType: "json", complete: setTimeout(function() {self.startPolling()}, 3000), timeout: 30000 });
        }
    };

    /** Function to deal with the final step in the upload process
     *
     *  @params {options}
     *  @returns {string}
     */
    LayerInfo.prototype.doFinal = function (resp) {
        var self = this;
        if (resp.redirect_to === '/upload/final') {
            common.make_request({
                url: resp.redirect_to,
                async: true,
                beforeSend: function() {
                    self.logStatus({
                        msg: '<p>' + gettext('Performing Final GeoServer Config Step') + '<img class="pull-right" src="/static/geonode/img/loading.gif"></p>',
                        level: 'alert-success',
                        empty: 'true'
                    });
                    self.polling = true;
                    self.startPolling();
                },
                failure: function (resp, status) {
                    self.polling = false;
                    self.markError(resp.errors, status);
                },
                success: function (resp, status) {
                    self.polling = false;
                    if (resp.status === "other") {
                        self.logStatus({
                            msg:'<p>' + gettext('You need to specify more information in order to complete your upload') + '</p>',
                            level: 'alert-success',
                            empty: 'true'
                        });
                    } else if (resp.status === "pending") {
                        setTimeout(function() {
                            self.doFinal(resp);
                        }, 5000);
                    } else {
                        self.displayUploadedLayerLinks(resp);
                    }
                }
            });
        } else if (resp.status === "incomplete") {
            var id = resp.url.split('=')[1]
            var element = 'next_step_' + id
            var a = '<a id="' + element + '" class="btn">Continue</a>';
            self.logStatus({
                msg:'<p>' + gettext('You need to specify more information in order to complete your upload.') + '</p><p>' + gettext('You can continue configuring your layer.') + '</p><p>' + a + '</p>',
                level: 'alert-success',
                empty: 'true'
            });
            $("#" + element).on('click', resp, self.doResume);
            return;
        } else if (resp.status === "other") {
            self.logStatus({
                msg:'<p>' + gettext('You need to specify more information in order to complete your upload') + '</p>',
                level: 'alert-success',
                empty: 'true'
            });
        } else if (resp.success === true) {
            self.polling = false;
            self.displayUploadedLayerLinks(resp);
        } else {
            self.polling = false;
            self.logStatus({
                msg:'<p>' + gettext('Unexpected Error') + '</p>',
                level: 'alert-error',
                empty: 'true'
            });
        }

    };

    /** Function to deal with the Steps in the upload process
     *
     *  @params {options}
     *  @returns {string}
     */
    LayerInfo.prototype.doStep = function (resp) {
        var self = this;
        self.logStatus({
            msg: '<p>' + gettext('Performing GeoServer Config Step') + '</p>',
            level: 'alert-success',
            empty: 'true'
        });
        if (resp.success === true && resp.status === 'incomplete') {
            common.make_request({
                url: resp.redirect_to + '?force_ajax=true',
                async: true,
                failure: function (resp, status) {
                    self.polling = false;
                    self.markError(resp.errors, status);
                },
                success: function (resp, status) {
                    if (resp.status === 'incomplete') {
                        if (resp.input_required === true) {
                            self.doFinal(resp);
                        } else {
                            self.doStep(resp);
                        }
                    } else if (resp.redirect_to === '/upload/final') {
                        self.doFinal(resp);
                    } else {
                        window.location = resp.url;
                    }
                }
            });
        } else if (resp.success === true && typeof resp.url != 'undefined') {
            self.doFinal(resp);
        } else if (resp.success === true && resp.redirect_to === '/upload/final') {
            self.doFinal(resp);
        }
    };

    /** Function to upload the files against the specified endpoint
     *
     *  @params
     *  @returns
     */
    LayerInfo.prototype.uploadFiles = function () {
        var form_data = this.prepareFormData(),
            self = this;
        var prog = "";

        $.ajaxQueue({
            url: form_target,
            async: true,
            type: "POST",
            data: form_data,
            processData: false,
            contentType: false,
            xhr: function() {
                var req = $.ajaxSettings.xhr();
                if (req) {
                    req.upload.addEventListener('progress', function(evt) {
                        if(evt.lengthComputable) {
                            var pct = (evt.loaded / evt.total) * 100;
                            $('#prog > .progress-bar').css('width', pct.toPrecision(3) + '%');
                        }
                    }, false);
                }
                return req;
            },
            beforeSend: function () {
                self.markStart();
                self.polling = true;
                self.startPolling();
            },
            error: function (jqXHR) {
                self.polling = false;
                if (jqXHR === null) {
                    self.markError(gettext('Unexpected Error'));
                } else {
                    self.markError(jqXHR);
                }
            },
            success: function (resp, status) {
                self.logStatus({
                    msg: '<p>' + gettext('Layer files uploaded, configuring in GeoServer') + '</p>',
                    level: 'alert-success',
                    empty: 'true'
                });
                self.doStep(resp);
            }
        });
    };
<<<<<<< HEAD

=======
    LayerInfo.prototype.setupGeogigDropdown = function(selector){
        function format(item){return item.name;};
        $(selector).select2({
           data: {results:geogig_stores, text:'name'},
           formatSelection: format,
           formatResult: format,
           placeholder: gettext('Select or create a Geogig repository.'),

            id: function(object) {
             return object.name;
           },
            createSearchChoice:function(term, data) {
             if ($(data).filter( function() {
               return this.name.localeCompare(term)===0;
             }).length===0) {
               return {name:term.replace(/[`~!@#$%^&*()|+\-=?;:'",.<>\{\}\[\]\\\/]/gi, '')};
             }
           }
          });
    }
>>>>>>> ecc22836
    /** Function to display the layers collected from the files
     * selected for uploading
     *
     *  @params {file_queue}
     *  @returns {string}
     */
    LayerInfo.prototype.display = function (file_queue, index) {
        var layerTemplate = _.template($('#layerTemplate').html()),
            li = layerTemplate({
                name: this.name,
                selector: LayerInfo.safeSelector(this.name),
                type: this.type.name,
                format: this.type.format,
                geogig: geogig_enabled,
                time: time_enabled,
<<<<<<< HEAD
                index: index

=======
				mosaic: mosaic_enabled
                index: index
>>>>>>> ecc22836
            });
        file_queue.append(li);
        this.errors = this.collectErrors();
        this.displayFiles();
        this.displayErrors();
        this.element = $(this.selector);

	    var time_re_txt = "[0-9]{8}";

        $('#' + this.name + '-mosaic').on('change', this.doImageMosaicToggle);
        $('#' + this.name + '-mosaic-granule').on('change', this.doImageMosaicGranuleOptionsToggle);
        $('#' + this.name + '-timedim').on('change', this.doImageMosaicTimedimOptionsToggle);
        $('#' + this.name + '-timedim-presentation').on('change', this.doImageMosaicTimedimPresentationOptionsToggle);
        $('#' + this.name + '-mosaic-granule-format-select').on('change', this.doImageMosaicGranuleLayerSelect);

        $('#' + this.name + '-timedim-format-select').on('change', function() {
             var input = $(this);

             time_re_txt = input.val();

			 var base_name = this.name.split('-timedim')[0];

			 $('#' + base_name + '-timedim-value-valid').show();
        });

        $('#' + this.name + '-timedim-presentation-format-select').on('change', function() {
             var input = $(this);

			 var base_name = this.name.split('-timedim')[0];

             if (input.val() === 'DISCRETE_INTERVAL') {
                $('#' + base_name + '-mosaic-timedim-presentation-res-options').show();
             } else {
                $('#' + base_name + '-mosaic-timedim-presentation-res-options').hide();
             }
        });

        $('#' + this.name + '-timedim-defaultvalue-format-select').on('change', function() {
             var input = $(this);

			 var base_name = this.name.split('-timedim')[0];

             if (input.val() === 'NEAREST' || input.val() === 'FIXED') {
                $('#' + base_name + '-mosaic-timedim-defaultvalue-res-options').show();
             } else {
                $('#' + base_name + '-mosaic-timedim-defaultvalue-res-options').hide();
             }
        });

        $('#' + this.name + '-timedim-value').on('input', function() {
           var input = $(this);

           var re = new RegExp(time_re_txt, "g");
           var is_valid = re.test(input.val());
           if(is_valid){
		      $('#' + this.name + '-valid').hide();
		   } else {
		      $('#' + this.name + '-valid').show();
	       }
        });

        $('#' + this.name + '-timedim-defaultvalue-ref-value').on('input', function() {
           var input = $(this);

           var re = /(\d{4})-(\d{2})-(\d{2})T(\d{2})\:(\d{2})\:(\d{2})[+-](\d{2})\:(\d{2})/;
           var is_valid = re.test(input.val());
           if(is_valid){
		      $('#' + this.name + '-valid').hide();
		   } else {
		      $('#' + this.name + '-valid').show();
	       }
        });

        $('#' + this.name + '\\:geogig_toggle').on('change', this.doGeoGigToggle);

<<<<<<< HEAD
=======
        // Add values to the geogig store dropdown and hide.
        this.setupGeogigDropdown($('#' + this.main.name.split('.')[0] + '\\:geogig_store'));
        $("#s2id_" + this.name + "\\:geogig_store").hide();

>>>>>>> ecc22836
        return li;
    };

    /** Event handler to deal with user clicking on remove link
     *
     *  @params event
     *  @returns none
     */
    LayerInfo.prototype.removeFileHandler = function (event) {
        var target = $(event.target),
            layer_info,
            layer_name = target.data('layer'),
            file_name  = target.data('file');
        this.removeFile(file_name);
        this.displayRefresh();
    };

    /** Function to remove a file from the file list
     *
     *  @params {options}
     *  @returns {string}
     */
    LayerInfo.prototype.removeFile = function (name) {
        var length = this.files.length,
            i,
            file;

        for (i = 0; i < length; i += 1) {
            file = this.files[i];
            if (name === file.name) {
                this.files.splice(i, 1);
                break;
            }
        }
    };

    /** Function to display the files selected for uploading
     *
     *  @params
     *  @returns
     */
    LayerInfo.prototype.displayFiles = function () {
        var self = this,
            ul = $('#' + LayerInfo.safeSelector(this.name) + '-element .files');

        ul.empty();

        $.each(this.files, function (idx, file) {
            var file_ext = file.name.substr(file.name.lastIndexOf('.') + 1);

            var li = $('<li/>').appendTo(ul),
                p = $('<p/>', {text: file.name}).appendTo(li),
                a  = $('<a/>', {text: ' ' + gettext('Remove')});

            if (file_ext === 'xml') {
                $('#metadata_uploaded_preserve_check').show();
            }
            a.data('layer', self.name);
            a.data('file',  file.name);
            a.appendTo(p);
            a.on('click', function (event) {
                var target = $(event.target),
                    layer_info,
                    layer_name = target.data('layer'),
                    file_name  = target.data('file');
                self.removeFile(file_name);
                if (file_ext === 'xml') {
                    $('#metadata_uploaded_preserve_check').hide();
                }
                self.displayRefresh();
            });
        });
    };

    /** Function to display errors
     *
     *  @params
     *  @returns
     */
    LayerInfo.prototype.displayErrors = function () {
        var ul = $('#' + LayerInfo.safeSelector(this.name) + '-element .errors').first();
        ul.empty();

        $.each(this.errors, function (idx, error) {
            var li = $('<li/>', {text: error, 'class': 'alert alert-error'});
            li.appendTo(ul);
            li.animate({opacity:1}, 5000, 'linear', function() {
                li.animate({opacity:0}, 1000, 'linear', function() {li.remove(); });
            });
        });
    };

    /** Function to refresh display after adding or removing files
     *
     *  @params {options}
     *  @returns {string}
     */
    LayerInfo.prototype.displayRefresh = function () {
        this.errors = this.collectErrors();
        this.displayFiles();
        this.displayErrors();
    };

    LayerInfo.prototype.doGeoGigToggle = function (event) {
        var target = event.target || event.srcElement;
        var id = target.id;
        var base_name = id.split(':')[0];
        var geogig = $('#' + id.replace(':', '\\:')).is(':checked');
        if (geogig) {
            $('#' + base_name + '\\:geogig_store').show();
            $("#s2id_" + base_name + "\\:geogig_store").show()
        } else {
            $("#s2id_" + base_name + "\\:geogig_store").hide()
            $('#' + base_name + '\\:geogig_store').hide();
        }
    };

    LayerInfo.prototype.doImageMosaicToggle = function (event) {
        var target = event.target || event.srcElement;
        var id = target.id;
        var base_name = id.split('-mosaic')[0];
        var mosaic_chkbox = $('#' + id).is(':checked');
        if (mosaic_chkbox) {
            $('#' + base_name + '-mosaic-options').show();
        } else {
            $('#' + base_name + '-mosaic-options').hide();
        }
    };

    LayerInfo.prototype.doImageMosaicTimedimOptionsToggle = function (event) {
        var target = event.target || event.srcElement;
        var id = target.id;
        var base_name = id.split('-timedim')[0];
        var mosaic_chkbox = $('#' + id).is(':checked');
        if (mosaic_chkbox) {
            $('#' + base_name + '-mosaic-timedim-options').show();
        } else {
            $('#' + base_name + '-mosaic-timedim-options').hide();
        }
    };

    LayerInfo.prototype.doImageMosaicTimedimPresentationOptionsToggle = function (event) {
        var target = event.target || event.srcElement;
        var id = target.id;
        var base_name = id.split('-timedim')[0];
        var mosaic_chkbox = $('#' + id).is(':checked');
        if (mosaic_chkbox) {
            $('#' + base_name + '-mosaic-timedim-presentation-options').show();
        } else {
            $('#' + base_name + '-mosaic-timedim-presentation-options').hide();
        }
    };

    LayerInfo.prototype.doImageMosaicGranuleOptionsToggle = function (event) {
        var target = event.target || event.srcElement;
        var id = target.id;
        var base_name = id.split('-mosaic')[0];
        var mosaic_chkbox = $('#' + id).is(':checked');
        if (mosaic_chkbox) {
            $('#' + base_name + '-mosaic-granule-format-options').show();

            var dropdown = $('#' + base_name + '-mosaic-granule-format-select');
            // Clear drop down list
            $(dropdown).empty();
            $("<option />", {
                val: '',
                text: 'Select one Mosaic layer ...',
                selected: 'selected'
            }).appendTo(dropdown);
            // Fill drop down list with new data
            $(json_mosaics).each(function () {
                $("<option />", {
                    val: this.name,
                    text: this.name
                }).appendTo(dropdown);
            });

        } else {
            $('#' + base_name + '-mosaic-granule-format-options').hide();
            $('#' + base_name + '-timedim').prop("checked", false);
            $('#' + base_name + '-timedim').prop("disabled", false);
            $('#' + base_name + '-mosaic-timedim-options').hide();
            $('#' + base_name + '-timedim-presentation').prop("checked", false);
            $('#' + base_name + '-timedim-presentation').prop("disabled", false);
            $('#' + base_name + '-mosaic-timedim-presentation-options').hide();
            $('#' + base_name + '-timedim-format-select').val($('#' + base_name + '-timedim-format-select option:first').val());
            $('#' + base_name + '-timedim-format-select').prop("disabled", false);
        }
    };

    LayerInfo.prototype.doImageMosaicGranuleLayerSelect = function (event) {
        var target = event.target || event.srcElement;
        var id = target.id;
        var val = target.value;
        var base_name = id.split('-mosaic')[0];
        if (val !== '') {
            $(json_mosaics).each(function () {
                if (this.name === val) {
                    if (this.has_time === "True") {
                        $('#' + base_name + '-timedim').prop("checked", true);
                        $('#' + base_name + '-timedim').prop("disabled", true);
                        $('#' + base_name + '-mosaic-timedim-options').show();
                        $('#' + base_name + '-timedim-presentation').prop("checked", false);
                        $('#' + base_name + '-timedim-presentation').prop("disabled", true);
                        $('#' + base_name + '-mosaic-timedim-presentation-options').hide();
                        $('#' + base_name + '-timedim-format-select').val(this.time_regex);
                        $('#' + base_name + '-timedim-format-select').prop("disabled", true);
                    }
                    else {
                        $('#' + base_name + '-timedim').prop("checked", false);
                        $('#' + base_name + '-timedim').prop("disabled", false);
                        $('#' + base_name + '-mosaic-timedim-options').hide();
                        $('#' + base_name + '-timedim-presentation').prop("checked", false);
                        $('#' + base_name + '-timedim-presentation').prop("disabled", false);
                        $('#' + base_name + '-mosaic-timedim-presentation-options').hide();
                        $('#' + base_name + '-timedim-format-select').val($('#' + base_name + '-timedim-format-select option:first').val());
                        $('#' + base_name + '-timedim-format-select').prop("disabled", false);
                    }
                }
            });
        }
    };

    return LayerInfo;
});

function format(str, arr) {
  return str.replace(/%(\d+)/g, function(_,m) {
    return arr[--m];
  });
}<|MERGE_RESOLUTION|>--- conflicted
+++ resolved
@@ -514,9 +514,6 @@
             }
         });
     };
-<<<<<<< HEAD
-
-=======
     LayerInfo.prototype.setupGeogigDropdown = function(selector){
         function format(item){return item.name;};
         $(selector).select2({
@@ -537,7 +534,6 @@
            }
           });
     }
->>>>>>> ecc22836
     /** Function to display the layers collected from the files
      * selected for uploading
      *
@@ -553,13 +549,8 @@
                 format: this.type.format,
                 geogig: geogig_enabled,
                 time: time_enabled,
-<<<<<<< HEAD
-                index: index
-
-=======
 				mosaic: mosaic_enabled
                 index: index
->>>>>>> ecc22836
             });
         file_queue.append(li);
         this.errors = this.collectErrors();
@@ -635,13 +626,10 @@
 
         $('#' + this.name + '\\:geogig_toggle').on('change', this.doGeoGigToggle);
 
-<<<<<<< HEAD
-=======
         // Add values to the geogig store dropdown and hide.
         this.setupGeogigDropdown($('#' + this.main.name.split('.')[0] + '\\:geogig_store'));
         $("#s2id_" + this.name + "\\:geogig_store").hide();
 
->>>>>>> ecc22836
         return li;
     };
 
