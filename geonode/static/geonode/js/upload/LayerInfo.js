--- conflicted
+++ resolved
@@ -466,15 +466,7 @@
         } catch (err) {
             // pass
         }
-        var info_message = ''
-        var level = 'alert-success'
-        if (resp.warning){
-            info_message = resp.warning
-            level = 'alert-warning'
-        }
-        else{
-            info_message = gettext('Your ' + resourceType +' was successfully created.');
-        }
+        var info_message = gettext('Your ' + resourceType +' was successfully created.');
         var a = '<a href="' + resp.url + '" class="btn btn-success">' + gettext(resourceType.capitalize() + ' Info') + '</a>&nbsp;&nbsp;&nbsp;';
         if(resourceType == 'dataset') {
             // Only Layers have Metadata and SLD Upload features for the moment
@@ -490,7 +482,7 @@
         }
         self.logStatus({
             msg: '<p>' + info_message + '<br/>' + msg_col + '<br/>' + a + '</p>',
-            level: level,
+            level: 'alert-success',
             empty: 'true'
         });
     };
@@ -499,21 +491,12 @@
         var self = this;
         const baseUrl = executions_status_endpoint;
         if (self.polling) {
-<<<<<<< HEAD
             $.ajax({
                 url: baseUrl + "?import&filter{source}=resource_file_upload&page=1&page_size=99999", type: 'GET', success: function(data){
                 // TODO: Not sure we need to do anything here?
                 //console.log('polling');
                 },
                 dataType: "json",
-=======
-            $.ajax({ 
-                url: baseUrl + "?import&filter{source}=resource_file_upload&page=1&page_size=99999", type: 'GET', success: function(data){
-                // TODO: Not sure we need to do anything here?
-                //console.log('polling');
-                }, 
-                dataType: "json", 
->>>>>>> 46f27dc5
                 success: function(resp, code) {
                     if (resp.requests && resp.requests.length>0) {
                         const execution_data = resp.requests.find((req) => req.exec_id === execution_id);
@@ -527,11 +510,7 @@
                                     window.location = detail_url;
                                 }
                             }
-<<<<<<< HEAD
-
-=======
-                            
->>>>>>> 46f27dc5
+
                         }
                     }
                     setTimeout(function() {self.startPolling(execution_id)}, 3000)
