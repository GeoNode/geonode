'use strict';

(function(){

  var module = angular.module('geonode_main_search', [], function($locationProvider) {
      if (window.navigator.userAgent.indexOf("MSIE") == -1){
          $locationProvider.html5Mode({
            enabled: true,
            requireBase: false
          });

          // make sure that angular doesn't intercept the page links
          angular.element("a").prop("target", "_self");
      }
    });

    // Used to set the class of the filters based on the url parameters
    module.set_initial_filters_from_query = function (data, url_query, filter_param){
        for(var i=0;i<data.length;i++){
            if( url_query == data[i][filter_param] || url_query.indexOf(data[i][filter_param] ) != -1){
                data[i].active = 'active';
            }else{
                data[i].active = '';
            }
        }
        return data;
    }

  // Load categories, keywords, and regions
  module.load_categories = function ($http, $rootScope, $location){
        var params = typeof FILTER_TYPE == 'undefined' ? {} : {'type': FILTER_TYPE};
        if ($location.search().hasOwnProperty('title__icontains')){
          params['title__icontains'] = $location.search()['title__icontains'];
        }
        $http.get(CATEGORIES_ENDPOINT, {params: params}).success(function(data){
            if($location.search().hasOwnProperty('category__identifier__in')){
                data.objects = module.set_initial_filters_from_query(data.objects,
                    $location.search()['category__identifier__in'], 'identifier');
            }
            $rootScope.categories = data.objects;
            if (HAYSTACK_FACET_COUNTS && $rootScope.query_data) {
                module.haystack_facets($http, $rootScope, $location);
            }
        });
    }

  module.load_keywords = function ($http, $rootScope, $location){
        var params = typeof FILTER_TYPE == 'undefined' ? {} : {'type': FILTER_TYPE};
        if ($location.search().hasOwnProperty('title__icontains')){
          params['title__icontains'] = $location.search()['title__icontains'];
        }
        $http.get(KEYWORDS_ENDPOINT, {params: params}).success(function(data){
            if($location.search().hasOwnProperty('keywords__slug__in')){
                data.objects = module.set_initial_filters_from_query(data.objects,
                    $location.search()['keywords__slug__in'], 'slug');
            }
            $rootScope.keywords = data.objects;
            if (HAYSTACK_FACET_COUNTS && $rootScope.query_data) {
                module.haystack_facets($http, $rootScope, $location);
            }
        });
<<<<<<< HEAD
=======
    }

  module.load_regions = function ($http, $rootScope, $location){
        var params = typeof FILTER_TYPE == 'undefined' ? {} : {'type': FILTER_TYPE};
        if ($location.search().hasOwnProperty('title__icontains')){
          params['title__icontains'] = $location.search()['title__icontains'];
        }
>>>>>>> 8dc5e2f3
        $http.get(REGIONS_ENDPOINT, {params: params}).success(function(data){
            if($location.search().hasOwnProperty('regions__name__in')){
                data.objects = module.set_initial_filters_from_query(data.objects,
                    $location.search()['regions__name__in'], 'name');
            }
            $rootScope.regions = data.objects;
            if (HAYSTACK_FACET_COUNTS && $rootScope.query_data) {
                module.haystack_facets($http, $rootScope, $location);
            }
        });
    }

    module.load_owners = function ($http, $rootScope, $location){
        var params = typeof FILTER_TYPE == 'undefined' ? {} : {'type': FILTER_TYPE};
        if ($location.search().hasOwnProperty('title__icontains')){
            params['title__icontains'] = $location.search()['title__icontains'];
        }
        $http.get(OWNERS_ENDPOINT, {params: params}).success(function(data){
            if($location.search().hasOwnProperty('owner__username__in')){
                data.objects = module.set_initial_filters_from_query(data.objects,
                    $location.search()['owner__username__in'], 'identifier');
            }
            $rootScope.owners = data.objects;
            if (HAYSTACK_FACET_COUNTS && $rootScope.query_data) {
                module.haystack_facets($http, $rootScope, $location);
            }
        });
    }

  // Update facet counts for categories and keywords
  module.haystack_facets = function($http, $rootScope, $location) {
      var data = $rootScope.query_data;
      if ("categories" in $rootScope) {
          $rootScope.category_counts = data.meta.facets.category;
          for (var id in $rootScope.categories) {
              var category = $rootScope.categories[id];
              if (category.identifier in $rootScope.category_counts) {
                  category.count = $rootScope.category_counts[category.identifier]
              } else {
                  category.count = 0;
              }
          }
      }

      if ("keywords" in $rootScope) {
          $rootScope.keyword_counts = data.meta.facets.keywords;
          for (var id in $rootScope.keywords) {
              var keyword = $rootScope.keywords[id];
              if (keyword.slug in $rootScope.keyword_counts) {
                  keyword.count = $rootScope.keyword_counts[keyword.slug]
              } else {
                  keyword.count = 0;
              }
          }
      }

      if ("regions" in $rootScope) {
          $rootScope.regions_counts = data.meta.facets.regions;
          for (var id in $rootScope.regions) {
              var region = $rootScope.regions[id];
              if (region.name in $rootScope.region_counts) {
                  region.count = $rootScope.region_counts[region.name]
              } else {
                  region.count = 0;
              }
          }
      }

      if ("owners" in $rootScope) {
          $rootScope.owner_counts = data.meta.facets.owners;
          for (var id in $rootScope.owners) {
              var owner = $rootScope.owners[id];
              if (owner.name in $rootScope.owner_counts) {
                  owner.count = $rootScope.owner_counts[owner.name]
              } else {
                  owner.count = 0;
              }
          }
      }
  }

  /*
  * Load categories and keywords
  */
  module.run(function($http, $rootScope, $location){
    /*
    * Load categories and keywords if the filter is available in the page
    * and set active class if needed
    */
    if ($('#categories').length > 0){
       module.load_categories($http, $rootScope, $location);
    }
<<<<<<< HEAD
    module.load_categories($http, $rootScope, $location);
=======
    if ($('#keywords').length > 0){
       module.load_keywords($http, $rootScope, $location);
    }
    if ($('#regions').length > 0){
       module.load_regions($http, $rootScope, $location);
    }
    if ($('#owners').length > 0){
       module.load_owners($http, $rootScope, $location);
    }


>>>>>>> 8dc5e2f3
    // Activate the type filters if in the url
    if($location.search().hasOwnProperty('type__in')){
      var types = $location.search()['type__in'];
      if(types instanceof Array){
        for(var i=0;i<types.length;i++){
          $('body').find("[data-filter='type__in'][data-value="+types[i]+"]").addClass('active');
        }
      }else{
        $('body').find("[data-filter='type__in'][data-value="+types+"]").addClass('active');
      }
    }

    // Activate the sort filter if in the url
    if($location.search().hasOwnProperty('order_by')){
      var sort = $location.search()['order_by'];
      $('body').find("[data-filter='order_by']").removeClass('selected');
      $('body').find("[data-filter='order_by'][data-value="+sort+"]").addClass('selected');
    }

  });

  /*
  * Main search controller
  * Load data from api and defines the multiple and single choice handlers
  * Syncs the browser url with the selections
  */
  module.controller('geonode_search_controller', function($injector, $scope, $location, $http, Configs){
    $scope.query = $location.search();
    $scope.query.limit = $scope.query.limit || CLIENT_RESULTS_LIMIT;
    $scope.query.offset = $scope.query.offset || 0;
    $scope.page = Math.round(($scope.query.offset / $scope.query.limit) + 1);
   
    //Get data from apis and make them available to the page
    function query_api(data){
      $http.get(Configs.url, {params: data || {}}).success(function(data){
        $scope.results = data.objects;
        $scope.total_counts = data.meta.total_count;
        $scope.latest_layers = 5;
        $scope.$root.query_data = data;
        if (HAYSTACK_SEARCH) {
          if ($location.search().hasOwnProperty('q')){
            $scope.text_query = $location.search()['q'].replace(/\+/g," ");
          }
        } else {
          if ($location.search().hasOwnProperty('title__icontains')){
            $scope.text_query = $location.search()['title__icontains'].replace(/\+/g," ");
          }
        }

        //Update facet/keyword/category counts from search results
        if (HAYSTACK_FACET_COUNTS){
            module.haystack_facets($http, $scope.$root, $location);
            $("#types").find("a").each(function(){
                if ($(this)[0].id in data.meta.facets.subtype) {
                    $(this).find("span").text(data.meta.facets.subtype[$(this)[0].id]);
                }
                else if ($(this)[0].id in data.meta.facets.type) {
                    $(this).find("span").text(data.meta.facets.type[$(this)[0].id]);
                } else {
                    $(this).find("span").text("0");
                }
            });
        }
      });
    };
    query_api($scope.query);


    /*
    * Pagination
    */
    // Control what happens when the total results change
    $scope.$watch('total_counts', function(){
      $scope.numpages = Math.round(
        ($scope.total_counts / $scope.query.limit) + 0.49
      );

      // In case the user is viewing a page > 1 and a
      // subsequent query returns less pages, then
      // reset the page to one and search again.
      if($scope.numpages < $scope.page){
        $scope.page = 1;
        $scope.query.offset = 0;
        query_api($scope.query);
      }

      // In case of no results, the number of pages is one.
      if($scope.numpages == 0){$scope.numpages = 1};
    });

    $scope.paginate_down = function(){
      if($scope.page > 1){
        $scope.page -= 1;
        $scope.query.offset =  $scope.query.limit * ($scope.page - 1);
        query_api($scope.query);
      }
    }

    $scope.paginate_up = function(){
      if($scope.numpages > $scope.page){
        $scope.page += 1;
        $scope.query.offset = $scope.query.limit * ($scope.page - 1);
        query_api($scope.query);
      }
    }
    /*
    * End pagination
    */


    if (!Configs.hasOwnProperty("disableQuerySync")) {
        // Keep in sync the page location with the query object
        $scope.$watch('query', function(){
          $location.search($scope.query);
        }, true);
    }

    /*
    * Add the selection behavior to the element, it adds/removes the 'active' class
    * and pushes/removes the value of the element from the query object
    */
    $scope.multiple_choice_listener = function($event){
      var element = $($event.target);
      var query_entry = [];
      var data_filter = element.attr('data-filter');
      var value = element.attr('data-value');

      // If the query object has the record then grab it
      if ($scope.query.hasOwnProperty(data_filter)){

        // When in the location are passed two filters of the same
        // type then they are put in an array otherwise is a single string
        if ($scope.query[data_filter] instanceof Array){
          query_entry = $scope.query[data_filter];
        }else{
          query_entry.push($scope.query[data_filter]);
        }
      }

      // If the element is active active then deactivate it
      if(element.hasClass('active')){
        // clear the active class from it
        element.removeClass('active');

        // Remove the entry from the correct query in scope

        query_entry.splice(query_entry.indexOf(value), 1);
      }
      // if is not active then activate it
      else if(!element.hasClass('active')){
        // Add the entry in the correct query
        if (query_entry.indexOf(value) == -1){
          query_entry.push(value);
        }
        element.addClass('active');
      }

      //save back the new query entry to the scope query
      $scope.query[data_filter] = query_entry;

      //if the entry is empty then delete the property from the query
      if(query_entry.length == 0){
        delete($scope.query[data_filter]);
      }
      query_api($scope.query);
    }

    $scope.single_choice_listener = function($event){
      var element = $($event.target);
      var query_entry = [];
      var data_filter = element.attr('data-filter');
      var value = element.attr('data-value');

      // If the query object has the record then grab it
      if ($scope.query.hasOwnProperty(data_filter)){
        query_entry = $scope.query[data_filter];
      }

      if(!element.hasClass('selected')){
        // Add the entry in the correct query
        query_entry = value;

        // clear the active class from it
        element.parents('ul').find('a').removeClass('selected');

        element.addClass('selected');

        //save back the new query entry to the scope query
        $scope.query[data_filter] = query_entry;

        query_api($scope.query);
      }
    }

    /*
    * Text search management
    */
    var text_autocomplete = $('#text_search_input').yourlabsAutocomplete({
          url: AUTOCOMPLETE_URL_RESOURCEBASE,
          choiceSelector: 'span',
          hideAfter: 200,
          minimumCharacters: 1,
          placeholder: gettext('Enter your text here ...'),
          autoHilightFirst: false
    });

    $('#text_search_input').keypress(function(e) {
      if(e.which == 13) {
        $('#text_search_btn').click();
        $('.yourlabs-autocomplete').hide();
      }
    });

    $('#text_search_input').bind('selectChoice', function(e, choice, text_autocomplete) {
          if(choice[0].children[0] == undefined) {
              $('#text_search_input').val($(choice[0]).text());
              $('#text_search_btn').click();
          }
    });

    $('#text_search_btn').click(function(){
        if (HAYSTACK_SEARCH)
            $scope.query['q'] = $('#text_search_input').val();
        else
            $scope.query['title__icontains'] = $('#text_search_input').val();
        query_api($scope.query);
    });

    /*
    * Region search management
    */
    var region_autocomplete = $('#region_search_input').yourlabsAutocomplete({
          url: AUTOCOMPLETE_URL_REGION,
          choiceSelector: 'span',
          hideAfter: 200,
          minimumCharacters: 1,
          appendAutocomplete: $('#region_search_input'),
          placeholder: gettext('Enter your region here ...')
    });
    $('#region_search_input').bind('selectChoice', function(e, choice, region_autocomplete) {
          if(choice[0].children[0] == undefined) {
              $('#region_search_input').val(choice[0].innerHTML);
              $('#region_search_btn').click();
          }
    });

    $('#region_search_btn').click(function(){
        $scope.query['regions__name__in'] = $('#region_search_input').val();
        query_api($scope.query);
    });

    $scope.feature_select = function($event){
      var element = $($event.target);
      var article = $(element.parents('article')[0]);
      if (article.hasClass('resource_selected')){
        element.html('Select');
        article.removeClass('resource_selected');
      }
      else{
        element.html('Deselect');
        article.addClass('resource_selected');
      }
    };

    /*
    * Date management
    */

    $scope.date_query = {
      'date__gte': '',
      'date__lte': ''
    };
    var init_date = true;
    $scope.$watch('date_query', function(){
      if($scope.date_query.date__gte != '' && $scope.date_query.date__lte != ''){
        $scope.query['date__range'] = $scope.date_query.date__gte + ',' + $scope.date_query.date__lte;
        delete $scope.query['date__gte'];
        delete $scope.query['date__lte'];
      }else if ($scope.date_query.date__gte != ''){
        $scope.query['date__gte'] = $scope.date_query.date__gte;
        delete $scope.query['date__range'];
        delete $scope.query['date__lte'];
      }else if ($scope.date_query.date__lte != ''){
        $scope.query['date__lte'] = $scope.date_query.date__lte;
        delete $scope.query['date__range'];
        delete $scope.query['date__gte'];
      }else{
        delete $scope.query['date__range'];
        delete $scope.query['date__gte'];
        delete $scope.query['date__lte'];
      }
      if (!init_date){
        query_api($scope.query);
      }else{
        init_date = false;
      }

    }, true);

    /*
    * Spatial search
    */
    if ($('.leaflet_map').length > 0) {
      angular.extend($scope, {
        layers: {
          baselayers: {
            stamen: {
              name: 'Toner Lite',
              type: 'xyz',
              url: 'http://{s}.tile.stamen.com/toner-lite/{z}/{x}/{y}.png',
              layerOptions: {
                subdomains: ['a', 'b', 'c'],
                attribution: 'Map tiles by <a href="http://stamen.com">Stamen Design</a>',
                continuousWorld: true
              }
            }
          }
        },
        map_center: {
<<<<<<< HEAD
          lat: 11,
          lng: 123,
          zoom: 4
=======
          lat: 5.6,
          lng: 3.9,
          zoom: 0
>>>>>>> 8dc5e2f3
        },
        defaults: {
          zoomControl: false
        }
      });

			
      var leafletData = $injector.get('leafletData'),
          map = leafletData.getMap('filter-map');

      map.then(function(map){
        map.on('moveend', function(){
          $scope.query['extent'] = map.getBounds().toBBoxString();
          query_api($scope.query);
        });
      });
    
      var showMap = false;
      $('#_extent_filter').click(function(evt) {
     	  showMap = !showMap
        if (showMap){
          leafletData.getMap().then(function(map) {
            map.invalidateSize();
          });
        } 
      });
    }
  });
})();<|MERGE_RESOLUTION|>--- conflicted
+++ resolved
@@ -59,8 +59,6 @@
                 module.haystack_facets($http, $rootScope, $location);
             }
         });
-<<<<<<< HEAD
-=======
     }
 
   module.load_regions = function ($http, $rootScope, $location){
@@ -68,7 +66,6 @@
         if ($location.search().hasOwnProperty('title__icontains')){
           params['title__icontains'] = $location.search()['title__icontains'];
         }
->>>>>>> 8dc5e2f3
         $http.get(REGIONS_ENDPOINT, {params: params}).success(function(data){
             if($location.search().hasOwnProperty('regions__name__in')){
                 data.objects = module.set_initial_filters_from_query(data.objects,
@@ -161,9 +158,7 @@
     if ($('#categories').length > 0){
        module.load_categories($http, $rootScope, $location);
     }
-<<<<<<< HEAD
     module.load_categories($http, $rootScope, $location);
-=======
     if ($('#keywords').length > 0){
        module.load_keywords($http, $rootScope, $location);
     }
@@ -175,7 +170,6 @@
     }
 
 
->>>>>>> 8dc5e2f3
     // Activate the type filters if in the url
     if($location.search().hasOwnProperty('type__in')){
       var types = $location.search()['type__in'];
@@ -495,15 +489,9 @@
           }
         },
         map_center: {
-<<<<<<< HEAD
           lat: 11,
           lng: 123,
           zoom: 4
-=======
-          lat: 5.6,
-          lng: 3.9,
-          zoom: 0
->>>>>>> 8dc5e2f3
         },
         defaults: {
           zoomControl: false
