'use strict';

(function(){

  var module = angular.module('geonode_main_search', [], function($locationProvider) {
      if (window.navigator.userAgent.indexOf("MSIE") == -1){
          $locationProvider.html5Mode({
            enabled: true,
            requireBase: false
          });

          // make sure that angular doesn't intercept the page links
          angular.element("a").prop("target", "_self");
      }
    });

    // Used to set the class of the filters based on the url parameters
    module.set_initial_filters_from_query = function (data, url_query, filter_param){
        for(var i=0;i<data.length;i++){
            if( url_query == data[i][filter_param] || url_query.indexOf(data[i][filter_param] ) != -1){
                data[i].active = 'active';
            }else{
                data[i].active = '';
            }
        }
        return data;
    }

  // Load categories, keywords, and regions
  module.load_categories = function ($http, $rootScope, $location){
        var params = typeof FILTER_TYPE == 'undefined' ? {} : {'type': FILTER_TYPE};
        if ($location.search().hasOwnProperty('title__icontains')){
          params['title__icontains'] = $location.search()['title__icontains'];
        }
        $http.get(CATEGORIES_ENDPOINT, {params: params}).success(function(data){
            if($location.search().hasOwnProperty('category__identifier__in')){
                data.objects = module.set_initial_filters_from_query(data.objects,
                    $location.search()['category__identifier__in'], 'identifier');
            }
            $rootScope.categories = data.objects;
            if (HAYSTACK_FACET_COUNTS && $rootScope.query_data) {
                module.haystack_facets($http, $rootScope, $location);
            }
        });
    }

  module.load_keywords = function ($http, $rootScope, $location){
        var params = typeof FILTER_TYPE == 'undefined' ? {} : {'type': FILTER_TYPE};
        if ($location.search().hasOwnProperty('title__icontains')){
          params['title__icontains'] = $location.search()['title__icontains'];
        }
        $http.get(KEYWORDS_ENDPOINT, {params: params}).success(function(data){
            if($location.search().hasOwnProperty('keywords__slug__in')){
                data.objects = module.set_initial_filters_from_query(data.objects,
                    $location.search()['keywords__slug__in'], 'slug');
            }
            $rootScope.keywords = data.objects;
            if (HAYSTACK_FACET_COUNTS && $rootScope.query_data) {
                module.haystack_facets($http, $rootScope, $location);
            }
        });
    }

  module.load_regions = function ($http, $rootScope, $location){
        var params = typeof FILTER_TYPE == 'undefined' ? {} : {'type': FILTER_TYPE};
        if ($location.search().hasOwnProperty('title__icontains')){
          params['title__icontains'] = $location.search()['title__icontains'];
        }
        $http.get(REGIONS_ENDPOINT, {params: params}).success(function(data){
            if($location.search().hasOwnProperty('regions__name__in')){
                data.objects = module.set_initial_filters_from_query(data.objects,
                    $location.search()['regions__name__in'], 'name');
            }
            $rootScope.regions = data.objects;
            if (HAYSTACK_FACET_COUNTS && $rootScope.query_data) {
                module.haystack_facets($http, $rootScope, $location);
            }
        });
    }

    module.load_owners = function ($http, $rootScope, $location){
        var params = typeof FILTER_TYPE == 'undefined' ? {} : {'type': FILTER_TYPE};
        if ($location.search().hasOwnProperty('title__icontains')){
            params['title__icontains'] = $location.search()['title__icontains'];
        }
        $http.get(OWNERS_ENDPOINT, {params: params}).success(function(data){
            if($location.search().hasOwnProperty('owner__username__in')){
                data.objects = module.set_initial_filters_from_query(data.objects,
                    $location.search()['owner__username__in'], 'identifier');
            }
            $rootScope.owners = data.objects;
            if (HAYSTACK_FACET_COUNTS && $rootScope.query_data) {
                module.haystack_facets($http, $rootScope, $location);
            }
        });
    }

  // Update facet counts for categories and keywords
  module.haystack_facets = function($http, $rootScope, $location) {
      var data = $rootScope.query_data;
      if ("categories" in $rootScope) {
          $rootScope.category_counts = data.meta.facets.category;
          for (var id in $rootScope.categories) {
              var category = $rootScope.categories[id];
              if (category.identifier in $rootScope.category_counts) {
                  category.count = $rootScope.category_counts[category.identifier]
              } else {
                  category.count = 0;
              }
          }
      }

      if ("keywords" in $rootScope) {
          $rootScope.keyword_counts = data.meta.facets.keywords;
          for (var id in $rootScope.keywords) {
              var keyword = $rootScope.keywords[id];
              if (keyword.slug in $rootScope.keyword_counts) {
                  keyword.count = $rootScope.keyword_counts[keyword.slug]
              } else {
                  keyword.count = 0;
              }
          }
      }

      if ("regions" in $rootScope) {
          $rootScope.regions_counts = data.meta.facets.regions;
          for (var id in $rootScope.regions) {
              var region = $rootScope.regions[id];
              if (region.name in $rootScope.region_counts) {
                  region.count = $rootScope.region_counts[region.name]
              } else {
                  region.count = 0;
              }
          }
      }

      if ("owners" in $rootScope) {
          $rootScope.owner_counts = data.meta.facets.owners;
          for (var id in $rootScope.owners) {
              var owner = $rootScope.owners[id];
              if (owner.name in $rootScope.owner_counts) {
                  owner.count = $rootScope.owner_counts[owner.name]
              } else {
                  owner.count = 0;
              }
          }
      }
  }

  /*
  * Load categories and keywords
  */
  module.run(function($http, $rootScope, $location){
    /*
    * Load categories and keywords if the filter is available in the page
    * and set active class if needed
    */
    if ($('#categories').length > 0){
       module.load_categories($http, $rootScope, $location);
    }
    if ($('#keywords').length > 0){
       module.load_keywords($http, $rootScope, $location);
    }
    if ($('#regions').length > 0){
       module.load_regions($http, $rootScope, $location);
    }
    if ($('#owners').length > 0){
       module.load_owners($http, $rootScope, $location);
    }


    // Activate the type filters if in the url
    if($location.search().hasOwnProperty('type__in')){
      var types = $location.search()['type__in'];
      if(types instanceof Array){
        for(var i=0;i<types.length;i++){
          $('body').find("[data-filter='type__in'][data-value="+types[i]+"]").addClass('active');
        }
      }else{
        $('body').find("[data-filter='type__in'][data-value="+types+"]").addClass('active');
      }
    }

    // Activate the sort filter if in the url
    if($location.search().hasOwnProperty('order_by')){
      var sort = $location.search()['order_by'];
      $('body').find("[data-filter='order_by']").removeClass('selected');
      $('body').find("[data-filter='order_by'][data-value="+sort+"]").addClass('selected');
    }

  });

  /*
  * Main search controller
  * Load data from api and defines the multiple and single choice handlers
  * Syncs the browser url with the selections
  */
  module.controller('geonode_search_controller', function($injector, $scope, $location, $http, Configs){
    $scope.query = $location.search();
    $scope.query.limit = $scope.query.limit || CLIENT_RESULTS_LIMIT;
    $scope.query.offset = $scope.query.offset || 0;
    $scope.page = Math.round(($scope.query.offset / $scope.query.limit) + 1);
   
    //Get data from apis and make them available to the page
    function query_api(data){
      return $http.get(Configs.url, {params: data || {}}).success(function(data){
        $scope.results = data.objects;
        $scope.total_counts = data.meta.total_count;
        $scope.$root.query_data = data;
        if (HAYSTACK_SEARCH) {
          if ($location.search().hasOwnProperty('q')){
            $scope.text_query = $location.search()['q'].replace(/\+/g," ");
          }
        } else {
          if ($location.search().hasOwnProperty('title__icontains')){
            $scope.text_query = $location.search()['title__icontains'].replace(/\+/g," ");
          }
        }

        //Update facet/keyword/category counts from search results
        if (HAYSTACK_FACET_COUNTS){
            module.haystack_facets($http, $scope.$root, $location);
            $("#types").find("a").each(function(){
                if ($(this)[0].id in data.meta.facets.subtype) {
                    $(this).find("span").text(data.meta.facets.subtype[$(this)[0].id]);
                }
                else if ($(this)[0].id in data.meta.facets.type) {
                    $(this).find("span").text(data.meta.facets.type[$(this)[0].id]);
                } else {
                    $(this).find("span").text("0");
                }
            });
        }
      });
    };
    query_api($scope.query);

    $scope.change_api = function(api_endpoint) {
      Configs.url = "/api/" + api_endpoint + "/";
      $scope.query.limit = 100;
      $scope.query.offset = 0;
      return query_api($scope.query).then(function(result) {
        return result;
      });
    }

    $scope.get_url = function() {
      return Configs.url;
    }

    /*
    * Pagination
    */
    // Control what happens when the total results change
    $scope.$watch('total_counts', function(){
      $scope.numpages = Math.round(
        ($scope.total_counts / $scope.query.limit) + 0.49
      );

      // In case the user is viewing a page > 1 and a
      // subsequent query returns less pages, then
      // reset the page to one and search again.
      if($scope.numpages < $scope.page){
        $scope.page = 1;
        $scope.query.offset = 0;
        query_api($scope.query);
      }

      // In case of no results, the number of pages is one.
      if($scope.numpages == 0){$scope.numpages = 1};
    });

    $scope.paginate_down = function(){
      if($scope.page > 1){
        $scope.page -= 1;
        $scope.query.offset =  $scope.query.limit * ($scope.page - 1);
        query_api($scope.query);
      }
    }

    $scope.paginate_up = function(){
      if($scope.numpages > $scope.page){
        $scope.page += 1;
        $scope.query.offset = $scope.query.limit * ($scope.page - 1);
        query_api($scope.query);
      }
    }
    /*
    * End pagination
    */


    if (!Configs.hasOwnProperty("disableQuerySync")) {
        // Keep in sync the page location with the query object
        $scope.$watch('query', function(){
          $location.search($scope.query);
        }, true);
    }

    /*
    * Add the selection behavior to the element, it adds/removes the 'active' class
    * and pushes/removes the value of the element from the query object
    */
    $scope.multiple_choice_listener = function($event){
      var element = $($event.target);
      var query_entry = [];
      var data_filter = element.attr('data-filter');
      var value = element.attr('data-value');

      // If the query object has the record then grab it
      if ($scope.query.hasOwnProperty(data_filter)){

        // When in the location are passed two filters of the same
        // type then they are put in an array otherwise is a single string
        if ($scope.query[data_filter] instanceof Array){
          query_entry = $scope.query[data_filter];
        }else{
          query_entry.push($scope.query[data_filter]);
        }
      }

      // If the element is active active then deactivate it
      if(element.hasClass('active')){
        // clear the active class from it
        element.removeClass('active');

        // Remove the entry from the correct query in scope

        query_entry.splice(query_entry.indexOf(value), 1);
      }
      // if is not active then activate it
      else if(!element.hasClass('active')){
        // Add the entry in the correct query
        if (query_entry.indexOf(value) == -1){
          query_entry.push(value);
        }
        element.addClass('active');
      }

      //save back the new query entry to the scope query
      $scope.query[data_filter] = query_entry;

      //if the entry is empty then delete the property from the query
      if(query_entry.length == 0){
        delete($scope.query[data_filter]);
      }
      query_api($scope.query);
    }

    /*
    * Setting the query to a single element - replaces single_choice_listener
    */
    $scope.set_query = function(filter, value) {
      $scope.query = {};
      $scope.query[filter] = value;
      query_api($scope.query);
    }

    /*
    * Add the query, replacing any current query
    */
    $scope.add_single_query = function(filter, value) {
      $scope.query[filter] = value;
      query_api($scope.query);
    }

    /*
    * Add the query, appending it to any current query
    */
    $scope.add_query = function(filter, value) {
      var query_entry = [];
      if ($scope.query.hasOwnProperty(filter)) {
        if ($scope.query[filter] instanceof Array) {
          query_entry = $scope.query[filter];
        } else {
          query_entry.push($scope.query[filter]);
        }
        // Only add it if this value doesn't already exist
        // Apparently this doesn't exactly work...
        if ($scope.query[filter].indexOf(value) == -1) {
          query_entry.push(value);
        }
      } else {
        query_entry = [value];
      }
      $scope.query[filter] = query_entry;
      query_api($scope.query);
    }

<<<<<<< HEAD
    /*
    * Toggle adding/removing this filter
    */
    $scope.toggle_query = function(toggle, filter, value) {
      if (toggle) {
        $scope.add_query(filter, value);
      } else {
        $scope.remove_query(filter, value);
      }
    }

    /*
    * Remove the query
    */
    $scope.remove_query = function(filter, value) {
      var query_entry = [];
      // First check if this even exists to remove
      if ($scope.query.hasOwnProperty(filter)) {
        // Grab the current query
        if ($scope.query[filter] instanceof Array) {
          query_entry = $scope.query[filter];
        } else {
          query_entry.push($scope.query[filter]);
        }
        // Remove this value
        query_entry.splice(query_entry.indexOf(value), 1);
        // Update and run the query
        $scope.query[filter] = query_entry;
        query_api($scope.query);
=======
      // If the query object has the record then grab it
      if ($scope.query.hasOwnProperty(data_filter)){
        query_entry = $scope.query[data_filter];
>>>>>>> ecc22836
      }
    }

    /*
    * Delete all parts of this filter
    */
    $scope.delete_query = function(filter) {
      // First check if this even exists to remove
      if ($scope.query.hasOwnProperty(filter)) {
        $scope.query[filter] = [];
        query_api($scope.query);
      }
    }

    $scope.add_search = function(filter, value, array) {
      if (array.indexOf(value) == -1) {
        array.push(value);
        $scope.add_query(filter, value);
      }
    }

    $scope.remove_search = function(filter, value, array) {
      var index = array.indexOf(value);
      if (index != -1) {
        array.splice(index, 1);
        $scope.remove_query(filter, value);
      }
    }


    var location_promise = function() {
      var highest = 1;
      var popular = {};
      // Query the users
      Configs.url = '/api/profiles/';
      $scope.query = {limit: 100, offset: 0};
      return query_api($scope.query).then(function() {
        var results = $scope.results;
        results.forEach(function(element) {
          if (popular[element.city] != null) {
            popular[element.city]++;
            if (highest < popular[element.city]) {
              highest = popular[element.city];
              $scope.most_popular_location = element.city;
            }
          } else {
            if (element.city != "" && element.city != null) {
              popular[element.city] = 1;
              if (highest == 1) {
                $scope.most_popular_location = element.city;
              }
            }
          }
        });
        // Query the groups
        Configs.url = '/api/groups/';
        $scope.query = {limit: 100, offset: 0};
        return query_api($scope.query).then(function() {
          var results = $scope.results;
          results.forEach(function(element) {
            if (popular[element.city] != null) {
              popular[element.city]++;
              if (highest < popular[element.city]) {
                highest = popular[element.city];
                $scope.most_popular_location = element.city;
              }
            } else {
              if (element.city != "" && element.city != null) {
                popular[element.city] = 1;
                if (highest == 1) {
                  $scope.most_popular_location = element.city;
                }
              }
            }
          });
          return results;
        });
      });
    }

    // Need to use both the users and groups api
    var calculate_most_popular_location = function() {
      // Store the current api requests
      var url = Configs.url;
      var query = $scope.query;

      // Calculate it and then return things to normal
      location_promise().then(function() {
        Configs.url = url;
        $scope.query = query;
        query_api($scope.query);
      });
    }

    var interest_promise = function() {
      var highest = 1;
      var popular = {};
      // Query the users
      Configs.url = '/api/profiles/';
      $scope.query = {limit: 100, offset: 0};
      return query_api($scope.query).then(function() {
        var results = $scope.results;
        results.forEach(function(element) {
          if (element.interests != null) {
            element.interests.forEach(function(interest) {
              if (popular[interest] != null) {
                popular[interest]++;
                if (highest < popular[interest]) {
                  highest = popular[interest]
                  $scope.most_popular_interest = interest;
                }
              } else {
                if (interest != "" && interest != null) {
                  popular[interest] = 1;
                  if (highest == 1) {
                    $scope.most_popular_interest = interest;
                  }
                }
              }
            });
          }
        });
        // Query the groups
        Configs.url = '/api/groups/';
        $scope.query = {limit: 100, offset: 0};
        return query_api($scope.query).then(function() {
          var results = $scope.results;
          results.forEach(function(element) {
            if (element.interests != null) {
              element.interests.forEach(function(interest) {
                if (popular[interest] != null) {
                  popular[interest]++;
                  if (highest < popular[interest]) {
                    highest = popular[interest]
                    $scope.most_popular_interest = interest;
                  }
                } else {
                  if (interest != "" && interest != null) {
                    popular[interest] = 1;
                    if (highest == 1) {
                      $scope.most_popular_interest = interest;
                    }
                  }
                }
              });
            }
          });
          return results;
        });
      });      
    }

    var calculate_most_popular_interest = function() {
      // Store the current api requests
      var url = Configs.url;
      var query = $scope.query;

      interest_promise().then(function() {
        Configs.url = url;
        $scope.query = query;
        query_api($scope.query);
<<<<<<< HEAD
=======
      }
    /*
    * Setting the query to a single element - replaces single_choice_listener
    */
    $scope.set_query = function(filter, value) {
      $scope.query = {};
      $scope.query[filter] = value;
      query_api($scope.query);
    }

    /*
    * Add the query, replacing any current query
    */
    $scope.add_single_query = function(filter, value) {
      $scope.query[filter] = value;
      query_api($scope.query);
    }

    /*
    * Add the query, appending it to any current query
    */
    $scope.add_query = function(filter, value) {
      var query_entry = [];
      if ($scope.query.hasOwnProperty(filter)) {
        if ($scope.query[filter] instanceof Array) {
          query_entry = $scope.query[filter];
        } else {
          query_entry.push($scope.query[filter]);
        }
        // Only add it if this value doesn't already exist
        // Apparently this doesn't exactly work...
        if ($scope.query[filter].indexOf(value) == -1) {
          query_entry.push(value);
        }
      } else {
        query_entry = [value];
      }
      $scope.query[filter] = query_entry;
      query_api($scope.query);
    }

    /*
    * Toggle adding/removing this filter
    */
    $scope.toggle_query = function(toggle, filter, value) {
      if (toggle) {
        $scope.add_query(filter, value);
      } else {
        $scope.remove_query(filter, value);
      }
    }

    /*
    * Remove the query
    */
    $scope.remove_query = function(filter, value) {
      var query_entry = [];
      // First check if this even exists to remove
      if ($scope.query.hasOwnProperty(filter)) {
        // Grab the current query
        if ($scope.query[filter] instanceof Array) {
          query_entry = $scope.query[filter];
        } else {
          query_entry.push($scope.query[filter]);
        }
        // Remove this value
        query_entry.splice(query_entry.indexOf(value), 1);
        // Update and run the query
        $scope.query[filter] = query_entry;
        query_api($scope.query);
      }
    }

    /*
    * Delete all parts of this filter
    */
    $scope.delete_query = function(filter) {
      // First check if this even exists to remove
      if ($scope.query.hasOwnProperty(filter)) {
        $scope.query[filter] = [];
        query_api($scope.query);
      }
    }

    $scope.add_search = function(filter, value, array) {
      if (array.indexOf(value) == -1) {
        array.push(value);
        $scope.add_query(filter, value);
      }
    }

    $scope.remove_search = function(filter, value, array) {
      var index = array.indexOf(value);
      if (index != -1) {
        array.splice(index, 1);
        $scope.remove_query(filter, value);
      }
    }


    var location_promise = function() {
      var highest = 1;
      var popular = {};
      // Query the users
      Configs.url = '/api/profiles/';
      $scope.query = {limit: 100, offset: 0};
      return query_api($scope.query).then(function() {
        var results = $scope.results;
        results.forEach(function(element) {
          if (popular[element.city] != null) {
            popular[element.city]++;
            if (highest < popular[element.city]) {
              highest = popular[element.city];
              $scope.most_popular_location = element.city;
            }
          } else {
            if (element.city != "" && element.city != null) {
              popular[element.city] = 1;
              if (highest == 1) {
                $scope.most_popular_location = element.city;
              }
            }
          }
        });
        // Query the groups
        Configs.url = '/api/groups/';
        $scope.query = {limit: 100, offset: 0};
        return query_api($scope.query).then(function() {
          var results = $scope.results;
          results.forEach(function(element) {
            if (popular[element.city] != null) {
              popular[element.city]++;
              if (highest < popular[element.city]) {
                highest = popular[element.city];
                $scope.most_popular_location = element.city;
              }
            } else {
              if (element.city != "" && element.city != null) {
                popular[element.city] = 1;
                if (highest == 1) {
                  $scope.most_popular_location = element.city;
                }
              }
            }
          });
          return results;
        });
      });
    }

    // Need to use both the users and groups api
    var calculate_most_popular_location = function() {
      // Store the current api requests
      var url = Configs.url;
      var query = $scope.query;

      // Calculate it and then return things to normal
      location_promise().then(function() {
        Configs.url = url;
        $scope.query = query;
        query_api($scope.query);
      });
    }

    var interest_promise = function() {
      var highest = 1;
      var popular = {};
      // Query the users
      Configs.url = '/api/profiles/';
      $scope.query = {limit: 100, offset: 0};
      return query_api($scope.query).then(function() {
        var results = $scope.results;
        results.forEach(function(element) {
          if (element.interests != null) {
            element.interests.forEach(function(interest) {
              if (popular[interest] != null) {
                popular[interest]++;
                if (highest < popular[interest]) {
                  highest = popular[interest]
                  $scope.most_popular_interest = interest;
                }
              } else {
                if (interest != "" && interest != null) {
                  popular[interest] = 1;
                  if (highest == 1) {
                    $scope.most_popular_interest = interest;
                  }
                }
              }
            });
          }
        });
        // Query the groups
        Configs.url = '/api/groups/';
        $scope.query = {limit: 100, offset: 0};
        return query_api($scope.query).then(function() {
          var results = $scope.results;
          results.forEach(function(element) {
            if (element.interests != null) {
              element.interests.forEach(function(interest) {
                if (popular[interest] != null) {
                  popular[interest]++;
                  if (highest < popular[interest]) {
                    highest = popular[interest]
                    $scope.most_popular_interest = interest;
                  }
                } else {
                  if (interest != "" && interest != null) {
                    popular[interest] = 1;
                    if (highest == 1) {
                      $scope.most_popular_interest = interest;
                    }
                  }
                }
              });
            }
          });
          return results;
        });
      });      
    }

    var calculate_most_popular_interest = function() {
      // Store the current api requests
      var url = Configs.url;
      var query = $scope.query;

      interest_promise().then(function() {
        Configs.url = url;
        $scope.query = query;
        query_api($scope.query);
>>>>>>> ecc22836
      });
    }

    $scope.calculate_popular_items = function() {
      calculate_most_popular_interest();
      calculate_most_popular_location();
    }

    /*
    * Text search management
    */
    var text_autocomplete = $('#text_search_input').yourlabsAutocomplete({
          url: AUTOCOMPLETE_URL_RESOURCEBASE,
          choiceSelector: 'span',
          hideAfter: 200,
          minimumCharacters: 1,
          placeholder: gettext('Enter your text here ...'),
          autoHilightFirst: false
    });

    $('#text_search_input').keypress(function(e) {
      if(e.which == 13) {
        $('#text_search_btn').click();
        $('.yourlabs-autocomplete').hide();
      }
    });

    $('#text_search_input').bind('selectChoice', function(e, choice, text_autocomplete) {
          if(choice[0].children[0] == undefined) {

              var term = choice[0].innerHTML;

              $('#text_search_input').val(term);

              //ng-model is not updating when using jquery element.val()
              //This will force update the scope to keep in sync

               var model = $('#text_search_input').attr("ng-model");
                $scope[model] = term;
                $scope.$apply();

                $('#text_search_btn').click();
          }
    });

    $('#text_search_btn').click(function(){
        if (HAYSTACK_SEARCH)
            $scope.query['q'] = $('#text_search_input').val();
        else
            $scope.query['title__icontains'] = $('#text_search_input').val();
        query_api($scope.query);
    });

    /*
    * User search management
    */
    $('#user_search_input').bind('selectChoice', function(e, choice, text_autocomplete) {
          if(choice[0].children[0] == undefined) {

              var term = choice[0].innerHTML;

              $('#user_search_input').val(term);

              //ng-model is not updating when using jquery element.val()
              //This will force update the scope to keep in sync

               var model = $('#user_search_input').attr("ng-model");
                $scope[model] = term;
                $scope.$apply();

                $('#user_search_btn').click();
          }
    });

    $('#user_search_btn').click(function(){
        if (HAYSTACK_SEARCH)
            $scope.query['q'] = $('#user_search_input').val();
        else
            $scope.query['username'] = $('#user_search_input').val();
        query_api($scope.query);
    });

    /*
    * Region search management
    */
    var region_autocomplete = $('#region_search_input').yourlabsAutocomplete({
          url: AUTOCOMPLETE_URL_REGION,
          choiceSelector: 'span',
          hideAfter: 200,
          minimumCharacters: 1,
          appendAutocomplete: $('#region_search_input'),
          placeholder: gettext('Enter region here ...')
    });

    $('#region_search_input').bind('selectChoice', function(e, choice, region_autocomplete) {
          if(choice[0].children[0] == undefined) {
              $('#region_search_input').val(choice[0].innerHTML);
              $scope.region_query = choice[0].innerHTML;
          }
    });

    /*
    * Keyword search management
    */
    var keyword_autocomplete = $('#keyword_search_input').yourlabsAutocomplete({
          url: AUTOCOMPLETE_URL_KEYWORD,
          choiceSelector: 'span',
          hideAfter: 200,
          minimumCharacters: 1,
          appendAutocomplete: $('#keyword_search_input'),
          placeholder: gettext('Enter keyword here ...')
    });
    $('#keyword_search_input').bind('selectChoice', function(e, choice, keyword_autocomplete) {
          if(choice[0].children[0] == undefined) {
              $('#keyword_search_input').val(choice[0].innerHTML);
              $scope.keyword_query = choice[0].innerHTML;
          }
    });

    $scope.feature_select = function($event){
      var element = $($event.target);
      var article = $(element.parents('article')[0]);
      if (article.hasClass('resource_selected')){
        element.html('Select');
        article.removeClass('resource_selected');
      }
      else{
        element.html('Deselect');
        article.addClass('resource_selected');
      }
    };

    /*
    * Date management
    */

    $scope.date_query = {
      'date__gte': '',
      'date__lte': ''
    };
    var init_date = true;
    $scope.$watch('date_query', function(){
      if($scope.date_query.date__gte != '' && $scope.date_query.date__lte != ''){
        $scope.query['date__range'] = $scope.date_query.date__gte + ',' + $scope.date_query.date__lte;
        delete $scope.query['date__gte'];
        delete $scope.query['date__lte'];
      }else if ($scope.date_query.date__gte != ''){
        $scope.query['date__gte'] = $scope.date_query.date__gte;
        delete $scope.query['date__range'];
        delete $scope.query['date__lte'];
      }else if ($scope.date_query.date__lte != ''){
        $scope.query['date__lte'] = $scope.date_query.date__lte;
        delete $scope.query['date__range'];
        delete $scope.query['date__gte'];
      }else{
        delete $scope.query['date__range'];
        delete $scope.query['date__gte'];
        delete $scope.query['date__lte'];
      }
      if (!init_date){
        query_api($scope.query);
      }else{
        init_date = false;
      }

    }, true);

    /*
    * Spatial search
    */
    if ($('.leaflet_map').length > 0) {
      angular.extend($scope, {
        layers: {
          baselayers: {
            stamen: {
              name: 'Toner Lite',
              type: 'xyz',
              url: 'http://{s}.tile.stamen.com/toner-lite/{z}/{x}/{y}.png',
              layerOptions: {
                subdomains: ['a', 'b', 'c'],
                attribution: 'Map tiles by <a href="http://stamen.com">Stamen Design</a>',
                continuousWorld: true
              }
            }
          }
        },
        map_center: {
          lat: 5.6,
          lng: 3.9,
          zoom: 0
        },
        defaults: {
          zoomControl: false
        }
      });

			
      var leafletData = $injector.get('leafletData'),
          map = leafletData.getMap('filter-map');

      map.then(function(map){
        map.on('moveend', function(){
          $scope.query['extent'] = map.getBounds().toBBoxString();
          query_api($scope.query);
        });
      });
    
      var showMap = false;
      $('#_extent_filter').click(function(evt) {
     	  showMap = !showMap
        if (showMap){
          leafletData.getMap().then(function(map) {
            map.invalidateSize();
          });
        } 
      });
    }
  });
})();<|MERGE_RESOLUTION|>--- conflicted
+++ resolved
@@ -387,7 +387,6 @@
       query_api($scope.query);
     }
 
-<<<<<<< HEAD
     /*
     * Toggle adding/removing this filter
     */
@@ -417,11 +416,10 @@
         // Update and run the query
         $scope.query[filter] = query_entry;
         query_api($scope.query);
-=======
+
       // If the query object has the record then grab it
       if ($scope.query.hasOwnProperty(data_filter)){
         query_entry = $scope.query[data_filter];
->>>>>>> ecc22836
       }
     }
 
@@ -583,8 +581,6 @@
         Configs.url = url;
         $scope.query = query;
         query_api($scope.query);
-<<<<<<< HEAD
-=======
       }
     /*
     * Setting the query to a single element - replaces single_choice_listener
@@ -816,7 +812,6 @@
         Configs.url = url;
         $scope.query = query;
         query_api($scope.query);
->>>>>>> ecc22836
       });
     }
 
