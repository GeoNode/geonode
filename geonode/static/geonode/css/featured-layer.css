.body-top{
    /*margin: auto;*/
    /*width: 90%;*/
    /*border: 3px solid #73AD21;*/
    /*padding: 10px;*/
    padding-top: 3%;
    padding-bottom: 0px;
}

.body-bottom{
  /*margin: auto;
  width: 90%;*/
  padding-top: 0px;
  /*align-items: center;*/
}

span.total-layers{
  font-size: 20px;
}

h2.latest-layer{
  border-bottom: 1px solid #DDD
}

.center-text{
  text-align: justify;
  text-justify: inter-word;
}

h1.no-margin-top{
  margin-top: 0px;
  padding-top: 0px;
  border-top: none;
  font-size: 45px;
}
h4:target,
h5:target{/*anchor offset*/
  padding-top: 75px;
}
img{
<<<<<<< HEAD
  margin: 10px 0px;
  max-width: 680px;
  border: 1px solid black;
=======
  margin: 20px 0px;
  max-width: 680px;
>>>>>>> 55fd1202
}<|MERGE_RESOLUTION|>--- conflicted
+++ resolved
@@ -38,12 +38,6 @@
   padding-top: 75px;
 }
 img{
-<<<<<<< HEAD
-  margin: 10px 0px;
-  max-width: 680px;
-  border: 1px solid black;
-=======
   margin: 20px 0px;
   max-width: 680px;
->>>>>>> 55fd1202
 }