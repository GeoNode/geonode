--- conflicted
+++ resolved
@@ -39,11 +39,7 @@
   padding-top: 75px;
 }
 img#helpimg{
-<<<<<<< HEAD
-  max-width: 680px;
-=======
   max-width: 630px;
->>>>>>> a4bae7bc
   display: block;
   margin: 20px auto;
 }