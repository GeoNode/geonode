.body-top{
    /*margin: auto;*/
    /*width: 90%;*/
    /*border: 3px solid #73AD21;*/
    /*padding: 10px;*/
    padding-top: 3%;
    padding-bottom: 0px;
}

.body-bottom{
  /*margin: auto;
  width: 90%;*/
  padding-top: 0px;
  /*align-items: center;*/
}

span.total-layers{
  font-size: 20px;
}

h2.latest-layer{
  border-bottom: 1px solid #DDD
}

.center-text{
  text-align: justify;
  text-justify: inter-word;
}

h1.no-margin-top{
  margin-top: 0px;
  padding-top: 0px;
  border-top: none;
  font-size: 45px;
}
h4:target,
h5:target{/*anchor offset*/
  padding-top: 75px;
}
img{
<<<<<<< HEAD
  padding: 10 0;
  width: 680;
=======
  padding: 10px 0px;
  width: 680px;
>>>>>>> 30d36dbc
}<|MERGE_RESOLUTION|>--- conflicted
+++ resolved
@@ -38,11 +38,6 @@
   padding-top: 75px;
 }
 img{
-<<<<<<< HEAD
-  padding: 10 0;
-  width: 680;
-=======
   padding: 10px 0px;
   width: 680px;
->>>>>>> 30d36dbc
 }