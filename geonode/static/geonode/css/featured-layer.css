--- conflicted
+++ resolved
@@ -38,14 +38,7 @@
   padding-top: 75px;
 }
 img{
-<<<<<<< HEAD
-  margin: 20px 0px;
-  max-width: 680px;
-  display: block;
-  margin: 0 auto;
-=======
   max-width: 680px;
   display: block;
   margin: 20px auto;
->>>>>>> 8f5ec7c4
 }