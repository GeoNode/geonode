--- conflicted
+++ resolved
@@ -40,9 +40,6 @@
 img{
   margin: 20px 0px;
   max-width: 680px;
-<<<<<<< HEAD
-=======
   display: block;
   margin: 0 auto;
->>>>>>> 3bdf0f54
 }