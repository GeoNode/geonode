--- conflicted
+++ resolved
@@ -33,11 +33,7 @@
   border-top: none;
   font-size: 45px;
 }
-<<<<<<< HEAD
-h4 h5 {/*anchor offset*/
-=======
 h4{/*anchor offset*/
->>>>>>> 7c027032
     display: block;
     position: relative;
     top: -250px;
