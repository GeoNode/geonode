.body-top{
    /*margin: auto;*/
    /*width: 90%;*/
    /*border: 3px solid #73AD21;*/
    /*padding: 10px;*/
    padding-top: 3%;
    padding-bottom: 0px;
}

.body-bottom{
  /*margin: auto;
  width: 90%;*/
  padding-top: 0px;
  /*align-items: center;*/
}

span.total-layers{
  font-size: 20px;
}

h2.latest-layer{
  border-bottom: 1px solid #DDD
}

.center-text{
  text-align: justify;
  text-justify: inter-word;
}

h1.no-margin-top{
  margin-top: 0px;
  padding-top: 0px;
  border-top: none;
  font-size: 45px;
}
<<<<<<< HEAD
h4,
h5{/*anchor offset*/
=======
h4:target,
h5:target{/*anchor offset*/
>>>>>>> 34b4cfa8
  padding-top: 75px;
}<|MERGE_RESOLUTION|>--- conflicted
+++ resolved
@@ -33,12 +33,7 @@
   border-top: none;
   font-size: 45px;
 }
-<<<<<<< HEAD
-h4,
-h5{/*anchor offset*/
-=======
 h4:target,
 h5:target{/*anchor offset*/
->>>>>>> 34b4cfa8
   padding-top: 75px;
 }