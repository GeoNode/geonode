--- conflicted
+++ resolved
@@ -285,15 +285,9 @@
 
 var layout_pie = {
   title: 'Total Downloads: {{ sum_layers }}',
-<<<<<<< HEAD
-  height: 800,
-  width: 1000,
-  font:{size:30}
-=======
   height: 400,
   width: 500,
   // font:{size:30}
->>>>>>> c8624602
 };
 
 Plotly.newPlot('pie_div', data_pie, layout_pie);
