--- conflicted
+++ resolved
@@ -287,17 +287,7 @@
   title: 'Total Downloads: {{ sum_layers }}',
   height: 800,
   width: 1000,
-<<<<<<< HEAD
-  annotations: [
-    {
-      font: {
-        size: 35
-      },
-    }
-  ],
-=======
   font:{size:30}
->>>>>>> 9b4432b4
 };
 
 Plotly.newPlot('pie_div', data_pie, layout_pie);
