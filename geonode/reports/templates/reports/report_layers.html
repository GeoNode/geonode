--- conflicted
+++ resolved
@@ -273,10 +273,7 @@
   ],
   type: 'pie',
   textinfo:'label+percent',
-<<<<<<< HEAD
-=======
   title:'Total Downloads: {% sum(total_count.values()) %}'
->>>>>>> 1bc21c34
 }];
 
 var layout = {
