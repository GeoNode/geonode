--- conflicted
+++ resolved
@@ -130,10 +130,7 @@
 
     #sorted
     sorted_mc = OrderedDict(sorted(monthly_count.iteritems(), key=lambda x: x[0]))
-<<<<<<< HEAD
-=======
     sorted_org = OrderedDict(sorted(org_count.iteritems(), key=lambda x: x[0]))
->>>>>>> 33661e62
     #cumulative
     counter_dict = Counter()
     for each in sorted_mc.iteritems():
@@ -141,14 +138,6 @@
         sorted_mc[each[0]] = dict(counter_dict)
     #rename
     renamed_mc = OrderedDict([(datetime.strptime(eachone[0],'%Y%m').strftime('%b'),eachone[1]) for eachone in sorted_mc.iteritems()])
-<<<<<<< HEAD
-
-    reversed_mc = OrderedDict(reversed(list(renamed_mc.items())))
-
-    context_dict = {
-        "monthly_count": reversed_mc,
-        "org_count": org_count,
-=======
     renamed_org = OrderedDict([(OrganizationType.get(eachone[0]),eachone[1]) for eachone in sorted_org.iteritems()])
 
     reversed_mc = OrderedDict(reversed(list(renamed_mc.items())))
@@ -156,7 +145,6 @@
     context_dict = {
         "monthly_count": reversed_mc,
         "org_count": reversed_org,
->>>>>>> 33661e62
         "total_count": reversed_mc[reversed_mc.keys()[0]]
     }
 
