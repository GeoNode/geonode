--- conflicted
+++ resolved
@@ -4,11 +4,6 @@
 {% endblock %} {% block body_outer %}
 <link rel="stylesheet" type="text/css" href="{{ STATIC_URL }}waterproof_nbs_ca/css/dataTables.bootstrap.min.css">
 <link rel="stylesheet" type="text/css" href="{{ STATIC_URL }}waterproof_nbs_ca/css/waterproof_nbs_ca.css">
-<<<<<<< HEAD
-<div class="page-header">
-    <h1>{% trans "List sbn" %}</h1>
-    <a href="create">{% trans "Create new SBN" %}</a>
-=======
 <link rel="stylesheet" href="https://unpkg.com/leaflet@1.7.1/dist/leaflet.css"
     integrity="sha512-xodZBNTC5n17Xt2atTPuE1HxjVMSvLVW9ocqUKLsCC5CXdbqCmblAshOMAS6/keqq/sMZMZ19scR4PsZChSR7A=="
     crossorigin="" />
@@ -27,7 +22,6 @@
    
     <h1>{% trans "List sbn" %}</h1>
     <a href="create/" id="createUrl">{% trans "Create new SBN" %}</a>
->>>>>>> 100340ba
 </div>
 <div class="table-responsive">
     <table id="example" class="table table-striped table-bordered table-condensed" style="width:100%">
@@ -35,10 +29,7 @@
             <tr class="info">
                 <th scope="col" class="small text-center vat">{% trans "Name" %}</th>
                 <th scope="col" class="small text-center vat">{% trans "Description" %}</th>
-<<<<<<< HEAD
-=======
                 <th scope="col" class="small text-center vat">{% trans "Country" %}</th>
->>>>>>> 100340ba
                 <th scope="col" class="small text-center vat">Percentaje of benefit</th>
                 <th scope="col" class="small text-center vat">{% trans "Implementation cost" %}</th>
                 <th scope="col" class="small text-center vat">{% trans "Maintenance Cost" %}</th>
@@ -52,15 +43,6 @@
             <tr>
                 <td class="small text-center vat">{{sbn.name}}</td>
                 <td class="small text-center vat">{{sbn.description}}</td>
-<<<<<<< HEAD
-                <!--td>{{sbn.max_benefit_req_time}}</td-->
-                <td class="small text-center vat">{{sbn.profit_pct_time_inter_assoc}}%</td>
-                <!--td>{{sbn.total_profits_sbn_consec_time}}</td-->
-                <td class="small text-center vat">{{sbn.unit_implementation_cost}}</td>
-                <td class="small text-center vat">{{sbn.unit_maintenance_cost}}</td>
-                <td class="small text-center vat">{{sbn.periodicity_maitenance}}</td>
-                <td class="small text-center vat">{{sbn.unit_oportunity_cost}}</td>
-=======
                 <td class="small text-center vat">{{sbn.country}}</td>
                 <!--td>{{sbn.max_benefit_req_time}}</td-->
                 <td class="small text-center vat">{{sbn.profit_pct_time_inter_assoc}}%</td>
@@ -69,16 +51,10 @@
                 <td class="small text-center vat">{{sbn.unit_maintenance_cost|floatformat:2}}</td>
                 <td class="small text-center vat">{{sbn.periodicity_maitenance}}</td>
                 <td class="small text-center vat">{{sbn.unit_oportunity_cost|floatformat:2}}</td>
->>>>>>> 100340ba
                 <!--td>{{sbn.rios_transformations.description}}</td-->
                 <td>
                     <div class="btn-group btn-group-table" role="group">
                         <a class="btn btn-primary" href="/waterproof_nbs_ca/view/{{sbn.pk}}"><span class="glyphicon glyphicon-eye-open" aria-hidden="true"></span></a>
-<<<<<<< HEAD
-                        <a class="btn btn-info" href="/waterproof_nbs_ca/edit/{{sbn.pk}}"><span class="glyphicon glyphicon-pencil" aria-hidden="true"></span></a>
-                        <a class="btn btn-warning" href="/waterproof_nbs_ca/clone/{{sbn.pk}}"><span class="glyphicon glyphicon-copy" aria-hidden="true"></span></a>
-                        <a class="btn btn-danger" href="#"><span class="glyphicon glyphicon-trash" aria-hidden="true"></span></a>
-=======
                         {% if user.is_authenticated %}
                             {% if user.professional_role == 'ADMIN' %}
                             <a class="btn btn-info" href="/waterproof_nbs_ca/edit/{{sbn.pk}}"><span class="glyphicon glyphicon-pencil" aria-hidden="true"></span></a>
@@ -95,7 +71,6 @@
                                 {% endif %}
                             {% endif %}
                         {% endif %}
->>>>>>> 100340ba
                     </div>
 
                 </td>
@@ -106,11 +81,6 @@
 </div>
 
 {% block body %}{% endblock body %} {% block sidebar %}{% endblock sidebar %} {% endblock body_outer %} {% block extra_script %}
-<<<<<<< HEAD
-<script src="{{ STATIC_URL }}waterproof_nbs_ca/js/jquery.dataTables.min.js"></script>
-<script src="{{ STATIC_URL }}waterproof_nbs_ca/js/dataTables.bootstrap.min.js"></script>
-<script src="{{ STATIC_URL }}waterproof_nbs_ca/js/waterproof_nbs_ca.js"></script>
-=======
 <script>
     var countriesLayerUrl = '{{ STATIC_URL }}waterproof_nbs_ca/data/countries.geojson';
     var userCountryId='{{userCountry.id}}';
@@ -124,5 +94,4 @@
     crossorigin=""></script>
 <script src="{{ STATIC_URL }}waterproof_nbs_ca/js/leaflet.ajax.min.js"></script>
 <script src="{{ STATIC_URL }}waterproof_nbs_ca/js/waterproof_nbs_ca_list.js"></script>
->>>>>>> 100340ba
 {% endblock %}