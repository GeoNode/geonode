{% extends "base.html" %} {% load i18n %} {% load bootstrap_tags %} {% block body_outer %}
<link rel="stylesheet" type="text/css" href="{{ STATIC_URL }}waterproof_nbs_ca/css/waterproof_nbs_ca.css">
<<<<<<< HEAD

=======
<link rel="stylesheet" href="https://unpkg.com/leaflet@1.7.1/dist/leaflet.css"
    integrity="sha512-xodZBNTC5n17Xt2atTPuE1HxjVMSvLVW9ocqUKLsCC5CXdbqCmblAshOMAS6/keqq/sMZMZ19scR4PsZChSR7A=="
    crossorigin="" />
>>>>>>> 100340ba
<script src="https://cdn.jsdelivr.net/npm/sweetalert2@10"></script>
<div class="row">
    <div class="col-md-4">
        <h4 class="text-center" id="countryLabel">{{country.name}}</h4>
        <p><b>Region:</b> <span id="regionLabel">{{region.name}}</span> </p>
        <p><b>Currency:</b><span id="currencyLabel">({{currency.code}}) - {{currency.name}}</span></p>
    </div>
    <div class="col-md-8">
        <div id="mapid" style="width: 700px; height: 200px;"></div>

    </div>
</div>
<div class="page-header">
    <h1>Create NBS</h1>
<<<<<<< HEAD
</div>
<form data-toggle="validator" role="form">
    <h4 class="text-primary">General Settings</h4>
    <div class="form-group">
        <label>Name <span class="text-danger-wp">(*)</span> </label>
        <input type="text" class="form-control" id="nameNBS" name="nameNBS" data-error="This field is required" placeholder="Enter title" required>
=======

</div>
<form data-toggle="validator" role="form" action="#">
    <h4 class="text-primary">General Settings</h4>
    <div class="form-group">
        <label>Name <span class="text-danger-wp">(*)</span> </label>
        <input type="text" class="form-control" id="nameNBS" name="nameNBS" data-error="This field is required"
            placeholder="Enter title" required>
>>>>>>> 100340ba
        <div class="help-block with-errors"></div>
    </div>
    <div class="form-group">
        <label>Description <span class="text-danger-wp">(*)</span> </label>
<<<<<<< HEAD
        <textarea id="descNBS" class="form-control" placeholder="Enter description" data-error="This field is required" rows="4" required></textarea>
=======
        <textarea id="descNBS" class="form-control" placeholder="Enter description" data-error="This field is required"
            rows="4" required></textarea>
>>>>>>> 100340ba
        <div class="help-block with-errors"></div>
    </div>
    <div class="form-group">
        <div class="row">
            <div class="col-md-6">
                <label>Country <span class="text-danger-wp">(*)</span> </label>
                <select id="countryNBS" class="form-control" data-error="This field is required" required>
<<<<<<< HEAD
=======
                    {% for country in countries %}
                    {% if nbs.country.pk == country.pk %}
                    <option value="{{country.pk}}" selected data-value="{{country.code}}">{{country.name}}</option>
                    {% else %}
                    <option value="{{country.pk}}" data-value="{{country.code}}">{{country.name}}</option>
                    {% endif %}
                    {% endfor %}
>>>>>>> 100340ba
                </select>
                <div class="help-block with-errors"></div>
            </div>
            <div class="col-md-6">
                <label>Currency type cost calculation <span class="text-danger-wp">(*)</span> </label>
                <select id="currencyCost" class="form-control" data-error="This field is required" required>
<<<<<<< HEAD
=======
                    {% for currency in currencies %}
                    {% if nbs.currency.pk == currency.pk%}
                    <option value="{{currency.pk}}" selected>({{currency.code}}) - {{currency.name}}</option>
                    {% else %}
                    <option value="{{currency.pk}}">({{currency.code}}) - {{currency.name}}</option>
                    {% endif %}
                    {% endfor %}
>>>>>>> 100340ba
                </select>
                <div class="help-block with-errors"></div>
            </div>
        </div>
    </div>
    <div class="form-group">
        <div class="row">
            <div class="col-md-6">
                <label>Time required to generate maximun benefit (yr) <span class="text-danger-wp">(*)</span> </label>
<<<<<<< HEAD
                <input id="maxBenefitTime" type="text" class="form-control" data-error="This field is required" required>
                <div class="help-block with-errors"></div>
            </div>
            <div class="col-md-6">
                <label>Percentage of benefit associated with interventions at time t=0 <span class="text-danger-wp">(*)</span> </label>
                <input id="benefitTimePorc" type="text" class="form-control" data-error="This field is required" required>
=======
                <input id="maxBenefitTime" type="text" class="form-control" data-error="This field is required"
                    required>
                <div class="help-block with-errors"></div>
            </div>
            <div class="col-md-6">
                <label>Percentage of benefit associated with interventions at time t=0 <span
                        class="text-danger-wp">(*)</span> </label>
                <input id="benefitTimePorc" type="text" class="form-control" data-error="This field is required"
                    required>
>>>>>>> 100340ba
                <div class="help-block with-errors"></div>
            </div>
        </div>
    </div>
    <div class="form-group">
        <div class="row">
            <div class="col-md-6">
                <label>Consecution Time Total Benefits <span class="text-danger-wp">(*)</span> </label>
<<<<<<< HEAD
                <input id="totalConsecTime" type="text" class="form-control" data-error="This field is required" required>
=======
                <input id="totalConsecTime" type="text" class="form-control" data-error="This field is required"
                    required>
>>>>>>> 100340ba
                <div class="help-block with-errors"></div>
            </div>
            <div class="col-md-6">
                <label>Maintenance Perodicity <span class="text-danger-wp">(*)</span> </label>
<<<<<<< HEAD
                <input id="maintenancePeriod" type="text" class="form-control" data-error="This field is required" required>
=======
                <input id="maintenancePeriod" type="text" class="form-control" data-error="This field is required"
                    required>
>>>>>>> 100340ba
                <div class="help-block with-errors"></div>
            </div>
        </div>
    </div>
    <h4 class="text-primary">Unit Costs</h4>
    <div class="form-group">
        <div class="row">
            <div class="col-md-4">
                <label>Unit Implementation Cost (US$/ha) <span class="text-danger-wp">(*)</span> </label>
                <input id="implementCost" type="text" class="form-control" data-error="This field is required" required>
                <div class="help-block with-errors"></div>
            </div>
            <div class="col-md-4">
                <label>Unit Maintenace Cost (US$/ha) <span class="text-danger-wp">(*)</span> </label>
<<<<<<< HEAD
                <input id="maintenanceCost" type="text" class="form-control" data-error="This field is required" required>
=======
                <input id="maintenanceCost" type="text" class="form-control" data-error="This field is required"
                    required>
>>>>>>> 100340ba
                <div class="help-block with-errors"></div>
            </div>
            <div class="col-md-4">
                <label>Unit Oportunity Cost (US$/ha) <span class="text-danger-wp">(*)</span> </label>
<<<<<<< HEAD
                <input id="oportunityCost" type="text" class="form-control" data-error="This field is required" required>
=======
                <input id="oportunityCost" type="text" class="form-control" data-error="This field is required"
                    required>
>>>>>>> 100340ba
                <div class="help-block with-errors"></div>
            </div>
        </div>
    </div>
    <h4 class="text-primary">RIOS Transition</h4>
    <div class="form-group">
        <div class="row">
            <div class="col-md-12">
                <select id="riosTransition" class="form-control" data-error="This field is required" required>
<<<<<<< HEAD

=======
>>>>>>> 100340ba
                </select>
                <div class="help-block with-errors"></div>
            </div>
        </div>
    </div>
    <h4 class="text-primary">LAND USE / LAND COVER CHANGE DEFENITION</h4>
    <div class="form-group">
        <div class="row">
            {% for tran in transitions %}
<<<<<<< HEAD
            <div class="col-md-12" id="selectlanduse{{tran.pk}}" name="selectlanduse" data-value="{{tran.pk}}" style="display: none;">
=======
            <div class="col-md-12" id="selectlanduse{{tran.pk}}" name="selectlanduse" data-value="{{tran.pk}}"
                style="display: none;">
>>>>>>> 100340ba
                {% for riosa in riosActivity %} {% if tran.pk == riosa.transition_id %}
                <h5>{{ riosa.name }}</h5>
                {% for riost in riosTransformation %} {% if riosa.pk == riost.activity_id %}
                <ul>
                    <li class="list-inline">
                        <div class="checkbox">
<<<<<<< HEAD
                            <label><input name="itemRT" type="checkbox" id="itemRT{{riost.pk}}" value="{{ riost.pk }}">{{riost.name}}</label>
=======
                            <label><input name="itemRT" type="checkbox" id="itemRT{{riost.pk}}"
                                    value="{{ riost.pk }}">{{riost.name}}</label>
>>>>>>> 100340ba
                        </div>
                    </li>
                </ul>
                {% endif %} {% endfor %} {% endif %} {% endfor %}
            </div>
            {% endfor %}
        </div>
    </div>
    <div class="form-group">
        <div class="row">
            <div class="col-md-4">
                <label>Restricted areas <span class="text-danger-wp">(*)</span></label>
                <input id="restrictedArea" type="file" data-error="This field is required" required>
                <div class="help-block with-errors"></div>
            </div>
        </div>
    </div>
    <br>
    <button id="submit" type="button" class="btn btn-primary ">Submit</button>
<<<<<<< HEAD
    <button type="button" class="btn btn-primary" id="getAllValues">Get Values</button>

=======
   
>>>>>>> 100340ba
</form>
{% endblock %} {% block extra_script %}
<!--ZIP reader library-->
<scrip src="{{ STATIC_URL }}waterproof_nbs_ca/js/jszip.min.js"></scrip>
<!--Shapefile reader library -->
<script src="{{ STATIC_URL }}waterproof_nbs_ca/js/shp.min.js"></script>
<script>
    var token = '{{ csrf_token }}';
    var countriesLayerUrl = '{{ STATIC_URL }}waterproof_nbs_ca/data/countries.geojson';
    var countryId = '{{country.id}}';
</script>
<<<<<<< HEAD
<script src="https://cdnjs.cloudflare.com/ajax/libs/1000hz-bootstrap-validator/0.11.9/validator.min.js" integrity="sha512-dTu0vJs5ndrd3kPwnYixvOCsvef5SGYW/zSSK4bcjRBcZHzqThq7pt7PmCv55yb8iBvni0TSeIDV8RYKjZL36A==" crossorigin="anonymous"></script>
<script src="{{ STATIC_URL }}waterproof_nbs_ca/js/waterproof_nbs_ca.js"></script>
<script>
    $(document).ready(function() {
        // Obtención de valores de los check de la solución
        $("#getAllValues").click(function() {
            $('input[name=itemRT]:checked').each(function() {
                inputTypes.push($(this).val());
            });
            console.log(inputTypes)
        });

        // Ocultar div dependiendo de la opción seleccionada
        $("#riosTransition").change(function() {
            dato = $("#riosTransition").val();
            var data_value = $(`#selectlanduse${dato}`).attr('data-value');
            $('div[name=selectlanduse]').each(function() {
                $('div[name=selectlanduse]').css({
                    "display": "none"
                })
            });

            if (dato == data_value) {
                $(`#selectlanduse${dato}`).css({
                    "display": "block"
                })
            }
        });

    })
</script>
=======
<script src="https://cdnjs.cloudflare.com/ajax/libs/1000hz-bootstrap-validator/0.11.9/validator.min.js"
    integrity="sha512-dTu0vJs5ndrd3kPwnYixvOCsvef5SGYW/zSSK4bcjRBcZHzqThq7pt7PmCv55yb8iBvni0TSeIDV8RYKjZL36A=="
    crossorigin="anonymous"></script>
<script src="https://unpkg.com/leaflet@1.7.1/dist/leaflet.js"
    integrity="sha512-XQoYMqMTK8LvdxXYG3nZ448hOEQiglfqkJs1NOQV44cWnUrBc8PkAOcXy20w0vlaXaVUearIOBhiXZ5V3ynxwA=="
    crossorigin=""></script>
<script src="{{ STATIC_URL }}waterproof_nbs_ca/js/leaflet.ajax.min.js"></script>

<script src="{{ STATIC_URL }}waterproof_nbs_ca/js/waterproof_nbs_ca.js"></script>
>>>>>>> 100340ba
{% endblock %}<|MERGE_RESOLUTION|>--- conflicted
+++ resolved
@@ -1,18 +1,14 @@
 {% extends "base.html" %} {% load i18n %} {% load bootstrap_tags %} {% block body_outer %}
 <link rel="stylesheet" type="text/css" href="{{ STATIC_URL }}waterproof_nbs_ca/css/waterproof_nbs_ca.css">
-<<<<<<< HEAD
-
-=======
 <link rel="stylesheet" href="https://unpkg.com/leaflet@1.7.1/dist/leaflet.css"
     integrity="sha512-xodZBNTC5n17Xt2atTPuE1HxjVMSvLVW9ocqUKLsCC5CXdbqCmblAshOMAS6/keqq/sMZMZ19scR4PsZChSR7A=="
     crossorigin="" />
->>>>>>> 100340ba
 <script src="https://cdn.jsdelivr.net/npm/sweetalert2@10"></script>
 <div class="row">
     <div class="col-md-4">
-        <h4 class="text-center" id="countryLabel">{{country.name}}</h4>
-        <p><b>Region:</b> <span id="regionLabel">{{region.name}}</span> </p>
-        <p><b>Currency:</b><span id="currencyLabel">({{currency.code}}) - {{currency.name}}</span></p>
+        <h4 class="text-center">Bogotá D.C.</h4>
+        <p><b>Country:</b> Colombia</p>
+        <p><b>Region:</b> Central</p>
     </div>
     <div class="col-md-8">
         <div id="mapid" style="width: 700px; height: 200px;"></div>
@@ -21,14 +17,6 @@
 </div>
 <div class="page-header">
     <h1>Create NBS</h1>
-<<<<<<< HEAD
-</div>
-<form data-toggle="validator" role="form">
-    <h4 class="text-primary">General Settings</h4>
-    <div class="form-group">
-        <label>Name <span class="text-danger-wp">(*)</span> </label>
-        <input type="text" class="form-control" id="nameNBS" name="nameNBS" data-error="This field is required" placeholder="Enter title" required>
-=======
 
 </div>
 <form data-toggle="validator" role="form" action="#">
@@ -37,17 +25,12 @@
         <label>Name <span class="text-danger-wp">(*)</span> </label>
         <input type="text" class="form-control" id="nameNBS" name="nameNBS" data-error="This field is required"
             placeholder="Enter title" required>
->>>>>>> 100340ba
         <div class="help-block with-errors"></div>
     </div>
     <div class="form-group">
         <label>Description <span class="text-danger-wp">(*)</span> </label>
-<<<<<<< HEAD
-        <textarea id="descNBS" class="form-control" placeholder="Enter description" data-error="This field is required" rows="4" required></textarea>
-=======
         <textarea id="descNBS" class="form-control" placeholder="Enter description" data-error="This field is required"
             rows="4" required></textarea>
->>>>>>> 100340ba
         <div class="help-block with-errors"></div>
     </div>
     <div class="form-group">
@@ -55,8 +38,6 @@
             <div class="col-md-6">
                 <label>Country <span class="text-danger-wp">(*)</span> </label>
                 <select id="countryNBS" class="form-control" data-error="This field is required" required>
-<<<<<<< HEAD
-=======
                     {% for country in countries %}
                     {% if nbs.country.pk == country.pk %}
                     <option value="{{country.pk}}" selected data-value="{{country.code}}">{{country.name}}</option>
@@ -64,15 +45,12 @@
                     <option value="{{country.pk}}" data-value="{{country.code}}">{{country.name}}</option>
                     {% endif %}
                     {% endfor %}
->>>>>>> 100340ba
                 </select>
                 <div class="help-block with-errors"></div>
             </div>
             <div class="col-md-6">
                 <label>Currency type cost calculation <span class="text-danger-wp">(*)</span> </label>
                 <select id="currencyCost" class="form-control" data-error="This field is required" required>
-<<<<<<< HEAD
-=======
                     {% for currency in currencies %}
                     {% if nbs.currency.pk == currency.pk%}
                     <option value="{{currency.pk}}" selected>({{currency.code}}) - {{currency.name}}</option>
@@ -80,7 +58,6 @@
                     <option value="{{currency.pk}}">({{currency.code}}) - {{currency.name}}</option>
                     {% endif %}
                     {% endfor %}
->>>>>>> 100340ba
                 </select>
                 <div class="help-block with-errors"></div>
             </div>
@@ -90,14 +67,6 @@
         <div class="row">
             <div class="col-md-6">
                 <label>Time required to generate maximun benefit (yr) <span class="text-danger-wp">(*)</span> </label>
-<<<<<<< HEAD
-                <input id="maxBenefitTime" type="text" class="form-control" data-error="This field is required" required>
-                <div class="help-block with-errors"></div>
-            </div>
-            <div class="col-md-6">
-                <label>Percentage of benefit associated with interventions at time t=0 <span class="text-danger-wp">(*)</span> </label>
-                <input id="benefitTimePorc" type="text" class="form-control" data-error="This field is required" required>
-=======
                 <input id="maxBenefitTime" type="text" class="form-control" data-error="This field is required"
                     required>
                 <div class="help-block with-errors"></div>
@@ -107,7 +76,6 @@
                         class="text-danger-wp">(*)</span> </label>
                 <input id="benefitTimePorc" type="text" class="form-control" data-error="This field is required"
                     required>
->>>>>>> 100340ba
                 <div class="help-block with-errors"></div>
             </div>
         </div>
@@ -116,22 +84,14 @@
         <div class="row">
             <div class="col-md-6">
                 <label>Consecution Time Total Benefits <span class="text-danger-wp">(*)</span> </label>
-<<<<<<< HEAD
-                <input id="totalConsecTime" type="text" class="form-control" data-error="This field is required" required>
-=======
                 <input id="totalConsecTime" type="text" class="form-control" data-error="This field is required"
                     required>
->>>>>>> 100340ba
                 <div class="help-block with-errors"></div>
             </div>
             <div class="col-md-6">
                 <label>Maintenance Perodicity <span class="text-danger-wp">(*)</span> </label>
-<<<<<<< HEAD
-                <input id="maintenancePeriod" type="text" class="form-control" data-error="This field is required" required>
-=======
                 <input id="maintenancePeriod" type="text" class="form-control" data-error="This field is required"
                     required>
->>>>>>> 100340ba
                 <div class="help-block with-errors"></div>
             </div>
         </div>
@@ -146,22 +106,14 @@
             </div>
             <div class="col-md-4">
                 <label>Unit Maintenace Cost (US$/ha) <span class="text-danger-wp">(*)</span> </label>
-<<<<<<< HEAD
-                <input id="maintenanceCost" type="text" class="form-control" data-error="This field is required" required>
-=======
                 <input id="maintenanceCost" type="text" class="form-control" data-error="This field is required"
                     required>
->>>>>>> 100340ba
                 <div class="help-block with-errors"></div>
             </div>
             <div class="col-md-4">
                 <label>Unit Oportunity Cost (US$/ha) <span class="text-danger-wp">(*)</span> </label>
-<<<<<<< HEAD
-                <input id="oportunityCost" type="text" class="form-control" data-error="This field is required" required>
-=======
                 <input id="oportunityCost" type="text" class="form-control" data-error="This field is required"
                     required>
->>>>>>> 100340ba
                 <div class="help-block with-errors"></div>
             </div>
         </div>
@@ -171,10 +123,7 @@
         <div class="row">
             <div class="col-md-12">
                 <select id="riosTransition" class="form-control" data-error="This field is required" required>
-<<<<<<< HEAD
-
-=======
->>>>>>> 100340ba
+
                 </select>
                 <div class="help-block with-errors"></div>
             </div>
@@ -184,24 +133,14 @@
     <div class="form-group">
         <div class="row">
             {% for tran in transitions %}
-<<<<<<< HEAD
             <div class="col-md-12" id="selectlanduse{{tran.pk}}" name="selectlanduse" data-value="{{tran.pk}}" style="display: none;">
-=======
-            <div class="col-md-12" id="selectlanduse{{tran.pk}}" name="selectlanduse" data-value="{{tran.pk}}"
-                style="display: none;">
->>>>>>> 100340ba
                 {% for riosa in riosActivity %} {% if tran.pk == riosa.transition_id %}
                 <h5>{{ riosa.name }}</h5>
                 {% for riost in riosTransformation %} {% if riosa.pk == riost.activity_id %}
                 <ul>
                     <li class="list-inline">
                         <div class="checkbox">
-<<<<<<< HEAD
                             <label><input name="itemRT" type="checkbox" id="itemRT{{riost.pk}}" value="{{ riost.pk }}">{{riost.name}}</label>
-=======
-                            <label><input name="itemRT" type="checkbox" id="itemRT{{riost.pk}}"
-                                    value="{{ riost.pk }}">{{riost.name}}</label>
->>>>>>> 100340ba
                         </div>
                     </li>
                 </ul>
@@ -221,12 +160,8 @@
     </div>
     <br>
     <button id="submit" type="button" class="btn btn-primary ">Submit</button>
-<<<<<<< HEAD
     <button type="button" class="btn btn-primary" id="getAllValues">Get Values</button>
 
-=======
-   
->>>>>>> 100340ba
 </form>
 {% endblock %} {% block extra_script %}
 <!--ZIP reader library-->
@@ -238,8 +173,14 @@
     var countriesLayerUrl = '{{ STATIC_URL }}waterproof_nbs_ca/data/countries.geojson';
     var countryId = '{{country.id}}';
 </script>
-<<<<<<< HEAD
-<script src="https://cdnjs.cloudflare.com/ajax/libs/1000hz-bootstrap-validator/0.11.9/validator.min.js" integrity="sha512-dTu0vJs5ndrd3kPwnYixvOCsvef5SGYW/zSSK4bcjRBcZHzqThq7pt7PmCv55yb8iBvni0TSeIDV8RYKjZL36A==" crossorigin="anonymous"></script>
+<script src="https://cdnjs.cloudflare.com/ajax/libs/1000hz-bootstrap-validator/0.11.9/validator.min.js"
+    integrity="sha512-dTu0vJs5ndrd3kPwnYixvOCsvef5SGYW/zSSK4bcjRBcZHzqThq7pt7PmCv55yb8iBvni0TSeIDV8RYKjZL36A=="
+    crossorigin="anonymous"></script>
+<script src="https://unpkg.com/leaflet@1.7.1/dist/leaflet.js"
+    integrity="sha512-XQoYMqMTK8LvdxXYG3nZ448hOEQiglfqkJs1NOQV44cWnUrBc8PkAOcXy20w0vlaXaVUearIOBhiXZ5V3ynxwA=="
+    crossorigin=""></script>
+<script src="{{ STATIC_URL }}waterproof_nbs_ca/js/leaflet.ajax.min.js"></script>
+
 <script src="{{ STATIC_URL }}waterproof_nbs_ca/js/waterproof_nbs_ca.js"></script>
 <script>
     $(document).ready(function() {
@@ -270,15 +211,4 @@
 
     })
 </script>
-=======
-<script src="https://cdnjs.cloudflare.com/ajax/libs/1000hz-bootstrap-validator/0.11.9/validator.min.js"
-    integrity="sha512-dTu0vJs5ndrd3kPwnYixvOCsvef5SGYW/zSSK4bcjRBcZHzqThq7pt7PmCv55yb8iBvni0TSeIDV8RYKjZL36A=="
-    crossorigin="anonymous"></script>
-<script src="https://unpkg.com/leaflet@1.7.1/dist/leaflet.js"
-    integrity="sha512-XQoYMqMTK8LvdxXYG3nZ448hOEQiglfqkJs1NOQV44cWnUrBc8PkAOcXy20w0vlaXaVUearIOBhiXZ5V3ynxwA=="
-    crossorigin=""></script>
-<script src="{{ STATIC_URL }}waterproof_nbs_ca/js/leaflet.ajax.min.js"></script>
-
-<script src="{{ STATIC_URL }}waterproof_nbs_ca/js/waterproof_nbs_ca.js"></script>
->>>>>>> 100340ba
 {% endblock %}