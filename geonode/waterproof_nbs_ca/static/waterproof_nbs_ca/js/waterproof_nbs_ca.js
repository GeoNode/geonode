/**
 * @file Manages front logic for NBS forms
 * @author Luis Saltron
 * @version 1.0
 */
$(function() {
    initialize = function() {
<<<<<<< HEAD
=======
        $('#example').DataTable();
>>>>>>> b2afb3da
        console.log('init event loaded');
        var countryDropdown = $('#countryNBS');
        var currencyDropdown = $('#currencyCost');
        var transitionsDropdown = $('#riosTransition');
        var activitiesDropdown = $('#riosActivity');
        var transformDropdown = $('select[name="duallistbox_demo1[]"]');
        // Populate countries options
        fillCountryDropdown(countryDropdown);
        // Populate currencies options
        fillCurrencyDropdown(currencyDropdown);
        // Populate currencies options
        fillTransitionsDropdown(transitionsDropdown);
        // Change transition dropdown event listener
        changeTransitionEvent(transitionsDropdown, activitiesDropdown);
        // Change transition dropdown event listener
        changeActivityEvent(activitiesDropdown, transformDropdown);
        submitFormEvent();
        changeFileEvent();
    };
    submitFormEvent = function() {
        console.log('submit event loaded');
        var formData = new FormData();
        $('#submit').on('click', function() {
<<<<<<< HEAD
            formData.append('title', $('#title').val());
            formData.append('description', $('#description').val());
            formData.append('shapefile', $('#shapefile')[0].files[0]);
=======
            var file = $('#restrictedArea')[0].files[0];
            // validate extension file
            var extension = validExtension(file);
            // NBS name
            formData.append('nameNBS', $('#nameNBS').val());
            // NBS description
            formData.append('descNBS', $('#descNBS').val());
            // NBS country
            formData.append('countryNBS', $('#countryNBS').val());
            // NBS currency cost
            formData.append('currencyCost', $('#currencyCost').val());
            // NBS Time required to generate maximun benefit (yr)
            formData.append('maxBenefitTime', $('#maxBenefitTime').val());
            // NBS Percentage of benefit associated with interventions at time t=0
            formData.append('benefitTimePorc', $('#benefitTimePorc').val());
            // NBS Consecution Time Total Benefits
            formData.append('totalConsecTime', $('#totalConsecTime').val());
            // NBS Maintenance Perodicity
            formData.append('maintenancePeriod', $('#maintenancePeriod').val());
            // NBS Unit Implementation Cost (US$/ha)
            formData.append('implementCost', $('#implementCost').val());
            // NBS Unit Maintenace Cost (US$/ha)
            formData.append('maintenanceCost', $('#maintenanceCost').val());
            // NBS Unit Oportunity Cost (US$/ha)
            formData.append('oportunityCost', $('#oportunityCost').val());
            // NBS RIOS Transformations selected
            formData.append('riosTransformation', $('#riosTransformation').val());
            // NBS restricted area geographic file
            formData.append('restrictedArea', $('#restrictedArea')[0].files[0]);
            // Type action for view
>>>>>>> b2afb3da
            formData.append('action', 'create-nbs');
            // Required session token
            formData.append('csrfmiddlewaretoken', token);

            $.ajax({
                type: 'POST',
                url: '/waterproof_nbs_ca/create/',
                data: formData,
                cache: false,
                processData: false,
                contentType: false,
                enctype: 'multipart/form-data',
                success: function() {
                    alert('The post has been created!')
                },
                error: function(xhr, errmsg, err) {
                    console.log(xhr.status + ":" + xhr.responseText)
                }
            })
        });
    };
<<<<<<< HEAD
    changeFileEvent = function() {
        $('#shapefile').change(function(evt) {
=======
    /** 
     * Validate input file on change
     *
     */
    changeFileEvent = function() {
        $('#restrictedArea').change(function(evt) {
>>>>>>> b2afb3da
            var file = evt.currentTarget.files[0];
            var extension = validExtension(file);
            // Validate file's extension
            if (extension.valid) { //Valid
                console.log('Extension valid!');
                // Validate file's extension
                if (extension.extension == 'geojson') { //GeoJSON
                    var readerGeoJson = new FileReader();
                    readerGeoJson.onload = function(evt) {
                        var contents = evt.target.result;
                        geojson = JSON.parse(contents);
                        loadFile(geojson, file.name);
                    }
                    readerGeoJson.readAsText(file);
<<<<<<< HEAD
                } else {

                }
            } else { //Invalid

=======
                } else { //Zip
                    var reader = new FileReader();
                    var filename, readShp = false,
                        readDbf = false,
                        readShx = false,
                        readPrj = false,
                        prj, coord = true;
                    var prjName;
                    reader.onload = function(evt) {
                        var contents = evt.target.result;
                        JSZip.loadAsync(file).then(function(zip) {
                            zip.forEach(function(relativePath, zipEntry) {
                                filename = zipEntry.name.toLocaleLowerCase();
                                if (filename.indexOf(".shp") != -1) {
                                    readShp = true;
                                }
                                if (filename.indexOf(".dbf") != -1) {
                                    readDbf = true;
                                }
                                if (filename.indexOf(".shx") != -1) {
                                    readShx = true;
                                }
                                if (filename.indexOf(".prj") != -1) {
                                    readPrj = true;
                                    prjName = zipEntry.name;
                                }
                            });
                            // Valid shapefile with minimum files req
                            if (readShp && readDbf && readPrj && readShx) {
                                zip.file(prjName).async("string").then(function(data) {
                                    prj = data;
                                    // Validar sistema de referencia
                                    if (prj.toLocaleLowerCase().indexOf("gcs_wgs_1984") == -1) {
                                        Swal.fire({
                                            icon: 'error',
                                            title: 'Error en shapefile',
                                            text: 'Sistema de proyección incorrecto',
                                        })
                                    }
                                    // Shapefile válido
                                    else {
                                        shp(contents).then(function(shpToGeojson) {
                                            geojson = shpToGeojson;
                                            loadShapefile(geojson, file.name);
                                        }).catch(function(e) {
                                            Swal.fire({
                                                icon: 'error',
                                                title: 'Error en shapefile',
                                                text: 'Ha ocurrido un error de lectura en el shapefile',
                                            })
                                            console.log("Ocurrió error convirtiendo el shapefile " + e);
                                        });
                                    }
                                });
                            } else { // Missing req files
                                // Miss .shp
                                if (!readShp) {
                                    Swal.fire({
                                        icon: 'error',
                                        title: 'Error en shapefile',
                                        text: 'Falta el archivo .shp requerido',
                                    })
                                }
                                // Miss .dbf
                                if (!readDbf) {
                                    Swal.fire({
                                        icon: 'error',
                                        title: 'Error en shapefile',
                                        text: 'Falta el archivo .dbf requerido',
                                    })
                                }
                                // Miss .shx
                                if (!readShx) {
                                    Swal.fire({
                                        icon: 'error',
                                        title: 'Error en shapefile',
                                        text: 'Falta el archivo .shx requerido',
                                    })
                                }
                                // Miss .prj
                                if (!readPrj) {
                                    Swal.fire({
                                        icon: 'error',
                                        title: 'Error en shapefile',
                                        text: 'Falta el archivo .prj requerido',
                                    })
                                }
                            }
                        });
                    };
                    reader.onerror = function(event) {
                        console.error("File could not be read! Code " + event.target.error.code);
                        //alert("El archivo no pudo ser cargado: " + event.target.error.code);
                    };
                    reader.readAsArrayBuffer(file);
                }
            } else { //Invalid extension
                Swal.fire({
                    icon: 'error',
                    title: 'Error de extensión',
                    text: 'La extensión del archivo no está soportada, debe ser GeoJSON o un shapefile .zip',
                })
>>>>>>> b2afb3da
            }
        });
    };
    checkEmptyFile = function() {

    };
    /** 
     * Change acitivy option based in transition selected
     * @param {HTML} transDropdown Transitions dropdown
     * @param {HTML} activDropdown Activities  dropdown
     *
     */
    changeTransitionEvent = function(transDropdown, activDropdown) {
        // Rios transitions dropdown listener
        transDropdown.change(function() {
            // Get load activities from urls Django parameter
            var transition_id = $(this).val();

            /** 
             * Get filtered activities by transition id 
             * @param {String} url   activities URL 
             * @param {Object} data  transition id  
             *
             * @return {String} activities in HTML option format
             */
            $.ajax({
                url: '/waterproof_nbs_ca/load-activityByTransition/',
                data: {
                    'transition': transition_id
                },
                success: function(result) {
                    result = JSON.parse(result);
                    // Empty before poupulate new options
                    activDropdown.empty();
                    $.each(result, function(index, activity) {
                        activDropdown.append($("<option />").val(activity.pk).text(activity.fields.name));
                    });
                    activDropdown.val($('#' + activDropdown[0].id + ' option:first').val()).change();
                }
            });
        });
    };
    /** 
     * Change transformation options based in activity selected
     * @param {HTML} transDropdown Transitions dropdown
     * @param {HTML} activDropdown Activities  dropdown
     *
     */
    changeActivityEvent = function(activityDropdown, transformDropdown) {
        // Rios transitions dropdown listener
        activityDropdown.change(function() {
            // Get load activities from urls Django parameter
            var activity_id = $(this).val();

            /** 
             * Get filtered activities by transition id 
             * @param {String} url   activities URL 
             * @param {Object} data  transition id  
             *
             * @return {String} activities in HTML option format
             */
            $.ajax({
                url: '/waterproof_nbs_ca/load-transformationByActivity/',
                data: {
                    'activity': activity_id
                },
                success: function(result) {
                    result = JSON.parse(result);
                    // Empty before poupulate new options
                    transformDropdown.empty();
                    $.each(result, function(index, transformation) {
                        transformDropdown.append($("<option />").val(transformation.pk).text(transformation.fields.name));
                        transformDropdown.bootstrapDualListbox('refresh');

                    });
                }
            });
        });
    };
    /** 
     * Populate countries options in dropdown 
     * @param {HTML} dropdown Dropdown selected element
     *
     */
    fillCountryDropdown = function(dropdown) {
        $.ajax({
            url: '/waterproof_nbs_ca/load-allCountries',
            success: function(result) {
                result = JSON.parse(result);
                $.each(result, function(index, country) {
                    dropdown.append($("<option />").val(country.pk).text(country.fields.name));
                });
            }
        });
    };
    /** 
     * Populate currencies options in dropdown 
     * @param {HTML} dropdown Dropdown selected element
     *
     */
    fillCurrencyDropdown = function(dropdown) {
        $.ajax({
            url: '/waterproof_nbs_ca/load-allCurrencies',
            success: function(result) {
                result = JSON.parse(result);
                $.each(result, function(index, currency) {
                    dropdown.append($("<option />").val(currency.pk).text(currency.fields.code + ' (' + currency.fields.symbol + ') - ' + currency.fields.name));
                });
            }
        });
    };
    /** 
     * Populate transitions options in dropdown 
     * @param {HTML} dropdown Dropdown selected element
     *
     */
    fillTransitionsDropdown = function(dropdown) {
        $.ajax({
            url: '/waterproof_nbs_ca/load-transitions',
            success: function(result) {
                result = JSON.parse(result);
                $.each(result, function(index, transition) {
                    dropdown.append($("<option />").val(transition.pk).text(transition.fields.name));
                });
                dropdown.val(1).change();
            }
        });
    };
    /** 
     * Get if file has a valid shape or GeoJSON extension 
     * @param {StriFileng} file   zip or GeoJSON file
     *
     * @return {Object} extension Object contain extension and is valid
     */
    validExtension = function(file) {
        var fileExtension = {};
        if (file.name.lastIndexOf(".") > 0) {
            var extension = file.name.substring(file.name.lastIndexOf(".") + 1, file.name.length);
            fileExtension.extension = extension;
        }
        if (file.type == 'application/x-zip-compressed' || file.type == 'application/zip') {
            fileExtension.valid = true;
        } else if (file.type == 'application/geo+json') {
            fileExtension.valid = true;
        } else {
            fileExtension.valid = false;
        }
        return fileExtension;
    };
    loadFile = function(file, name) {
        console.log('Start loading file function!');
    };
    // Init 
    initialize();
<<<<<<< HEAD
});
/*
  $.ajax({
      type: 'POST',
      url: '{% url "create-post" %}',
      data: formData,
      cache: false,
      processData: false,
      contentType: false,
      enctype: 'multipart/form-data',
      success: function (){
          alert('The post has been created!')
      },
      error: function(xhr, errmsg, err) {
          console.log(xhr.status + ":" + xhr.responseText)
      }
  })


$('#id_added_by').val(userId).change();
$('#id_added_by').hide();
$('label[for="id_added_by"]').hide();
$('#id_rios_transformations').empty();
$('#id_transformations_available').empty();*/
$('#update_costs').click(function() {
    var country_id = $('#id_country').val();
    var url = $('#nbscaForm').attr('data-countries-url');
    var currency_id = $('#id_currency').val();
    var urlCurrency = $('#nbscaForm').attr('data-currency-url');
    country_id == "" ? country_id = 1 : country_id = country_id;
    /** 
     * Get filtered activities by transition id 
     * @param {String} url   transformation URL 
     * @param {Object} data  activity id  
     *
     * @return {String} activities in HTML option format
     */
    $.ajax({
        url: url,
        data: {
            'country': country_id
        },
        success: function(data) {
            data = JSON.parse(data);
            factorCountry = data[0].fields.factor;
            $.ajax({
                url: urlCurrency,
                data: {
                    'currency': currency_id
                },
                success: function(data) {
                    data = JSON.parse(data);
                    factorCurrency = data[0].fields.factor;
                    let check = $('#id_global_costs')[0].checked
                    if (check) {
                        let id_unit_oportunity_cost = 35000;
                        let oportunityCost = id_unit_oportunity_cost * factorCountry * factorCurrency
                        $('#id_unit_oportunity_cost').val(oportunityCost);
                    } else {
                        let id_unit_oportunity_cost = $('#id_unit_oportunity_cost').val();
                        let oportunityCost = id_unit_oportunity_cost * factorCountry * factorCurrency
                        $('#id_unit_oportunity_cost').val(oportunityCost);
                    }
                }
            });
        }
    });
});
$('#id_transformations_available').change(function(evt) {
    var optionsSelectedAvailable = [];
    var optionsTransformations = [];
    $.each($("#id_transformations_available option:selected"), function() {
        var option = {};
        option.value = $(this).val();
        option.text = $(this).html();
        optionsSelectedAvailable.push(option);
    });
    console.log(optionsSelectedAvailable);
    $("#id_rios_transformations").each(function(index, opt) {
        var option = {};
        if (opt.options.length > 0) {
            option.text = opt.options[index].text;
            option.value = opt.options[index].value;
        }
        optionsTransformations.push(option);
    });
    console.log(optionsTransformations);
    var onlyInA = optionsSelectedAvailable.filter(comparer(optionsTransformations));
    if (onlyInA.length > 0)
        $.each(onlyInA, function() {
            $('#waterproof_nbs_ca').append('<label for="">Cargar shapefile </label>');
            $('#waterproof_nbs_ca').append('<input type="file" name="">');
            $("#id_rios_transformations").append('<option value=' + this.value + ' selected>' + this.text + '</option>');
        });
});
$('#id_currency').change(function() {
    var urlCurrency = $('#nbscaForm').attr('data-currency-url');
    var currency_id = $('#id_currency').val();
    $.ajax({
        url: urlCurrency,
        data: {
            'currency': currency_id
        },
        success: function(data) {
            data = JSON.parse(data);
            let currencyCode = data[0].fields.code;
            let currencySymbol = data[0].fields.symbol;
            $('label[for="id_unit_maintenance_cost"]').html("Unit maintenance cost (" + currencyCode + " " + currencySymbol + "/ha)");
            $('label[for="id_unit_oportunity_cost"]').html("Unit oportunity costs (" + currencyCode + " " + currencySymbol + "/ha)");
            $('label[for="id_unit_implementation_cost"]').html("Unit implementation costs  (" + currencyCode + " " + currencySymbol + "/ha)");
        }
    });

});
$('#id_global_costs').change(function() {
    if (this.checked) {
        $('#id_unit_maintenance_cost').hide();
        $('label[for="id_unit_maintenance_cost"]').hide();

        $('#id_unit_implementation_cost').hide();
        $('label[for="id_unit_implementation_cost"]').hide();

        $('#id_periodicity_maitenance').hide();
        $('label[for="id_periodicity_maitenance"]').hide();
    } else {
        $('#id_unit_maintenance_cost').show();
        $('label[for="id_unit_maintenance_cost"]').show();

        $('#id_unit_implementation_cost').show();
        $('label[for="id_unit_implementation_cost"]').show();

        $('#id_periodicity_maitenance').show();
        $('label[for="id_periodicity_maitenance"]').show();
    }
});
// Rios transitions dropdown listener
$('#id_rios_transitions').change(function() {
    // Get load activities from urls Django parameter
    var url = $('#nbscaForm').attr('data-activities-url');
    var transition_id = $(this).val();

    /** 
     * Get filtered activities by transition id 
     * @param {String} url   activities URL 
     * @param {Object} data  transition id  
     *
     * @return {String} activities in HTML option format
     */
    $.ajax({
        url: url,
        data: {
            'transition': transition_id
        },
        success: function(data) {
            $('#id_rios_activities').empty().html(data);
            $('#id_rios_activities').change();
        }
    });
});

// Rios activities dropdown listener
$('#id_rios_activities').change(function() {
    // Get load transformations from urls Django parameter
    var url = $('#nbscaForm').attr('data-transformations-url');
    var activity_id = $(this).val();

    /** 
     * Get filtered activities by transition id 
     * @param {String} url   transformation URL 
     * @param {Object} data  activity id  
     *
     * @return {String} activities in HTML option format
     */
    $.ajax({
        url: url,
        data: {
            'transition': activity_id
        },
        success: function(data) {
            $('#id_transformations_available').empty().html(data);
        }
    });
});

function comparer(otherArray) {
    return function(current) {
        return otherArray.filter(function(other) {
            return other.value == current.value && other.display == current.display
        }).length == 0;
    }
}
/*
function initializeWaterproofNbsCaForm() {
    console.log("initializeWaterproofNbsCaForm");
}
var width = window.innerWidth;
var height = window.innerHeight;

var stage = new Konva.Stage({
    container: 'container',
    width: width,
    height: height,
});
var layer = new Konva.Layer();
stage.add(layer);

// what is url of dragging element?
var itemURL = '';
document
    .getElementById('drag-items')
    .addEventListener('dragstart', function(e) {
        itemURL = e.target.src;
    });

var con = stage.container();
con.addEventListener('dragover', function(e) {
    e.preventDefault(); // !important
});
con.addEventListener('drop', function(e) {
    e.preventDefault();
    // now we need to find pointer position
    // we can't use stage.getPointerPosition() here, because that event
    // is not registered by Konva.Stage
    // we can register it manually:
    stage.setPointersPositions(e);

    Konva.Image.fromURL(itemURL, function(image) {
        layer.add(image);

        image.position(stage.getPointerPosition());
        image.draggable(true);

        layer.draw();
    });
});*/
$(document).ready(function() {
    $('#example').DataTable();
=======
>>>>>>> b2afb3da
});<|MERGE_RESOLUTION|>--- conflicted
+++ resolved
@@ -5,10 +5,7 @@
  */
 $(function() {
     initialize = function() {
-<<<<<<< HEAD
-=======
         $('#example').DataTable();
->>>>>>> b2afb3da
         console.log('init event loaded');
         var countryDropdown = $('#countryNBS');
         var currencyDropdown = $('#currencyCost');
@@ -32,11 +29,6 @@
         console.log('submit event loaded');
         var formData = new FormData();
         $('#submit').on('click', function() {
-<<<<<<< HEAD
-            formData.append('title', $('#title').val());
-            formData.append('description', $('#description').val());
-            formData.append('shapefile', $('#shapefile')[0].files[0]);
-=======
             var file = $('#restrictedArea')[0].files[0];
             // validate extension file
             var extension = validExtension(file);
@@ -67,7 +59,6 @@
             // NBS restricted area geographic file
             formData.append('restrictedArea', $('#restrictedArea')[0].files[0]);
             // Type action for view
->>>>>>> b2afb3da
             formData.append('action', 'create-nbs');
             // Required session token
             formData.append('csrfmiddlewaretoken', token);
@@ -89,17 +80,12 @@
             })
         });
     };
-<<<<<<< HEAD
-    changeFileEvent = function() {
-        $('#shapefile').change(function(evt) {
-=======
     /** 
      * Validate input file on change
      *
      */
     changeFileEvent = function() {
         $('#restrictedArea').change(function(evt) {
->>>>>>> b2afb3da
             var file = evt.currentTarget.files[0];
             var extension = validExtension(file);
             // Validate file's extension
@@ -114,13 +100,6 @@
                         loadFile(geojson, file.name);
                     }
                     readerGeoJson.readAsText(file);
-<<<<<<< HEAD
-                } else {
-
-                }
-            } else { //Invalid
-
-=======
                 } else { //Zip
                     var reader = new FileReader();
                     var filename, readShp = false,
@@ -223,7 +202,6 @@
                     title: 'Error de extensión',
                     text: 'La extensión del archivo no está soportada, debe ser GeoJSON o un shapefile .zip',
                 })
->>>>>>> b2afb3da
             }
         });
     };
@@ -378,244 +356,4 @@
     };
     // Init 
     initialize();
-<<<<<<< HEAD
-});
-/*
-  $.ajax({
-      type: 'POST',
-      url: '{% url "create-post" %}',
-      data: formData,
-      cache: false,
-      processData: false,
-      contentType: false,
-      enctype: 'multipart/form-data',
-      success: function (){
-          alert('The post has been created!')
-      },
-      error: function(xhr, errmsg, err) {
-          console.log(xhr.status + ":" + xhr.responseText)
-      }
-  })
-
-
-$('#id_added_by').val(userId).change();
-$('#id_added_by').hide();
-$('label[for="id_added_by"]').hide();
-$('#id_rios_transformations').empty();
-$('#id_transformations_available').empty();*/
-$('#update_costs').click(function() {
-    var country_id = $('#id_country').val();
-    var url = $('#nbscaForm').attr('data-countries-url');
-    var currency_id = $('#id_currency').val();
-    var urlCurrency = $('#nbscaForm').attr('data-currency-url');
-    country_id == "" ? country_id = 1 : country_id = country_id;
-    /** 
-     * Get filtered activities by transition id 
-     * @param {String} url   transformation URL 
-     * @param {Object} data  activity id  
-     *
-     * @return {String} activities in HTML option format
-     */
-    $.ajax({
-        url: url,
-        data: {
-            'country': country_id
-        },
-        success: function(data) {
-            data = JSON.parse(data);
-            factorCountry = data[0].fields.factor;
-            $.ajax({
-                url: urlCurrency,
-                data: {
-                    'currency': currency_id
-                },
-                success: function(data) {
-                    data = JSON.parse(data);
-                    factorCurrency = data[0].fields.factor;
-                    let check = $('#id_global_costs')[0].checked
-                    if (check) {
-                        let id_unit_oportunity_cost = 35000;
-                        let oportunityCost = id_unit_oportunity_cost * factorCountry * factorCurrency
-                        $('#id_unit_oportunity_cost').val(oportunityCost);
-                    } else {
-                        let id_unit_oportunity_cost = $('#id_unit_oportunity_cost').val();
-                        let oportunityCost = id_unit_oportunity_cost * factorCountry * factorCurrency
-                        $('#id_unit_oportunity_cost').val(oportunityCost);
-                    }
-                }
-            });
-        }
-    });
-});
-$('#id_transformations_available').change(function(evt) {
-    var optionsSelectedAvailable = [];
-    var optionsTransformations = [];
-    $.each($("#id_transformations_available option:selected"), function() {
-        var option = {};
-        option.value = $(this).val();
-        option.text = $(this).html();
-        optionsSelectedAvailable.push(option);
-    });
-    console.log(optionsSelectedAvailable);
-    $("#id_rios_transformations").each(function(index, opt) {
-        var option = {};
-        if (opt.options.length > 0) {
-            option.text = opt.options[index].text;
-            option.value = opt.options[index].value;
-        }
-        optionsTransformations.push(option);
-    });
-    console.log(optionsTransformations);
-    var onlyInA = optionsSelectedAvailable.filter(comparer(optionsTransformations));
-    if (onlyInA.length > 0)
-        $.each(onlyInA, function() {
-            $('#waterproof_nbs_ca').append('<label for="">Cargar shapefile </label>');
-            $('#waterproof_nbs_ca').append('<input type="file" name="">');
-            $("#id_rios_transformations").append('<option value=' + this.value + ' selected>' + this.text + '</option>');
-        });
-});
-$('#id_currency').change(function() {
-    var urlCurrency = $('#nbscaForm').attr('data-currency-url');
-    var currency_id = $('#id_currency').val();
-    $.ajax({
-        url: urlCurrency,
-        data: {
-            'currency': currency_id
-        },
-        success: function(data) {
-            data = JSON.parse(data);
-            let currencyCode = data[0].fields.code;
-            let currencySymbol = data[0].fields.symbol;
-            $('label[for="id_unit_maintenance_cost"]').html("Unit maintenance cost (" + currencyCode + " " + currencySymbol + "/ha)");
-            $('label[for="id_unit_oportunity_cost"]').html("Unit oportunity costs (" + currencyCode + " " + currencySymbol + "/ha)");
-            $('label[for="id_unit_implementation_cost"]').html("Unit implementation costs  (" + currencyCode + " " + currencySymbol + "/ha)");
-        }
-    });
-
-});
-$('#id_global_costs').change(function() {
-    if (this.checked) {
-        $('#id_unit_maintenance_cost').hide();
-        $('label[for="id_unit_maintenance_cost"]').hide();
-
-        $('#id_unit_implementation_cost').hide();
-        $('label[for="id_unit_implementation_cost"]').hide();
-
-        $('#id_periodicity_maitenance').hide();
-        $('label[for="id_periodicity_maitenance"]').hide();
-    } else {
-        $('#id_unit_maintenance_cost').show();
-        $('label[for="id_unit_maintenance_cost"]').show();
-
-        $('#id_unit_implementation_cost').show();
-        $('label[for="id_unit_implementation_cost"]').show();
-
-        $('#id_periodicity_maitenance').show();
-        $('label[for="id_periodicity_maitenance"]').show();
-    }
-});
-// Rios transitions dropdown listener
-$('#id_rios_transitions').change(function() {
-    // Get load activities from urls Django parameter
-    var url = $('#nbscaForm').attr('data-activities-url');
-    var transition_id = $(this).val();
-
-    /** 
-     * Get filtered activities by transition id 
-     * @param {String} url   activities URL 
-     * @param {Object} data  transition id  
-     *
-     * @return {String} activities in HTML option format
-     */
-    $.ajax({
-        url: url,
-        data: {
-            'transition': transition_id
-        },
-        success: function(data) {
-            $('#id_rios_activities').empty().html(data);
-            $('#id_rios_activities').change();
-        }
-    });
-});
-
-// Rios activities dropdown listener
-$('#id_rios_activities').change(function() {
-    // Get load transformations from urls Django parameter
-    var url = $('#nbscaForm').attr('data-transformations-url');
-    var activity_id = $(this).val();
-
-    /** 
-     * Get filtered activities by transition id 
-     * @param {String} url   transformation URL 
-     * @param {Object} data  activity id  
-     *
-     * @return {String} activities in HTML option format
-     */
-    $.ajax({
-        url: url,
-        data: {
-            'transition': activity_id
-        },
-        success: function(data) {
-            $('#id_transformations_available').empty().html(data);
-        }
-    });
-});
-
-function comparer(otherArray) {
-    return function(current) {
-        return otherArray.filter(function(other) {
-            return other.value == current.value && other.display == current.display
-        }).length == 0;
-    }
-}
-/*
-function initializeWaterproofNbsCaForm() {
-    console.log("initializeWaterproofNbsCaForm");
-}
-var width = window.innerWidth;
-var height = window.innerHeight;
-
-var stage = new Konva.Stage({
-    container: 'container',
-    width: width,
-    height: height,
-});
-var layer = new Konva.Layer();
-stage.add(layer);
-
-// what is url of dragging element?
-var itemURL = '';
-document
-    .getElementById('drag-items')
-    .addEventListener('dragstart', function(e) {
-        itemURL = e.target.src;
-    });
-
-var con = stage.container();
-con.addEventListener('dragover', function(e) {
-    e.preventDefault(); // !important
-});
-con.addEventListener('drop', function(e) {
-    e.preventDefault();
-    // now we need to find pointer position
-    // we can't use stage.getPointerPosition() here, because that event
-    // is not registered by Konva.Stage
-    // we can register it manually:
-    stage.setPointersPositions(e);
-
-    Konva.Image.fromURL(itemURL, function(image) {
-        layer.add(image);
-
-        image.position(stage.getPointerPosition());
-        image.draggable(true);
-
-        layer.draw();
-    });
-});*/
-$(document).ready(function() {
-    $('#example').DataTable();
-=======
->>>>>>> b2afb3da
 });