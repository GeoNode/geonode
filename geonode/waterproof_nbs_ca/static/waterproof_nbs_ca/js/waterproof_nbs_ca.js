--- conflicted
+++ resolved
@@ -3,8 +3,8 @@
  * @author Luis Saltron
  * @version 1.0
  */
-$(function() {
-    initialize = function() {
+$(function () {
+    initialize = function () {
         $('#example').DataTable();
         console.log('init event loaded');
         var countryDropdown = $('#countryNBS');
@@ -18,7 +18,7 @@
             moveOnSelect: false,
         });
         // Transformations widget change option event
-        $("#menu-toggle").click(function(e) {
+        $("#menu-toggle").click(function (e) {
             e.preventDefault();
             $("#wrapper").toggleClass("toggled");
         });
@@ -29,25 +29,18 @@
         // Populate currencies options
         fillTransitionsDropdown(transitionsDropdown);
         // Change transition dropdown event listener
-        //changeTransitionEvent(transitionsDropdown, activitiesDropdown);
+        changeTransitionEvent(transitionsDropdown, activitiesDropdown);
         // Change country dropdown event listener 
-        //changeCountryEvent(countryDropdown, currencyDropdown);
+        changeCountryEvent(countryDropdown, currencyDropdown);
         // Change transition dropdown event listener
-        //changeActivityEvent(activitiesDropdown, transformDropdown);
+        changeActivityEvent(activitiesDropdown, transformDropdown);
         submitFormEvent();
         changeFileEvent();
     };
-    submitFormEvent = function() {
+    submitFormEvent = function () {
         console.log('submit event loaded');
         var formData = new FormData();
-<<<<<<< HEAD
-        $('#submit').on('click', function() {
-            var file = $('#restrictedArea')[0].files[0];
-            // validate extension file
-            var extension = validExtension(file);
-=======
         $('#submit').on('click', function () {
->>>>>>> 47b33e1a
             // NBS name
             formData.append('nameNBS', $('#nameNBS').val());
             // NBS description
@@ -72,30 +65,6 @@
             formData.append('oportunityCost', $('#oportunityCost').val());
             // NBS RIOS Transformations selected
             formData.append('riosTransformation', $('#riosTransformation').val());
-<<<<<<< HEAD
-            // NBS restricted area geographic file
-            formData.append('restrictedArea', $('#restrictedArea')[0].files[0]);
-            // Type action for view
-            formData.append('action', 'create-nbs');
-            // Required session token
-            formData.append('csrfmiddlewaretoken', token);
-
-            $.ajax({
-                type: 'POST',
-                url: '/waterproof_nbs_ca/create/',
-                data: formData,
-                cache: false,
-                processData: false,
-                contentType: false,
-                enctype: 'multipart/form-data',
-                success: function() {
-                    alert('The post has been created!')
-                },
-                error: function(xhr, errmsg, err) {
-                    console.log(xhr.status + ":" + xhr.responseText)
-                }
-            })
-=======
             var file = $('#restrictedArea')[0].files[0];
             // validate extension file
             var extension = validExtension(file);
@@ -171,15 +140,14 @@
                 };
                 reader.readAsArrayBuffer(file);
             }
->>>>>>> 47b33e1a
         });
     };
     /** 
      * Validate input file on change
      *
      */
-    changeFileEvent = function() {
-        $('#restrictedArea').change(function(evt) {
+    changeFileEvent = function () {
+        $('#restrictedArea').change(function (evt) {
             var file = evt.currentTarget.files[0];
             var extension = validExtension(file);
             // Validate file's extension
@@ -188,7 +156,7 @@
                 // Validate file's extension
                 if (extension.extension == 'geojson') { //GeoJSON
                     var readerGeoJson = new FileReader();
-                    readerGeoJson.onload = function(evt) {
+                    readerGeoJson.onload = function (evt) {
                         var contents = evt.target.result;
                         geojson = JSON.parse(contents);
                         loadFile(geojson, file.name);
@@ -202,10 +170,10 @@
                         readPrj = false,
                         prj, coord = true;
                     var prjName;
-                    reader.onload = function(evt) {
+                    reader.onload = function (evt) {
                         var contents = evt.target.result;
-                        JSZip.loadAsync(file).then(function(zip) {
-                            zip.forEach(function(relativePath, zipEntry) {
+                        JSZip.loadAsync(file).then(function (zip) {
+                            zip.forEach(function (relativePath, zipEntry) {
                                 filename = zipEntry.name.toLocaleLowerCase();
                                 if (filename.indexOf(".shp") != -1) {
                                     readShp = true;
@@ -223,7 +191,7 @@
                             });
                             // Valid shapefile with minimum files req
                             if (readShp && readDbf && readPrj && readShx) {
-                                zip.file(prjName).async("string").then(function(data) {
+                                zip.file(prjName).async("string").then(function (data) {
                                     prj = data;
                                     // Validar sistema de referencia
                                     if (prj.toLocaleLowerCase().indexOf("gcs_wgs_1984") == -1) {
@@ -235,15 +203,10 @@
                                     }
                                     // Shapefile válido
                                     else {
-                                        shp(contents).then(function(shpToGeojson) {
+                                        shp(contents).then(function (shpToGeojson) {
                                             geojson = shpToGeojson;
-<<<<<<< HEAD
-                                            loadShapefile(geojson, file.name);
-                                        }).catch(function(e) {
-=======
                                             //loadShapefile(geojson, file.name);
                                         }).catch(function (e) {
->>>>>>> 47b33e1a
                                             Swal.fire({
                                                 icon: 'error',
                                                 title: 'Error en shapefile',
@@ -289,7 +252,7 @@
                             }
                         });
                     };
-                    reader.onerror = function(event) {
+                    reader.onerror = function (event) {
                         console.error("File could not be read! Code " + event.target.error.code);
                         //alert("El archivo no pudo ser cargado: " + event.target.error.code);
                     };
@@ -304,18 +267,18 @@
             }
         });
     };
-    checkEmptyFile = function() {
+    checkEmptyFile = function () {
 
     };
     /** 
-     * Change currency option based in country selected
-     * @param {HTML} countryDropdown    Country dropdown
-     * @param {HTML} currencyDropdown   Currency  dropdown
-     *
-     */
-    changeCountryEvent = function(countryDropdown, currencyDropdown) {
+   * Change currency option based in country selected
+   * @param {HTML} countryDropdown    Country dropdown
+   * @param {HTML} currencyDropdown   Currency  dropdown
+   *
+   */
+    changeCountryEvent = function (countryDropdown, currencyDropdown) {
         // Rios transitions dropdown listener
-        countryDropdown.change(function() {
+        countryDropdown.change(function () {
             // Get load activities from urls Django parameter
             var country_id = $(this).val();
 
@@ -331,7 +294,7 @@
                 data: {
                     'country': country_id
                 },
-                success: function(result) {
+                success: function (result) {
                     result = JSON.parse(result);
                     currencyDropdown.val(result[0].pk);
                 }
@@ -344,10 +307,9 @@
      * @param {HTML} activDropdown Activities  dropdown
      *
      */
-    /*
-    changeTransitionEvent = function(transDropdown, activDropdown) {
+    changeTransitionEvent = function (transDropdown, activDropdown) {
         // Rios transitions dropdown listener
-        transDropdown.change(function() {
+        transDropdown.change(function () {
             // Get load activities from urls Django parameter
             var transition_id = $(this).val();
 
@@ -357,17 +319,17 @@
              * @param {Object} data  transition id  
              *
              * @return {String} activities in HTML option format
-             *
+             */
             $.ajax({
                 url: '/waterproof_nbs_ca/load-activityByTransition/',
                 data: {
                     'transition': transition_id
                 },
-                success: function(result) {
+                success: function (result) {
                     result = JSON.parse(result);
                     // Empty before poupulate new options
                     activDropdown.empty();
-                    $.each(result, function(index, activity) {
+                    $.each(result, function (index, activity) {
                         activDropdown.append($("<option />").val(activity.pk).text(activity.fields.name));
                     });
                     activDropdown.val($('#' + activDropdown[0].id + ' option:first').val()).change();
@@ -380,10 +342,10 @@
      * @param {HTML} transDropdown Transitions dropdown
      * @param {HTML} activDropdown Activities  dropdown
      *
-     *
-    changeActivityEvent = function(activityDropdown, transformDropdown) {
+     */
+    changeActivityEvent = function (activityDropdown, transformDropdown) {
         // Rios transitions dropdown listener
-        activityDropdown.change(function() {
+        activityDropdown.change(function () {
             // Get load activities from urls Django parameter
             var activity_id = $(this).val();
 
@@ -393,17 +355,17 @@
              * @param {Object} data  transition id  
              *
              * @return {String} activities in HTML option format
-             *
+             */
             $.ajax({
                 url: '/waterproof_nbs_ca/load-transformationByActivity/',
                 data: {
                     'activity': activity_id
                 },
-                success: function(result) {
+                success: function (result) {
                     result = JSON.parse(result);
                     // Empty before poupulate new options
                     transformDropdown.empty();
-                    $.each(result, function(index, transformation) {
+                    $.each(result, function (index, transformation) {
                         transformDropdown.append($("<option />").val(transformation.pk).text(transformation.fields.name));
                         transformDropdown.bootstrapDualListbox('refresh');
 
@@ -412,18 +374,17 @@
             });
         });
     };
-    /*
     /** 
      * Populate countries options in dropdown 
      * @param {HTML} dropdown Dropdown selected element
      *
      */
-    fillCountryDropdown = function(dropdown) {
+    fillCountryDropdown = function (dropdown) {
         $.ajax({
             url: '/waterproof_nbs_ca/load-allCountries',
-            success: function(result) {
+            success: function (result) {
                 result = JSON.parse(result);
-                $.each(result, function(index, country) {
+                $.each(result, function (index, country) {
                     dropdown.append($("<option />").val(country.pk).text(country.fields.name));
                 });
             }
@@ -434,12 +395,12 @@
      * @param {HTML} dropdown Dropdown selected element
      *
      */
-    fillCurrencyDropdown = function(dropdown) {
+    fillCurrencyDropdown = function (dropdown) {
         $.ajax({
             url: '/waterproof_nbs_ca/load-allCurrencies',
-            success: function(result) {
+            success: function (result) {
                 result = JSON.parse(result);
-                $.each(result, function(index, currency) {
+                $.each(result, function (index, currency) {
                     dropdown.append($("<option />").val(currency.pk).text(currency.fields.code + ' (' + currency.fields.symbol + ') - ' + currency.fields.name));
                 });
             }
@@ -450,12 +411,12 @@
      * @param {HTML} dropdown Dropdown selected element
      *
      */
-    fillTransitionsDropdown = function(dropdown) {
+    fillTransitionsDropdown = function (dropdown) {
         $.ajax({
             url: '/waterproof_nbs_ca/load-transitions',
-            success: function(result) {
+            success: function (result) {
                 result = JSON.parse(result);
-                $.each(result, function(index, transition) {
+                $.each(result, function (index, transition) {
                     dropdown.append($("<option />").val(transition.pk).text(transition.fields.name));
                 });
                 dropdown.val(1).change();
@@ -468,7 +429,7 @@
      *
      * @return {Object} extension Object contain extension and is valid
      */
-    validExtension = function(file) {
+    validExtension = function (file) {
         var fileExtension = {};
         if (file.name.lastIndexOf(".") > 0) {
             var extension = file.name.substring(file.name.lastIndexOf(".") + 1, file.name.length);
@@ -483,7 +444,7 @@
         }
         return fileExtension;
     };
-    loadFile = function(file, name) {
+    loadFile = function (file, name) {
         console.log('Start loading file function!');
     };
     // Init 
