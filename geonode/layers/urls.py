--- conflicted
+++ resolved
@@ -36,12 +36,8 @@
     url(r'^(?P<layername>[^/]*)/remove$', 'layer_remove', name="layer_remove"),
     url(r'^(?P<layername>[^/]*)/replace$', 'layer_replace', name="layer_replace"),
     url(r'^(?P<layername>[^/]*)/thumbnail$', 'layer_thumbnail', name='layer_thumbnail'),
-<<<<<<< HEAD
-    #url(r'^layers$','update_LayerMetadata', name='update_metadata'),
-=======
     url(r'^(?P<layername>[^/]*)/download/', 'layer_download', name='layer_download'),
 
->>>>>>> d1b48448
     # url(r'^api/batch_permissions/?$', 'batch_permissions',
     #    name='batch_permssions'),
     # url(r'^api/batch_delete/?$', 'batch_delete', name='batch_delete'),
