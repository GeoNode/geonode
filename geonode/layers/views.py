--- conflicted
+++ resolved
@@ -258,71 +258,6 @@
         )
 
 
-<<<<<<< HEAD
-=======
-def dataset_metadata_detail(request, layername, template="datasets/dataset_metadata_detail.html", custom_metadata=None):
-    try:
-        layer = _resolve_dataset(request, layername, "view_resourcebase", _PERMISSION_MSG_METADATA)
-    except PermissionDenied:
-        return HttpResponse(_("Not allowed"), status=403)
-    except Exception:
-        raise Http404(_("Not found"))
-    if not layer:
-        raise Http404(_("Not found"))
-
-    group = None
-    if layer.group:
-        try:
-            group = GroupProfile.objects.get(slug=layer.group.name)
-        except GroupProfile.DoesNotExist:
-            group = None
-    site_url = settings.SITEURL.rstrip("/") if settings.SITEURL.startswith("http") else settings.SITEURL
-
-    register_event(request, "view_metadata", layer)
-    perms_list = permissions_registry.get_perms(instance=layer, user=request.user)
-
-    return render(
-        request,
-        template,
-        context={
-            "resource": layer,
-            "perms_list": perms_list,
-            "group": group,
-            "SITEURL": site_url,
-            "custom_metadata": custom_metadata,
-        },
-    )
-
-
-def dataset_metadata_upload(request, layername, template="datasets/dataset_metadata_upload.html"):
-    try:
-        layer = _resolve_dataset(request, layername, "base.change_resourcebase", _PERMISSION_MSG_METADATA)
-    except PermissionDenied:
-        return HttpResponse(_("Not allowed"), status=403)
-    except Exception:
-        raise Http404(_("Not found"))
-    if not layer:
-        raise Http404(_("Not found"))
-
-    site_url = settings.SITEURL.rstrip("/") if settings.SITEURL.startswith("http") else settings.SITEURL
-    return render(request, template, context={"resource": layer, "layer": layer, "SITEURL": site_url})
-
-
-def dataset_sld_upload(request, layername, template="datasets/dataset_style_upload.html"):
-    try:
-        layer = _resolve_dataset(request, layername, "base.change_resourcebase", _PERMISSION_MSG_METADATA)
-    except PermissionDenied:
-        return HttpResponse(_("Not allowed"), status=403)
-    except Exception:
-        raise Http404(_("Not found"))
-    if not layer:
-        raise Http404(_("Not found"))
-
-    site_url = settings.SITEURL.rstrip("/") if settings.SITEURL.startswith("http") else settings.SITEURL
-    return render(request, template, context={"resource": layer, "dataset": layer, "SITEURL": site_url})
-
-
->>>>>>> 9b1e1477
 @xframe_options_exempt
 def dataset_embed(request, layername):
     try:
