--- conflicted
+++ resolved
@@ -304,11 +304,7 @@
 
     if request.method == 'POST':
         pprint(request.POST)
-<<<<<<< HEAD
-        form = AnonDownloaderForm(data=request.POST)
-=======
         form = AnonDownloaderForm(request.POST)
->>>>>>> 49709410
         out = {}
         if form.is_valid():
             pprint(form)
