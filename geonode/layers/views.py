--- conflicted
+++ resolved
@@ -551,11 +551,8 @@
     if settings.SOCIAL_ORIGINS:
         context_dict["social_links"] = build_social_links(request, layer)
 
-<<<<<<< HEAD
     context_dict["user_data_epsg"] = str(layer.user_data_epsg)
-=======
-    context_dict['layer_status'] = layer.status
->>>>>>> b4e28868
+    context_dict["layer_status"] = layer.status
 
     return render_to_response(template, RequestContext(request, context_dict))
 
