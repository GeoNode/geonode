--- conflicted
+++ resolved
@@ -1,1296 +1,1293 @@
-# -*- coding: utf-8 -*-
-#########################################################################
-#
-# Copyright (C) 2016 OSGeo
-#
-# This program is free software: you can redistribute it and/or modify
-# it under the terms of the GNU General Public License as published by
-# the Free Software Foundation, either version 3 of the License, or
-# (at your option) any later version.
-#
-# This program is distributed in the hope that it will be useful,
-# but WITHOUT ANY WARRANTY; without even the implied warranty of
-# MERCHANTABILITY or FITNESS FOR A PARTICULAR PURPOSE. See the
-# GNU General Public License for more details.
-#
-# You should have received a copy of the GNU General Public License
-# along with this program. If not, see <http://www.gnu.org/licenses/>.
-#
-#########################################################################
-
-import os
-import sys
-import logging
-import shutil
-import base64
-import traceback
-import uuid
-import decimal
-import re
-
-from django.contrib.gis.geos import GEOSGeometry
-from django.template.response import TemplateResponse
-from requests import Request
-from itertools import chain
-from six import string_types
-from owslib.wfs import WebFeatureService
-from owslib.feature.schema import get_schema
-
-from guardian.shortcuts import get_perms
-from django.contrib import messages
-from django.contrib.auth.decorators import login_required
-from django.contrib.auth import get_user_model
-from django.core.urlresolvers import reverse
-from django.http import HttpResponse, HttpResponseRedirect
-from django.shortcuts import render_to_response
-from django.conf import settings
-from django.template import RequestContext
-from django.utils.translation import ugettext as _
-
-from geonode import geoserver, qgis_server
-
-try:
-    import json
-except ImportError:
-    from django.utils import simplejson as json
-from django.utils.html import escape
-from django.template.defaultfilters import slugify
-from django.forms.models import inlineformset_factory
-from django.db import transaction
-from django.db.models import F
-from django.forms.utils import ErrorList
-
-from geonode.tasks.deletion import delete_layer
-from geonode.services.models import Service
-from geonode.layers.forms import LayerForm, LayerUploadForm, NewLayerUploadForm, LayerAttributeForm
-from geonode.base.forms import CategoryForm, TKeywordForm
-from geonode.layers.models import Layer, Attribute, UploadSession
-from geonode.base.enumerations import CHARSETS
-from geonode.base.models import TopicCategory
-from geonode.groups.models import GroupProfile
-
-from geonode.utils import default_map_config, check_ogc_backend
-from geonode.utils import GXPLayer
-from geonode.utils import GXPMap
-from geonode.layers.utils import file_upload, is_raster, is_vector
-from geonode.utils import resolve_object, llbbox_to_mercator
-from geonode.people.forms import ProfileForm, PocForm
-from geonode.security.views import _perms_info_json
-from geonode.documents.models import get_related_documents
-from geonode.utils import build_social_links
-from geonode.base.views import batch_modify
-from geonode.base.models import Thesaurus
-from geonode.maps.models import Map
-from geonode.geoserver.helpers import (cascading_delete, gs_catalog,
-                                       ogc_server_settings, save_style,
-                                       extract_name_from_sld, _invalidate_geowebcache_layer)
-
-if check_ogc_backend(geoserver.BACKEND_PACKAGE):
-    from geonode.geoserver.helpers import _render_thumbnail
-if check_ogc_backend(qgis_server.BACKEND_PACKAGE):
-    from geonode.qgis_server.models import QGISServerLayer
-CONTEXT_LOG_FILE = ogc_server_settings.LOG_FILE
-
-logger = logging.getLogger("geonode.layers.views")
-
-DEFAULT_SEARCH_BATCH_SIZE = 10
-MAX_SEARCH_BATCH_SIZE = 25
-GENERIC_UPLOAD_ERROR = _("There was an error while attempting to upload your data. \
-Please try again, or contact and administrator if the problem continues.")
-
-METADATA_UPLOADED_PRESERVE_ERROR = _("Note: this layer's orginal metadata was \
-populated and preserved by importing a metadata XML file. This metadata cannot be edited.")
-
-_PERMISSION_MSG_DELETE = _("You are not permitted to delete this layer")
-_PERMISSION_MSG_GENERIC = _('You do not have permissions for this layer.')
-_PERMISSION_MSG_MODIFY = _("You are not permitted to modify this layer")
-_PERMISSION_MSG_METADATA = _(
-    "You are not permitted to modify this layer's metadata")
-_PERMISSION_MSG_VIEW = _("You are not permitted to view this layer")
-
-
-def log_snippet(log_file):
-    if not os.path.isfile(log_file):
-        return "No log file at %s" % log_file
-
-    with open(log_file, "r") as f:
-        f.seek(0, 2)  # Seek @ EOF
-        fsize = f.tell()  # Get Size
-        f.seek(max(fsize - 10024, 0), 0)  # Set pos @ last n chars
-        return f.read()
-
-
-def _resolve_layer(request, alternate, permission='base.view_resourcebase',
-                   msg=_PERMISSION_MSG_GENERIC, **kwargs):
-    """
-    Resolve the layer by the provided typename (which may include service name) and check the optional permission.
-    """
-    service_typename = alternate.split(":", 1)
-
-    if Service.objects.filter(name=service_typename[0]).exists():
-        service = Service.objects.filter(name=service_typename[0])
-        return resolve_object(
-            request,
-            Layer,
-            {
-                'alternate': service_typename[1] if service[0].method != "C" else alternate},
-            permission=permission,
-            permission_msg=msg,
-            **kwargs)
-    else:
-        return resolve_object(request,
-                              Layer,
-                              {'alternate': alternate},
-                              permission=permission,
-                              permission_msg=msg,
-                              **kwargs)
-
-
-# Basic Layer Views #
-
-
-@login_required
-def layer_upload(request, template='upload/layer_upload.html'):
-    if request.method == 'GET':
-        mosaics = Layer.objects.filter(is_mosaic=True).order_by('name')
-        ctx = {
-            'mosaics': mosaics,
-            'charsets': CHARSETS,
-            'is_layer': True,
-        }
-        return render_to_response(template, RequestContext(request, ctx))
-    elif request.method == 'POST':
-        form = NewLayerUploadForm(request.POST, request.FILES)
-        tempdir = None
-        saved_layer = None
-        errormsgs = []
-        out = {'success': False}
-        if form.is_valid():
-            title = form.cleaned_data["layer_title"]
-
-            # Replace dots in filename - GeoServer REST API upload bug
-            # and avoid any other invalid characters.
-            # Use the title if possible, otherwise default to the filename
-            if title is not None and len(title) > 0:
-                name_base = title
-            else:
-                name_base, __ = os.path.splitext(
-                    form.cleaned_data["base_file"].name)
-                title = slugify(name_base.replace(".", "_"))
-            name = slugify(name_base.replace(".", "_"))
-
-            if form.cleaned_data["abstract"] is not None and len(form.cleaned_data["abstract"]) > 0:
-                abstract = form.cleaned_data["abstract"]
-            else:
-                abstract = "No abstract provided."
-
-            try:
-                # Moved this inside the try/except block because it can raise
-                # exceptions when unicode characters are present.
-                # This should be followed up in upstream Django.
-                tempdir, base_file = form.write_files()
-                if not form.cleaned_data["style_upload_form"]:
-                    saved_layer = file_upload(
-                        base_file,
-                        name=name,
-                        user=request.user,
-                        overwrite=False,
-                        charset=form.cleaned_data["charset"],
-                        abstract=abstract,
-                        title=title,
-                        metadata_uploaded_preserve=form.cleaned_data[
-                            "metadata_uploaded_preserve"],
-                        metadata_upload_form=form.cleaned_data["metadata_upload_form"])
-                else:
-                    saved_layer = Layer.objects.get(alternate=title)
-                    if not saved_layer:
-                        msg = 'Failed to process.  Could not find matching layer.'
-                        raise Exception(msg)
-                    sld = open(base_file).read()
-                    # Check SLD is valid
-                    extract_name_from_sld(gs_catalog, sld, sld_file=base_file)
-
-                    match = None
-                    styles = list(saved_layer.styles.all()) + [
-                        saved_layer.default_style]
-                    for style in styles:
-                        if style and style.name == saved_layer.name:
-                            match = style
-                            break
-                    cat = gs_catalog
-                    layer = cat.get_layer(title)
-                    if match is None:
-                        try:
-                            cat.create_style(saved_layer.name, sld, raw=True, workspace=settings.DEFAULT_WORKSPACE)
-                            style = cat.get_style(saved_layer.name, workspace=settings.DEFAULT_WORKSPACE) or \
-                                cat.get_style(saved_layer.name)
-                            if layer and style:
-                                layer.default_style = style
-                                cat.save(layer)
-                                saved_layer.default_style = save_style(style)
-                        except Exception as e:
-                            logger.exception(e)
-                    else:
-                        style = cat.get_style(saved_layer.name, workspace=settings.DEFAULT_WORKSPACE) or \
-                            cat.get_style(saved_layer.name)
-                        # style.update_body(sld)
-                        try:
-                            cat.create_style(saved_layer.name, sld, overwrite=True, raw=True,
-                                             workspace=settings.DEFAULT_WORKSPACE)
-                            style = cat.get_style(saved_layer.name, workspace=settings.DEFAULT_WORKSPACE) or \
-                                cat.get_style(saved_layer.name)
-                            if layer and style:
-                                layer.default_style = style
-                                cat.save(layer)
-                                saved_layer.default_style = save_style(style)
-                        except Exception as e:
-                            logger.exception(e)
-
-                    # Invalidate GeoWebCache for the updated resource
-                    _invalidate_geowebcache_layer(saved_layer.alternate)
-
-            except Exception as e:
-                exception_type, error, tb = sys.exc_info()
-                logger.exception(e)
-                out['success'] = False
-                out['errors'] = str(error)
-                # Assign the error message to the latest UploadSession from
-                # that user.
-                latest_uploads = UploadSession.objects.filter(
-                    user=request.user).order_by('-date')
-                if latest_uploads.count() > 0:
-                    upload_session = latest_uploads[0]
-                    upload_session.error = str(error)
-                    upload_session.traceback = traceback.format_exc(tb)
-                    upload_session.context = log_snippet(CONTEXT_LOG_FILE)
-                    upload_session.save()
-                    out['traceback'] = upload_session.traceback
-                    out['context'] = upload_session.context
-                    out['upload_session'] = upload_session.id
-            else:
-                out['success'] = True
-                if hasattr(saved_layer, 'info'):
-                    out['info'] = saved_layer.info
-                out['url'] = reverse(
-                    'layer_detail', args=[
-                        saved_layer.service_typename])
-                if hasattr(saved_layer, 'bbox_string'):
-                    out['bbox'] = saved_layer.bbox_string
-                if hasattr(saved_layer, 'srid'):
-                    out['crs'] = {
-                        'type': 'name',
-                        'properties': saved_layer.srid
-                    }
-                out['ogc_backend'] = settings.OGC_SERVER['default']['BACKEND']
-                upload_session = saved_layer.upload_session
-                if upload_session:
-                    upload_session.processed = True
-                    upload_session.save()
-                permissions = form.cleaned_data["permissions"]
-                if permissions is not None and len(permissions.keys()) > 0:
-                    saved_layer.set_permissions(permissions)
-                saved_layer.handle_moderated_uploads()
-            finally:
-                if tempdir is not None:
-                    shutil.rmtree(tempdir)
-        else:
-            for e in form.errors.values():
-                errormsgs.extend([escape(v) for v in e])
-            out['errors'] = form.errors
-            out['errormsgs'] = errormsgs
-        if out['success']:
-            status_code = 200
-        else:
-            status_code = 400
-        if settings.MONITORING_ENABLED:
-            request.add_resource('layer', saved_layer.alternate if saved_layer else name)
-        return HttpResponse(
-            json.dumps(out),
-            content_type='application/json',
-            status=status_code)
-
-
-def layer_detail(request, layername, template='layers/layer_detail.html'):
-    layer = _resolve_layer(
-        request,
-        layername,
-        'base.view_resourcebase',
-        _PERMISSION_MSG_VIEW)
-
-    # assert False, str(layer_bbox)
-    config = layer.attribute_config()
-
-    # Add required parameters for GXP lazy-loading
-    layer_bbox = layer.bbox
-    bbox = [float(coord) for coord in list(layer_bbox[0:4])]
-    if hasattr(layer, 'srid'):
-        config['crs'] = {
-            'type': 'name',
-            'properties': layer.srid
-        }
-    config["srs"] = getattr(settings, 'DEFAULT_MAP_CRS', 'EPSG:900913')
-    config["bbox"] = bbox if config["srs"] != 'EPSG:900913' \
-        else llbbox_to_mercator([float(coord) for coord in bbox])
-    config["title"] = layer.title
-    config["queryable"] = True
-
-    if layer.storeType == "remoteStore":
-        service = layer.service
-        source_params = {
-            "ptype": service.ptype,
-            "remote": True,
-            "url": service.base_url,
-            "name": service.name}
-        maplayer = GXPLayer(
-            name=layer.alternate,
-            ows_url=layer.ows_url,
-            layer_params=json.dumps(config),
-            source_params=json.dumps(source_params))
-    else:
-        maplayer = GXPLayer(
-            name=layer.alternate,
-            ows_url=layer.ows_url,
-            layer_params=json.dumps(config))
-
-    # Update count for popularity ranking,
-    # but do not includes admins or resource owners
-    layer.view_count_up(request.user)
-
-    # center/zoom don't matter; the viewer will center on the layer bounds
-    map_obj = GXPMap(
-        projection=getattr(
-            settings,
-            'DEFAULT_MAP_CRS',
-            'EPSG:900913'))
-
-    NON_WMS_BASE_LAYERS = [
-        la for la in default_map_config(request)[1] if la.ows_url is None]
-
-    metadata = layer.link_set.metadata().filter(
-        name__in=settings.DOWNLOAD_FORMATS_METADATA)
-
-    granules = None
-    all_granules = None
-    filter = None
-    if layer.is_mosaic:
-        try:
-            cat = gs_catalog
-            cat._cache.clear()
-            store = cat.get_store(layer.name)
-            coverages = cat.mosaic_coverages(store)
-
-            filter = None
-            try:
-                if request.GET["filter"]:
-                    filter = request.GET["filter"]
-            except BaseException:
-                pass
-
-            offset = 10 * (request.page - 1)
-            granules = cat.mosaic_granules(
-                coverages['coverages']['coverage'][0]['name'],
-                store,
-                limit=10,
-                offset=offset,
-                filter=filter)
-            all_granules = cat.mosaic_granules(
-                coverages['coverages']['coverage'][0]['name'], store, filter=filter)
-        except BaseException:
-            granules = {"features": []}
-            all_granules = {"features": []}
-
-    group = None
-    if layer.group:
-        try:
-            group = GroupProfile.objects.get(slug=layer.group.name)
-        except GroupProfile.DoesNotExist:
-            group = None
-    # a flag to be used for qgis server
-    show_popup = False
-    if 'show_popup' in request.GET and request.GET["show_popup"]:
-        show_popup = True
-
-    context_dict = {
-        'resource': layer,
-        'group': group,
-        'perms_list': get_perms(request.user, layer.get_self_resource()),
-        "permissions_json": _perms_info_json(layer),
-        "documents": get_related_documents(layer),
-        "metadata": metadata,
-        "is_layer": True,
-        "wps_enabled": settings.OGC_SERVER['default']['WPS_ENABLED'],
-        "granules": granules,
-        "all_granules": all_granules,
-        "show_popup": show_popup,
-        "filter": filter,
-    }
-
-    if 'access_token' in request.session:
-        access_token = request.session['access_token']
-    else:
-        u = uuid.uuid1()
-        access_token = u.hex
-
-    context_dict["viewer"] = json.dumps(map_obj.viewer_json(
-        request.user, access_token, * (NON_WMS_BASE_LAYERS + [maplayer])))
-    context_dict["preview"] = getattr(
-        settings,
-        'LAYER_PREVIEW_LIBRARY',
-        'leaflet')
-    context_dict["crs"] = getattr(
-        settings,
-        'DEFAULT_MAP_CRS',
-        'EPSG:900913')
-
-    # provide bbox in EPSG:4326 for leaflet
-    if context_dict["preview"] == 'leaflet':
-        srid, wkt = layer.geographic_bounding_box.split(';')
-        srid = re.findall(r'\d+', srid)
-        geom = GEOSGeometry(wkt, srid=int(srid[0]))
-        geom.transform(4326)
-        context_dict["layer_bbox"] = ','.join([str(c) for c in geom.extent])
-
-    if layer.storeType == 'dataStore':
-        links = layer.link_set.download().filter(
-            name__in=settings.DOWNLOAD_FORMATS_VECTOR)
-    else:
-        links = layer.link_set.download().filter(
-            name__in=settings.DOWNLOAD_FORMATS_RASTER)
-    links_view = [item for idx, item in enumerate(links) if
-                  item.url and 'wms' in item.url or 'gwc' in item.url]
-    links_download = [item for idx, item in enumerate(
-        links) if item.url and 'wms' not in item.url and 'gwc' not in item.url]
-    for item in links_view:
-        if item.url and access_token and 'access_token' not in item.url:
-            params = {'access_token': access_token}
-            item.url = Request('GET', item.url, params=params).prepare().url
-    for item in links_download:
-        if item.url and access_token and 'access_token' not in item.url:
-            params = {'access_token': access_token}
-            item.url = Request('GET', item.url, params=params).prepare().url
-
-    if request.user.has_perm('view_resourcebase', layer.get_self_resource()):
-        context_dict["links"] = links_view
-    if request.user.has_perm(
-        'download_resourcebase',
-            layer.get_self_resource()):
-        if layer.storeType == 'dataStore':
-            links = layer.link_set.download().filter(
-                name__in=settings.DOWNLOAD_FORMATS_VECTOR)
-        else:
-            links = layer.link_set.download().filter(
-                name__in=settings.DOWNLOAD_FORMATS_RASTER)
-        context_dict["links_download"] = links_download
-
-    if settings.SOCIAL_ORIGINS:
-        context_dict["social_links"] = build_social_links(request, layer)
-    layers_names = layer.alternate
-    try:
-        if 'geonode' in layers_names:
-            workspace, name = layers_names.split(':', 1)
-        else:
-            name = layers_names
-    except:
-        print "Can not identify workspace type and layername"
-
-    context_dict["layer_name"] = json.dumps(layers_names)
-
-    try:
-        # get type of layer (raster or vector)
-        if layer.storeType == 'coverageStore':
-            context_dict["layer_type"] = "raster"
-        elif layer.storeType == 'dataStore':
-            context_dict["layer_type"] = "vector"
-
-            location = "{location}{service}".format(** {
-                'location': settings.OGC_SERVER['default']['LOCATION'],
-                'service': 'wms',
-            })
-            # get schema for specific layer
-            username = settings.OGC_SERVER['default']['USER']
-            password = settings.OGC_SERVER['default']['PASSWORD']
-            schema = get_schema(location, name, username=username, password=password)
-
-            # get the name of the column which holds the geometry
-            if 'the_geom' in schema['properties']:
-                schema['properties'].pop('the_geom', None)
-            elif 'geom' in schema['properties']:
-                schema['properties'].pop("geom", None)
-
-            # filter the schema dict based on the values of layers_attributes
-            layer_attributes_schema = []
-            for key in schema['properties'].keys():
-                    layer_attributes_schema.append(key)
-
-            filtered_attributes = layer_attributes_schema
-            context_dict["schema"] = schema
-            context_dict["filtered_attributes"] = filtered_attributes
-
-    except:
-        print "Possible error with OWSLib. Turning all available properties to string"
-
-    # maps owned by user needed to fill the "add to existing map section" in template
-    if request.user.is_authenticated():
-        context_dict["maps"] = Map.objects.filter(owner=request.user)
-    return TemplateResponse(
-        request, template, RequestContext(request, context_dict))
-
-
-# Loads the data using the OWS lib when the "Do you want to filter it" button is clicked.
-def load_layer_data(request, template='layers/layer_detail.html'):
-    context_dict = {}
-    data_dict = json.loads(request.POST.get('json_data'))
-    layername = data_dict['layer_name']
-    filtered_attributes = data_dict['filtered_attributes']
-    workspace, name = layername.split(':')
-    location = "{location}{service}".format(** {
-        'location': settings.OGC_SERVER['default']['LOCATION'],
-        'service': 'wms',
-    })
-
-    try:
-        username = settings.OGC_SERVER['default']['USER']
-        password = settings.OGC_SERVER['default']['PASSWORD']
-        wfs = WebFeatureService(location, version='1.1.0', username=username, password=password)
-        response = wfs.getfeature(typename=name, propertyname=filtered_attributes, outputFormat='application/json')
-        x = response.read()
-        x = json.loads(x)
-        features_response = json.dumps(x)
-        decoded = json.loads(features_response)
-        decoded_features = decoded['features']
-        properties = {}
-        for key in decoded_features[0]['properties']:
-            properties[key] = []
-
-        # loop the dictionary based on the values on the list and add the properties
-        # in the dictionary (if doesn't exist) together with the value
-        for i in range(len(decoded_features)):
-
-            for key, value in decoded_features[i]['properties'].iteritems():
-                if value != '' and isinstance(value, (string_types, int, float)):
-                    properties[key].append(value)
-
-        for key in properties:
-            properties[key] = list(set(properties[key]))
-            properties[key].sort()
-
-        context_dict["feature_properties"] = properties
-    except:
-        print "Possible error with OWSLib."
-    return HttpResponse(json.dumps(context_dict), content_type="application/json")
-
-
-def layer_feature_catalogue(
-        request,
-        layername,
-        template='../../catalogue/templates/catalogue/feature_catalogue.xml'):
-    layer = _resolve_layer(request, layername)
-    if layer.storeType != 'dataStore':
-        out = {
-            'success': False,
-            'errors': 'layer is not a feature type'
-        }
-        return HttpResponse(
-            json.dumps(out),
-            content_type='application/json',
-            status=400)
-
-    attributes = []
-
-    for attrset in layer.attribute_set.order_by('display_order'):
-        attr = {
-            'name': attrset.attribute,
-            'type': attrset.attribute_type
-        }
-        attributes.append(attr)
-
-    context_dict = {
-        'layer': layer,
-        'attributes': attributes,
-        'metadata': settings.PYCSW['CONFIGURATION']['metadata:main']
-    }
-    return render_to_response(
-        template,
-        context_dict,
-        content_type='application/xml')
-
-
-@login_required
-def layer_metadata(
-        request,
-        layername,
-        template='layers/layer_metadata.html',
-        ajax=True):
-    layer = _resolve_layer(
-        request,
-        layername,
-        'base.change_resourcebase_metadata',
-        _PERMISSION_MSG_METADATA)
-    layer_attribute_set = inlineformset_factory(
-        Layer,
-        Attribute,
-        extra=0,
-        form=LayerAttributeForm,
-    )
-    topic_category = layer.category
-
-    poc = layer.poc
-    metadata_author = layer.metadata_author
-
-    # assert False, str(layer_bbox)
-    config = layer.attribute_config()
-
-    # Add required parameters for GXP lazy-loading
-    layer_bbox = layer.bbox
-    bbox = [float(coord) for coord in list(layer_bbox[0:4])]
-    if hasattr(layer, 'srid'):
-        config['crs'] = {
-            'type': 'name',
-            'properties': layer.srid
-        }
-    config["srs"] = getattr(settings, 'DEFAULT_MAP_CRS', 'EPSG:900913')
-    config["bbox"] = bbox if config["srs"] != 'EPSG:900913' \
-        else llbbox_to_mercator([float(coord) for coord in bbox])
-    config["title"] = layer.title
-    config["queryable"] = True
-
-    if layer.storeType == "remoteStore":
-        service = layer.service
-        source_params = {
-            "ptype": service.ptype,
-            "remote": True,
-            "url": service.base_url,
-            "name": service.name}
-        maplayer = GXPLayer(
-            name=layer.alternate,
-            ows_url=layer.ows_url,
-            layer_params=json.dumps(config),
-            source_params=json.dumps(source_params))
-    else:
-        maplayer = GXPLayer(
-            name=layer.alternate,
-            ows_url=layer.ows_url,
-            layer_params=json.dumps(config))
-
-    # Update count for popularity ranking,
-    # but do not includes admins or resource owners
-    if request.user != layer.owner and not request.user.is_superuser:
-        Layer.objects.filter(
-            id=layer.id).update(popular_count=F('popular_count') + 1)
-
-    # center/zoom don't matter; the viewer will center on the layer bounds
-    map_obj = GXPMap(
-        projection=getattr(
-            settings,
-            'DEFAULT_MAP_CRS',
-            'EPSG:900913'))
-
-    NON_WMS_BASE_LAYERS = [
-        la for la in default_map_config(request)[1] if la.ows_url is None]
-
-    if request.method == "POST":
-        if layer.metadata_uploaded_preserve:  # layer metadata cannot be edited
-            out = {
-                'success': False,
-                'errors': METADATA_UPLOADED_PRESERVE_ERROR
-            }
-            return HttpResponse(
-                json.dumps(out),
-                content_type='application/json',
-                status=400)
-
-        layer_form = LayerForm(request.POST, instance=layer, prefix="resource")
-        attribute_form = layer_attribute_set(
-            request.POST,
-            instance=layer,
-            prefix="layer_attribute_set",
-            queryset=Attribute.objects.order_by('display_order'))
-        category_form = CategoryForm(request.POST, prefix="category_choice_field", initial=int(
-            request.POST["category_choice_field"]) if "category_choice_field" in request.POST else None)
-        tkeywords_form = TKeywordForm(
-            request.POST,
-            prefix="tkeywords")
-
-    else:
-        layer_form = LayerForm(instance=layer, prefix="resource")
-        attribute_form = layer_attribute_set(
-            instance=layer,
-            prefix="layer_attribute_set",
-            queryset=Attribute.objects.order_by('display_order'))
-        category_form = CategoryForm(
-            prefix="category_choice_field",
-            initial=topic_category.id if topic_category else None)
-
-        # Keywords from THESAURI management
-        layer_tkeywords = layer.tkeywords.all()
-        tkeywords_list = ''
-        lang = 'en'  # TODO: use user's language
-        if layer_tkeywords and len(layer_tkeywords) > 0:
-            tkeywords_ids = layer_tkeywords.values_list('id', flat=True)
-            if hasattr(settings, 'THESAURI'):
-                for el in settings.THESAURI:
-                    thesaurus_name = el['name']
-                    try:
-                        t = Thesaurus.objects.get(identifier=thesaurus_name)
-                        for tk in t.thesaurus.filter(pk__in=tkeywords_ids):
-                            tkl = tk.keyword.filter(lang=lang)
-                            if len(tkl) > 0:
-                                tkl_ids = ",".join(
-                                    map(str, tkl.values_list('id', flat=True)))
-                                tkeywords_list += "," + \
-                                    tkl_ids if len(
-                                        tkeywords_list) > 0 else tkl_ids
-                    except BaseException:
-                        tb = traceback.format_exc()
-                        logger.error(tb)
-
-        tkeywords_form = TKeywordForm(
-            prefix="tkeywords",
-            initial={'tkeywords': tkeywords_list})
-
-    if request.method == "POST" and layer_form.is_valid() and attribute_form.is_valid(
-    ) and category_form.is_valid() and tkeywords_form.is_valid():
-        new_poc = layer_form.cleaned_data['poc']
-        new_author = layer_form.cleaned_data['metadata_author']
-
-        if new_poc is None:
-            if poc is None:
-                poc_form = ProfileForm(
-                    request.POST,
-                    prefix="poc",
-                    instance=poc)
-            else:
-                poc_form = ProfileForm(request.POST, prefix="poc")
-            if poc_form.is_valid():
-                if len(poc_form.cleaned_data['profile']) == 0:
-                    # FIXME use form.add_error in django > 1.7
-                    errors = poc_form._errors.setdefault(
-                        'profile', ErrorList())
-                    errors.append(
-                        _('You must set a point of contact for this resource'))
-                    poc = None
-            if poc_form.has_changed and poc_form.is_valid():
-                new_poc = poc_form.save()
-
-        if new_author is None:
-            if metadata_author is None:
-                author_form = ProfileForm(request.POST, prefix="author",
-                                          instance=metadata_author)
-            else:
-                author_form = ProfileForm(request.POST, prefix="author")
-            if author_form.is_valid():
-                if len(author_form.cleaned_data['profile']) == 0:
-                    # FIXME use form.add_error in django > 1.7
-                    errors = author_form._errors.setdefault(
-                        'profile', ErrorList())
-                    errors.append(
-                        _('You must set an author for this resource'))
-                    metadata_author = None
-            if author_form.has_changed and author_form.is_valid():
-                new_author = author_form.save()
-
-        new_category = TopicCategory.objects.get(
-            id=category_form.cleaned_data['category_choice_field'])
-
-        for form in attribute_form.cleaned_data:
-            la = Attribute.objects.get(id=int(form['id'].id))
-            la.description = form["description"]
-            la.attribute_label = form["attribute_label"]
-            la.visible = form["visible"]
-            la.display_order = form["display_order"]
-            la.save()
-
-        if new_poc is not None or new_author is not None:
-            if new_poc is not None:
-                layer.poc = new_poc
-            if new_author is not None:
-                layer.metadata_author = new_author
-
-        new_keywords = [x.strip() for x in layer_form.cleaned_data['keywords']]
-        if new_keywords is not None:
-            layer.keywords.clear()
-            layer.keywords.add(*new_keywords)
-
-<<<<<<< HEAD
-=======
-        new_regions = [x.strip() for x in layer_form.cleaned_data['regions']]
-        if new_regions is not None:
-            layer.regions.clear()
-            layer.regions.add(*new_regions)
-
->>>>>>> 5f784316
-        the_layer = layer_form.instance
-        the_layer.save()
-
-        up_sessions = UploadSession.objects.filter(layer=the_layer.id)
-        if up_sessions.count() > 0 and up_sessions[0].user != the_layer.owner:
-            up_sessions.update(user=the_layer.owner)
-
-        if new_category is not None:
-            Layer.objects.filter(id=the_layer.id).update(
-                category=new_category
-            )
-
-        if getattr(settings, 'SLACK_ENABLED', False):
-            try:
-                from geonode.contrib.slack.utils import build_slack_message_layer, send_slack_messages
-                send_slack_messages(
-                    build_slack_message_layer(
-                        "layer_edit", the_layer))
-            except BaseException:
-                print "Could not send slack message."
-
-        if not ajax:
-            return HttpResponseRedirect(
-                reverse(
-                    'layer_detail',
-                    args=(
-                        layer.service_typename,
-                    )))
-
-        message = layer.alternate
-
-        try:
-            # Keywords from THESAURI management
-            tkeywords_to_add = []
-            tkeywords_cleaned = tkeywords_form.clean()
-            if tkeywords_cleaned and len(tkeywords_cleaned) > 0:
-                tkeywords_ids = []
-                for i, val in enumerate(tkeywords_cleaned):
-                    try:
-                        cleaned_data = [value for key, value in tkeywords_cleaned[i].items(
-                        ) if 'tkeywords-tkeywords' in key.lower() and 'autocomplete' not in key.lower()]
-                        tkeywords_ids.extend(map(int, cleaned_data[0]))
-                    except BaseException:
-                        pass
-
-                if hasattr(settings, 'THESAURI'):
-                    for el in settings.THESAURI:
-                        thesaurus_name = el['name']
-                        try:
-                            t = Thesaurus.objects.get(
-                                identifier=thesaurus_name)
-                            for tk in t.thesaurus.all():
-                                tkl = tk.keyword.filter(pk__in=tkeywords_ids)
-                                if len(tkl) > 0:
-                                    tkeywords_to_add.append(tkl[0].keyword_id)
-                        except BaseException:
-                            tb = traceback.format_exc()
-                            logger.error(tb)
-
-            layer.tkeywords.add(*tkeywords_to_add)
-        except BaseException:
-            tb = traceback.format_exc()
-            logger.error(tb)
-
-        return HttpResponse(json.dumps({'message': message}))
-
-    if settings.ADMIN_MODERATE_UPLOADS:
-        if not request.user.is_superuser:
-            layer_form.fields['is_published'].widget.attrs.update({'disabled': 'true'})
-        if not request.user.is_superuser and not request.user.is_staff:
-            can_change_metadata = request.user.has_perm(
-                'change_resourcebase_metadata',
-                layer.get_self_resource())
-            try:
-                is_manager = request.user.groupmember_set.all().filter(role='manager').exists()
-            except:
-                is_manager = False
-            if not is_manager or not can_change_metadata:
-                layer_form.fields['is_approved'].widget.attrs.update({'disabled': 'true'})
-
-    if poc is not None:
-        layer_form.fields['poc'].initial = poc.id
-        poc_form = ProfileForm(prefix="poc")
-        poc_form.hidden = True
-    else:
-        poc_form = ProfileForm(prefix="poc")
-        poc_form.hidden = False
-
-    if metadata_author is not None:
-        layer_form.fields['metadata_author'].initial = metadata_author.id
-        author_form = ProfileForm(prefix="author")
-        author_form.hidden = True
-    else:
-        author_form = ProfileForm(prefix="author")
-        author_form.hidden = False
-
-    if 'access_token' in request.session:
-        access_token = request.session['access_token']
-    else:
-        u = uuid.uuid1()
-        access_token = u.hex
-
-    viewer = json.dumps(map_obj.viewer_json(
-        request.user, access_token, * (NON_WMS_BASE_LAYERS + [maplayer])))
-
-    metadataxsl = False
-    if "geonode.contrib.metadataxsl" in settings.INSTALLED_APPS:
-        metadataxsl = True
-
-    metadata_author_groups = []
-    if request.user.is_superuser or request.user.is_staff:
-        metadata_author_groups = GroupProfile.objects.all()
-    else:
-        try:
-            all_metadata_author_groups = chain(
-                request.user.group_list_all().distinct(),
-                GroupProfile.objects.exclude(access="private").exclude(access="public-invite"))
-        except:
-            all_metadata_author_groups = GroupProfile.objects.exclude(
-                access="private").exclude(access="public-invite")
-        [metadata_author_groups.append(item) for item in all_metadata_author_groups
-            if item not in metadata_author_groups]
-
-    return render_to_response(template, RequestContext(request, {
-        "resource": layer,
-        "layer": layer,
-        "layer_form": layer_form,
-        "poc_form": poc_form,
-        "author_form": author_form,
-        "attribute_form": attribute_form,
-        "category_form": category_form,
-        "tkeywords_form": tkeywords_form,
-        "viewer": viewer,
-        "preview": getattr(settings, 'LAYER_PREVIEW_LIBRARY', 'leaflet'),
-        "crs": getattr(settings, 'DEFAULT_MAP_CRS', 'EPSG:900913'),
-        "metadataxsl": metadataxsl,
-        "freetext_readonly": getattr(
-            settings,
-            'FREETEXT_KEYWORDS_READONLY',
-            False),
-        "metadata_author_groups": metadata_author_groups,
-        "GROUP_MANDATORY_RESOURCES":
-            getattr(settings, 'GROUP_MANDATORY_RESOURCES', False),
-    }))
-
-
-@login_required
-def layer_metadata_advanced(request, layername):
-    return layer_metadata(
-        request,
-        layername,
-        template='layers/layer_metadata_advanced.html')
-
-
-@login_required
-def layer_change_poc(request, ids, template='layers/layer_change_poc.html'):
-    layers = Layer.objects.filter(id__in=ids.split('_'))
-
-    if settings.MONITORING_ENABLED:
-        for l in layers:
-            request.add_resource('layer', l.altername)
-    if request.method == 'POST':
-        form = PocForm(request.POST)
-        if form.is_valid():
-            for layer in layers:
-                layer.poc = form.cleaned_data['contact']
-                layer.save()
-            # Process the data in form.cleaned_data
-            # ...
-            # Redirect after POST
-            return HttpResponseRedirect('/admin/maps/layer')
-    else:
-        form = PocForm()  # An unbound form
-    return render_to_response(
-        template, RequestContext(
-            request, {
-                'layers': layers, 'form': form}))
-
-
-@login_required
-def layer_replace(request, layername, template='layers/layer_replace.html'):
-    layer = _resolve_layer(
-        request,
-        layername,
-        'base.change_resourcebase',
-        _PERMISSION_MSG_MODIFY)
-
-    if request.method == 'GET':
-        ctx = {
-            'charsets': CHARSETS,
-            'layer': layer,
-            'is_featuretype': layer.is_vector(),
-            'is_layer': True,
-        }
-        return render_to_response(template,
-                                  RequestContext(request, ctx))
-    elif request.method == 'POST':
-
-        form = LayerUploadForm(request.POST, request.FILES)
-        tempdir = None
-        out = {}
-
-        if form.is_valid():
-            try:
-                tempdir, base_file = form.write_files()
-                if layer.is_vector() and is_raster(base_file):
-                    out['success'] = False
-                    out['errors'] = _(
-                        "You are attempting to replace a vector layer with a raster.")
-                elif (not layer.is_vector()) and is_vector(base_file):
-                    out['success'] = False
-                    out['errors'] = _(
-                        "You are attempting to replace a raster layer with a vector.")
-                else:
-                    if check_ogc_backend(geoserver.BACKEND_PACKAGE):
-                        # delete geoserver's store before upload
-                        cat = gs_catalog
-                        cascading_delete(cat, layer.typename)
-                        out['ogc_backend'] = geoserver.BACKEND_PACKAGE
-                    elif check_ogc_backend(qgis_server.BACKEND_PACKAGE):
-                        try:
-                            qgis_layer = QGISServerLayer.objects.get(
-                                layer=layer)
-                            qgis_layer.delete()
-                        except QGISServerLayer.DoesNotExist:
-                            pass
-                        out['ogc_backend'] = qgis_server.BACKEND_PACKAGE
-
-                    saved_layer = file_upload(
-                        base_file,
-                        name=layer.name,
-                        user=request.user,
-                        overwrite=True,
-                        charset=form.cleaned_data["charset"],
-                    )
-                    out['success'] = True
-                    out['url'] = reverse(
-                        'layer_detail', args=[
-                            saved_layer.service_typename])
-            except Exception as e:
-                logger.exception(e)
-                tb = traceback.format_exc()
-                out['success'] = False
-                out['errors'] = str(tb)
-            finally:
-                if tempdir is not None:
-                    shutil.rmtree(tempdir)
-        else:
-            errormsgs = []
-            for e in form.errors.values():
-                errormsgs.append([escape(v) for v in e])
-
-            out['errors'] = form.errors
-            out['errormsgs'] = errormsgs
-
-        if out['success']:
-            status_code = 200
-        else:
-            status_code = 400
-        return HttpResponse(
-            json.dumps(out),
-            content_type='application/json',
-            status=status_code)
-
-
-@login_required
-def layer_remove(request, layername, template='layers/layer_remove.html'):
-    layer = _resolve_layer(
-        request,
-        layername,
-        'base.delete_resourcebase',
-        _PERMISSION_MSG_DELETE)
-
-    if (request.method == 'GET'):
-        return render_to_response(template, RequestContext(request, {
-            "layer": layer
-        }))
-    if (request.method == 'POST'):
-        try:
-            with transaction.atomic():
-                delete_layer.delay(object_id=layer.id)
-        except Exception as e:
-            traceback.print_exc()
-            message = '{0}: {1}.'.format(
-                _('Unable to delete layer'), layer.alternate)
-
-            if 'referenced by layer group' in getattr(e, 'message', ''):
-                message = _(
-                    'This layer is a member of a layer group, you must remove the layer from the group '
-                    'before deleting.')
-
-            messages.error(request, message)
-            return render_to_response(
-                template, RequestContext(
-                    request, {
-                        "layer": layer}))
-        return HttpResponseRedirect(reverse("layer_browse"))
-    else:
-        return HttpResponse("Not allowed", status=403)
-
-
-@login_required
-def layer_granule_remove(
-        request,
-        granule_id,
-        layername,
-        template='layers/layer_granule_remove.html'):
-    layer = _resolve_layer(
-        request,
-        layername,
-        'base.delete_resourcebase',
-        _PERMISSION_MSG_DELETE)
-
-    if (request.method == 'GET'):
-        return render_to_response(template, RequestContext(request, {
-            "granule_id": granule_id,
-            "layer": layer
-        }))
-    if (request.method == 'POST'):
-        try:
-            cat = gs_catalog
-            cat._cache.clear()
-            store = cat.get_store(layer.name)
-            coverages = cat.mosaic_coverages(store)
-            cat.mosaic_delete_granule(
-                coverages['coverages']['coverage'][0]['name'], store, granule_id)
-        except Exception as e:
-            traceback.print_exc()
-            message = '{0}: {1}.'.format(
-                _('Unable to delete layer'), layer.alternate)
-
-            if 'referenced by layer group' in getattr(e, 'message', ''):
-                message = _(
-                    'This layer is a member of a layer group, you must remove the layer from the group '
-                    'before deleting.')
-
-            messages.error(request, message)
-            return render_to_response(
-                template, RequestContext(
-                    request, {
-                        "layer": layer}))
-        return HttpResponseRedirect(
-            reverse(
-                'layer_detail', args=(
-                    layer.service_typename,)))
-    else:
-        return HttpResponse("Not allowed", status=403)
-
-
-def layer_thumbnail(request, layername):
-    if request.method == 'POST':
-        layer_obj = _resolve_layer(request, layername)
-
-        try:
-            try:
-                preview = json.loads(request.body).get('preview', None)
-            except:
-                preview = None
-
-            if preview and preview == 'react':
-                format, image = json.loads(
-                    request.body)['image'].split(';base64,')
-                image = base64.b64decode(image)
-            else:
-                image = _render_thumbnail(request.body)
-
-            if not image:
-                return
-            filename = "layer-%s-thumb.png" % layer_obj.uuid
-            layer_obj.save_thumbnail(filename, image)
-
-            return HttpResponse('Thumbnail saved')
-        except BaseException:
-            return HttpResponse(
-                content='error saving thumbnail',
-                status=500,
-                content_type='text/plain'
-            )
-
-
-def get_layer(request, layername):
-    """Get Layer object as JSON"""
-
-    # Function to treat Decimal in json.dumps.
-    # http://stackoverflow.com/a/16957370/1198772
-    def decimal_default(obj):
-        if isinstance(obj, decimal.Decimal):
-            return float(obj)
-        raise TypeError
-    logger.debug('Call get layer')
-    if request.method == 'GET':
-        layer_obj = _resolve_layer(request, layername)
-        logger.debug(layername)
-        response = {
-            'typename': layername,
-            'name': layer_obj.name,
-            'title': layer_obj.title,
-            'url': layer_obj.get_tiles_url(),
-            'bbox_string': layer_obj.bbox_string,
-            'bbox_x0': layer_obj.bbox_x0,
-            'bbox_x1': layer_obj.bbox_x1,
-            'bbox_y0': layer_obj.bbox_y0,
-            'bbox_y1': layer_obj.bbox_y1,
-        }
-        return HttpResponse(json.dumps(
-            response,
-            ensure_ascii=False,
-            default=decimal_default
-        ),
-            content_type='application/javascript')
-
-
-def layer_metadata_detail(
-        request,
-        layername,
-        template='layers/layer_metadata_detail.html'):
-    layer = _resolve_layer(
-        request,
-        layername,
-        'view_resourcebase',
-        _PERMISSION_MSG_METADATA)
-    group = None
-    if layer.group:
-        try:
-            group = GroupProfile.objects.get(slug=layer.group.name)
-        except GroupProfile.DoesNotExist:
-            group = None
-    return render_to_response(template, RequestContext(request, {
-        "resource": layer,
-        "group": group,
-        'SITEURL': settings.SITEURL[:-1]
-    }))
-
-
-def layer_metadata_upload(
-        request,
-        layername,
-        template='layers/layer_metadata_upload.html'):
-    layer = _resolve_layer(
-        request,
-        layername,
-        'view_resourcebase',
-        _PERMISSION_MSG_METADATA)
-    return render_to_response(template, RequestContext(request, {
-        "resource": layer,
-        "layer": layer,
-        'SITEURL': settings.SITEURL[:-1]
-    }))
-
-
-def layer_sld_upload(
-        request,
-        layername,
-        template='layers/layer_style_upload.html'):
-    layer = _resolve_layer(
-        request,
-        layername,
-        'base.change_resourcebase',
-        _PERMISSION_MSG_METADATA)
-    return render_to_response(template, RequestContext(request, {
-        "resource": layer,
-        "layer": layer,
-        'SITEURL': settings.SITEURL[:-1]
-    }))
-
-
-@login_required
-def layer_batch_metadata(request, ids):
-    return batch_modify(request, ids, 'Layer')
-
-
-def layer_view_counter(layer_id, viewer):
-    l = Layer.objects.get(id=layer_id)
-    u = get_user_model().objects.get(username=viewer)
-    l.view_count_up(u, do_local=True)+# -*- coding: utf-8 -*-
+#########################################################################
+#
+# Copyright (C) 2016 OSGeo
+#
+# This program is free software: you can redistribute it and/or modify
+# it under the terms of the GNU General Public License as published by
+# the Free Software Foundation, either version 3 of the License, or
+# (at your option) any later version.
+#
+# This program is distributed in the hope that it will be useful,
+# but WITHOUT ANY WARRANTY; without even the implied warranty of
+# MERCHANTABILITY or FITNESS FOR A PARTICULAR PURPOSE. See the
+# GNU General Public License for more details.
+#
+# You should have received a copy of the GNU General Public License
+# along with this program. If not, see <http://www.gnu.org/licenses/>.
+#
+#########################################################################
+
+import os
+import sys
+import logging
+import shutil
+import base64
+import traceback
+import uuid
+import decimal
+import re
+
+from django.contrib.gis.geos import GEOSGeometry
+from django.template.response import TemplateResponse
+from requests import Request
+from itertools import chain
+from six import string_types
+from owslib.wfs import WebFeatureService
+from owslib.feature.schema import get_schema
+
+from guardian.shortcuts import get_perms
+from django.contrib import messages
+from django.contrib.auth.decorators import login_required
+from django.contrib.auth import get_user_model
+from django.core.urlresolvers import reverse
+from django.http import HttpResponse, HttpResponseRedirect
+from django.shortcuts import render_to_response
+from django.conf import settings
+from django.template import RequestContext
+from django.utils.translation import ugettext as _
+
+from geonode import geoserver, qgis_server
+
+try:
+    import json
+except ImportError:
+    from django.utils import simplejson as json
+from django.utils.html import escape
+from django.template.defaultfilters import slugify
+from django.forms.models import inlineformset_factory
+from django.db import transaction
+from django.db.models import F
+from django.forms.utils import ErrorList
+
+from geonode.tasks.deletion import delete_layer
+from geonode.services.models import Service
+from geonode.layers.forms import LayerForm, LayerUploadForm, NewLayerUploadForm, LayerAttributeForm
+from geonode.base.forms import CategoryForm, TKeywordForm
+from geonode.layers.models import Layer, Attribute, UploadSession
+from geonode.base.enumerations import CHARSETS
+from geonode.base.models import TopicCategory
+from geonode.groups.models import GroupProfile
+
+from geonode.utils import default_map_config, check_ogc_backend
+from geonode.utils import GXPLayer
+from geonode.utils import GXPMap
+from geonode.layers.utils import file_upload, is_raster, is_vector
+from geonode.utils import resolve_object, llbbox_to_mercator
+from geonode.people.forms import ProfileForm, PocForm
+from geonode.security.views import _perms_info_json
+from geonode.documents.models import get_related_documents
+from geonode.utils import build_social_links
+from geonode.base.views import batch_modify
+from geonode.base.models import Thesaurus
+from geonode.maps.models import Map
+from geonode.geoserver.helpers import (cascading_delete, gs_catalog,
+                                       ogc_server_settings, save_style,
+                                       extract_name_from_sld, _invalidate_geowebcache_layer)
+
+if check_ogc_backend(geoserver.BACKEND_PACKAGE):
+    from geonode.geoserver.helpers import _render_thumbnail
+if check_ogc_backend(qgis_server.BACKEND_PACKAGE):
+    from geonode.qgis_server.models import QGISServerLayer
+CONTEXT_LOG_FILE = ogc_server_settings.LOG_FILE
+
+logger = logging.getLogger("geonode.layers.views")
+
+DEFAULT_SEARCH_BATCH_SIZE = 10
+MAX_SEARCH_BATCH_SIZE = 25
+GENERIC_UPLOAD_ERROR = _("There was an error while attempting to upload your data. \
+Please try again, or contact and administrator if the problem continues.")
+
+METADATA_UPLOADED_PRESERVE_ERROR = _("Note: this layer's orginal metadata was \
+populated and preserved by importing a metadata XML file. This metadata cannot be edited.")
+
+_PERMISSION_MSG_DELETE = _("You are not permitted to delete this layer")
+_PERMISSION_MSG_GENERIC = _('You do not have permissions for this layer.')
+_PERMISSION_MSG_MODIFY = _("You are not permitted to modify this layer")
+_PERMISSION_MSG_METADATA = _(
+    "You are not permitted to modify this layer's metadata")
+_PERMISSION_MSG_VIEW = _("You are not permitted to view this layer")
+
+
+def log_snippet(log_file):
+    if not os.path.isfile(log_file):
+        return "No log file at %s" % log_file
+
+    with open(log_file, "r") as f:
+        f.seek(0, 2)  # Seek @ EOF
+        fsize = f.tell()  # Get Size
+        f.seek(max(fsize - 10024, 0), 0)  # Set pos @ last n chars
+        return f.read()
+
+
+def _resolve_layer(request, alternate, permission='base.view_resourcebase',
+                   msg=_PERMISSION_MSG_GENERIC, **kwargs):
+    """
+    Resolve the layer by the provided typename (which may include service name) and check the optional permission.
+    """
+    service_typename = alternate.split(":", 1)
+
+    if Service.objects.filter(name=service_typename[0]).exists():
+        service = Service.objects.filter(name=service_typename[0])
+        return resolve_object(
+            request,
+            Layer,
+            {
+                'alternate': service_typename[1] if service[0].method != "C" else alternate},
+            permission=permission,
+            permission_msg=msg,
+            **kwargs)
+    else:
+        return resolve_object(request,
+                              Layer,
+                              {'alternate': alternate},
+                              permission=permission,
+                              permission_msg=msg,
+                              **kwargs)
+
+
+# Basic Layer Views #
+
+
+@login_required
+def layer_upload(request, template='upload/layer_upload.html'):
+    if request.method == 'GET':
+        mosaics = Layer.objects.filter(is_mosaic=True).order_by('name')
+        ctx = {
+            'mosaics': mosaics,
+            'charsets': CHARSETS,
+            'is_layer': True,
+        }
+        return render_to_response(template, RequestContext(request, ctx))
+    elif request.method == 'POST':
+        form = NewLayerUploadForm(request.POST, request.FILES)
+        tempdir = None
+        saved_layer = None
+        errormsgs = []
+        out = {'success': False}
+        if form.is_valid():
+            title = form.cleaned_data["layer_title"]
+
+            # Replace dots in filename - GeoServer REST API upload bug
+            # and avoid any other invalid characters.
+            # Use the title if possible, otherwise default to the filename
+            if title is not None and len(title) > 0:
+                name_base = title
+            else:
+                name_base, __ = os.path.splitext(
+                    form.cleaned_data["base_file"].name)
+                title = slugify(name_base.replace(".", "_"))
+            name = slugify(name_base.replace(".", "_"))
+
+            if form.cleaned_data["abstract"] is not None and len(form.cleaned_data["abstract"]) > 0:
+                abstract = form.cleaned_data["abstract"]
+            else:
+                abstract = "No abstract provided."
+
+            try:
+                # Moved this inside the try/except block because it can raise
+                # exceptions when unicode characters are present.
+                # This should be followed up in upstream Django.
+                tempdir, base_file = form.write_files()
+                if not form.cleaned_data["style_upload_form"]:
+                    saved_layer = file_upload(
+                        base_file,
+                        name=name,
+                        user=request.user,
+                        overwrite=False,
+                        charset=form.cleaned_data["charset"],
+                        abstract=abstract,
+                        title=title,
+                        metadata_uploaded_preserve=form.cleaned_data[
+                            "metadata_uploaded_preserve"],
+                        metadata_upload_form=form.cleaned_data["metadata_upload_form"])
+                else:
+                    saved_layer = Layer.objects.get(alternate=title)
+                    if not saved_layer:
+                        msg = 'Failed to process.  Could not find matching layer.'
+                        raise Exception(msg)
+                    sld = open(base_file).read()
+                    # Check SLD is valid
+                    extract_name_from_sld(gs_catalog, sld, sld_file=base_file)
+
+                    match = None
+                    styles = list(saved_layer.styles.all()) + [
+                        saved_layer.default_style]
+                    for style in styles:
+                        if style and style.name == saved_layer.name:
+                            match = style
+                            break
+                    cat = gs_catalog
+                    layer = cat.get_layer(title)
+                    if match is None:
+                        try:
+                            cat.create_style(saved_layer.name, sld, raw=True, workspace=settings.DEFAULT_WORKSPACE)
+                            style = cat.get_style(saved_layer.name, workspace=settings.DEFAULT_WORKSPACE) or \
+                                cat.get_style(saved_layer.name)
+                            if layer and style:
+                                layer.default_style = style
+                                cat.save(layer)
+                                saved_layer.default_style = save_style(style)
+                        except Exception as e:
+                            logger.exception(e)
+                    else:
+                        style = cat.get_style(saved_layer.name, workspace=settings.DEFAULT_WORKSPACE) or \
+                            cat.get_style(saved_layer.name)
+                        # style.update_body(sld)
+                        try:
+                            cat.create_style(saved_layer.name, sld, overwrite=True, raw=True,
+                                             workspace=settings.DEFAULT_WORKSPACE)
+                            style = cat.get_style(saved_layer.name, workspace=settings.DEFAULT_WORKSPACE) or \
+                                cat.get_style(saved_layer.name)
+                            if layer and style:
+                                layer.default_style = style
+                                cat.save(layer)
+                                saved_layer.default_style = save_style(style)
+                        except Exception as e:
+                            logger.exception(e)
+
+                    # Invalidate GeoWebCache for the updated resource
+                    _invalidate_geowebcache_layer(saved_layer.alternate)
+
+            except Exception as e:
+                exception_type, error, tb = sys.exc_info()
+                logger.exception(e)
+                out['success'] = False
+                out['errors'] = str(error)
+                # Assign the error message to the latest UploadSession from
+                # that user.
+                latest_uploads = UploadSession.objects.filter(
+                    user=request.user).order_by('-date')
+                if latest_uploads.count() > 0:
+                    upload_session = latest_uploads[0]
+                    upload_session.error = str(error)
+                    upload_session.traceback = traceback.format_exc(tb)
+                    upload_session.context = log_snippet(CONTEXT_LOG_FILE)
+                    upload_session.save()
+                    out['traceback'] = upload_session.traceback
+                    out['context'] = upload_session.context
+                    out['upload_session'] = upload_session.id
+            else:
+                out['success'] = True
+                if hasattr(saved_layer, 'info'):
+                    out['info'] = saved_layer.info
+                out['url'] = reverse(
+                    'layer_detail', args=[
+                        saved_layer.service_typename])
+                if hasattr(saved_layer, 'bbox_string'):
+                    out['bbox'] = saved_layer.bbox_string
+                if hasattr(saved_layer, 'srid'):
+                    out['crs'] = {
+                        'type': 'name',
+                        'properties': saved_layer.srid
+                    }
+                out['ogc_backend'] = settings.OGC_SERVER['default']['BACKEND']
+                upload_session = saved_layer.upload_session
+                if upload_session:
+                    upload_session.processed = True
+                    upload_session.save()
+                permissions = form.cleaned_data["permissions"]
+                if permissions is not None and len(permissions.keys()) > 0:
+                    saved_layer.set_permissions(permissions)
+                saved_layer.handle_moderated_uploads()
+            finally:
+                if tempdir is not None:
+                    shutil.rmtree(tempdir)
+        else:
+            for e in form.errors.values():
+                errormsgs.extend([escape(v) for v in e])
+            out['errors'] = form.errors
+            out['errormsgs'] = errormsgs
+        if out['success']:
+            status_code = 200
+        else:
+            status_code = 400
+        if settings.MONITORING_ENABLED:
+            request.add_resource('layer', saved_layer.alternate if saved_layer else name)
+        return HttpResponse(
+            json.dumps(out),
+            content_type='application/json',
+            status=status_code)
+
+
+def layer_detail(request, layername, template='layers/layer_detail.html'):
+    layer = _resolve_layer(
+        request,
+        layername,
+        'base.view_resourcebase',
+        _PERMISSION_MSG_VIEW)
+
+    # assert False, str(layer_bbox)
+    config = layer.attribute_config()
+
+    # Add required parameters for GXP lazy-loading
+    layer_bbox = layer.bbox
+    bbox = [float(coord) for coord in list(layer_bbox[0:4])]
+    if hasattr(layer, 'srid'):
+        config['crs'] = {
+            'type': 'name',
+            'properties': layer.srid
+        }
+    config["srs"] = getattr(settings, 'DEFAULT_MAP_CRS', 'EPSG:900913')
+    config["bbox"] = bbox if config["srs"] != 'EPSG:900913' \
+        else llbbox_to_mercator([float(coord) for coord in bbox])
+    config["title"] = layer.title
+    config["queryable"] = True
+
+    if layer.storeType == "remoteStore":
+        service = layer.service
+        source_params = {
+            "ptype": service.ptype,
+            "remote": True,
+            "url": service.base_url,
+            "name": service.name}
+        maplayer = GXPLayer(
+            name=layer.alternate,
+            ows_url=layer.ows_url,
+            layer_params=json.dumps(config),
+            source_params=json.dumps(source_params))
+    else:
+        maplayer = GXPLayer(
+            name=layer.alternate,
+            ows_url=layer.ows_url,
+            layer_params=json.dumps(config))
+
+    # Update count for popularity ranking,
+    # but do not includes admins or resource owners
+    layer.view_count_up(request.user)
+
+    # center/zoom don't matter; the viewer will center on the layer bounds
+    map_obj = GXPMap(
+        projection=getattr(
+            settings,
+            'DEFAULT_MAP_CRS',
+            'EPSG:900913'))
+
+    NON_WMS_BASE_LAYERS = [
+        la for la in default_map_config(request)[1] if la.ows_url is None]
+
+    metadata = layer.link_set.metadata().filter(
+        name__in=settings.DOWNLOAD_FORMATS_METADATA)
+
+    granules = None
+    all_granules = None
+    filter = None
+    if layer.is_mosaic:
+        try:
+            cat = gs_catalog
+            cat._cache.clear()
+            store = cat.get_store(layer.name)
+            coverages = cat.mosaic_coverages(store)
+
+            filter = None
+            try:
+                if request.GET["filter"]:
+                    filter = request.GET["filter"]
+            except BaseException:
+                pass
+
+            offset = 10 * (request.page - 1)
+            granules = cat.mosaic_granules(
+                coverages['coverages']['coverage'][0]['name'],
+                store,
+                limit=10,
+                offset=offset,
+                filter=filter)
+            all_granules = cat.mosaic_granules(
+                coverages['coverages']['coverage'][0]['name'], store, filter=filter)
+        except BaseException:
+            granules = {"features": []}
+            all_granules = {"features": []}
+
+    group = None
+    if layer.group:
+        try:
+            group = GroupProfile.objects.get(slug=layer.group.name)
+        except GroupProfile.DoesNotExist:
+            group = None
+    # a flag to be used for qgis server
+    show_popup = False
+    if 'show_popup' in request.GET and request.GET["show_popup"]:
+        show_popup = True
+
+    context_dict = {
+        'resource': layer,
+        'group': group,
+        'perms_list': get_perms(request.user, layer.get_self_resource()),
+        "permissions_json": _perms_info_json(layer),
+        "documents": get_related_documents(layer),
+        "metadata": metadata,
+        "is_layer": True,
+        "wps_enabled": settings.OGC_SERVER['default']['WPS_ENABLED'],
+        "granules": granules,
+        "all_granules": all_granules,
+        "show_popup": show_popup,
+        "filter": filter,
+    }
+
+    if 'access_token' in request.session:
+        access_token = request.session['access_token']
+    else:
+        u = uuid.uuid1()
+        access_token = u.hex
+
+    context_dict["viewer"] = json.dumps(map_obj.viewer_json(
+        request.user, access_token, * (NON_WMS_BASE_LAYERS + [maplayer])))
+    context_dict["preview"] = getattr(
+        settings,
+        'LAYER_PREVIEW_LIBRARY',
+        'leaflet')
+    context_dict["crs"] = getattr(
+        settings,
+        'DEFAULT_MAP_CRS',
+        'EPSG:900913')
+
+    # provide bbox in EPSG:4326 for leaflet
+    if context_dict["preview"] == 'leaflet':
+        srid, wkt = layer.geographic_bounding_box.split(';')
+        srid = re.findall(r'\d+', srid)
+        geom = GEOSGeometry(wkt, srid=int(srid[0]))
+        geom.transform(4326)
+        context_dict["layer_bbox"] = ','.join([str(c) for c in geom.extent])
+
+    if layer.storeType == 'dataStore':
+        links = layer.link_set.download().filter(
+            name__in=settings.DOWNLOAD_FORMATS_VECTOR)
+    else:
+        links = layer.link_set.download().filter(
+            name__in=settings.DOWNLOAD_FORMATS_RASTER)
+    links_view = [item for idx, item in enumerate(links) if
+                  item.url and 'wms' in item.url or 'gwc' in item.url]
+    links_download = [item for idx, item in enumerate(
+        links) if item.url and 'wms' not in item.url and 'gwc' not in item.url]
+    for item in links_view:
+        if item.url and access_token and 'access_token' not in item.url:
+            params = {'access_token': access_token}
+            item.url = Request('GET', item.url, params=params).prepare().url
+    for item in links_download:
+        if item.url and access_token and 'access_token' not in item.url:
+            params = {'access_token': access_token}
+            item.url = Request('GET', item.url, params=params).prepare().url
+
+    if request.user.has_perm('view_resourcebase', layer.get_self_resource()):
+        context_dict["links"] = links_view
+    if request.user.has_perm(
+        'download_resourcebase',
+            layer.get_self_resource()):
+        if layer.storeType == 'dataStore':
+            links = layer.link_set.download().filter(
+                name__in=settings.DOWNLOAD_FORMATS_VECTOR)
+        else:
+            links = layer.link_set.download().filter(
+                name__in=settings.DOWNLOAD_FORMATS_RASTER)
+        context_dict["links_download"] = links_download
+
+    if settings.SOCIAL_ORIGINS:
+        context_dict["social_links"] = build_social_links(request, layer)
+    layers_names = layer.alternate
+    try:
+        if 'geonode' in layers_names:
+            workspace, name = layers_names.split(':', 1)
+        else:
+            name = layers_names
+    except:
+        print "Can not identify workspace type and layername"
+
+    context_dict["layer_name"] = json.dumps(layers_names)
+
+    try:
+        # get type of layer (raster or vector)
+        if layer.storeType == 'coverageStore':
+            context_dict["layer_type"] = "raster"
+        elif layer.storeType == 'dataStore':
+            context_dict["layer_type"] = "vector"
+
+            location = "{location}{service}".format(** {
+                'location': settings.OGC_SERVER['default']['LOCATION'],
+                'service': 'wms',
+            })
+            # get schema for specific layer
+            username = settings.OGC_SERVER['default']['USER']
+            password = settings.OGC_SERVER['default']['PASSWORD']
+            schema = get_schema(location, name, username=username, password=password)
+
+            # get the name of the column which holds the geometry
+            if 'the_geom' in schema['properties']:
+                schema['properties'].pop('the_geom', None)
+            elif 'geom' in schema['properties']:
+                schema['properties'].pop("geom", None)
+
+            # filter the schema dict based on the values of layers_attributes
+            layer_attributes_schema = []
+            for key in schema['properties'].keys():
+                    layer_attributes_schema.append(key)
+
+            filtered_attributes = layer_attributes_schema
+            context_dict["schema"] = schema
+            context_dict["filtered_attributes"] = filtered_attributes
+
+    except:
+        print "Possible error with OWSLib. Turning all available properties to string"
+
+    # maps owned by user needed to fill the "add to existing map section" in template
+    if request.user.is_authenticated():
+        context_dict["maps"] = Map.objects.filter(owner=request.user)
+    return TemplateResponse(
+        request, template, RequestContext(request, context_dict))
+
+
+# Loads the data using the OWS lib when the "Do you want to filter it" button is clicked.
+def load_layer_data(request, template='layers/layer_detail.html'):
+    context_dict = {}
+    data_dict = json.loads(request.POST.get('json_data'))
+    layername = data_dict['layer_name']
+    filtered_attributes = data_dict['filtered_attributes']
+    workspace, name = layername.split(':')
+    location = "{location}{service}".format(** {
+        'location': settings.OGC_SERVER['default']['LOCATION'],
+        'service': 'wms',
+    })
+
+    try:
+        username = settings.OGC_SERVER['default']['USER']
+        password = settings.OGC_SERVER['default']['PASSWORD']
+        wfs = WebFeatureService(location, version='1.1.0', username=username, password=password)
+        response = wfs.getfeature(typename=name, propertyname=filtered_attributes, outputFormat='application/json')
+        x = response.read()
+        x = json.loads(x)
+        features_response = json.dumps(x)
+        decoded = json.loads(features_response)
+        decoded_features = decoded['features']
+        properties = {}
+        for key in decoded_features[0]['properties']:
+            properties[key] = []
+
+        # loop the dictionary based on the values on the list and add the properties
+        # in the dictionary (if doesn't exist) together with the value
+        for i in range(len(decoded_features)):
+
+            for key, value in decoded_features[i]['properties'].iteritems():
+                if value != '' and isinstance(value, (string_types, int, float)):
+                    properties[key].append(value)
+
+        for key in properties:
+            properties[key] = list(set(properties[key]))
+            properties[key].sort()
+
+        context_dict["feature_properties"] = properties
+    except:
+        print "Possible error with OWSLib."
+    return HttpResponse(json.dumps(context_dict), content_type="application/json")
+
+
+def layer_feature_catalogue(
+        request,
+        layername,
+        template='../../catalogue/templates/catalogue/feature_catalogue.xml'):
+    layer = _resolve_layer(request, layername)
+    if layer.storeType != 'dataStore':
+        out = {
+            'success': False,
+            'errors': 'layer is not a feature type'
+        }
+        return HttpResponse(
+            json.dumps(out),
+            content_type='application/json',
+            status=400)
+
+    attributes = []
+
+    for attrset in layer.attribute_set.order_by('display_order'):
+        attr = {
+            'name': attrset.attribute,
+            'type': attrset.attribute_type
+        }
+        attributes.append(attr)
+
+    context_dict = {
+        'layer': layer,
+        'attributes': attributes,
+        'metadata': settings.PYCSW['CONFIGURATION']['metadata:main']
+    }
+    return render_to_response(
+        template,
+        context_dict,
+        content_type='application/xml')
+
+
+@login_required
+def layer_metadata(
+        request,
+        layername,
+        template='layers/layer_metadata.html',
+        ajax=True):
+    layer = _resolve_layer(
+        request,
+        layername,
+        'base.change_resourcebase_metadata',
+        _PERMISSION_MSG_METADATA)
+    layer_attribute_set = inlineformset_factory(
+        Layer,
+        Attribute,
+        extra=0,
+        form=LayerAttributeForm,
+    )
+    topic_category = layer.category
+
+    poc = layer.poc
+    metadata_author = layer.metadata_author
+
+    # assert False, str(layer_bbox)
+    config = layer.attribute_config()
+
+    # Add required parameters for GXP lazy-loading
+    layer_bbox = layer.bbox
+    bbox = [float(coord) for coord in list(layer_bbox[0:4])]
+    if hasattr(layer, 'srid'):
+        config['crs'] = {
+            'type': 'name',
+            'properties': layer.srid
+        }
+    config["srs"] = getattr(settings, 'DEFAULT_MAP_CRS', 'EPSG:900913')
+    config["bbox"] = bbox if config["srs"] != 'EPSG:900913' \
+        else llbbox_to_mercator([float(coord) for coord in bbox])
+    config["title"] = layer.title
+    config["queryable"] = True
+
+    if layer.storeType == "remoteStore":
+        service = layer.service
+        source_params = {
+            "ptype": service.ptype,
+            "remote": True,
+            "url": service.base_url,
+            "name": service.name}
+        maplayer = GXPLayer(
+            name=layer.alternate,
+            ows_url=layer.ows_url,
+            layer_params=json.dumps(config),
+            source_params=json.dumps(source_params))
+    else:
+        maplayer = GXPLayer(
+            name=layer.alternate,
+            ows_url=layer.ows_url,
+            layer_params=json.dumps(config))
+
+    # Update count for popularity ranking,
+    # but do not includes admins or resource owners
+    if request.user != layer.owner and not request.user.is_superuser:
+        Layer.objects.filter(
+            id=layer.id).update(popular_count=F('popular_count') + 1)
+
+    # center/zoom don't matter; the viewer will center on the layer bounds
+    map_obj = GXPMap(
+        projection=getattr(
+            settings,
+            'DEFAULT_MAP_CRS',
+            'EPSG:900913'))
+
+    NON_WMS_BASE_LAYERS = [
+        la for la in default_map_config(request)[1] if la.ows_url is None]
+
+    if request.method == "POST":
+        if layer.metadata_uploaded_preserve:  # layer metadata cannot be edited
+            out = {
+                'success': False,
+                'errors': METADATA_UPLOADED_PRESERVE_ERROR
+            }
+            return HttpResponse(
+                json.dumps(out),
+                content_type='application/json',
+                status=400)
+
+        layer_form = LayerForm(request.POST, instance=layer, prefix="resource")
+        attribute_form = layer_attribute_set(
+            request.POST,
+            instance=layer,
+            prefix="layer_attribute_set",
+            queryset=Attribute.objects.order_by('display_order'))
+        category_form = CategoryForm(request.POST, prefix="category_choice_field", initial=int(
+            request.POST["category_choice_field"]) if "category_choice_field" in request.POST else None)
+        tkeywords_form = TKeywordForm(
+            request.POST,
+            prefix="tkeywords")
+
+    else:
+        layer_form = LayerForm(instance=layer, prefix="resource")
+        attribute_form = layer_attribute_set(
+            instance=layer,
+            prefix="layer_attribute_set",
+            queryset=Attribute.objects.order_by('display_order'))
+        category_form = CategoryForm(
+            prefix="category_choice_field",
+            initial=topic_category.id if topic_category else None)
+
+        # Keywords from THESAURI management
+        layer_tkeywords = layer.tkeywords.all()
+        tkeywords_list = ''
+        lang = 'en'  # TODO: use user's language
+        if layer_tkeywords and len(layer_tkeywords) > 0:
+            tkeywords_ids = layer_tkeywords.values_list('id', flat=True)
+            if hasattr(settings, 'THESAURI'):
+                for el in settings.THESAURI:
+                    thesaurus_name = el['name']
+                    try:
+                        t = Thesaurus.objects.get(identifier=thesaurus_name)
+                        for tk in t.thesaurus.filter(pk__in=tkeywords_ids):
+                            tkl = tk.keyword.filter(lang=lang)
+                            if len(tkl) > 0:
+                                tkl_ids = ",".join(
+                                    map(str, tkl.values_list('id', flat=True)))
+                                tkeywords_list += "," + \
+                                    tkl_ids if len(
+                                        tkeywords_list) > 0 else tkl_ids
+                    except BaseException:
+                        tb = traceback.format_exc()
+                        logger.error(tb)
+
+        tkeywords_form = TKeywordForm(
+            prefix="tkeywords",
+            initial={'tkeywords': tkeywords_list})
+
+    if request.method == "POST" and layer_form.is_valid() and attribute_form.is_valid(
+    ) and category_form.is_valid() and tkeywords_form.is_valid():
+        new_poc = layer_form.cleaned_data['poc']
+        new_author = layer_form.cleaned_data['metadata_author']
+
+        if new_poc is None:
+            if poc is None:
+                poc_form = ProfileForm(
+                    request.POST,
+                    prefix="poc",
+                    instance=poc)
+            else:
+                poc_form = ProfileForm(request.POST, prefix="poc")
+            if poc_form.is_valid():
+                if len(poc_form.cleaned_data['profile']) == 0:
+                    # FIXME use form.add_error in django > 1.7
+                    errors = poc_form._errors.setdefault(
+                        'profile', ErrorList())
+                    errors.append(
+                        _('You must set a point of contact for this resource'))
+                    poc = None
+            if poc_form.has_changed and poc_form.is_valid():
+                new_poc = poc_form.save()
+
+        if new_author is None:
+            if metadata_author is None:
+                author_form = ProfileForm(request.POST, prefix="author",
+                                          instance=metadata_author)
+            else:
+                author_form = ProfileForm(request.POST, prefix="author")
+            if author_form.is_valid():
+                if len(author_form.cleaned_data['profile']) == 0:
+                    # FIXME use form.add_error in django > 1.7
+                    errors = author_form._errors.setdefault(
+                        'profile', ErrorList())
+                    errors.append(
+                        _('You must set an author for this resource'))
+                    metadata_author = None
+            if author_form.has_changed and author_form.is_valid():
+                new_author = author_form.save()
+
+        new_category = TopicCategory.objects.get(
+            id=category_form.cleaned_data['category_choice_field'])
+
+        for form in attribute_form.cleaned_data:
+            la = Attribute.objects.get(id=int(form['id'].id))
+            la.description = form["description"]
+            la.attribute_label = form["attribute_label"]
+            la.visible = form["visible"]
+            la.display_order = form["display_order"]
+            la.save()
+
+        if new_poc is not None or new_author is not None:
+            if new_poc is not None:
+                layer.poc = new_poc
+            if new_author is not None:
+                layer.metadata_author = new_author
+
+        new_keywords = [x.strip() for x in layer_form.cleaned_data['keywords']]
+        if new_keywords is not None:
+            layer.keywords.clear()
+            layer.keywords.add(*new_keywords)
+
+        new_regions = [x.strip() for x in layer_form.cleaned_data['regions']]
+        if new_regions is not None:
+            layer.regions.clear()
+            layer.regions.add(*new_regions)
+
+        the_layer = layer_form.instance
+        the_layer.save()
+
+        up_sessions = UploadSession.objects.filter(layer=the_layer.id)
+        if up_sessions.count() > 0 and up_sessions[0].user != the_layer.owner:
+            up_sessions.update(user=the_layer.owner)
+
+        if new_category is not None:
+            Layer.objects.filter(id=the_layer.id).update(
+                category=new_category
+            )
+
+        if getattr(settings, 'SLACK_ENABLED', False):
+            try:
+                from geonode.contrib.slack.utils import build_slack_message_layer, send_slack_messages
+                send_slack_messages(
+                    build_slack_message_layer(
+                        "layer_edit", the_layer))
+            except BaseException:
+                print "Could not send slack message."
+
+        if not ajax:
+            return HttpResponseRedirect(
+                reverse(
+                    'layer_detail',
+                    args=(
+                        layer.service_typename,
+                    )))
+
+        message = layer.alternate
+
+        try:
+            # Keywords from THESAURI management
+            tkeywords_to_add = []
+            tkeywords_cleaned = tkeywords_form.clean()
+            if tkeywords_cleaned and len(tkeywords_cleaned) > 0:
+                tkeywords_ids = []
+                for i, val in enumerate(tkeywords_cleaned):
+                    try:
+                        cleaned_data = [value for key, value in tkeywords_cleaned[i].items(
+                        ) if 'tkeywords-tkeywords' in key.lower() and 'autocomplete' not in key.lower()]
+                        tkeywords_ids.extend(map(int, cleaned_data[0]))
+                    except BaseException:
+                        pass
+
+                if hasattr(settings, 'THESAURI'):
+                    for el in settings.THESAURI:
+                        thesaurus_name = el['name']
+                        try:
+                            t = Thesaurus.objects.get(
+                                identifier=thesaurus_name)
+                            for tk in t.thesaurus.all():
+                                tkl = tk.keyword.filter(pk__in=tkeywords_ids)
+                                if len(tkl) > 0:
+                                    tkeywords_to_add.append(tkl[0].keyword_id)
+                        except BaseException:
+                            tb = traceback.format_exc()
+                            logger.error(tb)
+
+            layer.tkeywords.add(*tkeywords_to_add)
+        except BaseException:
+            tb = traceback.format_exc()
+            logger.error(tb)
+
+        return HttpResponse(json.dumps({'message': message}))
+
+    if settings.ADMIN_MODERATE_UPLOADS:
+        if not request.user.is_superuser:
+            layer_form.fields['is_published'].widget.attrs.update({'disabled': 'true'})
+        if not request.user.is_superuser and not request.user.is_staff:
+            can_change_metadata = request.user.has_perm(
+                'change_resourcebase_metadata',
+                layer.get_self_resource())
+            try:
+                is_manager = request.user.groupmember_set.all().filter(role='manager').exists()
+            except:
+                is_manager = False
+            if not is_manager or not can_change_metadata:
+                layer_form.fields['is_approved'].widget.attrs.update({'disabled': 'true'})
+
+    if poc is not None:
+        layer_form.fields['poc'].initial = poc.id
+        poc_form = ProfileForm(prefix="poc")
+        poc_form.hidden = True
+    else:
+        poc_form = ProfileForm(prefix="poc")
+        poc_form.hidden = False
+
+    if metadata_author is not None:
+        layer_form.fields['metadata_author'].initial = metadata_author.id
+        author_form = ProfileForm(prefix="author")
+        author_form.hidden = True
+    else:
+        author_form = ProfileForm(prefix="author")
+        author_form.hidden = False
+
+    if 'access_token' in request.session:
+        access_token = request.session['access_token']
+    else:
+        u = uuid.uuid1()
+        access_token = u.hex
+
+    viewer = json.dumps(map_obj.viewer_json(
+        request.user, access_token, * (NON_WMS_BASE_LAYERS + [maplayer])))
+
+    metadataxsl = False
+    if "geonode.contrib.metadataxsl" in settings.INSTALLED_APPS:
+        metadataxsl = True
+
+    metadata_author_groups = []
+    if request.user.is_superuser or request.user.is_staff:
+        metadata_author_groups = GroupProfile.objects.all()
+    else:
+        try:
+            all_metadata_author_groups = chain(
+                request.user.group_list_all().distinct(),
+                GroupProfile.objects.exclude(access="private").exclude(access="public-invite"))
+        except:
+            all_metadata_author_groups = GroupProfile.objects.exclude(
+                access="private").exclude(access="public-invite")
+        [metadata_author_groups.append(item) for item in all_metadata_author_groups
+            if item not in metadata_author_groups]
+
+    return render_to_response(template, RequestContext(request, {
+        "resource": layer,
+        "layer": layer,
+        "layer_form": layer_form,
+        "poc_form": poc_form,
+        "author_form": author_form,
+        "attribute_form": attribute_form,
+        "category_form": category_form,
+        "tkeywords_form": tkeywords_form,
+        "viewer": viewer,
+        "preview": getattr(settings, 'LAYER_PREVIEW_LIBRARY', 'leaflet'),
+        "crs": getattr(settings, 'DEFAULT_MAP_CRS', 'EPSG:900913'),
+        "metadataxsl": metadataxsl,
+        "freetext_readonly": getattr(
+            settings,
+            'FREETEXT_KEYWORDS_READONLY',
+            False),
+        "metadata_author_groups": metadata_author_groups,
+        "GROUP_MANDATORY_RESOURCES":
+            getattr(settings, 'GROUP_MANDATORY_RESOURCES', False),
+    }))
+
+
+@login_required
+def layer_metadata_advanced(request, layername):
+    return layer_metadata(
+        request,
+        layername,
+        template='layers/layer_metadata_advanced.html')
+
+
+@login_required
+def layer_change_poc(request, ids, template='layers/layer_change_poc.html'):
+    layers = Layer.objects.filter(id__in=ids.split('_'))
+
+    if settings.MONITORING_ENABLED:
+        for l in layers:
+            request.add_resource('layer', l.altername)
+    if request.method == 'POST':
+        form = PocForm(request.POST)
+        if form.is_valid():
+            for layer in layers:
+                layer.poc = form.cleaned_data['contact']
+                layer.save()
+            # Process the data in form.cleaned_data
+            # ...
+            # Redirect after POST
+            return HttpResponseRedirect('/admin/maps/layer')
+    else:
+        form = PocForm()  # An unbound form
+    return render_to_response(
+        template, RequestContext(
+            request, {
+                'layers': layers, 'form': form}))
+
+
+@login_required
+def layer_replace(request, layername, template='layers/layer_replace.html'):
+    layer = _resolve_layer(
+        request,
+        layername,
+        'base.change_resourcebase',
+        _PERMISSION_MSG_MODIFY)
+
+    if request.method == 'GET':
+        ctx = {
+            'charsets': CHARSETS,
+            'layer': layer,
+            'is_featuretype': layer.is_vector(),
+            'is_layer': True,
+        }
+        return render_to_response(template,
+                                  RequestContext(request, ctx))
+    elif request.method == 'POST':
+
+        form = LayerUploadForm(request.POST, request.FILES)
+        tempdir = None
+        out = {}
+
+        if form.is_valid():
+            try:
+                tempdir, base_file = form.write_files()
+                if layer.is_vector() and is_raster(base_file):
+                    out['success'] = False
+                    out['errors'] = _(
+                        "You are attempting to replace a vector layer with a raster.")
+                elif (not layer.is_vector()) and is_vector(base_file):
+                    out['success'] = False
+                    out['errors'] = _(
+                        "You are attempting to replace a raster layer with a vector.")
+                else:
+                    if check_ogc_backend(geoserver.BACKEND_PACKAGE):
+                        # delete geoserver's store before upload
+                        cat = gs_catalog
+                        cascading_delete(cat, layer.typename)
+                        out['ogc_backend'] = geoserver.BACKEND_PACKAGE
+                    elif check_ogc_backend(qgis_server.BACKEND_PACKAGE):
+                        try:
+                            qgis_layer = QGISServerLayer.objects.get(
+                                layer=layer)
+                            qgis_layer.delete()
+                        except QGISServerLayer.DoesNotExist:
+                            pass
+                        out['ogc_backend'] = qgis_server.BACKEND_PACKAGE
+
+                    saved_layer = file_upload(
+                        base_file,
+                        name=layer.name,
+                        user=request.user,
+                        overwrite=True,
+                        charset=form.cleaned_data["charset"],
+                    )
+                    out['success'] = True
+                    out['url'] = reverse(
+                        'layer_detail', args=[
+                            saved_layer.service_typename])
+            except Exception as e:
+                logger.exception(e)
+                tb = traceback.format_exc()
+                out['success'] = False
+                out['errors'] = str(tb)
+            finally:
+                if tempdir is not None:
+                    shutil.rmtree(tempdir)
+        else:
+            errormsgs = []
+            for e in form.errors.values():
+                errormsgs.append([escape(v) for v in e])
+
+            out['errors'] = form.errors
+            out['errormsgs'] = errormsgs
+
+        if out['success']:
+            status_code = 200
+        else:
+            status_code = 400
+        return HttpResponse(
+            json.dumps(out),
+            content_type='application/json',
+            status=status_code)
+
+
+@login_required
+def layer_remove(request, layername, template='layers/layer_remove.html'):
+    layer = _resolve_layer(
+        request,
+        layername,
+        'base.delete_resourcebase',
+        _PERMISSION_MSG_DELETE)
+
+    if (request.method == 'GET'):
+        return render_to_response(template, RequestContext(request, {
+            "layer": layer
+        }))
+    if (request.method == 'POST'):
+        try:
+            with transaction.atomic():
+                delete_layer.delay(object_id=layer.id)
+        except Exception as e:
+            traceback.print_exc()
+            message = '{0}: {1}.'.format(
+                _('Unable to delete layer'), layer.alternate)
+
+            if 'referenced by layer group' in getattr(e, 'message', ''):
+                message = _(
+                    'This layer is a member of a layer group, you must remove the layer from the group '
+                    'before deleting.')
+
+            messages.error(request, message)
+            return render_to_response(
+                template, RequestContext(
+                    request, {
+                        "layer": layer}))
+        return HttpResponseRedirect(reverse("layer_browse"))
+    else:
+        return HttpResponse("Not allowed", status=403)
+
+
+@login_required
+def layer_granule_remove(
+        request,
+        granule_id,
+        layername,
+        template='layers/layer_granule_remove.html'):
+    layer = _resolve_layer(
+        request,
+        layername,
+        'base.delete_resourcebase',
+        _PERMISSION_MSG_DELETE)
+
+    if (request.method == 'GET'):
+        return render_to_response(template, RequestContext(request, {
+            "granule_id": granule_id,
+            "layer": layer
+        }))
+    if (request.method == 'POST'):
+        try:
+            cat = gs_catalog
+            cat._cache.clear()
+            store = cat.get_store(layer.name)
+            coverages = cat.mosaic_coverages(store)
+            cat.mosaic_delete_granule(
+                coverages['coverages']['coverage'][0]['name'], store, granule_id)
+        except Exception as e:
+            traceback.print_exc()
+            message = '{0}: {1}.'.format(
+                _('Unable to delete layer'), layer.alternate)
+
+            if 'referenced by layer group' in getattr(e, 'message', ''):
+                message = _(
+                    'This layer is a member of a layer group, you must remove the layer from the group '
+                    'before deleting.')
+
+            messages.error(request, message)
+            return render_to_response(
+                template, RequestContext(
+                    request, {
+                        "layer": layer}))
+        return HttpResponseRedirect(
+            reverse(
+                'layer_detail', args=(
+                    layer.service_typename,)))
+    else:
+        return HttpResponse("Not allowed", status=403)
+
+
+def layer_thumbnail(request, layername):
+    if request.method == 'POST':
+        layer_obj = _resolve_layer(request, layername)
+
+        try:
+            try:
+                preview = json.loads(request.body).get('preview', None)
+            except:
+                preview = None
+
+            if preview and preview == 'react':
+                format, image = json.loads(
+                    request.body)['image'].split(';base64,')
+                image = base64.b64decode(image)
+            else:
+                image = _render_thumbnail(request.body)
+
+            if not image:
+                return
+            filename = "layer-%s-thumb.png" % layer_obj.uuid
+            layer_obj.save_thumbnail(filename, image)
+
+            return HttpResponse('Thumbnail saved')
+        except BaseException:
+            return HttpResponse(
+                content='error saving thumbnail',
+                status=500,
+                content_type='text/plain'
+            )
+
+
+def get_layer(request, layername):
+    """Get Layer object as JSON"""
+
+    # Function to treat Decimal in json.dumps.
+    # http://stackoverflow.com/a/16957370/1198772
+    def decimal_default(obj):
+        if isinstance(obj, decimal.Decimal):
+            return float(obj)
+        raise TypeError
+    logger.debug('Call get layer')
+    if request.method == 'GET':
+        layer_obj = _resolve_layer(request, layername)
+        logger.debug(layername)
+        response = {
+            'typename': layername,
+            'name': layer_obj.name,
+            'title': layer_obj.title,
+            'url': layer_obj.get_tiles_url(),
+            'bbox_string': layer_obj.bbox_string,
+            'bbox_x0': layer_obj.bbox_x0,
+            'bbox_x1': layer_obj.bbox_x1,
+            'bbox_y0': layer_obj.bbox_y0,
+            'bbox_y1': layer_obj.bbox_y1,
+        }
+        return HttpResponse(json.dumps(
+            response,
+            ensure_ascii=False,
+            default=decimal_default
+        ),
+            content_type='application/javascript')
+
+
+def layer_metadata_detail(
+        request,
+        layername,
+        template='layers/layer_metadata_detail.html'):
+    layer = _resolve_layer(
+        request,
+        layername,
+        'view_resourcebase',
+        _PERMISSION_MSG_METADATA)
+    group = None
+    if layer.group:
+        try:
+            group = GroupProfile.objects.get(slug=layer.group.name)
+        except GroupProfile.DoesNotExist:
+            group = None
+    return render_to_response(template, RequestContext(request, {
+        "resource": layer,
+        "group": group,
+        'SITEURL': settings.SITEURL[:-1]
+    }))
+
+
+def layer_metadata_upload(
+        request,
+        layername,
+        template='layers/layer_metadata_upload.html'):
+    layer = _resolve_layer(
+        request,
+        layername,
+        'view_resourcebase',
+        _PERMISSION_MSG_METADATA)
+    return render_to_response(template, RequestContext(request, {
+        "resource": layer,
+        "layer": layer,
+        'SITEURL': settings.SITEURL[:-1]
+    }))
+
+
+def layer_sld_upload(
+        request,
+        layername,
+        template='layers/layer_style_upload.html'):
+    layer = _resolve_layer(
+        request,
+        layername,
+        'base.change_resourcebase',
+        _PERMISSION_MSG_METADATA)
+    return render_to_response(template, RequestContext(request, {
+        "resource": layer,
+        "layer": layer,
+        'SITEURL': settings.SITEURL[:-1]
+    }))
+
+
+@login_required
+def layer_batch_metadata(request, ids):
+    return batch_modify(request, ids, 'Layer')
+
+
+def layer_view_counter(layer_id, viewer):
+    l = Layer.objects.get(id=layer_id)
+    u = get_user_model().objects.get(username=viewer)
+    l.view_count_up(u, do_local=True)