#########################################################################
#
# Copyright (C) 2016 OSGeo
#
# This program is free software: you can redistribute it and/or modify
# it under the terms of the GNU General Public License as published by
# the Free Software Foundation, either version 3 of the License, or
# (at your option) any later version.
#
# This program is distributed in the hope that it will be useful,
# but WITHOUT ANY WARRANTY; without even the implied warranty of
# MERCHANTABILITY or FITNESS FOR A PARTICULAR PURPOSE. See the
# GNU General Public License for more details.
#
# You should have received a copy of the GNU General Public License
# along with this program. If not, see <http://www.gnu.org/licenses/>.
#
#########################################################################
import re
import os
import json
import decimal
import logging
import warnings
import traceback
from django.urls import reverse

from owslib.wfs import WebFeatureService
import xml.etree.ElementTree as ET

from django.conf import settings

from django.db.models import F
from django.http import Http404, JsonResponse
from django.contrib import messages
from django.shortcuts import render
from django.utils.html import escape
from django.forms.utils import ErrorList
from django.contrib.auth import get_user_model
from django.template.loader import get_template
from django.utils.translation import ugettext as _
from django.core.exceptions import PermissionDenied
from django.forms.models import inlineformset_factory
from django.template.response import TemplateResponse
from django.contrib.auth.decorators import login_required
from django.views.decorators.csrf import csrf_exempt
from django.http import HttpResponse, HttpResponseRedirect
from django.views.decorators.clickjacking import xframe_options_exempt
from django.views.decorators.http import require_http_methods

from geonode import geoserver
from geonode.layers.metadata import parse_metadata
from geonode.proxy.views import fetch_response_headers
from geonode.resource.manager import resource_manager
from geonode.geoserver.helpers import set_dataset_style, wps_format_is_supported
from geonode.resource.utils import update_resource

from geonode.base.auth import get_or_create_token
from geonode.base.forms import CategoryForm, TKeywordForm, ThesaurusAvailableForm
from geonode.base.views import batch_modify
from geonode.base.models import (
    Thesaurus,
    TopicCategory)
from geonode.base.enumerations import CHARSETS
from geonode.decorators import check_keyword_write_perms
from geonode.layers.forms import (
    DatasetForm,
    DatasetTimeSerieForm,
    LayerAttributeForm,
    NewLayerUploadForm)
from geonode.layers.models import (
    Dataset,
    Attribute)
from geonode.layers.utils import (
    is_sld_upload_only, is_xml_upload_only,
    validate_input_source)
from geonode.services.models import Service
from geonode.base import register_event
from geonode.monitoring.models import EventType
from geonode.groups.models import GroupProfile
from geonode.security.utils import (
    get_user_visible_groups,
    AdvancedSecurityWorkflowManager)
from geonode.people.forms import ProfileForm
from geonode.utils import HttpClient, check_ogc_backend, llbbox_to_mercator, resolve_object, mkdtemp
from geonode.geoserver.helpers import (
    ogc_server_settings,
    select_relevant_files,
    write_uploaded_files_to_disk)
from geonode.geoserver.security import set_geowebcache_invalidate_cache
from geonode.layers.populate_datasets_data import attributes

if check_ogc_backend(geoserver.BACKEND_PACKAGE):
    from geonode.geoserver.helpers import gs_catalog

CONTEXT_LOG_FILE = ogc_server_settings.LOG_FILE

logger = logging.getLogger("geonode.layers.views")

DEFAULT_SEARCH_BATCH_SIZE = 10
MAX_SEARCH_BATCH_SIZE = 25
GENERIC_UPLOAD_ERROR = _("There was an error while attempting to upload your data. \
Please try again, or contact and administrator if the problem continues.")

METADATA_UPLOADED_PRESERVE_ERROR = _("Note: this dataset's orginal metadata was \
populated and preserved by importing a metadata XML file. This metadata cannot be edited.")

_PERMISSION_MSG_DELETE = _("You are not permitted to delete this dataset")
_PERMISSION_MSG_GENERIC = _('You do not have permissions for this dataset.')
_PERMISSION_MSG_MODIFY = _("You are not permitted to modify this dataset")
_PERMISSION_MSG_METADATA = _("You are not permitted to modify this dataset's metadata")
_PERMISSION_MSG_VIEW = _("You are not permitted to view this dataset")


def log_snippet(log_file):
    if not log_file or not os.path.isfile(log_file):
        return f"No log file at {log_file}"

    with open(log_file) as f:
        f.seek(0, 2)  # Seek @ EOF
        fsize = f.tell()  # Get Size
        f.seek(max(fsize - 10024, 0), 0)  # Set pos @ last n chars
        return f.read()


def _resolve_dataset(request, alternate, permission='base.view_resourcebase', msg=_PERMISSION_MSG_GENERIC, **kwargs):
    """
    Resolve the layer by the provided typename (which may include service name) and check the optional permission.
    """
    service_typename = alternate.split(":", 1)
    if Service.objects.filter(name=service_typename[0]).count() == 1:
        query = {
            'alternate': service_typename[1],
            'remote_service': Service.objects.filter(name=service_typename[0]).get()
        }
        return resolve_object(
            request,
            Dataset,
            query,
            permission=permission,
            permission_msg=msg,
            **kwargs)
    else:
        if len(service_typename) > 1 and ':' in service_typename[1]:
            if service_typename[0]:
                query = {
                    'store': service_typename[0],
                    'alternate': service_typename[1]
                }
            else:
                query = {
                    'alternate': service_typename[1]
                }
        else:
            query = {'alternate': alternate}
        test_query = Dataset.objects.filter(**query)
        if test_query.count() > 1 and test_query.exclude(subtype='remote').count() == 1:
            query = {
                'id': test_query.exclude(subtype='remote').last().id
            }
        elif test_query.count() > 1:
            query = {
                'id': test_query.last().id
            }
        return resolve_object(request,
                              Dataset,
                              query,
                              permission=permission,
                              permission_msg=msg,
                              **kwargs)


# Basic Dataset Views #

@login_required
@require_http_methods(["POST"])
def dataset_upload(request):
    if is_xml_upload_only(request):
        return dataset_upload_metadata(request)
    elif is_sld_upload_only(request):
        return dataset_style_upload(request)
    out = {"errormsgs": "Please, execute a valid upload request"}
    return HttpResponse(
        json.dumps(out),
        content_type='application/json',
        status=500)


def dataset_upload_metadata(request):
    out = {}
    errormsgs = []

    form = NewLayerUploadForm(request.POST, request.FILES)

    if form.is_valid():
        tempdir = mkdtemp()
        relevant_files = select_relevant_files(
            ['xml'],
            iter(request.FILES.values())
        )
        logger.debug(f"relevant_files: {relevant_files}")
        write_uploaded_files_to_disk(tempdir, relevant_files)
        base_file = os.path.join(tempdir, form.cleaned_data["base_file"].name)
        layer = _resolve_dataset(
            request,
            form.cleaned_data.get('dataset_title'),
            'base.change_resourcebase',
            _PERMISSION_MSG_MODIFY)
        if layer:
            dataset_uuid, vals, regions, keywords, _ = parse_metadata(
                open(base_file).read())
            if dataset_uuid and layer.uuid != dataset_uuid:
                out['success'] = False
                out['errors'] = "The UUID identifier from the XML Metadata, is different from the one saved"
                return HttpResponse(
                    json.dumps(out),
                    content_type='application/json',
                    status=404)
            updated_dataset = update_resource(layer, base_file, regions, keywords, vals)
            updated_dataset.save()
            out['status'] = ['finished']
            out['url'] = updated_dataset.get_absolute_url()
            out['bbox'] = updated_dataset.bbox_string
            out['crs'] = {
                'type': 'name',
                'properties': updated_dataset.srid
            }
            out['ogc_backend'] = settings.OGC_SERVER['default']['BACKEND']
            if hasattr(updated_dataset, 'upload_session'):
                upload_session = updated_dataset.upload_session
                upload_session.processed = True
                upload_session.save()
            status_code = 200
            out['success'] = True
            return HttpResponse(
                json.dumps(out),
                content_type='application/json',
                status=status_code)
        else:
            out['success'] = False
            out['errors'] = "Dataset selected does not exists"
            status_code = 404
        return HttpResponse(
            json.dumps(out),
            content_type='application/json',
            status=status_code)
    else:
        for e in form.errors.values():
            errormsgs.extend([escape(v) for v in e])
        out['errors'] = form.errors
        out['errormsgs'] = errormsgs

    return HttpResponse(
        json.dumps(out),
        content_type='application/json',
        status=500)


def dataset_style_upload(request):
    out = {}
    errormsgs = []

    form = NewLayerUploadForm(request.POST, request.FILES)

    if form.is_valid():
        status_code = 200
        try:
            data = form.cleaned_data
            out = {
                'success': True,
                'style': data.get('dataset_title'),
            }

            layer = _resolve_dataset(
                request,
                data.get('dataset_title'),
                'base.change_resourcebase',
                _PERMISSION_MSG_MODIFY)

            if layer:
                sld = request.FILES['sld_file'].read()

                set_dataset_style(layer, data.get('dataset_title'), sld)
                out['url'] = layer.get_absolute_url()
                out['bbox'] = layer.bbox_string
                out['crs'] = {
                    'type': 'name',
                    'properties': layer.srid
                }
                out['ogc_backend'] = settings.OGC_SERVER['default']['BACKEND']
                out['status'] = ['finished']
            else:
                out['success'] = False
                out['errors'] = "Dataset selected does not exists"
                status_code = 404
        except Exception as e:
            status_code = 500
            out['success'] = False
            out['errors'] = str(e.args[0])

        return HttpResponse(
            json.dumps(out),
            content_type='application/json',
            status=status_code)
    else:
        for e in form.errors.values():
            errormsgs.extend([escape(v) for v in e])
        out['errors'] = errormsgs
        out['errormsgs'] = errormsgs

    return HttpResponse(
        json.dumps(out),
        content_type='application/json',
        status=500)


# Loads the data using the OWS lib when the "Do you want to filter it"
# button is clicked.
def load_dataset_data(request):
    context_dict = {}
    data_dict = json.loads(request.POST.get('json_data'))
    layername = data_dict['dataset_name']
    filtered_attributes = ''
    if not isinstance(data_dict['filtered_attributes'], str):
        filtered_attributes = [x for x in data_dict['filtered_attributes'] if '/load_dataset_data' not in x]
    name = layername if ':' not in layername else layername.split(':')[1]
    location = f"{(settings.OGC_SERVER['default']['LOCATION'])}wms"
    headers = {}
    if request and 'access_token' in request.session:
        access_token = request.session['access_token']
        headers['Authorization'] = f'Bearer {access_token}'

    try:
        wfs = WebFeatureService(
            location,
            version='1.1.0',
            headers=headers
        )
        response = wfs.getfeature(
            typename=name,
            propertyname=filtered_attributes,
            outputFormat='application/json')
        x = response.read()
        x = json.loads(x)
        features_response = json.dumps(x)
        decoded = json.loads(features_response)
        decoded_features = decoded['features']
        properties = {}
        for key in decoded_features[0]['properties']:
            properties[key] = []

        # loop the dictionary based on the values on the list and add the properties
        # in the dictionary (if doesn't exist) together with the value
        from collections.abc import Iterable
        for i in range(len(decoded_features)):
            for key, value in decoded_features[i]['properties'].items():
                if value != '' and isinstance(value, (str, int, float)) and (
                        (isinstance(value, Iterable) and '/load_dataset_data' not in value) or value):
                    properties[key].append(value)

        for key in properties:
            properties[key] = list(set(properties[key]))
            properties[key].sort()

        context_dict["feature_properties"] = properties
    except Exception:
        traceback.print_exc()
        logger.error("Possible error with OWSLib.")
    return HttpResponse(json.dumps(context_dict),
                        content_type="application/json")


def dataset_feature_catalogue(
        request,
        layername,
        template='../../catalogue/templates/catalogue/feature_catalogue.xml'):
    try:
        layer = _resolve_dataset(request, layername)
    except PermissionDenied:
        return HttpResponse(_("Not allowed"), status=403)
    except Exception:
        raise Http404(_("Not found"))
    if not layer:
        raise Http404(_("Not found"))

    if layer.subtype != 'vector':
        out = {
            'success': False,
            'errors': 'layer is not a feature type'
        }
        return HttpResponse(
            json.dumps(out),
            content_type='application/json',
            status=400)

    attributes = []

    for attrset in layer.attribute_set.order_by('display_order'):
        attr = {
            'name': attrset.attribute,
            'type': attrset.attribute_type
        }
        attributes.append(attr)

    context_dict = {
        'dataset': layer,
        'attributes': attributes,
        'metadata': settings.PYCSW['CONFIGURATION']['metadata:main']
    }
    register_event(request, 'view', layer)
    return render(
        request,
        template,
        context=context_dict,
        content_type='application/xml')


@login_required
@check_keyword_write_perms
def dataset_metadata(
        request,
        layername,
        template='datasets/dataset_metadata.html',
        ajax=True):
    try:
        layer = _resolve_dataset(
            request,
            layername,
            'base.change_resourcebase_metadata',
            _PERMISSION_MSG_METADATA)
    except PermissionDenied as e:
        return HttpResponse(Exception(_("Not allowed"), e), status=403)
    except Exception as e:
        raise Http404(Exception(_("Not found"), e))
    if not layer:
        raise Http404(_("Not found"))

    dataset_attribute_set = inlineformset_factory(
        Dataset,
        Attribute,
        extra=0,
        form=LayerAttributeForm,
    )
    current_keywords = [keyword.name for keyword in layer.keywords.all()]
    topic_category = layer.category

    topic_thesaurus = layer.tkeywords.all()
    # Add metadata_author or poc if missing
    layer.add_missing_metadata_author_or_poc()

    poc = layer.poc
    metadata_author = layer.metadata_author

    # assert False, str(dataset_bbox)
    config = layer.attribute_config()

    # Add required parameters for GXP lazy-loading
    dataset_bbox = layer.bbox
    bbox = [float(coord) for coord in list(dataset_bbox[0:4])]
    if hasattr(layer, 'srid'):
        config['crs'] = {
            'type': 'name',
            'properties': layer.srid
        }
    config["srs"] = getattr(settings, 'DEFAULT_MAP_CRS', 'EPSG:3857')
    config["bbox"] = bbox if config["srs"] != 'EPSG:3857' \
        else llbbox_to_mercator([float(coord) for coord in bbox])
    config["title"] = layer.title
    config["queryable"] = True

    # Update count for popularity ranking,
    # but do not includes admins or resource owners
    if request.user != layer.owner and not request.user.is_superuser:
        Dataset.objects.filter(
            id=layer.id).update(popular_count=F('popular_count') + 1)

    if request.method == "POST":
        if layer.metadata_uploaded_preserve:  # layer metadata cannot be edited
            out = {
                'success': False,
                'errors': METADATA_UPLOADED_PRESERVE_ERROR
            }
            return HttpResponse(
                json.dumps(out),
                content_type='application/json',
                status=400)

        thumbnail_url = layer.thumbnail_url
        dataset_form = DatasetForm(request.POST, instance=layer, prefix="resource", user=request.user)

<<<<<<< HEAD
        timeseries_form = DatasetTimeSerieForm(request.POST)

=======
>>>>>>> 6299911b
        if not dataset_form.is_valid():
            logger.error(f"Dataset Metadata form is not valid: {dataset_form.errors}")
            out = {
                'success': False,
                'errors': [f"{x}: {y[0].messages[0]}" for x, y in dataset_form.errors.as_data().items()]
            }
            return HttpResponse(
                json.dumps(out),
                content_type='application/json',
                status=400)
        if not layer.thumbnail_url:
            layer.thumbnail_url = thumbnail_url
        attribute_form = dataset_attribute_set(
            request.POST,
            instance=layer,
            prefix="dataset_attribute_set",
            queryset=Attribute.objects.order_by('display_order'))
        if not attribute_form.is_valid():
            logger.error(f"Dataset Attributes form is not valid: {attribute_form.errors}")
            out = {
                'success': False,
                "errors": [re.sub(re.compile('<.*?>'), '', str(err)) for err in attribute_form.errors]
            }
            return HttpResponse(
                json.dumps(out),
                content_type='application/json',
                status=400)
        category_form = CategoryForm(request.POST, prefix="category_choice_field", initial=int(
            request.POST["category_choice_field"]) if "category_choice_field" in request.POST and
            request.POST["category_choice_field"] else None)
        if not category_form.is_valid():
            logger.error(f"Dataset Category form is not valid: {category_form.errors}")
            out = {
                'success': False,
                'errors': [
                    re.sub(re.compile('<.*?>'), '', str(err)) for err in category_form.errors]
            }
            return HttpResponse(
                json.dumps(out),
                content_type='application/json',
                status=400)
        if hasattr(settings, 'THESAURUS'):
            tkeywords_form = TKeywordForm(request.POST)
        else:
            tkeywords_form = ThesaurusAvailableForm(request.POST, prefix='tkeywords')
            #  set initial values for thesaurus form
        if not tkeywords_form.is_valid():
            logger.error(f"Dataset Thesauri Keywords form is not valid: {tkeywords_form.errors}")
            out = {
                'success': False,
                'errors': [
                    re.sub(re.compile('<.*?>'), '', str(err)) for err in tkeywords_form.errors]
            }
            return HttpResponse(
                json.dumps(out),
                content_type='application/json',
                status=400)

        timeseries_form = DatasetTimeSerieForm(request.POST, instance=layer, prefix='timeseries')
        if not timeseries_form.is_valid():
            out = {
                'success': False,
                'errors': [f"{x}: {y[0].messages[0]}" for x, y in timeseries_form.errors.as_data().items()]
            }
            logger.error(f"{out.get('errors')}")
            return HttpResponse(
                json.dumps(out),
                content_type='application/json',
                status=400)
    else:
        dataset_form = DatasetForm(instance=layer, prefix="resource", user=request.user)
        dataset_form.disable_keywords_widget_for_non_superuser(request.user)
        attribute_form = dataset_attribute_set(
            instance=layer,
            prefix="dataset_attribute_set",
            queryset=Attribute.objects.order_by('display_order'))
        category_form = CategoryForm(
            prefix="category_choice_field",
            initial=topic_category.id if topic_category else None)

<<<<<<< HEAD
        timeseries_form = DatasetTimeSerieForm(instance=layer, prefix="timeseries")
        timeseries_form.dataset = layer
        timeseries_form.attributes = [attr for attr in layer.attributes.filter(attribute_type__in=['xsd:dateTime'])]
=======
        gs_layer = gs_catalog.get_layer(name=layer.name)
        initial = {}
        if gs_layer is not None and layer.has_time:
            gs_time_info = gs_layer.resource.metadata.get("time")
            _attr = layer.attributes.filter(attribute=gs_time_info.attribute).first()
            initial["attribute"] = _attr.pk if _attr else None
            if gs_time_info.end_attribute is not None:
                end_attr = layer.attributes.filter(attribute=gs_time_info.end_attribute).first()
                initial["end_attribute"] = end_attr.pk if end_attr else None
            initial["presentation"] = gs_time_info.presentation
            lookup_value = sorted(list(gs_time_info._lookup), key=lambda x: x[1], reverse=True)
            if gs_time_info.resolution is not None:
                res = gs_time_info.resolution // 1000
                for el in lookup_value:
                    if res % el[1] == 0:
                        initial["precision_value"] = res // el[1]
                        initial["precision_step"] = el[0]
                        break
            else:
                initial["precision_value"] = gs_time_info.resolution
                initial["precision_step"] = "seconds"

        timeseries_form = DatasetTimeSerieForm(
            instance=layer,
            prefix="timeseries",
            initial=initial
        )
        timeseries_form.fields.get('attribute').queryset = layer.attributes.filter(attribute_type__in=['xsd:dateTime'])
        timeseries_form.fields.get('end_attribute').queryset = layer.attributes.filter(attribute_type__in=['xsd:dateTime'])

>>>>>>> 6299911b
        # Create THESAURUS widgets
        lang = settings.THESAURUS_DEFAULT_LANG if hasattr(settings, 'THESAURUS_DEFAULT_LANG') else 'en'
        if hasattr(settings, 'THESAURUS') and settings.THESAURUS:
            warnings.warn('The settings for Thesaurus has been moved to Model, \
            this feature will be removed in next releases', DeprecationWarning)
            dataset_tkeywords = layer.tkeywords.all()
            tkeywords_list = ''
            if dataset_tkeywords and len(dataset_tkeywords) > 0:
                tkeywords_ids = dataset_tkeywords.values_list('id', flat=True)
                if hasattr(settings, 'THESAURUS') and settings.THESAURUS:
                    el = settings.THESAURUS
                    thesaurus_name = el['name']
                    try:
                        t = Thesaurus.objects.get(identifier=thesaurus_name)
                        for tk in t.thesaurus.filter(pk__in=tkeywords_ids):
                            tkl = tk.keyword.filter(lang=lang)
                            if len(tkl) > 0:
                                tkl_ids = ",".join(
                                    map(str, tkl.values_list('id', flat=True)))
                                tkeywords_list += f",{tkl_ids}" if len(
                                    tkeywords_list) > 0 else tkl_ids
                    except Exception:
                        tb = traceback.format_exc()
                        logger.error(tb)
            tkeywords_form = TKeywordForm(instance=layer)
        else:
            tkeywords_form = ThesaurusAvailableForm(prefix='tkeywords')
            #  set initial values for thesaurus form
            for tid in tkeywords_form.fields:
                values = []
                values = [keyword.id for keyword in topic_thesaurus if int(tid) == keyword.thesaurus.id]
                tkeywords_form.fields[tid].initial = values

    if request.method == "POST" and dataset_form.is_valid() and attribute_form.is_valid(
    ) and category_form.is_valid() and tkeywords_form.is_valid() and timeseries_form.is_valid():
        new_poc = dataset_form.cleaned_data['poc']
        new_author = dataset_form.cleaned_data['metadata_author']

        if new_poc is None:
            if poc is None:
                poc_form = ProfileForm(
                    request.POST,
                    prefix="poc",
                    instance=poc)
            else:
                poc_form = ProfileForm(request.POST, prefix="poc")
            if poc_form.is_valid():
                if len(poc_form.cleaned_data['profile']) == 0:
                    # FIXME use form.add_error in django > 1.7
                    errors = poc_form._errors.setdefault(
                        'profile', ErrorList())
                    errors.append(
                        _('You must set a point of contact for this resource'))
                    poc = None
            if poc_form.has_changed and poc_form.is_valid():
                new_poc = poc_form.save()

        if new_author is None:
            if metadata_author is None:
                author_form = ProfileForm(request.POST, prefix="author",
                                          instance=metadata_author)
            else:
                author_form = ProfileForm(request.POST, prefix="author")
            if author_form.is_valid():
                if len(author_form.cleaned_data['profile']) == 0:
                    # FIXME use form.add_error in django > 1.7
                    errors = author_form._errors.setdefault(
                        'profile', ErrorList())
                    errors.append(
                        _('You must set an author for this resource'))
                    metadata_author = None
            if author_form.has_changed and author_form.is_valid():
                new_author = author_form.save()

        new_category = None
        if category_form and 'category_choice_field' in category_form.cleaned_data and\
                category_form.cleaned_data['category_choice_field']:
            new_category = TopicCategory.objects.get(
                id=int(category_form.cleaned_data['category_choice_field']))

        for form in attribute_form.cleaned_data:
            la = Attribute.objects.get(id=int(form['id'].id))
            la.description = form["description"]
            la.attribute_label = form["attribute_label"]
            la.visible = form["visible"]
            la.display_order = form["display_order"]
            la.featureinfo_type = form["featureinfo_type"]
            la.save()

        if new_poc is not None or new_author is not None:
            if new_poc is not None:
                layer.poc = new_poc
            if new_author is not None:
                layer.metadata_author = new_author

        new_keywords = current_keywords if request.keyword_readonly else dataset_form.cleaned_data['keywords']
        new_regions = [x.strip() for x in dataset_form.cleaned_data['regions']]

        layer.keywords.clear()
        if new_keywords:
            layer.keywords.add(*new_keywords)
        layer.regions.clear()
        if new_regions:
            layer.regions.add(*new_regions)
        layer.category = new_category

        from geonode.upload.models import Upload

        up_sessions = Upload.objects.filter(resource_id=layer.resourcebase_ptr_id)
        if up_sessions.exists() and up_sessions[0].user != layer.owner:
            up_sessions.update(user=layer.owner)

        register_event(request, EventType.EVENT_CHANGE_METADATA, layer)
        if not ajax:
            return HttpResponseRedirect(layer.get_absolute_url())

        message = layer.alternate

        try:
            if not tkeywords_form.is_valid():
                return HttpResponse(json.dumps({'message': "Invalid thesaurus keywords"}, status_code=400))

            thesaurus_setting = getattr(settings, 'THESAURUS', None)
            if thesaurus_setting:
                tkeywords_data = tkeywords_form.cleaned_data['tkeywords']
                tkeywords_data = tkeywords_data.filter(
                    thesaurus__identifier=thesaurus_setting['name']
                )
                layer.tkeywords.set(tkeywords_data)
            elif Thesaurus.objects.all().exists():
                fields = tkeywords_form.cleaned_data
                layer.tkeywords.set(tkeywords_form.cleanx(fields))

        except Exception:
            tb = traceback.format_exc()
            logger.error(tb)

        vals = {}
        if 'group' in dataset_form.changed_data:
            vals['group'] = dataset_form.cleaned_data.get('group')
        if any([x in dataset_form.changed_data for x in ['is_approved', 'is_published']]):
            vals['is_approved'] = dataset_form.cleaned_data.get('is_approved', layer.is_approved)
            vals['is_published'] = dataset_form.cleaned_data.get('is_published', layer.is_published)

        vals['subtype'] = 'vector_time' if dataset_form.cleaned_data.get('has_time') else 'vector'

        resource_manager.update(
            layer.uuid,
            instance=layer,
            notify=True,
            vals=vals,
            extra_metadata=json.loads(dataset_form.cleaned_data['extra_metadata'])
        )

        if timeseries_form.cleaned_data and ('has_time' in dataset_form.changed_data or timeseries_form.changed_data):

            ts = timeseries_form.cleaned_data
            end_attr = layer.attributes.get(pk=ts.get("end_attribute")).attribute if ts.get("end_attribute") else None
            start_attr = layer.attributes.attributests.get(pk=ts.get("attribute")).attribute if ts.get("attribute") else None
            resource_manager.exec(
                'set_time_info',
                None,
                instance=layer,
                time_info={
                    "attribute": start_attr,
                    "end_attribute": end_attr,
                    "presentation": ts.get('presentation', None),
                    "precision_value": ts.get('precision_value', None),
                    "precision_step": ts.get('precision_step', None),
                    "enabled": dataset_form.cleaned_data.get('has_time', False)
                }
            )

        return HttpResponse(json.dumps({'message': message}))

    if not AdvancedSecurityWorkflowManager.is_allowed_to_publish(request.user, layer):
        dataset_form.fields['is_published'].widget.attrs.update({'disabled': 'true'})
    if not AdvancedSecurityWorkflowManager.is_allowed_to_approve(request.user, layer):
        dataset_form.fields['is_approved'].widget.attrs.update({'disabled': 'true'})

    if poc is not None:
        dataset_form.fields['poc'].initial = poc.id
        poc_form = ProfileForm(prefix="poc")
        poc_form.hidden = True
    else:
        poc_form = ProfileForm(prefix="poc")
        poc_form.hidden = False

    if metadata_author is not None:
        dataset_form.fields['metadata_author'].initial = metadata_author.id
        author_form = ProfileForm(prefix="author")
        author_form.hidden = True
    else:
        author_form = ProfileForm(prefix="author")
        author_form.hidden = False

    metadata_author_groups = get_user_visible_groups(request.user)

    register_event(request, 'view_metadata', layer)
    return render(request, template, context={
        "resource": layer,
        "dataset": layer,
        "dataset_form": dataset_form,
        "poc_form": poc_form,
        "author_form": author_form,
        "attribute_form": attribute_form,
        "timeseries_form": timeseries_form,
        "category_form": category_form,
        "tkeywords_form": tkeywords_form,
        "preview": getattr(settings, 'GEONODE_CLIENT_LAYER_PREVIEW_LIBRARY', 'mapstore'),
        "crs": getattr(settings, 'DEFAULT_MAP_CRS', 'EPSG:3857'),
        "metadataxsl": getattr(settings, 'GEONODE_CATALOGUE_METADATA_XSL', True),
        "freetext_readonly": getattr(
            settings,
            'FREETEXT_KEYWORDS_READONLY',
            False),
        "metadata_author_groups": metadata_author_groups,
        "TOPICCATEGORY_MANDATORY": getattr(settings, 'TOPICCATEGORY_MANDATORY', False),
        "GROUP_MANDATORY_RESOURCES": getattr(settings, 'GROUP_MANDATORY_RESOURCES', False),
        "UI_MANDATORY_FIELDS": list(
            set(getattr(settings, 'UI_DEFAULT_MANDATORY_FIELDS', []))
            |
            set(getattr(settings, 'UI_REQUIRED_FIELDS', []))
        )
    })


@login_required
def dataset_metadata_advanced(request, layername):
    return dataset_metadata(
        request,
        layername,
        template='datasets/dataset_metadata_advanced.html')


@csrf_exempt
def dataset_download(request, layername):
    try:
        dataset = _resolve_dataset(
            request,
            layername,
            'base.download_resourcebase',
            _PERMISSION_MSG_GENERIC)
    except Exception as e:
        raise Http404(Exception(_("Not found"), e))

    if not settings.USE_GEOSERVER:
        # if GeoServer is not used, we redirect to the proxy download
        return HttpResponseRedirect(reverse('download', args=[dataset.id]))

    download_format = request.GET.get('export_format')

    if download_format and not wps_format_is_supported(download_format, dataset.subtype):
        logger.error("The format provided is not valid for the selected resource")
        return JsonResponse({"error": "The format provided is not valid for the selected resource"}, status=500)

    _format = 'application/zip' if dataset.is_vector() else 'image/tiff'
    # getting default payload
    tpl = get_template("geoserver/dataset_download.xml")
    ctx = {
        "alternate": dataset.alternate,
        "download_format": download_format or _format
    }
    # applying context for the payload
    payload = tpl.render(ctx)

    # init of Client
    client = HttpClient()

    headers = {
        "Content-type": "application/xml",
        "Accept": "application/xml"
    }

    # defining the URL needed fr the download
    url = f"{settings.OGC_SERVER['default']['LOCATION']}ows?service=WPS&version=1.0.0&REQUEST=Execute"
    if not request.user.is_anonymous:
        # define access token for the user
        access_token = get_or_create_token(request.user)
        url += f"&access_token={access_token}"

    # request to geoserver
    response, content = client.request(
        url=url,
        data=payload,
        method="post",
        headers=headers
    )

    if response.status_code != 200:
        logger.error(f"Download dataset exception: error during call with GeoServer: {response.content}")
        return JsonResponse(
            {"error": f"Download dataset exception: error during call with GeoServer: {response.content}"},
            status=500
        )

    # error handling
    namespaces = {"ows": "http://www.opengis.net/ows/1.1", "wps": "http://www.opengis.net/wps/1.0.0"}
    response_type = response.headers.get('Content-Type')
    if response_type == 'text/xml':
        # parsing XML for get exception
        content = ET.fromstring(response.text)
        exc = content.find('*//ows:Exception', namespaces=namespaces) or content.find('ows:Exception', namespaces=namespaces)
        if exc:
            exc_text = exc.find('ows:ExceptionText', namespaces=namespaces)
            logger.error(f"{exc.attrib.get('exceptionCode')} {exc_text.text}")
            return JsonResponse({"error": f"{exc.attrib.get('exceptionCode')}: {exc_text.text}"}, status=500)

    return_response = fetch_response_headers(
        HttpResponse(
            content=response.content,
            status=response.status_code,
            content_type=download_format
        ), response.headers)
    return_response.headers['Content-Type'] = download_format or _format
    return return_response


@login_required
def dataset_replace(request, layername, template='datasets/dataset_replace.html'):
    return dataset_append_replace_view(request, layername, template, action_type='replace')


@login_required
def dataset_append(request, layername, template='datasets/dataset_append.html'):
    return dataset_append_replace_view(request, layername, template, action_type='append')


def dataset_append_replace_view(request, layername, template, action_type):
    try:
        dataset = _resolve_dataset(
            request,
            layername,
            'base.change_resourcebase',
            _PERMISSION_MSG_MODIFY)
    except PermissionDenied:
        return HttpResponse("Not allowed", status=403)
    except Exception:
        raise Http404("Not found")
    if not dataset:
        raise Http404("Not found")

    if request.method == 'GET':
        ctx = {
            'charsets': CHARSETS,
            'resource': dataset,
            'is_featuretype': dataset.is_vector(),
            'is_dataset': True,
        }
        return render(request, template, context=ctx)
    elif request.method == 'POST':
        from geonode.upload.forms import LayerUploadForm as UploadForm
        form = UploadForm(request.POST, request.FILES, user=request.user)
        out = {}
        if form.is_valid():
            storage_manager = form.cleaned_data.get('storage_manager')
            try:
                store_spatial_files = form.cleaned_data.get('store_spatial_files', True)

                file_paths = storage_manager.get_retrieved_paths()
                base_file = file_paths.get('base_file')
                files = {_file.split(".")[1]: _file for _file in file_paths.values()}

                resource_is_valid = validate_input_source(
                    layer=dataset, filename=base_file, files=files, action_type=action_type
                )
                out = {}
                if resource_is_valid:
                    xml_file = file_paths.pop('xml_file', None)
                    sld_file = file_paths.pop('sld_file', None)

                    call_kwargs = {
                        "instance": dataset,
                        "vals": {'files': list(files.values()), 'user': request.user},
                        "store_spatial_files": store_spatial_files,
                        "xml_file": xml_file,
                        "metadata_uploaded": True if xml_file is not None else False,
                        "sld_file": sld_file,
                        "sld_uploaded": True if sld_file is not None else False
                    }

                    getattr(resource_manager, action_type)(**call_kwargs)

                    out['success'] = True
                    out['url'] = dataset.get_absolute_url()
                    #  invalidating resource chache
                    set_geowebcache_invalidate_cache(dataset.typename)
            except Exception as e:
                logger.exception(e)
                raise e
            finally:
                if not store_spatial_files:
                    storage_manager.delete_retrieved_paths(force=True)
        else:
            errormsgs = []
            for e in form.errors.values():
                errormsgs.append([escape(v) for v in e])
            out['errors'] = form.errors
            out['errormsgs'] = errormsgs

        if out['success']:
            status_code = 200
            register_event(request, 'change', dataset)
        else:
            status_code = 400

        return HttpResponse(
            json.dumps(out),
            content_type='application/json',
            status=status_code)


@login_required
def dataset_granule_remove(
        request,
        granule_id,
        layername,
        template='datasets/dataset_granule_remove.html'):
    try:
        layer = _resolve_dataset(
            request,
            layername,
            'base.delete_resourcebase',
            _PERMISSION_MSG_DELETE)
    except PermissionDenied:
        return HttpResponse(_("Not allowed"), status=403)
    except Exception:
        raise Http404(_("Not found"))
    if not layer:
        raise Http404(_("Not found"))

    if (request.method == 'GET'):
        return render(request, template, context={
            "granule_id": granule_id,
            "dataset": layer
        })
    if (request.method == 'POST'):
        try:
            cat = gs_catalog
            cat._cache.clear()
            store = cat.get_store(layer.name)
            coverages = cat.mosaic_coverages(store)
            cat.mosaic_delete_granule(
                coverages['coverages']['coverage'][0]['name'], store, granule_id)
        except Exception as e:
            traceback.print_exc()
            message = f'{_("Unable to delete layer")}: {layer.alternate}.'
            if 'referenced by layer group' in getattr(e, 'message', ''):
                message = _(
                    'This dataset is a member of a layer group, you must remove the dataset from the group '
                    'before deleting.')

            messages.error(request, message)
            return render(
                request, template, context={"layer": layer})
        return HttpResponseRedirect(layer.get_absolute_url())
    else:
        return HttpResponse("Not allowed", status=403)


def get_dataset(request, layername):
    """Get Dataset object as JSON"""

    # Function to treat Decimal in json.dumps.
    # http://stackoverflow.com/a/16957370/1198772
    def decimal_default(obj):
        if isinstance(obj, decimal.Decimal):
            return float(obj)
        raise TypeError
    logger.debug('Call get layer')
    if request.method == 'GET':
        try:
            dataset_obj = _resolve_dataset(request, layername)
        except PermissionDenied:
            return HttpResponse(_("Not allowed"), status=403)
        except Exception:
            raise Http404(_("Not found"))
        if not dataset_obj:
            raise Http404(_("Not found"))

        logger.debug(layername)
        response = {
            'typename': layername,
            'name': dataset_obj.name,
            'title': dataset_obj.title,
            'url': dataset_obj.get_tiles_url(),
            'bbox_string': dataset_obj.bbox_string,
            'bbox_x0': dataset_obj.bbox_helper.xmin,
            'bbox_x1': dataset_obj.bbox_helper.xmax,
            'bbox_y0': dataset_obj.bbox_helper.ymin,
            'bbox_y1': dataset_obj.bbox_helper.ymax,
        }
        return HttpResponse(
            json.dumps(
                response,
                ensure_ascii=False,
                default=decimal_default
            ),
            content_type='application/javascript')


def dataset_metadata_detail(
        request,
        layername,
        template='datasets/dataset_metadata_detail.html'):
    try:
        layer = _resolve_dataset(
            request,
            layername,
            'view_resourcebase',
            _PERMISSION_MSG_METADATA)
    except PermissionDenied:
        return HttpResponse(_("Not allowed"), status=403)
    except Exception:
        raise Http404(_("Not found"))
    if not layer:
        raise Http404(_("Not found"))

    group = None
    if layer.group:
        try:
            group = GroupProfile.objects.get(slug=layer.group.name)
        except GroupProfile.DoesNotExist:
            group = None
    site_url = settings.SITEURL.rstrip('/') if settings.SITEURL.startswith('http') else settings.SITEURL

    register_event(request, 'view_metadata', layer)
    perms_list = list(
        layer.get_self_resource().get_user_perms(request.user)
        .union(layer.get_user_perms(request.user))
    )

    return render(request, template, context={
        "resource": layer,
        "perms_list": perms_list,
        "group": group,
        'SITEURL': site_url
    })


def dataset_metadata_upload(
        request,
        layername,
        template='datasets/dataset_metadata_upload.html'):
    try:
        layer = _resolve_dataset(
            request,
            layername,
            'base.change_resourcebase',
            _PERMISSION_MSG_METADATA)
    except PermissionDenied:
        return HttpResponse(_("Not allowed"), status=403)
    except Exception:
        raise Http404(_("Not found"))
    if not layer:
        raise Http404(_("Not found"))

    site_url = settings.SITEURL.rstrip('/') if settings.SITEURL.startswith('http') else settings.SITEURL
    return render(request, template, context={
        "resource": layer,
        "layer": layer,
        'SITEURL': site_url
    })


def dataset_sld_upload(
        request,
        layername,
        template='datasets/dataset_style_upload.html'):
    try:
        layer = _resolve_dataset(
            request,
            layername,
            'base.change_resourcebase',
            _PERMISSION_MSG_METADATA)
    except PermissionDenied:
        return HttpResponse(_("Not allowed"), status=403)
    except Exception:
        raise Http404(_("Not found"))
    if not layer:
        raise Http404(_("Not found"))

    site_url = settings.SITEURL.rstrip('/') if settings.SITEURL.startswith('http') else settings.SITEURL
    return render(request, template, context={
        "resource": layer,
        "dataset": layer,
        'SITEURL': site_url
    })


@xframe_options_exempt
def dataset_embed(
        request,
        layername):
    try:
        layer = _resolve_dataset(
            request,
            layername,
            'base.view_resourcebase',
            _PERMISSION_MSG_VIEW)
    except PermissionDenied:
        return HttpResponse(_("Not allowed"), status=403)
    except Exception:
        raise Http404(_("Not found"))
    if not layer:
        raise Http404(_("Not found"))

    # Update count for popularity ranking,
    # but do not includes admins or resource owners
    layer.view_count_up(request.user)

    access_token = None
    if request and request.user:
        access_token = get_or_create_token(request.user)
        if access_token and not access_token.is_expired():
            access_token = access_token.token
        else:
            access_token = None

    context_dict = {
        'access_token': access_token,
        'resource': layer,
    }
    return TemplateResponse(request, 'datasets/dataset_embed.html', context=context_dict)


@login_required
def dataset_batch_metadata(request):
    return batch_modify(request, 'Dataset')


def dataset_view_counter(dataset_id, viewer):
    _l = Dataset.objects.get(id=dataset_id)
    _u = get_user_model().objects.get(username=viewer)
    _l.view_count_up(_u, do_local=True)<|MERGE_RESOLUTION|>--- conflicted
+++ resolved
@@ -488,11 +488,6 @@
         thumbnail_url = layer.thumbnail_url
         dataset_form = DatasetForm(request.POST, instance=layer, prefix="resource", user=request.user)
 
-<<<<<<< HEAD
-        timeseries_form = DatasetTimeSerieForm(request.POST)
-
-=======
->>>>>>> 6299911b
         if not dataset_form.is_valid():
             logger.error(f"Dataset Metadata form is not valid: {dataset_form.errors}")
             out = {
@@ -573,11 +568,6 @@
             prefix="category_choice_field",
             initial=topic_category.id if topic_category else None)
 
-<<<<<<< HEAD
-        timeseries_form = DatasetTimeSerieForm(instance=layer, prefix="timeseries")
-        timeseries_form.dataset = layer
-        timeseries_form.attributes = [attr for attr in layer.attributes.filter(attribute_type__in=['xsd:dateTime'])]
-=======
         gs_layer = gs_catalog.get_layer(name=layer.name)
         initial = {}
         if gs_layer is not None and layer.has_time:
@@ -608,7 +598,6 @@
         timeseries_form.fields.get('attribute').queryset = layer.attributes.filter(attribute_type__in=['xsd:dateTime'])
         timeseries_form.fields.get('end_attribute').queryset = layer.attributes.filter(attribute_type__in=['xsd:dateTime'])
 
->>>>>>> 6299911b
         # Create THESAURUS widgets
         lang = settings.THESAURUS_DEFAULT_LANG if hasattr(settings, 'THESAURUS_DEFAULT_LANG') else 'en'
         if hasattr(settings, 'THESAURUS') and settings.THESAURUS:
