--- conflicted
+++ resolved
@@ -646,11 +646,7 @@
     'Other']
 
     auth_list = Action.objects.filter(verb='downloaded').order_by('timestamp')
-<<<<<<< HEAD
-    writer.writerow( ['username','lastname','firstname','email','organization','organization type','layer name','date downloaded'])
-=======
     writer.writerow( ['username','lastname','firstname','email','organization','organization type','purpose','layer name','date downloaded'])
->>>>>>> 03c5919c
     for auth in auth_list:
         username = auth.actor
         getprofile = Profile.objects.get(username=username)
@@ -659,15 +655,6 @@
         email = getprofile.email
         organization = getprofile.organization
         orgtype = orgtypelist[getprofile.organization_type]
-<<<<<<< HEAD
-        pprint(dir(getprofile))
-        writer.writerow([username,lastname,firstname,email,organization,orgtype,auth.action_object.title,auth.timestamp.strftime('%Y/%m/%d')])
-
-    writer.writerow(['\n'])
-    anon_list = AnonDownloader.objects.all().order_by('date')
-    writer.writerow(['Anonymous Downloads'])
-    writer.writerow( ['lastname','firstname','email','organization','organization type','purpose','layer name','doc name','date downloaded'])
-=======
         #pprint(dir(getprofile))
         if auth.action_object.csw_type != 'document':
             listtowrite.append([username,lastname,firstname,email,organization,orgtype,"",auth.action_object.typename,auth.timestamp.strftime('%Y/%m/%d')])
@@ -676,7 +663,6 @@
     anon_list = AnonDownloader.objects.all().order_by('date')
     # writer.writerow(['Anonymous Downloads'])
     # writer.writerow( ['lastname','firstname','email','organization','organization type','purpose','layer name','doc name','date downloaded'])
->>>>>>> 03c5919c
     for anon in anon_list:
         lastname = anon.anon_last_name
         firstname = anon.anon_first_name
@@ -686,14 +672,9 @@
         organization = anon.anon_organization
         orgtype = anon.anon_orgtype
         purpose = anon.anon_purpose
-<<<<<<< HEAD
-        writer.writerow([lastname,firstname,email,organization,orgtype,purpose,layername,docname,anon.date.strftime('%Y/%m/%d')])
-
-=======
         if layername:
             listtowrite.append(["",lastname,firstname,email,organization,orgtype,purpose,layername.typename,anon.date.strftime('%Y/%m/%d')])
     listtowrite.sort(key=lambda x: datetime.datetime.strptime(x[8], '%Y/%m/%d'), reverse=True)
     for eachtowrite in listtowrite:
         writer.writerow(eachtowrite)
->>>>>>> 03c5919c
     return response