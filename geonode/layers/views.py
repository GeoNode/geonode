#########################################################################
#
# Copyright (C) 2016 OSGeo
#
# This program is free software: you can redistribute it and/or modify
# it under the terms of the GNU General Public License as published by
# the Free Software Foundation, either version 3 of the License, or
# (at your option) any later version.
#
# This program is distributed in the hope that it will be useful,
# but WITHOUT ANY WARRANTY; without even the implied warranty of
# MERCHANTABILITY or FITNESS FOR A PARTICULAR PURPOSE. See the
# GNU General Public License for more details.
#
# You should have received a copy of the GNU General Public License
# along with this program. If not, see <http://www.gnu.org/licenses/>.
#
#########################################################################
import re
import os
import json
import shutil
import decimal
import logging
import tempfile
import warnings
import traceback
from django.urls import reverse

from owslib.wfs import WebFeatureService
import xml.etree.ElementTree as ET

from django.conf import settings

from django.db.models import F
from django.http import Http404
from django.contrib import messages
from django.shortcuts import render
from django.utils.html import escape
from django.forms.utils import ErrorList
from django.contrib.auth import get_user_model
from django.template.loader import get_template
from django.utils.translation import ugettext as _
from django.core.exceptions import PermissionDenied
from django.forms.models import inlineformset_factory
from django.template.response import TemplateResponse
from django.contrib.auth.decorators import login_required
from django.http import HttpResponse, HttpResponseRedirect
from django.views.decorators.clickjacking import xframe_options_exempt
<<<<<<< HEAD
from geoserver.catalog import Catalog
=======
from django.views.decorators.http import require_http_methods

>>>>>>> 45a954bf
from geonode import geoserver
from geonode.layers.metadata import parse_metadata
from geonode.proxy.views import fetch_response_headers
from geonode.resource.manager import resource_manager
from geonode.geoserver.helpers import set_dataset_style, wps_format_is_supported
from geonode.resource.utils import update_resource

from geonode.base.auth import get_or_create_token
from geonode.base.forms import CategoryForm, TKeywordForm, ThesaurusAvailableForm
from geonode.base.views import batch_modify
from geonode.base.models import (
    Thesaurus,
    TopicCategory)
from geonode.base.enumerations import CHARSETS
from geonode.decorators import check_keyword_write_perms
from geonode.layers.forms import (
    DatasetForm,
    LayerUploadForm,
    LayerAttributeForm,
    NewLayerUploadForm)
from geonode.layers.models import (
    Dataset,
    Attribute)
from geonode.layers.utils import (
    get_files,
    is_sld_upload_only,
    is_xml_upload_only,
    validate_input_source)
from geonode.services.models import Service
from geonode.base import register_event
from geonode.monitoring.models import EventType
from geonode.groups.models import GroupProfile
from geonode.security.utils import get_user_visible_groups
from geonode.people.forms import ProfileForm
from geonode.utils import (
    resolve_object,
    check_ogc_backend,
    llbbox_to_mercator,
)
from geonode.geoserver.helpers import (
    ogc_server_settings,
    select_relevant_files,
    write_uploaded_files_to_disk)
from geonode.geoserver.security import set_geowebcache_invalidate_cache

if check_ogc_backend(geoserver.BACKEND_PACKAGE):
    from geonode.geoserver.helpers import gs_catalog

CONTEXT_LOG_FILE = ogc_server_settings.LOG_FILE

logger = logging.getLogger("geonode.layers.views")

DEFAULT_SEARCH_BATCH_SIZE = 10
MAX_SEARCH_BATCH_SIZE = 25
GENERIC_UPLOAD_ERROR = _("There was an error while attempting to upload your data. \
Please try again, or contact and administrator if the problem continues.")

METADATA_UPLOADED_PRESERVE_ERROR = _("Note: this dataset's orginal metadata was \
populated and preserved by importing a metadata XML file. This metadata cannot be edited.")

_PERMISSION_MSG_DELETE = _("You are not permitted to delete this dataset")
_PERMISSION_MSG_GENERIC = _('You do not have permissions for this dataset.')
_PERMISSION_MSG_MODIFY = _("You are not permitted to modify this dataset")
_PERMISSION_MSG_METADATA = _("You are not permitted to modify this dataset's metadata")
_PERMISSION_MSG_VIEW = _("You are not permitted to view this dataset")


def log_snippet(log_file):
    if not log_file or not os.path.isfile(log_file):
        return f"No log file at {log_file}"

    with open(log_file) as f:
        f.seek(0, 2)  # Seek @ EOF
        fsize = f.tell()  # Get Size
        f.seek(max(fsize - 10024, 0), 0)  # Set pos @ last n chars
        return f.read()


def _resolve_dataset(request, alternate, permission='base.view_resourcebase', msg=_PERMISSION_MSG_GENERIC, **kwargs):
    """
    Resolve the layer by the provided typename (which may include service name) and check the optional permission.
    """
    service_typename = alternate.split(":", 1)
    if Service.objects.filter(name=service_typename[0]).count() == 1:
        query = {
            'alternate': service_typename[1],
            'remote_service': Service.objects.filter(name=service_typename[0]).get()
        }
        return resolve_object(
            request,
            Dataset,
            query,
            permission=permission,
            permission_msg=msg,
            **kwargs)
    else:
        if len(service_typename) > 1 and ':' in service_typename[1]:
            if service_typename[0]:
                query = {
                    'store': service_typename[0],
                    'alternate': service_typename[1]
                }
            else:
                query = {
                    'alternate': service_typename[1]
                }
        else:
            query = {'alternate': alternate}
        test_query = Dataset.objects.filter(**query)
        if test_query.count() > 1 and test_query.exclude(subtype='remote').count() == 1:
            query = {
                'id': test_query.exclude(subtype='remote').last().id
            }
        elif test_query.count() > 1:
            query = {
                'id': test_query.last().id
            }
        return resolve_object(request,
                              Dataset,
                              query,
                              permission=permission,
                              permission_msg=msg,
                              **kwargs)


# Basic Dataset Views #

@login_required
@require_http_methods(["POST"])
def dataset_upload(request):
    if is_xml_upload_only(request):
        return dataset_upload_metadata(request)
    elif is_sld_upload_only(request):
        return dataset_style_upload(request)
    out = {"errormsgs": "Please, execute a valid upload request"}
    return HttpResponse(
        json.dumps(out),
        content_type='application/json',
        status=500)


def dataset_upload_metadata(request):
    out = {}
    errormsgs = []

    form = NewLayerUploadForm(request.POST, request.FILES)

    if form.is_valid():

        tempdir = tempfile.mkdtemp(dir=settings.STATIC_ROOT)

        relevant_files = select_relevant_files(
            ['xml'],
            iter(request.FILES.values())
        )

        logger.debug(f"relevant_files: {relevant_files}")

        write_uploaded_files_to_disk(tempdir, relevant_files)

        base_file = os.path.join(tempdir, form.cleaned_data["base_file"].name)

        name = form.cleaned_data['dataset_title']
        layer = Dataset.objects.filter(typename=name)
        if layer.exists():
            dataset_uuid, vals, regions, keywords, _ = parse_metadata(
                open(base_file).read())
            if dataset_uuid and layer.first().uuid != dataset_uuid:
                out['success'] = False
                out['errors'] = "The UUID identifier from the XML Metadata, is different from the one saved"
                return HttpResponse(
                    json.dumps(out),
                    content_type='application/json',
                    status=404)
            updated_dataset = update_resource(layer.first(), base_file, regions, keywords, vals)
            updated_dataset.save()
            out['status'] = ['finished']
            out['url'] = updated_dataset.get_absolute_url()
            out['bbox'] = updated_dataset.bbox_string
            out['crs'] = {
                'type': 'name',
                'properties': updated_dataset.srid
            }
            out['ogc_backend'] = settings.OGC_SERVER['default']['BACKEND']
            if hasattr(updated_dataset, 'upload_session'):
                upload_session = updated_dataset.upload_session
                upload_session.processed = True
                upload_session.save()
            status_code = 200
            out['success'] = True
            return HttpResponse(
                json.dumps(out),
                content_type='application/json',
                status=status_code)
        else:
            out['success'] = False
            out['errors'] = "Dataset selected does not exists"
            status_code = 404
        return HttpResponse(
            json.dumps(out),
            content_type='application/json',
            status=status_code)
    else:
        for e in form.errors.values():
            errormsgs.extend([escape(v) for v in e])
        out['errors'] = form.errors
        out['errormsgs'] = errormsgs

    return HttpResponse(
        json.dumps(out),
        content_type='application/json',
        status=500)


def dataset_style_upload(request):
    form = NewLayerUploadForm(request.POST, request.FILES)
    body = {}
    if not form.is_valid():
        body['success'] = False
        body['errors'] = form.errors
        return HttpResponse(
            json.dumps(body),
            content_type='application/json',
            status=500)

    status_code = 200
    try:
        data = form.cleaned_data
        body = {
            'success': True,
            'style': data.get('dataset_title'),
        }

        layer = _resolve_dataset(
            request,
            data.get('dataset_title'),
            'base.change_resourcebase',
            _PERMISSION_MSG_MODIFY)

        sld = request.FILES['sld_file'].read()

        set_dataset_style(layer, data.get('dataset_title'), sld)
        body['url'] = layer.get_absolute_url()
        body['bbox'] = layer.bbox_string
        body['crs'] = {
            'type': 'name',
            'properties': layer.srid
        }
        body['ogc_backend'] = settings.OGC_SERVER['default']['BACKEND']
        body['status'] = ['finished']
    except Exception as e:
        status_code = 500
        body['success'] = False
        body['errors'] = str(e.args[0])

    return HttpResponse(
        json.dumps(body),
        content_type='application/json',
        status=status_code)


def dataset_detail(request, layername, template='datasets/dataset_detail.html'):
    try:
        layer = _resolve_dataset(
            request,
            layername,
            'base.view_resourcebase',
            _PERMISSION_MSG_VIEW)
    except PermissionDenied:
        return HttpResponse(_("Not allowed"), status=403)
    except Exception:
        raise Http404(_("Not found"))
    if not layer:
        raise Http404(_("Not found"))

    # Update count for popularity ranking,
    # but do not includes admins or resource owners
    layer.view_count_up(request.user)

    access_token = None
    if request and request.user:
        access_token = get_or_create_token(request.user)
        if access_token and not access_token.is_expired():
            access_token = access_token.token
        else:
            access_token = None

    context_dict = {
        'access_token': access_token,
        'resource': layer,
    }
    register_event(request, 'view', layer)
    return TemplateResponse(request, template, context=context_dict)


# Loads the data using the OWS lib when the "Do you want to filter it"
# button is clicked.
def load_dataset_data(request, template='datasets/dataset_detail.html'):
    context_dict = {}
    data_dict = json.loads(request.POST.get('json_data'))
    layername = data_dict['dataset_name']
    filtered_attributes = ''
    if not isinstance(data_dict['filtered_attributes'], str):
        filtered_attributes = [x for x in data_dict['filtered_attributes'] if '/load_dataset_data' not in x]
    name = layername if ':' not in layername else layername.split(':')[1]
    location = f"{(settings.OGC_SERVER['default']['LOCATION'])}wms"
    headers = {}
    if request and 'access_token' in request.session:
        access_token = request.session['access_token']
        headers['Authorization'] = f'Bearer {access_token}'

    try:
        wfs = WebFeatureService(
            location,
            version='1.1.0',
            headers=headers
        )
        response = wfs.getfeature(
            typename=name,
            propertyname=filtered_attributes,
            outputFormat='application/json')
        x = response.read()
        x = json.loads(x)
        features_response = json.dumps(x)
        decoded = json.loads(features_response)
        decoded_features = decoded['features']
        properties = {}
        for key in decoded_features[0]['properties']:
            properties[key] = []

        # loop the dictionary based on the values on the list and add the properties
        # in the dictionary (if doesn't exist) together with the value
        from collections.abc import Iterable
        for i in range(len(decoded_features)):
            for key, value in decoded_features[i]['properties'].items():
                if value != '' and isinstance(value, (str, int, float)) and (
                        (isinstance(value, Iterable) and '/load_dataset_data' not in value) or value):
                    properties[key].append(value)

        for key in properties:
            properties[key] = list(set(properties[key]))
            properties[key].sort()

        context_dict["feature_properties"] = properties
    except Exception:
        traceback.print_exc()
        logger.error("Possible error with OWSLib.")
    return HttpResponse(json.dumps(context_dict),
                        content_type="application/json")


def dataset_feature_catalogue(
        request,
        layername,
        template='../../catalogue/templates/catalogue/feature_catalogue.xml'):
    try:
        layer = _resolve_dataset(request, layername)
    except PermissionDenied:
        return HttpResponse(_("Not allowed"), status=403)
    except Exception:
        raise Http404(_("Not found"))
    if not layer:
        raise Http404(_("Not found"))

    if layer.subtype != 'vector':
        out = {
            'success': False,
            'errors': 'layer is not a feature type'
        }
        return HttpResponse(
            json.dumps(out),
            content_type='application/json',
            status=400)

    attributes = []

    for attrset in layer.attribute_set.order_by('display_order'):
        attr = {
            'name': attrset.attribute,
            'type': attrset.attribute_type
        }
        attributes.append(attr)

    context_dict = {
        'dataset': layer,
        'attributes': attributes,
        'metadata': settings.PYCSW['CONFIGURATION']['metadata:main']
    }
    register_event(request, 'view', layer)
    return render(
        request,
        template,
        context=context_dict,
        content_type='application/xml')


@login_required
@check_keyword_write_perms
def dataset_metadata(
        request,
        layername,
        template='datasets/dataset_metadata.html',
        ajax=True):
    try:
        layer = _resolve_dataset(
            request,
            layername,
            'base.change_resourcebase_metadata',
            _PERMISSION_MSG_METADATA)
    except PermissionDenied as e:
        return HttpResponse(Exception(_("Not allowed"), e), status=403)
    except Exception as e:
        raise Http404(Exception(_("Not found"), e))
    if not layer:
        raise Http404(_("Not found"))

    dataset_attribute_set = inlineformset_factory(
        Dataset,
        Attribute,
        extra=0,
        form=LayerAttributeForm,
    )
    current_keywords = [keyword.name for keyword in layer.keywords.all()]
    topic_category = layer.category

    topic_thesaurus = layer.tkeywords.all()
    # Add metadata_author or poc if missing
    layer.add_missing_metadata_author_or_poc()

    poc = layer.poc
    metadata_author = layer.metadata_author

    # assert False, str(dataset_bbox)
    config = layer.attribute_config()

    # Add required parameters for GXP lazy-loading
    dataset_bbox = layer.bbox
    bbox = [float(coord) for coord in list(dataset_bbox[0:4])]
    if hasattr(layer, 'srid'):
        config['crs'] = {
            'type': 'name',
            'properties': layer.srid
        }
    config["srs"] = getattr(settings, 'DEFAULT_MAP_CRS', 'EPSG:3857')
    config["bbox"] = bbox if config["srs"] != 'EPSG:3857' \
        else llbbox_to_mercator([float(coord) for coord in bbox])
    config["title"] = layer.title
    config["queryable"] = True

    # Update count for popularity ranking,
    # but do not includes admins or resource owners
    if request.user != layer.owner and not request.user.is_superuser:
        Dataset.objects.filter(
            id=layer.id).update(popular_count=F('popular_count') + 1)

    if request.method == "POST":
        if layer.metadata_uploaded_preserve:  # layer metadata cannot be edited
            out = {
                'success': False,
                'errors': METADATA_UPLOADED_PRESERVE_ERROR
            }
            return HttpResponse(
                json.dumps(out),
                content_type='application/json',
                status=400)

        thumbnail_url = layer.thumbnail_url
        dataset_form = DatasetForm(request.POST, instance=layer, prefix="resource", user=request.user)
        if not dataset_form.is_valid():
            logger.error(f"Dataset Metadata form is not valid: {dataset_form.errors}")
            out = {
                'success': False,
                'errors': [f"{x}: {y[0].messages[0]}" for x, y in dataset_form.errors.as_data().items()]
            }
            return HttpResponse(
                json.dumps(out),
                content_type='application/json',
                status=400)
        if not layer.thumbnail_url:
            layer.thumbnail_url = thumbnail_url
        attribute_form = dataset_attribute_set(
            request.POST,
            instance=layer,
            prefix="dataset_attribute_set",
            queryset=Attribute.objects.order_by('display_order'))
        if not attribute_form.is_valid():
            logger.error(f"Dataset Attributes form is not valid: {attribute_form.errors}")
            out = {
                'success': False,
                "errors": [re.sub(re.compile('<.*?>'), '', str(err)) for err in attribute_form.errors]
            }
            return HttpResponse(
                json.dumps(out),
                content_type='application/json',
                status=400)
        category_form = CategoryForm(request.POST, prefix="category_choice_field", initial=int(
            request.POST["category_choice_field"]) if "category_choice_field" in request.POST and
            request.POST["category_choice_field"] else None)
        if not category_form.is_valid():
            logger.error(f"Dataset Category form is not valid: {category_form.errors}")
            out = {
                'success': False,
                'errors': [
                    re.sub(re.compile('<.*?>'), '', str(err)) for err in category_form.errors]
            }
            return HttpResponse(
                json.dumps(out),
                content_type='application/json',
                status=400)
        if hasattr(settings, 'THESAURUS'):
            tkeywords_form = TKeywordForm(request.POST)
        else:
            tkeywords_form = ThesaurusAvailableForm(request.POST, prefix='tkeywords')
            #  set initial values for thesaurus form
        if not tkeywords_form.is_valid():
            logger.error(f"Dataset Thesauri Keywords form is not valid: {tkeywords_form.errors}")
            out = {
                'success': False,
                'errors': [
                    re.sub(re.compile('<.*?>'), '', str(err)) for err in tkeywords_form.errors]
            }
            return HttpResponse(
                json.dumps(out),
                content_type='application/json',
                status=400)
    else:
        dataset_form = DatasetForm(instance=layer, prefix="resource", user=request.user)
        dataset_form.disable_keywords_widget_for_non_superuser(request.user)
        attribute_form = dataset_attribute_set(
            instance=layer,
            prefix="dataset_attribute_set",
            queryset=Attribute.objects.order_by('display_order'))
        category_form = CategoryForm(
            prefix="category_choice_field",
            initial=topic_category.id if topic_category else None)

        # Create THESAURUS widgets
        lang = settings.THESAURUS_DEFAULT_LANG if hasattr(settings, 'THESAURUS_DEFAULT_LANG') else 'en'
        if hasattr(settings, 'THESAURUS') and settings.THESAURUS:
            warnings.warn('The settings for Thesaurus has been moved to Model, \
            this feature will be removed in next releases', DeprecationWarning)
            dataset_tkeywords = layer.tkeywords.all()
            tkeywords_list = ''
            if dataset_tkeywords and len(dataset_tkeywords) > 0:
                tkeywords_ids = dataset_tkeywords.values_list('id', flat=True)
                if hasattr(settings, 'THESAURUS') and settings.THESAURUS:
                    el = settings.THESAURUS
                    thesaurus_name = el['name']
                    try:
                        t = Thesaurus.objects.get(identifier=thesaurus_name)
                        for tk in t.thesaurus.filter(pk__in=tkeywords_ids):
                            tkl = tk.keyword.filter(lang=lang)
                            if len(tkl) > 0:
                                tkl_ids = ",".join(
                                    map(str, tkl.values_list('id', flat=True)))
                                tkeywords_list += f",{tkl_ids}" if len(
                                    tkeywords_list) > 0 else tkl_ids
                    except Exception:
                        tb = traceback.format_exc()
                        logger.error(tb)
            tkeywords_form = TKeywordForm(instance=layer)
        else:
            tkeywords_form = ThesaurusAvailableForm(prefix='tkeywords')
            #  set initial values for thesaurus form
            for tid in tkeywords_form.fields:
                values = []
                values = [keyword.id for keyword in topic_thesaurus if int(tid) == keyword.thesaurus.id]
                tkeywords_form.fields[tid].initial = values

    if request.method == "POST" and dataset_form.is_valid() and attribute_form.is_valid(
    ) and category_form.is_valid() and tkeywords_form.is_valid():
        new_poc = dataset_form.cleaned_data['poc']
        new_author = dataset_form.cleaned_data['metadata_author']

        if new_poc is None:
            if poc is None:
                poc_form = ProfileForm(
                    request.POST,
                    prefix="poc",
                    instance=poc)
            else:
                poc_form = ProfileForm(request.POST, prefix="poc")
            if poc_form.is_valid():
                if len(poc_form.cleaned_data['profile']) == 0:
                    # FIXME use form.add_error in django > 1.7
                    errors = poc_form._errors.setdefault(
                        'profile', ErrorList())
                    errors.append(
                        _('You must set a point of contact for this resource'))
                    poc = None
            if poc_form.has_changed and poc_form.is_valid():
                new_poc = poc_form.save()

        if new_author is None:
            if metadata_author is None:
                author_form = ProfileForm(request.POST, prefix="author",
                                          instance=metadata_author)
            else:
                author_form = ProfileForm(request.POST, prefix="author")
            if author_form.is_valid():
                if len(author_form.cleaned_data['profile']) == 0:
                    # FIXME use form.add_error in django > 1.7
                    errors = author_form._errors.setdefault(
                        'profile', ErrorList())
                    errors.append(
                        _('You must set an author for this resource'))
                    metadata_author = None
            if author_form.has_changed and author_form.is_valid():
                new_author = author_form.save()

        new_category = None
        if category_form and 'category_choice_field' in category_form.cleaned_data and\
                category_form.cleaned_data['category_choice_field']:
            new_category = TopicCategory.objects.get(
                id=int(category_form.cleaned_data['category_choice_field']))

        for form in attribute_form.cleaned_data:
            la = Attribute.objects.get(id=int(form['id'].id))
            la.description = form["description"]
            la.attribute_label = form["attribute_label"]
            la.visible = form["visible"]
            la.display_order = form["display_order"]
            la.featureinfo_type = form["featureinfo_type"]
            la.save()

        if new_poc is not None or new_author is not None:
            if new_poc is not None:
                layer.poc = new_poc
            if new_author is not None:
                layer.metadata_author = new_author

        new_keywords = current_keywords if request.keyword_readonly else dataset_form.cleaned_data['keywords']
        new_regions = [x.strip() for x in dataset_form.cleaned_data['regions']]

        layer.keywords.clear()
        if new_keywords:
            layer.keywords.add(*new_keywords)
        layer.regions.clear()
        if new_regions:
            layer.regions.add(*new_regions)
        layer.category = new_category

        from geonode.upload.models import Upload

        up_sessions = Upload.objects.filter(resource_id=layer.resourcebase_ptr_id)
        if up_sessions.count() > 0 and up_sessions[0].user != layer.owner:
            up_sessions.update(user=layer.owner)

        register_event(request, EventType.EVENT_CHANGE_METADATA, layer)
        if not ajax:
            return HttpResponseRedirect(layer.get_absolute_url())

        message = layer.alternate

        try:
            if not tkeywords_form.is_valid():
                return HttpResponse(json.dumps({'message': "Invalid thesaurus keywords"}, status_code=400))

            thesaurus_setting = getattr(settings, 'THESAURUS', None)
            if thesaurus_setting:
                tkeywords_data = tkeywords_form.cleaned_data['tkeywords']
                tkeywords_data = tkeywords_data.filter(
                    thesaurus__identifier=thesaurus_setting['name']
                )
                layer.tkeywords.set(tkeywords_data)
            elif Thesaurus.objects.all().exists():
                fields = tkeywords_form.cleaned_data
                layer.tkeywords.set(tkeywords_form.cleanx(fields))

        except Exception:
            tb = traceback.format_exc()
            logger.error(tb)

        resource_manager.update(
            layer.uuid,
            instance=layer,
            notify=True,
            extra_metadata=json.loads(dataset_form.cleaned_data['extra_metadata'])
        )
        return HttpResponse(json.dumps({'message': message}))

    if settings.ADMIN_MODERATE_UPLOADS:
        if not request.user.is_superuser:
            can_change_metadata = request.user.has_perm(
                'change_resourcebase_metadata',
                layer.get_self_resource())
            try:
                is_manager = request.user.groupmember_set.all().filter(role='manager').exists()
            except Exception:
                is_manager = False

            if not is_manager or not can_change_metadata:
                if settings.RESOURCE_PUBLISHING:
                    dataset_form.fields['is_published'].widget.attrs.update(
                        {'disabled': 'true'})
                dataset_form.fields['is_approved'].widget.attrs.update(
                    {'disabled': 'true'})

    if poc is not None:
        dataset_form.fields['poc'].initial = poc.id
        poc_form = ProfileForm(prefix="poc")
        poc_form.hidden = True
    else:
        poc_form = ProfileForm(prefix="poc")
        poc_form.hidden = False

    if metadata_author is not None:
        dataset_form.fields['metadata_author'].initial = metadata_author.id
        author_form = ProfileForm(prefix="author")
        author_form.hidden = True
    else:
        author_form = ProfileForm(prefix="author")
        author_form.hidden = False

    metadata_author_groups = get_user_visible_groups(request.user)

    register_event(request, 'view_metadata', layer)
    return render(request, template, context={
        "resource": layer,
        "dataset": layer,
        "dataset_form": dataset_form,
        "poc_form": poc_form,
        "author_form": author_form,
        "attribute_form": attribute_form,
        "category_form": category_form,
        "tkeywords_form": tkeywords_form,
        "preview": getattr(settings, 'GEONODE_CLIENT_LAYER_PREVIEW_LIBRARY', 'mapstore'),
        "crs": getattr(settings, 'DEFAULT_MAP_CRS', 'EPSG:3857'),
        "metadataxsl": getattr(settings, 'GEONODE_CATALOGUE_METADATA_XSL', True),
        "freetext_readonly": getattr(
            settings,
            'FREETEXT_KEYWORDS_READONLY',
            False),
        "metadata_author_groups": metadata_author_groups,
        "TOPICCATEGORY_MANDATORY": getattr(settings, 'TOPICCATEGORY_MANDATORY', False),
        "GROUP_MANDATORY_RESOURCES": getattr(settings, 'GROUP_MANDATORY_RESOURCES', False),
        "UI_MANDATORY_FIELDS": list(
            set(getattr(settings, 'UI_DEFAULT_MANDATORY_FIELDS', []))
            |
            set(getattr(settings, 'UI_REQUIRED_FIELDS', []))
        )
    })


@login_required
def dataset_metadata_advanced(request, layername):
    return dataset_metadata(
        request,
        layername,
        template='datasets/dataset_metadata_advanced.html')


@login_required
def dataset_download(request, layername):
    try:
        dataset = _resolve_dataset(
            request,
            layername,
            'base.change_resourcebase_metadata',
            _PERMISSION_MSG_METADATA)
    except Exception as e:
        raise Http404(Exception(_("Not found"), e))

    if not settings.USE_GEOSERVER:
        # if GeoServer is not used, we redirect to the proxy download
        return HttpResponseRedirect(reverse('download', args=[dataset.id]))
    
    download_format = request.GET.get('export_format', 'application/zip')

    if not wps_format_is_supported(download_format, dataset.subtype):
        raise Exception("The format provided is not valid for the selected resource")

    # getting default payload
    tpl = get_template("geoserver/dataset_download.xml")
    ctx = {
        "alternate": dataset.alternate,
        "download_format": download_format
    }
    # applying context for the payload
    payload = tpl.render(ctx)

    # define access token for the user
    access_token = get_or_create_token(request.user)

    # init of Catalog
    cat = Catalog(
        service_url=settings.OGC_SERVER["default"]["LOCATION"],
        access_token=access_token
    )

    headers = {
        "Content-type": "application/xml",
        "Accept": "application/xml"
    }

    # defining the URL needed fr the download
    url = f"{settings.OGC_SERVER['default']['LOCATION']}ows?service=WPS&version=1.0.0&REQUEST=Execute&access_token={access_token}"

    # request to geoserver
    response = cat.http_request(
        url=url,
        data=payload,
        method="post",
        headers=headers
    )

    if response.status_code != 200:
        logger.error(f"Download dataset exception: error during call with GeoServer: {response.content}")
        raise Exception(f"Download dataset exception: error during call with GeoServer: {response.content}")


    # error handling
    namespaces = {"ows": "http://www.opengis.net/ows/1.1"}
    if response.reason:
        # parsing XML for get exception
        content = ET.fromstring(response.text)
        exc = content.find('ows:Exception', namespaces=namespaces)
        if exc:
            exc_text = content.find('ows:Exception/ows:ExceptionText', namespaces=namespaces)
            logger.error(f"{exc.attrib.get('exceptionCode')} {exc_text.text}")
            raise Exception(f"{exc.attrib.get('exceptionCode')}: {exc_text.text}")
    
    return fetch_response_headers(
                HttpResponse(
                    content=response.content,
                    status=response.status_code,
                    content_type=download_format
            ), response.headers)


@login_required
def dataset_replace(request, layername, template='datasets/dataset_replace.html'):
    return dataset_append_replace_view(request, layername, template, action_type='replace')


@login_required
def dataset_append(request, layername, template='datasets/dataset_append.html'):
    return dataset_append_replace_view(request, layername, template, action_type='append')


def dataset_append_replace_view(request, layername, template, action_type):
    try:
        layer = _resolve_dataset(
            request,
            layername,
            'base.change_resourcebase',
            _PERMISSION_MSG_MODIFY)
    except PermissionDenied:
        return HttpResponse("Not allowed", status=403)
    except Exception:
        raise Http404("Not found")
    if not layer:
        raise Http404("Not found")

    if request.method == 'GET':
        ctx = {
            'charsets': CHARSETS,
            'resource': layer,
            'is_featuretype': layer.is_vector(),
            'is_dataset': True,
        }
        return render(request, template, context=ctx)
    elif request.method == 'POST':
        form = LayerUploadForm(request.POST, request.FILES)
        out = {}
        if form.is_valid():
            try:
                tempdir, base_file = form.write_files()
                files, _tmpdir = get_files(base_file)
                #  validate input source
                resource_is_valid = validate_input_source(
                    layer=layer, filename=base_file, files=files, action_type=action_type
                )
                out = {}
                if resource_is_valid:
                    getattr(resource_manager, action_type)(
                        layer,
                        vals={
                            'files': list(files.values()),
                            'user': request.user})
                    out['success'] = True
                    out['url'] = layer.get_absolute_url()
                    #  invalidating resource chache
                    set_geowebcache_invalidate_cache(layer.typename)
            except Exception as e:
                logger.exception(e)
                out['success'] = False
                out['errors'] = str(e)
            finally:
                if tempdir is not None:
                    shutil.rmtree(tempdir, ignore_errors=True)
                if _tmpdir is not None:
                    shutil.rmtree(_tmpdir, ignore_errors=True)
        else:
            errormsgs = []
            for e in form.errors.values():
                errormsgs.append([escape(v) for v in e])
            out['errors'] = form.errors
            out['errormsgs'] = errormsgs

        if out['success']:
            status_code = 200
            register_event(request, 'change', layer)
        else:
            status_code = 400

        return HttpResponse(
            json.dumps(out),
            content_type='application/json',
            status=status_code)


@login_required
def dataset_granule_remove(
        request,
        granule_id,
        layername,
        template='datasets/dataset_granule_remove.html'):
    try:
        layer = _resolve_dataset(
            request,
            layername,
            'base.delete_resourcebase',
            _PERMISSION_MSG_DELETE)
    except PermissionDenied:
        return HttpResponse(_("Not allowed"), status=403)
    except Exception:
        raise Http404(_("Not found"))
    if not layer:
        raise Http404(_("Not found"))

    if (request.method == 'GET'):
        return render(request, template, context={
            "granule_id": granule_id,
            "dataset": layer
        })
    if (request.method == 'POST'):
        try:
            cat = gs_catalog
            cat._cache.clear()
            store = cat.get_store(layer.name)
            coverages = cat.mosaic_coverages(store)
            cat.mosaic_delete_granule(
                coverages['coverages']['coverage'][0]['name'], store, granule_id)
        except Exception as e:
            traceback.print_exc()
            message = f'{_("Unable to delete layer")}: {layer.alternate}.'
            if 'referenced by layer group' in getattr(e, 'message', ''):
                message = _(
                    'This dataset is a member of a layer group, you must remove the dataset from the group '
                    'before deleting.')

            messages.error(request, message)
            return render(
                request, template, context={"layer": layer})
        return HttpResponseRedirect(layer.get_absolute_url())
    else:
        return HttpResponse("Not allowed", status=403)


def get_dataset(request, layername):
    """Get Dataset object as JSON"""

    # Function to treat Decimal in json.dumps.
    # http://stackoverflow.com/a/16957370/1198772
    def decimal_default(obj):
        if isinstance(obj, decimal.Decimal):
            return float(obj)
        raise TypeError
    logger.debug('Call get layer')
    if request.method == 'GET':
        try:
            dataset_obj = _resolve_dataset(request, layername)
        except PermissionDenied:
            return HttpResponse(_("Not allowed"), status=403)
        except Exception:
            raise Http404(_("Not found"))
        if not dataset_obj:
            raise Http404(_("Not found"))

        logger.debug(layername)
        response = {
            'typename': layername,
            'name': dataset_obj.name,
            'title': dataset_obj.title,
            'url': dataset_obj.get_tiles_url(),
            'bbox_string': dataset_obj.bbox_string,
            'bbox_x0': dataset_obj.bbox_helper.xmin,
            'bbox_x1': dataset_obj.bbox_helper.xmax,
            'bbox_y0': dataset_obj.bbox_helper.ymin,
            'bbox_y1': dataset_obj.bbox_helper.ymax,
        }
        return HttpResponse(
            json.dumps(
                response,
                ensure_ascii=False,
                default=decimal_default
            ),
            content_type='application/javascript')


def dataset_metadata_detail(
        request,
        layername,
        template='datasets/dataset_metadata_detail.html'):
    try:
        layer = _resolve_dataset(
            request,
            layername,
            'view_resourcebase',
            _PERMISSION_MSG_METADATA)
    except PermissionDenied:
        return HttpResponse(_("Not allowed"), status=403)
    except Exception:
        raise Http404(_("Not found"))
    if not layer:
        raise Http404(_("Not found"))

    group = None
    if layer.group:
        try:
            group = GroupProfile.objects.get(slug=layer.group.name)
        except GroupProfile.DoesNotExist:
            group = None
    site_url = settings.SITEURL.rstrip('/') if settings.SITEURL.startswith('http') else settings.SITEURL

    register_event(request, 'view_metadata', layer)
    perms_list = list(
        layer.get_self_resource().get_user_perms(request.user)
        .union(layer.get_user_perms(request.user))
    )

    return render(request, template, context={
        "resource": layer,
        "perms_list": perms_list,
        "group": group,
        'SITEURL': site_url
    })


def dataset_metadata_upload(
        request,
        layername,
        template='datasets/dataset_metadata_upload.html'):
    try:
        layer = _resolve_dataset(
            request,
            layername,
            'base.change_resourcebase',
            _PERMISSION_MSG_METADATA)
    except PermissionDenied:
        return HttpResponse(_("Not allowed"), status=403)
    except Exception:
        raise Http404(_("Not found"))
    if not layer:
        raise Http404(_("Not found"))

    site_url = settings.SITEURL.rstrip('/') if settings.SITEURL.startswith('http') else settings.SITEURL
    return render(request, template, context={
        "resource": layer,
        "layer": layer,
        'SITEURL': site_url
    })


def dataset_sld_upload(
        request,
        layername,
        template='datasets/dataset_style_upload.html'):
    try:
        layer = _resolve_dataset(
            request,
            layername,
            'base.change_resourcebase',
            _PERMISSION_MSG_METADATA)
    except PermissionDenied:
        return HttpResponse(_("Not allowed"), status=403)
    except Exception:
        raise Http404(_("Not found"))
    if not layer:
        raise Http404(_("Not found"))

    site_url = settings.SITEURL.rstrip('/') if settings.SITEURL.startswith('http') else settings.SITEURL
    return render(request, template, context={
        "resource": layer,
        "dataset": layer,
        'SITEURL': site_url
    })


@xframe_options_exempt
def dataset_embed(
        request,
        layername,
        template='datasets/dataset_embed.html'):
    return dataset_detail(request, layername, template)


@login_required
def dataset_batch_metadata(request):
    return batch_modify(request, 'Dataset')


def dataset_view_counter(dataset_id, viewer):
    _l = Dataset.objects.get(id=dataset_id)
    _u = get_user_model().objects.get(username=viewer)
    _l.view_count_up(_u, do_local=True)<|MERGE_RESOLUTION|>--- conflicted
+++ resolved
@@ -47,12 +47,9 @@
 from django.contrib.auth.decorators import login_required
 from django.http import HttpResponse, HttpResponseRedirect
 from django.views.decorators.clickjacking import xframe_options_exempt
-<<<<<<< HEAD
 from geoserver.catalog import Catalog
-=======
 from django.views.decorators.http import require_http_methods
 
->>>>>>> 45a954bf
 from geonode import geoserver
 from geonode.layers.metadata import parse_metadata
 from geonode.proxy.views import fetch_response_headers
@@ -819,7 +816,7 @@
     if not settings.USE_GEOSERVER:
         # if GeoServer is not used, we redirect to the proxy download
         return HttpResponseRedirect(reverse('download', args=[dataset.id]))
-    
+
     download_format = request.GET.get('export_format', 'application/zip')
 
     if not wps_format_is_supported(download_format, dataset.subtype):
@@ -862,7 +859,6 @@
     if response.status_code != 200:
         logger.error(f"Download dataset exception: error during call with GeoServer: {response.content}")
         raise Exception(f"Download dataset exception: error during call with GeoServer: {response.content}")
-
 
     # error handling
     namespaces = {"ows": "http://www.opengis.net/ows/1.1"}
@@ -874,7 +870,7 @@
             exc_text = content.find('ows:Exception/ows:ExceptionText', namespaces=namespaces)
             logger.error(f"{exc.attrib.get('exceptionCode')} {exc_text.text}")
             raise Exception(f"{exc.attrib.get('exceptionCode')}: {exc_text.text}")
-    
+
     return fetch_response_headers(
                 HttpResponse(
                     content=response.content,
