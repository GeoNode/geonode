#########################################################################
#
# Copyright (C) 2016 OSGeo
#
# This program is free software: you can redistribute it and/or modify
# it under the terms of the GNU General Public License as published by
# the Free Software Foundation, either version 3 of the License, or
# (at your option) any later version.
#
# This program is distributed in the hope that it will be useful,
# but WITHOUT ANY WARRANTY; without even the implied warranty of
# MERCHANTABILITY or FITNESS FOR A PARTICULAR PURPOSE. See the
# GNU General Public License for more details.
#
# You should have received a copy of the GNU General Public License
# along with this program. If not, see <http://www.gnu.org/licenses/>.
#
#########################################################################
import re
import os
import json
import decimal
import logging
import warnings
import traceback
from django.urls import reverse

from owslib.wfs import WebFeatureService
import xml.etree.ElementTree as ET

from django.conf import settings

from django.db.models import F
from django.http import Http404, JsonResponse
from django.contrib import messages
from django.shortcuts import render
from django.utils.html import escape
from django.contrib.auth import get_user_model
from django.template.loader import get_template
from django.utils.translation import ugettext as _
from django.core.exceptions import PermissionDenied
from django.forms.models import inlineformset_factory
from django.template.response import TemplateResponse
from django.contrib.auth.decorators import login_required
from django.views.decorators.csrf import csrf_exempt
from django.http import HttpResponse, HttpResponseRedirect
from django.views.decorators.clickjacking import xframe_options_exempt
from django.views.decorators.http import require_http_methods

from geonode import geoserver
from geonode.layers.metadata import parse_metadata
from geonode.proxy.views import fetch_response_headers
from geonode.resource.manager import resource_manager
from geonode.geoserver.helpers import set_dataset_style, wps_format_is_supported
from geonode.resource.utils import update_resource

from geonode.base.auth import get_or_create_token
from geonode.base.forms import CategoryForm, TKeywordForm, ThesaurusAvailableForm
from geonode.base.views import batch_modify
from geonode.base.models import Thesaurus, TopicCategory
from geonode.base.enumerations import CHARSETS
from geonode.decorators import check_keyword_write_perms
from geonode.layers.forms import DatasetForm, DatasetTimeSerieForm, LayerAttributeForm, NewLayerUploadForm
from geonode.layers.models import Dataset, Attribute
from geonode.layers.utils import is_sld_upload_only, is_xml_upload_only, validate_input_source
from geonode.services.models import Service
from geonode.base import register_event
from geonode.monitoring.models import EventType
from geonode.groups.models import GroupProfile
from geonode.security.utils import get_user_visible_groups, AdvancedSecurityWorkflowManager
from geonode.people.forms import ProfileForm
from geonode.utils import HttpClient, check_ogc_backend, llbbox_to_mercator, resolve_object, mkdtemp
from geonode.geoserver.helpers import ogc_server_settings, select_relevant_files, write_uploaded_files_to_disk
from geonode.geoserver.security import set_geowebcache_invalidate_cache

if check_ogc_backend(geoserver.BACKEND_PACKAGE):
    from geonode.geoserver.helpers import gs_catalog

CONTEXT_LOG_FILE = ogc_server_settings.LOG_FILE

logger = logging.getLogger("geonode.layers.views")

DEFAULT_SEARCH_BATCH_SIZE = 10
MAX_SEARCH_BATCH_SIZE = 25
GENERIC_UPLOAD_ERROR = _(
    "There was an error while attempting to upload your data. \
Please try again, or contact and administrator if the problem continues."
)

METADATA_UPLOADED_PRESERVE_ERROR = _(
    "Note: this dataset's orginal metadata was \
populated and preserved by importing a metadata XML file. This metadata cannot be edited."
)

_PERMISSION_MSG_DELETE = _("You are not permitted to delete this dataset")
_PERMISSION_MSG_GENERIC = _("You do not have permissions for this dataset.")
_PERMISSION_MSG_MODIFY = _("You are not permitted to modify this dataset")
_PERMISSION_MSG_METADATA = _("You are not permitted to modify this dataset's metadata")
_PERMISSION_MSG_VIEW = _("You are not permitted to view this dataset")


def log_snippet(log_file):
    if not log_file or not os.path.isfile(log_file):
        return f"No log file at {log_file}"

    with open(log_file) as f:
        f.seek(0, 2)  # Seek @ EOF
        fsize = f.tell()  # Get Size
        f.seek(max(fsize - 10024, 0), 0)  # Set pos @ last n chars
        return f.read()


def _resolve_dataset(request, alternate, permission="base.view_resourcebase", msg=_PERMISSION_MSG_GENERIC, **kwargs):
    """
    Resolve the layer by the provided typename (which may include service name) and check the optional permission.
    """
    service_typename = alternate.split(":", 1)
    if Service.objects.filter(name=service_typename[0]).count() == 1:
        query = {
            "alternate": service_typename[1],
            "remote_service": Service.objects.filter(name=service_typename[0]).get(),
        }
        return resolve_object(request, Dataset, query, permission=permission, permission_msg=msg, **kwargs)
    else:
        if len(service_typename) > 1 and ":" in service_typename[1]:
            if service_typename[0]:
                query = {"store": service_typename[0], "alternate": service_typename[1]}
            else:
                query = {"alternate": service_typename[1]}
        else:
            query = {"alternate": alternate}
        test_query = Dataset.objects.filter(**query)
        if test_query.count() > 1 and test_query.exclude(subtype="remote").count() == 1:
            query = {"id": test_query.exclude(subtype="remote").last().id}
        elif test_query.count() > 1:
            query = {"id": test_query.last().id}
        return resolve_object(request, Dataset, query, permission=permission, permission_msg=msg, **kwargs)


# Basic Dataset Views #


@login_required
@require_http_methods(["POST"])
def dataset_upload(request):
    if is_xml_upload_only(request):
        return dataset_upload_metadata(request)
    elif is_sld_upload_only(request):
        return dataset_style_upload(request)
    out = {"errormsgs": "Please, execute a valid upload request"}
    return HttpResponse(json.dumps(out), content_type="application/json", status=500)


def dataset_upload_metadata(request):
    out = {}
    errormsgs = []

    form = NewLayerUploadForm(request.POST, request.FILES)

    if form.is_valid():
        tempdir = mkdtemp()
        relevant_files = select_relevant_files(["xml"], iter(request.FILES.values()))
        logger.debug(f"relevant_files: {relevant_files}")
        write_uploaded_files_to_disk(tempdir, relevant_files)
        base_file = os.path.join(tempdir, form.cleaned_data["base_file"].name)
        layer = _resolve_dataset(
            request, form.cleaned_data.get("dataset_title"), "base.change_resourcebase", _PERMISSION_MSG_MODIFY
        )
        if layer:
            dataset_uuid, vals, regions, keywords, _ = parse_metadata(open(base_file).read())
            if dataset_uuid and layer.uuid != dataset_uuid:
                out["success"] = False
                out["errors"] = "The UUID identifier from the XML Metadata, is different from the one saved"
                return HttpResponse(json.dumps(out), content_type="application/json", status=404)
            updated_dataset = update_resource(layer, base_file, regions, keywords, vals)
            updated_dataset.save()
            out["status"] = ["finished"]
            out["url"] = updated_dataset.get_absolute_url()
            out["bbox"] = updated_dataset.bbox_string
            out["crs"] = {"type": "name", "properties": updated_dataset.srid}
            out["ogc_backend"] = settings.OGC_SERVER["default"]["BACKEND"]
            if hasattr(updated_dataset, "upload_session"):
                upload_session = updated_dataset.upload_session
                upload_session.processed = True
                upload_session.save()
            status_code = 200
            out["success"] = True
            return HttpResponse(json.dumps(out), content_type="application/json", status=status_code)
        else:
            out["success"] = False
            out["errors"] = "Dataset selected does not exists"
            status_code = 404
        return HttpResponse(json.dumps(out), content_type="application/json", status=status_code)
    else:
        for e in form.errors.values():
            errormsgs.extend([escape(v) for v in e])
        out["errors"] = form.errors
        out["errormsgs"] = errormsgs

    return HttpResponse(json.dumps(out), content_type="application/json", status=500)


def dataset_style_upload(request):
    out = {}
    errormsgs = []

    form = NewLayerUploadForm(request.POST, request.FILES)

    if form.is_valid():
        status_code = 200
        try:
            data = form.cleaned_data
            out = {
                "success": True,
                "style": data.get("dataset_title"),
            }

            layer = _resolve_dataset(
                request, data.get("dataset_title"), "base.change_resourcebase", _PERMISSION_MSG_MODIFY
            )

            if layer:
                sld = request.FILES["sld_file"].read()

                set_dataset_style(layer, data.get("dataset_title"), sld)
                out["url"] = layer.get_absolute_url()
                out["bbox"] = layer.bbox_string
                out["crs"] = {"type": "name", "properties": layer.srid}
                out["ogc_backend"] = settings.OGC_SERVER["default"]["BACKEND"]
                out["status"] = ["finished"]
            else:
                out["success"] = False
                out["errors"] = "Dataset selected does not exists"
                status_code = 404
        except Exception as e:
            status_code = 500
            out["success"] = False
            out["errors"] = str(e.args[0])

        return HttpResponse(json.dumps(out), content_type="application/json", status=status_code)
    else:
        for e in form.errors.values():
            errormsgs.extend([escape(v) for v in e])
        out["errors"] = errormsgs
        out["errormsgs"] = errormsgs

    return HttpResponse(json.dumps(out), content_type="application/json", status=500)


# Loads the data using the OWS lib when the "Do you want to filter it"
# button is clicked.
def load_dataset_data(request):
    context_dict = {}
    data_dict = json.loads(request.POST.get("json_data"))
    layername = data_dict["dataset_name"]
    filtered_attributes = ""
    if not isinstance(data_dict["filtered_attributes"], str):
        filtered_attributes = [x for x in data_dict["filtered_attributes"] if "/load_dataset_data" not in x]
    name = layername if ":" not in layername else layername.split(":")[1]
    location = f"{(settings.OGC_SERVER['default']['LOCATION'])}wms"
    headers = {}
    if request and "access_token" in request.session:
        access_token = request.session["access_token"]
        headers["Authorization"] = f"Bearer {access_token}"

    try:
        wfs = WebFeatureService(location, version="1.1.0", headers=headers)
        response = wfs.getfeature(typename=name, propertyname=filtered_attributes, outputFormat="application/json")
        x = response.read()
        x = json.loads(x)
        features_response = json.dumps(x)
        decoded = json.loads(features_response)
        decoded_features = decoded["features"]
        properties = {}
        for key in decoded_features[0]["properties"]:
            properties[key] = []

        # loop the dictionary based on the values on the list and add the properties
        # in the dictionary (if doesn't exist) together with the value
        from collections.abc import Iterable

        for i in range(len(decoded_features)):
            for key, value in decoded_features[i]["properties"].items():
                if (
                    value != ""
                    and isinstance(value, (str, int, float))
                    and ((isinstance(value, Iterable) and "/load_dataset_data" not in value) or value)
                ):
                    properties[key].append(value)

        for key in properties:
            properties[key] = list(set(properties[key]))
            properties[key].sort()

        context_dict["feature_properties"] = properties
    except Exception:
        traceback.print_exc()
        logger.error("Possible error with OWSLib.")
    return HttpResponse(json.dumps(context_dict), content_type="application/json")


def dataset_feature_catalogue(request, layername, template="../../catalogue/templates/catalogue/feature_catalogue.xml"):
    try:
        layer = _resolve_dataset(request, layername)
    except PermissionDenied:
        return HttpResponse(_("Not allowed"), status=403)
    except Exception:
        raise Http404(_("Not found"))
    if not layer:
        raise Http404(_("Not found"))

    if layer.subtype != "vector":
        out = {"success": False, "errors": "layer is not a feature type"}
        return HttpResponse(json.dumps(out), content_type="application/json", status=400)

    attributes = []

    for attrset in layer.attribute_set.order_by("display_order"):
        attr = {"name": attrset.attribute, "type": attrset.attribute_type}
        attributes.append(attr)

    context_dict = {
        "dataset": layer,
        "attributes": attributes,
        "metadata": settings.PYCSW["CONFIGURATION"]["metadata:main"],
    }
    register_event(request, "view", layer)
    return render(request, template, context=context_dict, content_type="application/xml")


@login_required
@check_keyword_write_perms
def dataset_metadata(request, layername, template="datasets/dataset_metadata.html", ajax=True):
    try:
        layer = _resolve_dataset(request, layername, "base.change_resourcebase_metadata", _PERMISSION_MSG_METADATA)
    except PermissionDenied as e:
        return HttpResponse(Exception(_("Not allowed"), e), status=403)
    except Exception as e:
        raise Http404(Exception(_("Not found"), e))
    if not layer:
        raise Http404(_("Not found"))
    dataset_attribute_set = inlineformset_factory(
        Dataset,
        Attribute,
        extra=0,
        form=LayerAttributeForm,
    )
    current_keywords = [keyword.name for keyword in layer.keywords.all()]
    topic_category = layer.category

    topic_thesaurus = layer.tkeywords.all()

    # Add metadata_author or poc if missing
    layer.add_missing_metadata_author_or_poc()

    # assert False, str(dataset_bbox)
    config = layer.attribute_config()

    # Add required parameters for GXP lazy-loading
    dataset_bbox = layer.bbox
    bbox = [float(coord) for coord in list(dataset_bbox[0:4])]
    if hasattr(layer, "srid"):
        config["crs"] = {"type": "name", "properties": layer.srid}
    config["srs"] = getattr(settings, "DEFAULT_MAP_CRS", "EPSG:3857")
    config["bbox"] = bbox if config["srs"] != "EPSG:3857" else llbbox_to_mercator([float(coord) for coord in bbox])
    config["title"] = layer.title
    config["queryable"] = True

    # Update count for popularity ranking,
    # but do not includes admins or resource owners
    if request.user != layer.owner and not request.user.is_superuser:
        Dataset.objects.filter(id=layer.id).update(popular_count=F("popular_count") + 1)

    if request.method == "POST":
        if layer.metadata_uploaded_preserve:  # layer metadata cannot be edited
            out = {"success": False, "errors": METADATA_UPLOADED_PRESERVE_ERROR}
            return HttpResponse(json.dumps(out), content_type="application/json", status=400)

        thumbnail_url = layer.thumbnail_url
        dataset_form = DatasetForm(request.POST, instance=layer, prefix="resource", user=request.user)

        if not dataset_form.is_valid():
            logger.error(f"Dataset Metadata form is not valid: {dataset_form.errors}")
            out = {
                "success": False,
                "errors": [f"{x}: {y[0].messages[0]}" for x, y in dataset_form.errors.as_data().items()],
            }
            return HttpResponse(json.dumps(out), content_type="application/json", status=400)
        if not layer.thumbnail_url:
            layer.thumbnail_url = thumbnail_url
        attribute_form = dataset_attribute_set(
            request.POST,
            instance=layer,
            prefix="dataset_attribute_set",
            queryset=Attribute.objects.order_by("display_order"),
        )
        if not attribute_form.is_valid():
            logger.error(f"Dataset Attributes form is not valid: {attribute_form.errors}")
            out = {
                "success": False,
                "errors": [re.sub(re.compile("<.*?>"), "", str(err)) for err in attribute_form.errors],
            }
            return HttpResponse(json.dumps(out), content_type="application/json", status=400)
        category_form = CategoryForm(
            request.POST,
            prefix="category_choice_field",
            initial=int(request.POST["category_choice_field"])
            if "category_choice_field" in request.POST and request.POST["category_choice_field"]
            else None,
        )
        if not category_form.is_valid():
            logger.error(f"Dataset Category form is not valid: {category_form.errors}")
            out = {
                "success": False,
                "errors": [re.sub(re.compile("<.*?>"), "", str(err)) for err in category_form.errors],
            }
            return HttpResponse(json.dumps(out), content_type="application/json", status=400)
        if hasattr(settings, "THESAURUS"):
            tkeywords_form = TKeywordForm(request.POST)
        else:
            tkeywords_form = ThesaurusAvailableForm(request.POST, prefix="tkeywords")
            #  set initial values for thesaurus form
        if not tkeywords_form.is_valid():
            logger.error(f"Dataset Thesauri Keywords form is not valid: {tkeywords_form.errors}")
            out = {
                "success": False,
                "errors": [re.sub(re.compile("<.*?>"), "", str(err)) for err in tkeywords_form.errors],
            }
            return HttpResponse(json.dumps(out), content_type="application/json", status=400)

        timeseries_form = DatasetTimeSerieForm(request.POST, instance=layer, prefix="timeseries")
        if not timeseries_form.is_valid():
            out = {
                "success": False,
                "errors": [f"{x}: {y[0].messages[0]}" for x, y in timeseries_form.errors.as_data().items()],
            }
            logger.error(f"{out.get('errors')}")
            return HttpResponse(json.dumps(out), content_type="application/json", status=400)
    else:
        dataset_form = DatasetForm(instance=layer, prefix="resource", user=request.user)
        dataset_form.disable_keywords_widget_for_non_superuser(request.user)
        attribute_form = dataset_attribute_set(
            instance=layer, prefix="dataset_attribute_set", queryset=Attribute.objects.order_by("display_order")
        )
        category_form = CategoryForm(
            prefix="category_choice_field", initial=topic_category.id if topic_category else None
        )

        gs_layer = gs_catalog.get_layer(name=layer.name)
        initial = {}
        if gs_layer is not None and layer.has_time:
            gs_time_info = gs_layer.resource.metadata.get("time")
            if gs_time_info.enabled:
                _attr = layer.attributes.filter(attribute=gs_time_info.attribute).first()
                initial["attribute"] = _attr.pk if _attr else None
                if gs_time_info.end_attribute is not None:
                    end_attr = layer.attributes.filter(attribute=gs_time_info.end_attribute).first()
                    initial["end_attribute"] = end_attr.pk if end_attr else None
                initial["presentation"] = gs_time_info.presentation
                lookup_value = sorted(list(gs_time_info._lookup), key=lambda x: x[1], reverse=True)
                if gs_time_info.resolution is not None:
                    res = gs_time_info.resolution // 1000
                    for el in lookup_value:
                        if res % el[1] == 0:
                            initial["precision_value"] = res // el[1]
                            initial["precision_step"] = el[0]
                            break
                else:
                    initial["precision_value"] = gs_time_info.resolution
                    initial["precision_step"] = "seconds"

        timeseries_form = DatasetTimeSerieForm(instance=layer, prefix="timeseries", initial=initial)
        timeseries_form.fields.get("attribute").queryset = layer.attributes.filter(attribute_type__in=["xsd:dateTime"])
        timeseries_form.fields.get("end_attribute").queryset = layer.attributes.filter(
            attribute_type__in=["xsd:dateTime"]
        )
<<<<<<< HEAD
        timeseries_form.fields.get('attribute').queryset = layer.attributes.filter(attribute_type__in=['xsd:dateTime'])
        timeseries_form.fields.get('end_attribute').queryset = layer.attributes.filter(attribute_type__in=['xsd:dateTime'])
=======

>>>>>>> e440111f
        # Create THESAURUS widgets
        lang = settings.THESAURUS_DEFAULT_LANG if hasattr(settings, "THESAURUS_DEFAULT_LANG") else "en"
        if hasattr(settings, "THESAURUS") and settings.THESAURUS:
            warnings.warn(
                "The settings for Thesaurus has been moved to Model, \
            this feature will be removed in next releases",
                DeprecationWarning,
            )
            dataset_tkeywords = layer.tkeywords.all()
            tkeywords_list = ""
            if dataset_tkeywords and len(dataset_tkeywords) > 0:
                tkeywords_ids = dataset_tkeywords.values_list("id", flat=True)
                if hasattr(settings, "THESAURUS") and settings.THESAURUS:
                    el = settings.THESAURUS
                    thesaurus_name = el["name"]
                    try:
                        t = Thesaurus.objects.get(identifier=thesaurus_name)
                        for tk in t.thesaurus.filter(pk__in=tkeywords_ids):
                            tkl = tk.keyword.filter(lang=lang)
                            if len(tkl) > 0:
                                tkl_ids = ",".join(map(str, tkl.values_list("id", flat=True)))
                                tkeywords_list += f",{tkl_ids}" if len(tkeywords_list) > 0 else tkl_ids
                    except Exception:
                        tb = traceback.format_exc()
                        logger.error(tb)
            tkeywords_form = TKeywordForm(instance=layer)
        else:
<<<<<<< HEAD
            tkeywords_form = ThesaurusAvailableForm(prefix='tkeywords')
            # set initial values for thesaurus form
=======
            tkeywords_form = ThesaurusAvailableForm(prefix="tkeywords")
            #  set initial values for thesaurus form
>>>>>>> e440111f
            for tid in tkeywords_form.fields:
                values = []
                values = [keyword.id for keyword in topic_thesaurus if int(tid) == keyword.thesaurus.id]
                tkeywords_form.fields[tid].initial = values
<<<<<<< HEAD
    if request.method == "POST" and dataset_form.is_valid() and attribute_form.is_valid(
    ) and category_form.is_valid() and tkeywords_form.is_valid() and timeseries_form.is_valid():
=======

    if (
        request.method == "POST"
        and dataset_form.is_valid()
        and attribute_form.is_valid()
        and category_form.is_valid()
        and tkeywords_form.is_valid()
        and timeseries_form.is_valid()
    ):
        new_poc = dataset_form.cleaned_data["poc"]
        new_author = dataset_form.cleaned_data["metadata_author"]

        if new_poc is None:
            if poc is None:
                poc_form = ProfileForm(request.POST, prefix="poc", instance=poc)
            else:
                poc_form = ProfileForm(request.POST, prefix="poc")
            if poc_form.is_valid():
                if len(poc_form.cleaned_data["profile"]) == 0:
                    # FIXME use form.add_error in django > 1.7
                    errors = poc_form._errors.setdefault("profile", ErrorList())
                    errors.append(_("You must set a point of contact for this resource"))
                    poc = None
            if poc_form.has_changed and poc_form.is_valid():
                new_poc = poc_form.save()

        if new_author is None:
            if metadata_author is None:
                author_form = ProfileForm(request.POST, prefix="author", instance=metadata_author)
            else:
                author_form = ProfileForm(request.POST, prefix="author")
            if author_form.is_valid():
                if len(author_form.cleaned_data["profile"]) == 0:
                    # FIXME use form.add_error in django > 1.7
                    errors = author_form._errors.setdefault("profile", ErrorList())
                    errors.append(_("You must set an author for this resource"))
                    metadata_author = None
            if author_form.has_changed and author_form.is_valid():
                new_author = author_form.save()
>>>>>>> e440111f

        new_category = None
        if (
            category_form
            and "category_choice_field" in category_form.cleaned_data
            and category_form.cleaned_data["category_choice_field"]
        ):
            new_category = TopicCategory.objects.get(id=int(category_form.cleaned_data["category_choice_field"]))

        for form in attribute_form.cleaned_data:
            la = Attribute.objects.get(id=int(form["id"].id))
            la.description = form["description"]
            la.attribute_label = form["attribute_label"]
            la.visible = form["visible"]
            la.display_order = form["display_order"]
            la.featureinfo_type = form["featureinfo_type"]
            la.save()

        # update contact roles
        layer.set_contact_roles_from_metadata_edit(dataset_form)
        layer.save()

        new_keywords = current_keywords if request.keyword_readonly else dataset_form.cleaned_data["keywords"]
        new_regions = [x.strip() for x in dataset_form.cleaned_data["regions"]]

        layer.keywords.clear()
        if new_keywords:
            layer.keywords.add(*new_keywords)
        layer.regions.clear()
        if new_regions:
            layer.regions.add(*new_regions)
        layer.category = new_category

        from geonode.upload.models import Upload

        up_sessions = Upload.objects.filter(resource_id=layer.resourcebase_ptr_id)
        if up_sessions.exists() and up_sessions[0].user != layer.owner:
            up_sessions.update(user=layer.owner)

        register_event(request, EventType.EVENT_CHANGE_METADATA, layer)
        if not ajax:
            return HttpResponseRedirect(layer.get_absolute_url())

        message = layer.alternate

        try:
            if not tkeywords_form.is_valid():
                return HttpResponse(json.dumps({"message": "Invalid thesaurus keywords"}, status_code=400))

            thesaurus_setting = getattr(settings, "THESAURUS", None)
            if thesaurus_setting:
                tkeywords_data = tkeywords_form.cleaned_data["tkeywords"]
                tkeywords_data = tkeywords_data.filter(thesaurus__identifier=thesaurus_setting["name"])
                layer.tkeywords.set(tkeywords_data)
            elif Thesaurus.objects.all().exists():
                fields = tkeywords_form.cleaned_data
                layer.tkeywords.set(tkeywords_form.cleanx(fields))

        except Exception:
            tb = traceback.format_exc()
            logger.error(tb)

        vals = {}
        if "group" in dataset_form.changed_data:
            vals["group"] = dataset_form.cleaned_data.get("group")
        if any([x in dataset_form.changed_data for x in ["is_approved", "is_published"]]):
            vals["is_approved"] = dataset_form.cleaned_data.get("is_approved", layer.is_approved)
            vals["is_published"] = dataset_form.cleaned_data.get("is_published", layer.is_published)

        layer.has_time = dataset_form.cleaned_data.get("has_time", layer.has_time)

        if (
            layer.is_vector()
            and timeseries_form.cleaned_data
            and ("has_time" in dataset_form.changed_data or timeseries_form.changed_data)
        ):
            ts = timeseries_form.cleaned_data
            end_attr = layer.attributes.get(pk=ts.get("end_attribute")).attribute if ts.get("end_attribute") else None
            start_attr = layer.attributes.get(pk=ts.get("attribute")).attribute if ts.get("attribute") else None
            resource_manager.exec(
                "set_time_info",
                None,
                instance=layer,
                time_info={
                    "attribute": start_attr,
                    "end_attribute": end_attr,
                    "presentation": ts.get("presentation", None),
                    "precision_value": ts.get("precision_value", None),
                    "precision_step": ts.get("precision_step", None),
                    "enabled": dataset_form.cleaned_data.get("has_time", False),
                },
            )

        resource_manager.update(
            layer.uuid,
            instance=layer,
            notify=True,
            vals=vals,
            extra_metadata=json.loads(dataset_form.cleaned_data["extra_metadata"]),
        )

        return HttpResponse(json.dumps({"message": message}))

    if not AdvancedSecurityWorkflowManager.is_allowed_to_publish(request.user, layer):
        dataset_form.fields["is_published"].widget.attrs.update({"disabled": "true"})
    if not AdvancedSecurityWorkflowManager.is_allowed_to_approve(request.user, layer):
        dataset_form.fields["is_approved"].widget.attrs.update({"disabled": "true"})

<<<<<<< HEAD
    # define contact role forms
    contact_role_forms_context = {}
    for role in layer.get_multivalue_role_property_names():
        dataset_form.fields[role].initial = [p.username for p in layer.__getattribute__(role)]
        role_form = ProfileForm(prefix=role)
        role_form.hidden = True
        contact_role_forms_context[f"{role}_form"] = role_form

    metadata_author_groups = get_user_visible_groups(request.user)

    register_event(request, 'view_metadata', layer)
    return render(request, template, context={
        "resource": layer,
        "dataset": layer,
        "dataset_form": dataset_form,
        "attribute_form": attribute_form,
        "timeseries_form": timeseries_form,
        "category_form": category_form,
        "tkeywords_form": tkeywords_form,
        "preview": getattr(settings, 'GEONODE_CLIENT_LAYER_PREVIEW_LIBRARY', 'mapstore'),
        "crs": getattr(settings, 'DEFAULT_MAP_CRS', 'EPSG:3857'),
        "metadataxsl": getattr(settings, 'GEONODE_CATALOGUE_METADATA_XSL', True),
        "freetext_readonly": getattr(
            settings,
            'FREETEXT_KEYWORDS_READONLY',
            False),
        "metadata_author_groups": metadata_author_groups,
        "TOPICCATEGORY_MANDATORY": getattr(settings, 'TOPICCATEGORY_MANDATORY', False),
        "GROUP_MANDATORY_RESOURCES": getattr(settings, 'GROUP_MANDATORY_RESOURCES', False),
        "UI_MANDATORY_FIELDS": list(
            set(getattr(settings, 'UI_DEFAULT_MANDATORY_FIELDS', []))
            |
            set(getattr(settings, 'UI_REQUIRED_FIELDS', []))
        )
    } | contact_role_forms_context)
=======
    if poc is not None:
        dataset_form.fields["poc"].initial = poc.id
        poc_form = ProfileForm(prefix="poc")
        poc_form.hidden = True
    else:
        poc_form = ProfileForm(prefix="poc")
        poc_form.hidden = False

    if metadata_author is not None:
        dataset_form.fields["metadata_author"].initial = metadata_author.id
        author_form = ProfileForm(prefix="author")
        author_form.hidden = True
    else:
        author_form = ProfileForm(prefix="author")
        author_form.hidden = False

    metadata_author_groups = get_user_visible_groups(request.user)

    register_event(request, "view_metadata", layer)
    return render(
        request,
        template,
        context={
            "resource": layer,
            "dataset": layer,
            "dataset_form": dataset_form,
            "poc_form": poc_form,
            "author_form": author_form,
            "attribute_form": attribute_form,
            "timeseries_form": timeseries_form,
            "category_form": category_form,
            "tkeywords_form": tkeywords_form,
            "preview": getattr(settings, "GEONODE_CLIENT_LAYER_PREVIEW_LIBRARY", "mapstore"),
            "crs": getattr(settings, "DEFAULT_MAP_CRS", "EPSG:3857"),
            "metadataxsl": getattr(settings, "GEONODE_CATALOGUE_METADATA_XSL", True),
            "freetext_readonly": getattr(settings, "FREETEXT_KEYWORDS_READONLY", False),
            "metadata_author_groups": metadata_author_groups,
            "TOPICCATEGORY_MANDATORY": getattr(settings, "TOPICCATEGORY_MANDATORY", False),
            "GROUP_MANDATORY_RESOURCES": getattr(settings, "GROUP_MANDATORY_RESOURCES", False),
            "UI_MANDATORY_FIELDS": list(
                set(getattr(settings, "UI_DEFAULT_MANDATORY_FIELDS", []))
                | set(getattr(settings, "UI_REQUIRED_FIELDS", []))
            ),
        },
    )
>>>>>>> e440111f


@login_required
def dataset_metadata_advanced(request, layername):
    return dataset_metadata(request, layername, template="datasets/dataset_metadata_advanced.html")


@csrf_exempt
def dataset_download(request, layername):
    try:
        dataset = _resolve_dataset(request, layername, "base.download_resourcebase", _PERMISSION_MSG_GENERIC)
    except Exception as e:
        raise Http404(Exception(_("Not found"), e))

    if not settings.USE_GEOSERVER:
        # if GeoServer is not used, we redirect to the proxy download
        return HttpResponseRedirect(reverse("download", args=[dataset.id]))

    download_format = request.GET.get("export_format")

    if download_format and not wps_format_is_supported(download_format, dataset.subtype):
        logger.error("The format provided is not valid for the selected resource")
        return JsonResponse({"error": "The format provided is not valid for the selected resource"}, status=500)

    _format = "application/zip" if dataset.is_vector() else "image/tiff"
    # getting default payload
    tpl = get_template("geoserver/dataset_download.xml")
    ctx = {"alternate": dataset.alternate, "download_format": download_format or _format}
    # applying context for the payload
    payload = tpl.render(ctx)

    # init of Client
    client = HttpClient()

    headers = {"Content-type": "application/xml", "Accept": "application/xml"}

    # defining the URL needed fr the download
    url = f"{settings.OGC_SERVER['default']['LOCATION']}ows?service=WPS&version=1.0.0&REQUEST=Execute"
    if not request.user.is_anonymous:
        # define access token for the user
        access_token = get_or_create_token(request.user)
        url += f"&access_token={access_token}"

    # request to geoserver
    response, content = client.request(url=url, data=payload, method="post", headers=headers)

    if response.status_code != 200:
        logger.error(f"Download dataset exception: error during call with GeoServer: {response.content}")
        return JsonResponse(
            {"error": f"Download dataset exception: error during call with GeoServer: {response.content}"}, status=500
        )

    # error handling
    namespaces = {"ows": "http://www.opengis.net/ows/1.1", "wps": "http://www.opengis.net/wps/1.0.0"}
    response_type = response.headers.get("Content-Type")
    if response_type == "text/xml":
        # parsing XML for get exception
        content = ET.fromstring(response.text)
        exc = content.find("*//ows:Exception", namespaces=namespaces) or content.find(
            "ows:Exception", namespaces=namespaces
        )
        if exc:
            exc_text = exc.find("ows:ExceptionText", namespaces=namespaces)
            logger.error(f"{exc.attrib.get('exceptionCode')} {exc_text.text}")
            return JsonResponse({"error": f"{exc.attrib.get('exceptionCode')}: {exc_text.text}"}, status=500)

    return_response = fetch_response_headers(
        HttpResponse(content=response.content, status=response.status_code, content_type=download_format),
        response.headers,
    )
    return_response.headers["Content-Type"] = download_format or _format
    return return_response


@login_required
def dataset_replace(request, layername, template="datasets/dataset_replace.html"):
    return dataset_append_replace_view(request, layername, template, action_type="replace")


@login_required
def dataset_append(request, layername, template="datasets/dataset_append.html"):
    return dataset_append_replace_view(request, layername, template, action_type="append")


def dataset_append_replace_view(request, layername, template, action_type):
    try:
        dataset = _resolve_dataset(request, layername, "base.change_resourcebase", _PERMISSION_MSG_MODIFY)
    except PermissionDenied:
        return HttpResponse("Not allowed", status=403)
    except Exception:
        raise Http404("Not found")
    if not dataset:
        raise Http404("Not found")

    if request.method == "GET":
        ctx = {
            "charsets": CHARSETS,
            "resource": dataset,
            "is_featuretype": dataset.is_vector(),
            "is_dataset": True,
        }
        return render(request, template, context=ctx)
    elif request.method == "POST":
        from geonode.upload.forms import LayerUploadForm as UploadForm

        form = UploadForm(request.POST, request.FILES, user=request.user)
        out = {}
        if form.is_valid():
            storage_manager = form.cleaned_data.get("storage_manager")
            try:
                store_spatial_files = form.cleaned_data.get("store_spatial_files", True)

                file_paths = storage_manager.get_retrieved_paths()
                base_file = file_paths.get("base_file")
                files = {_file.split(".")[1]: _file for _file in file_paths.values()}

                resource_is_valid = validate_input_source(
                    layer=dataset, filename=base_file, files=files, action_type=action_type
                )
                out = {}
                if resource_is_valid:
                    xml_file = file_paths.pop("xml_file", None)
                    sld_file = file_paths.pop("sld_file", None)

                    call_kwargs = {
                        "instance": dataset,
                        "vals": {"files": list(files.values()), "user": request.user},
                        "store_spatial_files": store_spatial_files,
                        "xml_file": xml_file,
                        "metadata_uploaded": True if xml_file is not None else False,
                        "sld_file": sld_file,
                        "sld_uploaded": True if sld_file is not None else False,
                    }

                    getattr(resource_manager, action_type)(**call_kwargs)

                    out["success"] = True
                    out["url"] = dataset.get_absolute_url()
                    #  invalidating resource chache
                    set_geowebcache_invalidate_cache(dataset.typename)
            except Exception as e:
                logger.exception(e)
                raise e
            finally:
                if not store_spatial_files:
                    storage_manager.delete_retrieved_paths(force=True)
        else:
            errormsgs = []
            for e in form.errors.values():
                errormsgs.append([escape(v) for v in e])
            out["errors"] = form.errors
            out["errormsgs"] = errormsgs

        if out["success"]:
            status_code = 200
            register_event(request, "change", dataset)
        else:
            status_code = 400

        return HttpResponse(json.dumps(out), content_type="application/json", status=status_code)


@login_required
def dataset_granule_remove(request, granule_id, layername, template="datasets/dataset_granule_remove.html"):
    try:
        layer = _resolve_dataset(request, layername, "base.delete_resourcebase", _PERMISSION_MSG_DELETE)
    except PermissionDenied:
        return HttpResponse(_("Not allowed"), status=403)
    except Exception:
        raise Http404(_("Not found"))
    if not layer:
        raise Http404(_("Not found"))

    if request.method == "GET":
        return render(request, template, context={"granule_id": granule_id, "dataset": layer})
    if request.method == "POST":
        try:
            cat = gs_catalog
            cat._cache.clear()
            store = cat.get_store(layer.name)
            coverages = cat.mosaic_coverages(store)
            cat.mosaic_delete_granule(coverages["coverages"]["coverage"][0]["name"], store, granule_id)
        except Exception as e:
            traceback.print_exc()
            message = f'{_("Unable to delete layer")}: {layer.alternate}.'
            if "referenced by layer group" in getattr(e, "message", ""):
                message = _(
                    "This dataset is a member of a layer group, you must remove the dataset from the group "
                    "before deleting."
                )

            messages.error(request, message)
            return render(request, template, context={"layer": layer})
        return HttpResponseRedirect(layer.get_absolute_url())
    else:
        return HttpResponse("Not allowed", status=403)


def get_dataset(request, layername):
    """Get Dataset object as JSON"""

    # Function to treat Decimal in json.dumps.
    # http://stackoverflow.com/a/16957370/1198772
    def decimal_default(obj):
        if isinstance(obj, decimal.Decimal):
            return float(obj)
        raise TypeError

    logger.debug("Call get layer")
    if request.method == "GET":
        try:
            dataset_obj = _resolve_dataset(request, layername)
        except PermissionDenied:
            return HttpResponse(_("Not allowed"), status=403)
        except Exception:
            raise Http404(_("Not found"))
        if not dataset_obj:
            raise Http404(_("Not found"))

        logger.debug(layername)
        response = {
            "typename": layername,
            "name": dataset_obj.name,
            "title": dataset_obj.title,
            "url": dataset_obj.get_tiles_url(),
            "bbox_string": dataset_obj.bbox_string,
            "bbox_x0": dataset_obj.bbox_helper.xmin,
            "bbox_x1": dataset_obj.bbox_helper.xmax,
            "bbox_y0": dataset_obj.bbox_helper.ymin,
            "bbox_y1": dataset_obj.bbox_helper.ymax,
        }
        return HttpResponse(
            json.dumps(response, ensure_ascii=False, default=decimal_default), content_type="application/javascript"
        )


def dataset_metadata_detail(request, layername, template="datasets/dataset_metadata_detail.html"):
    try:
        layer = _resolve_dataset(request, layername, "view_resourcebase", _PERMISSION_MSG_METADATA)
    except PermissionDenied:
        return HttpResponse(_("Not allowed"), status=403)
    except Exception:
        raise Http404(_("Not found"))
    if not layer:
        raise Http404(_("Not found"))

    group = None
    if layer.group:
        try:
            group = GroupProfile.objects.get(slug=layer.group.name)
        except GroupProfile.DoesNotExist:
            group = None
    site_url = settings.SITEURL.rstrip("/") if settings.SITEURL.startswith("http") else settings.SITEURL

    register_event(request, "view_metadata", layer)
    perms_list = list(layer.get_self_resource().get_user_perms(request.user).union(layer.get_user_perms(request.user)))

    return render(
        request, template, context={"resource": layer, "perms_list": perms_list, "group": group, "SITEURL": site_url}
    )


def dataset_metadata_upload(request, layername, template="datasets/dataset_metadata_upload.html"):
    try:
        layer = _resolve_dataset(request, layername, "base.change_resourcebase", _PERMISSION_MSG_METADATA)
    except PermissionDenied:
        return HttpResponse(_("Not allowed"), status=403)
    except Exception:
        raise Http404(_("Not found"))
    if not layer:
        raise Http404(_("Not found"))

    site_url = settings.SITEURL.rstrip("/") if settings.SITEURL.startswith("http") else settings.SITEURL
    return render(request, template, context={"resource": layer, "layer": layer, "SITEURL": site_url})


def dataset_sld_upload(request, layername, template="datasets/dataset_style_upload.html"):
    try:
        layer = _resolve_dataset(request, layername, "base.change_resourcebase", _PERMISSION_MSG_METADATA)
    except PermissionDenied:
        return HttpResponse(_("Not allowed"), status=403)
    except Exception:
        raise Http404(_("Not found"))
    if not layer:
        raise Http404(_("Not found"))

    site_url = settings.SITEURL.rstrip("/") if settings.SITEURL.startswith("http") else settings.SITEURL
    return render(request, template, context={"resource": layer, "dataset": layer, "SITEURL": site_url})


@xframe_options_exempt
def dataset_embed(request, layername):
    try:
        layer = _resolve_dataset(request, layername, "base.view_resourcebase", _PERMISSION_MSG_VIEW)
    except PermissionDenied:
        return HttpResponse(_("Not allowed"), status=403)
    except Exception:
        raise Http404(_("Not found"))
    if not layer:
        raise Http404(_("Not found"))

    # Update count for popularity ranking,
    # but do not includes admins or resource owners
    layer.view_count_up(request.user)

    access_token = None
    if request and request.user:
        access_token = get_or_create_token(request.user)
        if access_token and not access_token.is_expired():
            access_token = access_token.token
        else:
            access_token = None

    context_dict = {
        "access_token": access_token,
        "resource": layer,
    }
    return TemplateResponse(request, "datasets/dataset_embed.html", context=context_dict)


@login_required
def dataset_batch_metadata(request):
    return batch_modify(request, "Dataset")


def dataset_view_counter(dataset_id, viewer):
    _l = Dataset.objects.get(id=dataset_id)
    _u = get_user_model().objects.get(username=viewer)
    _l.view_count_up(_u, do_local=True)<|MERGE_RESOLUTION|>--- conflicted
+++ resolved
@@ -474,12 +474,6 @@
         timeseries_form.fields.get("end_attribute").queryset = layer.attributes.filter(
             attribute_type__in=["xsd:dateTime"]
         )
-<<<<<<< HEAD
-        timeseries_form.fields.get('attribute').queryset = layer.attributes.filter(attribute_type__in=['xsd:dateTime'])
-        timeseries_form.fields.get('end_attribute').queryset = layer.attributes.filter(attribute_type__in=['xsd:dateTime'])
-=======
-
->>>>>>> e440111f
         # Create THESAURUS widgets
         lang = settings.THESAURUS_DEFAULT_LANG if hasattr(settings, "THESAURUS_DEFAULT_LANG") else "en"
         if hasattr(settings, "THESAURUS") and settings.THESAURUS:
@@ -507,22 +501,12 @@
                         logger.error(tb)
             tkeywords_form = TKeywordForm(instance=layer)
         else:
-<<<<<<< HEAD
-            tkeywords_form = ThesaurusAvailableForm(prefix='tkeywords')
-            # set initial values for thesaurus form
-=======
             tkeywords_form = ThesaurusAvailableForm(prefix="tkeywords")
             #  set initial values for thesaurus form
->>>>>>> e440111f
             for tid in tkeywords_form.fields:
                 values = []
                 values = [keyword.id for keyword in topic_thesaurus if int(tid) == keyword.thesaurus.id]
                 tkeywords_form.fields[tid].initial = values
-<<<<<<< HEAD
-    if request.method == "POST" and dataset_form.is_valid() and attribute_form.is_valid(
-    ) and category_form.is_valid() and tkeywords_form.is_valid() and timeseries_form.is_valid():
-=======
-
     if (
         request.method == "POST"
         and dataset_form.is_valid()
@@ -531,37 +515,6 @@
         and tkeywords_form.is_valid()
         and timeseries_form.is_valid()
     ):
-        new_poc = dataset_form.cleaned_data["poc"]
-        new_author = dataset_form.cleaned_data["metadata_author"]
-
-        if new_poc is None:
-            if poc is None:
-                poc_form = ProfileForm(request.POST, prefix="poc", instance=poc)
-            else:
-                poc_form = ProfileForm(request.POST, prefix="poc")
-            if poc_form.is_valid():
-                if len(poc_form.cleaned_data["profile"]) == 0:
-                    # FIXME use form.add_error in django > 1.7
-                    errors = poc_form._errors.setdefault("profile", ErrorList())
-                    errors.append(_("You must set a point of contact for this resource"))
-                    poc = None
-            if poc_form.has_changed and poc_form.is_valid():
-                new_poc = poc_form.save()
-
-        if new_author is None:
-            if metadata_author is None:
-                author_form = ProfileForm(request.POST, prefix="author", instance=metadata_author)
-            else:
-                author_form = ProfileForm(request.POST, prefix="author")
-            if author_form.is_valid():
-                if len(author_form.cleaned_data["profile"]) == 0:
-                    # FIXME use form.add_error in django > 1.7
-                    errors = author_form._errors.setdefault("profile", ErrorList())
-                    errors.append(_("You must set an author for this resource"))
-                    metadata_author = None
-            if author_form.has_changed and author_form.is_valid():
-                new_author = author_form.save()
->>>>>>> e440111f
 
         new_category = None
         if (
@@ -670,7 +623,6 @@
     if not AdvancedSecurityWorkflowManager.is_allowed_to_approve(request.user, layer):
         dataset_form.fields["is_approved"].widget.attrs.update({"disabled": "true"})
 
-<<<<<<< HEAD
     # define contact role forms
     contact_role_forms_context = {}
     for role in layer.get_multivalue_role_property_names():
@@ -678,50 +630,6 @@
         role_form = ProfileForm(prefix=role)
         role_form.hidden = True
         contact_role_forms_context[f"{role}_form"] = role_form
-
-    metadata_author_groups = get_user_visible_groups(request.user)
-
-    register_event(request, 'view_metadata', layer)
-    return render(request, template, context={
-        "resource": layer,
-        "dataset": layer,
-        "dataset_form": dataset_form,
-        "attribute_form": attribute_form,
-        "timeseries_form": timeseries_form,
-        "category_form": category_form,
-        "tkeywords_form": tkeywords_form,
-        "preview": getattr(settings, 'GEONODE_CLIENT_LAYER_PREVIEW_LIBRARY', 'mapstore'),
-        "crs": getattr(settings, 'DEFAULT_MAP_CRS', 'EPSG:3857'),
-        "metadataxsl": getattr(settings, 'GEONODE_CATALOGUE_METADATA_XSL', True),
-        "freetext_readonly": getattr(
-            settings,
-            'FREETEXT_KEYWORDS_READONLY',
-            False),
-        "metadata_author_groups": metadata_author_groups,
-        "TOPICCATEGORY_MANDATORY": getattr(settings, 'TOPICCATEGORY_MANDATORY', False),
-        "GROUP_MANDATORY_RESOURCES": getattr(settings, 'GROUP_MANDATORY_RESOURCES', False),
-        "UI_MANDATORY_FIELDS": list(
-            set(getattr(settings, 'UI_DEFAULT_MANDATORY_FIELDS', []))
-            |
-            set(getattr(settings, 'UI_REQUIRED_FIELDS', []))
-        )
-    } | contact_role_forms_context)
-=======
-    if poc is not None:
-        dataset_form.fields["poc"].initial = poc.id
-        poc_form = ProfileForm(prefix="poc")
-        poc_form.hidden = True
-    else:
-        poc_form = ProfileForm(prefix="poc")
-        poc_form.hidden = False
-
-    if metadata_author is not None:
-        dataset_form.fields["metadata_author"].initial = metadata_author.id
-        author_form = ProfileForm(prefix="author")
-        author_form.hidden = True
-    else:
-        author_form = ProfileForm(prefix="author")
-        author_form.hidden = False
 
     metadata_author_groups = get_user_visible_groups(request.user)
 
@@ -733,8 +641,6 @@
             "resource": layer,
             "dataset": layer,
             "dataset_form": dataset_form,
-            "poc_form": poc_form,
-            "author_form": author_form,
             "attribute_form": attribute_form,
             "timeseries_form": timeseries_form,
             "category_form": category_form,
@@ -750,9 +656,9 @@
                 set(getattr(settings, "UI_DEFAULT_MANDATORY_FIELDS", []))
                 | set(getattr(settings, "UI_REQUIRED_FIELDS", []))
             ),
-        },
+        }
+        | contact_role_forms_context,
     )
->>>>>>> e440111f
 
 
 @login_required
