--- conflicted
+++ resolved
@@ -397,10 +397,6 @@
         resp,content = http_client.request(url,'GET')
         return HttpResponse(content, status=resp.status)
 
-<<<<<<< HEAD
-
-=======
->>>>>>> 1831e725
 @require_POST
 def layer_permissions(request, layername):
     try:
