# -*- coding: utf-8 -*-
import re
import os
import logging
import shutil

from urllib import urlencode
from urlparse import urlparse

from django.contrib.auth import authenticate, get_backends as get_auth_backends
from django.contrib.auth.decorators import login_required
from django.contrib.auth.models import User
from django.core.urlresolvers import reverse
from django.core.exceptions import PermissionDenied
from django.http import HttpResponse, HttpResponseRedirect
from django.shortcuts import render_to_response
from django.conf import settings
from django.template import RequestContext
from django.utils.translation import ugettext as _
from django.utils import simplejson as json
from django.utils.html import escape
from django.views.decorators.http import require_POST

from geonode.utils import http_client, _split_query, _get_basic_auth_info, get_csw
from geonode.layers.forms import LayerForm, LayerUploadForm, NewLayerUploadForm
from geonode.layers.models import Layer, ContactRole
from geonode.utils import default_map_config
from geonode.utils import GXPLayer
from geonode.utils import GXPMap
from geonode.layers.utils import save
from geonode.layers.utils import layer_set_permissions
from geonode.utils import resolve_object
from geonode.people.forms import ContactForm, PocForm
from geonode.security.views import _perms_info_json
from geonode.security.models import AUTHENTICATED_USERS, ANONYMOUS_USERS

from geoserver.resource import FeatureType

from owslib.csw import CswRecord, namespaces
from owslib.util import nspath

logger = logging.getLogger("geonode.layers.views")

_user, _password = settings.GEOSERVER_CREDENTIALS

DEFAULT_SEARCH_BATCH_SIZE = 10
MAX_SEARCH_BATCH_SIZE = 25
GENERIC_UPLOAD_ERROR = _("There was an error while attempting to upload your data. \
Please try again, or contact and administrator if the problem continues.")

LAYER_LEV_NAMES = {
    Layer.LEVEL_NONE  : _('No Permissions'),
    Layer.LEVEL_READ  : _('Read Only'),
    Layer.LEVEL_WRITE : _('Read/Write'),
    Layer.LEVEL_ADMIN : _('Administrative')
}

_PERMISSION_MSG_DELETE = _("You are not permitted to delete this layer")
_PERMISSION_MSG_GENERIC = _('You do not have permissions for this layer.')
_PERMISSION_MSG_MODIFY = _("You are not permitted to modify this layer")
_PERMISSION_MSG_METADATA = _("You are not permitted to modify this layer's metadata")
_PERMISSION_MSG_VIEW = _("You are not permitted to view this layer")


def _resolve_layer(request, typename, permission='layers.change_layer',
                   msg=_PERMISSION_MSG_GENERIC, **kwargs):
    '''
    Resolve the layer by the provided typename and check the optional permission.
    '''
    return resolve_object(request, Layer, {'typename':typename}, 
                          permission = permission, permission_msg=msg, **kwargs)
    
    
#### Basic Layer Views ####


def data(request):
    return render_to_response('layers/layer_list.html', RequestContext(request, {
        'GEOSERVER_BASE_URL':settings.GEOSERVER_BASE_URL
    }))


def layer_browse(request, template='layers/layer_list.html'):
    return render_to_response(template, RequestContext(request, {}))


@login_required
def layer_upload(request, template='layers/layer_upload.html'):
    if request.method == 'GET':
        return render_to_response(template,
                                  RequestContext(request, {}))
    elif request.method == 'POST':
        form = NewLayerUploadForm(request.POST, request.FILES)
        tempdir = None
        if form.is_valid():
            try:
                tempdir, base_file = form.write_files()
                name, __ = os.path.splitext(form.cleaned_data["base_file"].name)
                saved_layer = save(name, base_file, request.user,
                        overwrite = False,
                        abstract = form.cleaned_data["abstract"],
                        title = form.cleaned_data["layer_title"],
                        permissions = form.cleaned_data["permissions"]
                        )
                return HttpResponse(json.dumps({
                    "success": True,
                    "redirect_to": reverse('layer_metadata', args=[saved_layer.typename])}))
            except Exception, e:
                logger.exception("Unexpected error during upload.")
                return HttpResponse(json.dumps({
                    "success": False,
                    "errormsgs": ["Unexpected error during upload: " + escape(str(e))]}))
            finally:
                if tempdir is not None:
                    shutil.rmtree(tempdir)
        else:
            errormsgs = []
            for e in form.errors.values():
                errormsgs.extend([escape(v) for v in e])
            return HttpResponse(json.dumps({ "success": False, "errors": form.errors, "errormsgs": errormsgs}))


def layer_detail(request, layername, template='layers/layer_detail.html'):
    layer = _resolve_layer(request, layername, 'layers.view_layer', _PERMISSION_MSG_VIEW)
    metadata = layer.metadata_csw()

    maplayer = GXPLayer(name = layer.typename, ows_url = settings.GEOSERVER_BASE_URL + "wms")

    # center/zoom don't matter; the viewer will center on the layer bounds
    map_obj = GXPMap(projection="EPSG:900913")
    DEFAULT_BASE_LAYERS = default_map_config()[1]

    return render_to_response(template, RequestContext(request, {
        "layer": layer,
        "metadata": metadata,
        "viewer": json.dumps(map_obj.viewer_json(* (DEFAULT_BASE_LAYERS + [maplayer]))),
        "permissions_json": _perms_info_json(layer, LAYER_LEV_NAMES),
        "GEOSERVER_BASE_URL": settings.GEOSERVER_BASE_URL
    }))


@login_required
def layer_metadata(request, layername, template='layers/layer_metadata.html'):
    layer = _resolve_layer(request, layername, 'layers.change_layer', _PERMISSION_MSG_METADATA) 
        
    poc = layer.poc
    metadata_author = layer.metadata_author
    ContactRole.objects.get(layer=layer, role=layer.poc_role)
    ContactRole.objects.get(layer=layer, role=layer.metadata_author_role)

    if request.method == "POST":
        layer_form = LayerForm(request.POST, instance=layer, prefix="layer")
    else:
        layer_form = LayerForm(instance=layer, prefix="layer")

    if request.method == "POST" and layer_form.is_valid():
        new_poc = layer_form.cleaned_data['poc']
        new_author = layer_form.cleaned_data['metadata_author']
        new_keywords = layer_form.cleaned_data['keywords']

        if new_poc is None:
            poc_form = ContactForm(request.POST, prefix="poc")
            if poc_form.has_changed and poc_form.is_valid():
                new_poc = poc_form.save()

        if new_author is None:
            author_form = ContactForm(request.POST, prefix="author")
            if author_form.has_changed and author_form.is_valid():
                new_author = author_form.save()

        if new_poc is not None and new_author is not None:
            the_layer = layer_form.save(commit=False)
            the_layer.poc = new_poc
            the_layer.metadata_author = new_author
            the_layer.keywords.add(*new_keywords)
            the_layer.save()
            return HttpResponseRedirect("/data/" + layer.typename)

    if poc.user is None:
        poc_form = ContactForm(instance=poc, prefix="poc")
    else:
        layer_form.fields['poc'].initial = poc.id
        poc_form = ContactForm(prefix="poc")
        poc_form.hidden=True

    if metadata_author.user is None:
        author_form = ContactForm(instance=metadata_author, prefix="author")
    else:
        layer_form.fields['metadata_author'].initial = metadata_author.id
        author_form = ContactForm(prefix="author")
        author_form.hidden=True

    return render_to_response(template, RequestContext(request, {
        "layer": layer,
        "layer_form": layer_form,
        "poc_form": poc_form,
        "author_form": author_form,
    }))


@login_required
@require_POST
def layer_style(request, layername):
    layer = _resolve_layer(request, typename, 'layers.change_layer',_PERMISSION_MSG_MODIFY)
        
    style_name = request.POST.get('defaultStyle')

    # would be nice to implement
    # better handling of default style switching
    # in layer model or deeper (gsconfig.py, REST API)

    old_default = layer.default_style
    if old_default.name == style_name:
        return HttpResponse("Default style for %s remains %s" % (layer.name, style_name), status=200)

    # This code assumes without checking
    # that the new default style name is included
    # in the list of possible styles.

    new_style = (style for style in layer.styles if style.name == style_name).next()

    layer.default_style = new_style
    layer.styles = [s for s in layer.styles if s.name != style_name] + [old_default]
    layer.save()
    
    return HttpResponse("Default style for %s changed to %s" % (layer.name, style_name),status=200)


@login_required
def layer_change_poc(request, ids, template = 'layers/layer_change_poc.html'):
    layers = Layer.objects.filter(id__in=ids.split('_'))
    if request.method == 'POST':
        form = PocForm(request.POST)
        if form.is_valid():
            for layer in layers:
                layer.poc = form.cleaned_data['contact']
                layer.save()
            # Process the data in form.cleaned_data
            # ...
            return HttpResponseRedirect('/admin/maps/layer') # Redirect after POST
    else:
        form = PocForm() # An unbound form
    return render_to_response(template, RequestContext(request,
                                  {'layers': layers, 'form': form }))


@login_required
def layer_replace(request, layername, template='layers/layer_replace.html'):
    layer = _resolve_layer(request, layername, 'layers.change_layer',_PERMISSION_MSG_MODIFY)
    
    if request.method == 'GET':
        cat = Layer.objects.gs_catalog
        info = cat.get_resource(layer.name)
        is_featuretype = info.resource_type == FeatureType.resource_type
        
        return render_to_response(template,
                                  RequestContext(request, {'layer': layer,
                                                           'is_featuretype': is_featuretype}))
    elif request.method == 'POST':

        form = LayerUploadForm(request.POST, request.FILES)
        tempdir = None

        if form.is_valid():
            try:
                tempdir, base_file = form.write_files()
                saved_layer = save(layer, base_file, request.user, overwrite=True)
                return HttpResponse(json.dumps({
                    "success": True,
                    "redirect_to": reverse('layer_metadata', args=[saved_layer.typename])}))
            except Exception, e:
                logger.exception("Unexpected error during upload.")
                return HttpResponse(json.dumps({
                    "success": False,
                    "errors": ["Unexpected error during upload: " + escape(str(e))]}))
            finally:
                if tempdir is not None:
                    shutil.rmtree(tempdir)

        else:
            errors = []
            for e in form.errors.values():
                errors.extend([escape(v) for v in e])
            return HttpResponse(json.dumps({ "success": False, "errors": errors}))


@login_required
def layer_remove(request, layername, template='layers/layer_remove.html'):
    layer = _resolve_layer(request, layername, 'layers.delete_layer',
                           _PERMISSION_MSG_DELETE)

    if (request.method == 'GET'):
        return render_to_response(template,RequestContext(request, {
            "layer": layer
        }))
    if (request.method == 'POST'):
        layer.delete()
        return HttpResponseRedirect(reverse("data_home"))
    else:
        return HttpResponse("Not allowed",status=403)


def layer_batch_download(request):
    """
    batch download a set of layers
    
    POST - begin download
    GET?id=<download_id> monitor status
    """

    # currently this just piggy-backs on the map download backend 
    # by specifying an ad hoc map that contains all layers requested
    # for download. assumes all layers are hosted locally.
    # status monitoring is handled slightly differently.
    
    if request.method == 'POST':
        layers = request.POST.getlist("layer")
        layers = Layer.objects.filter(typename__in=list(layers))

        def layer_son(layer):
            return {
                "name" : layer.typename, 
                "service" : layer.service_type, 
                "metadataURL" : "",
                "serviceURL" : ""
            } 

        readme = """This data is provided by GeoNode.\n\nContents:"""
        def list_item(lyr):
            return "%s - %s.*" % (lyr.title, lyr.name)

        readme = "\n".join([readme] + [list_item(l) for l in layers])

        fake_map = {
            "map": { "readme": readme },
            "layers" : [layer_son(lyr) for lyr in layers]
        }

        url = "%srest/process/batchDownload/launch/" % settings.GEOSERVER_BASE_URL
        resp, content = http_client.request(url,'POST',body=json.dumps(fake_map))
        return HttpResponse(content, status=resp.status)

    
    if request.method == 'GET':
        # essentially, this just proxies back to geoserver
        download_id = request.GET.get('id', None)
        if download_id is None:
            return HttpResponse(status=404)

        url = "%srest/process/batchDownload/status/%s" % (settings.GEOSERVER_BASE_URL, download_id)
        resp,content = http_client.request(url,'GET')
        return HttpResponse(content, status=resp.status)


#### Layers Search ####


def layer_search_page(request, template='layers/layer_search.html'):
    DEFAULT_BASE_LAYERS = default_map_config()[1]
    # for non-ajax requests, render a generic search page

    if request.method == 'GET':
        params = request.GET
    elif request.method == 'POST':
        params = request.POST
    else:
        return HttpResponse(status=405)

    map_obj = GXPMap(projection="EPSG:900913", zoom = 1, center_x = 0, center_y = 0)

    return render_to_response(template, RequestContext(request, {
        'init_search': json.dumps(params or {}),
        'viewer_config': json.dumps(map_obj.viewer_json(*DEFAULT_BASE_LAYERS)),
        'GOOGLE_API_KEY' : settings.GOOGLE_API_KEY,
        "site" : settings.SITEURL
    }))


def layer_search(request):
    """
    handles a basic search for data using the 
    GeoNetwork catalog.

    the search accepts: 
    q - general query for keywords across all fields
    start - skip to this point in the results
    limit - max records to return

    for ajax requests, the search returns a json structure 
    like this: 
    
    {
    'total': <total result count>,
    'next': <url for next batch if exists>,
    'prev': <url for previous batch if exists>,
    'query_info': {
        'start': <integer indicating where this batch starts>,
        'limit': <integer indicating the batch size used>,
        'q': <keywords used to query>,
    },
    'rows': [
      {
        'name': <typename>,
        'abstract': '...',
        'keywords': ['foo', ...],
        'detail' = <link to geonode detail page>,
        'attribution': {
            'title': <language neutral attribution>,
            'href': <url>
        },
        'download_links': [
            ['pdf', 'PDF', <url>],
            ['kml', 'KML', <url>],
            [<format>, <name>, <url>]
            ...
        ],
        'metadata_links': [
           ['text/xml', 'TC211', <url>],
           [<mime>, <name>, <url>],
           ...
        ]
      },
      ...
    ]}
    """
    if request.method == 'GET':
        params = request.GET
    elif request.method == 'POST':
        params = request.POST
    else:
        return HttpResponse(status=405)

    # grab params directly to implement defaults as
    # opposed to panicy django forms behavior.
    query = params.get('q', '')
    try:
        start = int(params.get('start', '0'))
    except Exception:
        start = 0
    try:
        limit = min(int(params.get('limit', DEFAULT_SEARCH_BATCH_SIZE)),
                    MAX_SEARCH_BATCH_SIZE)
    except Exception: 
        limit = DEFAULT_SEARCH_BATCH_SIZE

    advanced = {}
    bbox = params.get('bbox', None)
    if bbox:
        try:
            bbox = [float(x) for x in bbox.split(',')]
            if len(bbox) == 4:
                advanced['bbox'] =  bbox
        except Exception:
            # ignore...
            pass

    result = _layer_search(query, start, limit, **advanced)

    # XXX slowdown here to dig out result permissions
    for doc in result['rows']: 
        try: 
            layer = Layer.objects.get(uuid=doc['uuid'])
            doc['_local'] = True
            doc['_permissions'] = {
                'view': request.user.has_perm('layers.view_layer', obj=layer),
                'change': request.user.has_perm('layers.change_layer', obj=layer),
                'delete': request.user.has_perm('layers.delete_layer', obj=layer),
                'change_permissions': request.user.has_perm('layers.change_layer_permissions', obj=layer),
            }
        except Layer.DoesNotExist:
            doc['_local'] = False

    result['success'] = True
    return HttpResponse(json.dumps(result), mimetype="application/json")


def _layer_search(query, start, limit, **kw):
    
    csw = get_csw()

    keywords = _split_query(query)
    
    csw.getrecords(keywords=keywords, startposition=start+1, maxrecords=limit, bbox=kw.get('bbox', None))
    
    
    # build results 
    # XXX this goes directly to the result xml doc to obtain 
    # correct ordering and a fuller view of the result record
    # than owslib currently parses.  This could be improved by
    # improving owslib.
    results = [_build_search_result(doc) for doc in 
               csw._exml.findall('//'+nspath('Record', namespaces['csw']))]

    result = {'rows': results, 
              'total': csw.results['matches']}

    result['query_info'] = {
        'start': start,
        'limit': limit,
        'q': query
    }
    if start > 0: 
        prev = max(start - limit, 0)
        params = urlencode({'q': query, 'start': prev, 'limit': limit})
        result['prev'] = reverse('layer_search_page') + '?' + params

    next_page = csw.results.get('nextrecord', 0) 
    if next_page > 0:
        params = urlencode({'q': query, 'start': next_page - 1, 'limit': limit})
        result['next'] = reverse('layer_search_page') + '?' + params
    
    return result


<<<<<<< HEAD
def layer_search_result_detail(request, template='layers/layer_search_result_snippet.html'):
    uuid = request.GET.get("uuid")
=======
def layer_search_result_detail(request, template='layers/search_result_snippet.html'):
    uuid = request.GET.get("uuid", None)
    if  uuid is None:
        return HttpResponse(status=400)
>>>>>>> 5d7d4244
    csw = get_csw()
    csw.getrecordbyid([uuid], outputschema=namespaces['gmd'])
    recs = csw.records.values()
    if len(recs) == 0:
        return HttpResponse(status=404)
    rec = recs[0]
    raw_xml = csw._exml.find(nspath('MD_Metadata', namespaces['gmd']))
    extra_links = _extract_links(raw_xml)
    
    try:
        layer = Layer.objects.get(uuid=uuid)
        layer_is_remote = False
    except Exception:
        layer = None
        layer_is_remote = True

    return render_to_response(template, RequestContext(request, {
        'rec': rec,
        'extra_links': extra_links,
        'layer': layer,
        'layer_is_remote': layer_is_remote
    }))


def _extract_links(xml):
    download_links = []
    dl_type_path = "/".join([
        nspath("CI_OnlineResource", namespaces["gmd"]),
        nspath("protocol", namespaces["gmd"]),
        nspath("CharacterString", namespaces["gco"])
        ])

    dl_name_path = "/".join([
        nspath("CI_OnlineResource", namespaces["gmd"]),
        nspath("name", namespaces["gmd"]),
        nspath("CharacterString", namespaces["gco"])
        ])

    dl_description_path = "/".join([
        nspath("CI_OnlineResource", namespaces["gmd"]),
        nspath("description", namespaces["gmd"]),
        nspath("CharacterString", namespaces["gco"])
        ])

    dl_link_path = "/".join([
        nspath("CI_OnlineResource", namespaces["gmd"]),
        nspath("linkage", namespaces["gmd"]),
        nspath("URL", namespaces["gmd"])
        ])

    format_re = re.compile(".*\((.*)(\s*Format*\s*)\).*?")

    for link in xml.findall("*//" + nspath("onLine", namespaces['gmd'])):
        dl_type = link.find(dl_type_path)
        if dl_type is not None and dl_type.text == "WWW:DOWNLOAD-1.0-http--download":
            extension = link.find(dl_name_path).text.split('.')[-1]
            data_format = format_re.match(link.find(dl_description_path).text).groups()[0]
            url = link.find(dl_link_path).text
            download_links.append((extension, data_format, url))
    return dict(download=download_links)


def _build_search_result(doc):
    """
    accepts a node representing a csw result 
    record and builds a POD structure representing 
    the search result.
    """
    if doc is None:
        return None
    # Let owslib do some parsing for us...
    rec = CswRecord(doc)
    result = {}
    result['title'] = rec.title
    result['uuid'] = rec.identifier
    result['abstract'] = rec.abstract
    result['keywords'] = [x for x in rec.subjects if x]
    result['detail'] = getattr(rec,'uri','')

    # XXX needs indexing ? how
    result['attribution'] = {'title': '', 'href': ''}

    # XXX !_! pull out geonode 'typename' if there is one
    # index this directly... 
    if getattr(rec,'uri',None):
        try:
            result['name'] = urlparse(rec.uri).path.split('/')[-1]
        except Exception:
            pass
    # fallback: use geonetwork uuid
    if not result.get('name', ''):
        result['name'] = rec.identifier

    # Take BBOX from GeoNetwork Result...
    # XXX this assumes all our bboxes are in this 
    # improperly specified SRS.
    if rec.bbox is not None and rec.bbox.crs == 'urn:ogc:def:crs:::WGS 1984':
        # slight workaround for ticket 530
        result['bbox'] = {
            'minx': min(rec.bbox.minx, rec.bbox.maxx),
            'maxx': max(rec.bbox.minx, rec.bbox.maxx),
            'miny': min(rec.bbox.miny, rec.bbox.maxy),
            'maxy': max(rec.bbox.miny, rec.bbox.maxy)
        }
    
    # XXX these could be exposed in owslib record...
    # locate all download links
    format_re = re.compile(".*\((.*)(\s*Format*\s*)\).*?")
    result['download_links'] = []
    for link_el in doc.findall(nspath('URI', namespaces['dc'])):
        if link_el.get('protocol', '') == 'WWW:DOWNLOAD-1.0-http--download':
            try:
                extension = link_el.get('name', '').split('.')[-1]
                data_format = format_re.match(link_el.get('description')).groups()[0]
                href = link_el.text
                result['download_links'].append((extension, data_format, href))
            except Exception:
                pass

    # construct the link to the geonetwork metadata record (not self-indexed)
    md_link = settings.GEONETWORK_BASE_URL + "srv/en/csw?" + urlencode({
            "request": "GetRecordById",
            "service": "CSW",
            "version": "2.0.2",
            "OutputSchema": "http://www.isotc211.org/2005/gmd",
            "ElementSetName": "full",
            "id": rec.identifier
        })
    result['metadata_links'] = [("text/xml", "TC211", md_link)]

    return result


@require_POST
def layer_ajax_permissions(request, layername):
    try:
        layer = _resolve_layer(request, layername, 'layers.change_layer_permissions')
    except PermissionDenied:
        # we are handling this in a non-standard way
        return HttpResponse(
            'You are not allowed to change permissions for this layer',
            status=401,
            mimetype='text/plain')

    permission_spec = json.loads(request.raw_post_data)
    layer_set_permissions(layer, permission_spec)

    return HttpResponse(
        "Permissions updated",
        status=200,
        mimetype='text/plain'
    )


def layer_acls(request):
    """
    returns json-encoded lists of layer identifiers that 
    represent the sets of read-write and read-only layers
    for the currently authenticated user. 
    """
    
    # the layer_acls view supports basic auth, and a special 
    # user which represents the geoserver administrator that
    # is not present in django.
    acl_user = request.user
    if 'HTTP_AUTHORIZATION' in request.META:
        try:
            username, password = _get_basic_auth_info(request)
            acl_user = authenticate(username=username, password=password)

            # Nope, is it the special geoserver user?
            if (acl_user is None and 
                username == settings.GEOSERVER_CREDENTIALS[0] and
                password == settings.GEOSERVER_CREDENTIALS[1]):
                # great, tell geoserver it's an admin.
                result = {
                   'rw': [],
                   'ro': [],
                   'name': username,
                   'is_superuser':  True,
                   'is_anonymous': False
                }
                return HttpResponse(json.dumps(result), mimetype="application/json")
        except Exception:
            pass
        
        if acl_user is None: 
            return HttpResponse(_("Bad HTTP Authorization Credentials."),
                                status=401,
                                mimetype="text/plain")

            
    all_readable = set()
    all_writable = set()
    for bck in get_auth_backends():
        if hasattr(bck, 'objects_with_perm'):
            all_readable.update(bck.objects_with_perm(acl_user,
                                                      'layers.view_layer',
                                                      Layer))
            all_writable.update(bck.objects_with_perm(acl_user,
                                                      'layers.change_layer',
                                                      Layer))
    read_only = [x for x in all_readable if x not in all_writable]
    read_write = [x for x in all_writable if x in all_readable]

    read_only = [x[0] for x in Layer.objects.filter(id__in=read_only).values_list('typename').all()]
    read_write = [x[0] for x in Layer.objects.filter(id__in=read_write).values_list('typename').all()]
    
    result = {
        'rw': read_write,
        'ro': read_only,
        'name': acl_user.username,
        'is_superuser':  acl_user.is_superuser,
        'is_anonymous': acl_user.is_anonymous()
    }

    return HttpResponse(json.dumps(result), mimetype="application/json")<|MERGE_RESOLUTION|>--- conflicted
+++ resolved
@@ -512,15 +512,10 @@
     return result
 
 
-<<<<<<< HEAD
 def layer_search_result_detail(request, template='layers/layer_search_result_snippet.html'):
-    uuid = request.GET.get("uuid")
-=======
-def layer_search_result_detail(request, template='layers/search_result_snippet.html'):
     uuid = request.GET.get("uuid", None)
     if  uuid is None:
         return HttpResponse(status=400)
->>>>>>> 5d7d4244
     csw = get_csw()
     csw.getrecordbyid([uuid], outputschema=namespaces['gmd'])
     recs = csw.records.values()
