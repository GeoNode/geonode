--- conflicted
+++ resolved
@@ -720,12 +720,8 @@
         firstname = unidecode(getprofile.first_name)
         lastname = unidecode(getprofile.last_name)
         email = getprofile.email
-<<<<<<< HEAD
-        organization = unidecode(getprofile.organization) if getprofile.organization is not None else getprofile.organization
-=======
         organization = unidecode(
             getprofile.organization) if getprofile.organization is not None else getprofile.organization
->>>>>>> d6c78b13
         orgtype = getprofile.org_type
         #area = get_area_coverage(auth.action_object.typename)
         area = 0
