--- conflicted
+++ resolved
@@ -76,12 +76,9 @@
 # from dateftime import date, timedelta, datetime
 from django.utils import timezone
 from geonode.people.models import Profile
-<<<<<<< HEAD
 
 from geonode.reports.models import DownloadTracker
 from geonode.base.models import ResourceBase
-=======
->>>>>>> d0604b86
 
 CONTEXT_LOG_FILE = None
 
@@ -679,17 +676,12 @@
                    'Private Insitution',
                    'Other']
 
-<<<<<<< HEAD
-    auth_list = DownloadTracker.objects.order_by('timestamp')
-    writer.writerow(['username', 'lastname', 'firstname', 'email', 'organization',
-                     'organization type', 'purpose', 'layer name', 'date downloaded'])
-=======
     auth_list = Action.objects.filter(verb='downloaded').order_by('timestamp')
     writer.writerow(['username', 'lastname', 'firstname', 'email', 'organization',
                      'organization type', 'purpose', 'layer name', 'date downloaded','area','size_in_bytes'])
                      
     pprint("writing authenticated downloads list")
->>>>>>> d0604b86
+
     for auth in auth_list:
         username = auth.actor
         getprofile = Profile.objects.get(username=username)
@@ -698,29 +690,20 @@
         email = getprofile.email
         organization = getprofile.organization
         orgtype = orgtypelist[getprofile.organization_type]
-<<<<<<< HEAD
-        # pprint(dir(getprofile))
-        if auth.resource_type != 'document':
-            listtowrite.append([username, lastname, firstname, email, organization, orgtype,
-                                "", auth.title, auth.timestamp.strftime('%Y/%m/%d')])
-=======
+
         #area = get_area_coverage(auth.action_object.typename)
         area = 0
         # pprint(dir(getprofile))
         if auth.action_object.csw_type != 'document':
             listtowrite.append([username, lastname, firstname, email, organization, orgtype,
                                 "", auth.action_object.typename, auth.timestamp.strftime('%Y/%m/%d'),area,''])
->>>>>>> d0604b86
 
     # writer.writerow(['\n'])
     anon_list = AnonDownloader.objects.all().order_by('date')
     # writer.writerow(['Anonymous Downloads'])
     # writer.writerow( ['lastname','firstname','email','organization','organization type','purpose','layer name','doc name','date downloaded'])
-<<<<<<< HEAD
-=======
     
     pprint("writing anonymous downloads list")
->>>>>>> d0604b86
     for anon in anon_list:
         lastname = anon.anon_last_name
         firstname = anon.anon_first_name
@@ -730,17 +713,8 @@
         organization = anon.anon_organization
         orgtype = anon.anon_orgtype
         purpose = anon.anon_purpose
-<<<<<<< HEAD
-        if layername:
-            listtowrite.append(["", lastname, firstname, email, organization, orgtype,
-                                purpose, layername.typename, anon.date.strftime('%Y/%m/%d')])
-    listtowrite.sort(key=lambda x: datetime.datetime.strptime(
-        x[8], '%Y/%m/%d'), reverse=True)
-    for eachtowrite in listtowrite:
-        writer.writerow(eachtowrite)
-=======
-        #area = get_area_coverage(layername.typename)
         area = 0
+
         if layername:
             listtowrite.append(["", lastname, firstname, email, organization, orgtype,
                                 purpose, layername.typename, anon.date.strftime('%Y/%m/%d'),area,''])
@@ -772,5 +746,4 @@
     for eachtowrite in listtowrite:
         writer.writerow(eachtowrite)
         
->>>>>>> d0604b86
     return response