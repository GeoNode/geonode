--- conflicted
+++ resolved
@@ -129,120 +129,6 @@
     return resolve_object(request, Dataset, query, permission=permission, permission_msg=msg, **kwargs)
 
 
-<<<<<<< HEAD
-# Basic Dataset Views #
-
-
-@login_required
-@require_http_methods(["POST"])
-def dataset_upload(request):
-    if is_xml_upload_only(request):
-        return dataset_upload_metadata(request)
-    elif is_sld_upload_only(request):
-        return dataset_style_upload(request)
-    out = {"errormsgs": "Please, execute a valid upload request"}
-    return HttpResponse(json.dumps(out), content_type="application/json", status=500)
-
-
-def dataset_upload_metadata(request):
-    out = {}
-    errormsgs = []
-
-    form = NewLayerUploadForm(request.POST, request.FILES)
-
-    if form.is_valid():
-        tempdir = mkdtemp()
-        relevant_files = select_relevant_files(["xml"], iter(request.FILES.values()))
-        logger.debug(f"relevant_files: {relevant_files}")
-        write_uploaded_files_to_disk(tempdir, relevant_files)
-        base_file = os.path.join(tempdir, form.cleaned_data["base_file"].name)
-        layer = _resolve_dataset(
-            request, form.cleaned_data.get("dataset_title"), "base.change_resourcebase", _PERMISSION_MSG_MODIFY
-        )
-        if layer:
-            dataset_uuid, vals, regions, keywords, _ = parse_metadata(open(base_file).read())
-            updated_dataset = update_resource(layer, base_file, regions, keywords, vals)
-            updated_dataset.save()
-            out["status"] = ["finished"]
-            out["url"] = updated_dataset.get_absolute_url()
-            out["bbox"] = updated_dataset.bbox_string
-            out["crs"] = {"type": "name", "properties": updated_dataset.srid}
-            out["ogc_backend"] = settings.OGC_SERVER["default"]["BACKEND"]
-            if hasattr(updated_dataset, "upload_session"):
-                upload_session = updated_dataset.upload_session
-                upload_session.processed = True
-                upload_session.save()
-            out["success"] = True
-            status_code = 200
-            if dataset_uuid and layer.uuid != dataset_uuid:
-                out[
-                    "warning"
-                ] = "WARNING: The XML's UUID was ignored while updating this dataset's metadata because that UUID is already present in this system. The rest of the XML's metadata was applied."
-            return HttpResponse(json.dumps(out), content_type="application/json", status=status_code)
-
-        else:
-            out["success"] = False
-            out["errors"] = "Dataset selected does not exists"
-            status_code = 404
-        return HttpResponse(json.dumps(out), content_type="application/json", status=status_code)
-    else:
-        for e in form.errors.values():
-            errormsgs.extend([escape(v) for v in e])
-        out["errors"] = form.errors
-        out["errormsgs"] = errormsgs
-
-    return HttpResponse(json.dumps(out), content_type="application/json", status=500)
-
-
-def dataset_style_upload(request):
-    out = {}
-    errormsgs = []
-
-    form = NewLayerUploadForm(request.POST, request.FILES)
-
-    if form.is_valid():
-        status_code = 200
-        try:
-            data = form.cleaned_data
-            out = {
-                "success": True,
-                "style": data.get("dataset_title"),
-            }
-
-            layer = _resolve_dataset(
-                request, data.get("dataset_title"), "base.change_resourcebase", _PERMISSION_MSG_MODIFY
-            )
-
-            if layer:
-                sld = request.FILES["sld_file"].read()
-
-                set_dataset_style(layer, data.get("dataset_title"), sld)
-                out["url"] = layer.get_absolute_url()
-                out["bbox"] = layer.bbox_string
-                out["crs"] = {"type": "name", "properties": layer.srid}
-                out["ogc_backend"] = settings.OGC_SERVER["default"]["BACKEND"]
-                out["status"] = ["finished"]
-            else:
-                out["success"] = False
-                out["errors"] = "Dataset selected does not exists"
-                status_code = 404
-        except Exception as e:
-            status_code = 500
-            out["success"] = False
-            out["errors"] = str(e.args[0])
-
-        return HttpResponse(json.dumps(out), content_type="application/json", status=status_code)
-    else:
-        for e in form.errors.values():
-            errormsgs.extend([escape(v) for v in e])
-        out["errors"] = errormsgs
-        out["errormsgs"] = errormsgs
-
-    return HttpResponse(json.dumps(out), content_type="application/json", status=500)
-
-
-=======
->>>>>>> 46f27dc5
 # Loads the data using the OWS lib when the "Do you want to filter it"
 # button is clicked.
 def load_dataset_data(request):
