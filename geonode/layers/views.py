--- conflicted
+++ resolved
@@ -516,16 +516,6 @@
     uuid = request.GET.get("uuid", None)
     if  uuid is None:
         return HttpResponse(status=400)
-<<<<<<< HEAD
-    with CSW() as csw_cat: 
-        csw_cat.getrecordbyid([uuid], outputschema=namespaces['gmd'])
-        recs = csw_cat.records.values()
-        if len(recs) == 0:
-            return HttpResponse(status=404)
-        rec = recs[0]
-        raw_xml = csw_cat._exml.find(nspath('MD_Metadata', namespaces['gmd']))
-        extra_links = _extract_links(raw_xml)
-=======
     csw = get_csw()
     csw.getrecordbyid([uuid], outputschema=namespaces['gmd'])
     recs = csw.records.values()
@@ -534,7 +524,6 @@
     rec = recs[0]
     raw_xml = csw._exml.find(nspath('MD_Metadata', namespaces['gmd']))
     extra_links = _extract_links(raw_xml)
->>>>>>> 1fcda6fb
     
     try:
         layer = Layer.objects.get(uuid=uuid)
