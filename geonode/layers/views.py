--- conflicted
+++ resolved
@@ -348,19 +348,6 @@
         else:
             return HttpResponse("Not allowed",status=403)
     except PermissionDenied:
-<<<<<<< HEAD
-        # we are handling this in a non-standard way
-        return HttpResponse(
-            'You are not allowed to change permissions for this layer',
-            status=401,
-            mimetype='text/plain')
-
-    if request.method == 'POST':
-        permission_spec = json.loads(request.body)
-        layer_set_permissions(layer, permission_spec)
-
-=======
->>>>>>> b38020d4
         return HttpResponse(
                 'You are not allowed to delete this layer',
                 mimetype="text/plain",
