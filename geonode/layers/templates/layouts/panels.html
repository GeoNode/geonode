--- conflicted
+++ resolved
@@ -1,10 +1,7 @@
 {% load i18n %}
-<<<<<<< HEAD
-=======
 {% load static %}
 {% load floppyforms %}
 
->>>>>>> 1d4b0375
 <!--<link href="{% static "lib/css/bootstrap-select.css" %}" rel="stylesheet" />-->
 <script type="text/javascript" src="{% static "geonode/js/utils/thumbnail.js" %}"></script>
 
