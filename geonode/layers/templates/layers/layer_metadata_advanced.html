--- conflicted
+++ resolved
@@ -1,269 +1,262 @@
-{% extends "metadata_base.html" %}
-{% load i18n %}
-{% load static %}
-{% load base_tags %}
-{% load bootstrap_tags %}
-{% load guardian_tags %}
-
-{% block title %}{{ layer.title }} — {{ block.super }}{% endblock %}
-
-{% block body_class %}{% trans "data" %}{% endblock %}
-
-{% block body_outer %}
-
-{{ block.super }}
-
-<!-- Required to make select2 fields work for autocomplete -->
-<link href="{% static "vendor/select2/dist/css/select2.css" %}" type="text/css" media="screen" rel="stylesheet" />
-<link href="{% static "autocomplete_light/select2.css" %}" type="text/css" media="screen" rel="stylesheet" />
-<script type="text/javascript" src="{% static "admin/js/vendor/jquery/jquery.js" %}"></script>
-<script type="text/javascript" src="{% static "autocomplete_light/jquery.init.js" %}"></script>
-<script type="text/javascript" src="{% static "vendor/select2/dist/js/select2.full.js" %}"></script>
-<script type="text/javascript" src="{% static "vendor/select2/dist/js/i18n/en.js" %}"></script>
-<script type="text/javascript" src="{% static "autocomplete_light/autocomplete.init.js" %}"></script>
-<script type="text/javascript" src="{% static "autocomplete_light/forward.js" %}"></script>
-<script type="text/javascript" src="{% static "autocomplete_light/select2.js" %}"></script>
-<script type="text/javascript" src="{% static "autocomplete_light/jquery.post-setup.js" %}"></script>
-
-<div class="page-header">
-  <a href="{% url "layer_browse" %}?limit={{ CLIENT_RESULTS_LIMIT }}" class="btn btn-primary pull-right">{% trans "Explore Layers" %}</a>
-  <h2 class="page-title">{% trans "Edit Metadata" %}</h2>
-</div>
-<div class="row">
-  <div class="col-md-8">
-    <p class="lead">
-      {% blocktrans with layer.title as layer_title %}
-        Editing details for {{ layer_title }}
-      {% endblocktrans %}
-    </p>
-    {% block advanced_edit_form %}
-    <form id="metadata_update" class="form-horizontal" action="{% url "layer_metadata" layer.service_typename %}" method="POST">
-
-      {% block metadata_uploaded_check %}
-      {% if layer.metadata_uploaded_preserve %}
-        <p class="bg-warning">{% blocktrans %}Note: this layer's orginal metadata was populated and preserved by importing a metadata XML file.
-          This metadata cannot be edited.{% endblocktrans %}</p>
-      {% elif layer.metadata_uploaded %}
-        <p class="bg-warning">{% blocktrans %}Note: this layer's orginal metadata was populated by importing a metadata XML file.
-          GeoNode's metadata import supports a subset of ISO, FGDC, and Dublin Core metadata elements.
-          Some of your original metadata may have been lost.{% endblocktrans %}</p>
-      {% endif %}
-      {% endblock metadata_uploaded_check %}
-
-      {% block layer_form_errors %}
-      {% if layer_form.errors or attribute_form.errors or category_form.errors or author_form.errors or poc.errors %}
-    	    <p class="bg-danger">{% blocktrans %}Error updating metadata.  Please check the following fields: {% endblocktrans %}</p>
-          <ul class="bg-danger">
-          {% if author_form.errors %}
-            <li>{% trans "Metadata Author" %}</li>
-            {{ author_form.errors }}
-          {% endif %}
-          {% if poc_form.errors %}
-            <li>{% trans "Point of Contact" %}</li>
-            {{ poc_form.errors }}
-          {% endif %}
-          {% for field in layer_form %}
-            {% if field.errors %}
-            <li>{{ field.label }}</li>
-            {% endif %}
-          {% endfor %}
-          {% if not attribute_form.is_valid %}
-            <li>{% trans "Attributes" %}</li>
-            {% for field in attribute_form %}
-              {% if field.errors %}
-              <li>{{ field.errors }}</li>
-              {% endif %}
-            {% endfor %}
-          {% endif %}
-          {% if category_form.errors %}
-            <li>{{ category_form.errors.as_ul }}</li>
-          {% endif %}
-          </ul>
-        {% endif %}
-      {% endblock layer_form_errors %}
-
-        {% if not layer.metadata_uploaded_preserve %}
-        <div class="form-actions">
-          <a href="{% url 'layer_detail' layername=resource.alternate %}" class="btn btn-primary">{% trans "Return to Layer" %}</a>
-          <input type="submit" id="btn_upd_md_up" class="btn btn-primary" value="{% trans "Update" %}"/>
-        </div>
-        {% endif %}
-
-        {% csrf_token %}
-        <!-- Added in the thesuarus field here since saving the form without it causes the thesuarus keywords to be removed. 
-             Unfortunately this needs to appear at the bottom of the form since tkeywords_form is a complete other django form. 
-             There might be a better way to solve this. -->
-        <div class="col-md-12 form-controls">
-          {% block layer_fields %}
-          {% for field in layer_form %}
-<<<<<<< HEAD
-            {% if field.name != 'use_featureinfo_custom_template' and field.name != 'featureinfo_custom_template' and field.name not in ADVANCED_EDIT_EXCLUDE_FIELD %}
-            <div style="margin-bottom: 25px">
-              <span><label for="{{ field.id }}">{{ field.label }}</label></span>
-              {{ field }}
-=======
-            {% if field.name != 'use_featureinfo_custom_template' and field.name != 'featureinfo_custom_template' %}
-            <div class="form_item_spacing">
-              <div {% if field.name in UI_MANDATORY_FIELDS %} id='adv_req' {% else %}{% endif %} >
-                <span><label for="{{ field.id }}">{{ field.label }}</label></span>
-                {{ field }}
-                </div>
->>>>>>> 6a742ddc
-            </div>
-            {% endif %}
-          {% endfor %}
-          {% endblock layer_fields %}
-
-
-          {% block thesauri %}
-          {# layer_form|as_bootstrap #}
-          {% if THESAURI_FILTERS %}
-            {% for field in tkeywords_form %}
-            <div class="form_item_spacing thesauri_keywords" id="tadv_req">
-              <p>
-              <label for="{{ field.thesaurus_id }}">{{ field.label }}</label>
-              {{ field }}
-              </p>
-            </div>
-            {% endfor %}
-          {% endif %}
-          {% endblock thesauri %}
-        </div>
-
-        {% block category %}
-        <div class="row">
-          <div class="col-md-12">
-            <label class="control-label required-field">{% trans "Category" %}</label>
-            <fieldset id="category_form">
-              {% autoescape off %}
-              {% for choice in category_form.category_choice_field.field.choices %}
-              <div class="col-md-6">
-                <label class="fancy-checkbox form_item_spacing">
-                    <input type="radio" name="category_choice_field" value="{{ choice.0 }}"
-                      {% ifequal category_form.initial choice.0 %} checked="checked" {% endifequal %} />
-                      {{ choice.1 }}
-                </label>
-              </div>
-              <!-- div class="radio col-md-6">
-                <input type="radio" name="category_choice_field" value="{{ choice.0 }}"
-                  {% ifequal category_form.initial choice.0 %} checked="checked" {% endifequal %}>
-                  {{ choice.1 }}
-                </input>
-              </div -->
-              {% endfor %}
-              {% endautoescape %}
-            </fieldset>
-          </div>
-          {% endblock category %}
-
-          {% block other_tab %}{% endblock other_tab %}
-
-          {% block attributes %}
-          <div class="col-md-12 grid-spacer">
-            <h5>{% trans "Attributes" %}</h5>
-            <label>{% trans "Use a custom template?" %}</label>
-            <input type="checkbox" name="resource-use_featureinfo_custom_template" class="has-external-popover"
-                data-content="specifies wether or not use a custom GetFeatureInfo template." data-placement="right"
-                data-container="body" data-html="true" data-toggle="toggle"
-                placeholder="specifies wether or not use a custom GetFeatureInfo template."
-                id="id_resource-use_featureinfo_custom_template"
-                {% if resource.use_featureinfo_custom_template %}checked{% endif %}>
-            <div id="layer-attributes-panel"
-                {% if resource.use_featureinfo_custom_template %}style="visibility: collapse;" {% endif %}>
-                {{ attribute_form.management_form }}
-                <table class="table table-striped table-bordered table-condensed">
-                <tr>
-                    <th>{% trans "Attribute" %}</th>
-                    <th>{% trans "Label" %}</th>
-                    <th>{% trans "Description" %}</th>
-                    <th>{% trans "Display Order" %}</th>
-                    <th>{% trans "Display Type" %}</th>
-                    <th>{% trans "Visible" %}</th>
-                </tr>
-                {% for form in attribute_form.forms %}
-                {% if form.attribute %}
-                <tr>
-                    <td><div style="display:none">{{form.id}}</div>{{form.attribute}}</td>
-                    <td>{{form.attribute_label}}</td>
-                    <td>{{form.description}}</td>
-                    <td>{{form.display_order}}</td>
-                    <td>{{form.featureinfo_type}}</td>
-                    <td>{{form.visible}}</td>
-                </tr>
-                {% endif %}
-                {% endfor %}
-                </table>
-            </div>
-            {% endblock attributes %}
-
-            {% block layer_custom_template %}
-            <div id="layer-attributes-custom_template"
-                  {% if not resource.use_featureinfo_custom_template %}style="visibility: collapse;" {% endif %}>
-                {{layer_form.featureinfo_custom_template}}
-            </div>
-            {% endblock layer_custom_template %}
-
-            {% block point_of_contact %}
-            <fieldset class="form-controls modal-forms modal hide fade" id="poc_form" >
-              <h2>{% trans "Point of Contact" %}</h2>
-              {{ poc_form|as_bootstrap }}
-              <button type='button' class="modal-cloose-btn btn btn-primary">{% trans "Done" %}</button>
-            </fieldset>
-            {% endblock point_of_contact %}
-            {% block metadata_provider %}
-            <fieldset class="form-controls modal-forms modal hide fade" id="metadata_form">
-              <h2>{% trans "Metadata Provider" %}</h2>
-                {{ author_form|as_bootstrap }}
-              <button type='button' class="modal-cloose-btn btn btn-primary">{% trans "Done" %}</button>
-            </fieldset>
-            {% endblock metadata_provider %}
-
-            {% if not layer.metadata_uploaded_preserve %}
-            {% block form_actions %}
-            <div class="form-actions">
-              <a href="{% url 'layer_detail' layername=resource.alternate %}" class="btn btn-primary">{% trans "Return to Layer" %}</a>
-              <input type="submit" id="btn_upd_md_dwn" class="btn btn-primary" value="{% trans "Update" %}"/>
-            </div>
-            {% endblock form_actions %}
-            {% endif %}
-          </div>
-        </div>
-      </form>
-      {% endblock advanced_edit_form %}
-  </div>
-</div>
-
-<div class="modal fade" style="width: 100%; height: 100%;" id="error_mandatoryDialog" data-backdrop="static" data-keyboard="false" aria-hidden="true">
-  <div class="modal-dialog">
-    <div class="modal-content panel-warning">
-      <div class="modal-header panel-heading">
-        <button type="button" class="close" data-dismiss="modal" aria-hidden="true">&times;</button>
-        <h4 class="modal-title">{% trans "ERROR" %}</h4>
-      </div>
-      <div class="modal-body general_errors">
-        {% trans "Following items are required:" %}
-        <p id="general_errors"></p>
-      </div>
-      <div class="modal-footer">
-        <button type="button" class="btn btn-default" data-dismiss="modal">{% trans "Close" %}</button>
-      </div>
-    </div>
-  </div>
-</div>
-
-{% endblock %}
-
-{% block extra_script %}
-    {{ block.super }}
-    <script type="text/javascript">
-        $(document.body).on("change", "#id_resource-use_featureinfo_custom_template", function (event) {
-            if (this.checked) {
-                $('#layer-attributes-panel').css("visibility", "collapse");
-                $('#layer-attributes-custom_template').css("visibility", "visible");
-            } else {
-                $('#layer-attributes-panel').css("visibility", "visible");
-                $('#layer-attributes-custom_template').css("visibility", "collapse");
-            }
-        });
-    </script>
+{% extends "metadata_base.html" %}
+{% load i18n %}
+{% load static %}
+{% load base_tags %}
+{% load bootstrap_tags %}
+{% load guardian_tags %}
+
+{% block title %}{{ layer.title }} — {{ block.super }}{% endblock %}
+
+{% block body_class %}{% trans "data" %}{% endblock %}
+
+{% block body_outer %}
+
+{{ block.super }}
+
+<!-- Required to make select2 fields work for autocomplete -->
+<link href="{% static "vendor/select2/dist/css/select2.css" %}" type="text/css" media="screen" rel="stylesheet" />
+<link href="{% static "autocomplete_light/select2.css" %}" type="text/css" media="screen" rel="stylesheet" />
+<script type="text/javascript" src="{% static "admin/js/vendor/jquery/jquery.js" %}"></script>
+<script type="text/javascript" src="{% static "autocomplete_light/jquery.init.js" %}"></script>
+<script type="text/javascript" src="{% static "vendor/select2/dist/js/select2.full.js" %}"></script>
+<script type="text/javascript" src="{% static "vendor/select2/dist/js/i18n/en.js" %}"></script>
+<script type="text/javascript" src="{% static "autocomplete_light/autocomplete.init.js" %}"></script>
+<script type="text/javascript" src="{% static "autocomplete_light/forward.js" %}"></script>
+<script type="text/javascript" src="{% static "autocomplete_light/select2.js" %}"></script>
+<script type="text/javascript" src="{% static "autocomplete_light/jquery.post-setup.js" %}"></script>
+
+<div class="page-header">
+  <a href="{% url "layer_browse" %}?limit={{ CLIENT_RESULTS_LIMIT }}" class="btn btn-primary pull-right">{% trans "Explore Layers" %}</a>
+  <h2 class="page-title">{% trans "Edit Metadata" %}</h2>
+</div>
+<div class="row">
+  <div class="col-md-8">
+    <p class="lead">
+      {% blocktrans with layer.title as layer_title %}
+        Editing details for {{ layer_title }}
+      {% endblocktrans %}
+    </p>
+    {% block advanced_edit_form %}
+    <form id="metadata_update" class="form-horizontal" action="{% url "layer_metadata" layer.service_typename %}" method="POST">
+
+      {% block metadata_uploaded_check %}
+      {% if layer.metadata_uploaded_preserve %}
+        <p class="bg-warning">{% blocktrans %}Note: this layer's orginal metadata was populated and preserved by importing a metadata XML file.
+          This metadata cannot be edited.{% endblocktrans %}</p>
+      {% elif layer.metadata_uploaded %}
+        <p class="bg-warning">{% blocktrans %}Note: this layer's orginal metadata was populated by importing a metadata XML file.
+          GeoNode's metadata import supports a subset of ISO, FGDC, and Dublin Core metadata elements.
+          Some of your original metadata may have been lost.{% endblocktrans %}</p>
+      {% endif %}
+      {% endblock metadata_uploaded_check %}
+
+      {% block layer_form_errors %}
+      {% if layer_form.errors or attribute_form.errors or category_form.errors or author_form.errors or poc.errors %}
+    	    <p class="bg-danger">{% blocktrans %}Error updating metadata.  Please check the following fields: {% endblocktrans %}</p>
+          <ul class="bg-danger">
+          {% if author_form.errors %}
+            <li>{% trans "Metadata Author" %}</li>
+            {{ author_form.errors }}
+          {% endif %}
+          {% if poc_form.errors %}
+            <li>{% trans "Point of Contact" %}</li>
+            {{ poc_form.errors }}
+          {% endif %}
+          {% for field in layer_form %}
+            {% if field.errors %}
+            <li>{{ field.label }}</li>
+            {% endif %}
+          {% endfor %}
+          {% if not attribute_form.is_valid %}
+            <li>{% trans "Attributes" %}</li>
+            {% for field in attribute_form %}
+              {% if field.errors %}
+              <li>{{ field.errors }}</li>
+              {% endif %}
+            {% endfor %}
+          {% endif %}
+          {% if category_form.errors %}
+            <li>{{ category_form.errors.as_ul }}</li>
+          {% endif %}
+          </ul>
+        {% endif %}
+      {% endblock layer_form_errors %}
+
+        {% if not layer.metadata_uploaded_preserve %}
+        <div class="form-actions">
+          <a href="{% url 'layer_detail' layername=resource.alternate %}" class="btn btn-primary">{% trans "Return to Layer" %}</a>
+          <input type="submit" id="btn_upd_md_up" class="btn btn-primary" value="{% trans "Update" %}"/>
+        </div>
+        {% endif %}
+
+        {% csrf_token %}
+        <!-- Added in the thesuarus field here since saving the form without it causes the thesuarus keywords to be removed. 
+             Unfortunately this needs to appear at the bottom of the form since tkeywords_form is a complete other django form. 
+             There might be a better way to solve this. -->
+        <div class="col-md-12 form-controls">
+          {% block layer_fields %}
+          {% for field in layer_form %}
+            {% if field.name != 'use_featureinfo_custom_template' and field.name != 'featureinfo_custom_template' and field.name not in ADVANCED_EDIT_EXCLUDE_FIELD  %}
+            <div class="form_item_spacing">
+              <div {% if field.name in UI_MANDATORY_FIELDS %} id='adv_req' {% else %}{% endif %} >
+                <span><label for="{{ field.id }}">{{ field.label }}</label></span>
+                {{ field }}
+                </div>
+            </div>
+            {% endif %}
+          {% endfor %}
+          {% endblock layer_fields %}
+
+
+          {% block thesauri %}
+          {# layer_form|as_bootstrap #}
+          {% if THESAURI_FILTERS %}
+            {% for field in tkeywords_form %}
+            <div class="form_item_spacing thesauri_keywords" id="tadv_req">
+              <p>
+              <label for="{{ field.thesaurus_id }}">{{ field.label }}</label>
+              {{ field }}
+              </p>
+            </div>
+            {% endfor %}
+          {% endif %}
+          {% endblock thesauri %}
+        </div>
+
+        {% block category %}
+        <div class="row">
+          <div class="col-md-12">
+            <label class="control-label required-field">{% trans "Category" %}</label>
+            <fieldset id="category_form">
+              {% autoescape off %}
+              {% for choice in category_form.category_choice_field.field.choices %}
+              <div class="col-md-6">
+                <label class="fancy-checkbox form_item_spacing">
+                    <input type="radio" name="category_choice_field" value="{{ choice.0 }}"
+                      {% ifequal category_form.initial choice.0 %} checked="checked" {% endifequal %} />
+                      {{ choice.1 }}
+                </label>
+              </div>
+              <!-- div class="radio col-md-6">
+                <input type="radio" name="category_choice_field" value="{{ choice.0 }}"
+                  {% ifequal category_form.initial choice.0 %} checked="checked" {% endifequal %}>
+                  {{ choice.1 }}
+                </input>
+              </div -->
+              {% endfor %}
+              {% endautoescape %}
+            </fieldset>
+          </div>
+          {% endblock category %}
+
+          {% block other_tab %}{% endblock other_tab %}
+
+          {% block attributes %}
+          <div class="col-md-12 grid-spacer">
+            <h5>{% trans "Attributes" %}</h5>
+            <label>{% trans "Use a custom template?" %}</label>
+            <input type="checkbox" name="resource-use_featureinfo_custom_template" class="has-external-popover"
+                data-content="specifies wether or not use a custom GetFeatureInfo template." data-placement="right"
+                data-container="body" data-html="true" data-toggle="toggle"
+                placeholder="specifies wether or not use a custom GetFeatureInfo template."
+                id="id_resource-use_featureinfo_custom_template"
+                {% if resource.use_featureinfo_custom_template %}checked{% endif %}>
+            <div id="layer-attributes-panel"
+                {% if resource.use_featureinfo_custom_template %}style="visibility: collapse;" {% endif %}>
+                {{ attribute_form.management_form }}
+                <table class="table table-striped table-bordered table-condensed">
+                <tr>
+                    <th>{% trans "Attribute" %}</th>
+                    <th>{% trans "Label" %}</th>
+                    <th>{% trans "Description" %}</th>
+                    <th>{% trans "Display Order" %}</th>
+                    <th>{% trans "Display Type" %}</th>
+                    <th>{% trans "Visible" %}</th>
+                </tr>
+                {% for form in attribute_form.forms %}
+                {% if form.attribute %}
+                <tr>
+                    <td><div style="display:none">{{form.id}}</div>{{form.attribute}}</td>
+                    <td>{{form.attribute_label}}</td>
+                    <td>{{form.description}}</td>
+                    <td>{{form.display_order}}</td>
+                    <td>{{form.featureinfo_type}}</td>
+                    <td>{{form.visible}}</td>
+                </tr>
+                {% endif %}
+                {% endfor %}
+                </table>
+            </div>
+            {% endblock attributes %}
+
+            {% block layer_custom_template %}
+            <div id="layer-attributes-custom_template"
+                  {% if not resource.use_featureinfo_custom_template %}style="visibility: collapse;" {% endif %}>
+                {{layer_form.featureinfo_custom_template}}
+            </div>
+            {% endblock layer_custom_template %}
+
+            {% block point_of_contact %}
+            <fieldset class="form-controls modal-forms modal hide fade" id="poc_form" >
+              <h2>{% trans "Point of Contact" %}</h2>
+              {{ poc_form|as_bootstrap }}
+              <button type='button' class="modal-cloose-btn btn btn-primary">{% trans "Done" %}</button>
+            </fieldset>
+            {% endblock point_of_contact %}
+            {% block metadata_provider %}
+            <fieldset class="form-controls modal-forms modal hide fade" id="metadata_form">
+              <h2>{% trans "Metadata Provider" %}</h2>
+                {{ author_form|as_bootstrap }}
+              <button type='button' class="modal-cloose-btn btn btn-primary">{% trans "Done" %}</button>
+            </fieldset>
+            {% endblock metadata_provider %}
+
+            {% if not layer.metadata_uploaded_preserve %}
+            {% block form_actions %}
+            <div class="form-actions">
+              <a href="{% url 'layer_detail' layername=resource.alternate %}" class="btn btn-primary">{% trans "Return to Layer" %}</a>
+              <input type="submit" id="btn_upd_md_dwn" class="btn btn-primary" value="{% trans "Update" %}"/>
+            </div>
+            {% endblock form_actions %}
+            {% endif %}
+          </div>
+        </div>
+      </form>
+      {% endblock advanced_edit_form %}
+  </div>
+</div>
+
+<div class="modal fade" style="width: 100%; height: 100%;" id="error_mandatoryDialog" data-backdrop="static" data-keyboard="false" aria-hidden="true">
+  <div class="modal-dialog">
+    <div class="modal-content panel-warning">
+      <div class="modal-header panel-heading">
+        <button type="button" class="close" data-dismiss="modal" aria-hidden="true">&times;</button>
+        <h4 class="modal-title">{% trans "ERROR" %}</h4>
+      </div>
+      <div class="modal-body general_errors">
+        {% trans "Following items are required:" %}
+        <p id="general_errors"></p>
+      </div>
+      <div class="modal-footer">
+        <button type="button" class="btn btn-default" data-dismiss="modal">{% trans "Close" %}</button>
+      </div>
+    </div>
+  </div>
+</div>
+
+{% endblock %}
+
+{% block extra_script %}
+    {{ block.super }}
+    <script type="text/javascript">
+        $(document.body).on("change", "#id_resource-use_featureinfo_custom_template", function (event) {
+            if (this.checked) {
+                $('#layer-attributes-panel').css("visibility", "collapse");
+                $('#layer-attributes-custom_template').css("visibility", "visible");
+            } else {
+                $('#layer-attributes-panel').css("visibility", "visible");
+                $('#layer-attributes-custom_template').css("visibility", "collapse");
+            }
+        });
+    </script>
 {% endblock %}