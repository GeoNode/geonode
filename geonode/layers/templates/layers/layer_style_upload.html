{% extends "upload/layer_upload_metadata_base.html" %}
{% load i18n %}
{% load staticfiles %}
{% load dialogos_tags %}
{% load agon_ratings_tags %}
{% load bootstrap_tags %}
{% load pagination_tags %}
<<<<<<< HEAD
{% load url from future %}
=======
>>>>>>> 94866488
{% load base_tags %}
{% load guardian_tags %}

{% block title %} {% trans "Upload Layer Metadata"  %} - {{ block.super }}  {% endblock %}

{% block body_class %}layers upload{% endblock %}


{% block head %}

{{ block.super }}
{% endblock %}

{% block body_outer %}

<div class="page-header">
  <a href="{% url "layer_browse" %}?limit={{ CLIENT_RESULTS_LIMIT }}" class="btn btn-primary pull-right" style="margin-left: 3px;">{% trans "Explore Layers" %}</a>
  <a href="{% url 'layer_detail' layername=resource.alternate %}" class="btn btn-primary pull-right" style="margin-left: 3px;">{% trans "Return to Layer" %}</a>
  <h2 class="page-title">{% trans "Upload Layer Style" %} <small>{% trans "(SLD - Style Layer Descriptor 1.0, 1.1)" %}<small></h2>
</div>

<div class="row">
  <div class="col-md-8">
    {% if incomplete %}
    <section class="widget" id="incomplete-download-list">
      <h3>{% trans "Incomplete Uploads" %}</h3>
      <p>{% trans "You have the following incomplete uploads" %}:</p>
      {% for u in incomplete %}
      <div class="clearfix uip" id="incomplete-{{ u.import_id }}">
        <div class="pull-left">{{ u.name }}, {% trans "last updated on" %} {{ u.date }}</div>
        <div class="upload_actions pull-right">
          <a class="btn btn-mini" href="#" id="resume-{{ u.import_id }}">{% trans "Resume" %}</a>
          <a class="btn btn-mini" href="#" id="delete-{{ u.import_id }}"><i class="icon-trash"></i> {% trans "Delete" %}</a>
        </div>
      </div>
      {% endfor %}
    </section>
    <div id="confirm-delete" class="hidden alert alert-warning">
      {% trans "Are you sure you want to delete this upload?" %}
      <a href="#y" class="btn btn-danger">{% trans "Delete" %}</a>
      <a href="#n" class="btn btn-default">{% trans "Cancel" %}</a>
      <a href="#yy">{% trans "Delete, and don't ask me again." %}</a>
    </div>
    {% endif %}

    {% block additional_info %}{% endblock %}

    {% if errors %}
    <div id="errors" class="alert alert-danger">
      {% for error in errors %}
      <p>{{ error }}</p>
      {% endfor %}
    </div>
    {% endif %}

    <div id="upload-status"></div>

    <section id="drop-zone">
      <h3><i class="fa fa-cloud-upload"></i><br />{% trans "Drop files here" %}</h3>
    </section>

    <p>{% trans " or select them one by one:" %}</p>

    <form id="file-uploader" method="post" enctype="multipart/form-data">
      <!-- UI change to hide the list of previously uploaded files from the user -->
      <input type="file" id="file-input" style="display: none;" multiple>
      <input class="btn btn-default" type="button" value="Choose Files" onclick="document.getElementById('file-input').click();">
    </form>

    <section class="widget">
      <ul id="global-errors"></ul>
      <h4>{% trans "Files to be uploaded" %}</h4>
      <div id="file-queue"></div>
      <div class="checkbox" style="display:none;" id="style_upload_form_check">
          Is Upload Metadata XML Form <input type="checkbox" name="style_upload_form" id="id_style_upload_form" checked="true"/>
          <input type="text" name="layer_title" id="id_layer_title" value="{{ resource.alternate }}"/>
      </div>
    </section>

    <section>
      <a href="{% url "layer_sld_upload" resource.alternate %}" id="clear-button" class="btn btn-default">{% trans "Clear" %}</a>
      <a href="#" id="upload-button" class="btn btn-danger">{% trans "Upload files" %}</a>
    </section>
  </div>

  {% if GEOSERVER_BASE_URL %}
    {% get_obj_perms request.user for resource.layer as "layer_perms" %}
  {% endif %}

  {% if GEONODE_SECURITY_ENABLED %}
  {% if "change_resourcebase_permissions" in perms_list %}
  <li class="list-group-item">
    <h4>{% trans "Permissions" %}</h4>
    <p>{% trans "Click the button below to change the permissions of this layer." %}</p>
    <p><a href="#modal_perms" data-toggle="modal" class="btn btn-primary btn-block" data-target="#_permissions">{% trans "Change Layer Permissions" %}</a></p>
  </li>
  {% endif %}
  {% endif %}

  {% if GEONODE_SECURITY_ENABLED %}
  <div class="col-md-4">
    <h3>{% trans "Permissions"  %}</h3>
    <form id="permission_form">
      {% include "_permissions.html" %}
    </form>
  </div>
  {% endif %}

</div>
{% endblock %}


{% block extra_script %}
    {{ block.super }}
    <script data-main="{% static 'geonode/js/upload/main' %}"
      src="{% static 'lib/js/require.js' %}">
    </script>
    <script type="text/javascript">
    {% autoescape off %}

      csrf_token =  "{{ csrf_token }}",
      form_target = "{{ LAYER_ANCILLARY_FILES_UPLOAD_URL }}",
      geogig_enabled = {{ GEOGIG_ENABLED|lower  }},
      time_enabled = false,
      mosaic_enabled = false,
<<<<<<< HEAD
      userLookup = "{% url "geonode.views.ajax_lookup" %}"
=======
      userLookup = "{% url "account_ajax_lookup" %}"
>>>>>>> 94866488

    {% endautoescape %}

    </script>
    {% if GEONODE_SECURITY_ENABLED %}
        {% with resource=layer %}
            {% include "_permissions_form_js.html" %}
        {% endwith %}
    {% endif %}
{% endblock extra_script %}
<|MERGE_RESOLUTION|>--- conflicted
+++ resolved
@@ -1,151 +1,143 @@
-{% extends "upload/layer_upload_metadata_base.html" %}
-{% load i18n %}
-{% load staticfiles %}
-{% load dialogos_tags %}
-{% load agon_ratings_tags %}
-{% load bootstrap_tags %}
-{% load pagination_tags %}
-<<<<<<< HEAD
-{% load url from future %}
-=======
->>>>>>> 94866488
-{% load base_tags %}
-{% load guardian_tags %}
-
-{% block title %} {% trans "Upload Layer Metadata"  %} - {{ block.super }}  {% endblock %}
-
-{% block body_class %}layers upload{% endblock %}
-
-
-{% block head %}
-
-{{ block.super }}
-{% endblock %}
-
-{% block body_outer %}
-
-<div class="page-header">
-  <a href="{% url "layer_browse" %}?limit={{ CLIENT_RESULTS_LIMIT }}" class="btn btn-primary pull-right" style="margin-left: 3px;">{% trans "Explore Layers" %}</a>
-  <a href="{% url 'layer_detail' layername=resource.alternate %}" class="btn btn-primary pull-right" style="margin-left: 3px;">{% trans "Return to Layer" %}</a>
-  <h2 class="page-title">{% trans "Upload Layer Style" %} <small>{% trans "(SLD - Style Layer Descriptor 1.0, 1.1)" %}<small></h2>
-</div>
-
-<div class="row">
-  <div class="col-md-8">
-    {% if incomplete %}
-    <section class="widget" id="incomplete-download-list">
-      <h3>{% trans "Incomplete Uploads" %}</h3>
-      <p>{% trans "You have the following incomplete uploads" %}:</p>
-      {% for u in incomplete %}
-      <div class="clearfix uip" id="incomplete-{{ u.import_id }}">
-        <div class="pull-left">{{ u.name }}, {% trans "last updated on" %} {{ u.date }}</div>
-        <div class="upload_actions pull-right">
-          <a class="btn btn-mini" href="#" id="resume-{{ u.import_id }}">{% trans "Resume" %}</a>
-          <a class="btn btn-mini" href="#" id="delete-{{ u.import_id }}"><i class="icon-trash"></i> {% trans "Delete" %}</a>
-        </div>
-      </div>
-      {% endfor %}
-    </section>
-    <div id="confirm-delete" class="hidden alert alert-warning">
-      {% trans "Are you sure you want to delete this upload?" %}
-      <a href="#y" class="btn btn-danger">{% trans "Delete" %}</a>
-      <a href="#n" class="btn btn-default">{% trans "Cancel" %}</a>
-      <a href="#yy">{% trans "Delete, and don't ask me again." %}</a>
-    </div>
-    {% endif %}
-
-    {% block additional_info %}{% endblock %}
-
-    {% if errors %}
-    <div id="errors" class="alert alert-danger">
-      {% for error in errors %}
-      <p>{{ error }}</p>
-      {% endfor %}
-    </div>
-    {% endif %}
-
-    <div id="upload-status"></div>
-
-    <section id="drop-zone">
-      <h3><i class="fa fa-cloud-upload"></i><br />{% trans "Drop files here" %}</h3>
-    </section>
-
-    <p>{% trans " or select them one by one:" %}</p>
-
-    <form id="file-uploader" method="post" enctype="multipart/form-data">
-      <!-- UI change to hide the list of previously uploaded files from the user -->
-      <input type="file" id="file-input" style="display: none;" multiple>
-      <input class="btn btn-default" type="button" value="Choose Files" onclick="document.getElementById('file-input').click();">
-    </form>
-
-    <section class="widget">
-      <ul id="global-errors"></ul>
-      <h4>{% trans "Files to be uploaded" %}</h4>
-      <div id="file-queue"></div>
-      <div class="checkbox" style="display:none;" id="style_upload_form_check">
-          Is Upload Metadata XML Form <input type="checkbox" name="style_upload_form" id="id_style_upload_form" checked="true"/>
-          <input type="text" name="layer_title" id="id_layer_title" value="{{ resource.alternate }}"/>
-      </div>
-    </section>
-
-    <section>
-      <a href="{% url "layer_sld_upload" resource.alternate %}" id="clear-button" class="btn btn-default">{% trans "Clear" %}</a>
-      <a href="#" id="upload-button" class="btn btn-danger">{% trans "Upload files" %}</a>
-    </section>
-  </div>
-
-  {% if GEOSERVER_BASE_URL %}
-    {% get_obj_perms request.user for resource.layer as "layer_perms" %}
-  {% endif %}
-
-  {% if GEONODE_SECURITY_ENABLED %}
-  {% if "change_resourcebase_permissions" in perms_list %}
-  <li class="list-group-item">
-    <h4>{% trans "Permissions" %}</h4>
-    <p>{% trans "Click the button below to change the permissions of this layer." %}</p>
-    <p><a href="#modal_perms" data-toggle="modal" class="btn btn-primary btn-block" data-target="#_permissions">{% trans "Change Layer Permissions" %}</a></p>
-  </li>
-  {% endif %}
-  {% endif %}
-
-  {% if GEONODE_SECURITY_ENABLED %}
-  <div class="col-md-4">
-    <h3>{% trans "Permissions"  %}</h3>
-    <form id="permission_form">
-      {% include "_permissions.html" %}
-    </form>
-  </div>
-  {% endif %}
-
-</div>
-{% endblock %}
-
-
-{% block extra_script %}
-    {{ block.super }}
-    <script data-main="{% static 'geonode/js/upload/main' %}"
-      src="{% static 'lib/js/require.js' %}">
-    </script>
-    <script type="text/javascript">
-    {% autoescape off %}
-
-      csrf_token =  "{{ csrf_token }}",
-      form_target = "{{ LAYER_ANCILLARY_FILES_UPLOAD_URL }}",
-      geogig_enabled = {{ GEOGIG_ENABLED|lower  }},
-      time_enabled = false,
-      mosaic_enabled = false,
-<<<<<<< HEAD
-      userLookup = "{% url "geonode.views.ajax_lookup" %}"
-=======
-      userLookup = "{% url "account_ajax_lookup" %}"
->>>>>>> 94866488
-
-    {% endautoescape %}
-
-    </script>
-    {% if GEONODE_SECURITY_ENABLED %}
-        {% with resource=layer %}
-            {% include "_permissions_form_js.html" %}
-        {% endwith %}
-    {% endif %}
-{% endblock extra_script %}
+{% extends "upload/layer_upload_metadata_base.html" %}
+{% load i18n %}
+{% load staticfiles %}
+{% load dialogos_tags %}
+{% load agon_ratings_tags %}
+{% load bootstrap_tags %}
+{% load pagination_tags %}
+{% load base_tags %}
+{% load guardian_tags %}
+
+{% block title %} {% trans "Upload Layer Metadata"  %} - {{ block.super }}  {% endblock %}
+
+{% block body_class %}layers upload{% endblock %}
+
+
+{% block head %}
+
+{{ block.super }}
+{% endblock %}
+
+{% block body_outer %}
+
+<div class="page-header">
+  <a href="{% url "layer_browse" %}?limit={{ CLIENT_RESULTS_LIMIT }}" class="btn btn-primary pull-right" style="margin-left: 3px;">{% trans "Explore Layers" %}</a>
+  <a href="{% url 'layer_detail' layername=resource.alternate %}" class="btn btn-primary pull-right" style="margin-left: 3px;">{% trans "Return to Layer" %}</a>
+  <h2 class="page-title">{% trans "Upload Layer Style" %} <small>{% trans "(SLD - Style Layer Descriptor 1.0, 1.1)" %}<small></h2>
+</div>
+
+<div class="row">
+  <div class="col-md-8">
+    {% if incomplete %}
+    <section class="widget" id="incomplete-download-list">
+      <h3>{% trans "Incomplete Uploads" %}</h3>
+      <p>{% trans "You have the following incomplete uploads" %}:</p>
+      {% for u in incomplete %}
+      <div class="clearfix uip" id="incomplete-{{ u.import_id }}">
+        <div class="pull-left">{{ u.name }}, {% trans "last updated on" %} {{ u.date }}</div>
+        <div class="upload_actions pull-right">
+          <a class="btn btn-mini" href="#" id="resume-{{ u.import_id }}">{% trans "Resume" %}</a>
+          <a class="btn btn-mini" href="#" id="delete-{{ u.import_id }}"><i class="icon-trash"></i> {% trans "Delete" %}</a>
+        </div>
+      </div>
+      {% endfor %}
+    </section>
+    <div id="confirm-delete" class="hidden alert alert-warning">
+      {% trans "Are you sure you want to delete this upload?" %}
+      <a href="#y" class="btn btn-danger">{% trans "Delete" %}</a>
+      <a href="#n" class="btn btn-default">{% trans "Cancel" %}</a>
+      <a href="#yy">{% trans "Delete, and don't ask me again." %}</a>
+    </div>
+    {% endif %}
+
+    {% block additional_info %}{% endblock %}
+
+    {% if errors %}
+    <div id="errors" class="alert alert-danger">
+      {% for error in errors %}
+      <p>{{ error }}</p>
+      {% endfor %}
+    </div>
+    {% endif %}
+
+    <div id="upload-status"></div>
+
+    <section id="drop-zone">
+      <h3><i class="fa fa-cloud-upload"></i><br />{% trans "Drop files here" %}</h3>
+    </section>
+
+    <p>{% trans " or select them one by one:" %}</p>
+
+    <form id="file-uploader" method="post" enctype="multipart/form-data">
+      <!-- UI change to hide the list of previously uploaded files from the user -->
+      <input type="file" id="file-input" style="display: none;" multiple>
+      <input class="btn btn-default" type="button" value="Choose Files" onclick="document.getElementById('file-input').click();">
+    </form>
+
+    <section class="widget">
+      <ul id="global-errors"></ul>
+      <h4>{% trans "Files to be uploaded" %}</h4>
+      <div id="file-queue"></div>
+      <div class="checkbox" style="display:none;" id="style_upload_form_check">
+          Is Upload Metadata XML Form <input type="checkbox" name="style_upload_form" id="id_style_upload_form" checked="true"/>
+          <input type="text" name="layer_title" id="id_layer_title" value="{{ resource.alternate }}"/>
+      </div>
+    </section>
+
+    <section>
+      <a href="{% url "layer_sld_upload" resource.alternate %}" id="clear-button" class="btn btn-default">{% trans "Clear" %}</a>
+      <a href="#" id="upload-button" class="btn btn-danger">{% trans "Upload files" %}</a>
+    </section>
+  </div>
+
+  {% if GEOSERVER_BASE_URL %}
+    {% get_obj_perms request.user for resource.layer as "layer_perms" %}
+  {% endif %}
+
+  {% if GEONODE_SECURITY_ENABLED %}
+  {% if "change_resourcebase_permissions" in perms_list %}
+  <li class="list-group-item">
+    <h4>{% trans "Permissions" %}</h4>
+    <p>{% trans "Click the button below to change the permissions of this layer." %}</p>
+    <p><a href="#modal_perms" data-toggle="modal" class="btn btn-primary btn-block" data-target="#_permissions">{% trans "Change Layer Permissions" %}</a></p>
+  </li>
+  {% endif %}
+  {% endif %}
+
+  {% if GEONODE_SECURITY_ENABLED %}
+  <div class="col-md-4">
+    <h3>{% trans "Permissions"  %}</h3>
+    <form id="permission_form">
+      {% include "_permissions.html" %}
+    </form>
+  </div>
+  {% endif %}
+
+</div>
+{% endblock %}
+
+
+{% block extra_script %}
+    {{ block.super }}
+    <script data-main="{% static 'geonode/js/upload/main' %}"
+      src="{% static 'lib/js/require.js' %}">
+    </script>
+    <script type="text/javascript">
+    {% autoescape off %}
+
+      csrf_token =  "{{ csrf_token }}",
+      form_target = "{{ LAYER_ANCILLARY_FILES_UPLOAD_URL }}",
+      geogig_enabled = {{ GEOGIG_ENABLED|lower  }},
+      time_enabled = false,
+      mosaic_enabled = false,
+      userLookup = "{% url "account_ajax_lookup" %}"
+
+    {% endautoescape %}
+
+    </script>
+    {% if GEONODE_SECURITY_ENABLED %}
+        {% with resource=layer %}
+            {% include "_permissions_form_js.html" %}
+        {% endwith %}
+    {% endif %}
+{% endblock extra_script %}