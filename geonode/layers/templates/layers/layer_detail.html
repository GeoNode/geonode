{% extends "layers/layer_base.html" %}
{% load geonode_auth %}
{% load i18n %}
{% load dialogos_tags %}
{% load agon_ratings_tags %}
{% load bootstrap_tags %}
{% load url from future %}

{% block title %}{{ layer.title|default:layer.typename }} — {{ block.super }}{% endblock %}

{% block head %}
{% include "geonode/ext_header.html" %}
{% include "geonode/app_header.html" %}
{% include "geonode/geo_header.html" %}

{% include "layers/layer_map.html" %}

{{ block.super }}

{% endblock %}


{% block body_class %}data{% endblock %}

{% block body_outer %}
  <div class="span6">
    <h2 class="page-title">{{ layer.title|default:layer.typename }}</h2>
  </div>
  <div class="span6 action-group">
    <div class="pull-right">
      <div class="btn-group">
        <a class="btn btn-large btn-primary dropdown-toggle" data-toggle="dropdown" href="#">
          {% trans "Download Layer" %}
          <span class="caret"></span>
        </a>
        <ul class="dropdown-menu">
          {% for link in layer.link_set.download %}
            <li><a href="{{ link.url }}">{{ link.name }} <i class="icon-chevron-right"></i></a></li>
          {% endfor %}
        </ul>
      </div>
      <div class="btn-group">
        <a class="btn btn-large btn-primary dropdown-toggle" data-toggle="dropdown" href="#">
          {% trans "Download Metadata" %}
          <span class="caret"></span>
        </a>
        <ul class="dropdown-menu">
          {% for link in layer.link_set.metadata %}
            <li><a href="{{ link.url }}">{{ link.name }} <i class="icon-chevron-right"></i></a></li>
          {% endfor %}
        </ul>
      </div>
    </div>
    {% has_obj_perm user layer "layer.change_layer" as can_edit_layer %}
    {% if can_edit_layer %}
    <div class="btn-group pull-right">
      <a class="btn btn-large btn-info dropdown-toggle" data-toggle="dropdown" href="#">
        {% trans "Edit Layer" %}
        <span class="caret"></span>
      </a>
      <ul class="dropdown-menu">
        <!--li><a href="">Edit Layer Data <i class="icon-chevron-right"></i></a></li-->
        <li><a href="{% url "layer_metadata" layer.typename %}">{% trans "Edit Metadata" %} <i class="icon-chevron-right"></i></a></li>
<<<<<<< HEAD
        <!--li><a href="{% url "layer_style" layer.typename %}">{% trans "Edit Styles" %} <i class="icon-chevron-right"></i></a></li-->
=======
        <li><a href="{% url "layer_style" layer.typename %}">{% trans "Edit Styles" %} <i class="icon-chevron-right"></i></a></li>
>>>>>>> 5deb31a8
        <li><a href="#modal_perms" data-toggle="modal">{% trans "Edit Permissions" %} <i class="icon-chevron-right"></i></a></li>
        <li><a href="{% url "layer_remove" layer.typename %}">{% trans "Remove this Layer" %} <i class="icon-chevron-right"></i></a></li>
      </ul>
    </div>
    {% endif %}
  </div>
  <div class="span12">
    <div id="embedded_map" class="mrg-btm">
	    <div id="preview_map" width='100%'></div>
    </div>
  </div>
  <div class="span8">
    <div class="layer-actions">
      {% include "layers/_actions.html" %}
    </div>
    <div class="tab-content">
      <article class="description tab-pane active" id="info">
        <h2>{% trans "Layer Information" %}</h2>
        <ul class="unstyled wide">
          {% if layer.abstract %}
            <li>
              <strong>{% trans "Abstract" %}:</strong>
              {{ layer.abstract }}
            </li>
          {% endif %}
          {% if layer.display_type %}
            <li>
              <strong>{% trans "Type" %}:</strong>
              {{ layer.display_type }}
            </li>
          {% endif %}
          
          {% if layer.topic_category %}
            <li>
              <strong>{% trans "Topic Category" %}:</strong>
              {{ layer.topic_category }}
            </li>
          {% endif %}
          
          {% if layer.constraints_use or layer.constraints_other %}
            <li>
              <strong>{% trans "Citation" %}:</strong> 
              {{ layer.constraints_use}} {{ layer.contraints_other}}
            </li>
          {% endif %}
          
          {% if layer.owner %}
            <li>
              <strong>{% trans "Owner" %}:</strong>
              <a href="{{ layer.owner.get_profile.get_absolute_url }}">{{ layer.owner.username }}</a>
            </li>
          {% endif %}

          {% if layer.poc.user %}
            <li>
              <strong>{% trans "Point of Contact" %}:</strong>
              <a href="{{ layer.poc.user.get_profile.get_absolute_url }}"> {{ layer.poc.user.username }} </a>
            <li>
          {% endif %}
          

          {% if layer.supplemental_information %}
            <li>
              <strong>{% trans "Supplemental Information" %}:</strong> 
              {{ layer.supplemental_information }}
            </li>
          {% endif %}

          {% if layer.geographic_bounding_box %}
            <li>
              <strong>{% trans "Bounding Box" %}:</strong>
              {{ layer.geographic_bounding_box }}
            </li>
          {% endif %}
          
          {% if layer.srid %}
            <li>
              <strong>{% trans "Native SRS" %}:</strong>
              {{ layer.srid|default:_("No SRS specified.") }}
            </li>
          {% endif %}
        </ul>
          
      </article>
      <article id="attributes" class="tab-pane">
            <h2>{% trans "Attributes" %}:</h2>
        {% if layer.attribute_set.all %}
            <table class="table table-striped table-bordered table-condensed">
              <thead>
                <tr>
                  <th>{% trans "Attribute Name" %}</th>
                  <th>{% trans "Range" %}</th>
                  <th>{% trans "Mean" %}</th>
                  <th>{% trans "Median" %}</th>
                  <th>{% trans "Std. Dev." %}</th>
                </tr>
              </thead>
              <tbody>
                {% for attribute in layer.attribute_set.all %}
                  <tr>
                    <td>{{ attribute }}</td>
                    <td></td>
                    <td></td>
                    <td></td>
                    <td></td>
                  </tr>
                {% endfor %}
              </tbody>
            </table>
        {% endif %}
      </article>
      <article id="share" class="tab-pane">
        <p>Share</p>
      </article>
      <article id="flag" class="tab-pane">
        <p>Flag this Layer</p>
      </article>
      <article id="comments" class="tab-pane">
        {% with layer as obj %}
          {% include "_comments.html" %}
        {% endwith %}
      </article>
      <article id="rate" class="tab-pane">
        <p>Rate this Layer</p>
      </article>
    </div>
  </div>
  <aside class="span4">
    <div class="well">
        <h2>{% trans "Maps using this layer" %}</h2>
        {% if layer.maps %}
        <p>{% trans "List of maps using this layer:" %}</p>
        {% endif %}
        <ul class="unstyled space">
          {% for map in layer.maps %} 
            <li><a href="{{ map.get_absolute_url }}">{{ map.title }}</a></li>
          {% empty %}
            <li>{% trans "This layer is not currently used in any maps." %}</li>
          {% endfor %}
        </ul>
    </div>
    <div class="well">
        <h2>{% trans "Create a map using this layer" %}</h2>
        <p>{% trans "Placeholder" %}</p>
        <a href="{% url "new_map" %}?layer={{layer.typename}}" class="btn btn-large">{% trans "Create a Map" %}</a>
    </div>
    {% has_obj_perm user layer "layer.change_layer_permissions" as can_change_permissions %}
    {% if can_change_permissions %}
    <div class="well">
        <h2>{% trans "Permissions" %}</h2>
        <p>{% trans "Placeholder" %}</p>
        <p><a href="#modal_perms" data-toggle="modal" class="btn btn-large">{% trans "Change Layer Permissions" %}</a></p>
    </div>
    {% endif %}
    <div class="well">
        <h2>{% trans "Styles" %}</h2>
        <p>{% trans "The following styles are associated with this layer. Choose a style to view it in the preview map." %}</p>
        <ul class="unstyled space">
          {% for style in layer.styles.all %}
            <li>
              <a href="#">
                {% if style.sld_title %}
                  {{ style.sld_title }}
                {% else %}
                  {{ style.name|title }}
                {% endif %}
              </a>
            <li>
          {% empty %}
            <li>{% trans "No styles associated with this layer" %}</li>
          {% endfor %}
        </ul>
    </div>
    <div class="well">
      {% with layer.owner as owner %}
          {% include "_widget_about_author.html" %}
      {% endwith %}
    </div>
  </aside>
<div class="modal custom hide" id="download-layer">
    <div class="modal-header">
      <button class="close" data-dismiss="modal">×</button>
      <h2><i class="icon-download-alt"></i> {% trans "Download Layer" %}</h2>
    </div>
    <div class="modal-body">
      <p></p>
    </div>
    <div class="modal-footer">
      <div class="span2 offset1">
        <ul class="unstyled">
          <li><a href="#">Zipped Shapefile</a></li>
          <li><a href="#">JPEG</a></li>
          <li><a href="#">GML 2.0</a></li>
          <li><a href="#">PDF</a></li>
          <li><a href="#">GML 3.1.1</a></li>
          <li><a href="#">PNG</a></li>
        </ul>
      </div>
      <div class="span2">
        <ul class="unstyled">
          <li><a href="#">CSV</a></li>
          <li><a href="#">KML</a></li>
          <li><a href="#">Excel</a></li>
          <li><a href="#">GeoJSON</a></li>
          <li><a href="#">{% trans "View in Google Earth" %}</a></li>
        </ul>
      </div>
    </div>
  </div>
  {% include "_permissions_form.html" %}
{% endblock %}
{% block extra_script %}
  <script src="{{ STATIC_URL }}geonode/js/paginate.js"></script>
  <script>
  $(function () {
     var activeTab = $('[href=' + location.hash + ']');
     activeTab && activeTab.tab('show');
  });
  </script>
  {% include "_permissions_form_js.html" %}
{% endblock extra_script %}<|MERGE_RESOLUTION|>--- conflicted
+++ resolved
@@ -61,11 +61,7 @@
       <ul class="dropdown-menu">
         <!--li><a href="">Edit Layer Data <i class="icon-chevron-right"></i></a></li-->
         <li><a href="{% url "layer_metadata" layer.typename %}">{% trans "Edit Metadata" %} <i class="icon-chevron-right"></i></a></li>
-<<<<<<< HEAD
-        <!--li><a href="{% url "layer_style" layer.typename %}">{% trans "Edit Styles" %} <i class="icon-chevron-right"></i></a></li-->
-=======
-        <li><a href="{% url "layer_style" layer.typename %}">{% trans "Edit Styles" %} <i class="icon-chevron-right"></i></a></li>
->>>>>>> 5deb31a8
+        <li><a href="{% url "#" layer.typename %}">{% trans "Edit Styles" %} <i class="icon-chevron-right"></i></a></li>
         <li><a href="#modal_perms" data-toggle="modal">{% trans "Edit Permissions" %} <i class="icon-chevron-right"></i></a></li>
         <li><a href="{% url "layer_remove" layer.typename %}">{% trans "Remove this Layer" %} <i class="icon-chevron-right"></i></a></li>
       </ul>
