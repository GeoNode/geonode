--- conflicted
+++ resolved
@@ -70,7 +70,6 @@
       </div>
       {% endif %}
     </div>
-<<<<<<< HEAD
     {% has_obj_perm user layer "layer.change_layer" as can_edit_layer %}
     {% if can_edit_layer %}
     <div class="btn-group pull-right">
@@ -90,8 +89,6 @@
       </ul>
     </div>
     {% endif %}
-=======
->>>>>>> 939b3f5a
   </div>
   <div class="span12">
     <div id="embedded_map" class="mrg-btm">
