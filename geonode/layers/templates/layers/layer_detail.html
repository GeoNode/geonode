--- conflicted
+++ resolved
@@ -494,13 +494,9 @@
                 {% if "change_resourcebase" in perms_list and resource.storeType != "remoteStore" %}
                 <a class="btn btn-default btn-block btn-xs" href="{% url "layer_replace" resource.service_typename %}">{% trans "Replace" %}</a>
                 {% endif %}
-<<<<<<< HEAD
                 {% if 'geonode.contrib.edit_data' in INSTALLED_APPS and resource.storeType == 'dataStore' and "change_layer_data" in layer_perms %}
                 <a class="btn btn-danger btn-block btn-xs" href="{% url "display_data" resource.service_typename %}">{% trans "Edit data" %}</a>
                 {% elif 'geonode.contrib.edit_data' not in INSTALLED_APPS and resource.storeType == 'dataStore' and "change_layer_data" in layer_perms and OGC_SERVER.default.BACKEND == 'geonode.geoserver' %}
-=======
-                {% if "change_layer_data" in layer_perms and OGC_SERVER.default.BACKEND == 'geonode.geoserver' %}
->>>>>>> 16a580d0
                 <a class="btn btn-default btn-block btn-xs" href="{% url "new_map" %}?layer={{resource.service_typename}}&storeType={{resource.storeType}}">{% trans "Edit data" %}</a>
                 {% endif %}
                 {% if "delete_resourcebase" in perms_list %}
