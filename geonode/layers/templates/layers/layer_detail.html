{% extends "layers/layer_base.html" %}
{% load i18n %}
{% load dialogos_tags %}
{% load agon_ratings_tags %}
{% load bootstrap_tags %}
{% load url from future %}
{% load base_tags %}
{% load guardian_tags %}
{% load eula_extras %}
{% load layer_extras %}

{% block title %}{{ resource.title|default:resource.typename }} — {{ block.super }}{% endblock %}

{% block head %}

  {% if TWITTER_CARD %}
    {% include "base/_resourcebase_twittercard.html" %}
  {% endif %}

  {% if OPENGRAPH_ENABLED %}
    {% include "base/_resourcebase_opengraph.html" %}
  {% endif %}

  {% if preview == 'geoext' %}
    {% include "layers/layer_geoext_map.html" %}
  {% else %}
    {% include "layers/layer_leaflet_map.html" %}
  {% endif %}
{{ block.super }}
{% endblock %}


{% block body_class %}layers{% endblock %}

{% block body_outer %}
<div class="page-header">
  <h2 class="page-title">{{ resource.title|default:resource.typename }}</h2>
</div>

<div class="row">
  <div class="col-md-8">

    <div id="embedded_map" class="mrg-btm">
      <div id="preview_map"></div>
    </div>

    <div class="layer-actions">
      {% include "_actions.html" %}
    </div>

    <div class="tab-content">

    {% include "base/resourcebase_info_panel.html" %}

      <article id="attributes" class="tab-pane">
        {% if resource.attribute_set.all %}
            <table class="table table-striped table-bordered table-condensed">
              <thead>
                <tr>
                  <th>{% trans "Attribute Name" %}</th>
                  <th>{% trans "Label" %}</th>
                  <th>{% trans "Description" %}</th>
                  {% if wps_enabled %}
                    <th>{% trans "Range" %}</th>
                    <th>{% trans "Average" %}</th>
                    <th>{% trans "Median" %}</th>
                    <th>{% trans "Standard Deviation" %}</th>
                  {% endif %}
                </tr>
              </thead>
              <tbody>
                {% for attribute in resource.attributes %}
                  <tr>
                    <td {% if attribute.attribute_label and attribute.attribute_label != attribute.attribute %}title="{{ attribute.attribute }}"{% endif %}>{{ attribute }}</td>
                    <td>{{ attribute.attribute_label }}</td>
                    <td>{{ attribute.description }}</td>
                    {% if wps_enabled %}
                      {% if attribute.unique_values == "NA" %}
                      <td>{{ attribute.unique_values }}</td>
                      {% else %}
                      <td>
                        <select name="unique_values">
                        {% for value in attribute.unique_values_as_list %}
                          <option value="{{ value }}">{{ value }}</option>
                        {% endfor %}
                        </select>
                      </td>
                      {% endif %}
                      <td>{{ attribute.average|floatformat:"2" }}</td>
                      <td>{{ attribute.median|floatformat:"2" }}</td>
                      <td>{{ attribute.stddev|floatformat:"2" }}</td>
                    {% endif %}
                  </tr>
                {% endfor %}
              </tbody>
            </table>
        {% endif %}
      </article>

      {% block social_links %}
      {% if SOCIAL_BUTTONS %}
        {% include "social_links.html" %}
      {% endif %}
      {% endblock %}

      <article id="comments" class="tab-pane">
        {% with resource as obj %}
          {% include "_comments.html" %}
        {% endwith %}
      </article>

      {% if GEOGIG_ENABLED and resource.link_set.geogig %}
        {% with "_geogig_layer_detail.html" as geogig_template %}
        <article id="geogig" class="tab-pane">
          {% with resource as obj %}
            {% include geogig_template %}
          {% endwith %}
        </article>
        {% endwith %}
      {% endif %}

      <article id="rate" class="tab-pane">
        <!-- TODO: Move this to a reusable template snippet -->
        {% if request.user.is_authenticated %}
        <h4>{% trans "Rate this layer" %}</h4>
        {% user_rating request.user resource "layer" as user_layer_rating %}
        <div id="user_rating" class="category-layer" data-score="{{ user_layer_rating }}"></div>
        {% endif %}
        <h4>{% trans 'Average Rating' %}</h4>
        {% overall_rating resource "layer" as layer_rating %}
        {% num_ratings resource as num_votes %}
        <div class="overall_rating" data-score="{{ layer_rating }}"></div> ({{num_votes}})
      </article>

    </div>

  </div>

  <div class="col-md-4">

    <ul class="list-group">
      {% if resource.storeType != "remoteStore" %}
        <li class="list-group-item">
        {% if links %}
            {% if phillidar2keyword in resource.keyword_list %}
              {% include "layers/layer_eula_nested_dialog_phillidar2.html" %}
            {% else %}
              {% include "layers/layer_eula_nested_dialog.html" %}
            {% endif %}
            <button class="btn btn-primary btn-md btn-block" data-toggle="modal" data-target="#eula-nested-dialog">{% trans "Download Layer" %}</button>
        {% else %}
          {% if request.user.is_authenticated %}
          <button class="btn btn-primary btn-md btn-block" id="request-download">{% trans "Request Download" %}</button>
          {% else %}

          <button class="btn btn-primary btn-md btn-block" data-toggle="modal" data-target="#SigninModal" >{% trans "Please Sign in to Download" %}</button>
          {% endif %}
        {% endif %}
        </li>
      {% endif %}
    </ul>
    <div class="modal fade" id="download-layer" tabindex="-1" role="dialog" aria-labelledby="myModalLabel" aria-hidden="true">
      <div class="modal-dialog">
        <div class="modal-content">
          <div class="modal-header">
            <button type="button" class="close" data-dismiss="modal" aria-hidden="true">&times;</button>
            <h4 class="modal-title" id="myModalLabel">{% trans "Download Layer" %}</h4>
          </div>
          <div class="modal-body">
            {% if links %}
            <table class="table table-striped table-bordered table-condensed">
              <tr><th></th><th>WGS84</th><th>PRS92</th></tr>
              {% for link in links %}
                {% if "wms" in link.url %}
                  {% if "PhilLiDAR2" in resource.keyword_list %}
                  <tr>
                    <td>{% trans link.link_type %}</td>
                    <!-- <td><a href="{{ link | get_layer_download_url }}&format_options=layout:phillidar2">{% trans link.name %}</a></td> -->
                    <td><a href="{{ link | get_layer_download_url }}">{% trans link.name %}</a></td>
<<<<<<< HEAD
                    <td><a href="{{ link | prs92_download_url_pl2 }}">{% trans link.name %}</a></td>
=======
                    <td><a href="{{ link | get_prs92_download_url }}">{% trans link.name %}</a></td>
>>>>>>> a9088b51
                  </tr>
                  {% else %}
                  <tr>
                    <td>{% trans link.link_type %}</td>
                    <!-- <td><a href="{{ link | get_layer_download_url }}&format_options=layout:phillidar1">{% trans link.name %}</a></td> -->
                    <td><a href="{{ link | get_layer_download_url }}">{% trans link.name %}</a></td>
<<<<<<< HEAD
                    <td><a href="{{ link | prs92_download_url_pl1 }}">{% trans link.name %}</a></td>
=======
                    <td><a href="{{ link | get_prs92_download_url }}">{% trans link.name %}</a></td>
>>>>>>> a9088b51
                  </tr>
                  {% endif %}
                {% else %} <!-- for wfs and wcs -->
                  <tr>
                    <td>{% trans link.link_type %}</td>

                    <!-- <td><a href="{{ link | get_layer_download_url }}&srsName=EPSG:32651">{% trans link.name %}</a></td> -->
                    <!-- <td><a href="{{ link | get_layer_download_url }}&srsName=EPSG:4683">{% trans link.name %}</a></td> -->
                    <td><a href="{{ link | get_layer_download_url }}">{% trans link.name %}</a></td>
                    <td><a href="{{ link | get_prs92_download_url }}">{% trans link.name %}</a></td>
                  </tr>
                {% endif %}
              {% endfor %}
            </table>
            {% endif %}
          </div>
          <div class="modal-footer">
            <button type="button" class="btn btn-default" data-dismiss="modal">{% trans "Close" %}</button>
          </div>
        </div>
      </div>
    </div>


    {% if GEOSERVER_BASE_URL %}
      {% get_obj_perms request.user for resource.layer as "layer_perms" %}
    {% endif %}
    {% if "change_resourcebase_metadata" in perms_list or "change_resourcebase" in perms_list or "delete_resourcebase" in perms_list or "change_layer_style" in layer_perms %}
    <li class="list-group-item"> 
      <button class="btn btn-primary btn-md btn-block" data-toggle="modal" data-target="#edit-layer">{% trans "Edit Layer" %}</button>
    </li>
    <div class="modal fade" id="edit-layer" tabindex="-1" role="dialog" aria-labelledby="myModalLabel" aria-hidden="true">
      <div class="modal-dialog">
        <div class="modal-content">
          <div class="modal-header">
            <button type="button" class="close" data-dismiss="modal" aria-hidden="true">&times;</button>
            <h4 class="modal-title" id="myModalLabel">{% trans "Edit Layer" %}</h4>
          </div>
          <div class="modal-body">
            <div class="row edit-modal">
              {% if "change_resourcebase_metadata" in perms_list %}
              <div class="col-sm-3">
                <i class="fa fa-list-alt fa-3x"></i>
                <h4>{% trans "Metadata" %}</h4>
                <a class="btn btn-default btn-block btn-xs" href="{% url "layer_metadata" resource.service_typename %}">{% trans "Edit" %}</a>
              </div>
              {% endif %}
              {% if GEOSERVER_BASE_URL and not resource.service %}
                {% if "change_layer_style" in layer_perms %}
                <div class="col-sm-3">
                  <i class="fa fa-tint fa-3x"></i>
                  <h4>{% trans "Styles" %}</h4>
                  {% if preview == 'geoext' %}
                  <a class="btn btn-default btn-block btn-xs style-edit" data-dismiss="modal" href="#">{% trans "Edit" %}</a>
                  {% endif %}
                  <a class="btn btn-default btn-block btn-xs" href="{% url "layer_style_manage" resource.service_typename %}">{% trans "Manage" %}</a>
                </div>
                {% endif %}
              {% endif %}
              {% if "change_resourcebase" in perms_list %}
              <div class="col-sm-3">
                <i class="fa fa-photo fa-3x"></i>
                <h4>{% trans "Thumbnail" %}</h4>
                <a class="btn btn-default btn-block btn-xs" href="#" id="set_thumbnail">{% trans "Set" %}</a>
              </div>
              {% endif %}
              {% if "change_resourcebase" in perms_list or "delete_resourcebase" in perms_list or "change_layer_data" in layer_perms %}
              <div class="col-sm-3">
                <i class="fa fa-square-o fa-3x rotate-45"></i>
                <h4>{% trans "Layer" %}</h4>
                {% if "change_resourcebase" in perms_list and not resource.service %}
                <a class="btn btn-default btn-block btn-xs" href="{% url "layer_replace" resource.service_typename %}">{% trans "Replace" %}</a>
                {% endif %}
                {% if resource.storeType == 'dataStore' and "change_layer_data" in layer_perms %}
                <a class="btn btn-default btn-block btn-xs" href="{% url "new_map" %}?layer={{resource.service_typename}}">{% trans "Edit data" %}</a>
                {% endif %}
                {% if "delete_resourcebase" in perms_list %}
                <a class="btn btn-danger btn-block btn-xs" href="{% url "layer_remove" resource.service_typename %}">{% trans "Remove" %}</a>
                {% endif %}
              </div>
              {% endif %}
            </div>
          </div>
          <div class="modal-footer">
            <button type="button" class="btn btn-default" data-dismiss="modal">{% trans "Close" %}</button>
          </div>
        </div>
      </div>
    </div>
    {% endif %}

    <li class="list-group-item">
      <button class="btn btn-default btn-md btn-block" data-toggle="modal" data-target="#download-metadata">{% trans "Download Metadata" %}</button>
    </li>

    <div class="modal fade" id="download-metadata" tabindex="-1" role="dialog" aria-labelledby="myModalLabel" aria-hidden="true">
      <div class="modal-dialog">
        <div class="modal-content">
          <div class="modal-header">
            <button type="button" class="close" data-dismiss="modal" aria-hidden="true">&times;</button>
            <h4 class="modal-title" id="myModalLabel">{% trans "Download Metadata" %}</h4>
          </div>
          <div class="modal-body">
            <ul>
              {% for link in metadata %}
                <li><a href="{{ link.url }}">{{ link.name }}</a></li>
              {% endfor %}
            <ul>
          </div>
          <div class="modal-footer">
            <button type="button" class="btn btn-default" data-dismiss="modal">{% trans "Close" %}</button>
          </div>
        </div>
      </div>
    </div>

    {% if resource.get_legend %}
    <li class="list-group-item">
      <h4 class="list-group-item-heading">{%trans "Legend" %}</h4>
      <p>{{ style.sld_title }}</p>
      {% if resource.get_legend.link_type == 'image' %}
      <p><img id="legend_icon" src="{{ resource.get_legend.url }}"></p>
      {% else %}
      <div id='legend_placeholder'></div>
      {% endif %}
    </li>
    {% endif %}
    <li class="list-group-item">
      <h4>{% trans "Maps using this layer" %}</h4>
      {% if resource.maps %}
        <p>{% trans "List of maps using this layer:" %}</p>
        {% endif %}
        <ul class="list-unstyled">
          {% for maplayer in resource.maps %}
            <li><a href="{{ maplayer.map.get_absolute_url }}">{{ maplayer.map.title }}</a></li>
          {% empty %}
            <li>{% trans "This layer is not currently used in any maps." %}</li>
          {% endfor %}
        </ul>
    </li>
    <li class="list-group-item">
      <h4>{% trans "Create a map using this layer" %}</h4>
      <p>{% trans "Click the button below to generate a new map based on this layer." %}</p>
        <a href="{% url "new_map" %}?layer={{resource.service_typename}}" class="btn btn-primary btn-block">{% trans "Create a Map" %}</a>
    </li>

    {% if documents.count > 0 %}
    <li class="list-group-item">
      <h4>{% trans "Documents related to this layer" %}</h4>
      <p>{% trans "List of documents related to this layer:" %}</p>
      <ul class="list-unstyled">
        {% for document in documents %}
          <li><a href="{{ document.get_absolute_url }}">{{ document.title }}</a></li>
        {% endfor %}
      </ul>
    </li>
    {% endif %}

    {% if user.is_authenticated %}
    <li class="list-group-item">
      <h4>{% trans "Styles" %}</h4>
       <p>{% trans "The following styles are associated with this layer. Choose a style to view it in the preview map." %}</p>
       <ul class="list-unstyled">
        {% for style in resource.styles.all %}
        <li>
          {% if resource.default_style == style %}
          <input type="radio" checked name="style" id="{{ style.name }}" value="{{ style.title }}"/>
          (default style)
          {% else %}
          <input type="radio" name="style" id="{{ style.name }}" value="{{ style.title }}"/>
          {% endif %}
          <a href="{{ GEOSERVER_BASE_URL }}{{ style.absolute_url }}" >{{ style.sld_title }}</a>
        </li>
        {% empty %}
        <li>{% trans "No styles associated with this layer" %}</li>
        {% endfor %}
      </ul>
    </li>
    {% endif %}

    {% if GEONODE_SECURITY_ENABLED %}
    {% if "change_resourcebase_permissions" in perms_list %}
    <li class="list-group-item">
      <h4>{% trans "Permissions" %}</h4>
      <p>{% trans "Click the button below to change the permissions of this layer." %}</p>
      <p><a href="#modal_perms" data-toggle="modal" class="btn btn-primary btn-block" data-target="#_permissions">{% trans "Change Layer Permissions" %}</a></p>
    </li>
    {% endif %}
    {% endif %}

    {% if resource.storeType == "remoteStore" %}
    <li class="list-group-item">
            <h4>{% trans "External service layer" %}</h4>
            <div>{% trans "Source" %}: <a href="/services/{{resource.service.id}}">{{ resource.service.title }}</a></div>
            <div>{% trans "Type" %}: {{ resource.service.type }}</div>
    </li>
    {% endif %}

    {% include "base/_resourcebase_contact_snippet.html" %}
  </ul>


  {% if GEONODE_SECURITY_ENABLED %}
    {% include "_permissions_form.html" %}
  {% endif %}

  </div> <!-- col-md-4
</div> <!-- row -->
{% endblock %}

{% block extra_script %}

    {% if GEOGIG_ENABLED and resource.link_set.geogig %}
        {% with "_geogig_scripts.html" as geogig_scripts_template %}
            {% include  geogig_scripts_template %}
        {% endwith %}
    {% endif %}

    {% if request.user.is_authenticated %}
        {% user_rating_js request.user resource "layer" %}
    {% else %}
      {% overall_rating resource 'layer' as the_layer_rating %}
    {% endif %}
    {% include 'rating.html' %}
    {% include 'request_download.html' %}
    <script type="text/javascript">
       $("#comment_submit_btn").click(function(event) {
            $.ajax({
              type: "POST",
              url: $("#form_post_comment").attr('action'),
              data: $("#form_post_comment").serialize(),
              success: function() {
                $('#form_post_comment_div').modal('hide');
                $('#comments_section').load(window.location.pathname + ' #comments_section',
                    function(){$(this).children().unwrap()})
              }
            });
            return false;
          });

    {% if resource.get_legend.link_type == 'json' %}
    $.getJSON('{{resource.get_legend_url}}', function (data) {
        var legend = data.layers[0].legend;
        var items = [];
        $.each(legend, function (key, dvalue) {
            items.push('<li><img src="data:image/png;base64,' + dvalue.imageData + '">'+dvalue.label+'</li>');
        });

        $('<ul/>', {
            'class': 'arcgis-legend',
            html: items.join('')

        }).appendTo('#legend_placeholder');

    });
    {% endif %}
        </script>

 <script type="text/javascript">
      $('#set_thumbnail').click(function(){
        createMapThumbnail();
        $('#edit-layer').modal('toggle');
      });
      
    </script>
    {% if GEONODE_SECURITY_ENABLED %}
    {% include "_permissions_form_js.html" %}
    {% endif %}
{% endblock extra_script %}<|MERGE_RESOLUTION|>--- conflicted
+++ resolved
@@ -177,22 +177,14 @@
                     <td>{% trans link.link_type %}</td>
                     <!-- <td><a href="{{ link | get_layer_download_url }}&format_options=layout:phillidar2">{% trans link.name %}</a></td> -->
                     <td><a href="{{ link | get_layer_download_url }}">{% trans link.name %}</a></td>
-<<<<<<< HEAD
-                    <td><a href="{{ link | prs92_download_url_pl2 }}">{% trans link.name %}</a></td>
-=======
                     <td><a href="{{ link | get_prs92_download_url }}">{% trans link.name %}</a></td>
->>>>>>> a9088b51
                   </tr>
                   {% else %}
                   <tr>
                     <td>{% trans link.link_type %}</td>
                     <!-- <td><a href="{{ link | get_layer_download_url }}&format_options=layout:phillidar1">{% trans link.name %}</a></td> -->
                     <td><a href="{{ link | get_layer_download_url }}">{% trans link.name %}</a></td>
-<<<<<<< HEAD
-                    <td><a href="{{ link | prs92_download_url_pl1 }}">{% trans link.name %}</a></td>
-=======
                     <td><a href="{{ link | get_prs92_download_url }}">{% trans link.name %}</a></td>
->>>>>>> a9088b51
                   </tr>
                   {% endif %}
                 {% else %} <!-- for wfs and wcs -->
