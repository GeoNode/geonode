--- conflicted
+++ resolved
@@ -176,24 +176,6 @@
                 <!-- for wfs and wcs -->
                   <tr>
                     <td>{% trans link.link_type %}</td>
-<<<<<<< HEAD
-                    <!-- <td><a href="{{ link | get_layer_download_url }}&format_options=layout:phillidar2">{% trans link.name %}</a></td> -->
-                    <td><a href="{{ link | get_layer_download_url }}">{% trans link.name %}</a></td>
-                    <td><a href="{{ link | get_prs92_download_url }}">{% trans link.name %}</a></td>
-                  </tr>
-                  {% else %}
-                  <tr>
-                    <td>{% trans link.link_type %}</td>
-                    <!-- <td><a href="{{ link | get_layer_download_url }}&format_options=layout:phillidar1">{% trans link.name %}</a></td> -->
-                    <td><a href="{{ link | get_layer_download_url }}">{% trans link.name %}</a></td>
-                    <td><a href="{{ link | get_prs92_download_url }}">{% trans link.name %}</a></td>
-                  </tr>
-                  {% endif %}
-                {% else %} <!-- for wfs and wcs -->
-                  <tr>
-                    <td>{% trans link.link_type %}</td>
-=======
->>>>>>> 654d18e1
 
                     <!-- <td><a href="{{ link | get_layer_download_url }}&srsName=EPSG:32651">{% trans link.name %}</a></td> -->
                     <!-- <td><a href="{{ link | get_layer_download_url }}&srsName=EPSG:4683">{% trans link.name %}</a></td> -->
