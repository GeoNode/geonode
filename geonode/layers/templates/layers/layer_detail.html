--- conflicted
+++ resolved
@@ -145,11 +145,7 @@
           {% if request.user.is_authenticated %}
           <button class="btn btn-primary btn-md btn-block" id="request-download">{% trans "Request Download" %}</button>
           {% else %}
-<<<<<<< HEAD
-          <button class="btn btn-primary btn-md btn-block">{% trans "Please Login to Download" %}</button>
-=======
-          <button>{% trans "Please Login to Download" %}</button>
->>>>>>> 73c83409
+          <button class="btn btn-primary btn-md btn-block" data-toggle="modal" data-target="#SigninModal" >{% trans "Please Sign in to Download" %}</button>
           {% endif %}
         {% endif %}
         </li>
