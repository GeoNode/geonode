--- conflicted
+++ resolved
@@ -19,11 +19,6 @@
   </script>
 {% endblock %}
 
-<<<<<<< HEAD
-{% block body_class %}data data-upload{% endblock %}
-
-=======
->>>>>>> 9bc96322
 {% block body %}
   <div class="block">
     <div class="span12">
