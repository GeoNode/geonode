{% extends "layers/layer_base.html" %}
{% load i18n %}
{% load layers_tags %}
{% load staticfiles %}

{% block title %} {% trans "Upload Layer"  %} — {{ block.super }} {% endblock %}

{% block body_class %}data data-upload{% endblock body_class %}

{% block head %}
  {% include "geonode/ext_header.html" %}
  {% include "geonode/app_header.html" %}
  {% include "geonode/geo_header.html" %}
  <link rel="stylesheet" type="text/css" href="{{ GEONODE_CLIENT_LOCATION }}theme/ux/fileuploadfield/fileuploadfield.css"/>
  {{ block.super }}
  <script type="text/javascript">
  Ext.onReady(function() {
  });
  </script>
{% endblock %}

<<<<<<< HEAD
{% block body_class %}data data-upload{% endblock %}

=======
>>>>>>> 70e17939
{% block body %}
  <div class="block">
    <div class="span12">
      <h2 class="page-title">{% trans "Upload Layers" %}</h2>

  {% if errors %}
    <div id="errors">
      {% for error in errors %}
        <div>{{ error }}</div>
      {% endfor %}
    </div>
  {% endif %}
  <div>{% trans 'GeoNode can import GeoTIFF and Shapefile data. To import a shapefile, first pick its file with the .shp extension. You will then be prompted to pick the other component files.' %}</div>
  <div id="upload_form">
	</div>
	<script type="text/javascript">
	{% autoescape off %}
	Ext.onReady(function(){
	    Ext.QuickTips.init();
    
	    var form_target = "{% url layer_upload %}";
	    var xml_unsafe = /(^[^a-zA-Z\._]+)|([^a-zA-Z0-9\._])/g;
	    var layer_title = new Ext.form.TextField({
	      id: 'layer_title',
	      fieldLabel: gettext('Title'),
	      name: 'layer_title'
	    });
    
	    var listeners = {
	        "fileselected": function(cmp, value) {
	            // remove the path from the filename - avoids C:/fakepath etc.
	            cmp.setValue(value.split(/[/\\]/).pop());
	        }
	    };

	    var base_file = new Ext.ux.form.FileUploadField({
	        id: 'base_file',
	        emptyText: gettext('Select a Geotiff or Shapefile .shp file'),
	        fieldLabel: gettext('Data'),
	        name: 'base_file',
	        allowBlank: false,
	        listeners: listeners,
            validator: function(name) {
                if ((name.length > 0) && (name.search(/\.(shp|tif+|geotif+)$/i) == -1)) {
                    return gettext("File must be a Shapefile or GeoTIFF");
                } else {
                    return true;
                }
            }            
        });

	    var dbf_file = new Ext.ux.form.FileUploadField({
	        id: 'dbf_file',
	        emptyText: gettext('Select a .dbf data file'),
	        fieldLabel: gettext('DBF'),
	        name: 'dbf_file',
	        allowBlank: true,
	        listeners: listeners,
	        validator: function(name) {
	            if ((name.length > 0) && (name.search(/\.dbf$/i) == -1)) {
	                return gettext("Invalid DBF File.");
	            } else {
	                return true;
	            }
	        }
	    });

	    var shx_file = new Ext.ux.form.FileUploadField({
	        id: 'shx_file',
	        emptyText: gettext('Select a .shx data file'),
	        fieldLabel: gettext('SHX'),
	        name: 'shx_file',
	        allowBlank: true,
	        listeners: listeners,
	        validator: function(name) {
	            if ((name.length > 0) && (name.search(/\.shx$/i) == -1)) {
	                return gettext("Invalid SHX File.");
	            } else {
	                return true;
	            }
	        }
	    });

	    var prj_file = new Ext.ux.form.FileUploadField({
	        id: 'prj_file',
	        emptyText: gettext('Select a .prj data file (optional)'),
	        fieldLabel: gettext('PRJ'),
	        name: 'prj_file',
	        allowBlank: true,
	        listeners: listeners,
	        validator: function(name) {
	            if ((name.length > 0) && (name.search(/\.prj$/i) == -1)) {
	                return gettext("Invalid PRJ File.");
	            } else {
	                return true;
	            }
	        }
	    });

	    var sld_file = new Ext.ux.form.FileUploadField({
	        id: 'sld_file',
	        emptyText: gettext('Select a .sld style file (optional)'),
	        fieldLabel: gettext('SLD'),
	        name: 'sld_file',
	        allowBlank: true,
	        listeners: listeners
	    });

	    var abstractField = new Ext.form.TextArea({
	        id: 'abstract', 
	        fieldLabel: gettext('Abstract'),
	        name: 'abstract',
	        allowBlank: true
	    });

	    var permissionsField = new Ext.form.Hidden({
	        name: "permissions"
	    });

	    var fp = new Ext.FormPanel({
	        renderTo: 'upload_form',
	        fileUpload: true,
	        width: 500,
	        frame: true,
	        autoHeight: true,
	        unstyled: true,
	        labelWidth: 50,
	        defaults: {
	            anchor: '95%',
	            msgTarget: 'side'
	        },
	        items: [layer_title, base_file, dbf_file, shx_file, prj_file, sld_file, abstractField, permissionsField, {
	            xtype: "hidden",
	            name: "csrfmiddlewaretoken",
	            value: "{{ csrf_token }}"
	        }],
	        buttons: [{
	            text: gettext('Upload'),
	            handler: function(){
	                if (fp.getForm().isValid()) {
	                    fp.getForm().submit({
	                        url: form_target,
	                        waitMsg: gettext('Uploading your data...'),
	                        success: function(fp, o) {
	                            document.location = o.result.redirect_to;
	                        },
	                        failure: function(fp, o) {
	                            error_message = '<ul>';
	                            for (var i = 0; i < o.result.errormsgs.length; i++) {
	                                error_message += '<li>' + o.result.errormsgs[i] + '</li>'
	                            }
	                            error_message += '</ul>'

	                            Ext.Msg.show({
	                                title: gettext("Error"),
	                                msg: error_message,
	                                minWidth: 200,
	                                modal: true,
	                                icon: Ext.Msg.ERROR,
	                                buttons: Ext.Msg.OK
	                            });
	                        }
	                    });
	                }
	            }
	        }]
	    });

	    var disable_shapefile_inputs = function() {
	        dbf_file.hide();
	        shx_file.hide();
	        prj_file.hide();
	    };

	    var enable_shapefile_inputs = function() {
	        dbf_file.show();
	        shx_file.show();
	        prj_file.show();
	    };
  
	    var check_shapefile = function() {
	        var main_filename = base_file.getValue();
	        if ((/\.shp$/i).test(base_file.getValue())) {
	            enable_shapefile_inputs();
	        } else {
	            disable_shapefile_inputs();
	        }
	    };

	    base_file.addListener('fileselected', function(cmp, value) {
	        check_shapefile();
	    });
	    disable_shapefile_inputs();

	    var permissionsEditor = new GeoNode.PermissionsEditor({
	        renderTo: "permissions_form",
	        userLookup: "{% url auth_ajax_lookup %}",
	        listeners: {
	            updated: function(pe) {
	                permissionsField.setValue(Ext.util.JSON.encode(pe.writePermissions()));
	            }
	        },
	        permissions: {
	            anonymous: 'layer_readonly',
	            authenticated: 'layer_readonly',
	            users:[]
	        }
	    });
	    permissionsEditor.fireEvent("updated", permissionsEditor);
	});
	{% endautoescape %}
	</script>
{% endblock %}


{% block sidebar %}
<ul class="nav nav-list">
  <li class="nav-header">{% trans "Permissions" %}</li>
  <li class="form-inline">
    <div id="permissions_form"></div>
  </li>
</ul>
{% endblock %}<|MERGE_RESOLUTION|>--- conflicted
+++ resolved
@@ -19,11 +19,6 @@
   </script>
 {% endblock %}
 
-<<<<<<< HEAD
-{% block body_class %}data data-upload{% endblock %}
-
-=======
->>>>>>> 70e17939
 {% block body %}
   <div class="block">
     <div class="span12">
