--- conflicted
+++ resolved
@@ -8,13 +8,8 @@
 
 {% block body %}
 <div class="page-header">
-<<<<<<< HEAD
-  {% if user.is_authenticated and not READ_ONLY_MODE %}
+  {% if user.is_authenticated and not READ_ONLY_MODE or "add_resource" in user.perms %}
     <a href="{% url "layer_upload" %}" class="btn btn-primary pull-right">{% trans "Upload Datasets" %}</a>
-=======
-  {% if user.is_authenticated and not READ_ONLY_MODE or "add_resource" in user.perms %}
-    <a href="{% url "layer_upload" %}" class="btn btn-primary pull-right">{% trans "Upload Layers" %}</a>
->>>>>>> dcaaed93
   {% endif %}
   <h2 class="page-title">{% trans "Explore Datasets" %}</h2>
 </div>
