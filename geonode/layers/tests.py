# -*- coding: utf-8 -*-
#########################################################################
#
# Copyright (C) 2016 OSGeo
#
# This program is free software: you can redistribute it and/or modify
# it under the terms of the GNU General Public License as published by
# the Free Software Foundation, either version 3 of the License, or
# (at your option) any later version.
#
# This program is distributed in the hope that it will be useful,
# but WITHOUT ANY WARRANTY; without even the implied warranty of
# MERCHANTABILITY or FITNESS FOR A PARTICULAR PURPOSE. See the
# GNU General Public License for more details.
#
# You should have received a copy of the GNU General Public License
# along with this program. If not, see <http://www.gnu.org/licenses/>.
#
#########################################################################
from collections import namedtuple
<<<<<<< HEAD
from geonode.layers.metadata import parse_metadata, set_metadata
=======
from geonode.layers.metadata import convert_keyword, set_metadata
>>>>>>> 9b3e5025

from geonode.tests.base import GeoNodeBaseTestSupport
from django.test import TestCase
import io
import os
import json
import shutil
import gisdata
import logging
import zipfile
import tempfile
import contextlib

from mock import patch
from pinax.ratings.models import OverallRating

from django.core.files.uploadedfile import SimpleUploadedFile
from django.forms import ValidationError
from django.contrib.contenttypes.models import ContentType
from django.urls import reverse
from django.contrib.auth.models import Group
from django.contrib.gis.geos import Polygon
from django.db.models import Count
from django.contrib.auth import get_user_model

from django.conf import settings
from django.test.utils import override_settings

from guardian.shortcuts import get_anonymous_user
from guardian.shortcuts import assign_perm, remove_perm

from geonode import GeoNodeException, geoserver
from geonode.decorators import on_ogc_backend
from geonode.layers.models import Layer, Style, Attribute
from geonode.layers.utils import (
    layer_type,
    get_files,
    get_valid_name,
    get_valid_layer_name,
    surrogate_escape_string, validate_input_source)
from geonode.people.utils import get_valid_user
from geonode.base.populate_test_data import all_public, create_single_layer
from geonode.base.models import TopicCategory, License, Region, Link
from geonode.layers.forms import JSONField, LayerUploadForm
from geonode.utils import check_ogc_backend, set_resource_default_links
from geonode.layers import LayersAppConfig
from geonode.tests.utils import NotificationsTestsHelper
from geonode.layers.populate_layers_data import create_layer_data
from geonode.layers import utils
from geonode.layers.views import _resolve_layer
from geonode.maps.models import Map, MapLayer
from geonode.utils import DisableDjangoSignals
from geonode.maps.tests_populate_maplayers import maplayers as ml
from geonode.security.utils import remove_object_permissions
from geonode.base.forms import BatchPermissionsForm

logger = logging.getLogger(__name__)


class LayersTest(GeoNodeBaseTestSupport):

    """Tests geonode.layers app/module
    """
    type = 'layer'

    def setUp(self):
        super(LayersTest, self).setUp()
        create_layer_data()
        self.user = 'admin'
        self.passwd = 'admin'
        self.anonymous_user = get_anonymous_user()

    # Data Tests

    def test_data(self):
        '''/data/ -> Test accessing the data page'''
        response = self.client.get(reverse('layer_browse'))
        self.assertEqual(response.status_code, 200)

    def test_describe_data_2(self):
        '''/data/geonode:CA/metadata -> Test accessing the description of a layer '''
        self.assertEqual(10, get_user_model().objects.all().count())
        response = self.client.get(reverse('layer_metadata', args=('geonode:CA',)))
        # Since we are not authenticated, we should not be able to access it
        self.assertEqual(response.status_code, 302)
        # but if we log in ...
        self.client.login(username='admin', password='admin')
        # ... all should be good
        response = self.client.get(reverse('layer_metadata', args=('geonode:CA',)))
        self.assertEqual(response.status_code, 200)

    def test_describe_data_3(self):
        '''/data/geonode:CA/metadata_detail -> Test accessing the description of a layer '''
        self.client.login(username='admin', password='admin')
        # ... all should be good
        response = self.client.get(reverse('layer_metadata_detail', args=('geonode:CA',)))
        self.assertEqual(response.status_code, 200)
        self.assertContains(response, "Approved", count=1, status_code=200, msg_prefix='', html=False)
        self.assertContains(response, "Published", count=1, status_code=200, msg_prefix='', html=False)
        self.assertContains(response, "Featured", count=1, status_code=200, msg_prefix='', html=False)
        self.assertContains(response, "<dt>Group</dt>", count=0, status_code=200, msg_prefix='', html=False)

        # ... now assigning a Group to the Layer
        lyr = Layer.objects.get(alternate='geonode:CA')
        group = Group.objects.first()
        lyr.group = group
        lyr.save()
        response = self.client.get(reverse('layer_metadata_detail', args=('geonode:CA',)))
        self.assertEqual(response.status_code, 200)
        self.assertContains(response, "<dt>Group</dt>", count=1, status_code=200, msg_prefix='', html=False)
        lyr.group = None
        lyr.save()

    # Layer Tests

    def test_layer_name_clash(self):
        _ll_1 = Layer.objects.create(
            name='states',
            store='geonode_data',
            storeType="dataStore",
            alternate="geonode:states"
        )
        _ll_2 = Layer.objects.create(
            name='geonode:states',
            store='httpfooremoteservce',
            storeType="remoteStore",
            alternate="geonode:states"
        )
        _ll_1.set_permissions({'users': {"bobby": ['base.view_resourcebase']}})
        _ll_2.set_permissions({'users': {"bobby": ['base.view_resourcebase']}})
        self.client.login(username="bobby", password="bob")
        _request = self.client.request()
        _request.user = get_user_model().objects.get(username="bobby")
        _ll = _resolve_layer(_request, alternate="geonode:states")
        self.assertIsNotNone(_ll)
        self.assertEqual(_ll.name, _ll_1.name)

    # Test layer upload endpoint
    def test_upload_layer(self):
        # Test redirection to login form when not logged in
        response = self.client.get(reverse('layer_upload'))
        self.assertEqual(response.status_code, 302)

        # Test return of upload form when logged in
        self.client.login(username="bobby", password="bob")
        response = self.client.get(reverse('layer_upload'))
        self.assertEqual(response.status_code, 200)

    def test_describe_data(self):
        '''/data/geonode:CA/metadata -> Test accessing the description of a layer '''
        self.assertEqual(10, get_user_model().objects.all().count())
        response = self.client.get(reverse('layer_metadata', args=('geonode:CA',)))
        # Since we are not authenticated, we should not be able to access it
        self.assertEqual(response.status_code, 302)
        # but if we log in ...
        self.client.login(username='admin', password='admin')
        # ... all should be good
        response = self.client.get(reverse('layer_metadata', args=('geonode:CA',)))
        self.assertEqual(response.status_code, 200)

    def test_layer_attributes(self):
        lyr = Layer.objects.all().first()
        # There should be a total of 3 attributes
        self.assertEqual(len(lyr.attribute_set.all()), 4)
        # 2 out of 3 attributes should be visible
        custom_attributes = lyr.attribute_set.visible()
        self.assertEqual(len(custom_attributes), 3)
        # place_ name should come before description
        self.assertEqual(custom_attributes[0].attribute_label, "Place Name")
        self.assertEqual(custom_attributes[1].attribute_label, "Description")
        self.assertEqual(
            custom_attributes[2].attribute,
            'N\xfamero_De_M\xe9dicos')
        # TODO: do test against layer with actual attribute statistics
        self.assertEqual(custom_attributes[1].count, 1)
        self.assertEqual(custom_attributes[1].min, "NA")
        self.assertEqual(custom_attributes[1].max, "NA")
        self.assertEqual(custom_attributes[1].average, "NA")
        self.assertEqual(custom_attributes[1].median, "NA")
        self.assertEqual(custom_attributes[1].stddev, "NA")
        self.assertEqual(custom_attributes[1].sum, "NA")
        self.assertEqual(custom_attributes[1].unique_values, "NA")

    def test_layer_bbox(self):
        lyr = Layer.objects.all().first()
        layer_bbox = lyr.bbox[0:4]
        logger.debug(layer_bbox)

        def decimal_encode(bbox):
            _bbox = [float(o) for o in bbox]
            # Must be in the form : [x0, x1, y0, y1
            return [_bbox[0], _bbox[2], _bbox[1], _bbox[3]]

        from geonode.utils import bbox_to_projection
        projected_bbox = decimal_encode(
            bbox_to_projection([float(coord) for coord in layer_bbox] + [lyr.srid, ],
                               target_srid=4326)[:4])
        logger.debug(projected_bbox)
        self.assertEqual(projected_bbox, [-180.0, -90.0, 180.0, 90.0])
        logger.debug(lyr.ll_bbox)
        self.assertEqual(lyr.ll_bbox, [-180.0, 180.0, -90.0, 90.0, 'EPSG:4326'])
        projected_bbox = decimal_encode(
            bbox_to_projection([float(coord) for coord in layer_bbox] + [lyr.srid, ],
                               target_srid=3857)[:4])
        solution = [-20037397.023298454, -74299743.40065672,
                    20037397.02329845, 74299743.40061197]
        logger.debug(projected_bbox)
        for coord, check in zip(projected_bbox, solution):
            self.assertAlmostEqual(coord, check, places=3)

    def test_layer_attributes_feature_catalogue(self):
        """ Test layer feature catalogue functionality
        """
        self.assertTrue(self.client.login(username='admin', password='admin'))
        # test a non-existing layer
        url = reverse('layer_feature_catalogue', args=('bad_layer',))
        response = self.client.get(url)
        self.assertEqual(response.status_code, 404)

        # Get the layer to work with
        layer = Layer.objects.all()[3]
        url = reverse('layer_feature_catalogue', args=(layer.alternate,))
        response = self.client.get(url)
        self.assertNotEqual(response.status_code, 404)

    def test_layer_attribute_config(self):
        lyr = Layer.objects.all().first()
        attribute_config = lyr.attribute_config()
        custom_attributes = attribute_config["getFeatureInfo"]
        self.assertEqual(
            custom_attributes["fields"], [
                "place_name", "description", 'N\xfamero_De_M\xe9dicos'])
        self.assertEqual(
            custom_attributes["propertyNames"]["description"],
            "Description")
        self.assertEqual(
            custom_attributes["propertyNames"]["place_name"],
            "Place Name")

        attributes = Attribute.objects.filter(layer=lyr)
        for _att in attributes:
            self.assertEqual(_att.featureinfo_type, 'type_property')

        lyr.featureinfo_custom_template = "<h1>Test HTML</h1>"
        lyr.use_featureinfo_custom_template = True
        lyr.save()
        attribute_config = lyr.attribute_config()
        self.assertTrue("ftInfoTemplate" in attribute_config)
        self.assertEqual(
            attribute_config["ftInfoTemplate"],
            "<h1>Test HTML</h1>")
        lyr.use_featureinfo_custom_template = False
        lyr.save()
        attribute_config = lyr.attribute_config()
        self.assertTrue("ftInfoTemplate" not in attribute_config)

    def test_layer_styles(self):
        lyr = Layer.objects.all().first()
        # There should be a total of 3 styles
        self.assertEqual(len(lyr.styles.all()), 4)
        # One of the style is the default one
        self.assertEqual(
            lyr.default_style,
            Style.objects.get(
                id=lyr.default_style.id))

        try:
            [str(style) for style in lyr.styles.all()]
        except UnicodeEncodeError:
            self.fail(
                "str of the Style model throws a UnicodeEncodeError with special characters.")

    def test_layer_save(self):
        lyr = Layer.objects.all().first()
        lyr.keywords.add(*["saving", "keywords"])
        lyr.save()
        self.assertEqual(
            set(lyr.keyword_list()), {
                'here', 'keywords', 'populartag', 'saving'})

        # Test exotic encoding Keywords
        lyr.keywords.add(*['論語', 'ä', 'ö', 'ü', 'ß'])
        lyr.save()
        self.assertEqual(
            set(lyr.keyword_list()), {
                'here', 'keywords', 'populartag', 'saving',
                'ß', 'ä', 'ö', 'ü', '論語'})

        # Test input escape
        lyr.keywords.add(*["Europe<script>true;</script>",
                           "land_<script>true;</script>covering",
                           "<IMG SRC='javascript:true;'>Science"])

        self.assertEqual(
            set(lyr.keyword_list()), {
                '&lt;IMG SRC=&#39;javascript:true;&#39;&gt;Science', 'Europe&lt;script&gt;true;&lt;/script&gt;',
                'here', 'keywords', 'land_&lt;script&gt;true;&lt;/script&gt;covering', 'populartag', 'saving',
                'ß', 'ä', 'ö', 'ü', '論語'})

        self.client.login(username='admin', password='admin')
        response = self.client.get(reverse('layer_detail', args=(lyr.alternate,)))
        self.assertEqual(response.status_code, 200)

        response = self.client.get(reverse('layer_detail', args=(f":{lyr.alternate}",)))
        self.assertEqual(response.status_code, 200)

        response = self.client.get(reverse('layer_metadata', args=(lyr.alternate,)))
        self.assertEqual(response.status_code, 200)

        from geonode.base.models import HierarchicalKeyword as hk
        keywords = hk.dump_bulk_tree(get_user_model().objects.get(username='admin'), type='layer')

        self.assertEqual(len(keywords), 13)

    def test_layer_links(self):
        lyr = Layer.objects.filter(storeType="dataStore").first()
        self.assertEqual(lyr.storeType, "dataStore")
        if check_ogc_backend(geoserver.BACKEND_PACKAGE):
            links = Link.objects.filter(resource=lyr.resourcebase_ptr, link_type="metadata")
            self.assertIsNotNone(links)
            for ll in links:
                self.assertEqual(ll.link_type, "metadata")

            _def_link_types = (
                'data', 'image', 'original', 'html', 'OGC:WMS', 'OGC:WFS', 'OGC:WCS')
            Link.objects.filter(resource=lyr.resourcebase_ptr, link_type__in=_def_link_types).delete()
            links = Link.objects.filter(resource=lyr.resourcebase_ptr, link_type="data")
            self.assertIsNotNone(links)

            set_resource_default_links(lyr, lyr)

            links = Link.objects.filter(resource=lyr.resourcebase_ptr, link_type="metadata")
            self.assertIsNotNone(links)
            for ll in links:
                self.assertEqual(ll.link_type, "metadata")

            links = Link.objects.filter(resource=lyr.resourcebase_ptr, link_type="data")
            self.assertIsNotNone(links)

            links = Link.objects.filter(resource=lyr.resourcebase_ptr, link_type="image")
            self.assertIsNotNone(links)

        lyr = Layer.objects.filter(storeType="coverageStore").first()
        self.assertEqual(lyr.storeType, "coverageStore")
        if check_ogc_backend(geoserver.BACKEND_PACKAGE):
            links = Link.objects.filter(resource=lyr.resourcebase_ptr, link_type="metadata")
            self.assertIsNotNone(links)
            for ll in links:
                self.assertEqual(ll.link_type, "metadata")

            _def_link_types = (
                'data', 'image', 'original', 'html', 'OGC:WMS', 'OGC:WFS', 'OGC:WCS')
            Link.objects.filter(resource=lyr.resourcebase_ptr, link_type__in=_def_link_types).delete()
            links = Link.objects.filter(resource=lyr.resourcebase_ptr, link_type="data")
            self.assertIsNotNone(links)

            set_resource_default_links(lyr, lyr)

            links = Link.objects.filter(resource=lyr.resourcebase_ptr, link_type="metadata")
            self.assertIsNotNone(links)
            for ll in links:
                self.assertEqual(ll.link_type, "metadata")

            links = Link.objects.filter(resource=lyr.resourcebase_ptr, link_type="data")
            self.assertIsNotNone(links)

            links = Link.objects.filter(resource=lyr.resourcebase_ptr, link_type="image")
            self.assertIsNotNone(links)

    def test_get_valid_user(self):
        # Verify it accepts an admin user
        adminuser = get_user_model().objects.get(is_superuser=True)
        valid_user = get_valid_user(adminuser)
        msg = (f'Passed in a valid admin user "{adminuser}" but got "{valid_user}" in return')
        assert valid_user.id == adminuser.id, msg

        # Verify it returns a valid user after receiving None
        valid_user = get_valid_user(None)
        msg = f'Expected valid user after passing None, got "{valid_user}"'
        assert isinstance(valid_user, get_user_model()), msg

        newuser = get_user_model().objects.create(username='arieluser')
        valid_user = get_valid_user(newuser)
        msg = (f'Passed in a valid user "{newuser}" but got "{valid_user}" in return')
        assert valid_user.id == newuser.id, msg

        valid_user = get_valid_user('arieluser')
        msg = ('Passed in a valid user by username "arieluser" but got'
               f' "{valid_user}" in return')
        assert valid_user.username == 'arieluser', msg

        nn = get_anonymous_user()
        self.assertRaises(GeoNodeException, get_valid_user, nn)

    def testShapefileValidation(self):
        files = dict(
            base_file=SimpleUploadedFile('foo.shp', ' '.encode("UTF-8")),
            shx_file=SimpleUploadedFile('foo.shx', ' '.encode("UTF-8")),
            dbf_file=SimpleUploadedFile('foo.dbf', ' '.encode("UTF-8")),
            prj_file=SimpleUploadedFile('foo.prj', ' '.encode("UTF-8")))
        self.assertTrue(LayerUploadForm(dict(), files).is_valid())

        files = dict(
            base_file=SimpleUploadedFile('foo.SHP', ' '.encode("UTF-8")),
            shx_file=SimpleUploadedFile('foo.SHX', ' '.encode("UTF-8")),
            dbf_file=SimpleUploadedFile('foo.DBF', ' '.encode("UTF-8")),
            prj_file=SimpleUploadedFile('foo.PRJ', ' '.encode("UTF-8")))
        self.assertTrue(LayerUploadForm(dict(), files).is_valid())

        files = dict(
            base_file=SimpleUploadedFile('foo.SHP', ' '.encode("UTF-8")),
            shx_file=SimpleUploadedFile('foo.shx', ' '.encode("UTF-8")),
            dbf_file=SimpleUploadedFile('foo.dbf', ' '.encode("UTF-8")))
        self.assertTrue(LayerUploadForm(dict(), files).is_valid())

        files = dict(
            base_file=SimpleUploadedFile('foo.SHP', ' '.encode("UTF-8")),
            shx_file=SimpleUploadedFile('foo.shx', ' '.encode("UTF-8")),
            dbf_file=SimpleUploadedFile('foo.dbf', ' '.encode("UTF-8")),
            prj_file=SimpleUploadedFile('foo.PRJ', ' '.encode("UTF-8")))
        self.assertTrue(LayerUploadForm(dict(), files).is_valid())

        files = dict(
            base_file=SimpleUploadedFile('foo.SHP', ' '.encode("UTF-8")),
            shx_file=SimpleUploadedFile('bar.shx', ' '.encode("UTF-8")),
            dbf_file=SimpleUploadedFile('bar.dbf', ' '.encode("UTF-8")),
            prj_file=SimpleUploadedFile('bar.PRJ', ' '.encode("UTF-8")))
        self.assertFalse(LayerUploadForm(dict(), files).is_valid())

        files = dict(
            base_file=SimpleUploadedFile('foo.shp', ' '.encode("UTF-8")),
            dbf_file=SimpleUploadedFile('foo.dbf', ' '.encode("UTF-8")),
            prj_file=SimpleUploadedFile('foo.PRJ', ' '.encode("UTF-8")))
        self.assertFalse(LayerUploadForm(dict(), files).is_valid())

        files = dict(
            base_file=SimpleUploadedFile('foo.txt', ' '.encode("UTF-8")),
            shx_file=SimpleUploadedFile('foo.shx', ' '.encode("UTF-8")),
            dbf_file=SimpleUploadedFile('foo.sld', ' '.encode("UTF-8")),
            prj_file=SimpleUploadedFile('foo.prj', ' '.encode("UTF-8")))
        self.assertFalse(LayerUploadForm(dict(), files).is_valid())

    def testGeoTiffValidation(self):
        files = dict(base_file=SimpleUploadedFile('foo.tif', ' '.encode("UTF-8")))
        self.assertTrue(LayerUploadForm(dict(), files).is_valid())

        files = dict(base_file=SimpleUploadedFile('foo.TIF', ' '.encode("UTF-8")))
        self.assertTrue(LayerUploadForm(dict(), files).is_valid())

        files = dict(base_file=SimpleUploadedFile('foo.tiff', ' '.encode("UTF-8")))
        self.assertTrue(LayerUploadForm(dict(), files).is_valid())

        files = dict(base_file=SimpleUploadedFile('foo.TIF', ' '.encode("UTF-8")))
        self.assertTrue(LayerUploadForm(dict(), files).is_valid())

        files = dict(base_file=SimpleUploadedFile('foo.geotif', ' '.encode("UTF-8")))
        self.assertTrue(LayerUploadForm(dict(), files).is_valid())

        files = dict(base_file=SimpleUploadedFile('foo.GEOTIF', ' '.encode("UTF-8")))
        self.assertTrue(LayerUploadForm(dict(), files).is_valid())

        files = dict(base_file=SimpleUploadedFile('foo.geotiff', ' '.encode("UTF-8")))
        self.assertTrue(LayerUploadForm(dict(), files).is_valid())

        files = dict(base_file=SimpleUploadedFile('foo.GEOTIF', ' '.encode("UTF-8")))
        self.assertTrue(LayerUploadForm(dict(), files).is_valid())

    def testASCIIValidation(self):
        files = dict(base_file=SimpleUploadedFile('foo.asc', ' '.encode("UTF-8")))
        self.assertTrue(LayerUploadForm(dict(), files).is_valid())

        files = dict(base_file=SimpleUploadedFile('foo.ASC', ' '.encode("UTF-8")))
        self.assertTrue(LayerUploadForm(dict(), files).is_valid())

    def testZipValidation(self):
        the_zip = zipfile.ZipFile('test_upload.zip', 'w')
        in_memory_file = io.StringIO()
        in_memory_file.write('test')
        the_zip.writestr('foo.shp', in_memory_file.getvalue())
        the_zip.writestr('foo.dbf', in_memory_file.getvalue())
        the_zip.writestr('foo.shx', in_memory_file.getvalue())
        the_zip.writestr('foo.prj', in_memory_file.getvalue())
        the_zip.close()
        files = dict(base_file=SimpleUploadedFile('test_upload.zip',
                                                  open('test_upload.zip', mode='rb').read()))
        self.assertTrue(LayerUploadForm(dict(), files).is_valid())
        os.remove('test_upload.zip')

    def testWriteFiles(self):
        files = dict(
            base_file=SimpleUploadedFile('foo.shp', ' '.encode("UTF-8")),
            shx_file=SimpleUploadedFile('foo.shx', ' '.encode("UTF-8")),
            dbf_file=SimpleUploadedFile('foo.dbf', ' '.encode("UTF-8")),
            prj_file=SimpleUploadedFile('foo.prj', ' '.encode("UTF-8")))
        form = LayerUploadForm(dict(), files)
        self.assertTrue(form.is_valid())

        tempdir = form.write_files()[0]
        self.assertEqual(set(os.listdir(tempdir)),
                         {'foo.shp', 'foo.shx', 'foo.dbf', 'foo.prj'})

        the_zip = zipfile.ZipFile('test_upload.zip', 'w')
        in_memory_file = io.StringIO()
        in_memory_file.write('test')
        the_zip.writestr('foo.shp', in_memory_file.getvalue())
        the_zip.writestr('foo.dbf', in_memory_file.getvalue())
        the_zip.writestr('foo.shx', in_memory_file.getvalue())
        the_zip.writestr('foo.prj', in_memory_file.getvalue())
        the_zip.close()
        files = dict(base_file=SimpleUploadedFile('test_upload.zip',
                                                  open('test_upload.zip', mode='rb').read()))
        form = LayerUploadForm(dict(), files)
        self.assertTrue(form.is_valid())
        tempdir = form.write_files()[0]
        self.assertEqual(set(os.listdir(tempdir)),
                         {'foo.shp', 'foo.shx', 'foo.dbf', 'foo.prj'})
        os.remove('test_upload.zip')

    def test_layer_type(self):
        self.assertEqual(layer_type('foo.shp'), 'vector')
        self.assertEqual(layer_type('foo.SHP'), 'vector')
        self.assertEqual(layer_type('foo.sHp'), 'vector')
        self.assertEqual(layer_type('foo.tif'), 'raster')
        self.assertEqual(layer_type('foo.TIF'), 'raster')
        self.assertEqual(layer_type('foo.TiF'), 'raster')
        self.assertEqual(layer_type('foo.geotif'), 'raster')
        self.assertEqual(layer_type('foo.GEOTIF'), 'raster')
        self.assertEqual(layer_type('foo.gEoTiF'), 'raster')
        self.assertEqual(layer_type('foo.tiff'), 'raster')
        self.assertEqual(layer_type('foo.TIFF'), 'raster')
        self.assertEqual(layer_type('foo.TiFf'), 'raster')
        self.assertEqual(layer_type('foo.geotiff'), 'raster')
        self.assertEqual(layer_type('foo.GEOTIFF'), 'raster')
        self.assertEqual(layer_type('foo.gEoTiFf'), 'raster')
        self.assertEqual(layer_type('foo.asc'), 'raster')
        self.assertEqual(layer_type('foo.ASC'), 'raster')
        self.assertEqual(layer_type('foo.AsC'), 'raster')

        # basically anything else should produce a GeoNodeException
        self.assertRaises(GeoNodeException, lambda: layer_type('foo.gml'))

    def test_get_files(self):
        def generate_files(*extensions):
            if extensions[0].lower() != 'shp':
                return
            d = None
            expected_files = None
            try:
                d = tempfile.mkdtemp()
                fnames = [f"foo.{ext}" for ext in extensions]
                expected_files = {ext.lower(): fname for ext, fname in zip(extensions, fnames)}
                for f in fnames:
                    path = os.path.join(d, f)
                    # open and immediately close to create empty file
                    open(path, 'w').close()
            finally:
                return d, expected_files

        # Check that a well-formed Shapefile has its components all picked up
        d = None
        try:
            d, expected_files = generate_files("shp", "shx", "prj", "dbf")
            gotten_files = get_files(os.path.join(d, "foo.shp"))
            gotten_files = {k: os.path.basename(v) for k, v in gotten_files.items()}
            self.assertEqual(gotten_files, expected_files)
        finally:
            if d is not None:
                shutil.rmtree(d)

        # Check that a Shapefile missing required components raises an
        # exception
        d = None
        try:
            d, expected_files = generate_files("shp", "shx", "prj")
            self.assertRaises(GeoNodeException, lambda: get_files(os.path.join(d, "foo.shp")))
        finally:
            if d is not None:
                shutil.rmtree(d)

        # Check that including an SLD with a valid shapefile results in the SLD
        # getting picked up
        d = None
        try:
            if check_ogc_backend(geoserver.BACKEND_PACKAGE):
                d, expected_files = generate_files("shp", "shx", "prj", "dbf", "sld")
                gotten_files = get_files(os.path.join(d, "foo.shp"))
                gotten_files = {k: os.path.basename(v) for k, v in gotten_files.items()}
                self.assertEqual(gotten_files, expected_files)
        finally:
            if d is not None:
                shutil.rmtree(d)

        # Check that capitalized extensions are ok
        d = None
        try:
            d, expected_files = generate_files("SHP", "SHX", "PRJ", "DBF")
            gotten_files = get_files(os.path.join(d, "foo.SHP"))
            gotten_files = {k: os.path.basename(v) for k, v in gotten_files.items()}
            self.assertEqual(gotten_files, expected_files)
        finally:
            if d is not None:
                shutil.rmtree(d)

        # Check that mixed capital and lowercase extensions are ok
        d = None
        try:
            d, expected_files = generate_files("SHP", "shx", "pRJ", "DBF")
            gotten_files = get_files(os.path.join(d, "foo.SHP"))
            gotten_files = {k: os.path.basename(v) for k, v in gotten_files.items()}
            self.assertEqual(gotten_files, expected_files)
        finally:
            if d is not None:
                shutil.rmtree(d)

        # Check that including both capital and lowercase extensions raises an
        # exception
        d = None
        try:
            d, expected_files = generate_files("SHP", "SHX", "PRJ", "DBF", "shp", "shx", "prj", "dbf")

            # Only run the tests if this is a case sensitive OS
            if len(os.listdir(d)) == len(expected_files):
                self.assertRaises(GeoNodeException, lambda: get_files(os.path.join(d, "foo.SHP")))
                self.assertRaises(GeoNodeException, lambda: get_files(os.path.join(d, "foo.shp")))
        finally:
            if d is not None:
                shutil.rmtree(d)

        # Check that including both capital and lowercase PRJ (this is
        # special-cased in the implementation)
        d = None
        try:
            d, expected_files = generate_files("SHP", "SHX", "PRJ", "DBF", "prj")

            # Only run the tests if this is a case sensitive OS
            if len(os.listdir(d)) == len(expected_files):
                self.assertRaises(GeoNodeException, lambda: get_files(os.path.join(d, "foo.SHP")))
                self.assertRaises(GeoNodeException, lambda: get_files(os.path.join(d, "foo.shp")))
        finally:
            if d is not None:
                shutil.rmtree(d)

        # Check that including both capital and lowercase SLD (this is
        # special-cased in the implementation)
        d = None
        try:
            if check_ogc_backend(geoserver.BACKEND_PACKAGE):
                d, expected_files = generate_files("SHP", "SHX", "PRJ", "DBF", "SLD", "sld")

                # Only run the tests if this is a case sensitive OS
                if len(os.listdir(d)) == len(expected_files):
                    self.assertRaises(GeoNodeException, lambda: get_files(os.path.join(d, "foo.SHP")))
                    self.assertRaises(GeoNodeException, lambda: get_files(os.path.join(d, "foo.shp")))
        finally:
            if d is not None:
                shutil.rmtree(d)

    def test_get_valid_name(self):
        self.assertEqual(get_valid_name("blug"), "blug")
        self.assertEqual(get_valid_name("<-->"), "_")
        self.assertEqual(get_valid_name("<ab>"), "_ab_")
        self.assertNotEqual(get_valid_name("CA"), "CA_1")
        self.assertNotEqual(get_valid_name("CA"), "CA_1")

    def test_get_valid_layer_name(self):
        self.assertEqual(get_valid_layer_name("blug", False), "blug")
        self.assertEqual(get_valid_layer_name("blug", True), "blug")

        self.assertEqual(get_valid_layer_name("<ab>", False), "_ab_")
        self.assertEqual(get_valid_layer_name("<ab>", True), "<ab>")

        self.assertEqual(get_valid_layer_name("<-->", False), "_")
        self.assertEqual(get_valid_layer_name("<-->", True), "<-->")

        self.assertNotEqual(get_valid_layer_name("CA", False), "CA_1")
        self.assertNotEqual(get_valid_layer_name("CA", False), "CA_1")
        self.assertEqual(get_valid_layer_name("CA", True), "CA")
        self.assertEqual(get_valid_layer_name("CA", True), "CA")

        layer = Layer.objects.get(name="CA")
        self.assertNotEqual(get_valid_layer_name(layer, False), "CA_1")
        self.assertEqual(get_valid_layer_name(layer, True), "CA")

        self.assertRaises(GeoNodeException, get_valid_layer_name, 12, False)
        self.assertRaises(GeoNodeException, get_valid_layer_name, 12, True)

    # NOTE: we don't care about file content for many of these tests (the
    # forms under test validate based only on file name, and leave actual
    # content inspection to GeoServer) but Django's form validation will omit
    # any files with empty bodies.
    #
    # That is, this leads to mysterious test failures:
    #     SimpleUploadedFile('foo', ' '.encode("UTF-8"))
    #
    # And this should be used instead to avoid that:
    #     SimpleUploadedFile('foo', ' '.encode("UTF-8"))

    def testJSONField(self):
        field = JSONField()
        # a valid JSON document should pass
        field.clean('{ "users": [] }')

        # text which is not JSON should fail
        self.assertRaises(
            ValidationError,
            lambda: field.clean('<users></users>'))

    def test_rating_layer_remove(self):
        """ Test layer rating is removed on layer remove
        """
        # Get the layer to work with
        layer = Layer.objects.all()[3]
        layer_id = layer.id
        # Create the rating with the correct content type
        ctype = ContentType.objects.get(model='layer')
        OverallRating.objects.create(
            category=2,
            object_id=layer_id,
            content_type=ctype,
            rating=3)
        rating = OverallRating.objects.all()
        self.assertEqual(rating.count(), 1)
        # Remove the layer
        layer.delete()
        # Check there are no ratings matching the remove layer
        rating = OverallRating.objects.all()
        self.assertEqual(rating.count(), 0)

    def test_sld_upload(self):
        """Test layer remove functionality
        """
        layer = Layer.objects.all().first()
        url = reverse('layer_sld_upload', args=(layer.alternate,))
        # Now test with a valid user
        self.client.login(username='admin', password='admin')

        # test a method other than POST and GET
        response = self.client.put(url)
        content = response.content.decode('utf-8')
        self.assertEqual(response.status_code, 200)
        self.assertFalse("#modal_perms" in content)

    def test_layer_remove(self):
        """Test layer remove functionality
        """
        layer = Layer.objects.all().first()
        url = reverse('layer_remove', args=(layer.alternate,))

        # test unauthenticated
        response = self.client.get(url)
        self.assertEqual(response.status_code, 302)

        # test a user without layer removal permission
        self.client.login(username='norman', password='norman')
        response = self.client.post(url)
        self.assertTrue(response.status_code in (401, 403))
        self.client.logout()

        # Now test with a valid user
        self.client.login(username='admin', password='admin')

        # test a method other than POST and GET
        response = self.client.put(url)
        self.assertTrue(response.status_code in (401, 403))

        # test the page with a valid user with layer removal permission
        response = self.client.get(url)
        self.assertEqual(response.status_code, 200)

        # test the post method that actually removes the layer and redirects
        response = self.client.post(url)
        self.assertEqual(response.status_code, 302)
        self.assertTrue('/layers/' in response['Location'])

        # test that the layer is actually removed
        self.assertEqual(Layer.objects.filter(pk=layer.pk).count(), 0)

        # test that all styles associated to the layer are removed
        self.assertEqual(Style.objects.count(), 0)

    def test_non_cascading(self):
        """
        Tests that deleting a layer with a shared default style will not cascade and
        delete multiple layers.
        """
        layer1 = Layer.objects.all().first()
        layer2 = Layer.objects.all()[2]
        url = reverse('layer_remove', args=(layer1.alternate,))

        layer2.default_style = layer1.default_style
        layer2.save()

        self.assertEqual(layer1.default_style, layer2.default_style)

        # Now test with a valid user
        self.client.login(username='admin', password='admin')

        # test the post method that actually removes the layer and redirects
        response = self.client.post(url)
        self.assertEqual(response.status_code, 302)
        self.assertTrue('/layers/' in response['Location'])

        # test that the layer is actually removed

        self.assertEqual(Layer.objects.filter(pk=layer1.pk).count(), 0)
        self.assertEqual(Layer.objects.filter(pk=layer2.pk).count(), 1)

        # test that all styles associated to the layer are removed
        self.assertEqual(Style.objects.count(), 1)

    def test_category_counts(self):
        topics = TopicCategory.objects.all()
        topics = topics.annotate(
            **{'layer_count': Count('resourcebase__layer__category')})
        location = topics.get(identifier='location')
        # there are three layers with location category
        self.assertEqual(location.layer_count, 3)

        # change the category of one layers_count
        layer = Layer.objects.filter(category=location)[0]
        elevation = topics.get(identifier='elevation')
        layer.category = elevation
        layer.save()

        # reload the categories since it's caching the old count
        topics = topics.annotate(
            **{'layer_count': Count('resourcebase__layer__category')})
        location = topics.get(identifier='location')
        elevation = topics.get(identifier='elevation')
        self.assertEqual(location.layer_count, 2)
        self.assertEqual(elevation.layer_count, 4)

        # delete a layer and check the count update
        # use the first since it's the only one which has styles
        layer = Layer.objects.all().first()
        elevation = topics.get(identifier='elevation')
        self.assertEqual(elevation.layer_count, 4)
        layer.delete()
        topics = topics.annotate(
            **{'layer_count': Count('resourcebase__layer__category')})
        elevation = topics.get(identifier='elevation')
        self.assertEqual(elevation.layer_count, 3)

    def test_assign_change_layer_data_perm(self):
        """
        Ensure set_permissions supports the change_layer_data permission.
        """
        layer = Layer.objects.first()
        user = get_anonymous_user()
        layer.set_permissions({'users': {user.username: ['change_layer_data']}})
        perms = layer.get_all_level_info()
        self.assertIn('change_layer_data', perms['users'][user])

    def test_batch_edit(self):
        """
        Test batch editing of metadata fields.
        """
        Model = Layer
        view = 'layer_batch_metadata'
        resources = Model.objects.all()[:3]
        ids = ','.join(str(element.pk) for element in resources)
        # test non-admin access
        self.client.login(username="bobby", password="bob")
        response = self.client.get(reverse(view))
        self.assertTrue(response.status_code in (401, 403))
        # test group change
        group = Group.objects.first()
        self.client.login(username='admin', password='admin')
        response = self.client.post(
            reverse(view),
            data={'group': group.pk, 'ids': ids, 'regions': 1},
        )
        self.assertEqual(response.status_code, 302)
        resources = Model.objects.filter(id__in=[r.pk for r in resources])
        for resource in resources:
            self.assertEqual(resource.group, group)
        # test owner change
        owner = get_user_model().objects.first()
        response = self.client.post(
            reverse(view),
            data={'owner': owner.pk, 'ids': ids, 'regions': 1},
        )
        self.assertEqual(response.status_code, 302)
        resources = Model.objects.filter(id__in=[r.pk for r in resources])
        for resource in resources:
            self.assertEqual(resource.owner, owner)
        # test license change
        license = License.objects.first()
        response = self.client.post(
            reverse(view),
            data={'license': license.pk, 'ids': ids, 'regions': 1},
        )
        self.assertEqual(response.status_code, 302)
        resources = Model.objects.filter(id__in=[r.pk for r in resources])
        for resource in resources:
            self.assertEqual(resource.license, license)
        # test regions change
        region = Region.objects.first()
        response = self.client.post(
            reverse(view),
            data={'region': region.pk, 'ids': ids, 'regions': 1},
        )
        self.assertEqual(response.status_code, 302)
        resources = Model.objects.filter(id__in=[r.pk for r in resources])
        for resource in resources:
            if resource.regions.all():
                self.assertTrue(region in resource.regions.all())
        # test language change
        language = 'eng'
        response = self.client.post(
            reverse(view),
            data={'language': language, 'ids': ids, 'regions': 1},
        )
        resources = Model.objects.filter(id__in=[r.pk for r in resources])
        for resource in resources:
            self.assertEqual(resource.language, language)
        # test keywords change
        keywords = 'some,thing,new'
        response = self.client.post(
            reverse(view),
            data={'keywords': keywords, 'ids': ids, 'regions': 1},
        )
        resources = Model.objects.filter(id__in=[r.pk for r in resources])
        for resource in resources:
            for word in resource.keywords.all():
                self.assertTrue(word.name in keywords.split(','))

    def test_batch_permissions(self):
        """
        Test batch editing of test_batch_permissions.
        """
        group = Group.objects.first()
        Model = Layer
        view = 'layer_batch_permissions'
        resources = Model.objects.all()[:3]
        ids = ','.join(str(element.pk) for element in resources)
        # test non-admin access
        self.assertTrue(self.client.login(username="bobby", password="bob"))
        response = self.client.get(reverse(view), data={"ids": ids})
        self.assertTrue(response.status_code in (401, 403))
        # test group permissions
        self.assertTrue(self.client.login(username='admin', password='admin'))
        data = {
            'group': group.id,
            'permission_type': ['r', ],
            'mode': 'set',
            'ids': ids
        }
        form = BatchPermissionsForm(data=data)
        logger.debug(f" -- perm_spec[groups] --> BatchPermissionsForm errors: {form.errors}")
        self.assertTrue(form.is_valid())
        self.assertEqual(len(form.errors), 0)
        response = self.client.post(
            reverse(view),
            data=data,
        )
        self.assertEqual(response.status_code, 302)
        utils.set_layers_permissions(
            'r',
            [resource.name for resource in Model.objects.filter(
                id__in=[int(_id) for _id in ids.split(",")])],
            [],
            [group.name, ],
            False,
            verbose=True
        )
        resources = Model.objects.filter(id__in=[int(_id) for _id in ids.split(",")])
        logger.debug(f" -- perm_spec[groups] --> Testing group {group}")
        for resource in resources:
            perm_spec = resource.get_all_level_info()
            logger.debug(f" -- perm_spec[groups] --> {perm_spec['groups']}")
            self.assertTrue(group in perm_spec["groups"])
        # test user permissions
        user = get_user_model().objects.first()
        data = {
            'user': user.id,
            'permission_type': ['r', ],
            'mode': 'set',
            'ids': ids
        }
        form = BatchPermissionsForm(data=data)
        logger.debug(f" -- perm_spec[users] --> BatchPermissionsForm errors: {form.errors}")
        self.assertTrue(form.is_valid())
        self.assertEqual(len(form.errors), 0)
        response = self.client.post(
            reverse(view),
            data=data,
        )
        self.assertEqual(response.status_code, 302)
        utils.set_layers_permissions(
            'r',
            [resource.name for resource in Model.objects.filter(
                id__in=[int(_id) for _id in ids.split(",")])],
            [user.username, ],
            [],
            False,
            verbose=True
        )
        resources = Model.objects.filter(id__in=[int(_id) for _id in ids.split(",")])
        logger.debug(f" -- perm_spec[users] --> Testing user {user}")
        for resource in resources:
            perm_spec = resource.get_all_level_info()
            logger.debug(f" -- perm_spec[users] --> {perm_spec['users']}")
            self.assertTrue(user in perm_spec["users"])

    def test_surrogate_escape_string(self):
        surrogate_escape_raw = "Zo\udcc3\udcab"
        surrogate_escape_expected = "Zoë"
        surrogate_escape_result = surrogate_escape_string(
            surrogate_escape_raw, 'UTF-8')  # add more test cases using different charsets?
        self.assertEqual(
            surrogate_escape_result,
            surrogate_escape_expected,
            "layers.utils.surrogate_escape_string did not produce expected result. "
            f"Expected {surrogate_escape_expected}, received {surrogate_escape_result}")


class UnpublishedObjectTests(GeoNodeBaseTestSupport):

    """Test the is_published base attribute"""
    type = 'layer'

    def setUp(self):
        super(UnpublishedObjectTests, self).setUp()
        self.list_url = reverse(
            'api_dispatch_list',
            kwargs={
                'api_name': 'api',
                'resource_name': 'layers'})
        all_public()

    def test_published_layer(self):
        """Test unpublished layer behaviour"""

        get_user_model().objects.get(username='bobby')
        self.client.login(username='bobby', password='bob')

        # default (RESOURCE_PUBLISHING=False)
        # access to layer detail page gives 200 if layer is published or
        # unpublished
        response = self.client.get(reverse('layer_detail', args=('geonode:CA',)))
        self.assertEqual(response.status_code, 200)
        layer = Layer.objects.filter(title='CA')[0]
        layer.is_published = False
        layer.save()
        response = self.client.get(reverse('layer_detail', args=('geonode:CA',)))
        self.assertEqual(response.status_code, 200)

    @override_settings(ADMIN_MODERATE_UPLOADS=True)
    @override_settings(RESOURCE_PUBLISHING=True)
    def test_unpublished_layer(self):
        """With resource publishing"""
        layer = Layer.objects.filter(alternate='geonode:CA')[0]
        layer.is_published = False
        layer.save()

        user = get_user_model().objects.get(username='foo')
        self.client.login(username='foo', password='pass')
        # 404 if layer is unpublished
        response = self.client.get(reverse('layer_detail', args=('geonode:CA',)))
        self.assertEqual(response.status_code, 200)

        # 404 if layer is unpublished but user has permission but does not belong to the group
        assign_perm('publish_resourcebase', user, layer.get_self_resource())
        response = self.client.get(reverse('layer_detail', args=('geonode:CA',)))
        self.assertEqual(response.status_code, 200)

        # 200 if layer is unpublished and user is owner
        remove_perm('publish_resourcebase', user, layer.get_self_resource())
        layer.owner = user
        layer.save()
        response = self.client.get(reverse('layer_detail', args=('geonode:CA',)))
        self.assertEqual(response.status_code, 200)

        # 200 if layer is published
        layer.is_published = True
        layer.save()

        response = self.client.get(reverse('layer_detail', args=('geonode:CA',)))
        self.assertEqual(response.status_code, 200)

        layer.is_published = True
        layer.save()


class LayerModerationTestCase(GeoNodeBaseTestSupport):

    type = 'layer'

    def setUp(self):
        super(LayerModerationTestCase, self).setUp()
        self.user = 'admin'
        self.passwd = 'admin'
        create_layer_data()
        self.anonymous_user = get_anonymous_user()
        self.u = get_user_model().objects.get(username=self.user)
        self.u.email = 'test@email.com'
        self.u.is_active = True
        self.u.save()

    def _get_input_paths(self):
        base_name = 'single_point'
        suffixes = 'shp shx dbf prj'.split(' ')
        base_path = gisdata.GOOD_DATA
        paths = [os.path.join(base_path, 'vector', f'{base_name}.{suffix}') for suffix in suffixes]
        return paths, suffixes,

    @on_ogc_backend(geoserver.BACKEND_PACKAGE)
    @patch('geonode.thumbs.thumbnails.create_thumbnail')
    def test_moderated_upload(self, thumbnail_mock):
        """
        Test if moderation flag works
        """
        with self.settings(ADMIN_MODERATE_UPLOADS=False):
            layer_upload_url = reverse('layer_upload')
            self.client.login(username=self.user, password=self.passwd)

            # we get list of paths to shp files and list of suffixes
            input_paths, suffixes = self._get_input_paths()

            # we need file objects from above..
            input_files = [open(fp, 'rb') for fp in input_paths]

            with contextlib.ExitStack() as stack:
                input_files = [
                    stack.enter_context(_fp) for _fp in input_files]
                files = dict(zip([f'{s}_file' for s in suffixes], input_files))
                files['base_file'] = files.pop('shp_file')
                files['permissions'] = '{}'
                files['charset'] = 'utf-8'
                files['layer_title'] = 'test layer'
                resp = self.client.post(layer_upload_url, data=files)
                self.assertEqual(resp.status_code, 200)
            content = resp.content
            if isinstance(content, bytes):
                content = content.decode('UTF-8')
            data = json.loads(content)
            if 'success' in data and data['success']:
                lname = data['url'].split(':')[-1]
                _l = Layer.objects.get(name=lname)
                self.assertTrue(_l.is_approved)
                self.assertTrue(_l.is_published)
            else:
                logger.warning(data)

        with self.settings(ADMIN_MODERATE_UPLOADS=True):
            layer_upload_url = reverse('layer_upload')
            self.client.login(username=self.user, password=self.passwd)

            # we get list of paths to shp files and list of suffixes
            input_paths, suffixes = self._get_input_paths()

            # we need file objects from above..
            input_files = [open(fp, 'rb') for fp in input_paths]

            with contextlib.ExitStack() as stack:
                input_files = [
                    stack.enter_context(_fp) for _fp in input_files]
                files = dict(zip([f'{s}_file' for s in suffixes], input_files))
                files['base_file'] = files.pop('shp_file')
                files['permissions'] = '{}'
                files['charset'] = 'utf-8'
                files['layer_title'] = 'test layer'
                resp = self.client.post(layer_upload_url, data=files)
                self.assertEqual(resp.status_code, 200)
            content = resp.content
            if isinstance(content, bytes):
                content = content.decode('UTF-8')
            data = json.loads(content)
            if 'success' in data and data['success']:
                lname = data['url'].split(':')[-1]
                _l = Layer.objects.get(name=lname)
                self.assertFalse(_l.is_approved)
                self.assertTrue(_l.is_published)
            else:
                logger.warning(data)


class LayerNotificationsTestCase(NotificationsTestsHelper):

    type = 'layer'

    def setUp(self):
        super(LayerNotificationsTestCase, self).setUp()
        self.user = 'admin'
        self.passwd = 'admin'
        create_layer_data()
        self.anonymous_user = get_anonymous_user()
        self.u = get_user_model().objects.get(username=self.user)
        self.u.email = 'test@email.com'
        self.u.is_active = True
        self.u.save()
        self.setup_notifications_for(LayersAppConfig.NOTIFICATIONS, self.u)
        self.norman = get_user_model().objects.get(username='norman')
        self.norman.email = 'norman@email.com'
        self.norman.is_active = True
        self.norman.save()
        self.setup_notifications_for(LayersAppConfig.NOTIFICATIONS, self.norman)

    def testLayerNotifications(self):
        with self.settings(
                EMAIL_ENABLE=True,
                NOTIFICATION_ENABLED=True,
                NOTIFICATIONS_BACKEND="pinax.notifications.backends.email.EmailBackend",
                PINAX_NOTIFICATIONS_QUEUE_ALL=False):
            self.clear_notifications_queue()
            self.client.login(username=self.user, password=self.passwd)
            _l = Layer.objects.create(
                name='test notifications',
                bbox_polygon=Polygon.from_bbox((-180, -90, 180, 90)),
                srid='EPSG:4326',
                owner=self.norman)
            self.assertTrue(self.check_notification_out('layer_created', self.u))
            # Ensure "resource.owner" won't be notified for having uploaded its own resource
            self.assertFalse(self.check_notification_out('layer_created', self.norman))

            self.clear_notifications_queue()
            _l.name = 'test notifications 2'
            _l.save(notify=True)
            self.assertTrue(self.check_notification_out('layer_updated', self.u))

            self.clear_notifications_queue()
            from dialogos.models import Comment
            lct = ContentType.objects.get_for_model(_l)
            comment = Comment(
                author=self.norman,
                name=self.u.username,
                content_type=lct,
                object_id=_l.id,
                content_object=_l,
                comment='test comment')
            comment.save()
            self.assertTrue(self.check_notification_out('layer_comment', self.u))

            self.clear_notifications_queue()
            if "pinax.ratings" in settings.INSTALLED_APPS:
                self.clear_notifications_queue()
                from pinax.ratings.models import Rating
                rating = Rating(
                    user=self.norman,
                    content_type=lct,
                    object_id=_l.id,
                    content_object=_l,
                    rating=5)
                rating.save()
                self.assertTrue(self.check_notification_out('layer_rated', self.u))


class SetLayersPermissions(GeoNodeBaseTestSupport):

    type = 'layer'

    def setUp(self):
        super(SetLayersPermissions, self).setUp()
        create_layer_data()
        self.username = 'test_username'
        self.passwd = 'test_password'
        self.user = get_user_model().objects.create(
            username=self.username
        )

    @on_ogc_backend(geoserver.BACKEND_PACKAGE)
    def test_assign_remove_permissions(self):
        # Assing
        layer = Layer.objects.all().first()
        perm_spec = layer.get_all_level_info()
        self.assertNotIn(self.user, perm_spec["users"])
        utils.set_layers_permissions("write", None, [self.user], None, None)
        layer_after = Layer.objects.get(name=layer.name)
        perm_spec = layer_after.get_all_level_info()
        for perm in utils.WRITE_PERMISSIONS:
            self.assertIn(perm, perm_spec["users"][self.user])
            _c = 0
            for _u in perm_spec["users"]:
                if _u == self.user:
                    _c += 1
            self.assertEqual(_c, 1)
        # Remove
        utils.set_layers_permissions("write", None, [self.user], None, True)
        layer_after = Layer.objects.get(name=layer.name)
        perm_spec = layer_after.get_all_level_info()
        for perm in utils.WRITE_PERMISSIONS:
            if self.user in perm_spec["users"]:
                self.assertNotIn(perm, perm_spec["users"][self.user])


class LayersUploaderTests(GeoNodeBaseTestSupport):

    GEONODE_REST_UPLOADER = {
        'BACKEND': 'geonode.rest',
        'OPTIONS': {
            'TIME_ENABLED': True,
            'MOSAIC_ENABLED': False,
            'GEOGIG_ENABLED': False,
        },
        'SUPPORTED_CRS': [
            'EPSG:4326',
            'EPSG:3785',
            'EPSG:3857',
            'EPSG:32647',
            'EPSG:32736'
        ],
        'SUPPORTED_EXT': [
            '.shp',
            '.csv',
            '.kml',
            '.kmz',
            '.json',
            '.geojson',
            '.tif',
            '.tiff',
            '.geotiff',
            '.gml',
            '.xml'
        ]
    }

    def setUp(self):
        super(LayersUploaderTests, self).setUp()
        create_layer_data()
        self.user = 'admin'
        self.passwd = 'admin'
        self.anonymous_user = get_anonymous_user()

    @on_ogc_backend(geoserver.BACKEND_PACKAGE)
    @override_settings(UPLOADER=GEONODE_REST_UPLOADER)
    def test_geonode_upload_kml_and_import_isocategory(self):
        """
        Ensure a KML-File can be uploaded and the category is imported correctly from accompanying ISO-XML
        """

        filename_suffix_list = [
            'structure',         # lower case default category
            'planningCadastre',  # mixed case default category
            'NewCategory',       # new category; created during import
            'NoCategory']        # no category (gmd:topicCategory gco:nilReason="missing"); maps to None

        PROJECT_ROOT = os.path.abspath(os.path.dirname(__file__))
        layer_upload_url = reverse('layer_upload')
        self.client.login(username=self.user, password=self.passwd)

        thelayer_basename = 'Thuenen_BD_BT1'
        thelayer_path = os.path.join(PROJECT_ROOT, '../tests/data/kml/')

        for fnsuffix in filename_suffix_list:
            files = dict(
                base_file=SimpleUploadedFile(
                    f"{thelayer_basename}_{fnsuffix}.kml",
                    open(f"{thelayer_path + thelayer_basename}_{fnsuffix}.kml", mode='rb').read()),
                xml_file=SimpleUploadedFile(
                    f"{thelayer_basename}_{fnsuffix}.xml",
                    open(f"{thelayer_path + thelayer_basename}_{fnsuffix}.xml", mode='rb').read())
            )
            files['permissions'] = '{}'
            files['charset'] = 'utf-8'
            files['layer_title'] = 'Thuenen_BD_BT1'
            resp = self.client.post(layer_upload_url, data=files)
            # Check response status code
            self.assertEqual(resp.status_code, 200)

            # Check response status code
            if resp.status_code == 200:
                content = resp.content
                if isinstance(content, bytes):
                    content = content.decode('UTF-8')
                data = json.loads(content)

                # Check success
                self.assertTrue(data['success'])

                # Retrieve the layer from DB
                # the name may have changed (lowercase/suffix, ... e.g. 'url': '/layers/:geonode:thuenen_bd_bt1_dgyy')
                _lname = data['url'].split(':')[-1]
                _l = Layer.objects.get(name=_lname)

                # except for NoCategory
                # each layer must have a geonode category object with exactly same identifier
                if fnsuffix == 'NoCategory':
                    category_object = None
                else:
                    category_object = TopicCategory.objects.get(identifier=fnsuffix)

                self.assertEqual(_l.category, category_object)

    @on_ogc_backend(geoserver.BACKEND_PACKAGE)
    @override_settings(UPLOADER=GEONODE_REST_UPLOADER)
    def test_geonode_rest_layer_uploader(self):
        PROJECT_ROOT = os.path.abspath(os.path.dirname(__file__))
        layer_upload_url = reverse('layer_upload')
        self.client.login(username=self.user, password=self.passwd)
        # Check upload for each charset
        thelayer_name = 'ming_female_1'
        thelayer_path = os.path.join(
            PROJECT_ROOT,
            f'../tests/data/{thelayer_name}')
        files = dict(
            base_file=SimpleUploadedFile(
                f'{thelayer_name}.shp',
                open(os.path.join(thelayer_path,
                     f'{thelayer_name}.shp'), mode='rb').read()),
            shx_file=SimpleUploadedFile(
                f'{thelayer_name}.shx',
                open(os.path.join(thelayer_path,
                     f'{thelayer_name}.shx'), mode='rb').read()),
            dbf_file=SimpleUploadedFile(
                f'{thelayer_name}.dbf',
                open(os.path.join(thelayer_path,
                     f'{thelayer_name}.dbf'), mode='rb').read()),
            prj_file=SimpleUploadedFile(
                f'{thelayer_name}.prj',
                open(os.path.join(thelayer_path,
                     f'{thelayer_name}.prj'), mode='rb').read())
        )
        files['permissions'] = '{}'
        files['charset'] = 'windows-1258'
        files['layer_title'] = 'test layer_windows-1258'
        resp = self.client.post(layer_upload_url, data=files)
        # Check response status code
        if resp.status_code == 200:
            # Retrieve the layer from DB
            content = resp.content
            if isinstance(content, bytes):
                content = content.decode('UTF-8')
            data = json.loads(content)
            # Check success
            self.assertTrue(data['success'])
            _lname = data['url'].split(':')[-1]
            _l = Layer.objects.get(name=_lname)
            # Check the layer has been published
            self.assertTrue(_l.is_published)
            # Check errors
            self.assertNotIn('errors', data)
            self.assertNotIn('errormsgs', data)
            self.assertNotIn('traceback', data)
            self.assertNotIn('context', data)
            self.assertNotIn('upload_session', data)
            self.assertEqual(data['bbox'], _l.bbox_string)
            self.assertEqual(
                data['crs'],
                {
                    'type': 'name',
                    'properties': _l.srid
                }
            )
            self.assertEqual(
                data['ogc_backend'],
                settings.OGC_SERVER['default']['BACKEND']
            )
            _l.delete()

    @on_ogc_backend(geoserver.BACKEND_PACKAGE)
    @override_settings(UPLOADER=GEONODE_REST_UPLOADER)
    @patch('geonode.thumbs.thumbnails.create_thumbnail')
    def test_geonode_same_UUID_error(self, thumbnail_mock):
        """
        Ensure a new layer with same UUID metadata cannot be uploaded
        """
        PROJECT_ROOT = os.path.abspath(os.path.dirname(__file__))
        layer_upload_url = reverse('layer_upload')
        self.client.login(username=self.user, password=self.passwd)
        # Check upload for each charset
        thelayer_name = 'hydrodata'
        thelayer_path = os.path.join(
            PROJECT_ROOT,
            f'../tests/data/{thelayer_name}')
        # Uploading the first one should be OK
        same_uuid_root_file = 'same_uuid_a'
        files = dict(
            base_file=SimpleUploadedFile(
                f'{same_uuid_root_file}.shp',
                open(os.path.join(thelayer_path,
                     f'{same_uuid_root_file}.shp'), mode='rb').read()),
            shx_file=SimpleUploadedFile(
                f'{same_uuid_root_file}.shx',
                open(os.path.join(thelayer_path,
                     f'{same_uuid_root_file}.shx'), mode='rb').read()),
            dbf_file=SimpleUploadedFile(
                f'{same_uuid_root_file}.dbf',
                open(os.path.join(thelayer_path,
                     f'{same_uuid_root_file}.dbf'), mode='rb').read()),
            prj_file=SimpleUploadedFile(
                f'{same_uuid_root_file}.prj',
                open(os.path.join(thelayer_path,
                     f'{same_uuid_root_file}.prj'), mode='rb').read()),
            xml_file=SimpleUploadedFile(
                f'{same_uuid_root_file}.xml',
                open(os.path.join(thelayer_path,
                     f'{same_uuid_root_file}.xml'), mode='rb').read())
        )
        files['permissions'] = '{}'
        files['charset'] = 'utf-8'
        files['layer_title'] = f'test layer_{same_uuid_root_file}'
        resp = self.client.post(layer_upload_url, data=files)
        # Check response status code
        self.assertEqual(resp.status_code, 200)

        # Uploading the second one should give an ERROR
        same_uuid_root_file = 'same_uuid_b'
        files = dict(
            base_file=SimpleUploadedFile(
                f'{same_uuid_root_file}.shp',
                open(os.path.join(thelayer_path,
                     f'{same_uuid_root_file}.shp'), mode='rb').read()),
            shx_file=SimpleUploadedFile(
                f'{same_uuid_root_file}.shx',
                open(os.path.join(thelayer_path,
                     f'{same_uuid_root_file}.shx'), mode='rb').read()),
            dbf_file=SimpleUploadedFile(
                f'{same_uuid_root_file}.dbf',
                open(os.path.join(thelayer_path,
                     f'{same_uuid_root_file}.dbf'), mode='rb').read()),
            prj_file=SimpleUploadedFile(
                f'{same_uuid_root_file}.prj',
                open(os.path.join(thelayer_path,
                     f'{same_uuid_root_file}.prj'), mode='rb').read()),
            xml_file=SimpleUploadedFile(
                f'{same_uuid_root_file}.xml',
                open(os.path.join(thelayer_path,
                     f'{same_uuid_root_file}.xml'), mode='rb').read())
        )
        files['permissions'] = '{}'
        files['charset'] = 'utf-8'
        files['layer_title'] = f'test layer_{same_uuid_root_file}'
        resp = self.client.post(layer_upload_url, data=files)
        # Check response status code
        self.assertEqual(resp.status_code, 400)
        content = resp.content
        if isinstance(content, bytes):
            content = content.decode('UTF-8')
        data = json.loads(content)
        # Check errors
        self.assertFalse(data['success'])
        self.assertEqual(data['errormsgs'], 'Failed to upload the layer')
        self.assertEqual(data['errors'], 'The UUID identifier from the XML Metadata is already in use in this system.')


class TestLayerDetailMapViewRights(GeoNodeBaseTestSupport):
    def setUp(self):
        super(TestLayerDetailMapViewRights, self).setUp()
        create_layer_data()
        self.user = get_user_model().objects.create(username='dybala', email='dybala@gmail.com')
        self.user.set_password('very-secret')
        admin = get_user_model().objects.get(username='admin')
        self.map = Map.objects.create(owner=admin, title='test', is_approved=True, zoom=0, center_x=0.0, center_y=0.0)
        self.not_admin = get_user_model().objects.create(username='r-lukaku', is_active=True)
        self.not_admin.set_password('very-secret')
        self.not_admin.save()

        self.layer = Layer.objects.all().first()
        with DisableDjangoSignals():
            self.map_layer = MapLayer.objects.create(
                fixed=ml[0]['fixed'],
                group=ml[0]['group'],
                name=self.layer.alternate,
                layer_params=ml[0]['layer_params'],
                map=self.map,
                source_params=ml[0]['source_params'],
                stack_order=ml[0]['stack_order'],
                opacity=ml[0]['opacity'],
                transparent=True,
                visibility=True
            )

    def test_that_authenticated_user_without_permissions_cannot_view_map_in_layer_detail(self):
        """
        Test that an authenticated user without permissions to view a map does not see the map under
        'Maps using this layer' in layer_detail when map is not viewable by 'anyone'
        """
        remove_object_permissions(self.map.get_self_resource())
        self.client.login(username='dybala', password='very-secret')
        response = self.client.get(reverse('layer_detail', args=(self.layer.alternate,)))
        self.assertEqual(response.context['map_layers'], [])

    def test_that_keyword_multiselect_is_disabled_for_non_admin_users(self):
        """
        Test that keyword multiselect widget is disabled when the user is not an admin
        """
        self.test_layer = Layer.objects.create(owner=self.not_admin, title='test', is_approved=True)
        url = reverse('layer_metadata', args=(self.test_layer.alternate,))

        self.client.login(username=self.not_admin.username, password='very-secret')
        with self.settings(FREETEXT_KEYWORDS_READONLY=True):
            response = self.client.get(url)
            self.assertTrue(response.context['form']['keywords'].field.disabled)

    def test_that_keyword_multiselect_is_not_disabled_for_admin_users(self):
        """
        Test that only admin users can create/edit keywords  when FREETEXT_KEYWORDS_READONLY=True
        """
        admin = self.not_admin
        admin.is_superuser = True
        admin.save()
        self.test_layer = Layer.objects.create(owner=admin, title='test', is_approved=True)
        url = reverse('layer_metadata', args=(self.test_layer.alternate,))

        self.client.login(username=admin.username, password='very-secret')
        with self.settings(FREETEXT_KEYWORDS_READONLY=True):
            response = self.client.get(url)
            self.assertFalse(response.context['form']['keywords'].field.disabled)

    def test_that_non_admin_user_cannot_create_edit_keyword(self):
        """
        Test that non admin users cannot edit/create keywords when FREETEXT_KEYWORDS_READONLY=True
        """
        self.test_layer = Layer.objects.create(owner=self.not_admin, title='test', is_approved=True)
        url = reverse('layer_metadata', args=(self.test_layer.alternate,))

        self.client.login(username=self.not_admin.username, password='very-secret')
        with self.settings(FREETEXT_KEYWORDS_READONLY=True):
            response = self.client.post(url, data={'resource-keywords': 'wonderful-keyword'})
            self.assertEqual(response.status_code, 401)
            self.assertEqual(response.content, b'Unauthorized: Cannot edit/create Free-text Keywords')

    def test_that_keyword_multiselect_is_enabled_for_non_admin_users_when_freetext_keywords_readonly_istrue(self):
        """
        Test that keyword multiselect widget is not disabled when the user is not an admin
        and FREETEXT_KEYWORDS_READONLY=False
        """
        self.test_layer = Layer.objects.create(owner=self.not_admin, title='test', is_approved=True)
        url = reverse('layer_metadata', args=(self.test_layer.alternate,))

        self.client.login(username=self.not_admin.username, password='very-secret')
        with self.settings(FREETEXT_KEYWORDS_READONLY=False):
            response = self.client.get(url)
            self.assertFalse(response.context['form']['keywords'].field.disabled)

    def test_that_anonymous_user_can_view_map_available_to_anyone(self):
        """
        Test that anonymous user can view map that has view permissions to 'anyone'
        """
        response = self.client.get(reverse('layer_detail', args=(self.layer.alternate,)))
        self.assertEqual(response.context['map_layers'], [self.map_layer])

    def test_that_anonymous_user_cannot_view_map_with_restricted_view(self):
        """
        Test that anonymous user cannot view map that are not viewable by 'anyone'
        """
        remove_object_permissions(self.map.get_self_resource())
        response = self.client.get(reverse('layer_detail', args=(self.layer.alternate,)))
        self.assertEqual(response.context['map_layers'], [])

    def test_that_only_users_with_permissions_can_view_maps_in_layer_view(self):
        """
        Test only users with view permissions to a map can view them in layer detail view
        """
        remove_object_permissions(self.map.get_self_resource())
        self.client.login(username='admin', password='admin')
        response = self.client.get(reverse('layer_detail', args=(self.layer.alternate,)))
        self.assertEqual(response.context['map_layers'], [self.map_layer])


'''
Smoke test to explain how the uuidhandler will override the uuid for the layers
Documentation of the handler is available here:
https://github.com/GeoNode/documentation/blob/703cc6ba92b7b7a83637a874fb449420a9f8b78a/basic/settings/index.rst#uuid-handler
'''


class DummyUUIDHandler():
    def __init__(self, instance):
        self.instance = instance

    def create_uuid(self):
        return f'abc:{self.instance.uuid}'


class TestCustomUUidHandler(TestCase):
    def setUp(self):
        User = get_user_model()
        self.user = User.objects.create(username='test', email='test@test.com')
        self.sut = Layer.objects.create(
            name="testLayer", owner=self.user, title='test', is_approved=True, uuid='abc-1234-abc'
        )

    def test_layer_will_maintain_his_uud_if_no_handler_is_definded(self):
        expected = "abc-1234-abc"
        self.assertEqual(expected, self.sut.uuid)

    @override_settings(LAYER_UUID_HANDLER="geonode.layers.tests.DummyUUIDHandler")
    def test_layer_will_override_the_uuid_if_handler_is_defined(self):
        self.sut.keywords.add(*["updating", "values"])
        self.sut.save()
        expected = "abc:abc-1234-abc"
        actual = Layer.objects.get(id=self.sut.id)
        self.assertEqual(expected, actual.uuid)


class TestalidateInputSource(TestCase):

    def setUp(self):
        self.maxDiff = None
        self.layer = create_single_layer('single_point')
        self.r = namedtuple('GSCatalogRes', ['resource'])

    def tearDown(self):
        self.layer.delete()

    def test_will_raise_exception_for_replace_vector_layer_with_raster(self):
        layer = Layer.objects.filter(name="single_point")[0]
        filename = "/tpm/filename.tif"
        files = ["/opt/file1.shp", "/opt/file2.ccc"]
        with self.assertRaises(Exception) as e:
            validate_input_source(layer, filename, files, action_type="append")
        expected = "You are attempting to append a vector layer with a raster."
        self.assertEqual(expected, e.exception.args[0])

    def test_will_raise_exception_for_replace_layer_with_unknown_format(self):
        layer = Layer.objects.filter(name="single_point")[0]
        filename = "/tpm/filename.ccc"
        files = ["/opt/file1.shp", "/opt/file2.ccc"]
        with self.assertRaises(Exception) as e:
            validate_input_source(layer, filename, files, action_type="append")
        expected = "You are attempting to append a vector layer with an unknown format."
        self.assertEqual(expected, e.exception.args[0])

    def test_will_raise_exception_for_replace_layer_with_different_file_name(self):
        layer = Layer.objects.get(name="single_point")
        file_path = gisdata.VECTOR_DATA
        filename = os.path.join(file_path, "san_andres_y_providencia_highway.shp")
        files = {
            "shp": filename,
            "dbf": f"{file_path}/san_andres_y_providencia_highway.sbf",
            "prj": f"{file_path}/san_andres_y_providencia_highway.prj",
            "shx": f"{file_path}/san_andres_y_providencia_highway.shx",
        }
        with self.assertRaises(Exception) as e:
            validate_input_source(layer, filename, files, action_type="append")
        expected = (
            "Some error occurred while trying to access the uploaded schema: "
            "Please ensure the name is consistent with the file you are trying to append."
        )
        self.assertEqual(expected, e.exception.args[0])

    def test_will_raise_exception_for_not_existing_layer_in_the_catalog(self):
        layer = Layer.objects.filter(name="single_point")[0]
        file_path = gisdata.VECTOR_DATA
        filename = os.path.join(file_path, "single_point.shp")
        files = {
            "shp": filename,
            "dbf": f"{file_path}/single_point.sbf",
            "prj": f"{file_path}/single_point.prj",
            "shx": f"{file_path}/single_point.shx",
        }
        with self.assertRaises(Exception) as e:
            validate_input_source(layer, filename, files, action_type="append")
        expected = (
            "Some error occurred while trying to access the uploaded schema: "
            "The selected Layer does not exists in the catalog."
        )
        self.assertEqual(expected, e.exception.args[0])

    @patch("geonode.layers.utils.gs_catalog")
    def test_will_raise_exception_if_schema_is_not_equal_between_catalog_and_file(self, catalog):
        attr = namedtuple('GSCatalogAttr', ['attributes'])
        attr.attributes = []
        self.r.resource = attr
        catalog.get_layer.return_value = self.r
        layer = Layer.objects.filter(name="single_point")[0]
        file_path = gisdata.VECTOR_DATA
        filename = os.path.join(file_path, "single_point.shp")
        files = {
            "shp": filename,
            "dbf": f"{file_path}/single_point.sbf",
            "prj": f"{file_path}/single_point.prj",
            "shx": f"{file_path}/single_point.shx",
        }
        with self.assertRaises(Exception) as e:
            validate_input_source(layer, filename, files, action_type="append")
        expected = (
            "Some error occurred while trying to access the uploaded schema: "
            "Please ensure that the layer structure is consistent with the file you are trying to append."
        )
        self.assertEqual(expected, e.exception.args[0])

    @patch("geonode.layers.utils.gs_catalog")
    def test_validation_will_pass_for_valid_append(self, catalog):
        attr = namedtuple('GSCatalogAttr', ['attributes'])
        attr.attributes = ['label']
        self.r.resource = attr
        catalog.get_layer.return_value = self.r
        layer = Layer.objects.filter(name="single_point")[0]
        file_path = gisdata.VECTOR_DATA
        filename = os.path.join(file_path, "single_point.shp")
        files = {
            "shp": filename,
            "dbf": f"{file_path}/single_point.sbf",
            "prj": f"{file_path}/single_point.prj",
            "shx": f"{file_path}/single_point.shx",
        }
        actual = validate_input_source(layer, filename, files, action_type="append")
        self.assertTrue(actual)


<<<<<<< HEAD

'''
Smoke test to explain how the new function for multiple parsers will work
Is required to define a fuction that takes 1 parameters (the metadata xml) and return 5 parameters.
            Parameters:
                    xml (str): TextIOWrapper read example: open(self.exml_path).read()

            Returns:
                    Tuple (tuple):
                        - (identifier, vals, regions, keywords, custom)

                    identifier(str): default empy,
                    vals(dict): default empty,
                    regions(list): default empty,
                    keywords(list): default empty,
                    custom(dict): default empty
'''


class TestCustomMetadataParser(TestCase):
    def setUp(self):
        import datetime
        self.exml_path = f"{settings.PROJECT_ROOT}/base/fixtures/test_xml.xml"
        self.expected_vals = {
            "abstract": "real abstract",
            "constraints_other": "Not Specified: The original author did not specify a license.",
            "data_quality_statement": "Created with GeoNode",
            'date': datetime.datetime(2021, 4, 9, 9, 0, 46),
            "language": "eng",
            "purpose": None,
            "spatial_representation_type": "dataset",
            "supplemental_information": "No information provided",
            "temporal_extent_end": None,
            "temporal_extent_start": None,
            "title": "test_layer"
        }
=======
class TestSetMetadata(TestCase):
    def setUp(self):
        self.maxDiff = None
        self.invalid_xml = "xml"
        self.exml_path = f"{settings.PROJECT_ROOT}/base/fixtures/test_xml.xml"
>>>>>>> 9b3e5025
        self.custom = [
                {
                    "keywords": ["features", "test_layer"],
                    "thesaurus": {"date": None, "datetype": None, "title": None},
                    "type": "theme",
                },
                {
                    "keywords": ["no conditions to access and use"],
                    "thesaurus": {
                        "date": "2020-10-30T16:58:34",
                        "datetype": "publication",
                        "title": "Test for ordering",
                    },
                    "type": None,
                },
                {
                    "keywords": ["ad", "af"],
                    "thesaurus": {
                        "date": "2008-06-01",
                        "datetype": "publication",
                        "title": "GEMET - INSPIRE themes, version 1.0",
                    },
                    "type": None,
                },
                {"keywords": ["Global"], "thesaurus": {"date": None, "datetype": None, "title": None}, "type": "place"},
            ]

<<<<<<< HEAD
    def test_will_use_only_the_default_metadata_parser(self):
        identifier, vals, regions, keywords = parse_metadata(open(self.exml_path).read())
        self.assertEqual('7cfbc42c-efa7-431c-8daa-1399dff4cd19', identifier)
        self.assertListEqual(['Global'], regions)
        self.assertListEqual(self.custom, keywords)
        self.assertDictEqual(self.expected_vals, vals)

    @override_settings(METADATA_PARSERS=['__DEFAULT__', 'geonode.layers.tests.dummy_metadata_parser'])
    def test_will_use_both_parsers_defined(self):
        identifier, vals, regions, keywords = parse_metadata(open(self.exml_path).read())
        self.assertEqual('7cfbc42c-efa7-431c-8daa-1399dff4cd19', identifier)
        self.assertListEqual(['Global', 'Europe'], regions)
        self.assertListEqual("Passed through new parser", keywords)
        self.assertDictEqual(self.expected_vals, vals)


'''
Just a dummy function required for the smoke test above
'''


def dummy_metadata_parser(exml, uuid, vals, regions, keywords, custom):
    custom = "Passed through new parser"
    regions.append("Europe")
    return uuid, vals, regions, keywords, custom
=======
    def test_set_metadata_will_rase_an_exception_if_is_not_valid_xml(self):
        with self.assertRaises(GeoNodeException):
            set_metadata(self.invalid_xml)

    def test_set_metadata_return_expected_values_from_xml(self):
        import datetime
        identifier, vals, regions, keywords = set_metadata(open(self.exml_path).read())
        expected_vals = {
                "abstract": "real abstract",
                "constraints_other": "Not Specified: The original author did not specify a license.",
                "data_quality_statement": "Created with GeoNode",
                'date': datetime.datetime(2021, 4, 9, 9, 0, 46),
                "language": "eng",
                "purpose": None,
                "spatial_representation_type": "dataset",
                "supplemental_information": "No information provided",
                "temporal_extent_end": None,
                "temporal_extent_start": None,
                "title": "test_layer"
            }
        self.assertEqual('7cfbc42c-efa7-431c-8daa-1399dff4cd19', identifier)
        self.assertListEqual(['Global'], regions)
        self.assertDictEqual(expected_vals, vals)
        self.assertListEqual(self.custom, keywords)

    def test_convert_keyword_should_empty_list_for_empty_keyword(self):
        actual = convert_keyword([])
        self.assertListEqual([], actual)

    def test_convert_keyword_should_empty_list_for_empty_keyword(self):
        expected = [{
            "keywords": ['abc'],
            "thesaurus": {"date": None, "datetype": None, "title": None},
            "type": "theme",
        }]
        actual = convert_keyword(['abc'])
        self.assertListEqual(expected, actual)
>>>>>>> 9b3e5025
<|MERGE_RESOLUTION|>--- conflicted
+++ resolved
@@ -18,11 +18,7 @@
 #
 #########################################################################
 from collections import namedtuple
-<<<<<<< HEAD
-from geonode.layers.metadata import parse_metadata, set_metadata
-=======
-from geonode.layers.metadata import convert_keyword, set_metadata
->>>>>>> 9b3e5025
+from geonode.layers.metadata import convert_keyword, set_metadata, parse_metadata
 
 from geonode.tests.base import GeoNodeBaseTestSupport
 from django.test import TestCase
@@ -1816,7 +1812,6 @@
         self.assertTrue(actual)
 
 
-<<<<<<< HEAD
 
 '''
 Smoke test to explain how the new function for multiple parsers will work
@@ -1853,13 +1848,11 @@
             "temporal_extent_start": None,
             "title": "test_layer"
         }
-=======
 class TestSetMetadata(TestCase):
     def setUp(self):
         self.maxDiff = None
         self.invalid_xml = "xml"
         self.exml_path = f"{settings.PROJECT_ROOT}/base/fixtures/test_xml.xml"
->>>>>>> 9b3e5025
         self.custom = [
                 {
                     "keywords": ["features", "test_layer"],
@@ -1887,33 +1880,6 @@
                 {"keywords": ["Global"], "thesaurus": {"date": None, "datetype": None, "title": None}, "type": "place"},
             ]
 
-<<<<<<< HEAD
-    def test_will_use_only_the_default_metadata_parser(self):
-        identifier, vals, regions, keywords = parse_metadata(open(self.exml_path).read())
-        self.assertEqual('7cfbc42c-efa7-431c-8daa-1399dff4cd19', identifier)
-        self.assertListEqual(['Global'], regions)
-        self.assertListEqual(self.custom, keywords)
-        self.assertDictEqual(self.expected_vals, vals)
-
-    @override_settings(METADATA_PARSERS=['__DEFAULT__', 'geonode.layers.tests.dummy_metadata_parser'])
-    def test_will_use_both_parsers_defined(self):
-        identifier, vals, regions, keywords = parse_metadata(open(self.exml_path).read())
-        self.assertEqual('7cfbc42c-efa7-431c-8daa-1399dff4cd19', identifier)
-        self.assertListEqual(['Global', 'Europe'], regions)
-        self.assertListEqual("Passed through new parser", keywords)
-        self.assertDictEqual(self.expected_vals, vals)
-
-
-'''
-Just a dummy function required for the smoke test above
-'''
-
-
-def dummy_metadata_parser(exml, uuid, vals, regions, keywords, custom):
-    custom = "Passed through new parser"
-    regions.append("Europe")
-    return uuid, vals, regions, keywords, custom
-=======
     def test_set_metadata_will_rase_an_exception_if_is_not_valid_xml(self):
         with self.assertRaises(GeoNodeException):
             set_metadata(self.invalid_xml)
@@ -1951,4 +1917,31 @@
         }]
         actual = convert_keyword(['abc'])
         self.assertListEqual(expected, actual)
->>>>>>> 9b3e5025
+
+
+class TestParseMetadata(TestCase):        
+    def test_will_use_only_the_default_metadata_parser(self):
+        identifier, vals, regions, keywords = parse_metadata(open(self.exml_path).read())
+        self.assertEqual('7cfbc42c-efa7-431c-8daa-1399dff4cd19', identifier)
+        self.assertListEqual(['Global'], regions)
+        self.assertListEqual(self.custom, keywords)
+        self.assertDictEqual(self.expected_vals, vals)
+
+    @override_settings(METADATA_PARSERS=['__DEFAULT__', 'geonode.layers.tests.dummy_metadata_parser'])
+    def test_will_use_both_parsers_defined(self):
+        identifier, vals, regions, keywords = parse_metadata(open(self.exml_path).read())
+        self.assertEqual('7cfbc42c-efa7-431c-8daa-1399dff4cd19', identifier)
+        self.assertListEqual(['Global', 'Europe'], regions)
+        self.assertListEqual("Passed through new parser", keywords)
+        self.assertDictEqual(self.expected_vals, vals)
+
+
+'''
+Just a dummy function required for the smoke test above
+'''
+
+
+def dummy_metadata_parser(exml, uuid, vals, regions, keywords, custom):
+    custom = "Passed through new parser"
+    regions.append("Europe")
+    return uuid, vals, regions, keywords, custom