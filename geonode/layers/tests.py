#########################################################################
#
# Copyright (C) 2016 OSGeo
#
# This program is free software: you can redistribute it and/or modify
# it under the terms of the GNU General Public License as published by
# the Free Software Foundation, either version 3 of the License, or
# (at your option) any later version.
#
# This program is distributed in the hope that it will be useful,
# but WITHOUT ANY WARRANTY; without even the implied warranty of
# MERCHANTABILITY or FITNESS FOR A PARTICULAR PURPOSE. See the
# GNU General Public License for more details.
#
# You should have received a copy of the GNU General Public License
# along with this program. If not, see <http://www.gnu.org/licenses/>.
#
#########################################################################

import io
import itertools
import os
import shutil
import gisdata
import logging
import zipfile

from uuid import uuid4
from unittest.mock import MagicMock, patch
from collections import namedtuple
from pinax.ratings.models import OverallRating

from django.urls import reverse
from django.test import TestCase
from django.forms import ValidationError
from django.test.client import RequestFactory
from django.contrib.contenttypes.models import ContentType
from django.core.files.uploadedfile import SimpleUploadedFile
from django.core.management import call_command
from django.contrib.auth.models import Group
from django.contrib.gis.geos import Polygon
from django.db.models import Count
from django.contrib.auth import get_user_model

from django.conf import settings
from django.test.utils import override_settings
from django.contrib.admin.sites import AdminSite
from geonode.geoserver.createlayer.utils import create_dataset

from geonode.layers import utils
from geonode.base import enumerations
from geonode.layers import DatasetAppConfig
from geonode.layers.admin import DatasetAdmin
from geonode.decorators import on_ogc_backend
from geonode.maps.models import Map, MapLayer
from geonode.utils import DisableDjangoSignals, mkdtemp
from geonode.layers.views import _resolve_dataset
from geonode import GeoNodeException, geoserver
from geonode.people.utils import get_valid_user
from geonode.people import Roles
from guardian.shortcuts import get_anonymous_user
from geonode.tests.base import GeoNodeBaseTestSupport
from geonode.resource.manager import resource_manager
from geonode.tests.utils import NotificationsTestsHelper
from geonode.layers.models import Dataset, Style, Attribute
from geonode.layers.forms import DatasetForm, DatasetTimeSerieForm, JSONField, LayerUploadForm
from geonode.layers.populate_datasets_data import create_dataset_data
from geonode.base.models import TopicCategory, License, Region, Link
from geonode.utils import check_ogc_backend, set_resource_default_links
from geonode.layers.metadata import convert_keyword, set_metadata, parse_metadata
from geonode.groups.models import GroupProfile

from geonode.layers.utils import (
    is_sld_upload_only,
    is_xml_upload_only,
    dataset_type,
    get_files,
    get_valid_name,
    get_valid_dataset_name,
    surrogate_escape_string,
    validate_input_source,
)

from geonode.base.populate_test_data import all_public, create_models, remove_models, create_single_dataset

logger = logging.getLogger(__name__)


class DatasetsTest(GeoNodeBaseTestSupport):

    """Tests geonode.layers app/module"""

    type = "dataset"

    fixtures = ["initial_data.json", "group_test_data.json", "default_oauth_apps.json"]

    @classmethod
    def setUpClass(cls):
        super().setUpClass()
        create_models(type=cls.get_type, integration=cls.get_integration)
        all_public()

    @classmethod
    def tearDownClass(cls):
        super().tearDownClass()
        remove_models(cls.get_obj_ids, type=cls.get_type, integration=cls.get_integration)

    def setUp(self):
        super().setUp()
        self.user = "admin"
        self.passwd = "admin"
        self.anonymous_user = get_anonymous_user()
        self.exml_path = f"{settings.PROJECT_ROOT}/base/fixtures/test_xml.xml"
        self.sld_path = f"{settings.PROJECT_ROOT}/base/fixtures/test_sld.sld"
        self.maxDiff = None
        self.sut = create_single_dataset("single_point")
        create_dataset_data(self.sut.resourcebase_ptr_id)
        create_dataset_data(Dataset.objects.first().resourcebase_ptr_id)
        self.r = namedtuple("GSCatalogRes", ["resource"])

        site = AdminSite()
        self.admin = DatasetAdmin(Dataset, site)

        self.request_admin = RequestFactory().get("/admin")
        self.request_admin.user = get_user_model().objects.get(username="admin")

    # Admin Tests

    def test_admin_save_model(self):
        obj = Dataset.objects.first()
        self.assertEqual(len(obj.keywords.all()), 2)
        form = self.admin.get_form(self.request_admin, obj=obj, change=True)
        self.admin.save_model(self.request_admin, obj, form, True)

    def test_default_sourcetype(self):
        obj = Dataset.objects.first()
        self.assertEqual(obj.sourcetype, enumerations.SOURCE_TYPE_LOCAL)

    # Data Tests

    def test_describe_data_2(self):
        """/data/geonode:CA/metadata -> Test accessing the description of a layer"""
        self.assertEqual(10, get_user_model().objects.all().count())
        response = self.client.get(reverse("dataset_metadata", args=("geonode:CA",)))
        # Since we are not authenticated, we should not be able to access it
        self.assertEqual(response.status_code, 302)
        # but if we log in ...
        self.client.login(username="admin", password="admin")
        # ... all should be good
        response = self.client.get(reverse("dataset_metadata", args=("geonode:CA",)))
        self.assertEqual(response.status_code, 200)

    def test_describe_data_3(self):
        """/data/geonode:CA/metadata_detail -> Test accessing the description of a layer"""
        self.client.login(username="admin", password="admin")
        # ... all should be good
        response = self.client.get(reverse("dataset_metadata_detail", args=("geonode:CA",)))
        self.assertEqual(response.status_code, 200)
        self.assertContains(response, "Approved", count=1, status_code=200, msg_prefix="", html=False)
        self.assertContains(response, "Published", count=1, status_code=200, msg_prefix="", html=False)
        self.assertContains(response, "Featured", count=3, status_code=200, msg_prefix="", html=False)
        self.assertContains(response, "<dt>Group</dt>", count=0, status_code=200, msg_prefix="", html=False)

        # ... now assigning a Group to the Dataset
        lyr = Dataset.objects.get(alternate="geonode:CA")
        group = Group.objects.first()
        lyr.group = group
        lyr.save()
        response = self.client.get(reverse("dataset_metadata_detail", args=("geonode:CA",)))
        self.assertEqual(response.status_code, 200)
        self.assertContains(response, "<dt>Group</dt>", count=1, status_code=200, msg_prefix="", html=False)
        lyr.group = None
        lyr.save()

    # Dataset Tests

    def test_dataset_name_clash(self):
        _ll_1 = Dataset.objects.create(
            uuid=str(uuid4()),
            owner=get_user_model().objects.get(username=self.user),
            name="states",
            store="geonode_data",
            subtype="vector",
            alternate="geonode:states",
        )
        _ll_2 = Dataset.objects.create(
            uuid=str(uuid4()),
            owner=get_user_model().objects.get(username=self.user),
            name="geonode:states",
            store="httpfooremoteservce",
            subtype="remote",
            alternate="geonode:states",
        )
        _ll_1.set_permissions({"users": {"bobby": ["base.view_resourcebase"]}})
        _ll_2.set_permissions({"users": {"bobby": ["base.view_resourcebase"]}})
        self.client.login(username="bobby", password="bob")
        _request = self.client.request()
        _request.user = get_user_model().objects.get(username="bobby")
        _ll = _resolve_dataset(_request, alternate="geonode:states")
        self.assertIsNotNone(_ll)
        self.assertEqual(_ll.name, _ll_1.name)

    def test_describe_data(self):
        """/data/geonode:CA/metadata -> Test accessing the description of a layer"""
        self.assertEqual(10, get_user_model().objects.all().count())
        response = self.client.get(reverse("dataset_metadata", args=("geonode:CA",)))
        # Since we are not authenticated, we should not be able to access it
        self.assertEqual(response.status_code, 302)
        # but if we log in ...
        self.client.login(username="admin", password="admin")
        # ... all should be good
        response = self.client.get(reverse("dataset_metadata", args=("geonode:CA",)))
        self.assertEqual(response.status_code, 200)

    def test_dataset_attributes(self):
        lyr = Dataset.objects.all().first()
        # There should be a total of 3 attributes
        self.assertEqual(len(lyr.attribute_set.all()), 4)
        # 2 out of 3 attributes should be visible
        custom_attributes = lyr.attribute_set.visible()
        self.assertEqual(len(custom_attributes), 3)
        # place_ name should come before description
        self.assertEqual(custom_attributes[0].attribute_label, "Place Name")
        self.assertEqual(custom_attributes[1].attribute_label, "Description")
        self.assertEqual(custom_attributes[2].attribute, "N\xfamero_De_M\xe9dicos")
        # TODO: do test against layer with actual attribute statistics
        self.assertEqual(custom_attributes[1].count, 1)
        self.assertEqual(custom_attributes[1].min, "NA")
        self.assertEqual(custom_attributes[1].max, "NA")
        self.assertEqual(custom_attributes[1].average, "NA")
        self.assertEqual(custom_attributes[1].median, "NA")
        self.assertEqual(custom_attributes[1].stddev, "NA")
        self.assertEqual(custom_attributes[1].sum, "NA")
        self.assertEqual(custom_attributes[1].unique_values, "NA")

    def test_dataset_bbox(self):
        lyr = Dataset.objects.all().first()
        dataset_bbox = lyr.bbox[0:4]
        logger.debug(dataset_bbox)

        def decimal_encode(bbox):
            _bbox = [float(o) for o in bbox]
            # Must be in the form : [x0, x1, y0, y1
            return [_bbox[0], _bbox[2], _bbox[1], _bbox[3]]

        from geonode.utils import bbox_to_projection

        projected_bbox = decimal_encode(
            bbox_to_projection(
                [float(coord) for coord in dataset_bbox]
                + [
                    lyr.srid,
                ],
                target_srid=4326,
            )[:4]
        )
        logger.debug(projected_bbox)
        self.assertEqual(projected_bbox, [-180.0, -90.0, 180.0, 90.0])
        logger.debug(lyr.ll_bbox)
        self.assertEqual(lyr.ll_bbox, [-180.0, 180.0, -90.0, 90.0, "EPSG:4326"])
        projected_bbox = decimal_encode(
            bbox_to_projection(
                [float(coord) for coord in dataset_bbox]
                + [
                    lyr.srid,
                ],
                target_srid=3857,
            )[:4]
        )
        solution = [-20037397.023298454, -74299743.40065672, 20037397.02329845, 74299743.40061197]
        logger.debug(projected_bbox)
        for coord, check in zip(projected_bbox, solution):
            self.assertAlmostEqual(coord, check, places=3)

    def test_dataset_attributes_feature_catalogue(self):
        """Test layer feature catalogue functionality"""
        self.assertTrue(self.client.login(username="admin", password="admin"))
        # test a non-existing layer
        url = reverse("dataset_feature_catalogue", args=("bad_dataset",))
        response = self.client.get(url)
        self.assertEqual(response.status_code, 404)

        # Get the layer to work with
        layer = Dataset.objects.all()[3]
        url = reverse("dataset_feature_catalogue", args=(layer.alternate,))
        response = self.client.get(url)
        self.assertNotEqual(response.status_code, 404)

    def test_dataset_attribute_config(self):
        lyr = Dataset.objects.all().first()
        attribute_config = lyr.attribute_config()
        custom_attributes = attribute_config["getFeatureInfo"]
        self.assertEqual(custom_attributes["fields"], ["place_name", "description", "N\xfamero_De_M\xe9dicos"])
        self.assertEqual(custom_attributes["propertyNames"]["description"], "Description")
        self.assertEqual(custom_attributes["propertyNames"]["place_name"], "Place Name")

        attributes = Attribute.objects.filter(dataset=lyr)
        for _att in attributes:
            self.assertEqual(_att.featureinfo_type, "type_property")

        lyr.featureinfo_custom_template = "<h1>Test HTML</h1>"
        lyr.use_featureinfo_custom_template = True
        lyr.save()
        attribute_config = lyr.attribute_config()
        self.assertTrue("ftInfoTemplate" in attribute_config)
        self.assertEqual(attribute_config["ftInfoTemplate"], "<h1>Test HTML</h1>")
        lyr.use_featureinfo_custom_template = False
        lyr.save()
        attribute_config = lyr.attribute_config()
        self.assertTrue("ftInfoTemplate" not in attribute_config)

    def test_dataset_styles(self):
        lyr = Dataset.objects.all().first()
        # There should be a total of 3 styles
        self.assertEqual(len(lyr.styles.all()), 4)
        # One of the style is the default one
        self.assertEqual(lyr.default_style, Style.objects.get(id=lyr.default_style.id))

        try:
            [str(style) for style in lyr.styles.all()]
        except UnicodeEncodeError:
            self.fail("str of the Style model throws a UnicodeEncodeError with special characters.")

    def test_dataset_links(self):
        lyr = Dataset.objects.filter(subtype="vector").first()
        self.assertEqual(lyr.subtype, "vector")
        if check_ogc_backend(geoserver.BACKEND_PACKAGE):
            links = Link.objects.filter(resource=lyr.resourcebase_ptr, link_type="metadata")
            self.assertIsNotNone(links)
            for ll in links:
                self.assertEqual(ll.link_type, "metadata")

            _def_link_types = ("data", "image", "original", "html", "OGC:WMS", "OGC:WFS", "OGC:WCS")
            Link.objects.filter(resource=lyr.resourcebase_ptr, link_type__in=_def_link_types).delete()
            links = Link.objects.filter(resource=lyr.resourcebase_ptr, link_type="data")
            self.assertIsNotNone(links)

            set_resource_default_links(lyr, lyr)

            links = Link.objects.filter(resource=lyr.resourcebase_ptr, link_type="metadata")
            self.assertIsNotNone(links)
            for ll in links:
                self.assertEqual(ll.link_type, "metadata")

            links = Link.objects.filter(resource=lyr.resourcebase_ptr, link_type="data")
            self.assertIsNotNone(links)

            links = Link.objects.filter(resource=lyr.resourcebase_ptr, link_type="image")
            self.assertIsNotNone(links)

        lyr = Dataset.objects.filter(subtype="raster").first()
        self.assertEqual(lyr.subtype, "raster")
        if check_ogc_backend(geoserver.BACKEND_PACKAGE):
            links = Link.objects.filter(resource=lyr.resourcebase_ptr, link_type="metadata")
            self.assertIsNotNone(links)
            for ll in links:
                self.assertEqual(ll.link_type, "metadata")

            _def_link_types = ("data", "image", "original", "html", "OGC:WMS", "OGC:WFS", "OGC:WCS")
            Link.objects.filter(resource=lyr.resourcebase_ptr, link_type__in=_def_link_types).delete()
            links = Link.objects.filter(resource=lyr.resourcebase_ptr, link_type="data")
            self.assertIsNotNone(links)

            set_resource_default_links(lyr, lyr)

            links = Link.objects.filter(resource=lyr.resourcebase_ptr, link_type="metadata")
            self.assertIsNotNone(links)
            for ll in links:
                self.assertEqual(ll.link_type, "metadata")

            links = Link.objects.filter(resource=lyr.resourcebase_ptr, link_type="data")
            self.assertIsNotNone(links)

            links = Link.objects.filter(resource=lyr.resourcebase_ptr, link_type="image")
            self.assertIsNotNone(links)

            Link.objects.filter(resource=lyr.resourcebase_ptr, link_type="original").update(
                url="http://google.com/test"
            )
            self.assertEqual(lyr.download_url, "http://google.com/test")

    def test_get_valid_user(self):
        # Verify it accepts an admin user
        adminuser = get_user_model().objects.get(is_superuser=True)
        valid_user = get_valid_user(adminuser)
        msg = f'Passed in a valid admin user "{adminuser}" but got "{valid_user}" in return'
        assert valid_user.id == adminuser.id, msg

        # Verify it returns a valid user after receiving None
        valid_user = get_valid_user(None)
        msg = f'Expected valid user after passing None, got "{valid_user}"'
        assert isinstance(valid_user, get_user_model()), msg

        newuser = get_user_model().objects.create(username="arieluser")
        valid_user = get_valid_user(newuser)
        msg = f'Passed in a valid user "{newuser}" but got "{valid_user}" in return'
        assert valid_user.id == newuser.id, msg

        valid_user = get_valid_user("arieluser")
        msg = 'Passed in a valid user by username "arieluser" but got' f' "{valid_user}" in return'
        assert valid_user.username == "arieluser", msg

        nn = get_anonymous_user()
        self.assertRaises(GeoNodeException, get_valid_user, nn)

    def testShapefileValidation(self):
        files = dict(
            base_file=SimpleUploadedFile("foo.shp", b" "),
            shx_file=SimpleUploadedFile("foo.shx", b" "),
            dbf_file=SimpleUploadedFile("foo.dbf", b" "),
            prj_file=SimpleUploadedFile("foo.prj", b" "),
        )
        self.assertTrue(LayerUploadForm(dict(), files).is_valid())

        files = dict(
            base_file=SimpleUploadedFile("foo.SHP", b" "),
            shx_file=SimpleUploadedFile("foo.SHX", b" "),
            dbf_file=SimpleUploadedFile("foo.DBF", b" "),
            prj_file=SimpleUploadedFile("foo.PRJ", b" "),
        )
        self.assertTrue(LayerUploadForm(dict(), files).is_valid())

        files = dict(
            base_file=SimpleUploadedFile("foo.SHP", b" "),
            shx_file=SimpleUploadedFile("foo.shx", b" "),
            dbf_file=SimpleUploadedFile("foo.dbf", b" "),
        )
        self.assertTrue(LayerUploadForm(dict(), files).is_valid())

        files = dict(
            base_file=SimpleUploadedFile("foo.SHP", b" "),
            shx_file=SimpleUploadedFile("foo.shx", b" "),
            dbf_file=SimpleUploadedFile("foo.dbf", b" "),
            prj_file=SimpleUploadedFile("foo.PRJ", b" "),
        )
        self.assertTrue(LayerUploadForm(dict(), files).is_valid())

        files = dict(
            base_file=SimpleUploadedFile("foo.SHP", b" "),
            shx_file=SimpleUploadedFile("bar.shx", b" "),
            dbf_file=SimpleUploadedFile("bar.dbf", b" "),
            prj_file=SimpleUploadedFile("bar.PRJ", b" "),
        )
        self.assertFalse(LayerUploadForm(dict(), files).is_valid())

        files = dict(
            base_file=SimpleUploadedFile("foo.shp", b" "),
            dbf_file=SimpleUploadedFile("foo.dbf", b" "),
            prj_file=SimpleUploadedFile("foo.PRJ", b" "),
        )
        self.assertFalse(LayerUploadForm(dict(), files).is_valid())

        files = dict(
            base_file=SimpleUploadedFile("foo.txt", b" "),
            shx_file=SimpleUploadedFile("foo.shx", b" "),
            dbf_file=SimpleUploadedFile("foo.sld", b" "),
            prj_file=SimpleUploadedFile("foo.prj", b" "),
        )
        self.assertFalse(LayerUploadForm(dict(), files).is_valid())

    def testGeoTiffValidation(self):
        files = dict(base_file=SimpleUploadedFile("foo.tif", b" "))
        self.assertTrue(LayerUploadForm(dict(), files).is_valid())

        files = dict(base_file=SimpleUploadedFile("foo.TIF", b" "))
        self.assertTrue(LayerUploadForm(dict(), files).is_valid())

        files = dict(base_file=SimpleUploadedFile("foo.tiff", b" "))
        self.assertTrue(LayerUploadForm(dict(), files).is_valid())

        files = dict(base_file=SimpleUploadedFile("foo.TIF", b" "))
        self.assertTrue(LayerUploadForm(dict(), files).is_valid())

        files = dict(base_file=SimpleUploadedFile("foo.geotif", b" "))
        self.assertTrue(LayerUploadForm(dict(), files).is_valid())

        files = dict(base_file=SimpleUploadedFile("foo.GEOTIF", b" "))
        self.assertTrue(LayerUploadForm(dict(), files).is_valid())

        files = dict(base_file=SimpleUploadedFile("foo.geotiff", b" "))
        self.assertTrue(LayerUploadForm(dict(), files).is_valid())

        files = dict(base_file=SimpleUploadedFile("foo.GEOTIF", b" "))
        self.assertTrue(LayerUploadForm(dict(), files).is_valid())

    def testASCIIValidation(self):
        files = dict(base_file=SimpleUploadedFile("foo.asc", b" "))
        self.assertTrue(LayerUploadForm(dict(), files).is_valid())

        files = dict(base_file=SimpleUploadedFile("foo.ASC", b" "))
        self.assertTrue(LayerUploadForm(dict(), files).is_valid())

    def testZipValidation(self):
        the_zip = zipfile.ZipFile("test_upload.zip", "w")
        in_memory_file = io.StringIO()
        in_memory_file.write("test")
        the_zip.writestr("foo.shp", in_memory_file.getvalue())
        the_zip.writestr("foo.dbf", in_memory_file.getvalue())
        the_zip.writestr("foo.shx", in_memory_file.getvalue())
        the_zip.writestr("foo.prj", in_memory_file.getvalue())
        the_zip.close()
        files = dict(base_file=SimpleUploadedFile("test_upload.zip", open("test_upload.zip", mode="rb").read()))
        self.assertTrue(LayerUploadForm(dict(), files).is_valid())
        os.remove("test_upload.zip")

    def testWriteFiles(self):
        files = dict(
            base_file=SimpleUploadedFile("foo.shp", b" "),
            shx_file=SimpleUploadedFile("foo.shx", b" "),
            dbf_file=SimpleUploadedFile("foo.dbf", b" "),
            prj_file=SimpleUploadedFile("foo.prj", b" "),
        )
        form = LayerUploadForm(dict(), files)
        self.assertTrue(form.is_valid())

        tempdir = form.write_files()[0]
        self.assertEqual(set(os.listdir(tempdir)), {"foo.shp", "foo.shx", "foo.dbf", "foo.prj"})

        the_zip = zipfile.ZipFile("test_upload.zip", "w")
        in_memory_file = io.StringIO()
        in_memory_file.write("test")
        the_zip.writestr("foo.shp", in_memory_file.getvalue())
        the_zip.writestr("foo.dbf", in_memory_file.getvalue())
        the_zip.writestr("foo.shx", in_memory_file.getvalue())
        the_zip.writestr("foo.prj", in_memory_file.getvalue())
        the_zip.close()
        files = dict(base_file=SimpleUploadedFile("test_upload.zip", open("test_upload.zip", mode="rb").read()))
        form = LayerUploadForm(dict(), files)
        self.assertTrue(form.is_valid())
        tempdir = form.write_files()[0]
        self.assertEqual(set(os.listdir(tempdir)), {"foo.shp", "foo.shx", "foo.dbf", "foo.prj"})
        os.remove("test_upload.zip")

    def test_dataset_type(self):
        self.assertEqual(dataset_type("foo.shp"), "vector")
        self.assertEqual(dataset_type("foo.SHP"), "vector")
        self.assertEqual(dataset_type("foo.sHp"), "vector")
        self.assertEqual(dataset_type("foo.tif"), "raster")
        self.assertEqual(dataset_type("foo.TIF"), "raster")
        self.assertEqual(dataset_type("foo.TiF"), "raster")
        self.assertEqual(dataset_type("foo.geotif"), "raster")
        self.assertEqual(dataset_type("foo.GEOTIF"), "raster")
        self.assertEqual(dataset_type("foo.gEoTiF"), "raster")
        self.assertEqual(dataset_type("foo.tiff"), "raster")
        self.assertEqual(dataset_type("foo.TIFF"), "raster")
        self.assertEqual(dataset_type("foo.TiFf"), "raster")
        self.assertEqual(dataset_type("foo.geotiff"), "raster")
        self.assertEqual(dataset_type("foo.GEOTIFF"), "raster")
        self.assertEqual(dataset_type("foo.gEoTiFf"), "raster")
        self.assertEqual(dataset_type("foo.asc"), "raster")
        self.assertEqual(dataset_type("foo.ASC"), "raster")
        self.assertEqual(dataset_type("foo.AsC"), "raster")

        # basically anything else should produce a GeoNodeException
        self.assertRaises(GeoNodeException, lambda: dataset_type("foo.gml"))

    def test_get_files(self):
        def generate_files(*extensions):
            if extensions[0].lower() != "shp":
                return
            d = None
            expected_files = None
            try:
                d = mkdtemp()
                fnames = [f"foo.{ext}" for ext in extensions]
                expected_files = {ext.lower(): fname for ext, fname in zip(extensions, fnames)}
                for f in fnames:
                    path = os.path.join(d, f)
                    # open and immediately close to create empty file
                    open(path, "w").close()
            finally:
                return d, expected_files

        # Check that a well-formed Shapefile has its components all picked up
        d = None
        _tmpdir = None
        try:
            d, expected_files = generate_files("shp", "shx", "prj", "dbf")
            gotten_files, _tmpdir = get_files(os.path.join(d, "foo.shp"))
            gotten_files = {k: os.path.basename(v) for k, v in gotten_files.items()}
            self.assertEqual(gotten_files, expected_files)
        finally:
            if d is not None:
                shutil.rmtree(d, ignore_errors=True)
            if _tmpdir is not None:
                shutil.rmtree(_tmpdir, ignore_errors=True)

        # Check that a Shapefile missing required components raises an
        # exception
        d = None
        try:
            d, expected_files = generate_files("shp", "shx", "prj")
            self.assertRaises(GeoNodeException, lambda: get_files(os.path.join(d, "foo.shp")))
        finally:
            if d is not None:
                shutil.rmtree(d, ignore_errors=True)

        # Check that including an SLD with a valid shapefile results in the SLD
        # getting picked up
        d = None
        _tmpdir = None
        try:
            if check_ogc_backend(geoserver.BACKEND_PACKAGE):
                d, expected_files = generate_files("shp", "shx", "prj", "dbf", "sld")
                gotten_files, _tmpdir = get_files(os.path.join(d, "foo.shp"))
                gotten_files = {k: os.path.basename(v) for k, v in gotten_files.items()}
                self.assertEqual(gotten_files, expected_files)
        finally:
            if d is not None:
                shutil.rmtree(d, ignore_errors=True)
            if _tmpdir is not None:
                shutil.rmtree(_tmpdir, ignore_errors=True)

        # Check that capitalized extensions are ok
        d = None
        _tmpdir = None
        try:
            d, expected_files = generate_files("SHP", "SHX", "PRJ", "DBF")
            gotten_files, _tmpdir = get_files(os.path.join(d, "foo.SHP"))
            gotten_files = {k: os.path.basename(v) for k, v in gotten_files.items()}
            self.assertEqual(gotten_files, expected_files)
        finally:
            if d is not None:
                shutil.rmtree(d, ignore_errors=True)
            if _tmpdir is not None:
                shutil.rmtree(_tmpdir, ignore_errors=True)

        # Check that mixed capital and lowercase extensions are ok
        d = None
        _tmpdir = None
        try:
            d, expected_files = generate_files("SHP", "shx", "pRJ", "DBF")
            gotten_files, _tmpdir = get_files(os.path.join(d, "foo.SHP"))
            gotten_files = {k: os.path.basename(v) for k, v in gotten_files.items()}
            self.assertEqual(gotten_files, expected_files)
        finally:
            if d is not None:
                shutil.rmtree(d, ignore_errors=True)
            if _tmpdir is not None:
                shutil.rmtree(_tmpdir, ignore_errors=True)

        # Check that including both capital and lowercase extensions raises an
        # exception
        d = None
        try:
            d, expected_files = generate_files("SHP", "SHX", "PRJ", "DBF", "shp", "shx", "prj", "dbf")

            # Only run the tests if this is a case sensitive OS
            if len(os.listdir(d)) == len(expected_files):
                self.assertRaises(GeoNodeException, lambda: get_files(os.path.join(d, "foo.SHP")))
                self.assertRaises(GeoNodeException, lambda: get_files(os.path.join(d, "foo.shp")))
        finally:
            if d is not None:
                shutil.rmtree(d, ignore_errors=True)

        # Check that including both capital and lowercase PRJ (this is
        # special-cased in the implementation)
        d = None
        try:
            d, expected_files = generate_files("SHP", "SHX", "PRJ", "DBF", "prj")

            # Only run the tests if this is a case sensitive OS
            if len(os.listdir(d)) == len(expected_files):
                self.assertRaises(GeoNodeException, lambda: get_files(os.path.join(d, "foo.SHP")))
                self.assertRaises(GeoNodeException, lambda: get_files(os.path.join(d, "foo.shp")))
        finally:
            if d is not None:
                shutil.rmtree(d, ignore_errors=True)

        # Check that including both capital and lowercase SLD (this is
        # special-cased in the implementation)
        d = None
        try:
            if check_ogc_backend(geoserver.BACKEND_PACKAGE):
                d, expected_files = generate_files("SHP", "SHX", "PRJ", "DBF", "SLD", "sld")

                # Only run the tests if this is a case sensitive OS
                if len(os.listdir(d)) == len(expected_files):
                    self.assertRaises(GeoNodeException, lambda: get_files(os.path.join(d, "foo.SHP")))
                    self.assertRaises(GeoNodeException, lambda: get_files(os.path.join(d, "foo.shp")))
        finally:
            if d is not None:
                shutil.rmtree(d, ignore_errors=True)

    def test_get_valid_name(self):
        self.assertEqual(get_valid_name("blug"), "blug")
        self.assertEqual(get_valid_name("<-->"), "_")
        self.assertEqual(get_valid_name("<ab>"), "_ab_")
        self.assertNotEqual(get_valid_name("CA"), "CA_1")
        self.assertNotEqual(get_valid_name("CA"), "CA_1")

    def test_get_valid_dataset_name(self):
        self.assertEqual(get_valid_dataset_name("blug", False), "blug")
        self.assertEqual(get_valid_dataset_name("blug", True), "blug")

        self.assertEqual(get_valid_dataset_name("<ab>", False), "_ab_")
        self.assertEqual(get_valid_dataset_name("<ab>", True), "<ab>")

        self.assertEqual(get_valid_dataset_name("<-->", False), "_")
        self.assertEqual(get_valid_dataset_name("<-->", True), "<-->")

        self.assertNotEqual(get_valid_dataset_name("CA", False), "CA_1")
        self.assertNotEqual(get_valid_dataset_name("CA", False), "CA_1")
        self.assertEqual(get_valid_dataset_name("CA", True), "CA")
        self.assertEqual(get_valid_dataset_name("CA", True), "CA")

        layer = Dataset.objects.get(name="CA")
        self.assertNotEqual(get_valid_dataset_name(layer, False), "CA_1")
        self.assertEqual(get_valid_dataset_name(layer, True), "CA")

        self.assertRaises(GeoNodeException, get_valid_dataset_name, 12, False)
        self.assertRaises(GeoNodeException, get_valid_dataset_name, 12, True)

    # NOTE: we don't care about file content for many of these tests (the
    # forms under test validate based only on file name, and leave actual
    # content inspection to GeoServer) but Django's form validation will omit
    # any files with empty bodies.
    #
    # That is, this leads to mysterious test failures:
    #     SimpleUploadedFile('foo', ' '.encode("UTF-8"))
    #
    # And this should be used instead to avoid that:
    #     SimpleUploadedFile('foo', ' '.encode("UTF-8"))

    def testJSONField(self):
        field = JSONField()
        # a valid JSON document should pass
        field.clean('{ "users": [] }')

        # text which is not JSON should fail
        self.assertRaises(ValidationError, lambda: field.clean("<users></users>"))

    def test_rating_dataset_remove(self):
        """Test layer rating is removed on layer remove"""
        # Get the layer to work with
        layer = Dataset.objects.all()[3]
        dataset_id = layer.id
        # Create the rating with the correct content type
        ctype = ContentType.objects.get(model="dataset")
        OverallRating.objects.create(category=2, object_id=dataset_id, content_type=ctype, rating=3)
        rating = OverallRating.objects.all()
        self.assertEqual(rating.count(), 1)
        # Remove the layer
        resource_manager.delete(layer.uuid)
        # Check there are no ratings matching the remove layer
        rating = OverallRating.objects.all()
        self.assertEqual(rating.count(), 0)

    def test_sld_upload(self):
        """Test layer remove functionality"""
        layer = Dataset.objects.all().first()
        url = reverse("dataset_sld_upload", args=(layer.alternate,))
        # Now test with a valid user
        self.client.login(username="admin", password="admin")

        # test a method other than POST and GET
        response = self.client.put(url)
        content = response.content.decode("utf-8")
        self.assertEqual(response.status_code, 200)
        self.assertFalse("#modal_perms" in content)

    def test_category_counts(self):
        topics = TopicCategory.objects.all()
        topics = topics.annotate(**{"dataset_count": Count("resourcebase__dataset__category")})
        location = topics.get(identifier="location")
        # there are three layers with location category
        self.assertEqual(location.dataset_count, 3)

        # change the category of one layers_count
        layer = Dataset.objects.filter(category=location)[0]
        elevation = topics.get(identifier="elevation")
        layer.category = elevation
        layer.save()

        # reload the categories since it's caching the old count
        topics = topics.annotate(**{"dataset_count": Count("resourcebase__dataset__category")})
        location = topics.get(identifier="location")
        elevation = topics.get(identifier="elevation")
        self.assertEqual(location.dataset_count, 2)
        self.assertEqual(elevation.dataset_count, 4)

        # delete a layer and check the count update
        # use the first since it's the only one which has styles
        layer = Dataset.objects.all().first()
        elevation = topics.get(identifier="elevation")
        self.assertEqual(elevation.dataset_count, 4)
        layer.delete()
        topics = topics.annotate(**{"dataset_count": Count("resourcebase__dataset__category")})
        elevation = topics.get(identifier="elevation")
        self.assertEqual(elevation.dataset_count, 3)

    def test_assign_change_dataset_data_perm(self):
        """
        Ensure set_permissions supports the change_dataset_data permission.
        """
        layer = Dataset.objects.first()
        user = get_anonymous_user()
        layer.set_permissions({"users": {user.username: ["change_dataset_data"]}})
        perms = layer.get_all_level_info()
        self.assertNotIn(user, perms["users"])
        self.assertNotIn(user.username, perms["users"])

    def test_batch_edit(self):
        """
        Test batch editing of metadata fields.
        """
        Model = Dataset
        view = "dataset_batch_metadata"
        resources = Model.objects.all()[:3]
        ids = ",".join(str(element.pk) for element in resources)
        # test non-admin access
        self.client.login(username="bobby", password="bob")
        response = self.client.get(reverse(view))
        self.assertTrue(response.status_code in (401, 403))
        # test group change
        group = Group.objects.first()
        self.client.login(username="admin", password="admin")
        response = self.client.post(
            reverse(view),
            data={"group": group.pk, "ids": ids, "regions": 1},
        )
        self.assertEqual(response.status_code, 302)
        resources = Model.objects.filter(id__in=[r.pk for r in resources])
        for resource in resources:
            self.assertEqual(resource.group, group)
        # test owner change
        owner = get_user_model().objects.first()
        response = self.client.post(
            reverse(view),
            data={"owner": owner.pk, "ids": ids, "regions": 1},
        )
        self.assertEqual(response.status_code, 302)
        resources = Model.objects.filter(id__in=[r.pk for r in resources])
        for resource in resources:
            self.assertEqual(resource.owner, owner)
        # test license change
        license = License.objects.first()
        response = self.client.post(
            reverse(view),
            data={"license": license.pk, "ids": ids, "regions": 1},
        )
        self.assertEqual(response.status_code, 302)
        resources = Model.objects.filter(id__in=[r.pk for r in resources])
        for resource in resources:
            self.assertEqual(resource.license, license)
        # test regions change
        region = Region.objects.first()
        response = self.client.post(
            reverse(view),
            data={"region": region.pk, "ids": ids, "regions": 1},
        )
        self.assertEqual(response.status_code, 302)
        resources = Model.objects.filter(id__in=[r.pk for r in resources])
        for resource in resources:
            if resource.regions.all():
                self.assertTrue(region in resource.regions.all())
        # test language change
        language = "eng"
        response = self.client.post(
            reverse(view),
            data={"language": language, "ids": ids, "regions": 1},
        )
        resources = Model.objects.filter(id__in=[r.pk for r in resources])
        for resource in resources:
            self.assertEqual(resource.language, language)
        # test keywords change
        keywords = "some,thing,new"
        response = self.client.post(
            reverse(view),
            data={"keywords": keywords, "ids": ids, "regions": 1},
        )
        resources = Model.objects.filter(id__in=[r.pk for r in resources])
        for resource in resources:
            for word in resource.keywords.all():
                self.assertTrue(word.name in keywords.split(","))

    def test_surrogate_escape_string(self):
        surrogate_escape_raw = "Zo\udcc3\udcab"
        surrogate_escape_expected = "Zoë"
        surrogate_escape_result = surrogate_escape_string(
            surrogate_escape_raw, "UTF-8"
        )  # add more test cases using different charsets?
        self.assertEqual(
            surrogate_escape_result,
            surrogate_escape_expected,
            "layers.utils.surrogate_escape_string did not produce expected result. "
            f"Expected {surrogate_escape_expected}, received {surrogate_escape_result}",
        )

    @on_ogc_backend(geoserver.BACKEND_PACKAGE)
    def test_assign_remove_permissions(self):
        # Assing
        layer = Dataset.objects.all().first()
        perm_spec = layer.get_all_level_info()
        self.assertNotIn(get_user_model().objects.get(username="norman"), perm_spec["users"])

        utils.set_datasets_permissions(
            "edit", resources_names=[layer.name], users_usernames=["norman"], delete_flag=False, verbose=True
        )
        perm_spec = layer.get_all_level_info()
        _c = 0
        if "users" in perm_spec:
            for _u in perm_spec["users"]:
                if _u == "norman" or _u == get_user_model().objects.get(username="norman"):
                    _c += 1
        # "norman" has both read & write permissions
        self.assertEqual(_c, 1)

        # Remove
        utils.set_datasets_permissions(
            "read", resources_names=[layer.name], users_usernames=["norman"], delete_flag=True, verbose=True
        )
        perm_spec = layer.get_all_level_info()
        _c = 0
        if "users" in perm_spec:
            for _u in perm_spec["users"]:
                if _u == "norman" or _u == get_user_model().objects.get(username="norman"):
                    _c += 1
        # "norman" has no permissions
        self.assertEqual(_c, 0)

    @on_ogc_backend(geoserver.BACKEND_PACKAGE)
    def test_assign_remove_permissions_for_groups(self):
        # Assing
        layer = Dataset.objects.all().first()
        perm_spec = layer.get_all_level_info()
        group_profile = GroupProfile.objects.create(slug="group1", title="group1", access="public")
        self.assertNotIn(group_profile, perm_spec["groups"])

        # giving manage permissions to the group
        utils.set_datasets_permissions(
            "manage", resources_names=[layer.name], groups_names=["group1"], delete_flag=False, verbose=True
        )
        perm_spec = layer.get_all_level_info()
        expected = {
            "change_dataset_data",
            "change_dataset_style",
            "change_resourcebase",
            "change_resourcebase_metadata",
            "change_resourcebase_permissions",
            "delete_resourcebase",
            "download_resourcebase",
            "publish_resourcebase",
            "view_resourcebase",
        }
        # checking the perms list
        self.assertSetEqual(expected, set(perm_spec["groups"][group_profile.group]))

        # Chaning perms to the group from manage to read
        utils.set_datasets_permissions(
            "view", resources_names=[layer.name], groups_names=["group1"], delete_flag=False, verbose=True
        )
        perm_spec = layer.get_all_level_info()
        expected = {"view_resourcebase"}
        # checking the perms list
        self.assertSetEqual(expected, set(perm_spec["groups"][group_profile.group]))

        # Chaning perms to the group from manage to read
        utils.set_datasets_permissions(
            "view", resources_names=[layer.name], groups_names=["group1"], delete_flag=True, verbose=True
        )
        perm_spec = layer.get_all_level_info()
        # checking the perms list
        self.assertTrue(group_profile.group not in perm_spec["groups"])

        if group_profile:
            group_profile.delete()

    def test_xml_form_without_files_should_raise_500(self):
        files = dict()
        files["permissions"] = "{}"
        files["charset"] = "utf-8"
        self.client.login(username="admin", password="admin")
        resp = self.client.post(reverse("dataset_upload"), data=files)
        self.assertEqual(500, resp.status_code)

    def test_xml_should_return_404_if_the_dataset_does_not_exists(self):
        params = {
            "permissions": '{ "users": {"AnonymousUser": ["view_resourcebase"]} , "groups":{}}',
            "base_file": open(self.exml_path),
            "xml_file": open(self.exml_path),
            "dataset_title": "Fake layer title",
            "metadata_upload_form": True,
            "time": False,
            "charset": "UTF-8",
        }

        self.client.login(username="admin", password="admin")
        resp = self.client.post(reverse("dataset_upload"), params)
        self.assertEqual(404, resp.status_code)

    def test_xml_should_update_the_dataset_with_the_expected_values(self):
        params = {
            "permissions": '{ "users": {"AnonymousUser": ["view_resourcebase"]} , "groups":{}}',
            "base_file": open(self.exml_path),
            "xml_file": open(self.exml_path),
            "dataset_title": "geonode:single_point",
            "metadata_upload_form": True,
            "time": False,
            "charset": "UTF-8",
        }

        self.client.login(username="admin", password="admin")
        prev_dataset = Dataset.objects.get(typename="geonode:single_point")
        self.assertEqual(0, prev_dataset.keywords.count())
        resp = self.client.post(reverse("dataset_upload"), params)
        self.assertEqual(404, resp.status_code)
        self.assertEqual(
            resp.json()["errors"], "The UUID identifier from the XML Metadata, is different from the one saved"
        )

    def test_sld_should_raise_500_if_is_invalid(self):
        layer = Dataset.objects.get(typename="geonode:single_point")

        params = {
            "permissions": '{ "users": {"AnonymousUser": ["view_resourcebase"]} , "groups":{}}',
            "base_file": open(self.sld_path),
            "sld_file": open(self.sld_path),
            "dataset_title": "random",
            "metadata_upload_form": False,
            "time": False,
            "charset": "UTF-8",
        }

        self.client.login(username="admin", password="admin")
        self.assertGreaterEqual(layer.styles.count(), 1)
        self.assertIsNotNone(layer.styles.first())
        resp = self.client.post(reverse("dataset_upload"), params)
        self.assertEqual(500, resp.status_code)
        self.assertFalse(resp.json().get("success"))
        self.assertEqual("No Dataset matches the given query.", resp.json().get("errors"))

    def test_sld_should_update_the_dataset_with_the_expected_values(self):
        layer = Dataset.objects.get(typename="geonode:single_point")

        params = {
            "permissions": '{ "users": {"AnonymousUser": ["view_resourcebase"]} , "groups":{}}',
            "base_file": open(self.sld_path),
            "sld_file": open(self.sld_path),
            "dataset_title": f"geonode:{layer.name}",
            "metadata_upload_form": False,
            "time": False,
            "charset": "UTF-8",
        }

        self.client.login(username="admin", password="admin")
        self.assertGreaterEqual(layer.styles.count(), 1)
        self.assertIsNotNone(layer.styles.first())
        resp = self.client.post(reverse("dataset_upload"), params)
        self.assertEqual(200, resp.status_code)
        updated_dataset = Dataset.objects.get(alternate=f"geonode:{layer.name}")
        # just checking some values if are updated
        self.assertGreaterEqual(updated_dataset.styles.all().count(), 1)
        self.assertIsNotNone(updated_dataset.styles.first())
        self.assertEqual(layer.styles.first().sld_title, updated_dataset.styles.first().sld_title)

    def test_xml_should_raise_an_error_if_the_uuid_is_changed(self):
        """
        If the UUID coming from the XML and the one saved in the DB are different
        The system should raise an error
        """
        params = {
            "permissions": '{ "users": {"AnonymousUser": ["view_resourcebase"]} , "groups":{}}',
            "base_file": open(self.exml_path),
            "xml_file": open(self.exml_path),
            "dataset_title": "geonode:single_point",
            "metadata_upload_form": True,
            "time": False,
            "charset": "UTF-8",
        }

        self.client.login(username="admin", password="admin")
        prev_dataset = Dataset.objects.get(typename="geonode:single_point")
        self.assertEqual(0, prev_dataset.keywords.count())
        resp = self.client.post(reverse("dataset_upload"), params)
        self.assertEqual(404, resp.status_code)
        expected = {
            "success": False,
            "errors": "The UUID identifier from the XML Metadata, is different from the one saved",
        }
        self.assertDictEqual(expected, resp.json())

    def test_will_raise_exception_for_replace_vector_dataset_with_raster(self):
        layer = Dataset.objects.get(name="single_point")
        filename = "/tpm/filename.tif"
        files = ["/opt/file1.shp", "/opt/file2.ccc"]
        with self.assertRaises(Exception) as e:
            validate_input_source(layer, filename, files, action_type="append")
        expected = "You are attempting to append a vector dataset with a raster."
        self.assertEqual(expected, e.exception.args[0])

    def test_will_raise_exception_for_replace_dataset_with_unknown_format(self):
        layer = Dataset.objects.get(name="single_point")
        filename = "/tpm/filename.ccc"
        file_path = gisdata.VECTOR_DATA
        files = {
            "shp": filename,
            "dbf": f"{file_path}/san_andres_y_providencia_highway.asd",
            "prj": f"{file_path}/san_andres_y_providencia_highway.asd",
            "shx": f"{file_path}/san_andres_y_providencia_highway.asd",
        }
        with self.assertRaises(Exception) as e:
            validate_input_source(layer, filename, files, action_type="append")
        expected = "You are attempting to append a vector dataset with an unknown format."
        self.assertEqual(expected, e.exception.args[0])

    def test_will_raise_exception_for_replace_dataset_with_different_file_name(self):
        layer = Dataset.objects.get(name="single_point")
        file_path = gisdata.VECTOR_DATA
        filename = os.path.join(file_path, "san_andres_y_providencia_highway.shp")
        files = {
            "shp": filename,
            "dbf": f"{file_path}/san_andres_y_providencia_highway.sbf",
            "prj": f"{file_path}/san_andres_y_providencia_highway.prj",
            "shx": f"{file_path}/san_andres_y_providencia_highway.shx",
        }
        with self.assertRaises(Exception) as e:
            validate_input_source(layer, filename, files, action_type="append")
        expected = (
            "Some error occurred while trying to access the uploaded schema: "
            "Please ensure the name is consistent with the file you are trying to append."
        )
        self.assertEqual(expected, e.exception.args[0])

    @patch("geonode.layers.utils.gs_catalog")
    def test_will_raise_exception_for_not_existing_dataset_in_the_catalog(self, catalog):
        catalog.get_layer.return_value = None
        create_single_dataset("san_andres_y_providencia_water")
        layer = Dataset.objects.get(name="san_andres_y_providencia_water")
        file_path = gisdata.VECTOR_DATA
        filename = os.path.join(file_path, "san_andres_y_providencia_water.shp")
        files = {
            "shp": filename,
            "dbf": f"{file_path}/san_andres_y_providencia_water.sbf",
            "prj": f"{file_path}/san_andres_y_providencia_water.prj",
            "shx": f"{file_path}/san_andres_y_providencia_water.shx",
        }
        with self.assertRaises(Exception) as e:
            validate_input_source(layer, filename, files, action_type="append")
        expected = (
            "Some error occurred while trying to access the uploaded schema: "
            "The selected Dataset does not exists in the catalog."
        )
        self.assertEqual(expected, e.exception.args[0])

    @patch("geonode.layers.utils.gs_catalog")
    def test_will_raise_exception_if_schema_is_not_equal_between_catalog_and_file(self, catalog):
        attr = namedtuple("GSCatalogAttr", ["attributes"])
        attr.attributes = []
        self.r.resource = attr
        catalog.get_layer.return_value = self.r
        create_single_dataset("san_andres_y_providencia_water")
        layer = Dataset.objects.filter(name="san_andres_y_providencia_water")[0]
        file_path = gisdata.VECTOR_DATA
        filename = os.path.join(file_path, "san_andres_y_providencia_water.shp")
        files = {
            "shp": filename,
            "dbf": f"{file_path}/san_andres_y_providencia_water.sbf",
            "prj": f"{file_path}/san_andres_y_providencia_water.prj",
            "shx": f"{file_path}/san_andres_y_providencia_water.shx",
        }
        with self.assertRaises(Exception) as e:
            validate_input_source(layer, filename, files, action_type="append")
        expected = (
            "Some error occurred while trying to access the uploaded schema: "
            "Please ensure that the dataset structure is consistent with the file you are trying to append."
        )
        self.assertEqual(expected, e.exception.args[0])

    @patch("geonode.layers.utils.gs_catalog")
    def test_validation_will_pass_for_valid_append(self, catalog):
        attr = namedtuple("GSCatalogAttr", ["attributes"])
        attr.attributes = ["NATURAL", "NAME"]
        self.r.resource = attr
        catalog.get_layer.return_value = self.r
        create_single_dataset("san_andres_y_providencia_water")
        layer = Dataset.objects.filter(name="san_andres_y_providencia_water")[0]
        file_path = gisdata.VECTOR_DATA
        filename = os.path.join(file_path, "san_andres_y_providencia_water.shp")
        files = {
            "shp": filename,
            "dbf": f"{file_path}/san_andres_y_providencia_water.sbf",
            "prj": f"{file_path}/san_andres_y_providencia_water.prj",
            "shx": f"{file_path}/san_andres_y_providencia_water.shx",
        }
        actual = validate_input_source(layer, filename, files, action_type="append")
        self.assertTrue(actual)

    def test_dataset_download_not_found_for_non_existing_dataset(self):
        self.client.login(username="admin", password="admin")
        url = reverse("dataset_download", args=["foo-dataset"])
        response = self.client.get(url)
        self.assertEqual(404, response.status_code)

    @override_settings(USE_GEOSERVER=False)
    def test_dataset_download_redirect_to_proxy_url(self):
        # if settings.USE_GEOSERVER is false, the URL must be redirected
        self.client.login(username="admin", password="admin")
        dataset = Dataset.objects.first()
        url = reverse("dataset_download", args=[dataset.alternate])
        response = self.client.get(url)
        self.assertEqual(302, response.status_code)
        self.assertEqual(f"/download/{dataset.id}", response.url)

    def test_dataset_download_invalid_wps_format(self):
        # if settings.USE_GEOSERVER is false, the URL must be redirected
        self.client.login(username="admin", password="admin")
        dataset = Dataset.objects.first()
        url = reverse("dataset_download", args=[dataset.alternate])
        response = self.client.get(f"{url}?export_format=foo")
        self.assertEqual(500, response.status_code)
        self.assertDictEqual({"error": "The format provided is not valid for the selected resource"}, response.json())

    @patch("geonode.layers.views.HttpClient.request")
    def test_dataset_download_call_the_catalog_raise_error_for_no_200(self, mocked_catalog):
        _response = MagicMock(status_code=500, content="foo-bar")
        mocked_catalog.return_value = _response, "foo-bar"
        # if settings.USE_GEOSERVER is false, the URL must be redirected
        self.client.login(username="admin", password="admin")
        dataset = Dataset.objects.first()
        url = reverse("dataset_download", args=[dataset.alternate])
        response = self.client.get(url)
        self.assertEqual(500, response.status_code)
        self.assertDictEqual(
            {"error": "Download dataset exception: error during call with GeoServer: foo-bar"}, response.json()
        )

    @patch("geonode.layers.views.HttpClient.request")
    def test_dataset_download_call_the_catalog_raise_error_for_error_content(self, mocked_catalog):
        content = """<?xml version="1.0" encoding="UTF-8"?>
                <ows:ExceptionReport xmlns:xs="http://www.w3.org/2001/XMLSchema" xmlns:ows="http://www.opengis.net/ows/1.1" xmlns:xsi="http://www.w3.org/2001/XMLSchema-instance" version="1.1.0" xsi:schemaLocation="http://www.opengis.net/ows/1.1 http://localhost:8080/geoserver/schemas/ows/1.1.0/owsAll.xsd">
                    <ows:Exception exceptionCode="InvalidParameterValue" locator="ResponseDocument">
                        <ows:ExceptionText>Foo Bar Exception</ows:ExceptionText>
                    </ows:Exception>
                </ows:ExceptionReport>
                """  # noqa
        _response = MagicMock(status_code=200, text=content, headers={"Content-Type": "text/xml"})
        mocked_catalog.return_value = _response, content
        # if settings.USE_GEOSERVER is false, the URL must be redirected
        self.client.login(username="admin", password="admin")
        dataset = Dataset.objects.first()
        url = reverse("dataset_download", args=[dataset.alternate])
        response = self.client.get(url)
        self.assertEqual(500, response.status_code)
        self.assertDictEqual({"error": "InvalidParameterValue: Foo Bar Exception"}, response.json())

    def test_dataset_download_call_the_catalog_works(self):
        # if settings.USE_GEOSERVER is false, the URL must be redirected
        _response = MagicMock(status_code=200, text="", headers={"Content-Type": ""})  # noqa
        self.client.login(username="admin", password="admin")
        dataset = Dataset.objects.first()
        layer = create_dataset(dataset.title, dataset.title, dataset.owner, "Point")
        with patch("geonode.layers.views.HttpClient.request") as mocked_catalog:
            mocked_catalog.return_value = _response, ""
            url = reverse("dataset_download", args=[layer.alternate])
            response = self.client.get(url)
            self.assertTrue(response.status_code == 200)

    def test_dataset_download_call_the_catalog_not_work_without_download_resurcebase_perm(self):
        dataset = Dataset.objects.first()
        dataset.set_permissions({"users": {"bobby": ["base.view_resourcebase"]}})
        self.client.login(username="bobby", password="bob")
        url = reverse("dataset_download", args=[dataset.alternate])
        response = self.client.get(url)
        self.assertEqual(404, response.status_code)

    def test_dataset_download_call_the_catalog_work_anonymous(self):
        # if settings.USE_GEOSERVER is false, the URL must be redirected
        _response = MagicMock(status_code=200, text="", headers={"Content-Type": ""})  # noqa
        dataset = Dataset.objects.first()
        layer = create_dataset(dataset.title, dataset.title, dataset.owner, "Point")
        with patch("geonode.layers.views.HttpClient.request") as mocked_catalog:
            mocked_catalog.return_value = _response, ""
            url = reverse("dataset_download", args=[layer.alternate])
            response = self.client.get(url)
            self.assertTrue(response.status_code == 200)

    @override_settings(USE_GEOSERVER=True)
    @patch("geonode.layers.views.get_template")
    def test_dataset_download_call_the_catalog_work_for_raster(self, pathed_template):
        # if settings.USE_GEOSERVER is false, the URL must be redirected
        _response = MagicMock(status_code=200, text="", headers={"Content-Type": ""})  # noqa
        dataset = Dataset.objects.filter(subtype="raster").first()
        layer = create_dataset(dataset.title, dataset.title, dataset.owner, "Point")
        Dataset.objects.filter(alternate=layer.alternate).update(subtype="raster")
        with patch("geonode.layers.views.HttpClient.request") as mocked_catalog:
            mocked_catalog.return_value = _response, ""
            url = reverse("dataset_download", args=[layer.alternate])
            response = self.client.get(url)
            self.assertTrue(response.status_code == 200)
        """
        Evaluate that the context used by the template contains the right mimetype for the resource
        """
        self.assertTupleEqual(
            ({"alternate": layer.alternate, "download_format": "image/tiff"},), pathed_template.mock_calls[1].args
        )

    @override_settings(USE_GEOSERVER=True)
    @patch("geonode.layers.views.get_template")
    def test_dataset_download_call_the_catalog_work_for_vector(self, pathed_template):
        # if settings.USE_GEOSERVER is false, the URL must be redirected
        _response = MagicMock(status_code=200, text="", headers={"Content-Type": ""})  # noqa
        dataset = Dataset.objects.filter(subtype="vector").first()
        layer = create_dataset(dataset.title, dataset.title, dataset.owner, "Point")
        with patch("geonode.layers.views.HttpClient.request") as mocked_catalog:
            mocked_catalog.return_value = _response, ""
            url = reverse("dataset_download", args=[layer.alternate])
            response = self.client.get(url)
            self.assertTrue(response.status_code == 200)
        """
        Evaluate that the context used by the template contains the right mimetype for the resource
        """
        self.assertTupleEqual(
            ({"alternate": layer.alternate, "download_format": "application/zip"},), pathed_template.mock_calls[1].args
        )


class TestLayerDetailMapViewRights(GeoNodeBaseTestSupport):
    fixtures = ["initial_data.json", "group_test_data.json", "default_oauth_apps.json"]

    @classmethod
    def setUpClass(cls):
        super().setUpClass()
        create_models(type=cls.get_type, integration=cls.get_integration)
        all_public()
        create_single_dataset("single_point")

    @classmethod
    def tearDownClass(cls):
        super().tearDownClass()
        remove_models(cls.get_obj_ids, type=cls.get_type, integration=cls.get_integration)

    def setUp(self):
        super().setUp()
        self.user = get_user_model().objects.create(username="dybala", email="dybala@gmail.com")
        self.user.set_password("very-secret")
        self.admin = get_user_model().objects.get(username="admin")
        self.map = Map.objects.create(uuid=str(uuid4()), owner=self.admin, title="test", is_approved=True)
        self.not_admin = get_user_model().objects.create(username="r-lukaku", is_active=True)
        self.not_admin.set_password("very-secret")
        self.not_admin.save()

        self.layer = Dataset.objects.all().first()
        create_dataset_data(self.layer.resourcebase_ptr_id)
        with DisableDjangoSignals():
            self.map_dataset = MapLayer.objects.create(
                name=self.layer.alternate,
                map=self.map,
            )

    def test_that_keyword_multiselect_is_disabled_for_non_admin_users(self):
        """
        Test that keyword multiselect widget is disabled when the user is not an admin
        """
        self.test_dataset = resource_manager.create(
            None, resource_type=Dataset, defaults=dict(owner=self.not_admin, title="test", is_approved=True)
        )

        url = reverse("dataset_metadata", args=(self.test_dataset.alternate,))
        self.client.login(username=self.not_admin.username, password="very-secret")
        with self.settings(FREETEXT_KEYWORDS_READONLY=True):
            response = self.client.get(url)
            self.assertTrue(response.context["form"]["keywords"].field.disabled, self.test_dataset.alternate)

    def test_that_keyword_multiselect_is_not_disabled_for_admin_users(self):
        """
        Test that only admin users can create/edit keywords  when FREETEXT_KEYWORDS_READONLY=True
        """
        admin = self.not_admin
        admin.is_superuser = True
        admin.save()

        self.test_dataset = resource_manager.create(
            None, resource_type=Dataset, defaults=dict(owner=admin, title="test", is_approved=True)
        )

        url = reverse("dataset_metadata", args=(self.test_dataset.alternate,))

        self.client.login(username=admin.username, password="very-secret")
        with self.settings(FREETEXT_KEYWORDS_READONLY=True):
            response = self.client.get(url)
            self.assertFalse(response.context["form"]["keywords"].field.disabled, self.test_dataset.alternate)

    def test_that_featured_enabling_and_disabling_for_users(self):
        self.test_dataset = resource_manager.create(
            None, resource_type=Dataset, defaults=dict(owner=self.not_admin, title="test", is_approved=True)
        )

        url = reverse("dataset_metadata", args=(self.test_dataset.alternate,))
        # Non Admins
        self.client.login(username=self.not_admin.username, password="very-secret")
        response = self.client.get(url)
        self.assertFalse(self.not_admin.is_superuser)
        self.assertEqual(response.status_code, 200)
        self.assertTrue(response.context["form"]["featured"].field.disabled)
        # Admin
        self.client.login(username="admin", password="admin")
        response = self.client.get(url)
        self.assertEqual(response.status_code, 200)
        self.assertFalse(response.context["form"]["featured"].field.disabled)

    def test_that_non_admin_user_cannot_create_edit_keyword(self):
        """
        Test that non admin users cannot edit/create keywords when FREETEXT_KEYWORDS_READONLY=True
        """
        self.test_dataset = resource_manager.create(
            None, resource_type=Dataset, defaults=dict(owner=self.not_admin, title="test", is_approved=True)
        )

        url = reverse("dataset_metadata", args=(self.test_dataset.alternate,))
        self.client.login(username=self.not_admin.username, password="very-secret")
        with self.settings(FREETEXT_KEYWORDS_READONLY=True):
            response = self.client.post(url, data={"resource-keywords": "wonderful-keyword"})
            self.assertEqual(response.status_code, 401)
            self.assertEqual(response.content, b"Unauthorized: Cannot edit/create Free-text Keywords")

    def test_that_keyword_multiselect_is_enabled_for_non_admin_users_when_freetext_keywords_readonly_istrue(self):
        """
        Test that keyword multiselect widget is not disabled when the user is not an admin
        and FREETEXT_KEYWORDS_READONLY=False
        """
        self.test_dataset = resource_manager.create(
            None, resource_type=Dataset, defaults=dict(owner=self.not_admin, title="test", is_approved=True)
        )

        url = reverse("dataset_metadata", args=(self.test_dataset.alternate,))

        self.client.login(username=self.not_admin.username, password="very-secret")
        with self.settings(FREETEXT_KEYWORDS_READONLY=False):
            response = self.client.get(url)
            self.assertFalse(response.context["form"]["keywords"].field.disabled, self.test_dataset.alternate)

        response = self.client.get(reverse("dataset_embed", args=(self.layer.alternate,)))
        self.assertIsNotNone(response.context["resource"])

    def test_that_only_users_with_permissions_can_view_maps_in_dataset_view(self):
        """
        Test only users with view permissions to a map can view them in layer detail view
        """
        resource_manager.remove_permissions(self.map.uuid, instance=self.map.get_self_resource())
        self.client.login(username="admin", password="admin")
        response = self.client.get(reverse("dataset_embed", args=(self.layer.alternate,)))
        self.assertEqual(response.context["resource"].alternate, self.map_dataset.name)

    def test_update_with_a_comma_in_title_is_replaced_by_undescore(self):
        """
        Test that when changing the dataset title, if the entered title has a comma it is replaced by an undescore.
        """
        self.test_dataset = None
        try:
            self.test_dataset = resource_manager.create(
                None, resource_type=Dataset, defaults=dict(owner=self.not_admin, title="test", is_approved=True)
            )

            data = {
                "resource-title": "test,comma,2021",
                "resource-owner": self.test_dataset.owner.id,
                "resource-date": str(self.test_dataset.date),
                "resource-date_type": self.test_dataset.date_type,
                "resource-language": self.test_dataset.language,
                "dataset_attribute_set-TOTAL_FORMS": 0,
                "dataset_attribute_set-INITIAL_FORMS": 0,
            }

            url = reverse("dataset_metadata", args=(self.test_dataset.alternate,))
            self.client.login(username=self.not_admin.username, password="very-secret")
            response = self.client.post(url, data=data)
            self.test_dataset.refresh_from_db()
            self.assertEqual(self.test_dataset.title, "test_comma_2021")
            self.assertEqual(response.status_code, 200)
        finally:
            if self.test_dataset:
                self.test_dataset.delete()


class LayerNotificationsTestCase(NotificationsTestsHelper):
    type = "dataset"

    @classmethod
    def setUpClass(cls):
        super().setUpClass()
        create_models(type=cls.get_type, integration=cls.get_integration)
        all_public()

    @classmethod
    def tearDownClass(cls):
        super().tearDownClass()
        remove_models(cls.get_obj_ids, type=cls.get_type, integration=cls.get_integration)

    def setUp(self):
        super().setUp()
        self.user = "admin"
        self.passwd = "admin"
        self.anonymous_user = get_anonymous_user()
        self.u = get_user_model().objects.get(username=self.user)
        self.u.email = "test@email.com"
        self.u.is_active = True
        self.u.save()
        self.setup_notifications_for(DatasetAppConfig.NOTIFICATIONS, self.u)
        self.norman = get_user_model().objects.get(username="norman")
        self.norman.email = "norman@email.com"
        self.norman.is_active = True
        self.norman.save()
        self.setup_notifications_for(DatasetAppConfig.NOTIFICATIONS, self.norman)

    def testLayerNotifications(self):
        with self.settings(
            EMAIL_ENABLE=True,
            NOTIFICATION_ENABLED=True,
            NOTIFICATIONS_BACKEND="pinax.notifications.backends.email.EmailBackend",
            PINAX_NOTIFICATIONS_QUEUE_ALL=False,
        ):
            self.clear_notifications_queue()
            self.client.login(username=self.user, password=self.passwd)

            _l = resource_manager.create(
                None,
                resource_type=Dataset,
                defaults=dict(
                    name="test notifications",
                    title="test notifications",
                    bbox_polygon=Polygon.from_bbox((-180, -90, 180, 90)),
                    srid="EPSG:4326",
                    owner=self.norman,
                ),
            )

            self.assertTrue(self.check_notification_out("dataset_created", self.u))
            # Ensure "resource.owner" won't be notified for having uploaded its own resource
            self.assertFalse(self.check_notification_out("dataset_created", self.norman))

            self.clear_notifications_queue()
            _l.name = "test notifications 2"
            _l.save(notify=True)
            self.assertTrue(self.check_notification_out("dataset_updated", self.u))

            self.clear_notifications_queue()
            lct = ContentType.objects.get_for_model(_l)

            if "pinax.ratings" in settings.INSTALLED_APPS:
                self.clear_notifications_queue()
                from pinax.ratings.models import Rating

                rating = Rating(user=self.norman, content_type=lct, object_id=_l.id, content_object=_l, rating=5)
                rating.save()
                self.assertTrue(self.check_notification_out("dataset_rated", self.u))


"""
Smoke test to explain how the uuidhandler will override the uuid for the layers
Documentation of the handler is available here:
https://github.com/GeoNode/documentation/blob/703cc6ba92b7b7a83637a874fb449420a9f8b78a/basic/settings/index.rst#uuid-handler
"""


class DummyUUIDHandler:
    def __init__(self, instance):
        self.instance = instance

    def create_uuid(self):
        return f"abc:{self.instance.uuid}"


class TestCustomUUidHandler(TestCase):
    def setUp(self):
        User = get_user_model()
        self.user = User.objects.create(username="test", email="test@test.com")
        self.sut = Dataset.objects.create(
            name="testLayer", owner=self.user, title="test", is_approved=True, uuid="abc-1234-abc"
        )

    def test_dataset_will_maintain_his_uud_if_no_handler_is_definded(self):
        expected = "abc-1234-abc"
        self.assertEqual(expected, self.sut.uuid)

    @override_settings(LAYER_UUID_HANDLER="geonode.layers.tests.DummyUUIDHandler")
    def test_dataset_will_override_the_uuid_if_handler_is_defined(self):
        resource_manager.update(None, instance=self.sut, keywords=["updating", "values"])
        expected = "abc:abc-1234-abc"
        actual = Dataset.objects.get(id=self.sut.id)
        self.assertEqual(expected, actual.uuid)

        self.assertIsNotNone(self.sut.ows_url)
        self.assertIsNotNone(self.sut.ptype)
        self.assertIsNotNone(self.sut.sourcetype)


class TestSetMetadata(TestCase):
    def setUp(self):
        self.maxDiff = None
        self.invalid_xml = "xml"
        self.exml_path = f"{settings.PROJECT_ROOT}/base/fixtures/test_xml.xml"
        self.custom = [
            {
                "keywords": ["features", "test_dataset"],
                "thesaurus": {"date": None, "datetype": None, "title": None},
                "type": "theme",
            },
            {
                "keywords": ["no conditions to access and use"],
                "thesaurus": {
                    "date": "2020-10-30T16:58:34",
                    "datetype": "publication",
                    "title": "Test for ordering",
                },
                "type": None,
            },
            {
                "keywords": ["ad", "af"],
                "thesaurus": {
                    "date": "2008-06-01",
                    "datetype": "publication",
                    "title": "GEMET - INSPIRE themes, version 1.0",
                },
                "type": None,
            },
            {"keywords": ["Global"], "thesaurus": {"date": None, "datetype": None, "title": None}, "type": "place"},
        ]

    def test_set_metadata_will_rase_an_exception_if_is_not_valid_xml(self):
        with self.assertRaises(GeoNodeException):
            set_metadata(self.invalid_xml)

    def test_set_metadata_return_expected_values_from_xml(self):
        import datetime

        identifier, vals, regions, keywords, _ = set_metadata(open(self.exml_path).read())
        expected_vals = {
            "abstract": "real abstract",
            "constraints_other": "Not Specified: The original author did not specify a license.",
            "data_quality_statement": "Created with GeoNode",
            "date": datetime.datetime(2021, 4, 9, 9, 0, 46),
            "language": "eng",
            "purpose": None,
            "spatial_representation_type": "dataset",
            "supplemental_information": "No information provided",
            "temporal_extent_end": None,
            "temporal_extent_start": None,
            "title": "test_dataset",
        }
        expected_keywords = []
        for kw in [kw.get("keywords") for kw in self.custom if kw["type"] != "place"]:
            for _kw in [_kw for _kw in kw]:
                expected_keywords.append(_kw)
        self.assertEqual("7cfbc42c-efa7-431c-8daa-1399dff4cd19", identifier)
        self.assertListEqual(["Global"], regions)
        self.assertDictEqual(expected_vals, vals)
        self.assertListEqual(expected_keywords, keywords)

    def test_convert_keyword_should_empty_list_for_empty_keyword(self):
        actual = convert_keyword([])
        self.assertListEqual([], actual)

    def test_convert_keyword_should_empty_list_for_non_empty_keyword(self):
        expected = [
            {
                "keywords": ["abc"],
                "thesaurus": {"date": None, "datetype": None, "title": None},
                "type": "theme",
            }
        ]
        actual = convert_keyword(["abc"])
        self.assertListEqual(expected, actual)


"""
Smoke test to explain how the new function for multiple parsers will work
Is required to define a fuction that takes 1 parameters (the metadata xml) and return 4 parameters.
            Parameters:
                    xml (str): TextIOWrapper read example: open(self.exml_path).read())

            Returns:
                    Tuple (tuple):
                        - (identifier, vals, regions, keywords)

                    identifier(str): default empy,
                    vals(dict): default empty,
                    regions(list): default empty,
                    keywords(list(dict)): default empty
"""


class TestCustomMetadataParser(TestCase):
    def setUp(self):
        import datetime

        self.exml_path = f"{settings.PROJECT_ROOT}/base/fixtures/test_xml.xml"
        self.expected_vals = {
            "abstract": "real abstract",
            "constraints_other": "Not Specified: The original author did not specify a license.",
            "data_quality_statement": "Created with GeoNode",
            "date": datetime.datetime(2021, 4, 9, 9, 0, 46),
            "language": "eng",
            "purpose": None,
            "spatial_representation_type": "dataset",
            "supplemental_information": "No information provided",
            "temporal_extent_end": None,
            "temporal_extent_start": None,
            "title": "test_dataset",
        }

        self.keywords = [
            {
                "keywords": ["features", "test_dataset"],
                "thesaurus": {"date": None, "datetype": None, "title": None},
                "type": "theme",
            },
            {
                "keywords": ["no conditions to access and use"],
                "thesaurus": {
                    "date": "2020-10-30T16:58:34",
                    "datetype": "publication",
                    "title": "Test for ordering",
                },
                "type": None,
            },
            {
                "keywords": ["ad", "af"],
                "thesaurus": {
                    "date": "2008-06-01",
                    "datetype": "publication",
                    "title": "GEMET - INSPIRE themes, version 1.0",
                },
                "type": None,
            },
            {"keywords": ["Global"], "thesaurus": {"date": None, "datetype": None, "title": None}, "type": "place"},
        ]

    def test_will_use_only_the_default_metadata_parser(self):
        identifier, vals, regions, keywords, _ = parse_metadata(open(self.exml_path).read())
        expected_keywords = []
        for kw in [kw.get("keywords") for kw in self.keywords if kw["type"] != "place"]:
            for _kw in [_kw for _kw in kw]:
                expected_keywords.append(_kw)
        self.assertEqual("7cfbc42c-efa7-431c-8daa-1399dff4cd19", identifier)
        self.assertListEqual(["Global"], regions)
        self.assertListEqual(expected_keywords, keywords)
        self.assertDictEqual(self.expected_vals, vals)

    @override_settings(METADATA_PARSERS=["__DEFAULT__", "geonode.layers.tests.dummy_metadata_parser"])
    def test_will_use_both_parsers_defined(self):
        identifier, vals, regions, keywords, _ = parse_metadata(open(self.exml_path).read())
        self.assertEqual("7cfbc42c-efa7-431c-8daa-1399dff4cd19", identifier)
        self.assertListEqual(["Global", "Europe"], regions)
        self.assertEqual("Passed through new parser", keywords)
        self.assertDictEqual(self.expected_vals, vals)

    def test_convert_keyword_should_empty_list_for_empty_keyword(self):
        actual = convert_keyword([])
        self.assertListEqual([], actual)

    def test_convert_keyword_should_non_empty_list_for_empty_keyword(self):
        expected = [
            {
                "keywords": ["abc"],
                "thesaurus": {"date": None, "datetype": None, "title": None},
                "type": "theme",
            }
        ]
        actual = convert_keyword(["abc"])
        self.assertListEqual(expected, actual)


"""
Just a dummy function required for the smoke test above
"""


def dummy_metadata_parser(exml, uuid, vals, regions, keywords, custom):
    keywords = "Passed through new parser"
    regions.append("Europe")
    return uuid, vals, regions, keywords, custom


class TestIsXmlUploadOnly(TestCase):
    """
    This function will check if the files uploaded is a metadata file
    """

    def setUp(self):
        self.exml_path = f"{settings.PROJECT_ROOT}/base/fixtures/test_xml.xml"
        self.request = RequestFactory()

    def test_give_single_file_should_return_True(self):
        with open(self.exml_path, "rb") as f:
            request = self.request.post("/random/url")
            request.FILES["base_file"] = f
        actual = is_xml_upload_only(request)
        self.assertTrue(actual)

    def test_give_single_file_should_return_False(self):
        base_path = gisdata.GOOD_DATA
        with open(f"{base_path}/vector/single_point.shp", "rb") as f:
            request = self.request.post("/random/url")
            request.FILES["base_file"] = f
        actual = is_xml_upload_only(request)
        self.assertFalse(actual)


class TestIsSldUploadOnly(TestCase):
    """
    This function will check if the files uploaded is a metadata file
    """

    def setUp(self):
        self.exml_path = f"{settings.PROJECT_ROOT}/base/fixtures/test_sld.sld"
        self.request = RequestFactory()

    def test_give_single_file_should_return_True(self):
        with open(self.exml_path, "rb") as f:
            request = self.request.post("/random/url")
            request.FILES["base_file"] = f
        actual = is_sld_upload_only(request)
        self.assertTrue(actual)

    def test_give_single_file_should_return_False(self):
        base_path = gisdata.GOOD_DATA
        with open(f"{base_path}/vector/single_point.shp", "rb") as f:
            request = self.request.post("/random/url")
            request.FILES["base_file"] = f
        actual = is_sld_upload_only(request)
        self.assertFalse(actual)


class TestDatasetForm(GeoNodeBaseTestSupport):
    def setUp(self) -> None:
        self.user = get_user_model().objects.get(username="admin")
        self.user2 = get_user_model().objects.get_or_create(username="svenzwei")

        self.dataset = create_single_dataset("my_single_layer", owner=self.user)
        self.sut = DatasetForm
        self.time_form = DatasetTimeSerieForm

    def test_resource_form_is_invalid_extra_metadata_not_json_format(self):
        self.client.login(username="admin", password="admin")
        url = reverse("dataset_metadata", args=(self.dataset.alternate,))
        response = self.client.post(
            url,
            data={
                "resource-owner": self.dataset.owner.id,
                "resource-title": "layer_title",
                "resource-date": "2022-01-24 16:38 pm",
                "resource-date_type": "creation",
                "resource-language": "eng",
                "resource-extra_metadata": "not-a-json",
            },
        )
        expected = {
            "success": False,
            "errors": ["extra_metadata: The value provided for the Extra metadata field is not a valid JSON"],
        }
        self.assertDictEqual(expected, response.json())

    def test_change_owner_in_metadata(self):
        try:
            test_user = get_user_model().objects.create_user(
                username="non_auth", email="non_auth@geonode.org", password="password"
            )
            norman = get_user_model().objects.get(username="norman")
            dataset = Dataset.objects.first()
            data = {
                "resource-title": "geoapp_title",
                "resource-date": "2022-01-24 16:38 pm",
                "resource-date_type": "creation",
                "resource-language": "eng",
                "dataset_attribute_set-TOTAL_FORMS": 0,
                "dataset_attribute_set-INITIAL_FORMS": 0,
            }
            perm_spec = {
                "users": {
                    "non_auth": [
                        "change_resourcebase_metadata",
                        "change_resourcebase",
                    ],
                    "norman": ["change_resourcebase_metadata", "change_resourcebase_permissions"],
                }
            }
            self.assertTrue(dataset.set_permissions(perm_spec))
            self.assertFalse(test_user.has_perm("change_resourcebase_permissions", dataset.get_self_resource()))

            url = reverse("dataset_metadata", args=(dataset.alternate,))
            # post as non-authorised user
            self.client.login(username="non_auth", password="password")
            data["resource-owner"] = test_user.id
            response = self.client.post(url, data=data)
            self.assertEqual(response.status_code, 200)
            self.assertNotEqual(dataset.owner, test_user)
            # post as admin
            self.client.login(username="admin", password="admin")
            response = self.client.post(url, data=data)
            dataset.refresh_from_db()
            self.assertEqual(response.status_code, 200)
            self.assertEqual(dataset.owner, test_user)
            # post as an authorised user
            self.client.login(username="norman", password="norman")
            self.assertTrue(norman.has_perm("change_resourcebase_permissions", dataset.get_self_resource()))
            data["resource-owner"] = norman.id
            response = self.client.post(url, data=data)
            dataset.refresh_from_db()
            self.assertEqual(response.status_code, 200)
            self.assertEqual(dataset.owner, norman)
        finally:
            get_user_model().objects.filter(username="non_auth").delete
            Dataset.objects.filter(name="dataset_name").delete()

    @override_settings(EXTRA_METADATA_SCHEMA={"key": "value"})
    def test_resource_form_is_invalid_extra_metadata_not_schema_in_settings(self):
        self.client.login(username="admin", password="admin")
        url = reverse("dataset_metadata", args=(self.dataset.alternate,))
        response = self.client.post(
            url,
            data={
                "resource-owner": self.dataset.owner.id,
                "resource-title": "layer_title",
                "resource-date": "2022-01-24 16:38 pm",
                "resource-date_type": "creation",
                "resource-language": "eng",
                "resource-extra_metadata": "[{'key': 'value'}]",
            },
        )
        expected = {
            "success": False,
            "errors": ["extra_metadata: EXTRA_METADATA_SCHEMA validation schema is not available for resource dataset"],
        }
        self.assertDictEqual(expected, response.json())

    def test_resource_form_is_invalid_extra_metadata_invalids_schema_entry(self):
        self.client.login(username="admin", password="admin")
        url = reverse("dataset_metadata", args=(self.dataset.alternate,))
        response = self.client.post(
            url,
            data={
                "resource-owner": self.dataset.owner.id,
                "resource-title": "layer_title",
                "resource-date": "2022-01-24 16:38 pm",
                "resource-date_type": "creation",
                "resource-language": "eng",
                "resource-extra_metadata": '[{"key": "value"},{"id": "int", "filter_header": "object", "field_name": "object", "field_label": "object", "field_value": "object"}]',
            },
        )
        expected = (
            "extra_metadata: Missing keys: 'field_label', 'field_name', 'field_value', 'filter_header' at index 0 "
        )
        self.assertIn(expected, response.json()["errors"][0])

    def test_resource_form_is_valid_extra_metadata(self):
        form = self.sut(
            instance=self.dataset,
            data={
                "owner": self.dataset.owner.id,
                "title": "layer_title",
                "date": "2022-01-24 16:38 pm",
                "date_type": "creation",
                "language": "eng",
                "extra_metadata": '[{"id": 1, "filter_header": "object", "field_name": "object", "field_label": "object", "field_value": "object"}]',
            },
        )
        self.assertTrue(form.is_valid())

    def test_dataset_time_form_should_work(self):
        attr, _ = Attribute.objects.get_or_create(
            dataset=self.dataset, attribute="field_date", attribute_type="xsd:dateTime"
        )
        self.dataset.attribute_set.add(attr)
        self.dataset.save()
        form = self.time_form(
            instance=self.dataset,
            data={
                "attribute": self.dataset.attributes.first().id,
                "end_attribute": "",
                "presentation": "DISCRETE_INTERVAL",
                "precision_value": 12345,
                "precision_step": "seconds",
            },
        )
        self.assertTrue(form.is_valid())
        self.assertDictEqual({}, form.errors)

    def test_dataset_time_form_should_work_with_date_attribute(self):
        attr, _ = Attribute.objects.get_or_create(
            dataset=self.dataset, attribute="field_date", attribute_type="xsd:date"
        )
        self.dataset.attribute_set.add(attr)
        self.dataset.save()
        form = self.time_form(
            instance=self.dataset,
            data={
                "attribute": self.dataset.attributes.first().id,
                "end_attribute": "",
                "presentation": "DISCRETE_INTERVAL",
                "precision_value": 12345,
                "precision_step": "seconds",
            },
        )
        self.assertTrue(form.is_valid())
        self.assertDictEqual({}, form.errors)
        expected_choises = [(None, "-----"), (self.dataset.attributes.first().id, "field_date")]
        actual_choices = form.fields.get("attribute").choices
        self.assertListEqual(expected_choises, actual_choices)

    def test_timeserie_raise_error_if_not_valid_attribute(self):
        attr, _ = Attribute.objects.get_or_create(
            dataset=self.dataset, attribute="field_date", attribute_type="xsd:string"
        )
        self.dataset.attribute_set.add(attr)
        self.dataset.save()
        form = self.time_form(
            instance=self.dataset,
            data={
                "attribute": self.dataset.attributes.first().id,
                "end_attribute": "",
                "presentation": "DISCRETE_INTERVAL",
                "precision_value": 12345,
                "precision_step": "seconds",
            },
        )
        self.assertFalse(form.is_valid())
        self.assertEqual(
            f"Select a valid choice. {self.dataset.attributes.first().id} is not one of the available choices.",
            form.errors.get("attribute")[0],
        )
        expected_choises = [(None, "-----")]
        actual_choices = form.fields.get("attribute").choices
        self.assertListEqual(expected_choises, actual_choices)

    def test_dataset_time_form_should_raise_error_if_invalid_payload(self):
        attr, _ = Attribute.objects.get_or_create(
            dataset=self.dataset, attribute="field_date", attribute_type="xsd:dateTime"
        )
        self.dataset.attribute_set.add(attr)
        self.dataset.save()
        form = self.time_form(
            instance=self.dataset,
            data={
                "attribute": self.dataset.attributes.first().id,
                "end_attribute": "",
                "presentation": "INVALID_PRESENTATION_VALUE",
                "precision_value": 12345,
                "precision_step": "seconds",
            },
        )
        self.assertFalse(form.is_valid())
        self.assertTrue("presentation" in form.errors)
        self.assertEqual(
            "Select a valid choice. INVALID_PRESENTATION_VALUE is not one of the available choices.",
            form.errors["presentation"][0],
        )

<<<<<<< HEAD
    def test_resource_form_is_valid_single_user_contact_role(self):
        """test if passing a single user to a contact role form is working"""
        for cr in Roles.get_multivalue_ones():
            form = self.sut(
                instance=self.dataset,
                data={
                    "owner": self.dataset.owner.id,
                    cr.name: self.user.username,
                    "title": "layer_title",
                    "date": "2022-01-24 16:38 pm",
                    "date_type": "creation",
                    "language": "eng",
                    "extra_metadata": '[{"id": 1, "filter_header": "object", "field_name": "object", "field_label": "object", "field_value": "object"}]',
                },
            )
            self.assertTrue(form.is_valid())

    def test_resource_form_is_valid_multiple_user_contact_role_as_queryset(self):
        """test if passing a single user to a contact role form is working"""
        for cr in Roles.get_multivalue_ones():
            form = self.sut(
                instance=self.dataset,
                data={
                    "owner": self.dataset.owner.id,
                    "processor": get_user_model().objects.filter(username__in=["svenzwei", "admin"]),
                    "title": "layer_title",
                    "date": "2022-01-24 16:38 pm",
                    "date_type": "creation",
                    "language": "eng",
                    "extra_metadata": '[{"id": 1, "filter_header": "object", "field_name": "object", "field_label": "object", "field_value": "object"}]',
                },
            )
            self.assertTrue(form.is_valid())
=======
    def test_resource_form_is_invalid_with_incompleted_timeserie_data(self):
        self.client.login(username="admin", password="admin")
        url = reverse("dataset_metadata", args=(self.dataset.alternate,))
        response = self.client.post(
            url,
            data={
                "resource-owner": self.dataset.owner.id,
                "resource-title": "layer_title",
                "resource-date": "2022-01-24 16:38 pm",
                "resource-date_type": "creation",
                "resource-language": "eng",
                "resource-has_time": True,
                "dataset_attribute_set-TOTAL_FORMS": 0,
                "dataset_attribute_set-INITIAL_FORMS": 0,
            },
        )
        expected = {
            "success": False,
            "errors": [
                "The Timeseries configuration is invalid. Please select at least one option between the `attribute` and `end_attribute`, otherwise remove the 'has_time' flag"
            ],
        }
        self.assertDictEqual(expected, response.json())
>>>>>>> 48613757


class SetLayersPermissionsCommand(GeoNodeBaseTestSupport):
    """
    Unittest to ensure that the management command "set_layers_permissions"
    behaves as expected
    """

    def test_user_get_the_download_permissions_for_the_selected_dataset(self):
        """
        Given a user, the compact perms and the resource id, it shoul set the
        permissions for the selected resource
        """
        try:
            expected_perms = {"view_resourcebase", "download_resourcebase"}

            dataset, args, username, opts = self._create_arguments(perms_type="download")
            call_command("set_layers_permissions", *args, **opts)

            self._assert_perms(expected_perms, dataset, username)
        finally:
            if dataset:
                dataset.delete()

    def test_user_get_the_view_permissions_for_the_selected_dataset(self):
        """
        Given a user, the compact perms and the resource id, it shoul set the
        permissions for the selected resource
        """
        try:
            expected_perms = {"view_resourcebase"}
            dataset, args, username, opts = self._create_arguments(perms_type="view")

            call_command("set_layers_permissions", *args, **opts)

            self._assert_perms(expected_perms, dataset, username)

        finally:
            if dataset:
                dataset.delete()

    def test_user_get_the_edit_permissions_for_the_selected_dataset(self):
        """
        Given a user, the compact perms and the resource id, it shoul set the
        permissions for the selected resource
        """
        try:
            expected_perms = {
                "view_resourcebase",
                "change_dataset_style",
                "download_resourcebase",
                "change_resourcebase_metadata",
                "change_dataset_data",
                "change_resourcebase",
            }

            dataset, args, username, opts = self._create_arguments(perms_type="edit")

            call_command("set_layers_permissions", *args, **opts)

            self._assert_perms(expected_perms, dataset, username)
        finally:
            if dataset:
                dataset.delete()

    def test_user_get_the_manage_permissions_for_the_selected_dataset(self):
        """
        Given a user, the compact perms and the resource id, it shoul set the
        permissions for the selected resource
        """
        try:
            expected_perms = {
                "delete_resourcebase",
                "change_resourcebase",
                "view_resourcebase",
                "change_resourcebase_permissions",
                "change_dataset_style",
                "change_resourcebase_metadata",
                "publish_resourcebase",
                "change_dataset_data",
                "download_resourcebase",
            }

            dataset, args, username, opts = self._create_arguments(perms_type="manage")

            call_command("set_layers_permissions", *args, **opts)

            self._assert_perms(expected_perms, dataset, username)
        finally:
            if dataset:
                dataset.delete()

    def test_anonymous_user_cannot_get_edit_permissions(self):
        """
        Given the Anonymous user, we should get an error trying to set "edit" permissions.
        """
        try:
            expected_perms = {}

            dataset, args, username, opts = self._create_arguments(perms_type="edit")
            username = "AnonymousUser"
            opts["users"] = ["AnonymousUser"]

            call_command("set_layers_permissions", *args, **opts)

            self._assert_perms(expected_perms, dataset, username, assertion=False)
        finally:
            if dataset:
                dataset.delete()

    def test_unset_anonymous_view_permissions(self):
        """
        Given the Anonymous user, we should be able to unset any paermission.
        """
        try:
            expected_perms = {}

            dataset, args, username, opts = self._create_arguments(perms_type="view", mode="unset")
            username = "AnonymousUser"
            opts["users"] = ["AnonymousUser"]

            call_command("set_layers_permissions", *args, **opts)

            self._assert_perms(expected_perms, dataset, username, assertion=False)
        finally:
            if dataset:
                dataset.delete()

    def _create_arguments(self, perms_type, mode="set"):
        dataset = create_single_dataset("dataset_for_management_command")
        args = []
        username = get_user_model().objects.exclude(username="admin").exclude(username="AnonymousUser").first().username
        opts = {
            "permission": perms_type,
            "users": [username],
            "resources": str(dataset.id),
            "delete": True if mode == "unset" else False,
        }

        return dataset, args, username, opts

    def _assert_perms(self, expected_perms, dataset, username, assertion=True):
        dataset.refresh_from_db()

        perms = dataset.get_all_level_info()
        if assertion:
            self.assertTrue(username in [user.username for user in perms["users"]])
            actual = set(
                itertools.chain.from_iterable(
                    [perms for user, perms in perms["users"].items() if user.username == username]
                )
            )
            self.assertSetEqual(expected_perms, actual)
        else:
            self.assertFalse(username in [user.username for user in perms["users"]])<|MERGE_RESOLUTION|>--- conflicted
+++ resolved
@@ -2046,7 +2046,6 @@
             form.errors["presentation"][0],
         )
 
-<<<<<<< HEAD
     def test_resource_form_is_valid_single_user_contact_role(self):
         """test if passing a single user to a contact role form is working"""
         for cr in Roles.get_multivalue_ones():
@@ -2080,7 +2079,6 @@
                 },
             )
             self.assertTrue(form.is_valid())
-=======
     def test_resource_form_is_invalid_with_incompleted_timeserie_data(self):
         self.client.login(username="admin", password="admin")
         url = reverse("dataset_metadata", args=(self.dataset.alternate,))
@@ -2104,7 +2102,6 @@
             ],
         }
         self.assertDictEqual(expected, response.json())
->>>>>>> 48613757
 
 
 class SetLayersPermissionsCommand(GeoNodeBaseTestSupport):
