--- conflicted
+++ resolved
@@ -811,229 +811,6 @@
         if group_profile:
             group_profile.delete()
 
-<<<<<<< HEAD
-    def test_xml_form_without_files_should_raise_500(self):
-        files = dict()
-        files["permissions"] = "{}"
-        files["charset"] = "utf-8"
-        self.client.login(username="admin", password="admin")
-        resp = self.client.post(reverse("dataset_upload"), data=files)
-        self.assertEqual(500, resp.status_code)
-
-    def test_xml_should_return_404_if_the_dataset_does_not_exists(self):
-        params = {
-            "permissions": '{ "users": {"AnonymousUser": ["view_resourcebase"]} , "groups":{}}',
-            "base_file": open(self.exml_path),
-            "xml_file": open(self.exml_path),
-            "dataset_title": "Fake layer title",
-            "metadata_upload_form": True,
-            "time": False,
-            "charset": "UTF-8",
-        }
-
-        self.client.login(username="admin", password="admin")
-        resp = self.client.post(reverse("dataset_upload"), params)
-        self.assertEqual(404, resp.status_code)
-
-    def test_xml_should_update_the_dataset_with_the_expected_values(self):
-        params = {
-            "permissions": '{ "users": {"AnonymousUser": ["view_resourcebase"]} , "groups":{}}',
-            "base_file": open(self.exml_path),
-            "xml_file": open(self.exml_path),
-            "dataset_title": "geonode:single_point",
-            "metadata_upload_form": True,
-            "time": False,
-            "charset": "UTF-8",
-        }
-
-        self.client.login(username="admin", password="admin")
-        prev_dataset = Dataset.objects.get(typename="geonode:single_point")
-        self.assertEqual(0, prev_dataset.keywords.count())
-        resp = self.client.post(reverse("dataset_upload"), params)
-        self.assertEqual(200, resp.status_code)
-        self.assertEqual(
-            resp.json()["warning"],
-            "WARNING: The XML's UUID was ignored while updating this dataset's metadata because that UUID is already present in this system. The rest of the XML's metadata was applied.",
-        )
-
-    def test_sld_should_raise_500_if_is_invalid(self):
-        layer = Dataset.objects.get(typename="geonode:single_point")
-
-        params = {
-            "permissions": '{ "users": {"AnonymousUser": ["view_resourcebase"]} , "groups":{}}',
-            "base_file": open(self.sld_path),
-            "sld_file": open(self.sld_path),
-            "dataset_title": "random",
-            "metadata_upload_form": False,
-            "time": False,
-            "charset": "UTF-8",
-        }
-
-        self.client.login(username="admin", password="admin")
-        self.assertGreaterEqual(layer.styles.count(), 1)
-        self.assertIsNotNone(layer.styles.first())
-        resp = self.client.post(reverse("dataset_upload"), params)
-        self.assertEqual(500, resp.status_code)
-        self.assertFalse(resp.json().get("success"))
-        self.assertEqual("No Dataset matches the given query.", resp.json().get("errors"))
-
-    def test_sld_should_update_the_dataset_with_the_expected_values(self):
-        layer = Dataset.objects.get(typename="geonode:single_point")
-
-        params = {
-            "permissions": '{ "users": {"AnonymousUser": ["view_resourcebase"]} , "groups":{}}',
-            "base_file": open(self.sld_path),
-            "sld_file": open(self.sld_path),
-            "dataset_title": f"geonode:{layer.name}",
-            "metadata_upload_form": False,
-            "time": False,
-            "charset": "UTF-8",
-        }
-
-        self.client.login(username="admin", password="admin")
-        self.assertGreaterEqual(layer.styles.count(), 1)
-        self.assertIsNotNone(layer.styles.first())
-        resp = self.client.post(reverse("dataset_upload"), params)
-        self.assertEqual(200, resp.status_code)
-        updated_dataset = Dataset.objects.get(alternate=f"geonode:{layer.name}")
-        # just checking some values if are updated
-        self.assertGreaterEqual(updated_dataset.styles.all().count(), 1)
-        self.assertIsNotNone(updated_dataset.styles.first())
-        self.assertEqual(layer.styles.first().sld_title, updated_dataset.styles.first().sld_title)
-
-    def test_xml_should_not_raise_an_error_if_the_uuid_is_changed(self):
-        """
-        If the UUID coming from the XML and the one saved in the DB are different
-        The system should not raise an error, instead it should simply update the values
-        """
-        params = {
-            "permissions": '{ "users": {"AnonymousUser": ["view_resourcebase"]} , "groups":{}}',
-            "base_file": open(self.exml_path),
-            "xml_file": open(self.exml_path),
-            "dataset_title": "geonode:single_point",
-            "metadata_upload_form": True,
-            "time": False,
-            "charset": "UTF-8",
-        }
-
-        self.client.login(username="admin", password="admin")
-        prev_dataset = Dataset.objects.get(typename="geonode:single_point")
-        self.assertEqual(0, prev_dataset.keywords.count())
-        resp = self.client.post(reverse("dataset_upload"), params)
-        self.assertEqual(200, resp.status_code)
-        self.assertEqual(
-            resp.json()["warning"],
-            "WARNING: The XML's UUID was ignored while updating this dataset's metadata because that UUID is already present in this system. The rest of the XML's metadata was applied.",
-        )
-
-    def test_will_raise_exception_for_replace_vector_dataset_with_raster(self):
-        layer = Dataset.objects.get(name="single_point")
-        filename = "/tpm/filename.tif"
-        files = ["/opt/file1.shp", "/opt/file2.ccc"]
-        with self.assertRaises(Exception) as e:
-            validate_input_source(layer, filename, files, action_type="append")
-        expected = "You are attempting to append a vector dataset with a raster."
-        self.assertEqual(expected, e.exception.args[0])
-
-    def test_will_raise_exception_for_replace_dataset_with_unknown_format(self):
-        layer = Dataset.objects.get(name="single_point")
-        filename = "/tpm/filename.ccc"
-        file_path = gisdata.VECTOR_DATA
-        files = {
-            "shp": filename,
-            "dbf": f"{file_path}/san_andres_y_providencia_highway.asd",
-            "prj": f"{file_path}/san_andres_y_providencia_highway.asd",
-            "shx": f"{file_path}/san_andres_y_providencia_highway.asd",
-        }
-        with self.assertRaises(Exception) as e:
-            validate_input_source(layer, filename, files, action_type="append")
-        expected = "You are attempting to append a vector dataset with an unknown format."
-        self.assertEqual(expected, e.exception.args[0])
-
-    def test_will_raise_exception_for_replace_dataset_with_different_file_name(self):
-        layer = Dataset.objects.get(name="single_point")
-        file_path = gisdata.VECTOR_DATA
-        filename = os.path.join(file_path, "san_andres_y_providencia_highway.shp")
-        files = {
-            "shp": filename,
-            "dbf": f"{file_path}/san_andres_y_providencia_highway.sbf",
-            "prj": f"{file_path}/san_andres_y_providencia_highway.prj",
-            "shx": f"{file_path}/san_andres_y_providencia_highway.shx",
-        }
-        with self.assertRaises(Exception) as e:
-            validate_input_source(layer, filename, files, action_type="append")
-        expected = (
-            "Some error occurred while trying to access the uploaded schema: "
-            "Please ensure the name is consistent with the file you are trying to append."
-        )
-        self.assertEqual(expected, e.exception.args[0])
-
-    @patch("geonode.layers.utils.gs_catalog")
-    def test_will_raise_exception_for_not_existing_dataset_in_the_catalog(self, catalog):
-        catalog.get_layer.return_value = None
-        create_single_dataset("san_andres_y_providencia_water")
-        layer = Dataset.objects.get(name="san_andres_y_providencia_water")
-        file_path = gisdata.VECTOR_DATA
-        filename = os.path.join(file_path, "san_andres_y_providencia_water.shp")
-        files = {
-            "shp": filename,
-            "dbf": f"{file_path}/san_andres_y_providencia_water.sbf",
-            "prj": f"{file_path}/san_andres_y_providencia_water.prj",
-            "shx": f"{file_path}/san_andres_y_providencia_water.shx",
-        }
-        with self.assertRaises(Exception) as e:
-            validate_input_source(layer, filename, files, action_type="append")
-        expected = (
-            "Some error occurred while trying to access the uploaded schema: "
-            "The selected Dataset does not exists in the catalog."
-        )
-        self.assertEqual(expected, e.exception.args[0])
-
-    @patch("geonode.layers.utils.gs_catalog")
-    def test_will_raise_exception_if_schema_is_not_equal_between_catalog_and_file(self, catalog):
-        attr = namedtuple("GSCatalogAttr", ["attributes"])
-        attr.attributes = []
-        self.r.resource = attr
-        catalog.get_layer.return_value = self.r
-        create_single_dataset("san_andres_y_providencia_water")
-        layer = Dataset.objects.filter(name="san_andres_y_providencia_water")[0]
-        file_path = gisdata.VECTOR_DATA
-        filename = os.path.join(file_path, "san_andres_y_providencia_water.shp")
-        files = {
-            "shp": filename,
-            "dbf": f"{file_path}/san_andres_y_providencia_water.sbf",
-            "prj": f"{file_path}/san_andres_y_providencia_water.prj",
-            "shx": f"{file_path}/san_andres_y_providencia_water.shx",
-        }
-        with self.assertRaises(Exception) as e:
-            validate_input_source(layer, filename, files, action_type="append")
-        expected = (
-            "Some error occurred while trying to access the uploaded schema: "
-            "Please ensure that the dataset structure is consistent with the file you are trying to append."
-        )
-        self.assertEqual(expected, e.exception.args[0])
-
-    @patch("geonode.layers.utils.gs_catalog")
-    def test_validation_will_pass_for_valid_append(self, catalog):
-        attr = namedtuple("GSCatalogAttr", ["attributes"])
-        attr.attributes = ["NATURAL", "NAME"]
-        self.r.resource = attr
-        catalog.get_layer.return_value = self.r
-        create_single_dataset("san_andres_y_providencia_water")
-        layer = Dataset.objects.filter(name="san_andres_y_providencia_water")[0]
-        file_path = gisdata.VECTOR_DATA
-        filename = os.path.join(file_path, "san_andres_y_providencia_water.shp")
-        files = {
-            "shp": filename,
-            "dbf": f"{file_path}/san_andres_y_providencia_water.sbf",
-            "prj": f"{file_path}/san_andres_y_providencia_water.prj",
-            "shx": f"{file_path}/san_andres_y_providencia_water.shx",
-        }
-        actual = validate_input_source(layer, filename, files, action_type="append")
-        self.assertTrue(actual)
-
-=======
->>>>>>> 46f27dc5
     def test_dataset_download_not_found_for_non_existing_dataset(self):
         self.client.login(username="admin", password="admin")
         url = reverse("dataset_download", args=["foo-dataset"])
