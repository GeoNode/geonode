# -*- coding: utf-8 -*-
#########################################################################
#
# Copyright (C) 2016 OSGeo
#
# This program is free software: you can redistribute it and/or modify
# it under the terms of the GNU General Public License as published by
# the Free Software Foundation, either version 3 of the License, or
# (at your option) any later version.
#
# This program is distributed in the hope that it will be useful,
# but WITHOUT ANY WARRANTY; without even the implied warranty of
# MERCHANTABILITY or FITNESS FOR A PARTICULAR PURPOSE. See the
# GNU General Public License for more details.
#
# You should have received a copy of the GNU General Public License
# along with this program. If not, see <http://www.gnu.org/licenses/>.
#
#########################################################################
from collections import namedtuple

from geonode.tests.base import GeoNodeBaseTestSupport
from django.test import TestCase
import io
import os
import json
import shutil
import gisdata
import logging
import zipfile
import tempfile
import contextlib

from mock import patch
from pinax.ratings.models import OverallRating

from django.core.files.uploadedfile import SimpleUploadedFile
from django.forms import ValidationError
from django.contrib.contenttypes.models import ContentType
from django.urls import reverse
from django.contrib.auth.models import Group
from django.contrib.gis.geos import Polygon
from django.db.models import Count
from django.contrib.auth import get_user_model

from django.conf import settings
from django.test.utils import override_settings

from guardian.shortcuts import get_anonymous_user
from guardian.shortcuts import assign_perm, remove_perm

from geonode import GeoNodeException, geoserver
from geonode.decorators import on_ogc_backend
from geonode.layers.models import Layer, Style, Attribute
from geonode.layers.utils import (
    layer_type,
    get_files,
    get_valid_name,
    get_valid_layer_name,
    surrogate_escape_string, validate_input_source)
from geonode.people.utils import get_valid_user
from geonode.base.populate_test_data import all_public, create_single_layer
from geonode.base.models import TopicCategory, License, Region, Link
from geonode.layers.forms import JSONField, LayerUploadForm
from geonode.utils import check_ogc_backend, set_resource_default_links
from geonode.layers import LayersAppConfig
from geonode.tests.utils import NotificationsTestsHelper
from geonode.layers.populate_layers_data import create_layer_data
from geonode.layers import utils
from geonode.layers.views import _resolve_layer
from geonode.maps.models import Map, MapLayer
from geonode.utils import DisableDjangoSignals
from geonode.maps.tests_populate_maplayers import maplayers as ml
from geonode.security.utils import remove_object_permissions
from geonode.base.forms import BatchPermissionsForm

logger = logging.getLogger(__name__)


class LayersTest(GeoNodeBaseTestSupport):

    """Tests geonode.layers app/module
    """
    type = 'layer'

    def setUp(self):
        super(LayersTest, self).setUp()
        create_layer_data()
        self.user = 'admin'
        self.passwd = 'admin'
        self.anonymous_user = get_anonymous_user()

    # Data Tests

    def test_data(self):
        '''/data/ -> Test accessing the data page'''
        response = self.client.get(reverse('layer_browse'))
        self.assertEqual(response.status_code, 200)

    def test_describe_data_2(self):
        '''/data/geonode:CA/metadata -> Test accessing the description of a layer '''
        self.assertEqual(10, get_user_model().objects.all().count())
        response = self.client.get(reverse('layer_metadata', args=('geonode:CA',)))
        # Since we are not authenticated, we should not be able to access it
        self.assertEqual(response.status_code, 302)
        # but if we log in ...
        self.client.login(username='admin', password='admin')
        # ... all should be good
        response = self.client.get(reverse('layer_metadata', args=('geonode:CA',)))
        self.assertEqual(response.status_code, 200)

    def test_describe_data_3(self):
        '''/data/geonode:CA/metadata_detail -> Test accessing the description of a layer '''
        self.client.login(username='admin', password='admin')
        # ... all should be good
        response = self.client.get(reverse('layer_metadata_detail', args=('geonode:CA',)))
        self.assertEqual(response.status_code, 200)
        self.assertContains(response, "Approved", count=1, status_code=200, msg_prefix='', html=False)
        self.assertContains(response, "Published", count=1, status_code=200, msg_prefix='', html=False)
        self.assertContains(response, "Featured", count=1, status_code=200, msg_prefix='', html=False)
        self.assertContains(response, "<dt>Group</dt>", count=0, status_code=200, msg_prefix='', html=False)

        # ... now assigning a Group to the Layer
        lyr = Layer.objects.get(alternate='geonode:CA')
        group = Group.objects.first()
        lyr.group = group
        lyr.save()
        response = self.client.get(reverse('layer_metadata_detail', args=('geonode:CA',)))
        self.assertEqual(response.status_code, 200)
        self.assertContains(response, "<dt>Group</dt>", count=1, status_code=200, msg_prefix='', html=False)
        lyr.group = None
        lyr.save()

    # Layer Tests

    def test_layer_name_clash(self):
        _ll_1 = Layer.objects.create(
            name='states',
            store='geonode_data',
            storeType="dataStore",
            alternate="geonode:states"
        )
        _ll_2 = Layer.objects.create(
            name='geonode:states',
            store='httpfooremoteservce',
            storeType="remoteStore",
            alternate="geonode:states"
        )
        _ll_1.set_permissions({'users': {"bobby": ['base.view_resourcebase']}})
        _ll_2.set_permissions({'users': {"bobby": ['base.view_resourcebase']}})
        self.client.login(username="bobby", password="bob")
        _request = self.client.request()
        _request.user = get_user_model().objects.get(username="bobby")
        _ll = _resolve_layer(_request, alternate="geonode:states")
        self.assertIsNotNone(_ll)
        self.assertEqual(_ll.name, _ll_1.name)

    # Test layer upload endpoint
    def test_upload_layer(self):
        # Test redirection to login form when not logged in
        response = self.client.get(reverse('layer_upload'))
        self.assertEqual(response.status_code, 302)

        # Test return of upload form when logged in
        self.client.login(username="bobby", password="bob")
        response = self.client.get(reverse('layer_upload'))
        self.assertEqual(response.status_code, 200)

    def test_describe_data(self):
        '''/data/geonode:CA/metadata -> Test accessing the description of a layer '''
        self.assertEqual(10, get_user_model().objects.all().count())
        response = self.client.get(reverse('layer_metadata', args=('geonode:CA',)))
        # Since we are not authenticated, we should not be able to access it
        self.assertEqual(response.status_code, 302)
        # but if we log in ...
        self.client.login(username='admin', password='admin')
        # ... all should be good
        response = self.client.get(reverse('layer_metadata', args=('geonode:CA',)))
        self.assertEqual(response.status_code, 200)

    def test_layer_attributes(self):
        lyr = Layer.objects.all().first()
        # There should be a total of 3 attributes
        self.assertEqual(len(lyr.attribute_set.all()), 4)
        # 2 out of 3 attributes should be visible
        custom_attributes = lyr.attribute_set.visible()
        self.assertEqual(len(custom_attributes), 3)
        # place_ name should come before description
        self.assertEqual(custom_attributes[0].attribute_label, "Place Name")
        self.assertEqual(custom_attributes[1].attribute_label, "Description")
        self.assertEqual(
            custom_attributes[2].attribute,
            'N\xfamero_De_M\xe9dicos')
        # TODO: do test against layer with actual attribute statistics
        self.assertEqual(custom_attributes[1].count, 1)
        self.assertEqual(custom_attributes[1].min, "NA")
        self.assertEqual(custom_attributes[1].max, "NA")
        self.assertEqual(custom_attributes[1].average, "NA")
        self.assertEqual(custom_attributes[1].median, "NA")
        self.assertEqual(custom_attributes[1].stddev, "NA")
        self.assertEqual(custom_attributes[1].sum, "NA")
        self.assertEqual(custom_attributes[1].unique_values, "NA")

    def test_layer_bbox(self):
        lyr = Layer.objects.all().first()
        layer_bbox = lyr.bbox[0:4]
        logger.debug(layer_bbox)

        def decimal_encode(bbox):
            _bbox = [float(o) for o in bbox]
            # Must be in the form : [x0, x1, y0, y1
            return [_bbox[0], _bbox[2], _bbox[1], _bbox[3]]

        from geonode.utils import bbox_to_projection
        projected_bbox = decimal_encode(
            bbox_to_projection([float(coord) for coord in layer_bbox] + [lyr.srid, ],
                               target_srid=4326)[:4])
        logger.debug(projected_bbox)
        self.assertEqual(projected_bbox, [-180.0, -90.0, 180.0, 90.0])
        logger.debug(lyr.ll_bbox)
        self.assertEqual(lyr.ll_bbox, [-180.0, 180.0, -90.0, 90.0, 'EPSG:4326'])
        projected_bbox = decimal_encode(
            bbox_to_projection([float(coord) for coord in layer_bbox] + [lyr.srid, ],
                               target_srid=3857)[:4])
        solution = [-20037397.023298454, -74299743.40065672,
                    20037397.02329845, 74299743.40061197]
        logger.debug(projected_bbox)
        for coord, check in zip(projected_bbox, solution):
            self.assertAlmostEqual(coord, check, places=3)

    def test_layer_attributes_feature_catalogue(self):
        """ Test layer feature catalogue functionality
        """
        self.assertTrue(self.client.login(username='admin', password='admin'))
        # test a non-existing layer
        url = reverse('layer_feature_catalogue', args=('bad_layer',))
        response = self.client.get(url)
        self.assertEqual(response.status_code, 404)

        # Get the layer to work with
        layer = Layer.objects.all()[3]
        url = reverse('layer_feature_catalogue', args=(layer.alternate,))
        response = self.client.get(url)
        self.assertNotEqual(response.status_code, 404)

    def test_layer_attribute_config(self):
        lyr = Layer.objects.all().first()
        attribute_config = lyr.attribute_config()
        custom_attributes = attribute_config["getFeatureInfo"]
        self.assertEqual(
            custom_attributes["fields"], [
                "place_name", "description", 'N\xfamero_De_M\xe9dicos'])
        self.assertEqual(
            custom_attributes["propertyNames"]["description"],
            "Description")
        self.assertEqual(
            custom_attributes["propertyNames"]["place_name"],
            "Place Name")

        attributes = Attribute.objects.filter(layer=lyr)
        for _att in attributes:
            self.assertEqual(_att.featureinfo_type, 'type_property')

        lyr.featureinfo_custom_template = "<h1>Test HTML</h1>"
        lyr.use_featureinfo_custom_template = True
        lyr.save()
        attribute_config = lyr.attribute_config()
        self.assertTrue("ftInfoTemplate" in attribute_config)
        self.assertEqual(
            attribute_config["ftInfoTemplate"],
            "<h1>Test HTML</h1>")
        lyr.use_featureinfo_custom_template = False
        lyr.save()
        attribute_config = lyr.attribute_config()
        self.assertTrue("ftInfoTemplate" not in attribute_config)

    def test_layer_styles(self):
        lyr = Layer.objects.all().first()
        # There should be a total of 3 styles
        self.assertEqual(len(lyr.styles.all()), 4)
        # One of the style is the default one
        self.assertEqual(
            lyr.default_style,
            Style.objects.get(
                id=lyr.default_style.id))

        try:
            [str(style) for style in lyr.styles.all()]
        except UnicodeEncodeError:
            self.fail(
                "str of the Style model throws a UnicodeEncodeError with special characters.")

    def test_layer_save(self):
        lyr = Layer.objects.all().first()
        lyr.keywords.add(*["saving", "keywords"])
        lyr.save()
        self.assertEqual(
            set(lyr.keyword_list()), {
                'here', 'keywords', 'populartag', 'saving'})

        # Test exotic encoding Keywords
        lyr.keywords.add(*['論語', 'ä', 'ö', 'ü', 'ß'])
        lyr.save()
        self.assertEqual(
            set(lyr.keyword_list()), {
                'here', 'keywords', 'populartag', 'saving',
                'ß', 'ä', 'ö', 'ü', '論語'})

        # Test input escape
        lyr.keywords.add(*["Europe<script>true;</script>",
                           "land_<script>true;</script>covering",
                           "<IMG SRC='javascript:true;'>Science"])

        self.assertEqual(
            set(lyr.keyword_list()), {
                '&lt;IMG SRC=&#39;javascript:true;&#39;&gt;Science', 'Europe&lt;script&gt;true;&lt;/script&gt;',
                'here', 'keywords', 'land_&lt;script&gt;true;&lt;/script&gt;covering', 'populartag', 'saving',
                'ß', 'ä', 'ö', 'ü', '論語'})

        self.client.login(username='admin', password='admin')
        response = self.client.get(reverse('layer_detail', args=(lyr.alternate,)))
        self.assertEqual(response.status_code, 200)

        response = self.client.get(reverse('layer_detail', args=(f":{lyr.alternate}",)))
        self.assertEqual(response.status_code, 200)

        response = self.client.get(reverse('layer_metadata', args=(lyr.alternate,)))
        self.assertEqual(response.status_code, 200)

        from geonode.base.models import HierarchicalKeyword as hk
        keywords = hk.dump_bulk_tree(get_user_model().objects.get(username='admin'), type='layer')

        self.assertEqual(len(keywords), 13)

    def test_layer_links(self):
        lyr = Layer.objects.filter(storeType="dataStore").first()
        self.assertEqual(lyr.storeType, "dataStore")
        if check_ogc_backend(geoserver.BACKEND_PACKAGE):
            links = Link.objects.filter(resource=lyr.resourcebase_ptr, link_type="metadata")
            self.assertIsNotNone(links)
            for ll in links:
                self.assertEqual(ll.link_type, "metadata")

            _def_link_types = (
                'data', 'image', 'original', 'html', 'OGC:WMS', 'OGC:WFS', 'OGC:WCS')
            Link.objects.filter(resource=lyr.resourcebase_ptr, link_type__in=_def_link_types).delete()
            links = Link.objects.filter(resource=lyr.resourcebase_ptr, link_type="data")
            self.assertIsNotNone(links)

            set_resource_default_links(lyr, lyr)

            links = Link.objects.filter(resource=lyr.resourcebase_ptr, link_type="metadata")
            self.assertIsNotNone(links)
            for ll in links:
                self.assertEqual(ll.link_type, "metadata")

            links = Link.objects.filter(resource=lyr.resourcebase_ptr, link_type="data")
            self.assertIsNotNone(links)

            links = Link.objects.filter(resource=lyr.resourcebase_ptr, link_type="image")
            self.assertIsNotNone(links)

        lyr = Layer.objects.filter(storeType="coverageStore").first()
        self.assertEqual(lyr.storeType, "coverageStore")
        if check_ogc_backend(geoserver.BACKEND_PACKAGE):
            links = Link.objects.filter(resource=lyr.resourcebase_ptr, link_type="metadata")
            self.assertIsNotNone(links)
            for ll in links:
                self.assertEqual(ll.link_type, "metadata")

            _def_link_types = (
                'data', 'image', 'original', 'html', 'OGC:WMS', 'OGC:WFS', 'OGC:WCS')
            Link.objects.filter(resource=lyr.resourcebase_ptr, link_type__in=_def_link_types).delete()
            links = Link.objects.filter(resource=lyr.resourcebase_ptr, link_type="data")
            self.assertIsNotNone(links)

            set_resource_default_links(lyr, lyr)

            links = Link.objects.filter(resource=lyr.resourcebase_ptr, link_type="metadata")
            self.assertIsNotNone(links)
            for ll in links:
                self.assertEqual(ll.link_type, "metadata")

            links = Link.objects.filter(resource=lyr.resourcebase_ptr, link_type="data")
            self.assertIsNotNone(links)

            links = Link.objects.filter(resource=lyr.resourcebase_ptr, link_type="image")
            self.assertIsNotNone(links)

    def test_get_valid_user(self):
        # Verify it accepts an admin user
        adminuser = get_user_model().objects.get(is_superuser=True)
        valid_user = get_valid_user(adminuser)
        msg = (f'Passed in a valid admin user "{adminuser}" but got "{valid_user}" in return')
        assert valid_user.id == adminuser.id, msg

        # Verify it returns a valid user after receiving None
        valid_user = get_valid_user(None)
        msg = f'Expected valid user after passing None, got "{valid_user}"'
        assert isinstance(valid_user, get_user_model()), msg

        newuser = get_user_model().objects.create(username='arieluser')
        valid_user = get_valid_user(newuser)
        msg = (f'Passed in a valid user "{newuser}" but got "{valid_user}" in return')
        assert valid_user.id == newuser.id, msg

        valid_user = get_valid_user('arieluser')
        msg = ('Passed in a valid user by username "arieluser" but got'
               f' "{valid_user}" in return')
        assert valid_user.username == 'arieluser', msg

        nn = get_anonymous_user()
        self.assertRaises(GeoNodeException, get_valid_user, nn)

    def testShapefileValidation(self):
        files = dict(
            base_file=SimpleUploadedFile('foo.shp', ' '.encode("UTF-8")),
            shx_file=SimpleUploadedFile('foo.shx', ' '.encode("UTF-8")),
            dbf_file=SimpleUploadedFile('foo.dbf', ' '.encode("UTF-8")),
            prj_file=SimpleUploadedFile('foo.prj', ' '.encode("UTF-8")))
        self.assertTrue(LayerUploadForm(dict(), files).is_valid())

        files = dict(
            base_file=SimpleUploadedFile('foo.SHP', ' '.encode("UTF-8")),
            shx_file=SimpleUploadedFile('foo.SHX', ' '.encode("UTF-8")),
            dbf_file=SimpleUploadedFile('foo.DBF', ' '.encode("UTF-8")),
            prj_file=SimpleUploadedFile('foo.PRJ', ' '.encode("UTF-8")))
        self.assertTrue(LayerUploadForm(dict(), files).is_valid())

        files = dict(
            base_file=SimpleUploadedFile('foo.SHP', ' '.encode("UTF-8")),
            shx_file=SimpleUploadedFile('foo.shx', ' '.encode("UTF-8")),
            dbf_file=SimpleUploadedFile('foo.dbf', ' '.encode("UTF-8")))
        self.assertTrue(LayerUploadForm(dict(), files).is_valid())

        files = dict(
            base_file=SimpleUploadedFile('foo.SHP', ' '.encode("UTF-8")),
            shx_file=SimpleUploadedFile('foo.shx', ' '.encode("UTF-8")),
            dbf_file=SimpleUploadedFile('foo.dbf', ' '.encode("UTF-8")),
            prj_file=SimpleUploadedFile('foo.PRJ', ' '.encode("UTF-8")))
        self.assertTrue(LayerUploadForm(dict(), files).is_valid())

        files = dict(
            base_file=SimpleUploadedFile('foo.SHP', ' '.encode("UTF-8")),
            shx_file=SimpleUploadedFile('bar.shx', ' '.encode("UTF-8")),
            dbf_file=SimpleUploadedFile('bar.dbf', ' '.encode("UTF-8")),
            prj_file=SimpleUploadedFile('bar.PRJ', ' '.encode("UTF-8")))
        self.assertFalse(LayerUploadForm(dict(), files).is_valid())

        files = dict(
            base_file=SimpleUploadedFile('foo.shp', ' '.encode("UTF-8")),
            dbf_file=SimpleUploadedFile('foo.dbf', ' '.encode("UTF-8")),
            prj_file=SimpleUploadedFile('foo.PRJ', ' '.encode("UTF-8")))
        self.assertFalse(LayerUploadForm(dict(), files).is_valid())

        files = dict(
            base_file=SimpleUploadedFile('foo.txt', ' '.encode("UTF-8")),
            shx_file=SimpleUploadedFile('foo.shx', ' '.encode("UTF-8")),
            dbf_file=SimpleUploadedFile('foo.sld', ' '.encode("UTF-8")),
            prj_file=SimpleUploadedFile('foo.prj', ' '.encode("UTF-8")))
        self.assertFalse(LayerUploadForm(dict(), files).is_valid())

    def testGeoTiffValidation(self):
        files = dict(base_file=SimpleUploadedFile('foo.tif', ' '.encode("UTF-8")))
        self.assertTrue(LayerUploadForm(dict(), files).is_valid())

        files = dict(base_file=SimpleUploadedFile('foo.TIF', ' '.encode("UTF-8")))
        self.assertTrue(LayerUploadForm(dict(), files).is_valid())

        files = dict(base_file=SimpleUploadedFile('foo.tiff', ' '.encode("UTF-8")))
        self.assertTrue(LayerUploadForm(dict(), files).is_valid())

        files = dict(base_file=SimpleUploadedFile('foo.TIF', ' '.encode("UTF-8")))
        self.assertTrue(LayerUploadForm(dict(), files).is_valid())

        files = dict(base_file=SimpleUploadedFile('foo.geotif', ' '.encode("UTF-8")))
        self.assertTrue(LayerUploadForm(dict(), files).is_valid())

        files = dict(base_file=SimpleUploadedFile('foo.GEOTIF', ' '.encode("UTF-8")))
        self.assertTrue(LayerUploadForm(dict(), files).is_valid())

        files = dict(base_file=SimpleUploadedFile('foo.geotiff', ' '.encode("UTF-8")))
        self.assertTrue(LayerUploadForm(dict(), files).is_valid())

        files = dict(base_file=SimpleUploadedFile('foo.GEOTIF', ' '.encode("UTF-8")))
        self.assertTrue(LayerUploadForm(dict(), files).is_valid())

    def testASCIIValidation(self):
        files = dict(base_file=SimpleUploadedFile('foo.asc', ' '.encode("UTF-8")))
        self.assertTrue(LayerUploadForm(dict(), files).is_valid())

        files = dict(base_file=SimpleUploadedFile('foo.ASC', ' '.encode("UTF-8")))
        self.assertTrue(LayerUploadForm(dict(), files).is_valid())

    def testZipValidation(self):
        the_zip = zipfile.ZipFile('test_upload.zip', 'w')
        in_memory_file = io.StringIO()
        in_memory_file.write('test')
        the_zip.writestr('foo.shp', in_memory_file.getvalue())
        the_zip.writestr('foo.dbf', in_memory_file.getvalue())
        the_zip.writestr('foo.shx', in_memory_file.getvalue())
        the_zip.writestr('foo.prj', in_memory_file.getvalue())
        the_zip.close()
        files = dict(base_file=SimpleUploadedFile('test_upload.zip',
                                                  open('test_upload.zip', mode='rb').read()))
        self.assertTrue(LayerUploadForm(dict(), files).is_valid())
        os.remove('test_upload.zip')

    def testWriteFiles(self):
        files = dict(
            base_file=SimpleUploadedFile('foo.shp', ' '.encode("UTF-8")),
            shx_file=SimpleUploadedFile('foo.shx', ' '.encode("UTF-8")),
            dbf_file=SimpleUploadedFile('foo.dbf', ' '.encode("UTF-8")),
            prj_file=SimpleUploadedFile('foo.prj', ' '.encode("UTF-8")))
        form = LayerUploadForm(dict(), files)
        self.assertTrue(form.is_valid())

        tempdir = form.write_files()[0]
        self.assertEqual(set(os.listdir(tempdir)),
                         {'foo.shp', 'foo.shx', 'foo.dbf', 'foo.prj'})

        the_zip = zipfile.ZipFile('test_upload.zip', 'w')
        in_memory_file = io.StringIO()
        in_memory_file.write('test')
        the_zip.writestr('foo.shp', in_memory_file.getvalue())
        the_zip.writestr('foo.dbf', in_memory_file.getvalue())
        the_zip.writestr('foo.shx', in_memory_file.getvalue())
        the_zip.writestr('foo.prj', in_memory_file.getvalue())
        the_zip.close()
        files = dict(base_file=SimpleUploadedFile('test_upload.zip',
                                                  open('test_upload.zip', mode='rb').read()))
        form = LayerUploadForm(dict(), files)
        self.assertTrue(form.is_valid())
        tempdir = form.write_files()[0]
        self.assertEqual(set(os.listdir(tempdir)),
                         {'foo.shp', 'foo.shx', 'foo.dbf', 'foo.prj'})
        os.remove('test_upload.zip')

    def test_layer_type(self):
        self.assertEqual(layer_type('foo.shp'), 'vector')
        self.assertEqual(layer_type('foo.SHP'), 'vector')
        self.assertEqual(layer_type('foo.sHp'), 'vector')
        self.assertEqual(layer_type('foo.tif'), 'raster')
        self.assertEqual(layer_type('foo.TIF'), 'raster')
        self.assertEqual(layer_type('foo.TiF'), 'raster')
        self.assertEqual(layer_type('foo.geotif'), 'raster')
        self.assertEqual(layer_type('foo.GEOTIF'), 'raster')
        self.assertEqual(layer_type('foo.gEoTiF'), 'raster')
        self.assertEqual(layer_type('foo.tiff'), 'raster')
        self.assertEqual(layer_type('foo.TIFF'), 'raster')
        self.assertEqual(layer_type('foo.TiFf'), 'raster')
        self.assertEqual(layer_type('foo.geotiff'), 'raster')
        self.assertEqual(layer_type('foo.GEOTIFF'), 'raster')
        self.assertEqual(layer_type('foo.gEoTiFf'), 'raster')
        self.assertEqual(layer_type('foo.asc'), 'raster')
        self.assertEqual(layer_type('foo.ASC'), 'raster')
        self.assertEqual(layer_type('foo.AsC'), 'raster')

        # basically anything else should produce a GeoNodeException
        self.assertRaises(GeoNodeException, lambda: layer_type('foo.gml'))

    def test_get_files(self):
        def generate_files(*extensions):
            if extensions[0].lower() != 'shp':
                return
            d = None
            expected_files = None
            try:
                d = tempfile.mkdtemp()
                fnames = [f"foo.{ext}" for ext in extensions]
                expected_files = {ext.lower(): fname for ext, fname in zip(extensions, fnames)}
                for f in fnames:
                    path = os.path.join(d, f)
                    # open and immediately close to create empty file
                    open(path, 'w').close()
            finally:
                return d, expected_files

        # Check that a well-formed Shapefile has its components all picked up
        d = None
        try:
            d, expected_files = generate_files("shp", "shx", "prj", "dbf")
            gotten_files = get_files(os.path.join(d, "foo.shp"))
            gotten_files = {k: os.path.basename(v) for k, v in gotten_files.items()}
            self.assertEqual(gotten_files, expected_files)
        finally:
            if d is not None:
                shutil.rmtree(d)

        # Check that a Shapefile missing required components raises an
        # exception
        d = None
        try:
            d, expected_files = generate_files("shp", "shx", "prj")
            self.assertRaises(GeoNodeException, lambda: get_files(os.path.join(d, "foo.shp")))
        finally:
            if d is not None:
                shutil.rmtree(d)

        # Check that including an SLD with a valid shapefile results in the SLD
        # getting picked up
        d = None
        try:
            if check_ogc_backend(geoserver.BACKEND_PACKAGE):
                d, expected_files = generate_files("shp", "shx", "prj", "dbf", "sld")
                gotten_files = get_files(os.path.join(d, "foo.shp"))
                gotten_files = {k: os.path.basename(v) for k, v in gotten_files.items()}
                self.assertEqual(gotten_files, expected_files)
        finally:
            if d is not None:
                shutil.rmtree(d)

        # Check that capitalized extensions are ok
        d = None
        try:
            d, expected_files = generate_files("SHP", "SHX", "PRJ", "DBF")
            gotten_files = get_files(os.path.join(d, "foo.SHP"))
            gotten_files = {k: os.path.basename(v) for k, v in gotten_files.items()}
            self.assertEqual(gotten_files, expected_files)
        finally:
            if d is not None:
                shutil.rmtree(d)

        # Check that mixed capital and lowercase extensions are ok
        d = None
        try:
            d, expected_files = generate_files("SHP", "shx", "pRJ", "DBF")
            gotten_files = get_files(os.path.join(d, "foo.SHP"))
            gotten_files = {k: os.path.basename(v) for k, v in gotten_files.items()}
            self.assertEqual(gotten_files, expected_files)
        finally:
            if d is not None:
                shutil.rmtree(d)

        # Check that including both capital and lowercase extensions raises an
        # exception
        d = None
        try:
            d, expected_files = generate_files("SHP", "SHX", "PRJ", "DBF", "shp", "shx", "prj", "dbf")

            # Only run the tests if this is a case sensitive OS
            if len(os.listdir(d)) == len(expected_files):
                self.assertRaises(GeoNodeException, lambda: get_files(os.path.join(d, "foo.SHP")))
                self.assertRaises(GeoNodeException, lambda: get_files(os.path.join(d, "foo.shp")))
        finally:
            if d is not None:
                shutil.rmtree(d)

        # Check that including both capital and lowercase PRJ (this is
        # special-cased in the implementation)
        d = None
        try:
            d, expected_files = generate_files("SHP", "SHX", "PRJ", "DBF", "prj")

            # Only run the tests if this is a case sensitive OS
            if len(os.listdir(d)) == len(expected_files):
                self.assertRaises(GeoNodeException, lambda: get_files(os.path.join(d, "foo.SHP")))
                self.assertRaises(GeoNodeException, lambda: get_files(os.path.join(d, "foo.shp")))
        finally:
            if d is not None:
                shutil.rmtree(d)

        # Check that including both capital and lowercase SLD (this is
        # special-cased in the implementation)
        d = None
        try:
            if check_ogc_backend(geoserver.BACKEND_PACKAGE):
                d, expected_files = generate_files("SHP", "SHX", "PRJ", "DBF", "SLD", "sld")

                # Only run the tests if this is a case sensitive OS
                if len(os.listdir(d)) == len(expected_files):
                    self.assertRaises(GeoNodeException, lambda: get_files(os.path.join(d, "foo.SHP")))
                    self.assertRaises(GeoNodeException, lambda: get_files(os.path.join(d, "foo.shp")))
        finally:
            if d is not None:
                shutil.rmtree(d)

    def test_get_valid_name(self):
        self.assertEqual(get_valid_name("blug"), "blug")
        self.assertEqual(get_valid_name("<-->"), "_")
        self.assertEqual(get_valid_name("<ab>"), "_ab_")
        self.assertNotEqual(get_valid_name("CA"), "CA_1")
        self.assertNotEqual(get_valid_name("CA"), "CA_1")

    def test_get_valid_layer_name(self):
        self.assertEqual(get_valid_layer_name("blug", False), "blug")
        self.assertEqual(get_valid_layer_name("blug", True), "blug")

        self.assertEqual(get_valid_layer_name("<ab>", False), "_ab_")
        self.assertEqual(get_valid_layer_name("<ab>", True), "<ab>")

        self.assertEqual(get_valid_layer_name("<-->", False), "_")
        self.assertEqual(get_valid_layer_name("<-->", True), "<-->")

        self.assertNotEqual(get_valid_layer_name("CA", False), "CA_1")
        self.assertNotEqual(get_valid_layer_name("CA", False), "CA_1")
        self.assertEqual(get_valid_layer_name("CA", True), "CA")
        self.assertEqual(get_valid_layer_name("CA", True), "CA")

        layer = Layer.objects.get(name="CA")
        self.assertNotEqual(get_valid_layer_name(layer, False), "CA_1")
        self.assertEqual(get_valid_layer_name(layer, True), "CA")

        self.assertRaises(GeoNodeException, get_valid_layer_name, 12, False)
        self.assertRaises(GeoNodeException, get_valid_layer_name, 12, True)

    # NOTE: we don't care about file content for many of these tests (the
    # forms under test validate based only on file name, and leave actual
    # content inspection to GeoServer) but Django's form validation will omit
    # any files with empty bodies.
    #
    # That is, this leads to mysterious test failures:
    #     SimpleUploadedFile('foo', ' '.encode("UTF-8"))
    #
    # And this should be used instead to avoid that:
    #     SimpleUploadedFile('foo', ' '.encode("UTF-8"))

    def testJSONField(self):
        field = JSONField()
        # a valid JSON document should pass
        field.clean('{ "users": [] }')

        # text which is not JSON should fail
        self.assertRaises(
            ValidationError,
            lambda: field.clean('<users></users>'))

    def test_rating_layer_remove(self):
        """ Test layer rating is removed on layer remove
        """
        # Get the layer to work with
        layer = Layer.objects.all()[3]
        layer_id = layer.id
        # Create the rating with the correct content type
        ctype = ContentType.objects.get(model='layer')
        OverallRating.objects.create(
            category=2,
            object_id=layer_id,
            content_type=ctype,
            rating=3)
        rating = OverallRating.objects.all()
        self.assertEqual(rating.count(), 1)
        # Remove the layer
        layer.delete()
        # Check there are no ratings matching the remove layer
        rating = OverallRating.objects.all()
        self.assertEqual(rating.count(), 0)

    def test_sld_upload(self):
        """Test layer remove functionality
        """
        layer = Layer.objects.all().first()
        url = reverse('layer_sld_upload', args=(layer.alternate,))
        # Now test with a valid user
        self.client.login(username='admin', password='admin')

        # test a method other than POST and GET
        response = self.client.put(url)
        content = response.content.decode('utf-8')
        self.assertEqual(response.status_code, 200)
        self.assertFalse("#modal_perms" in content)

    def test_layer_remove(self):
        """Test layer remove functionality
        """
        layer = Layer.objects.all().first()
        url = reverse('layer_remove', args=(layer.alternate,))

        # test unauthenticated
        response = self.client.get(url)
        self.assertEqual(response.status_code, 302)

        # test a user without layer removal permission
        self.client.login(username='norman', password='norman')
        response = self.client.post(url)
        self.assertTrue(response.status_code in (401, 403))
        self.client.logout()

        # Now test with a valid user
        self.client.login(username='admin', password='admin')

        # test a method other than POST and GET
        response = self.client.put(url)
        self.assertTrue(response.status_code in (401, 403))

        # test the page with a valid user with layer removal permission
        response = self.client.get(url)
        self.assertEqual(response.status_code, 200)

        # test the post method that actually removes the layer and redirects
        response = self.client.post(url)
        self.assertEqual(response.status_code, 302)
        self.assertTrue('/layers/' in response['Location'])

        # test that the layer is actually removed
        self.assertEqual(Layer.objects.filter(pk=layer.pk).count(), 0)

        # test that all styles associated to the layer are removed
        self.assertEqual(Style.objects.count(), 0)

    def test_non_cascading(self):
        """
        Tests that deleting a layer with a shared default style will not cascade and
        delete multiple layers.
        """
        layer1 = Layer.objects.all().first()
        layer2 = Layer.objects.all()[2]
        url = reverse('layer_remove', args=(layer1.alternate,))

        layer2.default_style = layer1.default_style
        layer2.save()

        self.assertEqual(layer1.default_style, layer2.default_style)

        # Now test with a valid user
        self.client.login(username='admin', password='admin')

        # test the post method that actually removes the layer and redirects
        response = self.client.post(url)
        self.assertEqual(response.status_code, 302)
        self.assertTrue('/layers/' in response['Location'])

        # test that the layer is actually removed

        self.assertEqual(Layer.objects.filter(pk=layer1.pk).count(), 0)
        self.assertEqual(Layer.objects.filter(pk=layer2.pk).count(), 1)

        # test that all styles associated to the layer are removed
        self.assertEqual(Style.objects.count(), 1)

    def test_category_counts(self):
        topics = TopicCategory.objects.all()
        topics = topics.annotate(
            **{'layer_count': Count('resourcebase__layer__category')})
        location = topics.get(identifier='location')
        # there are three layers with location category
        self.assertEqual(location.layer_count, 3)

        # change the category of one layers_count
        layer = Layer.objects.filter(category=location)[0]
        elevation = topics.get(identifier='elevation')
        layer.category = elevation
        layer.save()

        # reload the categories since it's caching the old count
        topics = topics.annotate(
            **{'layer_count': Count('resourcebase__layer__category')})
        location = topics.get(identifier='location')
        elevation = topics.get(identifier='elevation')
        self.assertEqual(location.layer_count, 2)
        self.assertEqual(elevation.layer_count, 4)

        # delete a layer and check the count update
        # use the first since it's the only one which has styles
        layer = Layer.objects.all().first()
        elevation = topics.get(identifier='elevation')
        self.assertEqual(elevation.layer_count, 4)
        layer.delete()
        topics = topics.annotate(
            **{'layer_count': Count('resourcebase__layer__category')})
        elevation = topics.get(identifier='elevation')
        self.assertEqual(elevation.layer_count, 3)

    def test_assign_change_layer_data_perm(self):
        """
        Ensure set_permissions supports the change_layer_data permission.
        """
        layer = Layer.objects.first()
        user = get_anonymous_user()
        layer.set_permissions({'users': {user.username: ['change_layer_data']}})
        perms = layer.get_all_level_info()
        self.assertIn('change_layer_data', perms['users'][user])

    def test_batch_edit(self):
        """
        Test batch editing of metadata fields.
        """
        Model = Layer
        view = 'layer_batch_metadata'
        resources = Model.objects.all()[:3]
        ids = ','.join(str(element.pk) for element in resources)
        # test non-admin access
        self.client.login(username="bobby", password="bob")
        response = self.client.get(reverse(view))
        self.assertTrue(response.status_code in (401, 403))
        # test group change
        group = Group.objects.first()
        self.client.login(username='admin', password='admin')
        response = self.client.post(
            reverse(view),
            data={'group': group.pk, 'ids': ids, 'regions': 1},
        )
        self.assertEqual(response.status_code, 302)
        resources = Model.objects.filter(id__in=[r.pk for r in resources])
        for resource in resources:
            self.assertEqual(resource.group, group)
        # test owner change
        owner = get_user_model().objects.first()
        response = self.client.post(
            reverse(view),
            data={'owner': owner.pk, 'ids': ids, 'regions': 1},
        )
        self.assertEqual(response.status_code, 302)
        resources = Model.objects.filter(id__in=[r.pk for r in resources])
        for resource in resources:
            self.assertEqual(resource.owner, owner)
        # test license change
        license = License.objects.first()
        response = self.client.post(
            reverse(view),
            data={'license': license.pk, 'ids': ids, 'regions': 1},
        )
        self.assertEqual(response.status_code, 302)
        resources = Model.objects.filter(id__in=[r.pk for r in resources])
        for resource in resources:
            self.assertEqual(resource.license, license)
        # test regions change
        region = Region.objects.first()
        response = self.client.post(
            reverse(view),
            data={'region': region.pk, 'ids': ids, 'regions': 1},
        )
        self.assertEqual(response.status_code, 302)
        resources = Model.objects.filter(id__in=[r.pk for r in resources])
        for resource in resources:
            if resource.regions.all():
                self.assertTrue(region in resource.regions.all())
        # test language change
        language = 'eng'
        response = self.client.post(
            reverse(view),
            data={'language': language, 'ids': ids, 'regions': 1},
        )
        resources = Model.objects.filter(id__in=[r.pk for r in resources])
        for resource in resources:
            self.assertEqual(resource.language, language)
        # test keywords change
        keywords = 'some,thing,new'
        response = self.client.post(
            reverse(view),
            data={'keywords': keywords, 'ids': ids, 'regions': 1},
        )
        resources = Model.objects.filter(id__in=[r.pk for r in resources])
        for resource in resources:
            for word in resource.keywords.all():
                self.assertTrue(word.name in keywords.split(','))

    def test_batch_permissions(self):
        """
        Test batch editing of test_batch_permissions.
        """
        group = Group.objects.first()
        Model = Layer
        view = 'layer_batch_permissions'
        resources = Model.objects.all()[:3]
        ids = ','.join(str(element.pk) for element in resources)
        # test non-admin access
        self.assertTrue(self.client.login(username="bobby", password="bob"))
        response = self.client.get(reverse(view), data={"ids": ids})
        self.assertTrue(response.status_code in (401, 403))
        # test group permissions
        self.assertTrue(self.client.login(username='admin', password='admin'))
        data = {
            'group': group.id,
            'permission_type': ['r', ],
            'mode': 'set',
            'ids': ids
        }
        form = BatchPermissionsForm(data=data)
        logger.debug(f" -- perm_spec[groups] --> BatchPermissionsForm errors: {form.errors}")
        self.assertTrue(form.is_valid())
        self.assertEqual(len(form.errors), 0)
        response = self.client.post(
            reverse(view),
            data=data,
        )
        self.assertEqual(response.status_code, 302)
        utils.set_layers_permissions(
            'r',
            [resource.name for resource in Model.objects.filter(
                id__in=[int(_id) for _id in ids.split(",")])],
            [],
            [group.name, ],
            False,
            verbose=True
        )
        resources = Model.objects.filter(id__in=[int(_id) for _id in ids.split(",")])
        logger.debug(f" -- perm_spec[groups] --> Testing group {group}")
        for resource in resources:
            perm_spec = resource.get_all_level_info()
            logger.debug(f" -- perm_spec[groups] --> {perm_spec['groups']}")
            self.assertTrue(group in perm_spec["groups"])
        # test user permissions
        user = get_user_model().objects.first()
        data = {
            'user': user.id,
            'permission_type': ['r', ],
            'mode': 'set',
            'ids': ids
        }
        form = BatchPermissionsForm(data=data)
        logger.debug(f" -- perm_spec[users] --> BatchPermissionsForm errors: {form.errors}")
        self.assertTrue(form.is_valid())
        self.assertEqual(len(form.errors), 0)
        response = self.client.post(
            reverse(view),
            data=data,
        )
        self.assertEqual(response.status_code, 302)
        utils.set_layers_permissions(
            'r',
            [resource.name for resource in Model.objects.filter(
                id__in=[int(_id) for _id in ids.split(",")])],
            [user.username, ],
            [],
            False,
            verbose=True
        )
        resources = Model.objects.filter(id__in=[int(_id) for _id in ids.split(",")])
        logger.debug(f" -- perm_spec[users] --> Testing user {user}")
        for resource in resources:
            perm_spec = resource.get_all_level_info()
            logger.debug(f" -- perm_spec[users] --> {perm_spec['users']}")
            self.assertTrue(user in perm_spec["users"])

    def test_surrogate_escape_string(self):
        surrogate_escape_raw = "Zo\udcc3\udcab"
        surrogate_escape_expected = "Zoë"
        surrogate_escape_result = surrogate_escape_string(
            surrogate_escape_raw, 'UTF-8')  # add more test cases using different charsets?
        self.assertEqual(
            surrogate_escape_result,
            surrogate_escape_expected,
            "layers.utils.surrogate_escape_string did not produce expected result. "
            f"Expected {surrogate_escape_expected}, received {surrogate_escape_result}")


class UnpublishedObjectTests(GeoNodeBaseTestSupport):

    """Test the is_published base attribute"""
    type = 'layer'

    def setUp(self):
        super(UnpublishedObjectTests, self).setUp()
        self.list_url = reverse(
            'api_dispatch_list',
            kwargs={
                'api_name': 'api',
                'resource_name': 'layers'})
        all_public()

    def test_published_layer(self):
        """Test unpublished layer behaviour"""

        get_user_model().objects.get(username='bobby')
        self.client.login(username='bobby', password='bob')

        # default (RESOURCE_PUBLISHING=False)
        # access to layer detail page gives 200 if layer is published or
        # unpublished
        response = self.client.get(reverse('layer_detail', args=('geonode:CA',)))
        self.assertEqual(response.status_code, 200)
        layer = Layer.objects.filter(title='CA')[0]
        layer.is_published = False
        layer.save()
        response = self.client.get(reverse('layer_detail', args=('geonode:CA',)))
        self.assertEqual(response.status_code, 200)

    @override_settings(ADMIN_MODERATE_UPLOADS=True)
    @override_settings(RESOURCE_PUBLISHING=True)
    def test_unpublished_layer(self):
        """With resource publishing"""
        layer = Layer.objects.filter(alternate='geonode:CA')[0]
        layer.is_published = False
        layer.save()

        user = get_user_model().objects.get(username='foo')
        self.client.login(username='foo', password='pass')
        # 404 if layer is unpublished
        response = self.client.get(reverse('layer_detail', args=('geonode:CA',)))
        self.assertEqual(response.status_code, 200)

        # 404 if layer is unpublished but user has permission but does not belong to the group
        assign_perm('publish_resourcebase', user, layer.get_self_resource())
        response = self.client.get(reverse('layer_detail', args=('geonode:CA',)))
        self.assertEqual(response.status_code, 200)

        # 200 if layer is unpublished and user is owner
        remove_perm('publish_resourcebase', user, layer.get_self_resource())
        layer.owner = user
        layer.save()
        response = self.client.get(reverse('layer_detail', args=('geonode:CA',)))
        self.assertEqual(response.status_code, 200)

        # 200 if layer is published
        layer.is_published = True
        layer.save()

        response = self.client.get(reverse('layer_detail', args=('geonode:CA',)))
        self.assertEqual(response.status_code, 200)

        layer.is_published = True
        layer.save()


class LayerModerationTestCase(GeoNodeBaseTestSupport):

    type = 'layer'

    def setUp(self):
        super(LayerModerationTestCase, self).setUp()
        self.user = 'admin'
        self.passwd = 'admin'
        create_layer_data()
        self.anonymous_user = get_anonymous_user()
        self.u = get_user_model().objects.get(username=self.user)
        self.u.email = 'test@email.com'
        self.u.is_active = True
        self.u.save()

    def _get_input_paths(self):
        base_name = 'single_point'
        suffixes = 'shp shx dbf prj'.split(' ')
        base_path = gisdata.GOOD_DATA
        paths = [os.path.join(base_path, 'vector', f'{base_name}.{suffix}') for suffix in suffixes]
        return paths, suffixes,

    @on_ogc_backend(geoserver.BACKEND_PACKAGE)
    @patch('geonode.thumbs.thumbnails.create_thumbnail')
    def test_moderated_upload(self, thumbnail_mock):
        """
        Test if moderation flag works
        """
        with self.settings(ADMIN_MODERATE_UPLOADS=False):
            layer_upload_url = reverse('layer_upload')
            self.client.login(username=self.user, password=self.passwd)

            # we get list of paths to shp files and list of suffixes
            input_paths, suffixes = self._get_input_paths()

            # we need file objects from above..
            input_files = [open(fp, 'rb') for fp in input_paths]

            with contextlib.ExitStack() as stack:
                input_files = [
                    stack.enter_context(_fp) for _fp in input_files]
                files = dict(zip([f'{s}_file' for s in suffixes], input_files))
                files['base_file'] = files.pop('shp_file')
                files['permissions'] = '{}'
                files['charset'] = 'utf-8'
                files['layer_title'] = 'test layer'
                resp = self.client.post(layer_upload_url, data=files)
                self.assertEqual(resp.status_code, 200)
            content = resp.content
            if isinstance(content, bytes):
                content = content.decode('UTF-8')
            data = json.loads(content)
            if 'success' in data and data['success']:
                lname = data['url'].split(':')[-1]
                _l = Layer.objects.get(name=lname)
                self.assertTrue(_l.is_approved)
                self.assertTrue(_l.is_published)
            else:
                logger.warning(data)

        with self.settings(ADMIN_MODERATE_UPLOADS=True):
            layer_upload_url = reverse('layer_upload')
            self.client.login(username=self.user, password=self.passwd)

            # we get list of paths to shp files and list of suffixes
            input_paths, suffixes = self._get_input_paths()

            # we need file objects from above..
            input_files = [open(fp, 'rb') for fp in input_paths]

            with contextlib.ExitStack() as stack:
                input_files = [
                    stack.enter_context(_fp) for _fp in input_files]
                files = dict(zip([f'{s}_file' for s in suffixes], input_files))
                files['base_file'] = files.pop('shp_file')
                files['permissions'] = '{}'
                files['charset'] = 'utf-8'
                files['layer_title'] = 'test layer'
                resp = self.client.post(layer_upload_url, data=files)
                self.assertEqual(resp.status_code, 200)
            content = resp.content
            if isinstance(content, bytes):
                content = content.decode('UTF-8')
            data = json.loads(content)
            if 'success' in data and data['success']:
                lname = data['url'].split(':')[-1]
                _l = Layer.objects.get(name=lname)
                self.assertFalse(_l.is_approved)
                self.assertTrue(_l.is_published)
            else:
                logger.warning(data)


class LayerNotificationsTestCase(NotificationsTestsHelper):

    type = 'layer'

    def setUp(self):
        super(LayerNotificationsTestCase, self).setUp()
        self.user = 'admin'
        self.passwd = 'admin'
        create_layer_data()
        self.anonymous_user = get_anonymous_user()
        self.u = get_user_model().objects.get(username=self.user)
        self.u.email = 'test@email.com'
        self.u.is_active = True
        self.u.save()
        self.setup_notifications_for(LayersAppConfig.NOTIFICATIONS, self.u)
        self.norman = get_user_model().objects.get(username='norman')
        self.norman.email = 'norman@email.com'
        self.norman.is_active = True
        self.norman.save()
        self.setup_notifications_for(LayersAppConfig.NOTIFICATIONS, self.norman)

    def testLayerNotifications(self):
        with self.settings(
                EMAIL_ENABLE=True,
                NOTIFICATION_ENABLED=True,
                NOTIFICATIONS_BACKEND="pinax.notifications.backends.email.EmailBackend",
                PINAX_NOTIFICATIONS_QUEUE_ALL=False):
            self.clear_notifications_queue()
            self.client.login(username=self.user, password=self.passwd)
            _l = Layer.objects.create(
                name='test notifications',
                bbox_polygon=Polygon.from_bbox((-180, -90, 180, 90)),
                srid='EPSG:4326',
                owner=self.norman)
            self.assertTrue(self.check_notification_out('layer_created', self.u))
            # Ensure "resource.owner" won't be notified for having uploaded its own resource
            self.assertFalse(self.check_notification_out('layer_created', self.norman))

            self.clear_notifications_queue()
            _l.name = 'test notifications 2'
            _l.save(notify=True)
            self.assertTrue(self.check_notification_out('layer_updated', self.u))

            self.clear_notifications_queue()
            from dialogos.models import Comment
            lct = ContentType.objects.get_for_model(_l)
            comment = Comment(
                author=self.norman,
                name=self.u.username,
                content_type=lct,
                object_id=_l.id,
                content_object=_l,
                comment='test comment')
            comment.save()
            self.assertTrue(self.check_notification_out('layer_comment', self.u))

            self.clear_notifications_queue()
            if "pinax.ratings" in settings.INSTALLED_APPS:
                self.clear_notifications_queue()
                from pinax.ratings.models import Rating
                rating = Rating(
                    user=self.norman,
                    content_type=lct,
                    object_id=_l.id,
                    content_object=_l,
                    rating=5)
                rating.save()
                self.assertTrue(self.check_notification_out('layer_rated', self.u))


class SetLayersPermissions(GeoNodeBaseTestSupport):

    type = 'layer'

    def setUp(self):
        super(SetLayersPermissions, self).setUp()
        create_layer_data()
        self.username = 'test_username'
        self.passwd = 'test_password'
        self.user = get_user_model().objects.create(
            username=self.username
        )

    @on_ogc_backend(geoserver.BACKEND_PACKAGE)
    def test_assign_remove_permissions(self):
        # Assing
        layer = Layer.objects.all().first()
        perm_spec = layer.get_all_level_info()
        self.assertNotIn(self.user, perm_spec["users"])
        utils.set_layers_permissions("write", None, [self.user], None, None)
        layer_after = Layer.objects.get(name=layer.name)
        perm_spec = layer_after.get_all_level_info()
        for perm in utils.WRITE_PERMISSIONS:
            self.assertIn(perm, perm_spec["users"][self.user])
            _c = 0
            for _u in perm_spec["users"]:
                if _u == self.user:
                    _c += 1
            self.assertEqual(_c, 1)
        # Remove
        utils.set_layers_permissions("write", None, [self.user], None, True)
        layer_after = Layer.objects.get(name=layer.name)
        perm_spec = layer_after.get_all_level_info()
        for perm in utils.WRITE_PERMISSIONS:
            if self.user in perm_spec["users"]:
                self.assertNotIn(perm, perm_spec["users"][self.user])


class LayersUploaderTests(GeoNodeBaseTestSupport):

    GEONODE_REST_UPLOADER = {
        'BACKEND': 'geonode.rest',
        'OPTIONS': {
            'TIME_ENABLED': True,
            'MOSAIC_ENABLED': False,
            'GEOGIG_ENABLED': False,
        },
        'SUPPORTED_CRS': [
            'EPSG:4326',
            'EPSG:3785',
            'EPSG:3857',
            'EPSG:32647',
            'EPSG:32736'
        ],
        'SUPPORTED_EXT': [
            '.shp',
            '.csv',
            '.kml',
            '.kmz',
            '.json',
            '.geojson',
            '.tif',
            '.tiff',
            '.geotiff',
            '.gml',
            '.xml'
        ]
    }

    def setUp(self):
        super(LayersUploaderTests, self).setUp()
        create_layer_data()
        self.user = 'admin'
        self.passwd = 'admin'
        self.anonymous_user = get_anonymous_user()

    @on_ogc_backend(geoserver.BACKEND_PACKAGE)
    @override_settings(UPLOADER=GEONODE_REST_UPLOADER)
    def test_geonode_upload_kml_and_import_isocategory(self):
        """
        Ensure a KML-File can be uploaded and the category is imported correctly from accompanying ISO-XML
        """

        filename_suffix_list = [
            'structure',         # lower case default category
            'planningCadastre',  # mixed case default category
            'NewCategory',       # new category; created during import
            'NoCategory']        # no category (gmd:topicCategory gco:nilReason="missing"); maps to None

        PROJECT_ROOT = os.path.abspath(os.path.dirname(__file__))
        layer_upload_url = reverse('layer_upload')
        self.client.login(username=self.user, password=self.passwd)

        thelayer_basename = 'Thuenen_BD_BT1'
        thelayer_path = os.path.join(PROJECT_ROOT, '../tests/data/kml/')

        for fnsuffix in filename_suffix_list:
            files = dict(
                base_file=SimpleUploadedFile(
<<<<<<< HEAD
                    thelayer_basename + '_' + fnsuffix + '.kml',
                    open(thelayer_path + thelayer_basename + '_' + fnsuffix + '.kml', mode='rb').read()),
                xml_file=SimpleUploadedFile(
                    thelayer_basename + '_' + fnsuffix + '.xml',
                    open(thelayer_path + thelayer_basename + '_' + fnsuffix + '.xml', mode='rb').read())
=======
                    f"{thelayer_basename}_{fnsuffix}.kml",
                    open(f"{thelayer_path + thelayer_basename}_{fnsuffix}.kml", mode='rb').read()),
                xml_file=SimpleUploadedFile(
                    f"{thelayer_basename}_{fnsuffix}.xml",
                    open(f"{thelayer_path + thelayer_basename}_{fnsuffix}.xml", mode='rb').read())
>>>>>>> 073d9a52
            )
            files['permissions'] = '{}'
            files['charset'] = 'utf-8'
            files['layer_title'] = 'Thuenen_BD_BT1'
            resp = self.client.post(layer_upload_url, data=files)
            # Check response status code
            self.assertEqual(resp.status_code, 200)

            # Check response status code
            if resp.status_code == 200:
                content = resp.content
                if isinstance(content, bytes):
                    content = content.decode('UTF-8')
                data = json.loads(content)

                # Check success
                self.assertTrue(data['success'])

                # Retrieve the layer from DB
                # the name may have changed (lowercase/suffix, ... e.g. 'url': '/layers/:geonode:thuenen_bd_bt1_dgyy')
                _lname = data['url'].split(':')[-1]
                _l = Layer.objects.get(name=_lname)

                # except for NoCategory
                # each layer must have a geonode category object with exactly same identifier
                if fnsuffix == 'NoCategory':
                    category_object = None
                else:
                    category_object = TopicCategory.objects.get(identifier=fnsuffix)

                self.assertEqual(_l.category, category_object)

    @on_ogc_backend(geoserver.BACKEND_PACKAGE)
    @override_settings(UPLOADER=GEONODE_REST_UPLOADER)
    def test_geonode_rest_layer_uploader(self):
        PROJECT_ROOT = os.path.abspath(os.path.dirname(__file__))
        layer_upload_url = reverse('layer_upload')
        self.client.login(username=self.user, password=self.passwd)
        # Check upload for each charset
        thelayer_name = 'ming_female_1'
        thelayer_path = os.path.join(
            PROJECT_ROOT,
            f'../tests/data/{thelayer_name}')
        files = dict(
            base_file=SimpleUploadedFile(
                f'{thelayer_name}.shp',
                open(os.path.join(thelayer_path,
                     f'{thelayer_name}.shp'), mode='rb').read()),
            shx_file=SimpleUploadedFile(
                f'{thelayer_name}.shx',
                open(os.path.join(thelayer_path,
                     f'{thelayer_name}.shx'), mode='rb').read()),
            dbf_file=SimpleUploadedFile(
                f'{thelayer_name}.dbf',
                open(os.path.join(thelayer_path,
                     f'{thelayer_name}.dbf'), mode='rb').read()),
            prj_file=SimpleUploadedFile(
                f'{thelayer_name}.prj',
                open(os.path.join(thelayer_path,
                     f'{thelayer_name}.prj'), mode='rb').read())
        )
        files['permissions'] = '{}'
        files['charset'] = 'windows-1258'
        files['layer_title'] = 'test layer_windows-1258'
        resp = self.client.post(layer_upload_url, data=files)
        # Check response status code
        if resp.status_code == 200:
            # Retrieve the layer from DB
            content = resp.content
            if isinstance(content, bytes):
                content = content.decode('UTF-8')
            data = json.loads(content)
            # Check success
            self.assertTrue(data['success'])
            _lname = data['url'].split(':')[-1]
            _l = Layer.objects.get(name=_lname)
            # Check the layer has been published
            self.assertTrue(_l.is_published)
            # Check errors
            self.assertNotIn('errors', data)
            self.assertNotIn('errormsgs', data)
            self.assertNotIn('traceback', data)
            self.assertNotIn('context', data)
            self.assertNotIn('upload_session', data)
            self.assertEqual(data['bbox'], _l.bbox_string)
            self.assertEqual(
                data['crs'],
                {
                    'type': 'name',
                    'properties': _l.srid
                }
            )
            self.assertEqual(
                data['ogc_backend'],
                settings.OGC_SERVER['default']['BACKEND']
            )
            _l.delete()

    @on_ogc_backend(geoserver.BACKEND_PACKAGE)
    @override_settings(UPLOADER=GEONODE_REST_UPLOADER)
    @patch('geonode.thumbs.thumbnails.create_thumbnail')
    def test_geonode_same_UUID_error(self, thumbnail_mock):
        """
        Ensure a new layer with same UUID metadata cannot be uploaded
        """
        PROJECT_ROOT = os.path.abspath(os.path.dirname(__file__))
        layer_upload_url = reverse('layer_upload')
        self.client.login(username=self.user, password=self.passwd)
        # Check upload for each charset
        thelayer_name = 'hydrodata'
        thelayer_path = os.path.join(
            PROJECT_ROOT,
            f'../tests/data/{thelayer_name}')
        # Uploading the first one should be OK
        same_uuid_root_file = 'same_uuid_a'
        files = dict(
            base_file=SimpleUploadedFile(
                f'{same_uuid_root_file}.shp',
                open(os.path.join(thelayer_path,
                     f'{same_uuid_root_file}.shp'), mode='rb').read()),
            shx_file=SimpleUploadedFile(
                f'{same_uuid_root_file}.shx',
                open(os.path.join(thelayer_path,
                     f'{same_uuid_root_file}.shx'), mode='rb').read()),
            dbf_file=SimpleUploadedFile(
                f'{same_uuid_root_file}.dbf',
                open(os.path.join(thelayer_path,
                     f'{same_uuid_root_file}.dbf'), mode='rb').read()),
            prj_file=SimpleUploadedFile(
                f'{same_uuid_root_file}.prj',
                open(os.path.join(thelayer_path,
                     f'{same_uuid_root_file}.prj'), mode='rb').read()),
            xml_file=SimpleUploadedFile(
                f'{same_uuid_root_file}.xml',
                open(os.path.join(thelayer_path,
                     f'{same_uuid_root_file}.xml'), mode='rb').read())
        )
        files['permissions'] = '{}'
        files['charset'] = 'utf-8'
        files['layer_title'] = f'test layer_{same_uuid_root_file}'
        resp = self.client.post(layer_upload_url, data=files)
        # Check response status code
        self.assertEqual(resp.status_code, 200)

        # Uploading the second one should give an ERROR
        same_uuid_root_file = 'same_uuid_b'
        files = dict(
            base_file=SimpleUploadedFile(
                f'{same_uuid_root_file}.shp',
                open(os.path.join(thelayer_path,
                     f'{same_uuid_root_file}.shp'), mode='rb').read()),
            shx_file=SimpleUploadedFile(
                f'{same_uuid_root_file}.shx',
                open(os.path.join(thelayer_path,
                     f'{same_uuid_root_file}.shx'), mode='rb').read()),
            dbf_file=SimpleUploadedFile(
                f'{same_uuid_root_file}.dbf',
                open(os.path.join(thelayer_path,
                     f'{same_uuid_root_file}.dbf'), mode='rb').read()),
            prj_file=SimpleUploadedFile(
                f'{same_uuid_root_file}.prj',
                open(os.path.join(thelayer_path,
                     f'{same_uuid_root_file}.prj'), mode='rb').read()),
            xml_file=SimpleUploadedFile(
                f'{same_uuid_root_file}.xml',
                open(os.path.join(thelayer_path,
                     f'{same_uuid_root_file}.xml'), mode='rb').read())
        )
        files['permissions'] = '{}'
        files['charset'] = 'utf-8'
        files['layer_title'] = f'test layer_{same_uuid_root_file}'
        resp = self.client.post(layer_upload_url, data=files)
        # Check response status code
        self.assertEqual(resp.status_code, 400)
        content = resp.content
        if isinstance(content, bytes):
            content = content.decode('UTF-8')
        data = json.loads(content)
        # Check errors
        self.assertFalse(data['success'])
        self.assertEqual(data['errormsgs'], 'Failed to upload the layer')
        self.assertEqual(data['errors'], 'The UUID identifier from the XML Metadata is already in use in this system.')


class TestLayerDetailMapViewRights(GeoNodeBaseTestSupport):
    def setUp(self):
        super(TestLayerDetailMapViewRights, self).setUp()
        create_layer_data()
        self.user = get_user_model().objects.create(username='dybala', email='dybala@gmail.com')
        self.user.set_password('very-secret')
        admin = get_user_model().objects.get(username='admin')
        self.map = Map.objects.create(owner=admin, title='test', is_approved=True, zoom=0, center_x=0.0, center_y=0.0)
        self.not_admin = get_user_model().objects.create(username='r-lukaku', is_active=True)
        self.not_admin.set_password('very-secret')
        self.not_admin.save()

        self.layer = Layer.objects.all().first()
        with DisableDjangoSignals():
            self.map_layer = MapLayer.objects.create(
                fixed=ml[0]['fixed'],
                group=ml[0]['group'],
                name=self.layer.alternate,
                layer_params=ml[0]['layer_params'],
                map=self.map,
                source_params=ml[0]['source_params'],
                stack_order=ml[0]['stack_order'],
                opacity=ml[0]['opacity'],
                transparent=True,
                visibility=True
            )

    def test_that_authenticated_user_without_permissions_cannot_view_map_in_layer_detail(self):
        """
        Test that an authenticated user without permissions to view a map does not see the map under
        'Maps using this layer' in layer_detail when map is not viewable by 'anyone'
        """
        remove_object_permissions(self.map.get_self_resource())
        self.client.login(username='dybala', password='very-secret')
        response = self.client.get(reverse('layer_detail', args=(self.layer.alternate,)))
        self.assertEqual(response.context['map_layers'], [])

    def test_that_keyword_multiselect_is_disabled_for_non_admin_users(self):
        """
        Test that keyword multiselect widget is disabled when the user is not an admin
        """
        self.test_layer = Layer.objects.create(owner=self.not_admin, title='test', is_approved=True)
        url = reverse('layer_metadata', args=(self.test_layer.alternate,))

        self.client.login(username=self.not_admin.username, password='very-secret')
        with self.settings(FREETEXT_KEYWORDS_READONLY=True):
            response = self.client.get(url)
            self.assertTrue(response.context['form']['keywords'].field.disabled)

    def test_that_keyword_multiselect_is_not_disabled_for_admin_users(self):
        """
        Test that only admin users can create/edit keywords  when FREETEXT_KEYWORDS_READONLY=True
        """
        admin = self.not_admin
        admin.is_superuser = True
        admin.save()
        self.test_layer = Layer.objects.create(owner=admin, title='test', is_approved=True)
        url = reverse('layer_metadata', args=(self.test_layer.alternate,))

        self.client.login(username=admin.username, password='very-secret')
        with self.settings(FREETEXT_KEYWORDS_READONLY=True):
            response = self.client.get(url)
            self.assertFalse(response.context['form']['keywords'].field.disabled)

    def test_that_non_admin_user_cannot_create_edit_keyword(self):
        """
        Test that non admin users cannot edit/create keywords when FREETEXT_KEYWORDS_READONLY=True
        """
        self.test_layer = Layer.objects.create(owner=self.not_admin, title='test', is_approved=True)
        url = reverse('layer_metadata', args=(self.test_layer.alternate,))

        self.client.login(username=self.not_admin.username, password='very-secret')
        with self.settings(FREETEXT_KEYWORDS_READONLY=True):
            response = self.client.post(url, data={'resource-keywords': 'wonderful-keyword'})
            self.assertEqual(response.status_code, 401)
            self.assertEqual(response.content, b'Unauthorized: Cannot edit/create Free-text Keywords')

    def test_that_keyword_multiselect_is_enabled_for_non_admin_users_when_freetext_keywords_readonly_istrue(self):
        """
        Test that keyword multiselect widget is not disabled when the user is not an admin
        and FREETEXT_KEYWORDS_READONLY=False
        """
        self.test_layer = Layer.objects.create(owner=self.not_admin, title='test', is_approved=True)
        url = reverse('layer_metadata', args=(self.test_layer.alternate,))

        self.client.login(username=self.not_admin.username, password='very-secret')
        with self.settings(FREETEXT_KEYWORDS_READONLY=False):
            response = self.client.get(url)
            self.assertFalse(response.context['form']['keywords'].field.disabled)

    def test_that_anonymous_user_can_view_map_available_to_anyone(self):
        """
        Test that anonymous user can view map that has view permissions to 'anyone'
        """
        response = self.client.get(reverse('layer_detail', args=(self.layer.alternate,)))
        self.assertEqual(response.context['map_layers'], [self.map_layer])

    def test_that_anonymous_user_cannot_view_map_with_restricted_view(self):
        """
        Test that anonymous user cannot view map that are not viewable by 'anyone'
        """
        remove_object_permissions(self.map.get_self_resource())
        response = self.client.get(reverse('layer_detail', args=(self.layer.alternate,)))
        self.assertEqual(response.context['map_layers'], [])

    def test_that_only_users_with_permissions_can_view_maps_in_layer_view(self):
        """
        Test only users with view permissions to a map can view them in layer detail view
        """
        remove_object_permissions(self.map.get_self_resource())
        self.client.login(username='admin', password='admin')
        response = self.client.get(reverse('layer_detail', args=(self.layer.alternate,)))
        self.assertEqual(response.context['map_layers'], [self.map_layer])


'''
Smoke test to explain how the uuidhandler will override the uuid for the layers
Documentation of the handler is available here:
https://github.com/GeoNode/documentation/blob/703cc6ba92b7b7a83637a874fb449420a9f8b78a/basic/settings/index.rst#uuid-handler
'''


class DummyUUIDHandler():
    def __init__(self, instance):
        self.instance = instance

    def create_uuid(self):
        return f'abc:{self.instance.uuid}'


class TestCustomUUidHandler(TestCase):
    def setUp(self):
        User = get_user_model()
        self.user = User.objects.create(username='test', email='test@test.com')
        self.sut = Layer.objects.create(
            name="testLayer", owner=self.user, title='test', is_approved=True, uuid='abc-1234-abc'
        )

    def test_layer_will_maintain_his_uud_if_no_handler_is_definded(self):
        expected = "abc-1234-abc"
        self.assertEqual(expected, self.sut.uuid)

    @override_settings(LAYER_UUID_HANDLER="geonode.layers.tests.DummyUUIDHandler")
    def test_layer_will_override_the_uuid_if_handler_is_defined(self):
        self.sut.keywords.add(*["updating", "values"])
        self.sut.save()
        expected = "abc:abc-1234-abc"
        actual = Layer.objects.get(id=self.sut.id)
        self.assertEqual(expected, actual.uuid)


class TestalidateInputSource(TestCase):

    def setUp(self):
        self.maxDiff = None
        self.layer = create_single_layer('single_point')
        self.r = namedtuple('GSCatalogRes', ['resource'])

    def tearDown(self):
        self.layer.delete()

    def test_will_raise_exception_for_replace_vector_layer_with_raster(self):
        layer = Layer.objects.filter(name="single_point")[0]
        filename = "/tpm/filename.tif"
        files = ["/opt/file1.shp", "/opt/file2.ccc"]
        with self.assertRaises(Exception) as e:
            validate_input_source(layer, filename, files, action_type="append")
        expected = "You are attempting to append a vector layer with a raster."
        self.assertEqual(expected, e.exception.args[0])

    def test_will_raise_exception_for_replace_layer_with_unknown_format(self):
        layer = Layer.objects.filter(name="single_point")[0]
        filename = "/tpm/filename.ccc"
        files = ["/opt/file1.shp", "/opt/file2.ccc"]
        with self.assertRaises(Exception) as e:
            validate_input_source(layer, filename, files, action_type="append")
        expected = "You are attempting to append a vector layer with an unknown format."
        self.assertEqual(expected, e.exception.args[0])

    def test_will_raise_exception_for_replace_layer_with_different_file_name(self):
        layer = Layer.objects.get(name="single_point")
        file_path = gisdata.VECTOR_DATA
        filename = os.path.join(file_path, "san_andres_y_providencia_highway.shp")
        files = {
            "shp": filename,
            "dbf": f"{file_path}/san_andres_y_providencia_highway.sbf",
            "prj": f"{file_path}/san_andres_y_providencia_highway.prj",
            "shx": f"{file_path}/san_andres_y_providencia_highway.shx",
        }
        with self.assertRaises(Exception) as e:
            validate_input_source(layer, filename, files, action_type="append")
        expected = (
            "Some error occurred while trying to access the uploaded schema: "
            "Please ensure the name is consistent with the file you are trying to append."
        )
        self.assertEqual(expected, e.exception.args[0])

    def test_will_raise_exception_for_not_existing_layer_in_the_catalog(self):
        layer = Layer.objects.filter(name="single_point")[0]
        file_path = gisdata.VECTOR_DATA
        filename = os.path.join(file_path, "single_point.shp")
        files = {
            "shp": filename,
            "dbf": f"{file_path}/single_point.sbf",
            "prj": f"{file_path}/single_point.prj",
            "shx": f"{file_path}/single_point.shx",
        }
        with self.assertRaises(Exception) as e:
            validate_input_source(layer, filename, files, action_type="append")
        expected = (
            "Some error occurred while trying to access the uploaded schema: "
            "The selected Layer does not exists in the catalog."
        )
        self.assertEqual(expected, e.exception.args[0])

    @patch("geonode.layers.utils.gs_catalog")
    def test_will_raise_exception_if_schema_is_not_equal_between_catalog_and_file(self, catalog):
        attr = namedtuple('GSCatalogAttr', ['attributes'])
        attr.attributes = []
        self.r.resource = attr
        catalog.get_layer.return_value = self.r
        layer = Layer.objects.filter(name="single_point")[0]
        file_path = gisdata.VECTOR_DATA
        filename = os.path.join(file_path, "single_point.shp")
        files = {
            "shp": filename,
            "dbf": f"{file_path}/single_point.sbf",
            "prj": f"{file_path}/single_point.prj",
            "shx": f"{file_path}/single_point.shx",
        }
        with self.assertRaises(Exception) as e:
            validate_input_source(layer, filename, files, action_type="append")
        expected = (
            "Some error occurred while trying to access the uploaded schema: "
            "Please ensure that the layer structure is consistent with the file you are trying to append."
        )
        self.assertEqual(expected, e.exception.args[0])

    @patch("geonode.layers.utils.gs_catalog")
    def test_validation_will_pass_for_valid_append(self, catalog):
        attr = namedtuple('GSCatalogAttr', ['attributes'])
        attr.attributes = ['label']
        self.r.resource = attr
        catalog.get_layer.return_value = self.r
        layer = Layer.objects.filter(name="single_point")[0]
        file_path = gisdata.VECTOR_DATA
        filename = os.path.join(file_path, "single_point.shp")
        files = {
            "shp": filename,
            "dbf": f"{file_path}/single_point.sbf",
            "prj": f"{file_path}/single_point.prj",
            "shx": f"{file_path}/single_point.shx",
        }
        actual = validate_input_source(layer, filename, files, action_type="append")
        self.assertTrue(actual)<|MERGE_RESOLUTION|>--- conflicted
+++ resolved
@@ -1365,19 +1365,11 @@
         for fnsuffix in filename_suffix_list:
             files = dict(
                 base_file=SimpleUploadedFile(
-<<<<<<< HEAD
-                    thelayer_basename + '_' + fnsuffix + '.kml',
-                    open(thelayer_path + thelayer_basename + '_' + fnsuffix + '.kml', mode='rb').read()),
-                xml_file=SimpleUploadedFile(
-                    thelayer_basename + '_' + fnsuffix + '.xml',
-                    open(thelayer_path + thelayer_basename + '_' + fnsuffix + '.xml', mode='rb').read())
-=======
                     f"{thelayer_basename}_{fnsuffix}.kml",
                     open(f"{thelayer_path + thelayer_basename}_{fnsuffix}.kml", mode='rb').read()),
                 xml_file=SimpleUploadedFile(
                     f"{thelayer_basename}_{fnsuffix}.xml",
                     open(f"{thelayer_path + thelayer_basename}_{fnsuffix}.xml", mode='rb').read())
->>>>>>> 073d9a52
             )
             files['permissions'] = '{}'
             files['charset'] = 'utf-8'
