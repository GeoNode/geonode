--- conflicted
+++ resolved
@@ -331,11 +331,7 @@
 
             links = Link.objects.filter(resource=lyr.resourcebase_ptr, link_type="image")
             self.assertIsNotNone(links)
-<<<<<<< HEAD
-            self.assertEquals(len(links), 4)
-=======
             self.assertEqual(len(links), 5)
->>>>>>> 0b7c8dd0
 
         lyr = Layer.objects.filter(storeType="coverageStore").first()
         self.assertEqual(lyr.storeType, "coverageStore")
