--- conflicted
+++ resolved
@@ -1266,13 +1266,6 @@
             response = self.client.get(url)
             self.assertFalse(response.context['form']['keywords'].field.disabled, self.test_dataset.alternate)
 
-<<<<<<< HEAD
-=======
-    def test_that_anonymous_user_cannot_view_map_with_restricted_view(self):
-        """
-        Test that anonymous user cannot view map that are not viewable by 'anyone'
-        """
-        resource_manager.remove_permissions(self.map.uuid, instance=self.map.get_self_resource())
 
         response = self.client.get(reverse('dataset_detail', args=(self.layer.alternate,)))
         self.assertEqual(response.context['map_datasets'], [])
@@ -1322,7 +1315,6 @@
             if self.test_dataset:
                 self.test_dataset.delete()
 
->>>>>>> 5a7366c9
 
 class LayerNotificationsTestCase(NotificationsTestsHelper):
 
