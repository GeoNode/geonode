# -*- coding: utf-8 -*-
import httplib2
import urllib
import logging
import sys
import uuid
import errno

from datetime import datetime
from lxml import etree

from django.conf import settings
from django.db import models
from django.db.models import signals
from django.contrib.auth.models import User
from django.utils.translation import ugettext_lazy as _
from django.utils.safestring import mark_safe

from geonode import GeoNodeException
from geonode.utils import _wms, _user, _password, get_wms, bbox_to_wkt
from geonode.gs_helpers import cascading_delete
from geonode.people.models import Contact, Role 
from geonode.security.models import PermissionLevelMixin
from geonode.security.models import AUTHENTICATED_USERS, ANONYMOUS_USERS
from geonode.layers.ows import wcs_links, wfs_links, wms_links
from geonode.layers.enumerations import COUNTRIES, ALL_LANGUAGES, \
    UPDATE_FREQUENCIES, CONSTRAINT_OPTIONS, SPATIAL_REPRESENTATION_TYPES, \
    TOPIC_CATEGORIES, DEFAULT_SUPPLEMENTAL_INFORMATION, LINK_TYPES

from geoserver.catalog import Catalog
from taggit.managers import TaggableManager


logger = logging.getLogger("geonode.layers.models")


class LayerManager(models.Manager):
    
    def __init__(self):
        models.Manager.__init__(self)
        url = "%srest" % settings.GEOSERVER_BASE_URL
        self.gs_catalog = Catalog(url, _user, _password)


    def admin_contact(self):
        # this assumes there is at least one superuser
        superusers = User.objects.filter(is_superuser=True).order_by('id')
        if superusers.count() == 0:
            raise RuntimeError('GeoNode needs at least one admin/superuser set')
        
        contact = Contact.objects.get_or_create(user=superusers[0], 
                                                defaults={"name": "Geonode Admin"})[0]
        return contact

    def slurp(self, ignore_errors=True, verbosity=1, console=sys.stdout):
        """Configure the layers available in GeoServer in GeoNode.

           It returns a list of dictionaries with the name of the layer,
           the result of the operation and the errors and traceback if it failed.
        """
        if verbosity > 1:
            print >> console, "Inspecting the available layers in GeoServer ..."
        cat = self.gs_catalog
        resources = cat.get_resources()
        number = len(resources)
        if verbosity > 1:
            msg =  "Found %d layers, starting processing" % number
            print >> console, msg
        output = []
        for i, resource in enumerate(resources):
            name = resource.name
            store = resource.store
            workspace = store.workspace
            try:
                layer, created = Layer.objects.get_or_create(name=name, defaults = {
                    "workspace": workspace.name,
                    "store": store.name,
                    "storeType": store.resource_type,
                    "typename": "%s:%s" % (workspace.name, resource.name),
                    "title": resource.title or 'No title provided',
                    "abstract": resource.abstract or 'No abstract provided',
                    "uuid": str(uuid.uuid4())
                })

                layer.save()
            except Exception, e:
                if ignore_errors:
                    status = 'failed'
                    exception_type, error, traceback = sys.exc_info()
                else:
                    if verbosity > 0:
                        msg = "Stopping process because --ignore-errors was not set and an error was found."
                        print >> sys.stderr, msg
                    raise Exception('Failed to process %s' % resource.name, e), None, sys.exc_info()[2]
            else:
                if created:
                    layer.set_default_permissions()
                    status = 'created'
                else:
                    status = 'updated'

            msg = "[%s] Layer %s (%d/%d)" % (status, name, i+1, number)
            info = {'name': name, 'status': status}
            if status == 'failed':
                info['traceback'] = traceback
                info['exception_type'] = exception_type
                info['error'] = error
            output.append(info)
            if verbosity > 0:
                print >> console, msg
        return output


class Layer(models.Model, PermissionLevelMixin):
    """
    Layer Object loosely based on ISO 19115:2003
    """

    VALID_DATE_TYPES = [(x.lower(), _(x)) for x in ['Creation', 'Publication', 'Revision']]

    # internal fields
    objects = LayerManager()
    workspace = models.CharField(max_length=128)
    store = models.CharField(max_length=128)
    storeType = models.CharField(max_length=128)
    name = models.CharField(max_length=128)
    uuid = models.CharField(max_length=36)
    typename = models.CharField(max_length=128, unique=True)
    owner = models.ForeignKey(User, blank=True, null=True)

    contacts = models.ManyToManyField(Contact, through='ContactRole')

    # section 1
    title = models.CharField(_('title'), max_length=255)
    date = models.DateTimeField(_('date'), default = datetime.now) # passing the method itself, not the result
    
    date_type = models.CharField(_('date type'), max_length=255, choices=VALID_DATE_TYPES, default='publication')

    edition = models.CharField(_('edition'), max_length=255, blank=True, null=True)
    abstract = models.TextField(_('abstract'), blank=True)
    purpose = models.TextField(_('purpose'), null=True, blank=True)
    maintenance_frequency = models.CharField(_('maintenance frequency'), max_length=255, choices = [(x, x) for x in UPDATE_FREQUENCIES], blank=True, null=True)

    # section 2
    # see poc property definition below

    # section 3
    keywords = TaggableManager(_('keywords'), blank=True, help_text=_("A space or comma-separated list of keywords"))
    keywords_region = models.CharField(_('keywords region'), max_length=3, choices= COUNTRIES, default = 'USA')
    constraints_use = models.CharField(_('constraints use'), max_length=255, choices = [(x, x) for x in CONSTRAINT_OPTIONS], default='copyright')
    constraints_other = models.TextField(_('constraints other'), blank=True, null=True)
    spatial_representation_type = models.CharField(_('spatial representation type'), max_length=255, choices=[(x,x) for x in SPATIAL_REPRESENTATION_TYPES], blank=True, null=True)

    # Section 4
    language = models.CharField(_('language'), max_length=3, choices=ALL_LANGUAGES, default='eng')
    topic_category = models.CharField(_('topic_category'), max_length=255, choices = [(x, x) for x in TOPIC_CATEGORIES], default = 'location')

    # Section 5
    temporal_extent_start = models.DateField(_('temporal extent start'), blank=True, null=True)
    temporal_extent_end = models.DateField(_('temporal extent end'), blank=True, null=True)
<<<<<<< HEAD
    geographic_bounding_box = models.TextField(_('geographic bounding box'))
    bbox_left = models.FloatField(blank=True, null=True)
    bbox_right = models.FloatField(blank=True, null=True)
    bbox_bottom = models.FloatField(blank=True, null=True)
    bbox_top = models.FloatField(blank=True, null=True)
=======

>>>>>>> 3acedcf7
    supplemental_information = models.TextField(_('supplemental information'), default=DEFAULT_SUPPLEMENTAL_INFORMATION)

    # Section 6
    distribution_url = models.TextField(_('distribution URL'), blank=True, null=True)
    distribution_description = models.TextField(_('distribution description'), blank=True, null=True)

    # Section 8
    data_quality_statement = models.TextField(_('data quality statement'), blank=True, null=True)

    # Section 9
    # see metadata_author property definition below

    # Save bbox values in the database.
    # This is useful for spatial searches and for generating thumbnail images and metadata records.
    bbox_x0 = models.DecimalField(max_digits=19, decimal_places=10, blank=True, null=True)
    bbox_x1 = models.DecimalField(max_digits=19, decimal_places=10, blank=True, null=True)
    bbox_y0 = models.DecimalField(max_digits=19, decimal_places=10, blank=True, null=True)
    bbox_y1 = models.DecimalField(max_digits=19, decimal_places=10, blank=True, null=True)
    srid = models.CharField(max_length=255, default='EPSG:4326')

    @property
    def bbox(self):
        return [self.bbox_x0, self.bbox_x1, self.bbox_y0, self.bbox_y1, self.srid]

    @property
    def bbox_string(self):
        return ",".join([str(self.bbox_x0), str(self.bbox_x1), str(self.bbox_y0), str(self.bbox_y1)])

    @property
    def geographic_bounding_box(self):
        return bbox_to_wkt(self.bbox_x0, self.bbox_x1, self.bbox_y0, self.bbox_y1, srid=self.srid )


    def eval_keywords_region(self):
        """Returns expanded keywords_region tuple'd value"""
        index = next((i for i,(k,v) in enumerate(COUNTRIES) if k==self.keywords_region),None)
        if index is not None:
            return COUNTRIES[index][1]
        else:
            return self.keywords_region

    def thumbnail(self):
        """ Generate a URL representing thumbnail of the resource """

        width = 20
        height = 20

        return settings.GEOSERVER_BASE_URL + "wms?" + urllib.urlencode({
            'service': 'WMS',
            'version': '1.1.1',
            'request': 'GetMap',
            'layers': self.typename,
            'format': 'image/png',
            'height': height,
            'width': width,
            'srs': self.srid,
            'bbox': self.bbox_string})

    def verify(self):
        """Makes sure the state of the layer is consistent in GeoServer and Catalogue.
        """
        
        # Check the layer is in the wms get capabilities record
        # FIXME: Implement caching of capabilities record site wide

        _local_wms = get_wms()
        record = _local_wms.contents.get(self.typename)
        if record is None:
            msg = "WMS Record missing for layer [%s]" % self.typename 
            raise GeoNodeException(msg)
        
    @property
    def attribute_names(self):
        if self.storeType == "dataStore":
            dft_url = settings.GEOSERVER_BASE_URL + "wfs?" + urllib.urlencode({
                    "service": "wfs",
                    "version": "1.0.0",
                    "request": "DescribeFeatureType",
                    "typename": self.typename
                })
            try:
                http = httplib2.Http()
                http.add_credentials(_user, _password)
                body = http.request(dft_url)[1]
                doc = etree.fromstring(body)
                path = ".//{xsd}extension/{xsd}sequence/{xsd}element".format(xsd="{http://www.w3.org/2001/XMLSchema}")
                atts = [n.attrib["name"] for n in doc.findall(path)]
            except Exception:
                atts = []
            return atts
        elif self.storeType == "coverageStore":
            dc_url = settings.GEOSERVER_BASE_URL + "wcs?" + urllib.urlencode({
                     "service": "wcs",
                     "version": "1.1.0",
                     "request": "DescribeCoverage",
                     "identifiers": self.typename
                })
            try:
                http = httplib2.Http()
                http.add_credentials(_user, _password)
                response, body = http.request(dc_url)
                doc = etree.fromstring(body)
                path = ".//{wcs}Axis/{wcs}AvailableKeys/{wcs}Key".format(wcs="{http://www.opengis.net/wcs/1.1.1}")
                atts = [n.text for n in doc.findall(path)]
            except Exception:
                atts = []
            return atts

    @property
    def display_type(self):
        return ({
            "dataStore" : "Vector Data",
            "coverageStore": "Raster Data",
        }).get(self.storeType, "Data")

    def delete_from_geoserver(self):
        cascading_delete(Layer.objects.gs_catalog, self.resource)

    @property
    def resource(self):
        if not hasattr(self, "_resource_cache"):
            cat = Layer.objects.gs_catalog
            try:
                ws = cat.get_workspace(self.workspace)
                store = cat.get_store(self.store, ws)
                self._resource_cache = cat.get_resource(self.name, store)
            except EnvironmentError, e:
                if e.errno == errno.ECONNREFUSED:
                    msg = ('Could not connect to geoserver at "%s"'
                           'to save information for layer "%s"' % (
                            settings.GEOSERVER_BASE_URL, self.name)
                          )
                    logger.warn(msg, e)
                    return None
                else:
                    raise e
        return self._resource_cache

    def _get_default_style(self):
        return self.publishing.default_style

    def _set_default_style(self, style):
        self.publishing.default_style = style

    default_style = property(_get_default_style, _set_default_style)

    def _get_styles(self):
        return self.publishing.styles

    def _set_styles(self, styles):
        self.publishing.styles = styles

    styles = property(_get_styles, _set_styles)
    
    @property
    def service_type(self):
        if self.storeType == 'coverageStore':
            return "WCS"
        if self.storeType == 'dataStore':
            return "WFS"

    @property
    def publishing(self):
        if not hasattr(self, "_publishing_cache"):
            cat = Layer.objects.gs_catalog
            self._publishing_cache = cat.get_layer(self.name)
        return self._publishing_cache

    @property
    def poc_role(self):
        role = Role.objects.get(value='pointOfContact')
        return role

    @property
    def metadata_author_role(self):
        role = Role.objects.get(value='author')
        return role

    def _set_poc(self, poc):
        # reset any poc asignation to this layer
        ContactRole.objects.filter(role=self.poc_role, layer=self).delete()
        #create the new assignation
        ContactRole.objects.create(role=self.poc_role, layer=self, contact=poc)

    def _get_poc(self):
        try:
            the_poc = ContactRole.objects.get(role=self.poc_role, layer=self).contact
        except ContactRole.DoesNotExist:
            the_poc = None
        return the_poc

    poc = property(_get_poc, _set_poc)

    def _set_metadata_author(self, metadata_author):
        # reset any metadata_author asignation to this layer
        ContactRole.objects.filter(role=self.metadata_author_role, layer=self).delete()
        #create the new assignation
        ContactRole.objects.create(role=self.metadata_author_role,
                                                  layer=self, contact=metadata_author)

    def _get_metadata_author(self):
        try:
            the_ma = ContactRole.objects.get(role=self.metadata_author_role, layer=self).contact
        except  ContactRole.DoesNotExist:
            the_ma = None
        return the_ma

    metadata_author = property(_get_metadata_author, _set_metadata_author)

<<<<<<< HEAD
    def save_to_geoserver(self):
        if self.resource is None:
            return
        if hasattr(self, "_resource_cache"):
            self.resource.title = self.title
            self.resource.abstract = self.abstract
            self.resource.name= self.name
            self.resource.keywords = self.keyword_list()

            # Get metadata link from csw catalog
            catalogue = get_catalogue()
            record = catalogue.get_record(self.uuid)
            if record is not None:
                self.metadata_links = record.links['metadata']
            Layer.objects.gs_catalog.save(self._resource_cache)
        if self.poc and self.poc.user:
            self.publishing.attribution = str(self.poc.user)
            profile = Contact.objects.get(user=self.poc.user)
            self.publishing.attribution_link = settings.SITEURL[:-1] + profile.get_absolute_url()
            Layer.objects.gs_catalog.save(self.publishing)

    def  _populate_from_gs(self):
        gs_resource = Layer.objects.gs_catalog.get_resource(self.name)
        if gs_resource is None:
            return
        srs = gs_resource.projection
        if self.geographic_bounding_box is '' or self.geographic_bounding_box is None:
            self.set_bbox(gs_resource.native_bbox, srs=srs)
            self.set_latlon_bounds(gs_resource.latlon_bbox)

    def _autopopulate(self):
        if self.poc is None:
            self.poc = Layer.objects.default_poc()
        if self.metadata_author is None:
            self.metadata_author = Layer.objects.default_metadata_author()
        if self.abstract == '' or self.abstract is None:
            self.abstract = 'No abstract provided'
        if self.title == '' or self.title is None:
            self.title = self.name

    def _populate_from_catalogue(self):
        catalogue = get_catalogue()
        meta = catalogue.get_record(self.uuid)
        if meta is None:
            return
        if hasattr(meta.distribution, 'online'):
            onlineresources = [r for r in meta.distribution.online if r.protocol == "WWW:LINK-1.0-http--link"]
            if len(onlineresources) == 1:
                res = onlineresources[0]
                self.distribution_url = res.url
                self.distribution_description = res.description

=======
>>>>>>> 3acedcf7

    def keyword_list(self):
        return [kw.name for kw in self.keywords.all()]

    def set_latlon_bounds(self,box):
        """
        Set the four bounds in lat lon projection
        """
        self.bbox_left = box[0]
        self.bbox_right = box[1]
        self.bbox_bottom = box[2]
        self.bbox_top = box[3]

    def get_absolute_url(self):
        return "/data/%s" % (self.typename)

    def __str__(self):
        return "%s Layer" % self.typename

    class Meta:
        # custom permissions,
        # change and delete are standard in django
        permissions = (('view_layer', 'Can view'), 
                       ('change_layer_permissions', "Can change permissions"), )

    # Permission Level Constants
    # LEVEL_NONE inherited
    LEVEL_READ  = 'layer_readonly'
    LEVEL_WRITE = 'layer_readwrite'
    LEVEL_ADMIN = 'layer_admin'
                 
    def set_default_permissions(self):
        self.set_gen_level(ANONYMOUS_USERS, self.LEVEL_READ)
        self.set_gen_level(AUTHENTICATED_USERS, self.LEVEL_READ) 

        # remove specific user permissions
        current_perms =  self.get_all_level_info()
        for username in current_perms['users'].keys():
            user = User.objects.get(username=username)
            self.set_user_level(user, self.LEVEL_NONE)

        # assign owner admin privs
        if self.owner:
            self.set_user_level(self.owner, self.LEVEL_ADMIN)

class ContactRole(models.Model):
    """
    ContactRole is an intermediate model to bind Contacts and Layers and apply roles.
    """
    contact = models.ForeignKey(Contact)
    layer = models.ForeignKey(Layer, null=True)
    role = models.ForeignKey(Role)

    def clean(self):
        """
        Make sure there is only one poc and author per layer
        """
        if (self.role == self.layer.poc_role) or (self.role == self.layer.metadata_author_role):
            contacts = self.layer.contacts.filter(contactrole__role=self.role)
            if contacts.count() == 1:
                # only allow this if we are updating the same contact
                if self.contact != contacts.get():
                    raise ValidationError('There can be only one %s for a given layer' % self.role)
        if self.contact.user is None:
            # verify that any unbound contact is only associated to one layer
            bounds = ContactRole.objects.filter(contact=self.contact).count()
            if bounds > 1:
                raise ValidationError('There can be one and only one layer linked to an unbound contact' % self.role)
            elif bounds == 1:
                # verify that if there was one already, it corresponds to this instace
                if ContactRole.objects.filter(contact=self.contact).get().id != self.id:
                    raise ValidationError('There can be one and only one layer linked to an unbound contact' % self.role)

    class Meta:
        unique_together = (("contact", "layer", "role"),)


class LinkManager(models.Manager):
    """Helper class to access links grouped by type
    """

    def data(self):
        return self.get_query_set().filter(link_type='data')

    def image(self):
        return self.get_query_set().filter(link_type='image')

    def download(self):
        return self.get_query_set().filter(link_type__in=['image', 'data'])

    def metadata(self):
        return self.get_query_set().filter(link_type='metadata')

    def original(self):
        return self.get_query_set().filter(link_type='original')
        


class Link(models.Model):
    """Auxiliary model for storying links for layers.

       This helps avoiding the need for runtime lookups
       to the OWS server or the CSW Catalogue.

       There are three types of links:
        * original: For uploaded files (shapefiles or geotiffs)
        * data: For WFS and WCS links that allow access to raw data
        * image: For WMS and TMS links
        * metadata: For CSW links
    """
    layer = models.ForeignKey(Layer)
    extension = models.CharField(max_length=255, help_text='For example "kml"')
    link_type = models.CharField(max_length=255, choices = [(x, x) for x in LINK_TYPES])
    name = models.CharField(max_length=255, help_text='For example "View in Google Earth"')
    mime = models.CharField(max_length=255, help_text='For example "text/xml"')
    url = models.URLField(unique=True)

    objects = LinkManager()


def geoserver_pre_delete(instance, sender, **kwargs): 
    """Removes the layer from GeoServer
    """
    instance.delete_from_geoserver()


def pre_save_layer(instance, sender, **kwargs):
    if instance.abstract == '' or instance.abstract is None:
        instance.abstract = 'No abstract provided'
    if instance.title == '' or instance.title is None:
        instance.title = instance.name

    # Stay away from setting poc or metadata author in the usual way,
    # it requires the layer to be saved to the database.
    # By using contact_role_set we bypass that restriction.
    if instance.poc is None:
        instance.contactrole_set.create(role=instance.poc_role,
                                         contact=Layer.objects.admin_contact())

    if instance.metadata_author is None:
        instance.contactrole_set.create(role=instance.metadata_author_role,
                                         contact=Layer.objects.admin_contact())


def geoserver_pre_save(instance, sender, **kwargs):
    """Send information to geoserver.

       The attributes sent include:

        * Title
        * Abstract
        * Name
        * Keywords
        * Metadata Links,
        * Point of Contact name and url
    """
    url = "%srest" % settings.GEOSERVER_BASE_URL
    try:
        gs_catalog = Catalog(url, _user, _password)
        gs_resource = gs_catalog.get_resource(instance.name)
    except EnvironmentError, e:
        gs_resource = None
        if e.errno == errno.ECONNREFUSED:
            msg = ('Could not connect to geoserver at "%s"'
                   'to save information for layer "%s"' % (
                    settings.GEOSERVER_BASE_URL, instance.name)
                  )
            logger.warn(msg, e)
            # If geoserver is not online, there is no need to continue
            return
        else:
            raise e

    gs_resource.title = instance.title
    gs_resource.abstract = instance.abstract
    gs_resource.name= instance.name

    # Get metadata links
    metadata_links = []
    for link in instance.link_set.metadata():
        metadata_links.append((link.name, link.mime, link.url))

    gs_resource.metadata_links = metadata_links
    gs_catalog.save(gs_resource)

    publishing = gs_catalog.get_layer(instance.name)
 
    if instance.poc and instance.poc.user:
        publishing.attribution = str(instance.poc.user)
        profile = Contact.objects.get(user=instance.poc.user)
        publishing.attribution_link = settings.SITEURL[:-1] + profile.get_absolute_url()
        gs_catalog.save(publishing)

    """Get information from geoserver.

       The attributes retrieved include:
       
       * Bounding Box
       * SRID
       * Download links (WMS, WCS or WFS and KML)
    """
    gs_resource = gs_catalog.get_resource(instance.name)

    bbox = gs_resource.latlon_bbox

    #FIXME(Ariel): Correct srid setting below
    #self.srid = gs_resource.src

    # Set bounding box values

    instance.bbox_x0 = bbox[0]
    instance.bbox_x1 = bbox[1]
    instance.bbox_y0 = bbox[2]
    instance.bbox_y1 = bbox[3]




def geoserver_post_save(instance, sender, **kwargs):
    """Save keywords to GeoServer

       The way keywords are implemented require the layer
       to be saved to the database before accessing them.
    """
    url = "%srest" % settings.GEOSERVER_BASE_URL

    try:
        gs_catalog = Catalog(url, _user, _password)
        gs_resource = gs_catalog.get_resource(instance.name)
    except EnvironmentError, e:
        if e.errno == errno.ECONNREFUSED:
            msg = ('Could not connect to geoserver at "%s"'
                   'to save information for layer "%s"' % (
                    settings.GEOSERVER_BASE_URL, instance.name)
                  )
            logger.warn(msg, e)
            # If geoserver is not online, there is no need to continue
            return
        else:
            raise e


    gs_resource.keywords = instance.keyword_list()
    gs_catalog.save(gs_resource)

    bbox = gs_resource.latlon_bbox
    dx = float(bbox[1]) - float(bbox[0])
    dy = float(bbox[3]) - float(bbox[2])

    dataAspect = 1 if dy == 0 else dx / dy

    height = 550
    width = int(height * dataAspect)

    # Set download links for WMS, WCS or WFS and KML

    links = wms_links(settings.GEOSERVER_BASE_URL + 'wms?',
                    instance.typename, instance.bbox_string,
                    instance.srid, height, width)

    for ext, name, mime, wms_url in links:
        instance.link_set.get_or_create(url=wms_url,
                          defaults=dict(
                            extension=ext,
                            name=name,
                            mime=mime,
                            link_type='image',
                           )
        )


    if instance.storeType == "dataStore":
        links = wfs_links(settings.GEOSERVER_BASE_URL + 'wfs?', instance.typename)
        for ext, name, mime, wfs_url in links:
            instance.link_set.get_or_create(url=wfs_url,
                           defaults=dict(
                            extension=ext,
                            name=name,
                            mime=mime,
                            url=wfs_url,
                            link_type='data',
                            )
            )


    elif instance.storeType == 'coverageStore':
        #FIXME(Ariel): This works for public layers, does it work for restricted too?
        # would those end up with no geotiff links, like, forever?
        links = wcs_links(settings.GEOSERVER_BASE_URL + 'wcs?', instance.typename)
        for ext, name, mime, wcs_url in links:
            instance.link_set.get_or_create(url=wcs_url,
                              defaults=dict(
                                extension=ext,
                                name=name,
                                mime=mime,
                                link_type='data',
                                )
                               )


    kml_reflector_link_download = settings.GEOSERVER_BASE_URL + "wms/kml?" + urllib.urlencode({
        'layers': instance.typename,
        'mode': "download"
    })

    instance.link_set.get_or_create(url=kml_reflector_link_download,
                       defaults=dict(
                        extension='kml',
                        name=_("KML"),
                        mime='text/xml',
                        link_type='data',
                        )
                       )

    kml_reflector_link_view = settings.GEOSERVER_BASE_URL + "wms/kml?" + urllib.urlencode({
        'layers': instance.typename,
        'mode': "refresh"
    })

    instance.link_set.get_or_create(url=kml_reflector_link_view,
                       defaults=dict(
                        extension='kml',
                        name=_("View in Google Earth"),
                        mime='text/xml',
                        link_type='data',
                        )
                       )



signals.pre_save.connect(pre_save_layer, sender=Layer)

signals.pre_save.connect(geoserver_pre_save, sender=Layer)
signals.pre_delete.connect(geoserver_pre_delete, sender=Layer)
signals.post_save.connect(geoserver_post_save, sender=Layer)<|MERGE_RESOLUTION|>--- conflicted
+++ resolved
@@ -158,15 +158,6 @@
     # Section 5
     temporal_extent_start = models.DateField(_('temporal extent start'), blank=True, null=True)
     temporal_extent_end = models.DateField(_('temporal extent end'), blank=True, null=True)
-<<<<<<< HEAD
-    geographic_bounding_box = models.TextField(_('geographic bounding box'))
-    bbox_left = models.FloatField(blank=True, null=True)
-    bbox_right = models.FloatField(blank=True, null=True)
-    bbox_bottom = models.FloatField(blank=True, null=True)
-    bbox_top = models.FloatField(blank=True, null=True)
-=======
-
->>>>>>> 3acedcf7
     supplemental_information = models.TextField(_('supplemental information'), default=DEFAULT_SUPPLEMENTAL_INFORMATION)
 
     # Section 6
@@ -376,7 +367,6 @@
 
     metadata_author = property(_get_metadata_author, _set_metadata_author)
 
-<<<<<<< HEAD
     def save_to_geoserver(self):
         if self.resource is None:
             return
@@ -429,8 +419,6 @@
                 self.distribution_url = res.url
                 self.distribution_description = res.description
 
-=======
->>>>>>> 3acedcf7
 
     def keyword_list(self):
         return [kw.name for kw in self.keywords.all()]
