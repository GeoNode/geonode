# -*- coding: utf-8 -*-
#########################################################################
#
# Copyright (C) 2012 OpenPlans
#
# This program is free software: you can redistribute it and/or modify
# it under the terms of the GNU General Public License as published by
# the Free Software Foundation, either version 3 of the License, or
# (at your option) any later version.
#
# This program is distributed in the hope that it will be useful,
# but WITHOUT ANY WARRANTY; without even the implied warranty of
# MERCHANTABILITY or FITNESS FOR A PARTICULAR PURPOSE. See the
# GNU General Public License for more details.
#
# You should have received a copy of the GNU General Public License
# along with this program. If not, see <http://www.gnu.org/licenses/>.
#
#########################################################################
import uuid
import logging

from datetime import datetime


from django.db import models
from django.db.models import signals
from django.contrib.contenttypes.models import ContentType
from django.conf import settings
from django.utils.translation import ugettext_lazy as _
from django.core.urlresolvers import reverse

from geonode.base.models import ResourceBase, ResourceBaseManager, resourcebase_post_save
from geonode.people.utils import get_valid_user
from agon_ratings.models import OverallRating
from geonode.utils import check_shp_columnnames

from taggit.managers import TaggableManager
from taggit.models import GenericTaggedItemBase, TagBase

logger = logging.getLogger("geonode.layers.models")

shp_exts = ['.shp', ]
csv_exts = ['.csv']
kml_exts = ['.kml']
vec_exts = shp_exts + csv_exts + kml_exts

cov_exts = ['.tif', '.tiff', '.geotiff', '.geotif']

class SUCTag (TagBase):
    pass


class SUCTaggedItem (GenericTaggedItemBase):
    tag = models.ForeignKey(SUCTag, related_name='SUC_tag')


class FloodplainTag (TagBase):
    pass


class FloodplainTaggedItem (GenericTaggedItemBase):
    tag = models.ForeignKey(FloodplainTag,related_name='floodplain_tag')

class Style(models.Model):

    """Model for storing styles.
    """
    name = models.CharField(_('style name'), max_length=255, unique=True)
    sld_title = models.CharField(max_length=255, null=True, blank=True)
    sld_body = models.TextField(_('sld text'), null=True, blank=True)
    sld_version = models.CharField(
        _('sld version'),
        max_length=12,
        null=True,
        blank=True)
    sld_url = models.CharField(_('sld url'), null=True, max_length=1000)
    workspace = models.CharField(max_length=255, null=True, blank=True)

    def __str__(self):
        return "%s" % self.name.encode('utf-8')


class LayerManager(ResourceBaseManager):

    def __init__(self):
        models.Manager.__init__(self)


class Layer(ResourceBase):

    """
    Layer (inherits ResourceBase fields)
    """

    # internal fields
    objects = LayerManager()
    workspace = models.CharField(max_length=128)
    store = models.CharField(max_length=128)
    storeType = models.CharField(max_length=128)
    name = models.CharField(max_length=128)
    typename = models.CharField(max_length=128, null=True, blank=True)

    default_style = models.ForeignKey(
        Style,
        related_name='layer_default_style',
        null=True,
        blank=True)
    styles = models.ManyToManyField(Style, related_name='layer_styles')

    charset = models.CharField(max_length=255, default='UTF-8')

    upload_session = models.ForeignKey('UploadSession', blank=True, null=True)

    service = models.ForeignKey(
        'services.Service',
        null=True,
        blank=True,
        related_name='layer_set')

    def is_vector(self):
        return self.storeType == 'dataStore'

    @property
    def display_type(self):
        return ({
            "dataStore": "Vector Data",
            "coverageStore": "Raster Data",
        }).get(self.storeType, "Data")

    @property
    def data_model(self):
        if hasattr(self, 'modeldescription_set'):
            lmd = self.modeldescription_set.all()
            if lmd.exists():
                return lmd.get().get_django_model()

        return None

    @property
    def data_objects(self):
        if self.data_model is not None:
            return self.data_model.objects.using('datastore')

        return None

    @property
    def service_type(self):
        if self.storeType == 'coverageStore':
            return "WCS"
        if self.storeType == 'dataStore':
            return "WFS"

    @property
    def ows_url(self):
        if self.storeType == "remoteStore":
            return self.service.base_url
        else:
            return settings.OGC_SERVER['default']['PUBLIC_LOCATION'] + "wms"

    @property
    def ptype(self):
        if self.storeType == "remoteStore":
            return self.service.ptype
        else:
            return "gxp_wmscsource"

    @property
    def service_typename(self):
        if self.storeType == "remoteStore":
            return "%s:%s" % (self.service.name, self.typename)
        else:
            return self.typename

    @property
    def attributes(self):
        return self.attribute_set.exclude(attribute='the_geom')

    def get_base_file(self):
        """Get the shp or geotiff file for this layer.
        """

        # If there was no upload_session return None
        if self.upload_session is None:
            return None

        base_exts = [x.replace('.', '') for x in cov_exts + vec_exts]
        base_files = self.upload_session.layerfile_set.filter(
            name__in=base_exts)
        base_files_count = base_files.count()

        # If there are no files in the upload_session return None
        if base_files_count == 0:
            return None

        msg = 'There should only be one main file (.shp or .geotiff), found %s' % base_files_count
        assert base_files_count == 1, msg

        # we need to check, for shapefile, if column names are valid
        if self.storeType == 'dataStore':
<<<<<<< HEAD
            valid_shp, wrong_column_name = check_shp_columnnames(self)
            msg = 'Shapefile has an invalid column name: %s' % wrong_column_name
            assert valid_shp, msg
=======
            valid_shp, wrong_column_name, list_col = check_shp_columnnames(self)
            if wrong_column_name:
                msg = 'Shapefile has an invalid column name: %s' % wrong_column_name
            else:
                assert valid_shp, msg
>>>>>>> bf6cca95

        # no error, let's return the base files
        return base_files.get()

    def get_absolute_url(self):
        return reverse('layer_detail', args=(self.service_typename,))

    def attribute_config(self):
        # Get custom attribute sort order and labels if any
        cfg = {}
        visible_attributes = self.attribute_set.visible()
        if (visible_attributes.count() > 0):
            cfg["getFeatureInfo"] = {
                "fields": [l.attribute for l in visible_attributes],
                "propertyNames": dict([(l.attribute, l.attribute_label) for l in visible_attributes])
            }
        return cfg

    def __str__(self):
        if self.typename is not None:
            return "%s Layer" % self.service_typename.encode('utf-8')
        elif self.name is not None:
            return "%s Layer" % self.name
        else:
            return "Unamed Layer"

    class Meta:
        # custom permissions,
        # change and delete are standard in django-guardian
        permissions = (
            ('change_layer_data', 'Can edit layer data'),
            ('change_layer_style', 'Can change layer style'),
        )

    # Permission Level Constants
    # LEVEL_NONE inherited
    LEVEL_READ = 'layer_readonly'
    LEVEL_WRITE = 'layer_readwrite'
    LEVEL_ADMIN = 'layer_admin'

    def maps(self):
        from geonode.maps.models import MapLayer
        return MapLayer.objects.filter(name=self.typename)

    # SUC tagging
    SUC_tag = TaggableManager(verbose_name='SUC Tags',
                              through=SUCTaggedItem, blank=True)
    # riverbasin tagging
    floodplain_tag = TaggableManager(
        verbose_name='Floodplain Tags', through=FloodplainTaggedItem, blank=True)

    @property
    def class_name(self):
        return self.__class__.__name__


class Layer_Styles(models.Model):
    layer = models.ForeignKey(Layer)
    style = models.ForeignKey(Style)


class UploadSession(models.Model):

    """Helper class to keep track of uploads.
    """
    date = models.DateTimeField(auto_now=True)
    user = models.ForeignKey(settings.AUTH_USER_MODEL)
    processed = models.BooleanField(default=False)
    error = models.TextField(blank=True, null=True)
    traceback = models.TextField(blank=True, null=True)
    context = models.TextField(blank=True, null=True)

    def successful(self):
        return self.processed and self.errors is None


class LayerFile(models.Model):

    """Helper class to store original files.
    """
    upload_session = models.ForeignKey(UploadSession)
    name = models.CharField(max_length=255)
    base = models.BooleanField(default=False)
    file = models.FileField(upload_to='layers', max_length=255)


class AttributeManager(models.Manager):

    """Helper class to access filtered attributes
    """

    def visible(self):
        return self.get_query_set().filter(
            visible=True).order_by('display_order')


class Attribute(models.Model):

    """
        Auxiliary model for storing layer attributes.

       This helps reduce the need for runtime lookups
       to other servers, and lets users customize attribute titles,
       sort order, and visibility.
    """
    layer = models.ForeignKey(
        Layer,
        blank=False,
        null=False,
        unique=False,
        related_name='attribute_set')
    attribute = models.CharField(
        _('attribute name'),
        help_text=_('name of attribute as stored in shapefile/spatial database'),
        max_length=255,
        blank=False,
        null=True,
        unique=False)
    description = models.CharField(
        _('attribute description'),
        help_text=_('description of attribute to be used in metadata'),
        max_length=255,
        blank=True,
        null=True)
    attribute_label = models.CharField(
        _('attribute label'),
        help_text=_('title of attribute as displayed in GeoNode'),
        max_length=255,
        blank=True,
        null=True,
        unique=False)
    attribute_type = models.CharField(
        _('attribute type'),
        help_text=_('the data type of the attribute (integer, string, geometry, etc)'),
        max_length=50,
        blank=False,
        null=False,
        default='xsd:string',
        unique=False)
    visible = models.BooleanField(
        _('visible?'),
        help_text=_('specifies if the attribute should be displayed in identify results'),
        default=True)
    display_order = models.IntegerField(
        _('display order'),
        help_text=_('specifies the order in which attribute should be displayed in identify results'),
        default=1)

    # statistical derivations
    count = models.IntegerField(
        _('count'),
        help_text=_('count value for this field'),
        default=1)
    min = models.CharField(
        _('min'),
        help_text=_('minimum value for this field'),
        max_length=255,
        blank=False,
        null=True,
        unique=False,
        default='NA')
    max = models.CharField(
        _('max'),
        help_text=_('maximum value for this field'),
        max_length=255,
        blank=False,
        null=True,
        unique=False,
        default='NA')
    average = models.CharField(
        _('average'),
        help_text=_('average value for this field'),
        max_length=255,
        blank=False,
        null=True,
        unique=False,
        default='NA')
    median = models.CharField(
        _('median'),
        help_text=_('median value for this field'),
        max_length=255,
        blank=False,
        null=True,
        unique=False,
        default='NA')
    stddev = models.CharField(
        _('standard deviation'),
        help_text=_('standard deviation for this field'),
        max_length=255,
        blank=False,
        null=True,
        unique=False,
        default='NA')
    sum = models.CharField(
        _('sum'),
        help_text=_('sum value for this field'),
        max_length=255,
        blank=False,
        null=True,
        unique=False,
        default='NA')
    unique_values = models.TextField(
        _('unique values for this field'),
        null=True,
        blank=True,
        default='NA')
    last_stats_updated = models.DateTimeField(
        _('last modified'),
        default=datetime.now,
        help_text=_('date when attribute statistics were last updated'))  # passing the method itself, not

    objects = AttributeManager()

    def __str__(self):
        return "%s" % self.attribute_label.encode(
            "utf-8") if self.attribute_label else self.attribute.encode("utf-8")

    def unique_values_as_list(self):
        return self.unique_values.split(',')


def pre_save_layer(instance, sender, **kwargs):
    if kwargs.get('raw', False):
        instance.owner = instance.resourcebase_ptr.owner
        instance.uuid = instance.resourcebase_ptr.uuid
        instance.bbox_x0 = instance.resourcebase_ptr.bbox_x0
        instance.bbox_x1 = instance.resourcebase_ptr.bbox_x1
        instance.bbox_y0 = instance.resourcebase_ptr.bbox_y0
        instance.bbox_y1 = instance.resourcebase_ptr.bbox_y1

    if instance.abstract == '' or instance.abstract is None:
        instance.abstract = 'No abstract provided'
    if instance.title == '' or instance.title is None:
        instance.title = instance.name

    # Set a default user for accountstream to work correctly.
    if instance.owner is None:
        instance.owner = get_valid_user()

    if instance.uuid == '':
        instance.uuid = str(uuid.uuid1())

    if instance.typename is None:
        # Set a sensible default for the typename
        instance.typename = 'geonode:%s' % instance.name

    base_file = instance.get_base_file()

    if base_file is not None:
        extension = '.%s' % base_file.name
        if extension in vec_exts:
            instance.storeType = 'dataStore'
        elif extension in cov_exts:
            instance.storeType = 'coverageStore'

    # Set sane defaults for None in bbox fields.
    if instance.bbox_x0 is None:
        instance.bbox_x0 = -180

    if instance.bbox_x1 is None:
        instance.bbox_x1 = 180

    if instance.bbox_y0 is None:
        instance.bbox_y0 = -90

    if instance.bbox_y1 is None:
        instance.bbox_y1 = 90

    bbox = [
        instance.bbox_x0,
        instance.bbox_x1,
        instance.bbox_y0,
        instance.bbox_y1]

    instance.set_bounds_from_bbox(bbox)


def pre_delete_layer(instance, sender, **kwargs):
    """
    Remove any associated style to the layer, if it is not used by other layers.
    Default style will be deleted in post_delete_layer
    """
    if instance.service:
        return
    logger.debug(
        "Going to delete the styles associated for [%s]",
        instance.typename.encode('utf-8'))
    ct = ContentType.objects.get_for_model(instance)
    OverallRating.objects.filter(
        content_type=ct,
        object_id=instance.id).delete()
    default_style = instance.default_style
    for style in instance.styles.all():
        if style.layer_styles.all().count() == 1:
            if style != default_style:
                style.delete()


def post_delete_layer(instance, sender, **kwargs):
    """
    Removed the layer from any associated map, if any.
    Remove the layer default style.
    """
    from geonode.maps.models import MapLayer
    logger.debug(
        "Going to delete associated maplayers for [%s]",
        instance.typename.encode('utf-8'))
    MapLayer.objects.filter(
        name=instance.typename,
        ows_url=instance.ows_url).delete()

    if instance.service:
        return
    logger.debug(
        "Going to delete the default style for [%s]",
        instance.typename.encode('utf-8'))

    if instance.default_style and Layer.objects.filter(
            default_style__id=instance.default_style.id).count() == 0:
        instance.default_style.delete()

    if instance.upload_session:
        for lf in instance.upload_session.layerfile_set.all():
            lf.file.delete()


signals.pre_save.connect(pre_save_layer, sender=Layer)
signals.post_save.connect(resourcebase_post_save, sender=Layer)
signals.pre_delete.connect(pre_delete_layer, sender=Layer)
signals.post_delete.connect(post_delete_layer, sender=Layer)<|MERGE_RESOLUTION|>--- conflicted
+++ resolved
@@ -47,6 +47,7 @@
 
 cov_exts = ['.tif', '.tiff', '.geotiff', '.geotif']
 
+
 class SUCTag (TagBase):
     pass
 
@@ -60,7 +61,8 @@
 
 
 class FloodplainTaggedItem (GenericTaggedItemBase):
-    tag = models.ForeignKey(FloodplainTag,related_name='floodplain_tag')
+    tag = models.ForeignKey(FloodplainTag, related_name='floodplain_tag')
+
 
 class Style(models.Model):
 
@@ -198,17 +200,12 @@
 
         # we need to check, for shapefile, if column names are valid
         if self.storeType == 'dataStore':
-<<<<<<< HEAD
-            valid_shp, wrong_column_name = check_shp_columnnames(self)
-            msg = 'Shapefile has an invalid column name: %s' % wrong_column_name
-            assert valid_shp, msg
-=======
-            valid_shp, wrong_column_name, list_col = check_shp_columnnames(self)
+            valid_shp, wrong_column_name, list_col = check_shp_columnnames(
+                self)
             if wrong_column_name:
                 msg = 'Shapefile has an invalid column name: %s' % wrong_column_name
             else:
                 assert valid_shp, msg
->>>>>>> bf6cca95
 
         # no error, let's return the base files
         return base_files.get()
@@ -322,7 +319,8 @@
         related_name='attribute_set')
     attribute = models.CharField(
         _('attribute name'),
-        help_text=_('name of attribute as stored in shapefile/spatial database'),
+        help_text=_(
+            'name of attribute as stored in shapefile/spatial database'),
         max_length=255,
         blank=False,
         null=True,
@@ -342,7 +340,8 @@
         unique=False)
     attribute_type = models.CharField(
         _('attribute type'),
-        help_text=_('the data type of the attribute (integer, string, geometry, etc)'),
+        help_text=_(
+            'the data type of the attribute (integer, string, geometry, etc)'),
         max_length=50,
         blank=False,
         null=False,
@@ -350,11 +349,13 @@
         unique=False)
     visible = models.BooleanField(
         _('visible?'),
-        help_text=_('specifies if the attribute should be displayed in identify results'),
+        help_text=_(
+            'specifies if the attribute should be displayed in identify results'),
         default=True)
     display_order = models.IntegerField(
         _('display order'),
-        help_text=_('specifies the order in which attribute should be displayed in identify results'),
+        help_text=_(
+            'specifies the order in which attribute should be displayed in identify results'),
         default=1)
 
     # statistical derivations
