# -*- coding: utf-8 -*-
#########################################################################
#
# Copyright (C) 2012 OpenPlans
#
# This program is free software: you can redistribute it and/or modify
# it under the terms of the GNU General Public License as published by
# the Free Software Foundation, either version 3 of the License, or
# (at your option) any later version.
#
# This program is distributed in the hope that it will be useful,
# but WITHOUT ANY WARRANTY; without even the implied warranty of
# MERCHANTABILITY or FITNESS FOR A PARTICULAR PURPOSE. See the
# GNU General Public License for more details.
#
# You should have received a copy of the GNU General Public License
# along with this program. If not, see <http://www.gnu.org/licenses/>.
#
#########################################################################

import httplib2
import urllib
import logging
import sys
import uuid
import errno

from datetime import datetime
from lxml import etree

from django.conf import settings
from django.db import models
from django.db.models import signals
from django.contrib.auth.models import User
from django.utils.translation import ugettext_lazy as _
from django.utils.safestring import mark_safe

from geonode import GeoNodeException
from geonode.utils import _wms, _user, _password, get_wms, bbox_to_wkt
from geonode.gs_helpers import cascading_delete
from geonode.people.models import Contact, Role 
from geonode.security.models import PermissionLevelMixin
from geonode.security.models import AUTHENTICATED_USERS, ANONYMOUS_USERS
from geonode.layers.ows import wcs_links, wfs_links, wms_links
from geonode.layers.enumerations import COUNTRIES, ALL_LANGUAGES, \
    UPDATE_FREQUENCIES, CONSTRAINT_OPTIONS, SPATIAL_REPRESENTATION_TYPES, \
    TOPIC_CATEGORIES, DEFAULT_SUPPLEMENTAL_INFORMATION, LINK_TYPES

from geoserver.catalog import Catalog
from taggit.managers import TaggableManager


logger = logging.getLogger("geonode.layers.models")


class LayerManager(models.Manager):
    
    def __init__(self):
        models.Manager.__init__(self)
        url = "%srest" % settings.GEOSERVER_BASE_URL
        self.gs_catalog = Catalog(url, _user, _password)


    def admin_contact(self):
        # this assumes there is at least one superuser
        superusers = User.objects.filter(is_superuser=True).order_by('id')
        if superusers.count() == 0:
            raise RuntimeError('GeoNode needs at least one admin/superuser set')
        
        contact = Contact.objects.get_or_create(user=superusers[0], 
                                                defaults={"name": "Geonode Admin"})[0]
        return contact

    def slurp(self, ignore_errors=True, verbosity=1, console=sys.stdout, owner=None):
        """Configure the layers available in GeoServer in GeoNode.

           It returns a list of dictionaries with the name of the layer,
           the result of the operation and the errors and traceback if it failed.
        """
        if verbosity > 1:
            print >> console, "Inspecting the available layers in GeoServer ..."
        cat = self.gs_catalog
        resources = cat.get_resources()
        number = len(resources)
        if verbosity > 1:
            msg =  "Found %d layers, starting processing" % number
            print >> console, msg
        output = []
        for i, resource in enumerate(resources):
            name = resource.name
            store = resource.store
            workspace = store.workspace
            try:
                layer, created = Layer.objects.get_or_create(name=name, defaults = {
                    "workspace": workspace.name,
                    "store": store.name,
                    "storeType": store.resource_type,
                    "typename": "%s:%s" % (workspace.name, resource.name),
                    "title": resource.title or 'No title provided',
                    "abstract": resource.abstract or 'No abstract provided',
                    "owner": owner,
                    "uuid": str(uuid.uuid4())
                })

                layer.save()
            except Exception, e:
                if ignore_errors:
                    status = 'failed'
                    exception_type, error, traceback = sys.exc_info()
                else:
                    if verbosity > 0:
                        msg = "Stopping process because --ignore-errors was not set and an error was found."
                        print >> sys.stderr, msg
                    raise Exception('Failed to process %s' % resource.name, e), None, sys.exc_info()[2]
            else:
                if created:
                    layer.set_default_permissions()
                    status = 'created'
                else:
                    status = 'updated'

            msg = "[%s] Layer %s (%d/%d)" % (status, name, i+1, number)
            info = {'name': name, 'status': status}
            if status == 'failed':
                info['traceback'] = traceback
                info['exception_type'] = exception_type
                info['error'] = error
            output.append(info)
            if verbosity > 0:
                print >> console, msg
        return output

class Layer(models.Model, PermissionLevelMixin):
    """
    Layer Object loosely based on ISO 19115:2003
    """

    VALID_DATE_TYPES = [(x.lower(), _(x)) for x in ['Creation', 'Publication', 'Revision']]

    # internal fields
    objects = LayerManager()
    workspace = models.CharField(max_length=128)
    store = models.CharField(max_length=128)
    storeType = models.CharField(max_length=128)
    name = models.CharField(max_length=128)
    uuid = models.CharField(max_length=36)
    typename = models.CharField(max_length=128, unique=True)
    owner = models.ForeignKey(User, blank=True, null=True)

    contacts = models.ManyToManyField(Contact, through='ContactRole')

    # section 1
    title = models.CharField(_('title'), max_length=255, help_text=_('name by which the cited resource is known'))
    date = models.DateTimeField(_('date'), default = datetime.now, help_text=_('reference date for the cited resource')) # passing the method itself, not the result
    
    date_type = models.CharField(_('date type'), max_length=255, choices=VALID_DATE_TYPES, default='publication', help_text=_('identification of when a given event occurred'))

    edition = models.CharField(_('edition'), max_length=255, blank=True, null=True, help_text=_('version of the cited resource'))
    abstract = models.TextField(_('abstract'), blank=True, help_text=_('brief narrative summary of the content of the resource(s)'))
    purpose = models.TextField(_('purpose'), null=True, blank=True, help_text=_('summary of the intentions with which the resource(s) was developed'))

    maintenance_frequency = models.CharField(_('maintenance frequency'), max_length=255, choices=UPDATE_FREQUENCIES, blank=True, null=True, help_text=_('frequency with which modifications and deletions are made to the data after it is first produced'))

    # section 2
    # see poc property definition below

    # section 3
    keywords = TaggableManager(_('keywords'), blank=True, help_text=_('commonly used word(s) or formalised word(s) or phrase(s) used to describe the subject (space or comma-separated'))
    keywords_region = models.CharField(_('keywords region'), max_length=3, choices=COUNTRIES, default='USA', help_text=_('keyword identifies a location'))
    constraints_use = models.CharField(_('constraints use'), max_length=255, choices=[(x, x) for x in CONSTRAINT_OPTIONS], default='copyright', help_text=_('constraints applied to assure the protection of privacy or intellectual property, and any special restrictions or limitations or warnings on using the resource or metadata'))
    constraints_other = models.TextField(_('constraints other'), blank=True, null=True, help_text=_('other restrictions and legal prerequisites for accessing and using the resource or metadata'))
    spatial_representation_type = models.CharField(_('spatial representation type'), max_length=255, choices=SPATIAL_REPRESENTATION_TYPES, blank=True, null=True, help_text=_('method used to represent geographic information in the dataset'))

    # Section 4
    language = models.CharField(_('language'), max_length=3, choices=ALL_LANGUAGES, default='eng', help_text=_('language used within the dataset'))
    topic_category = models.CharField(_('topic_category'), max_length=255, choices=TOPIC_CATEGORIES, default='location', help_text=_('high-level geographic data thematic classification to assist in the grouping and search of available geographic data sets.'))

    # Section 5
<<<<<<< HEAD
    temporal_extent_start = models.DateField(_('temporal extent start'), blank=True, null=True)
    temporal_extent_end = models.DateField(_('temporal extent end'), blank=True, null=True)
    supplemental_information = models.TextField(_('supplemental information'), default=DEFAULT_SUPPLEMENTAL_INFORMATION)
=======
    temporal_extent_start = models.DateField(_('temporal extent start'), blank=True, null=True, help_text=_('time period covered by the content of the dataset (start)'))
    temporal_extent_end = models.DateField(_('temporal extent end'), blank=True, null=True, help_text=_('time period covered by the content of the dataset (end)'))

    supplemental_information = models.TextField(_('supplemental information'), default=DEFAULT_SUPPLEMENTAL_INFORMATION, help_text=_('any other descriptive information about the dataset'))
>>>>>>> 2beaeac1

    # Section 6
    distribution_url = models.TextField(_('distribution URL'), blank=True, null=True, help_text=_('information about on-line sources from which the dataset, specification, or community profile name and extended metadata elements can be obtained'))
    distribution_description = models.TextField(_('distribution description'), blank=True, null=True, help_text=_('detailed text description of what the online resource is/does'))

    # Section 8
    data_quality_statement = models.TextField(_('data quality statement'), blank=True, null=True, help_text=_('general explanation of the data producer\'s knowledge about the lineage of a dataset'))

    # Section 9
    # see metadata_author property definition below

    # Save bbox values in the database.
    # This is useful for spatial searches and for generating thumbnail images and metadata records.
    bbox_x0 = models.DecimalField(max_digits=19, decimal_places=10, blank=True, null=True)
    bbox_x1 = models.DecimalField(max_digits=19, decimal_places=10, blank=True, null=True)
    bbox_y0 = models.DecimalField(max_digits=19, decimal_places=10, blank=True, null=True)
    bbox_y1 = models.DecimalField(max_digits=19, decimal_places=10, blank=True, null=True)
    srid = models.CharField(max_length=255, default='EPSG:4326')

    @property
    def bbox(self):
        return [self.bbox_x0, self.bbox_x1, self.bbox_y0, self.bbox_y1, self.srid]

    @property
    def bbox_string(self):
        return ",".join([str(self.bbox_x0), str(self.bbox_x1), str(self.bbox_y0), str(self.bbox_y1)])

    @property
    def geographic_bounding_box(self):
        return bbox_to_wkt(self.bbox_x0, self.bbox_x1, self.bbox_y0, self.bbox_y1, srid=self.srid )


    def eval_keywords_region(self):
        """Returns expanded keywords_region tuple'd value"""
        index = next((i for i,(k,v) in enumerate(COUNTRIES) if k==self.keywords_region),None)
        if index is not None:
            return COUNTRIES[index][1]
        else:
            return self.keywords_region

    def thumbnail(self):
        """ Generate a URL representing thumbnail of the resource """

        width = 20
        height = 20

        return settings.GEOSERVER_BASE_URL + "wms?" + urllib.urlencode({
            'service': 'WMS',
            'version': '1.1.1',
            'request': 'GetMap',
            'layers': self.typename,
            'format': 'image/png',
            'height': height,
            'width': width,
            'srs': self.srid,
            'bbox': self.bbox_string})

    def verify(self):
        """Makes sure the state of the layer is consistent in GeoServer and Catalogue.
        """
        
        # Check the layer is in the wms get capabilities record
        # FIXME: Implement caching of capabilities record site wide

        _local_wms = get_wms()
        record = _local_wms.contents.get(self.typename)
        if record is None:
            msg = "WMS Record missing for layer [%s]" % self.typename 
            raise GeoNodeException(msg)
        
    @property
    def attribute_names(self):
        if self.storeType == "dataStore":
            dft_url = settings.GEOSERVER_BASE_URL + "wfs?" + urllib.urlencode({
                    "service": "wfs",
                    "version": "1.0.0",
                    "request": "DescribeFeatureType",
                    "typename": self.typename
                })
            try:
                http = httplib2.Http()
                http.add_credentials(_user, _password)
                body = http.request(dft_url)[1]
                doc = etree.fromstring(body)
                path = ".//{xsd}extension/{xsd}sequence/{xsd}element".format(xsd="{http://www.w3.org/2001/XMLSchema}")
                atts = [n.attrib["name"] for n in doc.findall(path)]
            except Exception:
                atts = []
            return atts
        elif self.storeType == "coverageStore":
            dc_url = settings.GEOSERVER_BASE_URL + "wcs?" + urllib.urlencode({
                     "service": "wcs",
                     "version": "1.1.0",
                     "request": "DescribeCoverage",
                     "identifiers": self.typename
                })
            try:
                http = httplib2.Http()
                http.add_credentials(_user, _password)
                response, body = http.request(dc_url)
                doc = etree.fromstring(body)
                path = ".//{wcs}Axis/{wcs}AvailableKeys/{wcs}Key".format(wcs="{http://www.opengis.net/wcs/1.1.1}")
                atts = [n.text for n in doc.findall(path)]
            except Exception:
                atts = []
            return atts

    @property
    def display_type(self):
        return ({
            "dataStore" : "Vector Data",
            "coverageStore": "Raster Data",
        }).get(self.storeType, "Data")

    def delete_from_geoserver(self):
        cascading_delete(Layer.objects.gs_catalog, self.resource)

    @property
    def resource(self):
        if not hasattr(self, "_resource_cache"):
            cat = Layer.objects.gs_catalog
            try:
                ws = cat.get_workspace(self.workspace)
                store = cat.get_store(self.store, ws)
                self._resource_cache = cat.get_resource(self.name, store)
            except EnvironmentError, e:
                if e.errno == errno.ECONNREFUSED:
                    msg = ('Could not connect to geoserver at "%s"'
                           'to save information for layer "%s"' % (
                            settings.GEOSERVER_BASE_URL, self.name)
                          )
                    logger.warn(msg, e)
                    return None
                else:
                    raise e
        return self._resource_cache

    def _get_default_style(self):
        return self.publishing.default_style

    def _set_default_style(self, style):
        self.publishing.default_style = style

    default_style = property(_get_default_style, _set_default_style)

    def _get_styles(self):
        return self.publishing.styles

    def _set_styles(self, styles):
        self.publishing.styles = styles

    styles = property(_get_styles, _set_styles)
    
    @property
    def service_type(self):
        if self.storeType == 'coverageStore':
            return "WCS"
        if self.storeType == 'dataStore':
            return "WFS"

    @property
    def publishing(self):
        if not hasattr(self, "_publishing_cache"):
            cat = Layer.objects.gs_catalog
            self._publishing_cache = cat.get_layer(self.name)
        return self._publishing_cache

    @property
    def poc_role(self):
        role = Role.objects.get(value='pointOfContact')
        return role

    @property
    def metadata_author_role(self):
        role = Role.objects.get(value='author')
        return role

    def _set_poc(self, poc):
        # reset any poc asignation to this layer
        ContactRole.objects.filter(role=self.poc_role, layer=self).delete()
        #create the new assignation
        ContactRole.objects.create(role=self.poc_role, layer=self, contact=poc)

    def _get_poc(self):
        try:
            the_poc = ContactRole.objects.get(role=self.poc_role, layer=self).contact
        except ContactRole.DoesNotExist:
            the_poc = None
        return the_poc

    poc = property(_get_poc, _set_poc)

    def _set_metadata_author(self, metadata_author):
        # reset any metadata_author asignation to this layer
        ContactRole.objects.filter(role=self.metadata_author_role, layer=self).delete()
        #create the new assignation
        ContactRole.objects.create(role=self.metadata_author_role,
                                                  layer=self, contact=metadata_author)

    def _get_metadata_author(self):
        try:
            the_ma = ContactRole.objects.get(role=self.metadata_author_role, layer=self).contact
        except  ContactRole.DoesNotExist:
            the_ma = None
        return the_ma

    metadata_author = property(_get_metadata_author, _set_metadata_author)

    def save_to_geoserver(self):
        if self.resource is None:
            return
        if hasattr(self, "_resource_cache"):
            self.resource.title = self.title
            self.resource.abstract = self.abstract
            self.resource.name= self.name
            self.resource.keywords = self.keyword_list()

            # Get metadata link from csw catalog
            catalogue = get_catalogue()
            record = catalogue.get_record(self.uuid)
            if record is not None:
                self.metadata_links = record.links['metadata']
            Layer.objects.gs_catalog.save(self._resource_cache)
        if self.poc and self.poc.user:
            self.publishing.attribution = str(self.poc.user)
            profile = Contact.objects.get(user=self.poc.user)
            self.publishing.attribution_link = settings.SITEURL[:-1] + profile.get_absolute_url()
            Layer.objects.gs_catalog.save(self.publishing)

    def  _populate_from_gs(self):
        gs_resource = Layer.objects.gs_catalog.get_resource(self.name)
        if gs_resource is None:
            return
        srs = gs_resource.projection
        if self.geographic_bounding_box is '' or self.geographic_bounding_box is None:
            self.set_bbox(gs_resource.native_bbox, srs=srs)
            self.set_latlon_bounds(gs_resource.latlon_bbox)

    def _autopopulate(self):
        if self.poc is None:
            self.poc = Layer.objects.default_poc()
        if self.metadata_author is None:
            self.metadata_author = Layer.objects.default_metadata_author()
        if self.abstract == '' or self.abstract is None:
            self.abstract = 'No abstract provided'
        if self.title == '' or self.title is None:
            self.title = self.name

    def _populate_from_catalogue(self):
        catalogue = get_catalogue()
        meta = catalogue.get_record(self.uuid)
        if meta is None:
            return
        if hasattr(meta.distribution, 'online'):
            onlineresources = [r for r in meta.distribution.online if r.protocol == "WWW:LINK-1.0-http--link"]
            if len(onlineresources) == 1:
                res = onlineresources[0]
                self.distribution_url = res.url
                self.distribution_description = res.description


    def keyword_list(self):
        return [kw.name for kw in self.keywords.all()]

    def set_latlon_bounds(self,box):
        """
        Set the four bounds in lat lon projection
        """
        self.bbox_left = box[0]
        self.bbox_right = box[1]
        self.bbox_bottom = box[2]
        self.bbox_top = box[3]

    def get_absolute_url(self):
        return "/data/%s" % (self.typename)

    def __str__(self):
        return "%s Layer" % self.typename

    class Meta:
        # custom permissions,
        # change and delete are standard in django
        permissions = (('view_layer', 'Can view'), 
                       ('change_layer_permissions', "Can change permissions"), )

    # Permission Level Constants
    # LEVEL_NONE inherited
    LEVEL_READ  = 'layer_readonly'
    LEVEL_WRITE = 'layer_readwrite'
    LEVEL_ADMIN = 'layer_admin'
                 
    def set_default_permissions(self):
        self.set_gen_level(ANONYMOUS_USERS, self.LEVEL_READ)
        self.set_gen_level(AUTHENTICATED_USERS, self.LEVEL_READ) 

        # remove specific user permissions
        current_perms =  self.get_all_level_info()
        for username in current_perms['users'].keys():
            user = User.objects.get(username=username)
            self.set_user_level(user, self.LEVEL_NONE)

        # assign owner admin privs
        if self.owner:
            self.set_user_level(self.owner, self.LEVEL_ADMIN)

class ContactRole(models.Model):
    """
    ContactRole is an intermediate model to bind Contacts and Layers and apply roles.
    """
    contact = models.ForeignKey(Contact)
    layer = models.ForeignKey(Layer, null=True)
    role = models.ForeignKey(Role)

    def clean(self):
        """
        Make sure there is only one poc and author per layer
        """
        if (self.role == self.layer.poc_role) or (self.role == self.layer.metadata_author_role):
            contacts = self.layer.contacts.filter(contactrole__role=self.role)
            if contacts.count() == 1:
                # only allow this if we are updating the same contact
                if self.contact != contacts.get():
                    raise ValidationError('There can be only one %s for a given layer' % self.role)
        if self.contact.user is None:
            # verify that any unbound contact is only associated to one layer
            bounds = ContactRole.objects.filter(contact=self.contact).count()
            if bounds > 1:
                raise ValidationError('There can be one and only one layer linked to an unbound contact' % self.role)
            elif bounds == 1:
                # verify that if there was one already, it corresponds to this instace
                if ContactRole.objects.filter(contact=self.contact).get().id != self.id:
                    raise ValidationError('There can be one and only one layer linked to an unbound contact' % self.role)

    class Meta:
        unique_together = (("contact", "layer", "role"),)


class LinkManager(models.Manager):
    """Helper class to access links grouped by type
    """

    def data(self):
        return self.get_query_set().filter(link_type='data')

    def image(self):
        return self.get_query_set().filter(link_type='image')

    def download(self):
        return self.get_query_set().filter(link_type__in=['image', 'data'])

    def metadata(self):
        return self.get_query_set().filter(link_type='metadata')

    def original(self):
        return self.get_query_set().filter(link_type='original')
        


class Link(models.Model):
    """Auxiliary model for storying links for layers.

       This helps avoiding the need for runtime lookups
       to the OWS server or the CSW Catalogue.

       There are four types of links:
        * original: For uploaded files (Shapefiles or GeoTIFFs)
        * data: For WFS and WCS links that allow access to raw data
        * image: For WMS and TMS links
        * metadata: For CSW links
    """
    layer = models.ForeignKey(Layer)
    extension = models.CharField(max_length=255, help_text='For example "kml"')
    link_type = models.CharField(max_length=255, choices = [(x, x) for x in LINK_TYPES])
    name = models.CharField(max_length=255, help_text='For example "View in Google Earth"')
    mime = models.CharField(max_length=255, help_text='For example "text/xml"')
    url = models.TextField(unique=True)

    objects = LinkManager()


def geoserver_pre_delete(instance, sender, **kwargs): 
    """Removes the layer from GeoServer
    """
    instance.delete_from_geoserver()


def pre_save_layer(instance, sender, **kwargs):
    if instance.abstract == '' or instance.abstract is None:
        instance.abstract = 'No abstract provided'
    if instance.title == '' or instance.title is None:
        instance.title = instance.name

    # Stay away from setting poc or metadata author in the usual way,
    # it requires the layer to be saved to the database.
    # By using contact_role_set we bypass that restriction.
    if instance.poc is None:
        instance.contactrole_set.create(role=instance.poc_role,
                                         contact=Layer.objects.admin_contact())

    if instance.metadata_author is None:
        instance.contactrole_set.create(role=instance.metadata_author_role,
                                         contact=Layer.objects.admin_contact())


def geoserver_pre_save(instance, sender, **kwargs):
    """Send information to geoserver.

       The attributes sent include:

        * Title
        * Abstract
        * Name
        * Keywords
        * Metadata Links,
        * Point of Contact name and url
    """
    url = "%srest" % settings.GEOSERVER_BASE_URL
    try:
        gs_catalog = Catalog(url, _user, _password)
        gs_resource = gs_catalog.get_resource(instance.name)
    except EnvironmentError, e:
        gs_resource = None
        if e.errno == errno.ECONNREFUSED:
            msg = ('Could not connect to geoserver at "%s"'
                   'to save information for layer "%s"' % (
                    settings.GEOSERVER_BASE_URL, instance.name)
                  )
            logger.warn(msg, e)
            # If geoserver is not online, there is no need to continue
            return
        else:
            raise e

    gs_resource.title = instance.title
    gs_resource.abstract = instance.abstract
    gs_resource.name= instance.name

    # Get metadata links
    metadata_links = []
    for link in instance.link_set.metadata():
        metadata_links.append((link.name, link.mime, link.url))

    gs_resource.metadata_links = metadata_links
    gs_catalog.save(gs_resource)

    publishing = gs_catalog.get_layer(instance.name)
 
    if instance.poc and instance.poc.user:
        publishing.attribution = str(instance.poc.user)
        profile = Contact.objects.get(user=instance.poc.user)
        publishing.attribution_link = settings.SITEURL[:-1] + profile.get_absolute_url()
        gs_catalog.save(publishing)

    """Get information from geoserver.

       The attributes retrieved include:
       
       * Bounding Box
       * SRID
       * Download links (WMS, WCS or WFS and KML)
    """
    bbox = gs_resource.latlon_bbox

    #FIXME(Ariel): Correct srid setting below
    #self.srid = gs_resource.src

    # Set bounding box values

    instance.bbox_x0 = bbox[0]
    instance.bbox_x1 = bbox[1]
    instance.bbox_y0 = bbox[2]
    instance.bbox_y1 = bbox[3]


def geoserver_post_save(instance, sender, **kwargs):
    """Save keywords to GeoServer

       The way keywords are implemented require the layer
       to be saved to the database before accessing them.
    """
    url = "%srest" % settings.GEOSERVER_BASE_URL

    try:
        gs_catalog = Catalog(url, _user, _password)
        gs_resource = gs_catalog.get_resource(instance.name)
    except EnvironmentError, e:
        if e.errno == errno.ECONNREFUSED:
            msg = ('Could not connect to geoserver at "%s"'
                   'to save information for layer "%s"' % (
                    settings.GEOSERVER_BASE_URL, instance.name)
                  )
            logger.warn(msg, e)
            # If geoserver is not online, there is no need to continue
            return
        else:
            raise e


    gs_resource.keywords = instance.keyword_list()
    gs_catalog.save(gs_resource)

    bbox = gs_resource.latlon_bbox
    dx = float(bbox[1]) - float(bbox[0])
    dy = float(bbox[3]) - float(bbox[2])

    dataAspect = 1 if dy == 0 else dx / dy

    height = 550
    width = int(height * dataAspect)

    # Set download links for WMS, WCS or WFS and KML

    links = wms_links(settings.GEOSERVER_BASE_URL + 'wms?',
                    instance.typename, instance.bbox_string,
                    instance.srid, height, width)

    for ext, name, mime, wms_url in links:
        instance.link_set.get_or_create(url=wms_url,
                          defaults=dict(
                            extension=ext,
                            name=name,
                            mime=mime,
                            link_type='image',
                           )
        )


    if instance.storeType == "dataStore":
        links = wfs_links(settings.GEOSERVER_BASE_URL + 'wfs?', instance.typename)
        for ext, name, mime, wfs_url in links:
            instance.link_set.get_or_create(url=wfs_url,
                           defaults=dict(
                            extension=ext,
                            name=name,
                            mime=mime,
                            url=wfs_url,
                            link_type='data',
                            )
            )


    elif instance.storeType == 'coverageStore':
        #FIXME(Ariel): This works for public layers, does it work for restricted too?
        # would those end up with no geotiff links, like, forever?
        links = wcs_links(settings.GEOSERVER_BASE_URL + 'wcs?', instance.typename)
        for ext, name, mime, wcs_url in links:
            instance.link_set.get_or_create(url=wcs_url,
                              defaults=dict(
                                extension=ext,
                                name=name,
                                mime=mime,
                                link_type='data',
                                )
                               )


    kml_reflector_link_download = settings.GEOSERVER_BASE_URL + "wms/kml?" + urllib.urlencode({
        'layers': instance.typename,
        'mode': "download"
    })

    instance.link_set.get_or_create(url=kml_reflector_link_download,
                       defaults=dict(
                        extension='kml',
                        name=_("KML"),
                        mime='text/xml',
                        link_type='data',
                        )
                       )

    kml_reflector_link_view = settings.GEOSERVER_BASE_URL + "wms/kml?" + urllib.urlencode({
        'layers': instance.typename,
        'mode': "refresh"
    })

    instance.link_set.get_or_create(url=kml_reflector_link_view,
                       defaults=dict(
                        extension='kml',
                        name=_("View in Google Earth"),
                        mime='text/xml',
                        link_type='data',
                        )
                       )



signals.pre_save.connect(pre_save_layer, sender=Layer)

signals.pre_save.connect(geoserver_pre_save, sender=Layer)
signals.pre_delete.connect(geoserver_pre_delete, sender=Layer)
signals.post_save.connect(geoserver_post_save, sender=Layer)<|MERGE_RESOLUTION|>--- conflicted
+++ resolved
@@ -176,16 +176,10 @@
     topic_category = models.CharField(_('topic_category'), max_length=255, choices=TOPIC_CATEGORIES, default='location', help_text=_('high-level geographic data thematic classification to assist in the grouping and search of available geographic data sets.'))
 
     # Section 5
-<<<<<<< HEAD
-    temporal_extent_start = models.DateField(_('temporal extent start'), blank=True, null=True)
-    temporal_extent_end = models.DateField(_('temporal extent end'), blank=True, null=True)
-    supplemental_information = models.TextField(_('supplemental information'), default=DEFAULT_SUPPLEMENTAL_INFORMATION)
-=======
     temporal_extent_start = models.DateField(_('temporal extent start'), blank=True, null=True, help_text=_('time period covered by the content of the dataset (start)'))
     temporal_extent_end = models.DateField(_('temporal extent end'), blank=True, null=True, help_text=_('time period covered by the content of the dataset (end)'))
 
     supplemental_information = models.TextField(_('supplemental information'), default=DEFAULT_SUPPLEMENTAL_INFORMATION, help_text=_('any other descriptive information about the dataset'))
->>>>>>> 2beaeac1
 
     # Section 6
     distribution_url = models.TextField(_('distribution URL'), blank=True, null=True, help_text=_('information about on-line sources from which the dataset, specification, or community profile name and extended metadata elements can be obtained'))
