# -*- coding: utf-8 -*-
#########################################################################
#
# Copyright (C) 2012 OpenPlans
#
# This program is free software: you can redistribute it and/or modify
# it under the terms of the GNU General Public License as published by
# the Free Software Foundation, either version 3 of the License, or
# (at your option) any later version.
#
# This program is distributed in the hope that it will be useful,
# but WITHOUT ANY WARRANTY; without even the implied warranty of
# MERCHANTABILITY or FITNESS FOR A PARTICULAR PURPOSE. See the
# GNU General Public License for more details.
#
# You should have received a copy of the GNU General Public License
# along with this program. If not, see <http://www.gnu.org/licenses/>.
#
#########################################################################
import uuid
import logging

from datetime import datetime


from django.db import models
from django.db.models import signals
from django.contrib.contenttypes.models import ContentType
from django.conf import settings
from django.utils.translation import ugettext_lazy as _
from django.core.urlresolvers import reverse

from geonode.base.models import ResourceBase, ResourceBaseManager, resourcebase_post_save
from geonode.people.utils import get_valid_user
from agon_ratings.models import OverallRating
from geonode.utils import check_shp_columnnames
from geonode.security.models import remove_object_permissions

from taggit.managers import TaggableManager
from taggit.models import GenericTaggedItemBase, TagBase

from taggit.managers import TaggableManager
from taggit.models import GenericTaggedItemBase, TagBase

logger = logging.getLogger("geonode.layers.models")

shp_exts = ['.shp', ]
csv_exts = ['.csv']
kml_exts = ['.kml']
vec_exts = shp_exts + csv_exts + kml_exts

cov_exts = ['.tif', '.tiff', '.geotiff', '.geotif']


class SUCTag (TagBase):
    pass


class SUCTaggedItem (GenericTaggedItemBase):
    tag = models.ForeignKey(SUCTag, related_name='SUC_tag')


class FloodplainTag (TagBase):
    pass


class FloodplainTaggedItem (GenericTaggedItemBase):
    tag = models.ForeignKey(FloodplainTag, related_name='floodplain_tag')
<<<<<<< HEAD

=======
>>>>>>> 61297ef7

class Style(models.Model):

    """Model for storing styles.
    """
    name = models.CharField(_('style name'), max_length=255, unique=True)
    sld_title = models.CharField(max_length=255, null=True, blank=True)
    sld_body = models.TextField(_('sld text'), null=True, blank=True)
    sld_version = models.CharField(
        _('sld version'),
        max_length=12,
        null=True,
        blank=True)
    sld_url = models.CharField(_('sld url'), null=True, max_length=1000)
    workspace = models.CharField(max_length=255, null=True, blank=True)

    def __str__(self):
        return "%s" % self.name.encode('utf-8')

    def absolute_url(self):
<<<<<<< HEAD
        return self.sld_url.split('geoserver/', 1)[1]
=======
        return self.sld_url().split('geoserver/', 1)[1]
>>>>>>> 61297ef7


class LayerManager(ResourceBaseManager):

    def __init__(self):
        models.Manager.__init__(self)


class Layer(ResourceBase):

    """
    Layer (inherits ResourceBase fields)
    """

    # internal fields
    objects = LayerManager()
    workspace = models.CharField(max_length=128)
    store = models.CharField(max_length=128)
    storeType = models.CharField(max_length=128)
    name = models.CharField(max_length=128)
    typename = models.CharField(max_length=128, null=True, blank=True)

    default_style = models.ForeignKey(
        Style,
        related_name='layer_default_style',
        null=True,
        blank=True)
    styles = models.ManyToManyField(Style, related_name='layer_styles')

    charset = models.CharField(max_length=255, default='UTF-8')

    upload_session = models.ForeignKey('UploadSession', blank=True, null=True)

    service = models.ForeignKey(
        'services.Service',
        null=True,
        blank=True,
        related_name='layer_set')

    def is_vector(self):
        return self.storeType == 'dataStore'

    @property
    def display_type(self):
        return ({
            "dataStore": "Vector Data",
            "coverageStore": "Raster Data",
        }).get(self.storeType, "Data")

    @property
    def data_model(self):
        if hasattr(self, 'modeldescription_set'):
            lmd = self.modeldescription_set.all()
            if lmd.exists():
                return lmd.get().get_django_model()

        return None

    @property
    def data_objects(self):
        if self.data_model is not None:
            return self.data_model.objects.using('datastore')

        return None

    @property
    def service_type(self):
        if self.storeType == 'coverageStore':
            return "WCS"
        if self.storeType == 'dataStore':
            return "WFS"

    @property
    def ows_url(self):
        if self.storeType == "remoteStore":
            return self.service.base_url
        else:
            return settings.OGC_SERVER['default']['PUBLIC_LOCATION'] + "wms"

    @property
    def ptype(self):
        if self.storeType == "remoteStore":
            return self.service.ptype
        else:
            return "gxp_wmscsource"

    @property
    def service_typename(self):
        if self.storeType == "remoteStore":
            return "%s:%s" % (self.service.name, self.typename)
        else:
            return self.typename

    @property
    def attributes(self):
        return self.attribute_set.exclude(attribute='the_geom')

    def get_base_file(self):
        """Get the shp or geotiff file for this layer.
        """

        # If there was no upload_session return None
        if self.upload_session is None:
            return None, None

        base_exts = [x.replace('.', '') for x in cov_exts + vec_exts]
        base_files = self.upload_session.layerfile_set.filter(
            name__in=base_exts)
        base_files_count = base_files.count()

        # If there are no files in the upload_session return None
        if base_files_count == 0:
            return None, None

        msg = 'There should only be one main file (.shp or .geotiff), found %s' % base_files_count
        assert base_files_count == 1, msg

        list_col = None
        # we need to check, for shapefile, if column names are valid
        if self.storeType == 'dataStore':
            valid_shp, wrong_column_name, list_col = check_shp_columnnames(
                self)
            if wrong_column_name:
                msg = 'Shapefile has an invalid column name: %s' % wrong_column_name
            else:
<<<<<<< HEAD
                assert valid_shp, msg
=======
                msg = _('File cannot be opened, maybe check the encoding')
            assert valid_shp, msg
>>>>>>> 61297ef7

        # no error, let's return the base files
        return base_files.get(), list_col

    def get_absolute_url(self):
        return reverse('layer_detail', args=(self.service_typename,))

    def attribute_config(self):
        # Get custom attribute sort order and labels if any
        cfg = {}
        visible_attributes = self.attribute_set.visible()
        if (visible_attributes.count() > 0):
            cfg["getFeatureInfo"] = {
                "fields": [l.attribute for l in visible_attributes],
                "propertyNames": dict([(l.attribute, l.attribute_label) for l in visible_attributes])
            }
        return cfg

    def __str__(self):
        if self.typename is not None:
            return "%s Layer" % self.service_typename.encode('utf-8')
        elif self.name is not None:
            return "%s Layer" % self.name
        else:
            return "Unamed Layer"

    class Meta:
        # custom permissions,
        # change and delete are standard in django-guardian
        permissions = (
            ('change_layer_data', 'Can edit layer data'),
            ('change_layer_style', 'Can change layer style'),
        )

    # Permission Level Constants
    # LEVEL_NONE inherited
    LEVEL_READ = 'layer_readonly'
    LEVEL_WRITE = 'layer_readwrite'
    LEVEL_ADMIN = 'layer_admin'

    def maps(self):
        from geonode.maps.models import MapLayer
        return MapLayer.objects.filter(name=self.typename)

    # SUC tagging
    SUC_tag = TaggableManager(verbose_name='SUC Tags',
                              through=SUCTaggedItem, blank=True)
    # riverbasin tagging
    floodplain_tag = TaggableManager(
        verbose_name='Floodplain Tags', through=FloodplainTaggedItem, blank=True)

    @property
    def class_name(self):
        return self.__class__.__name__


class Layer_Styles(models.Model):
    layer = models.ForeignKey(Layer)
    style = models.ForeignKey(Style)


class UploadSession(models.Model):

    """Helper class to keep track of uploads.
    """
    date = models.DateTimeField(auto_now=True)
    user = models.ForeignKey(settings.AUTH_USER_MODEL)
    processed = models.BooleanField(default=False)
    error = models.TextField(blank=True, null=True)
    traceback = models.TextField(blank=True, null=True)
    context = models.TextField(blank=True, null=True)

    def successful(self):
        return self.processed and self.errors is None


class LayerFile(models.Model):

    """Helper class to store original files.
    """
    upload_session = models.ForeignKey(UploadSession)
    name = models.CharField(max_length=255)
    base = models.BooleanField(default=False)
    file = models.FileField(upload_to='layers', max_length=255)


class AttributeManager(models.Manager):

    """Helper class to access filtered attributes
    """

    def visible(self):
        return self.get_query_set().filter(
            visible=True).order_by('display_order')


class Attribute(models.Model):

    """
        Auxiliary model for storing layer attributes.

       This helps reduce the need for runtime lookups
       to other servers, and lets users customize attribute titles,
       sort order, and visibility.
    """
    layer = models.ForeignKey(
        Layer,
        blank=False,
        null=False,
        unique=False,
        related_name='attribute_set')
    attribute = models.CharField(
        _('attribute name'),
        help_text=_(
            'name of attribute as stored in shapefile/spatial database'),
        max_length=255,
        blank=False,
        null=True,
        unique=False)
    description = models.CharField(
        _('attribute description'),
        help_text=_('description of attribute to be used in metadata'),
        max_length=255,
        blank=True,
        null=True)
    attribute_label = models.CharField(
        _('attribute label'),
        help_text=_('title of attribute as displayed in GeoNode'),
        max_length=255,
        blank=True,
        null=True,
        unique=False)
    attribute_type = models.CharField(
        _('attribute type'),
        help_text=_(
            'the data type of the attribute (integer, string, geometry, etc)'),
        max_length=50,
        blank=False,
        null=False,
        default='xsd:string',
        unique=False)
    visible = models.BooleanField(
        _('visible?'),
        help_text=_(
            'specifies if the attribute should be displayed in identify results'),
        default=True)
    display_order = models.IntegerField(
        _('display order'),
        help_text=_(
            'specifies the order in which attribute should be displayed in identify results'),
        default=1)

    # statistical derivations
    count = models.IntegerField(
        _('count'),
        help_text=_('count value for this field'),
        default=1)
    min = models.CharField(
        _('min'),
        help_text=_('minimum value for this field'),
        max_length=255,
        blank=False,
        null=True,
        unique=False,
        default='NA')
    max = models.CharField(
        _('max'),
        help_text=_('maximum value for this field'),
        max_length=255,
        blank=False,
        null=True,
        unique=False,
        default='NA')
    average = models.CharField(
        _('average'),
        help_text=_('average value for this field'),
        max_length=255,
        blank=False,
        null=True,
        unique=False,
        default='NA')
    median = models.CharField(
        _('median'),
        help_text=_('median value for this field'),
        max_length=255,
        blank=False,
        null=True,
        unique=False,
        default='NA')
    stddev = models.CharField(
        _('standard deviation'),
        help_text=_('standard deviation for this field'),
        max_length=255,
        blank=False,
        null=True,
        unique=False,
        default='NA')
    sum = models.CharField(
        _('sum'),
        help_text=_('sum value for this field'),
        max_length=255,
        blank=False,
        null=True,
        unique=False,
        default='NA')
    unique_values = models.TextField(
        _('unique values for this field'),
        null=True,
        blank=True,
        default='NA')
    last_stats_updated = models.DateTimeField(
        _('last modified'),
        default=datetime.now,
        help_text=_('date when attribute statistics were last updated'))  # passing the method itself, not

    objects = AttributeManager()

    def __str__(self):
        return "%s" % self.attribute_label.encode(
            "utf-8") if self.attribute_label else self.attribute.encode("utf-8")

    def unique_values_as_list(self):
        return self.unique_values.split(',')


def pre_save_layer(instance, sender, **kwargs):
    if kwargs.get('raw', False):
        instance.owner = instance.resourcebase_ptr.owner
        instance.uuid = instance.resourcebase_ptr.uuid
        instance.bbox_x0 = instance.resourcebase_ptr.bbox_x0
        instance.bbox_x1 = instance.resourcebase_ptr.bbox_x1
        instance.bbox_y0 = instance.resourcebase_ptr.bbox_y0
        instance.bbox_y1 = instance.resourcebase_ptr.bbox_y1

    if instance.abstract == '' or instance.abstract is None:
        instance.abstract = 'No abstract provided'
    if instance.title == '' or instance.title is None:
        instance.title = instance.name

    # Set a default user for accountstream to work correctly.
    if instance.owner is None:
        instance.owner = get_valid_user()

    if instance.uuid == '':
        instance.uuid = str(uuid.uuid1())

    if instance.typename is None:
        # Set a sensible default for the typename
        instance.typename = 'geonode:%s' % instance.name
    base_file, info = instance.get_base_file()

    if info:
        instance.info = info

    if base_file is not None:
        extension = '.%s' % base_file.name
        if extension in vec_exts:
            instance.storeType = 'dataStore'
        elif extension in cov_exts:
            instance.storeType = 'coverageStore'

    # Set sane defaults for None in bbox fields.
    if instance.bbox_x0 is None:
        instance.bbox_x0 = -180

    if instance.bbox_x1 is None:
        instance.bbox_x1 = 180

    if instance.bbox_y0 is None:
        instance.bbox_y0 = -90

    if instance.bbox_y1 is None:
        instance.bbox_y1 = 90

    bbox = [
        instance.bbox_x0,
        instance.bbox_x1,
        instance.bbox_y0,
        instance.bbox_y1]

    instance.set_bounds_from_bbox(bbox)


def pre_delete_layer(instance, sender, **kwargs):
    """
    Remove any associated style to the layer, if it is not used by other layers.
    Default style will be deleted in post_delete_layer
    """
    if instance.service:
        return
    logger.debug(
        "Going to delete the styles associated for [%s]",
        instance.typename.encode('utf-8'))
    ct = ContentType.objects.get_for_model(instance)
    OverallRating.objects.filter(
        content_type=ct,
        object_id=instance.id).delete()
    default_style = instance.default_style
    for style in instance.styles.all():
        if style.layer_styles.all().count() == 1:
            if style != default_style:
                style.delete()

    # Delete object permissions
    remove_object_permissions(instance)


def post_delete_layer(instance, sender, **kwargs):
    """
    Removed the layer from any associated map, if any.
    Remove the layer default style.
    """
    from geonode.maps.models import MapLayer
    if instance.typename:
        logger.debug(
            "Going to delete associated maplayers for [%s]",
            instance.typename.encode('utf-8'))
        MapLayer.objects.filter(
            name=instance.typename,
            ows_url=instance.ows_url).delete()

    if instance.service:
        return
    if instance.typename:
        logger.debug(
            "Going to delete the default style for [%s]",
            instance.typename.encode('utf-8'))

    if instance.default_style and Layer.objects.filter(
            default_style__id=instance.default_style.id).count() == 0:
        instance.default_style.delete()

    try:
        if instance.upload_session:
            for lf in instance.upload_session.layerfile_set.all():
                lf.file.delete()
    except UploadSession.DoesNotExist:
        pass


signals.pre_save.connect(pre_save_layer, sender=Layer)
signals.post_save.connect(resourcebase_post_save, sender=Layer)
signals.pre_delete.connect(pre_delete_layer, sender=Layer)
signals.post_delete.connect(post_delete_layer, sender=Layer)<|MERGE_RESOLUTION|>--- conflicted
+++ resolved
@@ -66,10 +66,6 @@
 
 class FloodplainTaggedItem (GenericTaggedItemBase):
     tag = models.ForeignKey(FloodplainTag, related_name='floodplain_tag')
-<<<<<<< HEAD
-
-=======
->>>>>>> 61297ef7
 
 class Style(models.Model):
 
@@ -90,12 +86,7 @@
         return "%s" % self.name.encode('utf-8')
 
     def absolute_url(self):
-<<<<<<< HEAD
         return self.sld_url.split('geoserver/', 1)[1]
-=======
-        return self.sld_url().split('geoserver/', 1)[1]
->>>>>>> 61297ef7
-
 
 class LayerManager(ResourceBaseManager):
 
@@ -220,12 +211,8 @@
             if wrong_column_name:
                 msg = 'Shapefile has an invalid column name: %s' % wrong_column_name
             else:
-<<<<<<< HEAD
-                assert valid_shp, msg
-=======
                 msg = _('File cannot be opened, maybe check the encoding')
             assert valid_shp, msg
->>>>>>> 61297ef7
 
         # no error, let's return the base files
         return base_files.get(), list_col
