--- conflicted
+++ resolved
@@ -50,10 +50,6 @@
 
 cov_exts = ['.tif', '.tiff', '.geotiff', '.geotif']
 
-<<<<<<< HEAD
-
-=======
->>>>>>> master
 class SUCTag (TagBase):
     pass
 
@@ -69,10 +65,6 @@
 class FloodplainTaggedItem (GenericTaggedItemBase):
     tag = models.ForeignKey(FloodplainTag, related_name='floodplain_tag')
 
-<<<<<<< HEAD
-
-=======
->>>>>>> master
 class Style(models.Model):
 
     """Model for storing styles.
@@ -91,12 +83,9 @@
     def __str__(self):
         return "%s" % self.name.encode('utf-8')
 
-<<<<<<< HEAD
     def absolute_url(self):
         return self.sld_url().split('geoserver/', 1)[1]
 
-=======
->>>>>>> master
 
 class LayerManager(ResourceBaseManager):
 
@@ -215,17 +204,12 @@
 
         # we need to check, for shapefile, if column names are valid
         if self.storeType == 'dataStore':
-<<<<<<< HEAD
             valid_shp, wrong_column_name, list_col = check_shp_columnnames(
                 self)
             if wrong_column_name:
                 msg = 'Shapefile has an invalid column name: %s' % wrong_column_name
             else:
                 msg = _('File cannot be opened, maybe check the encoding')
-=======
-            valid_shp, wrong_column_name = check_shp_columnnames(self)
-            msg = 'Shapefile has an invalid column name: %s' % wrong_column_name
->>>>>>> master
             assert valid_shp, msg
 
         # no error, let's return the base files
@@ -277,19 +261,7 @@
     # riverbasin tagging
     floodplain_tag = TaggableManager(
         verbose_name='Floodplain Tags', through=FloodplainTaggedItem, blank=True)
-<<<<<<< HEAD
-<<<<<<< HEAD
-    
-=======
-
->>>>>>> master
-=======
-<< << << < HEAD
-
-== == == =
-
->>>>>> > aff09cb... Added the ff:
->>>>>>> b225c0bc
+
     @property
     def class_name(self):
         return self.__class__.__name__
