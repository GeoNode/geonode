--- conflicted
+++ resolved
@@ -432,62 +432,6 @@
 
     metadata_author = property(_get_metadata_author, _set_metadata_author)
 
-<<<<<<< HEAD
-    def save_to_geoserver(self):
-        if self.resource is None:
-            return
-        if hasattr(self, "_resource_cache"):
-            self.resource.title = self.title
-            self.resource.abstract = self.abstract
-            self.resource.name= self.name
-            self.resource.keywords = self.keyword_list()
-
-            # Get metadata link from csw catalog
-            catalogue = get_catalogue()
-            record = catalogue.get_record(self.uuid)
-            if record is not None:
-                self.metadata_links = record.links['metadata']
-            Layer.objects.gs_catalog.save(self._resource_cache)
-        if self.poc and self.poc.user:
-            self.publishing.attribution = str(self.poc.user)
-            profile = Contact.objects.get(user=self.poc.user)
-            self.publishing.attribution_link = settings.SITEURL[:-1] + profile.get_absolute_url()
-            Layer.objects.gs_catalog.save(self.publishing)
-
-    def  _populate_from_gs(self):
-        gs_resource = Layer.objects.gs_catalog.get_resource(self.name)
-        if gs_resource is None:
-            return
-        srs = gs_resource.projection
-        if self.geographic_bounding_box is '' or self.geographic_bounding_box is None:
-            self.set_bbox(gs_resource.native_bbox, srs=srs)
-            self.set_latlon_bounds(gs_resource.latlon_bbox)
-
-    def _autopopulate(self):
-        if self.poc is None:
-            self.poc = Layer.objects.default_poc()
-        if self.metadata_author is None:
-            self.metadata_author = Layer.objects.default_metadata_author()
-        if self.abstract == '' or self.abstract is None:
-            self.abstract = 'No abstract provided'
-        if self.title == '' or self.title is None:
-            self.title = self.name
-
-    def _populate_from_catalogue(self):
-        catalogue = get_catalogue()
-        meta = catalogue.get_record(self.uuid)
-        if meta is None:
-            return
-        if hasattr(meta.distribution, 'online'):
-            onlineresources = [r for r in meta.distribution.online if r.protocol == "WWW:LINK-1.0-http--link"]
-            if len(onlineresources) == 1:
-                res = onlineresources[0]
-                self.distribution_url = res.url
-                self.distribution_description = res.description
-
-
-=======
->>>>>>> c1495372
     def keyword_list(self):
         return [kw.name for kw in self.keywords.all()]
 
@@ -495,10 +439,10 @@
         """
         Set the four bounds in lat lon projection
         """
-        self.bbox_left = box[0]
-        self.bbox_right = box[1]
-        self.bbox_bottom = box[2]
-        self.bbox_top = box[3]
+        self.bbox_x0 = box[0]
+        self.bbox_x1 = box[1]
+        self.bbox_y0 = box[2]
+        self.bbox_y1 = box[3]
 
     def get_absolute_url(self):
         return reverse('geonode.layers.views.layer_detail', None, [str(self.typename)]) 
