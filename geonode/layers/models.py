--- conflicted
+++ resolved
@@ -35,12 +35,8 @@
 from agon_ratings.models import OverallRating
 from geonode.utils import check_shp_columnnames
 from geonode.security.models import remove_object_permissions
-<<<<<<< HEAD
-=======
-
 from taggit.managers import TaggableManager
 from taggit.models import GenericTaggedItemBase, TagBase
->>>>>>> aad9fb7a
 
 from taggit.managers import TaggableManager
 from taggit.models import GenericTaggedItemBase, TagBase
@@ -91,10 +87,6 @@
 
     def absolute_url(self):
         return self.sld_url.split('geoserver/', 1)[1]
-<<<<<<< HEAD
-
-=======
->>>>>>> aad9fb7a
 
 class LayerManager(ResourceBaseManager):
 
