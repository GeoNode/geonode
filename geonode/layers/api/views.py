# -*- coding: utf-8 -*-
#########################################################################
#
# Copyright (C) 2020 OSGeo
#
# This program is free software: you can redistribute it and/or modify
# it under the terms of the GNU General Public License as published by
# the Free Software Foundation, either version 3 of the License, or
# (at your option) any later version.
#
# This program is distributed in the hope that it will be useful,
# but WITHOUT ANY WARRANTY; without even the implied warranty of
# MERCHANTABILITY or FITNESS FOR A PARTICULAR PURPOSE. See the
# GNU General Public License for more details.
#
# You should have received a copy of the GNU General Public License
# along with this program. If not, see <http://www.gnu.org/licenses/>.
#
#########################################################################
from dynamic_rest.viewsets import DynamicModelViewSet
from dynamic_rest.filters import DynamicFilterBackend, DynamicSortingFilter

from rest_framework.permissions import IsAuthenticatedOrReadOnly
from rest_framework.authentication import SessionAuthentication, BasicAuthentication
from oauth2_provider.contrib.rest_framework import OAuth2Authentication

from geonode.base.api.filters import DynamicSearchFilter, ExtentFilter
from geonode.base.api.permissions import IsOwnerOrReadOnly
from geonode.base.api.pagination import GeoNodeApiPagination
from geonode.layers.models import Layer

from .serializers import LayerSerializer
from .permissions import LayerPermissionsFilter

import logging

logger = logging.getLogger(__name__)


class LayerViewSet(DynamicModelViewSet):
    """
    API endpoint that allows layers to be viewed or edited.
    """
    authentication_classes = [SessionAuthentication, BasicAuthentication, OAuth2Authentication]
    permission_classes = [IsAuthenticatedOrReadOnly, IsOwnerOrReadOnly]
    filter_backends = [
        DynamicFilterBackend, DynamicSortingFilter, DynamicSearchFilter,
        ExtentFilter, LayerPermissionsFilter
    ]
    queryset = Layer.objects.all()
    serializer_class = LayerSerializer
<<<<<<< HEAD
    pagination_class = GeoNodeApiPagination
=======
    pagination_class = GeoNodeApiPagination

    @extend_schema(
        methods=["post"], responses={200}, description="API endpoint allowing to set the thumbnail url for an existing dataset."
    )
    @action(
        detail=False,
        url_path="(?P<dataset_id>\d+)/set_thumbnail_from_bbox",  # noqa
        url_name="set-thumb-from-bbox",
        methods=["post"],
        permission_classes=[
            IsAuthenticated,
        ],
    )
    def set_thumbnail_from_bbox(self, request, dataset_id):
        try:
            layer = Layer.objects.get(resourcebase_ptr_id=ast.literal_eval(dataset_id))
            request_body = request.data if request.data else json.loads(request.body)
            bbox = request_body["bbox"] + [request_body["srid"]]
            zoom = request_body.get("zoom", None)

            thumbnail_url = create_thumbnail(layer, bbox=bbox, background_zoom=zoom, overwrite=True)
            return Response({"thumbnail_url": thumbnail_url}, status=200)
        except Layer.DoesNotExist:
            logger.error(f"Dataset selected with id {dataset_id} does not exists")
            return Response(data={"message": f"Dataset selected with id {dataset_id} does not exists"}, status=404, exception=True)
        except Exception as e:
            logger.error(e)
            return Response(data={"message": e.args[0]}, status=500, exception=True)
>>>>>>> b32e253b
<|MERGE_RESOLUTION|>--- conflicted
+++ resolved
@@ -49,9 +49,6 @@
     ]
     queryset = Layer.objects.all()
     serializer_class = LayerSerializer
-<<<<<<< HEAD
-    pagination_class = GeoNodeApiPagination
-=======
     pagination_class = GeoNodeApiPagination
 
     @extend_schema(
@@ -80,5 +77,4 @@
             return Response(data={"message": f"Dataset selected with id {dataset_id} does not exists"}, status=404, exception=True)
         except Exception as e:
             logger.error(e)
-            return Response(data={"message": e.args[0]}, status=500, exception=True)
->>>>>>> b32e253b
+            return Response(data={"message": e.args[0]}, status=500, exception=True)