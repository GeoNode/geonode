--- conflicted
+++ resolved
@@ -31,9 +31,6 @@
 @app.task(
     bind=True,
     queue='cleanup',
-<<<<<<< HEAD
-    expires=300)
-=======
     countdown=60,
     expires=120,
     acks_late=True,
@@ -44,7 +41,6 @@
         'interval_step': 0.2,
         'interval_max': 0.2,
     })
->>>>>>> 9e95da65
 def delete_layer(self, layer_id):
     """
     Deletes a layer.
