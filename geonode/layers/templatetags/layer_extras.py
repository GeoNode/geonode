import urllib2
import json
import os
from django.core.urlresolvers import resolve
import urllib
from geonode.layers.models import Layer
import geonode.settings as settings
from geoserver.catalog import Catalog
from osgeo import ogr
from osgeo import osr
from django import template
register = template.Library()
from pprint import pprint


def prs92_projection(x0, y0, x1, y1):
    source = osr.SpatialReference()
    source.ImportFromEPSG(4326)
    target = osr.SpatialReference()
    # target.ImportFromEPSG(3857)
    target.ImportFromEPSG(4683)
    transform = osr.CoordinateTransformation(source, target)
    point_str = "POINT (" + str(x0) + ' ' + str(y0) + ")"
    point1 = ogr.CreateGeometryFromWkt(str(point_str))
    point1.Transform(transform)
    # print point1.ExportToWkt()
    x0 = point1.GetX()
    y0 = point1.GetY()
    point_str = "POINT (" + str(x1) + ' ' + str(y1) + ")"
    point2 = ogr.CreateGeometryFromWkt(str(point_str))
    point2.Transform(transform)
    # print point2.ExportToWkt()
    x1 = point2.GetX()
    y1 = point2.GetY()

    return x0, y0, x1, y1

# extracts layer name and filetype format options


def analyze_link(link):
    # print '***** L I N K *****'
    # pprint(link)
    # layer_name=link.split('geonode%3A')[1].split('%22%5D%2C%22format')[0]
    layer_name = link.split('geonode%3A')[1].split('/download/wms')[0]
    layer = Layer.objects.get(name=layer_name)
    # layout = 'phil-lidar1'
    isPhilLidar1 = True
    isPhilLidar2 = False
    if 'wms' in link:  # for wms layers
        if 'PhilLiDAR2' in layer.keyword_list():
            isPhilLidar1 = False
            isPhilLidar2 = True
    return layer, isPhilLidar1, isPhilLidar2


##


def image_basemap(link, epsg, filetype):
    # text = ''''''
    cat = Catalog(settings.OGC_SERVER['default']['LOCATION'] + 'rest',
                  username=settings.OGC_SERVER['default']['USER'],
                  password=settings.OGC_SERVER['default']['PASSWORD'])
    baseURL = settings.OGC_SERVER['default']['PUBLIC_LOCATION']
    localURL = settings.OGC_SERVER['default']['LOCATION']

    # get layer name
    layer, isPhilLidar1, isPhilLidar2 = analyze_link(link)
    geoserver_layer = cat.get_layer(layer.name)
    layer_projection = geoserver_layer.resource.projection
    layer_projection_epsg = layer_projection.split(':')[1]
    bbox_string = layer.bbox_string.split(',')
    x0 = float(bbox_string[0])
    y0 = float(bbox_string[1])
    x1 = float(bbox_string[2])
    y1 = float(bbox_string[3])

    # for mapfish printing
    to_srs = epsg
    # if 'lipad' in settings.SITEURL:
    #   baseURL = settings.OGC_SERVER['default']['LOCATION']
    # else:
    to_srs_str = 'EPSG:' + str(to_srs)
    # filetype_cp = filetype

    # transform projection from 4326 to 3857
    if epsg == 4683:
        x0, y0, x1, y1 = prs92_projection(x0, y0, x1, y1)

    # bbox values
    bbox = [x0, y0, x1, y1]

    # json template for requested filetype
    template_path = os.path.abspath(
        '/opt/geonode/geonode/layers/templatetags/pdf_print_template.json')
    if os.path.isfile(template_path):
        #   with open(template_path,'r') as json_file:
        #     data = json_file.read()
        jsontext = json.load(open(template_path, 'r'))
        jsontext['mapTitle'] = layer.title.title()
        jsontext['abstract'] = layer.abstract
        jsontext['purpose'] = layer.purpose
        if layer.purpose is None:
            jsontext['purpose'] = 'No purpose provided'
        jsontext['srs'] = to_srs_str
        jsontext['outputFormat'] = filetype
        jsontext['outputFilename'] = layer.title.replace(',','')
        # jsontext['layers'][0]['baseURL'] = settings.OGC_SERVER['default']['LOCATION'] + 'wms?SERVICE=WMS&'
        jsontext['layers'][0]['baseURL'] = localURL + \
            'wms?SERVICE=WMS&'  # baseURL for local
        jsontext['layers'][1]['baseURL'] = localURL + \
            'wms?SERVICE=WMS&'  # baseURL for local

        # jsontext['layers'][0]['layers'] = [str(layer.typename)]
        jsontext['layers'][1]['layers'] = [str(layer.typename)]
        jsontext['pages'][0]['bbox'] = bbox

<<<<<<< HEAD
        legendurl = baseURL + 'wms?request=GetLegendGraphic&format=image/png&LAYER=' + str(layer.typename)
=======
        legendurl = localURL + 'wms?request=GetLegendGraphic&format=image/png&LAYER=' + str(layer.typename)
>>>>>>> 255bbdc7
        jsontext['legends'][0]['classes'][0]['icons'][0] = legendurl
        jsontext['isPhilLidar1'] = isPhilLidar1
        jsontext['isPhilLidar2'] = isPhilLidar2

        jsonmini = json.dumps(jsontext, separators=(',', ':'))
        urlencoded = urllib.quote(jsonmini)
        spec = baseURL + 'pdf/print.pdf?spec=' + urlencoded
        return spec
    else:
        print 'TEMPLATE NOT FOUND'

# applies for wfs, wcs layer types


def get_prs92_download_url(link):
    link = link.get_download_url()
    if 'image%2Ftiff' in str(link):
        outputCRS = '&outputcrs=http://www.opengis.net/def/crs/EPSG/0/4683'
        link = link + outputCRS
    elif 'image%2Fpng' in str(link):
        link = image_basemap(link, 4683, 'png')
        return link
    elif 'image%2Fjpeg' in str(link):  # remove this
        link = image_basemap(link, 4683, 'jpeg')
        return link
    elif '%2Fpdf' in str(link):  # remove this
        link = image_basemap(link, 4683, 'pdf')
    # elif 'SHAPE-ZIP' in str(link) or 'kml' in str(link):
    #     link = link + '&srsName=EPSG:4683'
    return link


def get_layer_download_url(link):  # Only one argument.
    link = link.get_download_url()
    if 'image%2Fpng' in str(link):
        link = image_basemap(link, 4326, 'png')
        return link
    elif 'image%2Fjpeg' in str(link):  # remove this
        link = image_basemap(link, 4326, 'jpeg')
        return link
    elif '%2Fpdf' in str(link):  # remove this
        link = image_basemap(link, 4326, 'pdf')
        return link
    else:
        return link

register.filter('get_layer_download_url', get_layer_download_url)
register.filter('get_prs92_download_url', get_prs92_download_url)<|MERGE_RESOLUTION|>--- conflicted
+++ resolved
@@ -116,11 +116,7 @@
         jsontext['layers'][1]['layers'] = [str(layer.typename)]
         jsontext['pages'][0]['bbox'] = bbox
 
-<<<<<<< HEAD
-        legendurl = baseURL + 'wms?request=GetLegendGraphic&format=image/png&LAYER=' + str(layer.typename)
-=======
         legendurl = localURL + 'wms?request=GetLegendGraphic&format=image/png&LAYER=' + str(layer.typename)
->>>>>>> 255bbdc7
         jsontext['legends'][0]['classes'][0]['icons'][0] = legendurl
         jsontext['isPhilLidar1'] = isPhilLidar1
         jsontext['isPhilLidar2'] = isPhilLidar2
