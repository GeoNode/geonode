import urllib2
import json
import os
from django.core.urlresolvers import resolve
import urllib
from geonode.layers.models import Layer
import geonode.settings as settings
from geoserver.catalog import Catalog
from osgeo import ogr
from osgeo import osr
from django import template
register = template.Library()
from pprint import pprint


<<<<<<< HEAD
def image_basemap(layername,epsg,out_format,format_options):
    text = '''{
      "units":"degrees",
      "geodetic":"false",
      "srs":"",
      "layout":"Image",
      "dpi":300,
      "outputFilename":"",
      "outputFormat":"",
      "comment": "",
      "mapTitle": "",
      "layers": [
        {
          "baseURL": "",
          "opacity": 1,
          "singleTile": false,
          "type": "WMS",
          "layers": [
            
          ],
          "format": "",
          "styles": [
            ""
          ],
          "customParams": {
            "TRANSPARENT": true,
            "TILED": true
          }
        },
        {
          "baseURL": "",
          "opacity": 1,
          "singleTile": false,
          "type": "WMS",
          "layers": [
            "osm:osm"
          ],
          "format": "",
          "styles": [
            ""
          ],
          "customParams": {
            "TRANSPARENT": true,
            "TILED": true
          }
        }
      ],
      "pages": [
        {
          "bbox": [],
          "rotation": 0
        }
      ]
    }'''
    cat = Catalog(settings.OGC_SERVER['default']['LOCATION'] + 'rest',
                username=settings.OGC_SERVER['default']['USER'],
                password=settings.OGC_SERVER['default']['PASSWORD'])
    layer = Layer.objects.get(name=layername)
=======
def prs92_projection(x0, y0, x1, y1):
    source = osr.SpatialReference()
    source.ImportFromEPSG(4326)
    target = osr.SpatialReference()
    target.ImportFromEPSG(3857)
    transform = osr.CoordinateTransformation(source, target)
    point_str = "POINT (" + str(x0) + ' ' + str(y0) + ")"
    point1 = ogr.CreateGeometryFromWkt(str(point_str))
    point1.Transform(transform)
    # print point1.ExportToWkt()
    x0 = point1.GetX()
    y0 = point1.GetY()
    point_str = "POINT (" + str(x1) + ' ' + str(y1) + ")"
    point2 = ogr.CreateGeometryFromWkt(str(point_str))
    point2.Transform(transform)
    # print point2.ExportToWkt()
    x1 = point2.GetX()
    y1 = point2.GetY()

    return x0, y0, x1, y1

# extracts layer name and filetype format options


def analyze_link(link):
    # print '***** L I N K *****'
    # pprint(link)
    # layer_name=link.split('geonode%3A')[1].split('%22%5D%2C%22format')[0]
    layer_name = link.split('geonode%3A')[1].split('/download/wms')[0]
    layer = Layer.objects.get(name=layer_name)
    layout = 'phil-lidar1'
    if 'wms' in link:  # for wms layers
        if 'PhilLiDAR2' in layer.keyword_list():
            layout = 'phil-lidar2'
    return layer, layout

##


def image_basemap(link, epsg, filetype):
    # text = ''''''
    cat = Catalog(settings.OGC_SERVER['default']['LOCATION'] + 'rest',
                  username=settings.OGC_SERVER['default']['USER'],
                  password=settings.OGC_SERVER['default']['PASSWORD'])
    baseURL = settings.OGC_SERVER['default']['PUBLIC_LOCATION']

    # get layer name
    layer, layout = analyze_link(link)
>>>>>>> 124f7235
    geoserver_layer = cat.get_layer(layer.name)
    layer_projection = geoserver_layer.resource.projection
    layer_projection_epsg = layer_projection.split(':')[1]
    bbox_string = layer.bbox_string.split(',')
    x0 = float(bbox_string[0])
    y0 = float(bbox_string[1])
    x1 = float(bbox_string[2])
    y1 = float(bbox_string[3])
<<<<<<< HEAD
    #for mapfish printing
=======

    # for mapfish printing
>>>>>>> 124f7235
    to_srs = epsg
    # if 'lipad' in settings.SITEURL:
    #   baseURL = settings.OGC_SERVER['default']['LOCATION']
    # else:
<<<<<<< HEAD
    baseURL = settings.OGC_SERVER['default']['PUBLIC_LOCATION']
    to_srs_str = 'EPSG:' + str(to_srs)
    outputFormat = out_format
    format = 'image/' + str(out_format)

    if epsg == 900913: #transform from 4326 to 3857
        source = osr.SpatialReference()
        source.ImportFromEPSG(4326)
        target = osr.SpatialReference()
        target.ImportFromEPSG(3857)
        transform = osr.CoordinateTransformation(source, target)
        point_str = "POINT (" + str(x0) + ' ' + str(y0) + ")"
        point1 = ogr.CreateGeometryFromWkt(str(point_str))
        point1.Transform(transform)
        # print point1.ExportToWkt()
        x0 = point1.GetX()
        y0 = point1.GetY()
        point_str = "POINT (" + str(x1) + ' ' + str(y1) + ")"
        point2 = ogr.CreateGeometryFromWkt(str(point_str))
        point2.Transform(transform)
        # print point2.ExportToWkt()
        x1 = point2.GetX()
        y1 = point2.GetY()
    bbox = [x0,y0,x1,y1]
    jsontext = json.loads(text)
    jsontext['srs'] = to_srs_str
    jsontext['outputFormat'] = outputFormat
    jsontext['outputFilename'] = layer.name
    # jsontext['layers'][0]['baseURL'] = settings.OGC_SERVER['default']['LOCATION'] + 'wms?SERVICE=WMS&'
    jsontext['layers'][0]['baseURL'] = baseURL + 'wms?SERVICE=WMS&' #baseURL for local
    jsontext['layers'][1]['baseURL'] = baseURL + 'wms?SERVICE=WMS&' #baseURL for local
    jsontext['layers'][0]['layers'] = [str(layer.typename)]
    jsontext['layers'][0]['format'] = format
    jsontext['layers'][1]['format'] = format
    jsontext['pages'][0]['bbox'] = bbox
    jsonmini = json.dumps(jsontext,separators=(',',':'))
    urlencoded = urllib.quote(jsonmini)
    # print urlencoded
    if format_options == 'pl1':
        spec = baseURL +'pdf/print.pdf?spec=' + urlencoded + '&format_options=layout:phillidar1'
    elif format_options == 'pl2':
        spec = baseURL +'pdf/print.pdf?spec=' + urlencoded + '&format_options=layout:phillidar1'
    else:
        spec = baseURL +'pdf/print.pdf?spec=' + urlencoded
    # print spec
    return spec

def prep_basemap(link,epsg,format,format_options):
    # sample download link
    # http://geonode1:8080/geoserver/wms?layers=geonode%3Alidar_panay&width=464&bbox=121.85450531172008%2C10.374483313884495%2C123.24705566155922%2C12.025011538981765&service=WMS&format=image%2Fjpeg&srs=EPSG%3A4326&request=GetMap&height=550
    remove_prefix = str(link.split('layers=')[1]).split('&width')[0]
    layername = str(remove_prefix.split('%3A')[1]).split('&width')[0]
    # layername = 'geonode:' + str(layername)
    link = image_basemap(layername,epsg,format,format_options)
    return link

def get_prs92_download_url(link): #wfs, wcs
    link = link.get_download_url()
    if 'GeoTIFF' in str(link) or 'ArcGrid' in str(link):
=======
    to_srs_str = 'EPSG:' + str(to_srs)
    # filetype_cp = filetype

    # transform projection from 4326 to 3857
    if epsg == 900913:
        x0, y0, x1, y1 = prs92_projection(x0, y0, x1, y1)

    # bbox values
    bbox = [x0, y0, x1, y1]

    # json template for requested filetype
    template_path = os.path.abspath(
        '/opt/geonode/geonode/layers/templatetags/pdf_print_template.json')
    if os.path.isfile(template_path):
        #   with open(template_path,'r') as json_file:
        #     data = json_file.read()
        jsontext = json.load(open(template_path, 'r'))
        jsontext['mapTitle'] = layer.title.title()
        jsontext['abstract'] = layer.abstract
        jsontext['purpose'] = layer.purpose
        if layer.purpose is None:
            jsontext['purpose'] = 'No purpose provided'
        jsontext['srs'] = to_srs_str
        jsontext['outputFormat'] = filetype
        jsontext['outputFilename'] = layer.name
        # jsontext['layers'][0]['baseURL'] = settings.OGC_SERVER['default']['LOCATION'] + 'wms?SERVICE=WMS&'
        jsontext['layers'][0]['baseURL'] = baseURL + \
            'wms?SERVICE=WMS&'  # baseURL for local
        jsontext['layers'][1]['baseURL'] = baseURL + \
            'wms?SERVICE=WMS&'  # baseURL for local
        jsontext['layers'][0]['layers'] = [str(layer.typename)]
        jsontext['layout'] = layout
        # jsontext['layout'] = 'A4 portrait'
        jsontext['pages'][0]['bbox'] = bbox
        legendurl = baseURL + 'wms?request=GetLegendGraphic&format=image/png&LAYER=' + str(layer.typename)
        jsontext['legends'][0]['classes'][0]['icons'][0] = legendurl
        # jsontext['legends'][0]['classes'][0]['icons'] = ['https://lipad-tst.dream.upd.edu.ph/geoserver/wms?request=GetLegendGraphic&format=image/png&WIDTH=20&HEIGHT=20&LAYER=geonode:m_bulacan_p_bulacan_fh5yr_10m&legend_options=fontAntiAliasing:true;fontSize:12;forceLabels:on']

        print '******************** J S O N ********************'
        pprint(jsontext)

        jsonmini = json.dumps(jsontext, separators=(',', ':'))
        urlencoded = urllib.quote(jsonmini)
        # print urlencoded

        spec = baseURL + 'pdf/print.pdf?spec=' + urlencoded
        # print spec
        return spec
    else:
        print 'TEMPLATE NOT FOUND'

# applies for wfs, wcs layer types


def get_prs92_download_url(link):
    link = link.get_download_url()
    if 'GeoTIFF' in str(link):
>>>>>>> 124f7235
        epsg4683 = 'crs=EPSG%3A4683'
        temp = link.split('crs=EPSG%3A32651')
        link = temp[0] + epsg4683 + temp[1]
    elif 'image%2Fpng' in str(link):
<<<<<<< HEAD
        link = prep_basemap(link,900913,'png','')
        return link
    elif 'image%2Fjpeg' in str(link): #remove this
        link = prep_basemap(link,900913,'jpeg','')
        return link
=======
        link = image_basemap(link, 900193, 'png')
        return link
    elif 'image%2Fjpeg' in str(link):  # remove this
        link = image_basemap(link, 900913, 'jpeg')
        return link
    elif '%2Fpdf' in str(link):  # remove this
        link = image_basemap(link, 900913, 'pdf')
>>>>>>> 124f7235
    elif 'SHAPE-ZIP' in str(link) or 'kml' in str(link):
        link = link + '&srsName=EPSG:4683'
    return link

<<<<<<< HEAD
def prs92_download_url_pl1(link): #FHM
    link = link.get_download_url()
    if 'image%2Fpng' in str(link):
        link = prep_basemap(link,900913,'png','pl1')
        return link
    elif 'image%2Fjpeg' in str(link): #remove this
        link = prep_basemap(link,900913,'jpeg','pl1')
        return link
    elif 'SHAPE-ZIP' in str(link) or 'kml' in str(link):
        link = link + '&srsName=EPSG:4683'
    link = link + '&format_options=layout:phillidar1'
    return link

def prs92_download_url_pl2(link): #PL2 resource layers
    link = link.get_download_url()
    if 'image%2Fpng' in str(link):
        link = prep_basemap(link,900913,'png','pl2')
        return link
    elif 'image%2Fjpeg' in str(link): #remove this
        link = prep_basemap(link,900913,'jpeg','pl2')
        return link
    elif 'SHAPE-ZIP' in str(link) or 'kml' in str(link):
        link = link + '&srsName=EPSG:4683'
    link = link + '&format_options=layout:phillidar2'
    return link

def get_layer_download_url(link): # Only one argument.
    link = link.get_download_url()
    if 'image%2Fpng' in str(link):
        link = prep_basemap(link,4326,'png','')
        return link
    elif 'image%2Fjpeg' in str(link): #remove this
        link = prep_basemap(link,4326,'jpeg','')
=======

def get_layer_download_url(link):  # Only one argument.
    link = link.get_download_url()
    # format_options=check_layout(link)

    if 'image%2Fpng' in str(link):
        link = image_basemap(link, 4326, 'png')
        return link
    elif 'image%2Fjpeg' in str(link):  # remove this
        link = image_basemap(link, 4326, 'jpeg')
        return link
    elif '%2Fpdf' in str(link):  # remove this
        link = image_basemap(link, 4326, 'pdf')
>>>>>>> 124f7235
        return link
    else:
        return link

register.filter('get_layer_download_url', get_layer_download_url)
<<<<<<< HEAD
register.filter('get_prs92_download_url', get_prs92_download_url)
register.filter('prs92_download_url_pl1', prs92_download_url_pl1)
register.filter('prs92_download_url_pl2', prs92_download_url_pl2)
=======
register.filter('get_prs92_download_url', get_prs92_download_url)
>>>>>>> 124f7235
<|MERGE_RESOLUTION|>--- conflicted
+++ resolved
@@ -13,66 +13,6 @@
 from pprint import pprint
 
 
-<<<<<<< HEAD
-def image_basemap(layername,epsg,out_format,format_options):
-    text = '''{
-      "units":"degrees",
-      "geodetic":"false",
-      "srs":"",
-      "layout":"Image",
-      "dpi":300,
-      "outputFilename":"",
-      "outputFormat":"",
-      "comment": "",
-      "mapTitle": "",
-      "layers": [
-        {
-          "baseURL": "",
-          "opacity": 1,
-          "singleTile": false,
-          "type": "WMS",
-          "layers": [
-            
-          ],
-          "format": "",
-          "styles": [
-            ""
-          ],
-          "customParams": {
-            "TRANSPARENT": true,
-            "TILED": true
-          }
-        },
-        {
-          "baseURL": "",
-          "opacity": 1,
-          "singleTile": false,
-          "type": "WMS",
-          "layers": [
-            "osm:osm"
-          ],
-          "format": "",
-          "styles": [
-            ""
-          ],
-          "customParams": {
-            "TRANSPARENT": true,
-            "TILED": true
-          }
-        }
-      ],
-      "pages": [
-        {
-          "bbox": [],
-          "rotation": 0
-        }
-      ]
-    }'''
-    cat = Catalog(settings.OGC_SERVER['default']['LOCATION'] + 'rest',
-                username=settings.OGC_SERVER['default']['USER'],
-                password=settings.OGC_SERVER['default']['PASSWORD'])
-    layer = Layer.objects.get(name=layername)
-=======
 def prs92_projection(x0, y0, x1, y1):
     source = osr.SpatialReference()
     source.ImportFromEPSG(4326)
@@ -121,7 +61,6 @@
 
     # get layer name
     layer, layout = analyze_link(link)
->>>>>>> 124f7235
     geoserver_layer = cat.get_layer(layer.name)
     layer_projection = geoserver_layer.resource.projection
     layer_projection_epsg = layer_projection.split(':')[1]
@@ -130,77 +69,12 @@
     y0 = float(bbox_string[1])
     x1 = float(bbox_string[2])
     y1 = float(bbox_string[3])
-<<<<<<< HEAD
-    #for mapfish printing
-=======
 
     # for mapfish printing
->>>>>>> 124f7235
     to_srs = epsg
     # if 'lipad' in settings.SITEURL:
     #   baseURL = settings.OGC_SERVER['default']['LOCATION']
     # else:
-<<<<<<< HEAD
-    baseURL = settings.OGC_SERVER['default']['PUBLIC_LOCATION']
-    to_srs_str = 'EPSG:' + str(to_srs)
-    outputFormat = out_format
-    format = 'image/' + str(out_format)
-
-    if epsg == 900913: #transform from 4326 to 3857
-        source = osr.SpatialReference()
-        source.ImportFromEPSG(4326)
-        target = osr.SpatialReference()
-        target.ImportFromEPSG(3857)
-        transform = osr.CoordinateTransformation(source, target)
-        point_str = "POINT (" + str(x0) + ' ' + str(y0) + ")"
-        point1 = ogr.CreateGeometryFromWkt(str(point_str))
-        point1.Transform(transform)
-        # print point1.ExportToWkt()
-        x0 = point1.GetX()
-        y0 = point1.GetY()
-        point_str = "POINT (" + str(x1) + ' ' + str(y1) + ")"
-        point2 = ogr.CreateGeometryFromWkt(str(point_str))
-        point2.Transform(transform)
-        # print point2.ExportToWkt()
-        x1 = point2.GetX()
-        y1 = point2.GetY()
-    bbox = [x0,y0,x1,y1]
-    jsontext = json.loads(text)
-    jsontext['srs'] = to_srs_str
-    jsontext['outputFormat'] = outputFormat
-    jsontext['outputFilename'] = layer.name
-    # jsontext['layers'][0]['baseURL'] = settings.OGC_SERVER['default']['LOCATION'] + 'wms?SERVICE=WMS&'
-    jsontext['layers'][0]['baseURL'] = baseURL + 'wms?SERVICE=WMS&' #baseURL for local
-    jsontext['layers'][1]['baseURL'] = baseURL + 'wms?SERVICE=WMS&' #baseURL for local
-    jsontext['layers'][0]['layers'] = [str(layer.typename)]
-    jsontext['layers'][0]['format'] = format
-    jsontext['layers'][1]['format'] = format
-    jsontext['pages'][0]['bbox'] = bbox
-    jsonmini = json.dumps(jsontext,separators=(',',':'))
-    urlencoded = urllib.quote(jsonmini)
-    # print urlencoded
-    if format_options == 'pl1':
-        spec = baseURL +'pdf/print.pdf?spec=' + urlencoded + '&format_options=layout:phillidar1'
-    elif format_options == 'pl2':
-        spec = baseURL +'pdf/print.pdf?spec=' + urlencoded + '&format_options=layout:phillidar1'
-    else:
-        spec = baseURL +'pdf/print.pdf?spec=' + urlencoded
-    # print spec
-    return spec
-
-def prep_basemap(link,epsg,format,format_options):
-    # sample download link
-    # http://geonode1:8080/geoserver/wms?layers=geonode%3Alidar_panay&width=464&bbox=121.85450531172008%2C10.374483313884495%2C123.24705566155922%2C12.025011538981765&service=WMS&format=image%2Fjpeg&srs=EPSG%3A4326&request=GetMap&height=550
-    remove_prefix = str(link.split('layers=')[1]).split('&width')[0]
-    layername = str(remove_prefix.split('%3A')[1]).split('&width')[0]
-    # layername = 'geonode:' + str(layername)
-    link = image_basemap(layername,epsg,format,format_options)
-    return link
-
-def get_prs92_download_url(link): #wfs, wcs
-    link = link.get_download_url()
-    if 'GeoTIFF' in str(link) or 'ArcGrid' in str(link):
-=======
     to_srs_str = 'EPSG:' + str(to_srs)
     # filetype_cp = filetype
 
@@ -258,18 +132,10 @@
 def get_prs92_download_url(link):
     link = link.get_download_url()
     if 'GeoTIFF' in str(link):
->>>>>>> 124f7235
         epsg4683 = 'crs=EPSG%3A4683'
         temp = link.split('crs=EPSG%3A32651')
         link = temp[0] + epsg4683 + temp[1]
     elif 'image%2Fpng' in str(link):
-<<<<<<< HEAD
-        link = prep_basemap(link,900913,'png','')
-        return link
-    elif 'image%2Fjpeg' in str(link): #remove this
-        link = prep_basemap(link,900913,'jpeg','')
-        return link
-=======
         link = image_basemap(link, 900193, 'png')
         return link
     elif 'image%2Fjpeg' in str(link):  # remove this
@@ -277,46 +143,10 @@
         return link
     elif '%2Fpdf' in str(link):  # remove this
         link = image_basemap(link, 900913, 'pdf')
->>>>>>> 124f7235
     elif 'SHAPE-ZIP' in str(link) or 'kml' in str(link):
         link = link + '&srsName=EPSG:4683'
     return link
 
-<<<<<<< HEAD
-def prs92_download_url_pl1(link): #FHM
-    link = link.get_download_url()
-    if 'image%2Fpng' in str(link):
-        link = prep_basemap(link,900913,'png','pl1')
-        return link
-    elif 'image%2Fjpeg' in str(link): #remove this
-        link = prep_basemap(link,900913,'jpeg','pl1')
-        return link
-    elif 'SHAPE-ZIP' in str(link) or 'kml' in str(link):
-        link = link + '&srsName=EPSG:4683'
-    link = link + '&format_options=layout:phillidar1'
-    return link
-
-def prs92_download_url_pl2(link): #PL2 resource layers
-    link = link.get_download_url()
-    if 'image%2Fpng' in str(link):
-        link = prep_basemap(link,900913,'png','pl2')
-        return link
-    elif 'image%2Fjpeg' in str(link): #remove this
-        link = prep_basemap(link,900913,'jpeg','pl2')
-        return link
-    elif 'SHAPE-ZIP' in str(link) or 'kml' in str(link):
-        link = link + '&srsName=EPSG:4683'
-    link = link + '&format_options=layout:phillidar2'
-    return link
-
-def get_layer_download_url(link): # Only one argument.
-    link = link.get_download_url()
-    if 'image%2Fpng' in str(link):
-        link = prep_basemap(link,4326,'png','')
-        return link
-    elif 'image%2Fjpeg' in str(link): #remove this
-        link = prep_basemap(link,4326,'jpeg','')
-=======
 
 def get_layer_download_url(link):  # Only one argument.
     link = link.get_download_url()
@@ -330,16 +160,9 @@
         return link
     elif '%2Fpdf' in str(link):  # remove this
         link = image_basemap(link, 4326, 'pdf')
->>>>>>> 124f7235
         return link
     else:
         return link
 
 register.filter('get_layer_download_url', get_layer_download_url)
-<<<<<<< HEAD
-register.filter('get_prs92_download_url', get_prs92_download_url)
-register.filter('prs92_download_url_pl1', prs92_download_url_pl1)
-register.filter('prs92_download_url_pl2', prs92_download_url_pl2)
-=======
-register.filter('get_prs92_download_url', get_prs92_download_url)
->>>>>>> 124f7235
+register.filter('get_prs92_download_url', get_prs92_download_url)