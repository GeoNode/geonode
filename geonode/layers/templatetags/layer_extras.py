--- conflicted
+++ resolved
@@ -65,11 +65,7 @@
     baseURL = settings.OGC_SERVER['default']['PUBLIC_LOCATION']
 
     # get layer name
-<<<<<<< HEAD
     layer, isPhilLidar1, isPhilLidar2 = analyze_link(link)
-=======
-    layer, layout = analyze_link(link)
->>>>>>> 8151dad2
     geoserver_layer = cat.get_layer(layer.name)
     layer_projection = geoserver_layer.resource.projection
     layer_projection_epsg = layer_projection.split(':')[1]
@@ -136,12 +132,6 @@
 # applies for wfs, wcs layer types
 
 
-<<<<<<< HEAD
-=======
-# applies for wfs, wcs layer types
-
-
->>>>>>> 8151dad2
 def get_prs92_download_url(link):
     link = link.get_download_url()
     if 'GeoTIFF' in str(link):
@@ -160,14 +150,9 @@
         link = link + '&srsName=EPSG:4683'
     return link
 
-<<<<<<< HEAD
 
 def get_layer_download_url(link):  # Only one argument.
     link = link.get_download_url()
-    # format_options=check_layout(link)
-
-=======
->>>>>>> 8151dad2
     if 'image%2Fpng' in str(link):
         link = image_basemap(link, 4326, 'png')
         return link
