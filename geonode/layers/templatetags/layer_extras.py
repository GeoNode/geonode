--- conflicted
+++ resolved
@@ -30,11 +30,8 @@
           "singleTile": false,
           "type": "WMS",
           "layers": [
-<<<<<<< HEAD
 
-=======
             
->>>>>>> a9088b51
           ],
           "format": "",
           "styles": [
@@ -115,14 +112,9 @@
     jsontext['srs'] = to_srs_str
     jsontext['outputFormat'] = outputFormat
     jsontext['outputFilename'] = layer.name
-<<<<<<< HEAD
-    jsontext['layers'][0]['baseURL'] = settings.OGC_SERVER['default']['LOCATION'] + 'wms?SERVICE=WMS&'
-    jsontext['layers'][1]['baseURL'] = settings.OGC_SERVER['default']['LOCATION'] + 'wms?SERVICE=WMS&'
-=======
     # jsontext['layers'][0]['baseURL'] = settings.OGC_SERVER['default']['LOCATION'] + 'wms?SERVICE=WMS&'
     jsontext['layers'][0]['baseURL'] = baseURL + 'wms?SERVICE=WMS&' #baseURL for local
     jsontext['layers'][1]['baseURL'] = baseURL + 'wms?SERVICE=WMS&' #baseURL for local
->>>>>>> a9088b51
     jsontext['layers'][0]['layers'] = [str(layer.typename)]
     jsontext['layers'][0]['format'] = format
     jsontext['layers'][1]['format'] = format
@@ -155,15 +147,9 @@
         temp = link.split('crs=EPSG%3A32651')
         link = temp[0] + epsg4683 + temp[1]
     elif 'image%2Fpng' in str(link):
-<<<<<<< HEAD
-        link = prep_basemap(link,900193,'png','')
-        return link
-    elif 'image%2Fjpeg' in str(ilnk): #remove this
-=======
         link = prep_basemap(link,900913,'png','')
         return link
     elif 'image%2Fjpeg' in str(link): #remove this
->>>>>>> a9088b51
         link = prep_basemap(link,900913,'jpeg','')
         return link
     elif 'SHAPE-ZIP' in str(link) or 'kml' in str(link):
