#########################################################################
#
# Copyright (C) 2016 OSGeo
#
# This program is free software: you can redistribute it and/or modify
# it under the terms of the GNU General Public License as published by
# the Free Software Foundation, either version 3 of the License, or
# (at your option) any later version.
#
# This program is distributed in the hope that it will be useful,
# but WITHOUT ANY WARRANTY; without even the implied warranty of
# MERCHANTABILITY or FITNESS FOR A PARTICULAR PURPOSE. See the
# GNU General Public License for more details.
#
# You should have received a copy of the GNU General Public License
# along with this program. If not, see <http://www.gnu.org/licenses/>.
#
#########################################################################

"""Utilities for managing GeoNode layers
"""

# Standard Modules
import re
import os
import glob
import json
import string
import logging
import tarfile

from osgeo import gdal, osr, ogr
from zipfile import ZipFile, is_zipfile
from random import choice

# Django functionality
from django.conf import settings
from django.db.models import Q
from django.contrib.auth.models import Group
from django.contrib.auth import get_user_model
from django.utils.translation import ugettext as _
from django.core.exceptions import ObjectDoesNotExist
from geonode.storage.manager import storage_manager
# Geonode functionality
from geonode.base.models import Region
from geonode.utils import check_ogc_backend
from geonode import GeoNodeException, geoserver
from geonode.geoserver.helpers import gs_catalog
from geonode.layers.models import shp_exts, csv_exts, vec_exts, cov_exts, Dataset

READ_PERMISSIONS = [
    'view_resourcebase'
]
WRITE_PERMISSIONS = [
    'change_dataset_data',
    'change_dataset_style',
    'change_resourcebase_metadata'
]
DOWNLOAD_PERMISSIONS = [
    'download_resourcebase'
]
OWNER_PERMISSIONS = [
    'change_resourcebase',
    'delete_resourcebase',
    'change_resourcebase_permissions',
    'publish_resourcebase'
]

logger = logging.getLogger('geonode.layers.utils')

_separator = f"\n{'-' * 100}\n"


def _clean_string(
        str,
        regex=r"(^[^a-zA-Z\._]+)|([^a-zA-Z\._0-9]+)",
        replace="_"):
    """
    Replaces a string that matches the regex with the replacement.
    """
    regex = re.compile(regex)

    if str[0].isdigit():
        str = replace + str

    return regex.sub(replace, str)


def resolve_regions(regions):
    regions_resolved = []
    regions_unresolved = []
    if regions and len(regions) > 0:
        for region in regions:
            try:
                if region.isnumeric():
                    region_resolved = Region.objects.get(id=int(region))
                else:
                    region_resolved = Region.objects.get(
                        Q(name__iexact=region) | Q(code__iexact=region))
                regions_resolved.append(region_resolved)
            except ObjectDoesNotExist:
                regions_unresolved.append(region)

    return regions_resolved, regions_unresolved


def get_files(filename):
    """Converts the data to Shapefiles or Geotiffs and returns
       a dictionary with all the required files
    """
    files = {}

    # Verify if the filename is in ascii format.
    try:
        filename.encode('ascii')
    except UnicodeEncodeError:
        msg = f"Please use only characters from the english alphabet for the filename. '{os.path.basename(filename).encode('UTF-8', 'strict')}' is not yet supported."
        raise GeoNodeException(msg)

    # Let's unzip the filname in case it is a ZIP file
    from geonode.utils import unzip_file, mkdtemp
    tempdir = None
    if is_zipfile(filename):
<<<<<<< HEAD
        tempdir = tempfile.mkdtemp(dir=settings.MEDIA_ROOT)
=======
        tempdir = mkdtemp()
>>>>>>> 6124dec0
        _filename = unzip_file(filename,
                               '.shp', tempdir=tempdir)
        if not _filename:
            # We need to iterate files as filename could be the zipfile
            import ntpath
            from geonode.upload.utils import _SUPPORTED_EXT
            file_basename, file_ext = ntpath.splitext(filename)
            for item in os.listdir(tempdir):
                item_basename, item_ext = ntpath.splitext(item)
                if ntpath.basename(item_basename) == ntpath.basename(file_basename) and (
                        item_ext.lower() in _SUPPORTED_EXT):
                    filename = os.path.join(tempdir, item)
                    break
        else:
            filename = _filename

    # Make sure the file exists.
    if not os.path.exists(filename):
        msg = f'Could not open {filename}. Make sure you are using a valid file'
        logger.debug(msg)
        raise GeoNodeException(msg)

    base_name, extension = os.path.splitext(filename)
    # Replace special characters in filenames - []{}()
    glob_name = re.sub(r'([\[\]\(\)\{\}])', r'[\g<1>]', base_name)

    if extension.lower() == '.shp':
        required_extensions = dict(
            shp='.[sS][hH][pP]', dbf='.[dD][bB][fF]', shx='.[sS][hH][xX]')
        for ext, pattern in required_extensions.items():
            matches = glob.glob(glob_name + pattern)
            if len(matches) == 0:
                msg = (f'Expected helper file {base_name}.{ext} does not exist; a Shapefile '
                       'requires helper files with the following extensions: '
                       f'{list(required_extensions.keys())}')
                raise GeoNodeException(msg)
            elif len(matches) > 1:
                msg = ('Multiple helper files for %s exist; they need to be '
                       'distinct by spelling and not just case.') % filename
                raise GeoNodeException(msg)
            else:
                files[ext] = matches[0]

        matches = glob.glob(f"{glob_name}.[pP][rR][jJ]")
        if len(matches) == 1:
            files['prj'] = matches[0]
        elif len(matches) > 1:
            msg = ('Multiple helper files for %s exist; they need to be '
                   'distinct by spelling and not just case.') % filename
            raise GeoNodeException(msg)

    elif extension.lower() in cov_exts:
        files[extension.lower().replace('.', '')] = filename

    # Only for GeoServer
    if check_ogc_backend(geoserver.BACKEND_PACKAGE):
        matches = glob.glob(f"{os.path.dirname(glob_name)}.[sS][lL][dD]")
        if len(matches) == 1:
            files['sld'] = matches[0]
        else:
            matches = glob.glob(f"{glob_name}.[sS][lL][dD]")
            if len(matches) == 1:
                files['sld'] = matches[0]
            elif len(matches) > 1:
                msg = ('Multiple style files (sld) for %s exist; they need to be '
                       'distinct by spelling and not just case.') % filename
                raise GeoNodeException(msg)

    matches = glob.glob(f"{glob_name}.[xX][mM][lL]")

    # shapefile XML metadata is sometimes named base_name.shp.xml
    # try looking for filename.xml if base_name.xml does not exist
    if len(matches) == 0:
        matches = glob.glob(f"{filename}.[xX][mM][lL]")

    if len(matches) == 1:
        files['xml'] = matches[0]
    elif len(matches) > 1:
        msg = ('Multiple XML files for %s exist; they need to be '
               'distinct by spelling and not just case.') % filename
        raise GeoNodeException(msg)

    return files, tempdir


def dataset_type(filename):
    """Finds out if a filename is a Feature or a Vector
       returns a gsconfig resource_type string
       that can be either 'featureType' or 'coverage'
    """
    base_name, extension = os.path.splitext(filename)

    if extension.lower() == '.zip':
        zf = ZipFile(filename, allowZip64=True)
        # ZipFile doesn't support with statement in 2.6, so don't do it
        with zf:
            for n in zf.namelist():
                b, e = os.path.splitext(n.lower())
                if e in shp_exts or e in cov_exts or e in csv_exts:
                    extension = e

    if extension.lower() == '.tar' or filename.endswith('.tar.gz'):
        tf = tarfile.open(filename)
        # TarFile doesn't support with statement in 2.6, so don't do it
        with tf:
            for n in tf.getnames():
                b, e = os.path.splitext(n.lower())
                if e in shp_exts or e in cov_exts or e in csv_exts:
                    extension = e

    if extension.lower() in vec_exts:
        return 'vector'
    elif extension.lower() in cov_exts:
        return 'raster'
    else:
        msg = f'Saving of extension [{extension}] is not implemented'
        raise GeoNodeException(msg)


def get_valid_name(dataset_name):
    """
    Create a brand new name
    """
    name = _clean_string(dataset_name)
    proposed_name = name
    while Dataset.objects.filter(name=proposed_name).exists():
        possible_chars = string.ascii_lowercase + string.digits
        suffix = "".join([choice(possible_chars) for i in range(4)])
        proposed_name = f'{name}_{suffix}'
        logger.debug('Requested name already used; adjusting name '
                     f'[{dataset_name}] => [{proposed_name}]')

    return proposed_name


def get_valid_dataset_name(layer, overwrite):
    """Checks if the layer is a string and fetches it from the database.
    """
    # The first thing we do is get the layer name string
    if isinstance(layer, Dataset):
        dataset_name = layer.name
    elif isinstance(layer, str):
        dataset_name = str(layer)
    else:
        msg = ('You must pass either a filename or a GeoNode dataset object')
        raise GeoNodeException(msg)

    if overwrite:
        return dataset_name
    else:
        return get_valid_name(dataset_name)


def get_default_user():
    """Create a default user
    """
    superusers = get_user_model().objects.filter(
        is_superuser=True).order_by('id')
    if superusers.count() > 0:
        # Return the first created superuser
        return superusers[0]
    else:
        raise GeoNodeException('You must have an admin account configured '
                               'before importing data. '
                               'Try: django-admin.py createsuperuser')


def is_vector(filename):
    __, extension = os.path.splitext(filename)

    if extension in vec_exts:
        return True
    else:
        return False


def is_raster(filename):
    __, extension = os.path.splitext(filename)

    if extension in cov_exts:
        return True
    else:
        return False


def get_resolution(filename):
    try:
        gtif = gdal.Open(filename)
        gt = gtif.GetGeoTransform()
        __, resx, __, __, __, resy = gt
        resolution = f'{resx} {resy}'
        return resolution
    except Exception:
        return None


def get_bbox(filename):
    """Return bbox in the format [xmin,xmax,ymin,ymax]."""
    from django.contrib.gis.gdal import DataSource, SRSException
    srid = 4326
    bbox_x0, bbox_y0, bbox_x1, bbox_y1 = -180, -90, 180, 90

    try:
        if is_vector(filename):
            y_min = -90
            y_max = 90
            x_min = -180
            x_max = 180
            datasource = DataSource(filename)
            layer = datasource[0]
            bbox_x0, bbox_y0, bbox_x1, bbox_y1 = layer.extent.tuple
            srs = layer.srs
            try:
                if not srs:
                    raise GeoNodeException('Invalid Projection. Dataset is missing CRS!')
                srs.identify_epsg()
            except SRSException:
                pass
            epsg_code = srs.srid
            # can't find epsg code, then check if bbox is within the 4326 boundary
            if epsg_code is None and (x_min <= bbox_x0 <= x_max and
                                      x_min <= bbox_x1 <= x_max and
                                      y_min <= bbox_y0 <= y_max and
                                      y_min <= bbox_y1 <= y_max):
                # set default epsg code
                epsg_code = '4326'
            elif epsg_code is None:
                # otherwise, stop the upload process
                raise GeoNodeException(
                    "Invalid    Datasets. "
                    "Needs an authoritative SRID in its CRS to be accepted")

            # eliminate default EPSG srid as it will be added when this function returned
            srid = epsg_code if epsg_code else '4326'
        elif is_raster(filename):
            gtif = gdal.Open(filename)
            gt = gtif.GetGeoTransform()
            prj = gtif.GetProjection()
            srs = osr.SpatialReference(wkt=prj)
            cols = gtif.RasterXSize
            rows = gtif.RasterYSize

            ext = []
            xarr = [0, cols]
            yarr = [0, rows]

            # Get the extent.
            for px in xarr:
                for py in yarr:
                    x = gt[0] + (px * gt[1]) + (py * gt[2])
                    y = gt[3] + (px * gt[4]) + (py * gt[5])
                    ext.append([x, y])

                yarr.reverse()

            # ext has four corner points, get a bbox from them.
            # order is important, so make sure min and max is correct.
            bbox_x0 = min(ext[0][0], ext[2][0])
            bbox_y0 = min(ext[0][1], ext[2][1])
            bbox_x1 = max(ext[0][0], ext[2][0])
            bbox_y1 = max(ext[0][1], ext[2][1])
            srid = srs.GetAuthorityCode(None) if srs else '4326'
    except Exception:
        pass

    return [bbox_x0, bbox_x1, bbox_y0, bbox_y1, f"EPSG:{str(srid)}"]


def delete_orphaned_datasets():
    """Delete orphaned layer files."""
    deleted = []
    _, files = storage_manager.listdir("layers")

    for filename in files:
        if Dataset.objects.filter(file__icontains=filename).count() == 0:
            logger.debug(f"Deleting orphaned dataset file {filename}")
            try:
                storage_manager.delete(os.path.join("layers", filename))
                deleted.append(filename)
            except NotImplementedError as e:
                logger.error(
                    f"Failed to delete orphaned dataset file '{filename}': {e}")

    return deleted


def surrogate_escape_string(input_string, source_character_set):
    """
    Escapes a given input string using the provided source character set,
    using the `surrogateescape` codec error handler.
    """

    return input_string.encode(source_character_set, "surrogateescape").decode("utf-8", "surrogateescape")


def set_datasets_permissions(permissions_name, resources_names=None, users_usernames=None, groups_names=None, delete_flag=False, verbose=False):
    # Processing information
    if not resources_names:
        # If resources is None we consider all the existing layer
        resources = Dataset.objects.all()
    else:
        try:
            resources = Dataset.objects.filter(Q(title__in=resources_names) | Q(name__in=resources_names))
        except Dataset.DoesNotExist:
            logger.warning(
                f'No resources have been found with these names: {", ".join(resources_names)}.'
            )
    if not resources:
        logger.warning("No resources have been found. No update operations have been executed.")
    else:
        # PERMISSIONS
        if not permissions_name:
            logger.error("No permissions have been provided.")
        else:
            permissions = []
            if permissions_name.lower() in ('read', 'r'):
                if not delete_flag:
                    permissions = READ_PERMISSIONS
                else:
                    permissions = READ_PERMISSIONS + WRITE_PERMISSIONS \
                        + DOWNLOAD_PERMISSIONS + OWNER_PERMISSIONS
            elif permissions_name.lower() in ('write', 'w'):
                if not delete_flag:
                    permissions = READ_PERMISSIONS + WRITE_PERMISSIONS
                else:
                    permissions = WRITE_PERMISSIONS
            elif permissions_name.lower() in ('download', 'd'):
                if not delete_flag:
                    permissions = READ_PERMISSIONS + DOWNLOAD_PERMISSIONS
                else:
                    permissions = DOWNLOAD_PERMISSIONS
            elif permissions_name.lower() in ('owner', 'o'):
                if not delete_flag:
                    permissions = READ_PERMISSIONS + WRITE_PERMISSIONS \
                        + DOWNLOAD_PERMISSIONS + OWNER_PERMISSIONS
                else:
                    permissions = OWNER_PERMISSIONS
            if not permissions:
                logger.error(
                    "Permission must match one of these values: read (r), write (w), download (d), owner (o)."
                )
            else:
                if not users_usernames and not groups_names:
                    logger.error(
                        "At least one user or one group must be provided."
                    )
                else:
                    # USERS
                    users = []
                    if users_usernames:
                        User = get_user_model()
                        for _user in users_usernames:
                            try:
                                if isinstance(_user, str):
                                    user = User.objects.get(username=_user)
                                else:
                                    user = User.objects.get(username=_user.username)
                                users.append(user)
                            except User.DoesNotExist:
                                logger.warning(
                                    f'The user {_user} does not exists. '
                                    'It has been skipped.'
                                )
                    # GROUPS
                    groups = []
                    if groups_names:
                        for group_name in groups_names:
                            try:
                                group = Group.objects.get(name=group_name)
                                groups.append(group)
                            except Group.DoesNotExist:
                                logger.warning(
                                    f'The group {group_name} does not exists. '
                                    'It has been skipped.'
                                )
                    if not users and not groups:
                        logger.error(
                            'Neither users nor groups corresponding to the typed names have been found. '
                            'No update operations have been executed.'
                        )
                    else:
                        # RESOURCES
                        for resource in resources:
                            # Existing permissions on the resource
                            perm_spec = resource.get_all_level_info()
                            if verbose:
                                logger.info(
                                    f"Initial permissions info for the resource {resource.title}: {perm_spec}"
                                )
                                print(
                                    f"Initial permissions info for the resource {resource.title}: {perm_spec}"
                                )
                            for u in users:
                                _user = u
                                # Add permissions
                                if not delete_flag:
                                    # Check the permission already exists
                                    if _user not in perm_spec["users"] and _user.username not in perm_spec["users"]:
                                        perm_spec["users"][_user] = permissions
                                    else:
                                        if _user.username in perm_spec["users"]:
                                            u_perms_list = perm_spec["users"][_user.username]
                                            del(perm_spec["users"][_user.username])
                                            perm_spec["users"][_user] = u_perms_list

                                        try:
                                            u_perms_list = perm_spec["users"][_user]
                                            base_set = set(u_perms_list)
                                            target_set = set(permissions)
                                            perm_spec["users"][_user] = list(base_set | target_set)
                                        except KeyError:
                                            perm_spec["users"][_user] = permissions

                                # Delete permissions
                                else:
                                    # Skip resource owner
                                    if _user != resource.owner:
                                        if _user in perm_spec["users"]:
                                            u_perms_set = set()
                                            for up in perm_spec["users"][_user]:
                                                if up not in permissions:
                                                    u_perms_set.add(up)
                                            perm_spec["users"][_user] = list(u_perms_set)
                                        else:
                                            logger.warning(
                                                f"The user {_user.username} does not have "
                                                f"any permission on the dataset {resource.title}. "
                                                "It has been skipped."
                                            )
                                    else:
                                        logger.warning(
                                            f"Warning! - The user {_user.username} is the "
                                            f"layer {resource.title} owner, "
                                            "so its permissions can't be changed. "
                                            "It has been skipped."
                                        )
                            for g in groups:
                                _group = g
                                # Add permissions
                                if not delete_flag:
                                    # Check the permission already exists
                                    if _group not in perm_spec["groups"] and _group.name not in perm_spec["groups"]:
                                        perm_spec["groups"][_group] = permissions
                                    else:
                                        if _group.name in perm_spec["groups"]:
                                            g_perms_list = perm_spec["groups"][_group.name]
                                            del(perm_spec["groups"][_group.name])
                                            perm_spec["groups"][_group] = g_perms_list

                                        try:
                                            g_perms_list = perm_spec["groups"][_group]
                                            base_set = set(g_perms_list)
                                            target_set = set(permissions)
                                            perm_spec["groups"][_group] = list(base_set | target_set)
                                        except KeyError:
                                            perm_spec["groups"][_group] = permissions

                                # Delete permissions
                                else:
                                    if g in perm_spec["groups"]:
                                        g_perms_set = set()
                                        for gp in perm_spec["groups"][g]:
                                            if gp not in permissions:
                                                g_perms_set.add(gp)
                                        perm_spec["groups"][g] = list(g_perms_set)
                                    else:
                                        logger.warning(
                                            f"The group {g.name} does not have any permission "
                                            f"on the dataset {resource.title}. "
                                            "It has been skipped."
                                        )
                            # Set final permissions
                            from geonode.resource.manager import resource_manager
                            resource_manager.set_permissions(resource.uuid, instance=resource, permissions=perm_spec)

                            if verbose:
                                logger.info(
                                    f"Final permissions info for the resource {resource.title}: {perm_spec}"
                                )
                                print(
                                    f"Final permissions info for the resource {resource.title}: {perm_spec}"
                                )
                        if verbose:
                            logger.info("Permissions successfully updated!")
                            print("Permissions successfully updated!")


def get_uuid_handler():
    from django.utils.module_loading import import_string
    return import_string(settings.LAYER_UUID_HANDLER)


def validate_input_source(layer, filename, files, gtype=None, action_type='replace'):
    if layer.is_vector() and is_raster(filename):
        raise Exception(_(
            f"You are attempting to {action_type} a vector dataset with a raster."))
    elif (not layer.is_vector()) and is_vector(filename):
        raise Exception(_(
            f"You are attempting to {action_type} a raster dataset with a vector."))

    if layer.is_vector():
        from geonode.upload.utils import _fixup_base_file
        absolute_base_file = None
        try:
            if 'shp' in files and os.path.exists(files['shp']):
                absolute_base_file = _fixup_base_file(files['shp'])
            elif 'zip' in files and os.path.exists(files['zip']):
                absolute_base_file = _fixup_base_file(files['zip'])
        except Exception:
            absolute_base_file = None

        if not absolute_base_file or \
                os.path.splitext(absolute_base_file)[1].lower() != '.shp':
            raise Exception(
                _(f"You are attempting to {action_type} a vector dataset with an unknown format."))
        else:
            try:
                gtype = layer.gtype if not gtype else gtype
                inDataSource = ogr.Open(absolute_base_file)
                lyr = inDataSource.GetLayer(str(layer.name))
                if not lyr:
                    raise Exception(
                        _(f"Please ensure the name is consistent with the file you are trying to {action_type}."))
                schema_is_compliant = False
                _ff = json.loads(lyr.GetFeature(0).ExportToJson())
                if gtype:
                    logger.warning(
                        _("Local GeoNode dataset has no geometry type."))
                    if _ff["geometry"]["type"] in gtype or gtype in _ff["geometry"]["type"]:
                        schema_is_compliant = True
                elif "geometry" in _ff and _ff["geometry"]["type"]:
                    schema_is_compliant = True

                if not schema_is_compliant:
                    raise Exception(
                        _(f"Please ensure there is at least one geometry type \
                            that is consistent with the file you are trying to {action_type}."))

                new_schema_fields = [field.name for field in lyr.schema]
                gs_dataset = gs_catalog.get_layer(layer.name)

                if not gs_dataset:
                    raise Exception(
                        _("The selected Dataset does not exists in the catalog."))

                gs_dataset = gs_dataset.resource.attributes
                schema_is_compliant = all([x.replace("-", '_') in gs_dataset for x in new_schema_fields])

                if not schema_is_compliant:
                    raise Exception(
                        _("Please ensure that the dataset structure is consistent "
                          f"with the file you are trying to {action_type}."))
                return True
            except Exception as e:
                raise Exception(
                    _(f"Some error occurred while trying to access the uploaded schema: {str(e)}"))


def is_xml_upload_only(request):
    # will check if only the XML file is provided
    return mdata_search_by_type(request, 'xml')


def is_sld_upload_only(request):
    return mdata_search_by_type(request, 'sld')


def mdata_search_by_type(request, filetype):
    files = list({v.name for k, v in request.FILES.items()})
    return len(files) == 1 and all([filetype in f for f in files])<|MERGE_RESOLUTION|>--- conflicted
+++ resolved
@@ -121,11 +121,7 @@
     from geonode.utils import unzip_file, mkdtemp
     tempdir = None
     if is_zipfile(filename):
-<<<<<<< HEAD
-        tempdir = tempfile.mkdtemp(dir=settings.MEDIA_ROOT)
-=======
         tempdir = mkdtemp()
->>>>>>> 6124dec0
         _filename = unzip_file(filename,
                                '.shp', tempdir=tempdir)
         if not _filename:
