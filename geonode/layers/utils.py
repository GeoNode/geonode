# -*- coding: utf-8 -*-
#########################################################################
#
# Copyright (C) 2016 OSGeo
#
# This program is free software: you can redistribute it and/or modify
# it under the terms of the GNU General Public License as published by
# the Free Software Foundation, either version 3 of the License, or
# (at your option) any later version.
#
# This program is distributed in the hope that it will be useful,
# but WITHOUT ANY WARRANTY; without even the implied warranty of
# MERCHANTABILITY or FITNESS FOR A PARTICULAR PURPOSE. See the
# GNU General Public License for more details.
#
# You should have received a copy of the GNU General Public License
# along with this program. If not, see <http://www.gnu.org/licenses/>.
#
#########################################################################

"""Utilities for managing GeoNode layers
"""

# Standard Modules
import re
import os
import glob
import string
import sys
import json
import logging
import tarfile

from datetime import datetime

from osgeo import gdal, osr, ogr
from zipfile import ZipFile, is_zipfile
from random import choice

# Django functionality
from django.conf import settings
from django.db.models import Q
from django.db import IntegrityError, transaction
from django.core.files import File
from django.contrib.auth.models import Group
from django.contrib.auth import get_user_model
from django.template.defaultfilters import slugify
from django.core.exceptions import ObjectDoesNotExist
from django.core.files.storage import default_storage as storage
from django.utils.translation import ugettext as _

# Geonode functionality
from geonode.base.bbox_utils import BBOXHelper
from geonode import GeoNodeException, geoserver
from geonode.people.utils import get_valid_user
from geonode.layers.models import UploadSession, LayerFile
from geonode.base.models import SpatialRepresentationType,  \
    TopicCategory, Region, License, ResourceBase
from geonode.layers.models import shp_exts, csv_exts, vec_exts, cov_exts, Layer
<<<<<<< HEAD
from geonode.layers.metadata import parse_metadata
from geonode.upload.utils import _fixup_base_file
=======
from geonode.layers.metadata import convert_keyword, set_metadata
from geonode.upload.utils import KeywordHandler, _fixup_base_file
>>>>>>> 9b3e5025
from geonode.utils import (check_ogc_backend,
                           unzip_file,
                           extract_tarfile)
from geonode.geoserver.helpers import gs_catalog, gs_uploader

READ_PERMISSIONS = [
    'view_resourcebase'
]
WRITE_PERMISSIONS = [
    'change_layer_data',
    'change_layer_style',
    'change_resourcebase_metadata'
]
DOWNLOAD_PERMISSIONS = [
    'download_resourcebase'
]
OWNER_PERMISSIONS = [
    'change_resourcebase',
    'delete_resourcebase',
    'change_resourcebase_permissions',
    'publish_resourcebase'
]

logger = logging.getLogger('geonode.layers.utils')

_separator = f"\n{'-' * 100}\n"


def _clean_string(
        str,
        regex=r"(^[^a-zA-Z\._]+)|([^a-zA-Z\._0-9]+)",
        replace="_"):
    """
    Replaces a string that matches the regex with the replacement.
    """
    regex = re.compile(regex)

    if str[0].isdigit():
        str = replace + str

    return regex.sub(replace, str)


def resolve_regions(regions):
    regions_resolved = []
    regions_unresolved = []
    if regions:
        if len(regions) > 0:
            for region in regions:
                try:
                    region_resolved = Region.objects.get(
                        Q(name__iexact=region) | Q(code__iexact=region))
                    regions_resolved.append(region_resolved)
                except ObjectDoesNotExist:
                    regions_unresolved.append(region)

    return regions_resolved, regions_unresolved


def get_files(filename):
    """Converts the data to Shapefiles or Geotiffs and returns
       a dictionary with all the required files
    """
    files = {}

    # Verify if the filename is in ascii format.
    try:
        filename.encode('ascii')
    except UnicodeEncodeError:
        msg = f"Please use only characters from the english alphabet for the filename. '{os.path.basename(filename).encode('UTF-8', 'strict')}' is not yet supported."
        raise GeoNodeException(msg)

    # Let's unzip the filname in case it is a ZIP file
    import tempfile
    from geonode.utils import unzip_file
    if is_zipfile(filename):
        tempdir = tempfile.mkdtemp(dir=settings.STATIC_ROOT)
        _filename = unzip_file(filename,
                               '.shp', tempdir=tempdir)
        if not _filename:
            # We need to iterate files as filename could be the zipfile
            import ntpath
            from geonode.upload.utils import _SUPPORTED_EXT
            file_basename, file_ext = ntpath.splitext(filename)
            for item in os.listdir(tempdir):
                item_basename, item_ext = ntpath.splitext(item)
                if ntpath.basename(item_basename) == ntpath.basename(file_basename) and (
                        item_ext.lower() in _SUPPORTED_EXT):
                    filename = os.path.join(tempdir, item)
                    break
        else:
            filename = _filename

    # Make sure the file exists.
    if not os.path.exists(filename):
        msg = f'Could not open {filename}. Make sure you are using a valid file'
        logger.debug(msg)
        raise GeoNodeException(msg)

    base_name, extension = os.path.splitext(filename)
    # Replace special characters in filenames - []{}()
    glob_name = re.sub(r'([\[\]\(\)\{\}])', r'[\g<1>]', base_name)

    if extension.lower() == '.shp':
        required_extensions = dict(
            shp='.[sS][hH][pP]', dbf='.[dD][bB][fF]', shx='.[sS][hH][xX]')
        for ext, pattern in required_extensions.items():
            matches = glob.glob(glob_name + pattern)
            if len(matches) == 0:
                msg = (f'Expected helper file {base_name}.{ext} does not exist; a Shapefile '
                       'requires helper files with the following extensions: '
                       f'{list(required_extensions.keys())}')
                raise GeoNodeException(msg)
            elif len(matches) > 1:
                msg = ('Multiple helper files for %s exist; they need to be '
                       'distinct by spelling and not just case.') % filename
                raise GeoNodeException(msg)
            else:
                files[ext] = matches[0]

        matches = glob.glob(f"{glob_name}.[pP][rR][jJ]")
        if len(matches) == 1:
            files['prj'] = matches[0]
        elif len(matches) > 1:
            msg = ('Multiple helper files for %s exist; they need to be '
                   'distinct by spelling and not just case.') % filename
            raise GeoNodeException(msg)

    elif extension.lower() in cov_exts:
        files[extension.lower().replace('.', '')] = filename

    # Only for GeoServer
    if check_ogc_backend(geoserver.BACKEND_PACKAGE):
        matches = glob.glob(f"{os.path.dirname(glob_name)}.[sS][lL][dD]")
        if len(matches) == 1:
            files['sld'] = matches[0]
        else:
            matches = glob.glob(f"{glob_name}.[sS][lL][dD]")
            if len(matches) == 1:
                files['sld'] = matches[0]
            elif len(matches) > 1:
                msg = ('Multiple style files (sld) for %s exist; they need to be '
                       'distinct by spelling and not just case.') % filename
                raise GeoNodeException(msg)

    matches = glob.glob(f"{glob_name}.[xX][mM][lL]")

    # shapefile XML metadata is sometimes named base_name.shp.xml
    # try looking for filename.xml if base_name.xml does not exist
    if len(matches) == 0:
        matches = glob.glob(f"{filename}.[xX][mM][lL]")

    if len(matches) == 1:
        files['xml'] = matches[0]
    elif len(matches) > 1:
        msg = ('Multiple XML files for %s exist; they need to be '
               'distinct by spelling and not just case.') % filename
        raise GeoNodeException(msg)

    return files


def layer_type(filename):
    """Finds out if a filename is a Feature or a Vector
       returns a gsconfig resource_type string
       that can be either 'featureType' or 'coverage'
    """
    base_name, extension = os.path.splitext(filename)

    if extension.lower() == '.zip':
        zf = ZipFile(filename, allowZip64=True)
        # ZipFile doesn't support with statement in 2.6, so don't do it
        with zf:
            for n in zf.namelist():
                b, e = os.path.splitext(n.lower())
                if e in shp_exts or e in cov_exts or e in csv_exts:
                    extension = e

    if extension.lower() == '.tar' or filename.endswith('.tar.gz'):
        tf = tarfile.open(filename)
        # TarFile doesn't support with statement in 2.6, so don't do it
        with tf:
            for n in tf.getnames():
                b, e = os.path.splitext(n.lower())
                if e in shp_exts or e in cov_exts or e in csv_exts:
                    extension = e

    if extension.lower() in vec_exts:
        return 'vector'
    elif extension.lower() in cov_exts:
        return 'raster'
    else:
        msg = f'Saving of extension [{extension}] is not implemented'
        raise GeoNodeException(msg)


def get_valid_name(layer_name):
    """
    Create a brand new name
    """
    name = _clean_string(layer_name)
    proposed_name = name
    while Layer.objects.filter(name=proposed_name).exists():
        possible_chars = string.ascii_lowercase + string.digits
        suffix = "".join([choice(possible_chars) for i in range(4)])
        proposed_name = f'{name}_{suffix}'
        logger.debug('Requested name already used; adjusting name '
                     f'[{layer_name}] => [{proposed_name}]')

    return proposed_name


def get_valid_layer_name(layer, overwrite):
    """Checks if the layer is a string and fetches it from the database.
    """
    # The first thing we do is get the layer name string
    if isinstance(layer, Layer):
        layer_name = layer.name
    elif isinstance(layer, str):
        layer_name = str(layer)
    else:
        msg = ('You must pass either a filename or a GeoNode layer object')
        raise GeoNodeException(msg)

    if overwrite:
        return layer_name
    else:
        return get_valid_name(layer_name)


def get_default_user():
    """Create a default user
    """
    superusers = get_user_model().objects.filter(
        is_superuser=True).order_by('id')
    if superusers.count() > 0:
        # Return the first created superuser
        return superusers[0]
    else:
        raise GeoNodeException('You must have an admin account configured '
                               'before importing data. '
                               'Try: django-admin.py createsuperuser')


def is_vector(filename):
    __, extension = os.path.splitext(filename)

    if extension in vec_exts:
        return True
    else:
        return False


def is_raster(filename):
    __, extension = os.path.splitext(filename)

    if extension in cov_exts:
        return True
    else:
        return False


def get_resolution(filename):
    try:
        gtif = gdal.Open(filename)
        gt = gtif.GetGeoTransform()
        __, resx, __, __, __, resy = gt
        resolution = f'{resx} {resy}'
        return resolution
    except Exception:
        return None


def get_bbox(filename):
    """Return bbox in the format [xmin,xmax,ymin,ymax]."""
    from django.contrib.gis.gdal import DataSource, SRSException
    srid = 4326
    bbox_x0, bbox_y0, bbox_x1, bbox_y1 = -180, -90, 180, 90

    try:
        if is_vector(filename):
            y_min = -90
            y_max = 90
            x_min = -180
            x_max = 180
            datasource = DataSource(filename)
            layer = datasource[0]
            bbox_x0, bbox_y0, bbox_x1, bbox_y1 = layer.extent.tuple
            srs = layer.srs
            try:
                if not srs:
                    raise GeoNodeException('Invalid Projection. Layer is missing CRS!')
                srs.identify_epsg()
            except SRSException:
                pass
            epsg_code = srs.srid
            # can't find epsg code, then check if bbox is within the 4326 boundary
            if epsg_code is None and (x_min <= bbox_x0 <= x_max and
                                      x_min <= bbox_x1 <= x_max and
                                      y_min <= bbox_y0 <= y_max and
                                      y_min <= bbox_y1 <= y_max):
                # set default epsg code
                epsg_code = '4326'
            elif epsg_code is None:
                # otherwise, stop the upload process
                raise GeoNodeException(
                    "Invalid Layers. "
                    "Needs an authoritative SRID in its CRS to be accepted")

            # eliminate default EPSG srid as it will be added when this function returned
            srid = epsg_code if epsg_code else '4326'
        elif is_raster(filename):
            gtif = gdal.Open(filename)
            gt = gtif.GetGeoTransform()
            prj = gtif.GetProjection()
            srs = osr.SpatialReference(wkt=prj)
            cols = gtif.RasterXSize
            rows = gtif.RasterYSize

            ext = []
            xarr = [0, cols]
            yarr = [0, rows]

            # Get the extent.
            for px in xarr:
                for py in yarr:
                    x = gt[0] + (px * gt[1]) + (py * gt[2])
                    y = gt[3] + (px * gt[4]) + (py * gt[5])
                    ext.append([x, y])

                yarr.reverse()

            # ext has four corner points, get a bbox from them.
            # order is important, so make sure min and max is correct.
            bbox_x0 = min(ext[0][0], ext[2][0])
            bbox_y0 = min(ext[0][1], ext[2][1])
            bbox_x1 = max(ext[0][0], ext[2][0])
            bbox_y1 = max(ext[0][1], ext[2][1])
            srid = srs.GetAuthorityCode(None) if srs else '4326'
    except Exception:
        pass

    return [bbox_x0, bbox_x1, bbox_y0, bbox_y1, f"EPSG:{str(srid)}"]


@transaction.atomic
def file_upload(filename,
                layer=None,
                gtype=None,
                name=None,
                user=None,
                title=None,
                abstract=None,
                license=None,
                category=None,
                keywords=None,
                regions=None,
                date=None,
                skip=True,
                overwrite=False,
                charset='UTF-8',
                is_approved=True,
                is_published=True,
                metadata_uploaded_preserve=False,
                metadata_upload_form=False):
    """Saves a layer in GeoNode asking as little information as possible.
       Only filename is required, user and title are optional.

    :return: Uploaded layer
    :rtype: Layer
    """
    if keywords is None:
        keywords = []
    if regions is None:
        regions = []

    # Get a valid user
    theuser = get_valid_user(user)

    # Create a new upload session
    if layer:
        latest_uploads = UploadSession.objects.filter(resource=layer).order_by('-date')
        if latest_uploads.count() > 1:
            upload_session = latest_uploads.first()
        else:
            upload_session, _created = UploadSession.objects.get_or_create(resource=layer)
        upload_session.user = theuser
        upload_session.layerfile_set.all().delete()
    else:
        upload_session = UploadSession.objects.create(user=theuser)

    # Get all the files uploaded with the layer
    if os.path.exists(filename):
        files = get_files(filename)
    else:
        raise Exception(
            _("You are attempting to replace a vector layer with an unknown format."))

    # We are going to replace an existing Layer...
    if layer and overwrite:
        validate_input_source(layer, filename, files, gtype, action_type='replace')

    # Set a default title that looks nice ...
    if title is None:
        basename = os.path.splitext(os.path.basename(filename))[0]
        title = basename.title().replace('_', ' ')

    # Create a name from the title if it is not passed.
    if name is None:
        name = slugify(title).replace('-', '_')
    elif not overwrite:
        name = slugify(name)  # assert that name is slugified

    if license is not None:
        licenses = License.objects.filter(
            Q(name__iexact=license) |
            Q(abbreviation__iexact=license) |
            Q(url__iexact=license) |
            Q(description__iexact=license))
        if len(licenses) == 1:
            license = licenses[0]
        else:
            license = None

    if category is not None:
        try:
            categories = TopicCategory.objects.filter(
                Q(identifier__iexact=category) |
                Q(gn_description__iexact=category))
            if len(categories) == 1:
                category = categories[0]
            else:
                category = None
        except Exception:
            pass

    # Generate a name that is not taken if overwrite is False.
    valid_name = get_valid_layer_name(name, overwrite)

    # Add them to the upload session (new file fields are created).
    assigned_name = None
    for type_name, fn in files.items():
        with open(fn, 'rb') as f:
            upload_session.layerfile_set.create(
                name=type_name, file=File(
                    f, name=f'{assigned_name or valid_name}.{type_name}'))
            # save the system assigned name for the remaining files
            if not assigned_name:
                the_file = upload_session.layerfile_set.all()[0].file.name
                assigned_name = os.path.splitext(os.path.basename(the_file))[0]

    # Get a bounding box
    *bbox, srid = get_bbox(filename)
    bbox_polygon = BBOXHelper.from_xy(bbox).as_polygon()

    if srid:
        srid_url = f"http://www.spatialreference.org/ref/{srid.replace(':', '/').lower()}/"  # noqa
        bbox_polygon.srid = int(srid.split(':')[1])

    # by default, if RESOURCE_PUBLISHING=True then layer.is_published
    # must be set to False
    if not overwrite:
        if settings.RESOURCE_PUBLISHING:
            is_published = False
        if settings.ADMIN_MODERATE_UPLOADS:
            is_approved = False

    defaults = {
        'upload_session': upload_session,
        'title': title,
        'abstract': abstract,
        'owner': user,
        'charset': charset,
        'bbox_polygon': bbox_polygon,
        'srid': 'EPSG:4326',
        'is_approved': is_approved,
        'is_published': is_published,
        'license': license,
        'category': category
    }

    # set metadata
    if 'xml' in files:
        with open(files['xml']) as f:
            xml_file = f.read()

        defaults['metadata_uploaded'] = True
        defaults['metadata_uploaded_preserve'] = metadata_uploaded_preserve

        # get model properties from XML
        identifier, vals, regions, keywords = parse_metadata(xml_file)

        if defaults['metadata_uploaded_preserve']:
            defaults['metadata_xml'] = xml_file

        if identifier:
            if ResourceBase.objects.filter(uuid=identifier).count():
                logger.error("The UUID identifier from the XML Metadata is already in use in this system.")
                raise GeoNodeException(
                    _("The UUID identifier from the XML Metadata is already in use in this system."))
            else:
                defaults['uuid'] = identifier

        for key, value in vals.items():
            if key == 'spatial_representation_type':
                value = SpatialRepresentationType(identifier=value)
            elif key == 'topic_category':
                value, created = TopicCategory.objects.get_or_create(
                    identifier=value,
                    defaults={'description': '', 'gn_description': value})
                key = 'category'
            defaults[key] = value

    regions_resolved, regions_unresolved = resolve_regions(regions)
    if keywords and regions_unresolved:
        keywords.extend(convert_keyword(regions_unresolved))

    # If it is a vector file, create the layer in postgis.
    if is_vector(filename):
        defaults['storeType'] = 'dataStore'

    # If it is a raster file, get the resolution.
    if is_raster(filename):
        defaults['storeType'] = 'coverageStore'

    # Create a Django object.
    created = False
    layer = None
    try:
        with transaction.atomic():
            if overwrite:
                try:
                    layer = Layer.objects.get(name=valid_name)
                except Layer.DoesNotExist:
                    layer = None
            if not layer:
                if not metadata_upload_form:
                    layer = Layer.objects.filter(name=valid_name, workspace=settings.DEFAULT_WORKSPACE).first()
                    if not layer:
                        layer = Layer.objects.create(
                            name=valid_name,
                            workspace=settings.DEFAULT_WORKSPACE
                        )
                        created = True
                elif identifier:
                    layer = Layer.objects.filter(uuid=identifier).first()
                    if not layer:
                        layer = Layer.objects.create(uuid=identifier)
                        created = True
    except IntegrityError:
        raise

    # Delete the old layers if overwrite is true
    # and the layer was not just created
    # process the layer again after that by
    # doing a layer.save()
    if not created and overwrite:
        # update with new information
        defaults['title'] = defaults.get('title', None) or layer.title
        defaults['abstract'] = defaults.get('abstract', None) or layer.abstract
        defaults['bbox_polygon'] = defaults.get('bbox_polygon', None) or layer.bbox_polygon
        defaults['ll_bbox_polygon'] = defaults.get('ll_bbox_polygon', None) or layer.ll_bbox_polygon
        defaults['is_approved'] = defaults.get(
            'is_approved', is_approved) or layer.is_approved
        defaults['is_published'] = defaults.get(
            'is_published', is_published) or layer.is_published
        defaults['license'] = defaults.get('license', None) or layer.license
        defaults['category'] = defaults.get('category', None) or layer.category

        if upload_session:
            if layer.upload_session:
                layer.upload_session.date = upload_session.date
                layer.upload_session.user = upload_session.user
                layer.upload_session.error = upload_session.error
                layer.upload_session.traceback = upload_session.traceback
                layer.upload_session.context = upload_session.context
                upload_session = layer.upload_session
            else:
                layer.upload_session = upload_session
    if upload_session:
        defaults['upload_session'] = upload_session
        upload_session.resource = layer
        upload_session.processed = False
        upload_session.save()

    layer = KeywordHandler(layer, keywords).set_keywords()

    # Assign the regions (needs to be done after saving)
    regions_resolved = list(set(regions_resolved))
    if regions_resolved:
        if len(regions_resolved) > 0:
            if not layer.regions:
                layer.regions = regions_resolved
            else:
                layer.regions.clear()
                layer.regions.add(*regions_resolved)

    # Assign and save the charset using the Layer class' object (layer)
    if charset != 'UTF-8':
        layer.charset = charset

    if not defaults.get('title', title):
        defaults['title'] = layer.title or layer.name
    if not defaults.get('abstract', abstract):
        defaults['abstract'] = layer.abstract or ''

    to_update = {}
    to_update['upload_session'] = defaults.pop('upload_session', layer.upload_session)
    to_update['storeType'] = defaults.pop('storeType', layer.storeType)
    to_update['charset'] = defaults.pop('charset', layer.charset)
    to_update.update(defaults)
    if defaults.get('date', date) is not None:
        to_update['date'] = defaults.get('date',
                                         datetime.strptime(date, '%Y-%m-%d %H:%M:%S') if date else None)

    # Update ResourceBase
    if not to_update:
        pass
    else:
        try:
            with transaction.atomic():
                if 'spatial_representation_type' in defaults:
                    _spatial_ref_type = defaults.pop('spatial_representation_type')
                    _spatial_ref_type.save()
                    defaults['spatial_representation_type'] = _spatial_ref_type
                ResourceBase.objects.filter(
                    id=layer.resourcebase_ptr.id).update(
                    **defaults)
                Layer.objects.filter(id=layer.id).update(**to_update)

                # Refresh from DB
                layer.refresh_from_db()

                # Pass the parameter overwrite to tell whether the
                # geoserver_post_save_signal should upload the new file or not
                layer.overwrite = overwrite

                # Blank out the store if overwrite is true.
                # geoserver_post_save_signal should upload the new file if needed
                layer.store = '' if overwrite else layer.store
        except IntegrityError:
            raise
    try:
        with transaction.atomic():
            layer.save(notify=True)
    except IntegrityError:
        raise
    return layer


def upload(incoming, user=None, overwrite=False,
           name=None, title=None, abstract=None, date=None,
           license=None,
           category=None, keywords=None, regions=None,
           skip=True, ignore_errors=True,
           verbosity=1, console=None,
           private=False, metadata_uploaded_preserve=False,
           charset='UTF-8'):
    """Upload a directory of spatial data files to GeoNode

       This function also verifies that each layer is in GeoServer.

       Supported extensions are: .shp, .tif, .tar, .tar.gz, and .zip (of a shapefile).
       It catches GeoNodeExceptions and gives a report per file
    """
    if verbosity > 1:
        print("Verifying that GeoNode is running ...", file=console)

    if console is None:
        console = open(os.devnull, 'w')

    potential_files = []
    if os.path.isfile(incoming):
        ___, short_filename = os.path.split(incoming)
        basename, extension = os.path.splitext(short_filename)
        filename = incoming

        if extension in {'.tif', '.shp', '.tar', '.zip'}:
            potential_files.append((basename, filename))
        elif short_filename.endswith('.tar.gz'):
            potential_files.append((basename, filename))

    elif not os.path.isdir(incoming):
        msg = ('Please pass a filename or a directory name as the "incoming" '
               f'parameter, instead of {incoming}: {type(incoming)}')
        logger.exception(msg)
        raise GeoNodeException(msg)
    else:
        datadir = incoming
        for root, dirs, files in os.walk(datadir):
            for short_filename in files:
                basename, extension = os.path.splitext(short_filename)
                filename = os.path.join(root, short_filename)
                if extension in {'.tif', '.shp', '.tar', '.zip'}:
                    potential_files.append((basename, filename))
                elif short_filename.endswith('.tar.gz'):
                    potential_files.append((basename, filename))

    # After gathering the list of potential files,
    # let's process them one by one.
    number = len(potential_files)
    if verbosity > 1:
        msg = "Found %d potential layers." % number
        print(msg, file=console)

    if (number > 1) and (name is not None):
        msg = 'Failed to process.  Cannot specify name with multiple imports.'
        raise Exception(msg)

    output = []
    for i, file_pair in enumerate(potential_files):
        basename, filename = file_pair
        existing_layers = Layer.objects.filter(name=basename)

        existed = existing_layers.count() > 0

        if existed and skip:
            save_it = False
            status = 'skipped'
            layer = existing_layers[0]
            if verbosity > 0:
                msg = ('Stopping process because '
                       '--overwrite was not set '
                       'and a layer with this name already exists.')
                print(msg, file=sys.stderr)
        else:
            save_it = True

        if save_it:
            try:
                if is_zipfile(filename):
                    filename = unzip_file(filename)

                if tarfile.is_tarfile(filename):
                    filename = extract_tarfile(filename)

                layer = file_upload(
                    filename,
                    name=name,
                    title=title,
                    abstract=abstract,
                    date=date,
                    user=user,
                    overwrite=overwrite,
                    license=license,
                    category=category,
                    keywords=keywords,
                    regions=regions,
                    metadata_uploaded_preserve=metadata_uploaded_preserve,
                    charset=charset)
                if not existed:
                    status = 'created'
                else:
                    status = 'updated'
                if private and user:
                    perm_spec = {
                        "users": {
                            "AnonymousUser": [],
                            user.username: [
                                "change_resourcebase_metadata",
                                "change_layer_data",
                                "change_layer_style",
                                "change_resourcebase",
                                "delete_resourcebase",
                                "change_resourcebase_permissions",
                                "publish_resourcebase"]},
                        "groups": {}}
                    layer.set_permissions(perm_spec)
            except Exception as e:
                if ignore_errors:
                    status = 'failed'
                    exception_type, error, traceback = sys.exc_info()
                else:
                    if verbosity > 0:
                        msg = ('Stopping process because '
                               '--ignore-errors was not set '
                               'and an error was found.')
                        print(msg, file=sys.stderr)
                        raise Exception from e

        msg = f"[{status}] Layer for '{filename}' ({i + 1}/{number})"
        info = {'file': filename, 'status': status}
        if status == 'failed':
            info['traceback'] = traceback
            info['exception_type'] = exception_type
            info['error'] = error
        else:
            info['name'] = layer.name

        output.append(info)
        if verbosity > 0:
            print(msg, file=console)
    return output


def delete_orphaned_layers():
    """Delete orphaned layer files."""
    deleted = []
    _, files = storage.listdir("layers")

    for filename in files:
        if LayerFile.objects.filter(file__icontains=filename).count() == 0:
            logger.debug(f"Deleting orphaned layer file {filename}")
            try:
                storage.delete(os.path.join("layers", filename))
                deleted.append(filename)
            except NotImplementedError as e:
                logger.error(
                    f"Failed to delete orphaned layer file '{filename}': {e}")

    return deleted


def surrogate_escape_string(input_string, source_character_set):
    """
    Escapes a given input string using the provided source character set,
    using the `surrogateescape` codec error handler.
    """

    return input_string.encode(source_character_set, "surrogateescape").decode("utf-8", "surrogateescape")


def set_layers_permissions(permissions_name, resources_names=None,
                           users_usernames=None, groups_names=None,
                           delete_flag=None, verbose=False):
    # Processing information
    if not resources_names:
        # If resources is None we consider all the existing layer
        resources = Layer.objects.all()
    else:
        try:
            resources = Layer.objects.filter(Q(title__in=resources_names) | Q(name__in=resources_names))
        except Layer.DoesNotExist:
            logger.warning(
                f'No resources have been found with these names: {", ".join(resources_names)}.'
            )
    if not resources:
        logger.warning("No resources have been found. No update operations have been executed.")
    else:
        # PERMISSIONS
        if not permissions_name:
            logger.error("No permissions have been provided.")
        else:
            permissions = []
            if permissions_name.lower() in ('read', 'r'):
                if not delete_flag:
                    permissions = READ_PERMISSIONS
                else:
                    permissions = READ_PERMISSIONS + WRITE_PERMISSIONS \
                        + DOWNLOAD_PERMISSIONS + OWNER_PERMISSIONS
            elif permissions_name.lower() in ('write', 'w'):
                if not delete_flag:
                    permissions = READ_PERMISSIONS + WRITE_PERMISSIONS
                else:
                    permissions = WRITE_PERMISSIONS
            elif permissions_name.lower() in ('download', 'd'):
                if not delete_flag:
                    permissions = READ_PERMISSIONS + DOWNLOAD_PERMISSIONS
                else:
                    permissions = DOWNLOAD_PERMISSIONS
            elif permissions_name.lower() in ('owner', 'o'):
                if not delete_flag:
                    permissions = READ_PERMISSIONS + WRITE_PERMISSIONS \
                        + DOWNLOAD_PERMISSIONS + OWNER_PERMISSIONS
                else:
                    permissions = OWNER_PERMISSIONS
            if not permissions:
                logger.error(
                    "Permission must match one of these values: read (r), write (w), download (d), owner (o)."
                )
            else:
                if not users_usernames and not groups_names:
                    logger.error(
                        "At least one user or one group must be provided."
                    )
                else:
                    # USERS
                    users = []
                    if users_usernames:
                        User = get_user_model()
                        for username in users_usernames:
                            try:
                                user = User.objects.get(username=username)
                                users.append(user)
                            except User.DoesNotExist:
                                logger.warning(
                                    f'The user {username} does not exists. '
                                    'It has been skipped.'
                                )
                    # GROUPS
                    groups = []
                    if groups_names:
                        for group_name in groups_names:
                            try:
                                group = Group.objects.get(name=group_name)
                                groups.append(group)
                            except Group.DoesNotExist:
                                logger.warning(
                                    f'The group {group_name} does not exists. '
                                    'It has been skipped.'
                                )
                    if not users and not groups:
                        logger.error(
                            'Neither users nor groups corresponding to the typed names have been found. '
                            'No update operations have been executed.'
                        )
                    else:
                        # RESOURCES
                        for resource in resources:
                            # Existing permissions on the resource
                            perm_spec = resource.get_all_level_info()
                            if verbose:
                                logger.info(
                                    f"Initial permissions info for the resource {resource.title}: {perm_spec}"
                                )
                                print(
                                    f"Initial permissions info for the resource {resource.title}: {perm_spec}"
                                )
                            for u in users:
                                _user = u
                                # Add permissions
                                if not delete_flag:
                                    # Check the permission already exists
                                    if _user not in perm_spec["users"] and _user.username not in perm_spec["users"]:
                                        perm_spec["users"][_user] = permissions
                                    else:
                                        if _user.username in perm_spec["users"]:
                                            u_perms_list = perm_spec["users"][_user.username]
                                            del(perm_spec["users"][_user.username])
                                            perm_spec["users"][_user] = u_perms_list

                                        try:
                                            u_perms_list = perm_spec["users"][_user]
                                            base_set = set(u_perms_list)
                                            target_set = set(permissions)
                                            perm_spec["users"][_user] = list(base_set | target_set)
                                        except KeyError:
                                            perm_spec["users"][_user] = permissions

                                # Delete permissions
                                else:
                                    # Skip resource owner
                                    if _user != resource.owner:
                                        if _user in perm_spec["users"]:
                                            u_perms_set = set()
                                            for up in perm_spec["users"][_user]:
                                                if up not in permissions:
                                                    u_perms_set.add(up)
                                            perm_spec["users"][_user] = list(u_perms_set)
                                        else:
                                            logger.warning(
                                                f"The user {_user.username} does not have "
                                                f"any permission on the layer {resource.title}. "
                                                "It has been skipped."
                                            )
                                    else:
                                        logger.warning(
                                            f"Warning! - The user {_user.username} is the "
                                            f"layer {resource.title} owner, "
                                            "so its permissions can't be changed. "
                                            "It has been skipped."
                                        )
                            for g in groups:
                                _group = g
                                # Add permissions
                                if not delete_flag:
                                    # Check the permission already exists
                                    if _group not in perm_spec["groups"] and _group.name not in perm_spec["groups"]:
                                        perm_spec["groups"][_group] = permissions
                                    else:
                                        if _group.name in perm_spec["groups"]:
                                            g_perms_list = perm_spec["groups"][_group.name]
                                            del(perm_spec["groups"][_group.name])
                                            perm_spec["groups"][_group] = g_perms_list

                                        try:
                                            g_perms_list = perm_spec["groups"][_group]
                                            base_set = set(g_perms_list)
                                            target_set = set(permissions)
                                            perm_spec["groups"][_group] = list(base_set | target_set)
                                        except KeyError:
                                            perm_spec["groups"][_group] = permissions

                                # Delete permissions
                                else:
                                    if g in perm_spec["groups"]:
                                        g_perms_set = set()
                                        for gp in perm_spec["groups"][g]:
                                            if gp not in permissions:
                                                g_perms_set.add(gp)
                                        perm_spec["groups"][g] = list(g_perms_set)
                                    else:
                                        logger.warning(
                                            f"The group {g.name} does not have any permission "
                                            f"on the layer {resource.title}. "
                                            "It has been skipped."
                                        )
                            # Set final permissions
                            resource.set_permissions(perm_spec)
                            if verbose:
                                logger.info(
                                    f"Final permissions info for the resource {resource.title}: {perm_spec}"
                                )
                                print(
                                    f"Final permissions info for the resource {resource.title}: {perm_spec}"
                                )
                        if verbose:
                            logger.info("Permissions successfully updated!")
                            print("Permissions successfully updated!")


def get_uuid_handler():
    from django.utils.module_loading import import_string
    return import_string(settings.LAYER_UUID_HANDLER)


def gs_append_data_to_layer(layer, base_files, user):
    gs_layer = gs_catalog.get_layer(layer.name)
    if gs_layer and gs_layer.type == 'VECTOR':
        #  opening upload session for the selected layer
        upload_session, created = UploadSession.objects.get_or_create(resource=layer, user=user)
        upload_session.resource = layer
        upload_session.processed = False
        upload_session.save()

        #  opening Import session for the selected layer
        import_session = gs_uploader.start_import(
            import_id=upload_session.id, name=layer.name, target_store=gs_layer.resource.store.name
        )

        import_session.upload_task(base_files)
        task = import_session.tasks[0]
        #  Changing layer name, mode and target
        task.layer.set_target_layer_name(layer.name)
        task.set_update_mode("APPEND")
        task.set_target(store_name=gs_layer.resource.store.name, workspace=gs_layer.resource.workspace.name)
        #  Starting import process
        import_session.commit()
        return upload_session


def validate_input_source(layer, filename, files, gtype=None, action_type='replace'):
    if layer.is_vector() and is_raster(filename):
        raise Exception(_(
            f"You are attempting to {action_type} a vector layer with a raster."))
    elif (not layer.is_vector()) and is_vector(filename):
        raise Exception(_(
            f"You are attempting to {action_type} a raster layer with a vector."))

    if layer.is_vector():
        absolute_base_file = None
        try:
            if 'shp' in files and os.path.exists(files['shp']):
                absolute_base_file = _fixup_base_file(files['shp'])
            elif 'zip' in files and os.path.exists(files['zip']):
                absolute_base_file = _fixup_base_file(files['zip'])
        except Exception:
            absolute_base_file = None

        if not absolute_base_file or \
                os.path.splitext(absolute_base_file)[1].lower() != '.shp':
            raise Exception(
                _(f"You are attempting to {action_type} a vector layer with an unknown format."))
        else:
            try:
                gtype = layer.gtype if not gtype else gtype
                inDataSource = ogr.Open(absolute_base_file)
                lyr = inDataSource.GetLayer(str(layer.name))
                if not lyr:
                    raise Exception(
                        _(f"Please ensure the name is consistent with the file you are trying to {action_type}."))
                schema_is_compliant = False
                _ff = json.loads(lyr.GetFeature(0).ExportToJson())
                if gtype:
                    logger.warning(
                        _("Local GeoNode layer has no geometry type."))
                    if _ff["geometry"]["type"] in gtype or gtype in _ff["geometry"]["type"]:
                        schema_is_compliant = True
                elif "geometry" in _ff and _ff["geometry"]["type"]:
                    schema_is_compliant = True

                if not schema_is_compliant:
                    raise Exception(
                        _(f"Please ensure there is at least one geometry type \
                            that is consistent with the file you are trying to {action_type}."))

                new_schema_fields = [field.name for field in lyr.schema]
                gs_layer = gs_catalog.get_layer(layer.name)

                if not gs_layer:
                    raise Exception(
                        _("The selected Layer does not exists in the catalog."))

                gs_layer = gs_layer.resource.attributes
                schema_is_compliant = all([x in gs_layer for x in new_schema_fields])

                if not schema_is_compliant:
                    raise Exception(
                        _("Please ensure that the layer structure is consistent "
                          f"with the file you are trying to {action_type}."))
                return True
            except Exception as e:
                raise Exception(
                    _(f"Some error occurred while trying to access the uploaded schema: {str(e)}"))<|MERGE_RESOLUTION|>--- conflicted
+++ resolved
@@ -57,13 +57,8 @@
 from geonode.base.models import SpatialRepresentationType,  \
     TopicCategory, Region, License, ResourceBase
 from geonode.layers.models import shp_exts, csv_exts, vec_exts, cov_exts, Layer
-<<<<<<< HEAD
-from geonode.layers.metadata import parse_metadata
-from geonode.upload.utils import _fixup_base_file
-=======
-from geonode.layers.metadata import convert_keyword, set_metadata
+from geonode.layers.metadata import convert_keyword, parse_metadata
 from geonode.upload.utils import KeywordHandler, _fixup_base_file
->>>>>>> 9b3e5025
 from geonode.utils import (check_ogc_backend,
                            unzip_file,
                            extract_tarfile)
