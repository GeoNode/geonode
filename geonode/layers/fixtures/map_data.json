--- conflicted
+++ resolved
@@ -44,18 +44,11 @@
             "name": "CA",
             "workspace": "base",
             "uuid": "254afb8e-5a5f-4c1f-b01b-40af91532298",
-<<<<<<< HEAD
             "owner": 1,
-            "bbox_top": 0,
-            "bbox_bottom": 0,
-            "bbox_right": 0,
-            "bbox_left": 0
-=======
             "bbox_x0": 0,
             "bbox_x1": 1,
             "bbox_y0": 0,
             "bbox_y1": 1
->>>>>>> 3acedcf7
         },
         "model": "layers.layer",
         "pk": 1
