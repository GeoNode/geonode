--- conflicted
+++ resolved
@@ -29,14 +29,8 @@
 from django.views.decorators.clickjacking import xframe_options_exempt
 from django.utils.decorators import method_decorator
 from django.core.urlresolvers import reverse
-<<<<<<< HEAD
-from django.http import HttpResponse
-from django.shortcuts import render_to_response
-from django.template import RequestContext
-=======
 from django.shortcuts import render
 from django.http import HttpResponse
->>>>>>> 94866488
 
 from geonode.maps.views import _resolve_map, _PERMISSION_MSG_VIEW, \
     snapshot_config, _resolve_layer
@@ -158,11 +152,7 @@
                         [float(coord) for coord in bbox])
 
                     if layer.storeType == "remoteStore":
-<<<<<<< HEAD
-                        service = layer.service
-=======
                         service = layer.remote_service
->>>>>>> 94866488
                         # Probably not a good idea to send the access token to every remote service.
                         # This should never match, so no access token should be sent to remote services.
                         ogc_server_url = urlparse.urlsplit(
@@ -185,12 +175,8 @@
                                                 "ptype": service.ptype,
                                                 "remote": True,
                                                 "url": url,
-<<<<<<< HEAD
-                                                "name": service.name}))
-=======
                                                 "name": service.name,
                                                 "title": "[R] %s" % service.title}))
->>>>>>> 94866488
                     else:
                         ogc_server_url = urlparse.urlsplit(
                             ogc_server_settings.PUBLIC_LOCATION).netloc
@@ -602,12 +588,7 @@
         'for_download': True
     }
 
-<<<<<<< HEAD
-    the_page = render_to_response(template,
-                                  RequestContext(request, context))
-=======
     the_page = render(request, template, context=context)
->>>>>>> 94866488
 
     response = HttpResponse(
         the_page.content, content_type="html",
