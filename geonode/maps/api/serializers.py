#########################################################################
#
# Copyright (C) 2020 OSGeo
#
# This program is free software: you can redistribute it and/or modify
# it under the terms of the GNU General Public License as published by
# the Free Software Foundation, either version 3 of the License, or
# (at your option) any later version.
#
# This program is distributed in the hope that it will be useful,
# but WITHOUT ANY WARRANTY; without even the implied warranty of
# MERCHANTABILITY or FITNESS FOR A PARTICULAR PURPOSE. See the
# GNU General Public License for more details.
#
# You should have received a copy of the GNU General Public License
# along with this program. If not, see <http://www.gnu.org/licenses/>.
#
#########################################################################
import ast
import logging

from dynamic_rest.fields.fields import DynamicField, DynamicRelationField
from dynamic_rest.serializers import DynamicModelSerializer
from rest_framework.exceptions import ParseError, ValidationError

from geonode.base.api.serializers import (
    ResourceBaseSerializer,
    ResourceBaseToRepresentationSerializerMixin,
)
from geonode.layers.api.serializers import FeatureInfoTemplateField, StyleSerializer
from geonode.layers.models import Dataset
from geonode.maps.models import Map, MapLayer

logger = logging.getLogger(__name__)


class DynamicListAsStringField(DynamicField):
    def to_representation(self, value):
        return ast.literal_eval(value) if isinstance(value, str) else value

    def to_internal_value(self, data):
        return str(data)


class DynamicFullyEmbedM2MRelationField(DynamicRelationField):
    def __init__(self, serializer_class, queryset=None, sideloading=None, debug=False, **kwargs):
        kwargs["queryset"] = queryset
        kwargs["sideloading"] = sideloading
        kwargs["debug"] = debug
        # Assures embed and many are always true
        kwargs["many"] = True
        kwargs["embed"] = True
        super(DynamicFullyEmbedM2MRelationField, self).__init__(serializer_class, **kwargs)

    def to_internal_value_single(self, data, serializer):
        """Return the underlying object, given the serialized form."""
        related_model = serializer.Meta.model
        instance = None

        # When updating a Map element, it's possible to update or create new m2m elements
        if self.root_serializer.instance and ("pk" in data or "id" in data):
            instance_pk = data["pk"] if "pk" in data else data["id"]
            # Get object
            if instance_pk is not None:
                try:
                    instance = related_model.objects.get(pk=instance_pk)
                except related_model.DoesNotExist:
                    raise ValidationError(
                        "Invalid value for '%s': %s object with ID=%s not found"
                        % (self.field_name, related_model.__name__, data)
                    )

        # If we found a instance, we should update it instead of creating a new one
        if instance and not serializer.instance:
            serializer.instance = instance

        # Save object
        serializer.is_valid(raise_exception=True)
        instance = serializer.save()

        return instance

    def to_internal_value(self, data):
        """Return the underlying object(s), given the serialized form."""
        if not isinstance(data, list):
            raise ParseError("'%s' value must be a list" % self.field_name)

        instance_list = []
        instance_pk_list = []
        for instance_data in data:
            if isinstance(instance_data, self.serializer_class.Meta.model):
                return instance_data
            serializer = self.get_serializer(data=instance_data, many=False)
            instance = self.to_internal_value_single(instance_data, serializer)
            instance_list.append(instance)
            instance_pk_list.append(instance.pk)

        # Delete removed instances
        if self.root_serializer.instance:
            m2m_field_manager = getattr(self.root_serializer.instance, self.field_name)
            m2m_field_manager.exclude(pk__in=instance_pk_list).delete()

        return instance_list


class MapLayerDatasetSerializer(ResourceBaseToRepresentationSerializerMixin):
    default_style = DynamicRelationField(StyleSerializer, embed=True, many=False, read_only=True)
    styles = DynamicRelationField(StyleSerializer, embed=True, many=True, read_only=True)
    featureinfo_custom_template = FeatureInfoTemplateField()

    class Meta:
        model = Dataset
        name = "dataset"
        fields = (
            "alternate",
            "featureinfo_custom_template",
            "title",
            "perms",
            "pk",
            "has_time",
            "default_style",
            "styles",
            "ptype",
        )


class MapLayerSerializer(DynamicModelSerializer):
<<<<<<< HEAD
=======
    styles = DynamicListAsStringField(required=False)
>>>>>>> 04cb7c96
    dataset = DynamicRelationField(MapLayerDatasetSerializer, embed=True)

    class Meta:
        model = MapLayer
        name = "maplayer"
        fields = (
            "pk",
            "extra_params",
            "current_style",
            "dataset",
            "name",
        )


class MapSerializer(ResourceBaseSerializer):
    maplayers = DynamicFullyEmbedM2MRelationField(MapLayerSerializer, deferred=False)

    class Meta:
        model = Map
        name = "map"
        view_name = "maps-list"
        fields = (
            "pk",
            "uuid",
            "urlsuffix",
            "featuredurl",
            "data",
            "maplayers",
        )<|MERGE_RESOLUTION|>--- conflicted
+++ resolved
@@ -125,10 +125,6 @@
 
 
 class MapLayerSerializer(DynamicModelSerializer):
-<<<<<<< HEAD
-=======
-    styles = DynamicListAsStringField(required=False)
->>>>>>> 04cb7c96
     dataset = DynamicRelationField(MapLayerDatasetSerializer, embed=True)
 
     class Meta:
