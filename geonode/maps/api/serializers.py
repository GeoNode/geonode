--- conflicted
+++ resolved
@@ -58,13 +58,6 @@
 class MapBlobDataSerializer(DynamicModelSerializer):
 
     class Meta:
-<<<<<<< HEAD
-        ref_name = 'MapData'
-        model = ResourceBase
-        name = 'MapData'
-        fields = ('pk', 'blob')
-
-=======
         ref_name = 'MapBloblData'
         model = ResourceBase
         name = 'MapBloblData'
@@ -74,7 +67,6 @@
         return data
 
        
->>>>>>> 4aca4e1a
     def to_representation(self, value):
         data = Map.objects.filter(resourcebase_ptr_id=value)
         if data.exists():
@@ -98,13 +90,6 @@
             'urlsuffix', 'featuredurl', 'data',
         )
 
-<<<<<<< HEAD
-    """
-     - Deferred / not Embedded --> ?include[]=data
-    """
-    data = MapDataField(
-        MapAppDataSerializer,
-=======
     def to_internal_value(self, data):
         if 'data' in data:
             _data = data.pop('data')
@@ -115,7 +100,6 @@
     
     data = MapBlobDataField(
         MapBlobDataSerializer,
->>>>>>> 4aca4e1a
         source='id',
         many=False,
         embed=False,
