#########################################################################
#
# Copyright (C) 2020 OSGeo
#
# This program is free software: you can redistribute it and/or modify
# it under the terms of the GNU General Public License as published by
# the Free Software Foundation, either version 3 of the License, or
# (at your option) any later version.
#
# This program is distributed in the hope that it will be useful,
# but WITHOUT ANY WARRANTY; without even the implied warranty of
# MERCHANTABILITY or FITNESS FOR A PARTICULAR PURPOSE. See the
# GNU General Public License for more details.
#
# You should have received a copy of the GNU General Public License
# along with this program. If not, see <http://www.gnu.org/licenses/>.
#
#########################################################################
import ast
import logging

from dynamic_rest.fields.fields import DynamicField, DynamicRelationField
from dynamic_rest.serializers import DynamicModelSerializer
from rest_framework import serializers
from rest_framework.exceptions import ParseError, ValidationError

from geonode.base.api.serializers import (
    DetailUrlField,
    BaseDynamicModelSerializer,
    ResourceBaseSerializer,
    ResourceBaseToRepresentationSerializerMixin,
)
from geonode.layers.api.serializers import FeatureInfoTemplateField, StyleSerializer
from geonode.layers.models import Dataset
from geonode.maps.models import Map, MapLayer

logger = logging.getLogger(__name__)


class DynamicListAsStringField(DynamicField):
    def to_representation(self, value):
        return ast.literal_eval(value) if isinstance(value, str) else value

    def to_internal_value(self, data):
        return str(data)


class DynamicFullyEmbedM2MRelationField(DynamicRelationField):
    def __init__(self, serializer_class, queryset=None, sideloading=None, debug=False, **kwargs):
        kwargs["queryset"] = queryset
        kwargs["sideloading"] = sideloading
        kwargs["debug"] = debug
        # Assures embed and many are always true
        kwargs["many"] = True
        kwargs["embed"] = True
        super(DynamicFullyEmbedM2MRelationField, self).__init__(serializer_class, **kwargs)

    def to_internal_value_single(self, data, serializer):
        """Return the underlying object, given the serialized form."""
        related_model = serializer.Meta.model
        instance = None

        # When updating a Map element, it's possible to update or create new m2m elements
        if self.root_serializer.instance and ("pk" in data or "id" in data):
            instance_pk = data["pk"] if "pk" in data else data["id"]
            # Get object
            if instance_pk is not None:
                try:
                    instance = related_model.objects.get(pk=instance_pk)
                except related_model.DoesNotExist:
                    raise ValidationError(
                        f"Invalid value for '{self.field_name}': {related_model.__name__} object with ID={data} not found"
                    )

        # If we found a instance, we should update it instead of creating a new one
        if instance and not serializer.instance:
            serializer.instance = instance

        # Save object
        serializer.is_valid(raise_exception=True)
        instance = serializer.save()

        return instance

    def to_internal_value(self, data):
        """Return the underlying object(s), given the serialized form."""
        if not isinstance(data, list):
            raise ParseError(f"'{self.field_name}' value must be a list")

        instance_list = []
        instance_pk_list = []
        for instance_data in data:
            if isinstance(instance_data, self.serializer_class.Meta.model):
                return instance_data
            serializer = self.get_serializer(data=instance_data, many=False)
            instance = self.to_internal_value_single(instance_data, serializer)
            instance_list.append(instance)
            instance_pk_list.append(instance.pk)

        # Delete removed instances
        if self.root_serializer.instance:
            m2m_field_manager = getattr(self.root_serializer.instance, self.field_name)
            m2m_field_manager.exclude(pk__in=instance_pk_list).delete()

        return instance_list


class MapLayerDatasetSerializer(ResourceBaseToRepresentationSerializerMixin):
    default_style = DynamicRelationField(StyleSerializer, embed=True, many=False, read_only=True)
    styles = DynamicRelationField(StyleSerializer, embed=True, many=True, read_only=True)
    featureinfo_custom_template = FeatureInfoTemplateField()

    class Meta:
        model = Dataset
        name = "dataset"
        fields = (
            "alternate",
            "featureinfo_custom_template",
            "title",
            "perms",
            "pk",
            "has_time",
            "default_style",
            "styles",
            "ptype",
        )


class MapLayerSerializer(DynamicModelSerializer):
    dataset = DynamicRelationField(MapLayerDatasetSerializer, embed=True)

    class Meta:
        model = MapLayer
        name = "maplayer"
        fields = (
            "pk",
            "extra_params",
            "current_style",
            "dataset",
            "name",
        )


class SimpleMapLayerSerializer(serializers.ModelSerializer):
    class Meta:
        model = MapLayer
        name = "maplayer"
        fields = (
            "pk",
            "name",
            "extra_params",
            "current_style",
        )


class MapSerializer(ResourceBaseSerializer):
    maplayers = DynamicFullyEmbedM2MRelationField(MapLayerSerializer, deferred=False)

    class Meta:
        model = Map
        name = "map"
        view_name = "maps-list"
<<<<<<< HEAD
        fields = ("pk", "uuid", "urlsuffix", "featuredurl", "data", "maplayers", "executions")
=======
        fields = ("pk", "uuid", "urlsuffix", "featuredurl", "data", "maplayers", "executions", "metadata")
>>>>>>> 0e89afe8


class SimpleMapSerializer(BaseDynamicModelSerializer):
    detail_url = DetailUrlField(read_only=True)

    class Meta:
        model = Map
        name = "map"
        view_name = "maps-list"
        fields = (
            "pk",
            "title",
            "detail_url",
        )<|MERGE_RESOLUTION|>--- conflicted
+++ resolved
@@ -160,11 +160,7 @@
         model = Map
         name = "map"
         view_name = "maps-list"
-<<<<<<< HEAD
-        fields = ("pk", "uuid", "urlsuffix", "featuredurl", "data", "maplayers", "executions")
-=======
         fields = ("pk", "uuid", "urlsuffix", "featuredurl", "data", "maplayers", "executions", "metadata")
->>>>>>> 0e89afe8
 
 
 class SimpleMapSerializer(BaseDynamicModelSerializer):
