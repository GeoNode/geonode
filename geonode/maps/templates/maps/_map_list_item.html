--- conflicted
+++ resolved
@@ -12,11 +12,8 @@
     <div class="img-placeholder pl-153-113">{% trans "No Image Available" %}</div>
   </a>
   <div class="details">
-<<<<<<< HEAD
       <a href="{% url "map_download" map.id %}" class="btn btn-info download">{% trans "Download" %}</a>
       <a href="{% url "map_detail" map.id %}"><h3>{{ map.title }}</h3></a>
-=======
->>>>>>> 52c50f94
       <div class="meta">
         {% trans "from" %} <a href="{% url "profile_detail" map.owner.username %}" rel="author">{{ map.owner }}</a>, {{ map.last_modified|timesince }} {% trans 'ago' %}
       </div>
