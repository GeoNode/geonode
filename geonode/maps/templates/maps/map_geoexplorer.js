{% include 'geonode/ext_header.html' %}
{% include 'geonode/geo_header.html' %}
<link href="{{ STATIC_URL}}geonode/css/geoexplorer/map_geoexplorer.css" rel="stylesheet"/>
<script type="text/javascript" src="{{ STATIC_URL}}geonode/js/extjs/GeoNode-mixin.js"></script>
<script type="text/javascript" src="{{ STATIC_URL}}geonode/js/extjs/Geonode-CatalogueApiSearch.js"></script>
<script type="text/javascript" src="{{ STATIC_URL}}geonode/js/extjs/GeoNode-GeoExplorer.js"></script>
<script type="text/javascript" src="{{ STATIC_URL}}geonode/js/utils/thumbnail.js"></script>
<script type="text/javascript">
var app;
Ext.onReady(function() {
{% autoescape off %}
    GeoExt.Lang.set("{{ LANGUAGE_CODE }}");
    var config = Ext.apply({
        authStatus: {% if user.is_authenticated %} 200{% else %} 401{% endif %},
        {% if PROXY_URL %}
        proxy: '{{ PROXY_URL }}',
        {% endif %}

        {% if 'access_token' in request.session %}
        access_token: "{{request.session.access_token}}",
        {% else %}
        access_token: null,
        {% endif %}

        {% if MAPFISH_PRINT_ENABLED %}
        printService: "{{GEOSERVER_BASE_URL}}pdf/",
        {% else %}
<<<<<<< HEAD
        printService: "",
        {% endif %}
=======
        printService: null,
        printCapabilities: null,
        {% endif %}

>>>>>>> 546108d3
        /* The URL to a REST map configuration service.  This service
         * provides listing and, with an authenticated user, saving of
         * maps on the server for sharing and editing.
         */
        rest: "{% url "maps_browse" %}",
        ajaxLoginUrl: "{% url "account_ajax_login" %}",
        homeUrl: "{% url "home" %}",
        localGeoServerBaseUrl: "{{ GEOSERVER_BASE_URL }}",
        localCSWBaseUrl: "{{ CATALOGUE_BASE_URL }}",
        csrfToken: "{{ csrf_token }}",
        tools: [{ptype: "gxp_getfeedfeatureinfo"}],
        listeners: {
            "ready": function() {
                app.mapPanel.map.getMaxExtent = function() {
                    return new OpenLayers.Bounds(-80150033.36/2,-80150033.36/2,80150033.36/2,80150033.36/2);
                }
                app.mapPanel.map.getMaxResolution = function() {
                    return 626172.135625/2;
                }
                l = app.selectedLayer.getLayer();
                l.addOptions({wrapDateLine:true, displayOutsideMaxExtent: true});
                l.addOptions({maxExtent:app.mapPanel.map.getMaxExtent(), restrictedExtent:app.mapPanel.map.getMaxExtent()});
                for (var l in app.mapPanel.map.layers) {
                    l = app.selectedLayer.getLayer();
                    l.addOptions({wrapDateLine:true, displayOutsideMaxExtent: true});
                    l.addOptions({maxExtent:app.mapPanel.map.getMaxExtent(), restrictedExtent:app.mapPanel.map.getMaxExtent()});
                }

                var map = app.mapPanel.map;
                var layer = app.map.layers.slice(-1)[0];
                var bbox = layer.bbox;
                var crs = layer.crs
                if (bbox != undefined)
                {
                   if (!Array.isArray(bbox) && Object.keys(layer.srs) in bbox) {
                    bbox = bbox[Object.keys(layer.srs)].bbox;
                   }

                   var extent = new OpenLayers.Bounds();
                       extent.left = bbox[0];
                       extent.right = bbox[1];
                       extent.bottom = bbox[2];
                       extent.top = bbox[3];

                   if(crs && crs.properties) {
                       if (crs.properties != map.projection) {
                           extent = extent.clone().transform(crs.properties, map.projection);
                       }
                   }

                   var zoomToData = function()
                   {
                       map.zoomToExtent(extent, false);
                       app.mapPanel.center = map.center;
                       app.mapPanel.zoom = map.zoom;
                       map.events.unregister('changebaselayer', null, zoomToData);
                   };
                   map.events.register('changebaselayer',null,zoomToData);
                   if(map.baseLayer){
                       map.zoomToExtent(extent, false);
                   }
                }
            },
           'save': function(obj_id) {
               createMapThumbnail(obj_id);
           }
       }
    }, {{ config }});

    app = new GeoNode.Composer(config);
{% endautoescape %}
});
</script><|MERGE_RESOLUTION|>--- conflicted
+++ resolved
@@ -25,15 +25,10 @@
         {% if MAPFISH_PRINT_ENABLED %}
         printService: "{{GEOSERVER_BASE_URL}}pdf/",
         {% else %}
-<<<<<<< HEAD
-        printService: "",
-        {% endif %}
-=======
         printService: null,
         printCapabilities: null,
         {% endif %}
 
->>>>>>> 546108d3
         /* The URL to a REST map configuration service.  This service
          * provides listing and, with an authenticated user, saving of
          * maps on the server for sharing and editing.
