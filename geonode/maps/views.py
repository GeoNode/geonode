# yer-*- coding: utf-8 -*-
#########################################################################
#
# Copyright (C) 2016 OSGeo
#
# This program is free software: you can redistribute it and/or modify
# it under the terms of the GNU General Public License as published by
# the Free Software Foundation, either version 3 of the License, or
# (at your option) any later version.
#
# This program is distributed in the hope that it will be useful,
# but WITHOUT ANY WARRANTY; without even the implied warranty of
# MERCHANTABILITY or FITNESS FOR A PARTICULAR PURPOSE. See the
# GNU General Public License for more details.
#
# You should have received a copy of the GNU General Public License
# along with this program. If not, see <http://www.gnu.org/licenses/>.
#
#########################################################################

import math
import logging
import urlparse

import requests
from requests.auth import HTTPBasicAuth

from itertools import chain

from guardian.shortcuts import get_perms

from django.contrib.auth.decorators import login_required
from django.core.exceptions import ObjectDoesNotExist
from django.core.urlresolvers import reverse
from django.shortcuts import redirect
from django.core.serializers.json import DjangoJSONEncoder
from django.http import HttpResponse, HttpResponseRedirect, HttpResponseNotAllowed, HttpResponseServerError
from django.shortcuts import render, get_object_or_404
from django.conf import settings
from django.utils.translation import ugettext as _
try:
    # Django >= 1.7
    import json
except ImportError:
    # Django <= 1.6 backwards compatibility
    from django.utils import simplejson as json
from django.utils.html import strip_tags
from django.db.models import F
from django.views.decorators.clickjacking import (xframe_options_exempt,
                                                  xframe_options_sameorigin)
from django.views.decorators.http import require_http_methods

from geonode.layers.models import Layer
from geonode.maps.models import Map, MapLayer, MapSnapshot
from geonode.layers.views import _resolve_layer
from geonode.utils import (DEFAULT_TITLE,
                           DEFAULT_ABSTRACT,
                           num_encode, num_decode,
                           build_social_links,
                           http_client,
                           forward_mercator,
                           llbbox_to_mercator,
                           bbox_to_projection,
                           default_map_config,
                           resolve_object,
                           layer_from_viewer_config,
                           check_ogc_backend)
from geonode.maps.forms import MapForm
from geonode.security.views import _perms_info_json
from geonode.base.forms import CategoryForm
from geonode.base.models import TopicCategory
from geonode import geoserver, qgis_server
from geonode.groups.models import GroupProfile
from geonode.documents.models import get_related_documents
from geonode.people.forms import ProfileForm
from geonode.base.views import batch_modify
from .tasks import delete_map
from requests.compat import urljoin

if check_ogc_backend(geoserver.BACKEND_PACKAGE):
    # FIXME: The post service providing the map_status object
    # should be moved to geonode.geoserver.
    from geonode.geoserver.helpers import ogc_server_settings
    from geonode.geoserver.helpers import (_render_thumbnail,
                                           _prepare_thumbnail_body_from_opts)
elif check_ogc_backend(qgis_server.BACKEND_PACKAGE):
    from geonode.qgis_server.helpers import ogc_server_settings

logger = logging.getLogger("geonode.maps.views")

DEFAULT_MAPS_SEARCH_BATCH_SIZE = 10
MAX_MAPS_SEARCH_BATCH_SIZE = 25

_PERMISSION_MSG_DELETE = _("You are not permitted to delete this map.")
_PERMISSION_MSG_GENERIC = _('You do not have permissions for this map.')
_PERMISSION_MSG_LOGIN = _("You must be logged in to save this map")
_PERMISSION_MSG_SAVE = _("You are not permitted to save or edit this map.")
_PERMISSION_MSG_METADATA = _(
    "You are not allowed to modify this map's metadata.")
_PERMISSION_MSG_VIEW = _("You are not allowed to view this map.")
_PERMISSION_MSG_UNKNOWN = _('An unknown error has occured.')


def _resolve_map(request, id, permission='base.change_resourcebase',
                 msg=_PERMISSION_MSG_GENERIC, **kwargs):
    '''
    Resolve the Map by the provided typename and check the optional permission.
    '''
    if id.isdigit():
        key = 'pk'
    else:
        key = 'urlsuffix'
    return resolve_object(request, Map, {key: id}, permission=permission,
                          permission_msg=msg, **kwargs)


# BASIC MAP VIEWS #

def map_detail(request, mapid, snapshot=None, template='maps/map_detail.html'):
    '''
    The view that show details of each map
    '''
    map_obj = _resolve_map(
        request,
        mapid,
        'base.view_resourcebase',
        _PERMISSION_MSG_VIEW)

    # Update count for popularity ranking,
    # but do not includes admins or resource owners
    if request.user != map_obj.owner and not request.user.is_superuser:
        Map.objects.filter(
            id=map_obj.id).update(
            popular_count=F('popular_count') + 1)

    if snapshot is None:
        config = map_obj.viewer_json(request)
    else:
        config = snapshot_config(snapshot, map_obj, request)

    config = json.dumps(config)
    layers = MapLayer.objects.filter(map=map_obj.id)
    links = map_obj.link_set.download()

    map_bbox = map_obj.bbox_string.split(',')

    # Sanity Checks
    for coord in map_bbox:
        if not coord:
            return
    map_layers = layers
    layers1 = []
    for layer in map_layers:
        layers1.append(layer)
    if map_obj.srid != 'EPSG:3857':
        map_bbox = [float(coord) for coord in map_bbox]
    else:
        map_bbox = llbbox_to_mercator([float(coord) for coord in map_bbox])

    if map_bbox[1] == float('-inf'):
        map_bbox[1] = 0
    if map_bbox[3] == float('-inf'):
        map_bbox[3] = 0

    group = None
    if map_obj.group:
        try:
            group = GroupProfile.objects.get(slug=map_obj.group.name)
        except GroupProfile.DoesNotExist:
            group = None
    context_dict = {
        'config': config,
        'resource': map_obj,
        'group': group,
        'layers': layers,
        'map_layers': layers1,
        'map_bbox': map_bbox,
        'perms_list': get_perms(request.user, map_obj.get_self_resource()),
        'permissions_json': _perms_info_json(map_obj),
        'documents': get_related_documents(map_obj),
        'links': links,
        'preview': getattr(
            settings,
            'GEONODE_CLIENT_LAYER_PREVIEW_LIBRARY',
            'geoext'),
        'crs': getattr(
            settings,
            'DEFAULT_MAP_CRS',
            'EPSG:3857')
    }

    if settings.SOCIAL_ORIGINS:
        context_dict["social_links"] = build_social_links(request, map_obj)

    return render(request, template, context=context_dict)


@login_required
def map_metadata(
        request,
        mapid,
        template='maps/map_metadata.html',
        ajax=True):
    map_obj = _resolve_map(
        request,
        mapid,
        'base.change_resourcebase_metadata',
        _PERMISSION_MSG_VIEW)

    poc = map_obj.poc

    metadata_author = map_obj.metadata_author

    topic_category = map_obj.category

    if request.method == "POST":
        map_form = MapForm(request.POST, instance=map_obj, prefix="resource")
        category_form = CategoryForm(request.POST, prefix="category_choice_field", initial=int(
            request.POST["category_choice_field"]) if "category_choice_field" in request.POST else None)
    else:
        map_form = MapForm(instance=map_obj, prefix="resource")
        category_form = CategoryForm(
            prefix="category_choice_field",
            initial=topic_category.id if topic_category else None)

    if request.method == "POST" and map_form.is_valid(
    ) and category_form.is_valid():
        new_poc = map_form.cleaned_data['poc']
        new_author = map_form.cleaned_data['metadata_author']
        new_keywords = map_form.cleaned_data['keywords']
        new_regions = map_form.cleaned_data['regions']
        new_title = strip_tags(map_form.cleaned_data['title'])
        new_abstract = strip_tags(map_form.cleaned_data['abstract'])
        new_category = TopicCategory.objects.get(
            id=category_form.cleaned_data['category_choice_field'])

        if new_poc is None:
            if poc is None:
                poc_form = ProfileForm(
                    request.POST,
                    prefix="poc",
                    instance=poc)
            else:
                poc_form = ProfileForm(request.POST, prefix="poc")
            if poc_form.has_changed and poc_form.is_valid():
                new_poc = poc_form.save()

        if new_author is None:
            if metadata_author is None:
                author_form = ProfileForm(request.POST, prefix="author",
                                          instance=metadata_author)
            else:
                author_form = ProfileForm(request.POST, prefix="author")
            if author_form.has_changed and author_form.is_valid():
                new_author = author_form.save()

        the_map = map_form.instance
        if new_poc is not None and new_author is not None:
            the_map.poc = new_poc
            the_map.metadata_author = new_author
        the_map.title = new_title
        the_map.abstract = new_abstract
        if new_keywords:
            the_map.keywords.clear()
            the_map.keywords.add(*new_keywords)
        if new_regions:
            the_map.regions.clear()
            the_map.regions.add(*new_regions)
        the_map.category = new_category
        the_map.save()

        if getattr(settings, 'SLACK_ENABLED', False):
            try:
                from geonode.contrib.slack.utils import build_slack_message_map, send_slack_messages
                send_slack_messages(
                    build_slack_message_map(
                        "map_edit", the_map))
            except BaseException:
                logger.error("Could not send slack message for modified map.")

        if not ajax:
            return HttpResponseRedirect(
                reverse(
                    'map_detail',
                    args=(
                        map_obj.id,
                    )))

        message = map_obj.id

        return HttpResponse(json.dumps({'message': message}))

    # - POST Request Ends here -

    # Request.GET
    if poc is None:
        poc_form = ProfileForm(request.POST, prefix="poc")
    else:
        if poc is None:
            poc_form = ProfileForm(instance=poc, prefix="poc")
        else:
            map_form.fields['poc'].initial = poc.id
            poc_form = ProfileForm(prefix="poc")
            poc_form.hidden = True

    if metadata_author is None:
        author_form = ProfileForm(request.POST, prefix="author")
    else:
        if metadata_author is None:
            author_form = ProfileForm(
                instance=metadata_author,
                prefix="author")
        else:
            map_form.fields['metadata_author'].initial = metadata_author.id
            author_form = ProfileForm(prefix="author")
            author_form.hidden = True

    config = map_obj.viewer_json(request)
    layers = MapLayer.objects.filter(map=map_obj.id)

    metadata_author_groups = []
    if request.user.is_superuser or request.user.is_staff:
        metadata_author_groups = GroupProfile.objects.all()
    else:
        try:
            all_metadata_author_groups = chain(
                request.user.group_list_all(),
                GroupProfile.objects.exclude(
                    access="private").exclude(access="public-invite"))
        except BaseException:
            all_metadata_author_groups = GroupProfile.objects.exclude(
                access="private").exclude(access="public-invite")
        [metadata_author_groups.append(item) for item in all_metadata_author_groups
            if item not in metadata_author_groups]

    if settings.ADMIN_MODERATE_UPLOADS:
        if not request.user.is_superuser:
            map_form.fields['is_published'].widget.attrs.update(
                {'disabled': 'true'})

            can_change_metadata = request.user.has_perm(
                'change_resourcebase_metadata',
                map_obj.get_self_resource())
            try:
                is_manager = request.user.groupmember_set.all().filter(role='manager').exists()
            except BaseException:
                is_manager = False
            if not is_manager or not can_change_metadata:
                map_form.fields['is_approved'].widget.attrs.update(
                    {'disabled': 'true'})

    return render(request, template, context={
        "config": json.dumps(config),
        "resource": map_obj,
        "map": map_obj,
        "map_form": map_form,
        "poc_form": poc_form,
        "author_form": author_form,
        "category_form": category_form,
        "layers": layers,
        "preview": getattr(settings, 'GEONODE_CLIENT_LAYER_PREVIEW_LIBRARY', 'geoext'),
        "crs": getattr(settings, 'DEFAULT_MAP_CRS', 'EPSG:3857'),
        "metadata_author_groups": metadata_author_groups,
        "GROUP_MANDATORY_RESOURCES": getattr(settings, 'GROUP_MANDATORY_RESOURCES', False),
    })


@login_required
def map_metadata_advanced(request, mapid):
    return map_metadata(
        request,
        mapid,
        template='maps/map_metadata_advanced.html')


@login_required
def map_remove(request, mapid, template='maps/map_remove.html'):
    ''' Delete a map, and its constituent layers. '''
    map_obj = _resolve_map(
        request,
        mapid,
        'base.delete_resourcebase',
        _PERMISSION_MSG_VIEW)

    if request.method == 'GET':
        return render(request, template, context={
            "map": map_obj
        })
    elif request.method == 'POST':
        if getattr(settings, 'SLACK_ENABLED', False):
            slack_message = None
            try:
                from geonode.contrib.slack.utils import build_slack_message_map
                slack_message = build_slack_message_map("map_delete", map_obj)
            except BaseException:
                logger.error("Could not build slack message for delete map.")

            delete_map.delay(object_id=map_obj.id)

            try:
                from geonode.contrib.slack.utils import send_slack_messages
                send_slack_messages(slack_message)
            except BaseException:
                logger.error("Could not send slack message for delete map.")

        else:
            delete_map.delay(object_id=map_obj.id)

        return HttpResponseRedirect(reverse("maps_browse"))


@xframe_options_exempt
def map_embed(
        request,
        mapid=None,
        snapshot=None,
        template='maps/map_embed.html'):
    if mapid is None:
        config = default_map_config(request)[0]
    else:
        map_obj = _resolve_map(
            request,
            mapid,
            'base.view_resourcebase',
            _PERMISSION_MSG_VIEW)

        layers = MapLayer.objects.filter(map=mapid)
        if snapshot is None:
            config = map_obj.viewer_json(request)
        else:
            config = snapshot_config(
                snapshot, map_obj, request)
    return render(request, template, context={
        'config': json.dumps(config),
        'resource': map_obj,
        'map_layers': layers
    })


def map_embed_widget(request, mapid,
                     template='leaflet/maps/map_embed_widget.html'):
    """Display code snippet for embedding widget.

    :param request: The request from the frontend.
    :type request: HttpRequest

    :param mapid: The id of the map.
    :type mapid: String

    :return: formatted code.
    """
    map_obj = _resolve_map(request,
                           mapid,
                           'base.view_resourcebase',
                           _PERMISSION_MSG_VIEW)
    map_bbox = map_obj.bbox_string.split(',')

    # Sanity Checks
    for coord in map_bbox:
        if not coord:
            return

    map_layers = MapLayer.objects.filter(
        map_id=mapid).order_by('stack_order')
    layers = []
    for layer in map_layers:
        if layer.group != 'background':
            layers.append(layer)

    if map_obj.srid != 'EPSG:3857':
        map_bbox = [float(coord) for coord in map_bbox]
    else:
        map_bbox = llbbox_to_mercator([float(coord) for coord in map_bbox])

<<<<<<< HEAD
    if map_bbox[1] == float('-inf'):
        map_bbox[1] = 0
    if map_bbox[3] == float('-inf'):
        map_bbox[3] = 0
=======
    if map_bbox and len(map_bbox) >= 4:
        minx, miny, maxx, maxy = [float(coord) for coord in map_bbox]
        x = (minx + maxx) / 2
        y = (miny + maxy) / 2

        if getattr(settings, 'DEFAULT_MAP_CRS') == "EPSG:3857":
            center = list((x, y))
        else:
            center = list(forward_mercator((x, y)))

        if center[1] == float('-inf'):
            center[1] = 0

        BBOX_DIFFERENCE_THRESHOLD = 1e-5

        # Check if the bbox is invalid
        valid_x = (maxx - minx) ** 2 > BBOX_DIFFERENCE_THRESHOLD
        valid_y = (maxy - miny) ** 2 > BBOX_DIFFERENCE_THRESHOLD

        width_zoom = 15
        if valid_x:
            try:
                width_zoom = math.log(360 / abs(maxx - minx), 2)
            except BaseException:
                pass

        height_zoom = 15
        if valid_y:
            try:
                height_zoom = math.log(360 / abs(maxy - miny), 2)
            except BaseException:
                pass

        map_obj.center_x = center[0]
        map_obj.center_y = center[1]
        map_obj.zoom = math.ceil(min(width_zoom, height_zoom))
>>>>>>> af1bd107

    context = {
        'resource': map_obj,
        'map_bbox': map_bbox,
        'map_layers': layers
    }
    message = render(request, template, context)
    return HttpResponse(message)


# MAPS VIEWER #


@require_http_methods(["GET", ])
def add_layer(request):
    """
    The view that returns the map composer opened to
    a given map and adds a layer on top of it.
    """
    map_id = request.GET.get('map_id')
    layer_name = request.GET.get('layer_name')

    map_obj = _resolve_map(
        request,
        map_id,
        'base.view_resourcebase',
        _PERMISSION_MSG_VIEW)

    return map_view(request, str(map_obj.id), layer_name=layer_name)


@xframe_options_sameorigin
def map_view(request, mapid, snapshot=None, layer_name=None,
             template='maps/map_view.html'):
    """
    The view that returns the map composer opened to
    the map with the given map ID.
    """
    map_obj = _resolve_map(
        request,
        mapid,
        'base.view_resourcebase',
        _PERMISSION_MSG_VIEW)

    if snapshot is None:
        config = map_obj.viewer_json(request)
    else:
        config = snapshot_config(snapshot, map_obj, request)

    if layer_name:
        config = add_layers_to_map_config(
            request, map_obj, (layer_name, ), False)

    return render(request, template, context={
        'config': json.dumps(config),
        'map': map_obj,
        'preview': getattr(
            settings,
            'GEONODE_CLIENT_LAYER_PREVIEW_LIBRARY',
            'geoext')
    })


def map_view_js(request, mapid):
    map_obj = _resolve_map(
        request,
        mapid,
        'base.view_resourcebase',
        _PERMISSION_MSG_VIEW)

    config = map_obj.viewer_json(request)
    return HttpResponse(
        json.dumps(config),
        content_type="application/javascript")


def map_json(request, mapid, snapshot=None):
    if request.method == 'GET':
        map_obj = _resolve_map(
            request,
            mapid,
            'base.view_resourcebase',
            _PERMISSION_MSG_VIEW)

        return HttpResponse(
            json.dumps(
                map_obj.viewer_json(request)))
    elif request.method == 'POST':
        if not request.user.is_authenticated():
            return HttpResponse(
                _PERMISSION_MSG_LOGIN,
                status=401,
                content_type="text/plain"
            )

        map_obj = Map.objects.get(id=mapid)
        if not request.user.has_perm(
            'change_resourcebase',
                map_obj.get_self_resource()):
            return HttpResponse(
                _PERMISSION_MSG_SAVE,
                status=401,
                content_type="text/plain"
            )
        try:
            map_obj.update_from_viewer(request.body, context={'request': request, 'mapId': mapid, 'map': map_obj})

            MapSnapshot.objects.create(
                config=clean_config(
                    request.body),
                map=map_obj,
                user=request.user)

            return HttpResponse(
                json.dumps(
                    map_obj.viewer_json(request)))
        except ValueError as e:
            return HttpResponse(
                "The server could not understand the request." + str(e),
                content_type="text/plain",
                status=400
            )


@xframe_options_sameorigin
def map_edit(request, mapid, snapshot=None, template='maps/map_edit.html'):
    """
    The view that returns the map composer opened to
    the map with the given map ID.
    """
    map_layers = MapLayer.objects.filter(map=mapid)

    geoserver_layers = []

    url = "%srest/layergroups" % (settings.GEOSERVER_PUBLIC_LOCATION)

    myResponse = requests.get(url, auth=HTTPBasicAuth(
        "%s" % (settings.OGC_SERVER_DEFAULT_USER), "%s" % (settings.OGC_SERVER_DEFAULT_PASSWORD)))
    if(myResponse.ok):
        jData = json.loads(myResponse.content)
        for key in jData["layerGroups"]["layerGroup"]:
            dict = {}
            dict["title"] = str(key["name"])
            dict["alternate"] = str(key["name"])
            dict["url"] = "%swms/" % (settings.GEOSERVER_PUBLIC_LOCATION)
            geoserver_layers.append(dict)
    else:
        geoserver_layers.append(myResponse)

    layers = Layer.objects.filter()
    map_obj = _resolve_map(
        request,
        mapid,
        'base.view_resourcebase',
        _PERMISSION_MSG_VIEW)

    if snapshot is None:
        config = map_obj.viewer_json(request)
    else:
        config = snapshot_config(snapshot, map_obj, request)

    return render(request, template, context={
        'map_layers': map_layers,
        'layers': layers,
        'geoserver_layers': geoserver_layers,
        'mapId': mapid,
        'config': json.dumps(config),
        'map': map_obj,
        'preview': getattr(
            settings,
            'GEONODE_CLIENT_LAYER_PREVIEW_LIBRARY',
            'geoext')
    })


# NEW MAPS #


def clean_config(conf):
    if isinstance(conf, basestring):
        config = json.loads(conf)
        config_extras = [
            "tools",
            "rest",
            "homeUrl",
            "localGeoServerBaseUrl",
            "localCSWBaseUrl",
            "csrfToken",
            "db_datastore",
            "authorizedRoles"]
        for config_item in config_extras:
            if config_item in config:
                del config[config_item]
            if config_item in config["map"]:
                del config["map"][config_item]
        return json.dumps(config)
    else:
        return conf


def new_map(request, template='maps/map_new.html'):
    map_obj, config = new_map_config(request)
    layers = Layer.objects.filter()
    geoserver_layers = []

    url = "%srest/layergroups" % (settings.GEOSERVER_PUBLIC_LOCATION)

    myResponse = requests.get(url, auth=HTTPBasicAuth(
        "%s" % (settings.OGC_SERVER_DEFAULT_USER), "%s" % (settings.OGC_SERVER_DEFAULT_PASSWORD)))
    if(myResponse.ok):
        jData = json.loads(myResponse.content)
        for key in jData["layerGroups"]["layerGroup"]:
            dict = {}
            dict["title"] = str(key["name"])
            dict["alternate"] = str(key["name"])
            dict["url"] = "%swms/" % (settings.GEOSERVER_PUBLIC_LOCATION)
            geoserver_layers.append(dict)
    else:
        geoserver_layers.append(myResponse)
    
    context_dict = {
        'config': config,
        'map': map_obj,
        'layers': layers,
        'geoserver_layers': geoserver_layers
    }
    context_dict["preview"] = getattr(
        settings,
        'GEONODE_CLIENT_LAYER_PREVIEW_LIBRARY',
        'geoext')
    if isinstance(config, HttpResponse):
        return config
    else:
        return render(
            request,
            template,
            context=context_dict)


def new_map_json(request):
    if request.method == 'GET':
        map_obj, config = new_map_config(request)
        if isinstance(config, HttpResponse):
            return config
        else:
            return HttpResponse(config)
    elif request.method == 'POST':
        if not request.user.is_authenticated():
            return HttpResponse(
                'You must be logged in to save new maps',
                content_type="text/plain",
                status=401
            )

        map_obj = Map(owner=request.user, zoom=0,
                      center_x=0, center_y=0)
        map_obj.save()
        map_obj.set_default_permissions()
        map_obj.handle_moderated_uploads()
        # If the body has been read already, use an empty string.
        # See https://github.com/django/django/commit/58d555caf527d6f1bdfeab14527484e4cca68648
        # for a better exception to catch when we move to Django 1.7.
        try:
            body = request.body
        except Exception:
            body = ''

        try:
            map_obj.update_from_viewer(body, context={'request': request, 'mapId': map_obj.id, 'map': map_obj})

            MapSnapshot.objects.create(
                config=clean_config(body),
                map=map_obj,
                user=request.user)
        except ValueError as e:
            return HttpResponse(str(e), status=400)
        else:
            return HttpResponse(
                json.dumps({'id': map_obj.id}),
                status=200,
                content_type='application/json'
            )
    else:
        return HttpResponse(status=405)


def new_map_config(request):
    '''
    View that creates a new map.

    If the query argument 'copy' is given, the initial map is
    a copy of the map with the id specified, otherwise the
    default map configuration is used.  If copy is specified
    and the map specified does not exist a 404 is returned.
    '''
    DEFAULT_MAP_CONFIG, DEFAULT_BASE_LAYERS = default_map_config(request)

    map_obj = None
    if request.method == 'GET' and 'copy' in request.GET:
        mapid = request.GET['copy']
        map_obj = _resolve_map(request, mapid, 'base.view_resourcebase')

        map_obj.abstract = DEFAULT_ABSTRACT
        map_obj.title = DEFAULT_TITLE
        if request.user.is_authenticated():
            map_obj.owner = request.user

        config = map_obj.viewer_json(request)
        map_obj.handle_moderated_uploads()
        del config['id']
    else:
        if request.method == 'GET':
            params = request.GET
        elif request.method == 'POST':
            params = request.POST
        else:
            return HttpResponse(status=405)

        if 'layer' in params:
            map_obj = Map(projection=getattr(settings, 'DEFAULT_MAP_CRS',
                                             'EPSG:3857'))
            config = add_layers_to_map_config(
                request, map_obj, params.getlist('layer'))
        else:
            config = DEFAULT_MAP_CONFIG
    return map_obj, json.dumps(config)


def add_layers_to_map_config(
        request, map_obj, layer_names, add_base_layers=True):
    DEFAULT_MAP_CONFIG, DEFAULT_BASE_LAYERS = default_map_config(request)

    bbox = []
    layers = []
    for layer_name in layer_names:
        try:
            layer = _resolve_layer(request, layer_name)
        except ObjectDoesNotExist:
            # bad layer, skip
            continue

        if not request.user.has_perm(
                'view_resourcebase',
                obj=layer.get_self_resource()):
            # invisible layer, skip inclusion
            continue

        layer_bbox = layer.bbox[0:4]
        bbox = layer_bbox[:]
        bbox[0] = layer_bbox[0]
        bbox[1] = layer_bbox[2]
        bbox[2] = layer_bbox[1]
        bbox[3] = layer_bbox[3]
        # assert False, str(layer_bbox)

        def decimal_encode(bbox):
            import decimal
            _bbox = []
            for o in [float(coord) for coord in bbox]:
                if isinstance(o, decimal.Decimal):
                    o = (str(o) for o in [o])
                _bbox.append(o)
            # Must be in the form : [x0, x1, y0, y1
            return [_bbox[0], _bbox[2], _bbox[1], _bbox[3]]

        def sld_definition(style):
            from urllib import quote
            _sld = {
                "title": style.sld_title or style.name,
                "legend": {
                    "height": "40",
                    "width": "22",
                    "href": layer.ows_url +
                    "?service=wms&request=GetLegendGraphic&format=image%2Fpng&width=20&height=20&layer=" +
                    quote(layer.service_typename, safe=''),
                    "format": "image/png"
                },
                "name": style.name
            }
            return _sld

        config = layer.attribute_config()
        if hasattr(layer, 'srid'):
            config['crs'] = {
                'type': 'name',
                'properties': layer.srid
            }
        # Add required parameters for GXP lazy-loading
        attribution = "%s %s" % (layer.owner.first_name,
                                 layer.owner.last_name) if layer.owner.first_name or layer.owner.last_name else str(
            layer.owner)
        srs = getattr(settings, 'DEFAULT_MAP_CRS', 'EPSG:3857')
        srs_srid = int(srs.split(":")[1]) if srs != "EPSG:900913" else 3857
        config["attribution"] = "<span class='gx-attribution-title'>%s</span>" % attribution
        config["format"] = getattr(
            settings, 'DEFAULT_LAYER_FORMAT', 'image/png')
        config["title"] = layer.title
        config["wrapDateLine"] = True
        config["visibility"] = True
        config["srs"] = srs
        config["bbox"] = decimal_encode(
            bbox_to_projection([float(coord) for coord in layer_bbox] + [layer.srid, ],
                               target_srid=int(srs.split(":")[1]))[:4])
        config["capability"] = {
            "abstract": layer.abstract,
            "name": layer.alternate,
            "title": layer.title,
            "queryable": True,
            "storeType": layer.storeType,
            "bbox": {
                layer.srid: {
                    "srs": layer.srid,
                    "bbox": decimal_encode(bbox)
                },
                srs: {
                    "srs": srs,
                    "bbox": decimal_encode(
                        bbox_to_projection([float(coord) for coord in layer_bbox] + [layer.srid, ],
                                           target_srid=srs_srid)[:4])
                },
                "EPSG:4326": {
                    "srs": "EPSG:4326",
                    "bbox": decimal_encode(bbox) if layer.srid == 'EPSG:4326' else
                    decimal_encode(bbox_to_projection(
                        [float(coord) for coord in layer_bbox] + [layer.srid, ], target_srid=4326)[:4])
                },
                "EPSG:900913": {
                    "srs": "EPSG:900913",
                    "bbox": decimal_encode(bbox) if layer.srid == 'EPSG:900913' else
                    decimal_encode(bbox_to_projection(
                        [float(coord) for coord in layer_bbox] + [layer.srid, ], target_srid=3857)[:4])
                }
            },
            "srs": {
                srs: True
            },
            "formats": ["image/png", "application/atom xml", "application/atom+xml", "application/json;type=utfgrid",
                        "application/openlayers", "application/pdf", "application/rss xml", "application/rss+xml",
                        "application/vnd.google-earth.kml", "application/vnd.google-earth.kml xml",
                        "application/vnd.google-earth.kml+xml", "application/vnd.google-earth.kml+xml;mode=networklink",
                        "application/vnd.google-earth.kmz", "application/vnd.google-earth.kmz xml",
                        "application/vnd.google-earth.kmz+xml", "application/vnd.google-earth.kmz;mode=networklink",
                        "atom", "image/geotiff", "image/geotiff8", "image/gif", "image/gif;subtype=animated",
                        "image/jpeg", "image/png8", "image/png; mode=8bit", "image/svg", "image/svg xml",
                        "image/svg+xml", "image/tiff", "image/tiff8", "image/vnd.jpeg-png",
                        "kml", "kmz", "openlayers", "rss", "text/html; subtype=openlayers", "utfgrid"],
            "attribution": {
                "title": attribution
            },
            "infoFormats": ["text/plain", "application/vnd.ogc.gml", "text/xml", "application/vnd.ogc.gml/3.1.1",
                            "text/xml; subtype=gml/3.1.1", "text/html", "application/json"],
            "styles": [sld_definition(s) for s in layer.styles.all()],
            "prefix": layer.alternate.split(":")[0] if ":" in layer.alternate else "",
            "keywords": [k.name for k in layer.keywords.all()] if layer.keywords else [],
            "llbbox": decimal_encode(bbox) if layer.srid == 'EPSG:4326' else
            decimal_encode(bbox_to_projection(
                [float(coord) for coord in layer_bbox] + [layer.srid, ], target_srid=4326)[:4])
        }

        all_times = None
        if check_ogc_backend(geoserver.BACKEND_PACKAGE):
            from geonode.geoserver.views import get_capabilities
            workspace, layername = layer.alternate.split(
                ":") if ":" in layer.alternate else (None, layer.alternate)
            # WARNING Please make sure to have enabled DJANGO CACHE as per
            # https://docs.djangoproject.com/en/2.0/topics/cache/#filesystem-caching
            wms_capabilities_resp = get_capabilities(
                request, layer.id, tolerant=True)
            if wms_capabilities_resp.status_code >= 200 and wms_capabilities_resp.status_code < 400:
                wms_capabilities = wms_capabilities_resp.getvalue()
                if wms_capabilities:
                    import xml.etree.ElementTree as ET
                    namespaces = {'wms': 'http://www.opengis.net/wms',
                                  'xlink': 'http://www.w3.org/1999/xlink',
                                  'xsi': 'http://www.w3.org/2001/XMLSchema-instance'}

                    e = ET.fromstring(wms_capabilities)
                    for atype in e.findall(
                            "./[wms:Name='%s']/wms:Dimension[@name='time']" % (layer.alternate), namespaces):
                        dim_name = atype.get('name')
                        if dim_name:
                            dim_name = str(dim_name).lower()
                            if dim_name == 'time':
                                dim_values = atype.text
                                if dim_values:
                                    all_times = dim_values.split(",")
                                    break
            if all_times:
                config["capability"]["dimensions"] = {
                    "time": {
                        "name": "time",
                        "units": "ISO8601",
                        "unitsymbol": None,
                        "nearestVal": False,
                        "multipleVal": False,
                        "current": False,
                        "default": "current",
                        "values": all_times
                    }
                }

        if layer.storeType == "remoteStore":
            service = layer.remote_service
            source_params = {}
            if service.type in ('REST_MAP', 'REST_IMG'):
                source_params = {
                    "ptype": service.ptype,
                    "remote": True,
                    "url": service.service_url,
                    "name": service.name,
                    "title": "[R] %s" % service.title}
            maplayer = MapLayer(map=map_obj,
                                name=layer.alternate,
                                ows_url=layer.ows_url,
                                layer_params=json.dumps(config),
                                visibility=True,
                                source_params=json.dumps(source_params)
                                )
        else:
            ogc_server_url = urlparse.urlsplit(
                ogc_server_settings.PUBLIC_LOCATION).netloc
            layer_url = urlparse.urlsplit(layer.ows_url).netloc

            access_token = request.session['access_token'] if request and 'access_token' in request.session else None
            if access_token and ogc_server_url == layer_url and 'access_token' not in layer.ows_url:
                url = layer.ows_url + '?access_token=' + access_token
            else:
                url = layer.ows_url
            maplayer = MapLayer(
                map=map_obj,
                name=layer.alternate,
                ows_url=url,
                # use DjangoJSONEncoder to handle Decimal values
                layer_params=json.dumps(config, cls=DjangoJSONEncoder),
                visibility=True
            )

        layers.append(maplayer)

    if bbox and len(bbox) >= 4:
        minx, maxx, miny, maxy = [float(coord) for coord in bbox]
        x = (minx + maxx) / 2
        y = (miny + maxy) / 2

        if getattr(
            settings,
            'DEFAULT_MAP_CRS',
                'EPSG:3857') == "EPSG:4326":
            center = list((x, y))
        else:
            center = list(forward_mercator((x, y)))

        if center[1] == float('-inf'):
            center[1] = 0

        BBOX_DIFFERENCE_THRESHOLD = 1e-5

        # Check if the bbox is invalid
        valid_x = (maxx - minx) ** 2 > BBOX_DIFFERENCE_THRESHOLD
        valid_y = (maxy - miny) ** 2 > BBOX_DIFFERENCE_THRESHOLD

        if valid_x:
            width_zoom = math.log(360 / abs(maxx - minx), 2)
        else:
            width_zoom = 15

        if valid_y:
            height_zoom = math.log(360 / abs(maxy - miny), 2)
        else:
            height_zoom = 15

        map_obj.center_x = center[0]
        map_obj.center_y = center[1]
        map_obj.zoom = math.ceil(min(width_zoom, height_zoom))

    map_obj.handle_moderated_uploads()

    if add_base_layers:
        layers_to_add = DEFAULT_BASE_LAYERS + layers
    else:
        layers_to_add = layers
    config = map_obj.viewer_json(
        request, *layers_to_add)

    config['fromLayer'] = True
    return config


# MAPS DOWNLOAD #

def map_download(request, mapid, template='maps/map_download.html'):
    """
    Download all the layers of a map as a batch
    XXX To do, remove layer status once progress id done
    This should be fix because
    """
    map_obj = _resolve_map(
        request,
        mapid,
        'base.download_resourcebase',
        _PERMISSION_MSG_VIEW)

    map_status = dict()
    if request.method == 'POST':

        def perm_filter(layer):
            return request.user.has_perm(
                'base.view_resourcebase',
                obj=layer.get_self_resource())

        mapJson = map_obj.json(perm_filter)

        # we need to remove duplicate layers
        j_map = json.loads(mapJson)
        j_layers = j_map["layers"]
        for j_layer in j_layers:
            if j_layer["service"] is None:
                j_layers.remove(j_layer)
                continue
            if (len([_l for _l in j_layers if _l == j_layer])) > 1:
                j_layers.remove(j_layer)
        mapJson = json.dumps(j_map)

        if check_ogc_backend(geoserver.BACKEND_PACKAGE):
            # TODO the url needs to be verified on geoserver
            url = "%srest/process/batchDownload/launch/" % ogc_server_settings.LOCATION
        elif check_ogc_backend(qgis_server.BACKEND_PACKAGE):
            url = urljoin(settings.SITEURL,
                          reverse("qgis_server:download-map", kwargs={'mapid': mapid}))
            # qgis-server backend stop here, continue on qgis_server/views.py
            return redirect(url)

        # the path to geoserver backend continue here
        resp, content = http_client.request(url, 'POST', body=mapJson)

        status = int(resp.status_code)

        if status == 200:
            map_status = json.loads(content)
            request.session["map_status"] = map_status
        else:
            raise Exception(
                'Could not start the download of %s. Error was: %s' %
                (map_obj.title, content))

    locked_layers = []
    remote_layers = []
    downloadable_layers = []

    for lyr in map_obj.layer_set.all():
        if lyr.group != "background":
            if not lyr.local:
                remote_layers.append(lyr)
            else:
                ownable_layer = Layer.objects.get(alternate=lyr.name)
                if not request.user.has_perm(
                        'download_resourcebase',
                        obj=ownable_layer.get_self_resource()):
                    locked_layers.append(lyr)
                else:
                    # we need to add the layer only once
                    if len(
                            [_l for _l in downloadable_layers if _l.name == lyr.name]) == 0:
                        downloadable_layers.append(lyr)
    site_url = settings.SITEURL.rstrip('/') if settings.SITEURL.startswith('http') else settings.SITEURL
    return render(request, template, context={
        "geoserver": ogc_server_settings.PUBLIC_LOCATION,
        "map_status": map_status,
        "map": map_obj,
        "locked_layers": locked_layers,
        "remote_layers": remote_layers,
        "downloadable_layers": downloadable_layers,
        "site": site_url
    })


def map_download_check(request):
    """
    this is an endpoint for monitoring map downloads
    """
    try:
        layer = request.session["map_status"]
        if isinstance(layer, dict):
            url = "%srest/process/batchDownload/status/%s" % (
                ogc_server_settings.LOCATION, layer["id"])
            resp, content = http_client.request(url, 'GET')
            status = resp.status_code
            if resp.status_code == 400:
                return HttpResponse(
                    content="Something went wrong",
                    status=status)
        else:
            content = "Something Went wrong"
            status = 400
    except ValueError:
        # TODO: Is there any useful context we could include in this log?
        logger.warning(
            "User tried to check status, but has no download in progress.")
    return HttpResponse(content=content, status=status)


def map_wmc(request, mapid, template="maps/wmc.xml"):
    """Serialize an OGC Web Map Context Document (WMC) 1.1"""
    map_obj = _resolve_map(
        request,
        mapid,
        'base.view_resourcebase',
        _PERMISSION_MSG_VIEW)
    site_url = settings.SITEURL.rstrip('/') if settings.SITEURL.startswith('http') else settings.SITEURL
    return render(request, template, context={
        'map': map_obj,
        'siteurl': site_url,
    }, content_type='text/xml')


def map_wms(request, mapid):
    """
    Publish local map layers as group layer in local OWS.

    /maps/:id/wms

    GET: return endpoint information for group layer,
    PUT: update existing or create new group layer.
    """
    map_obj = _resolve_map(
        request,
        mapid,
        'base.view_resourcebase',
        _PERMISSION_MSG_VIEW)

    if request.method == 'PUT':
        try:
            layerGroupName = map_obj.publish_layer_group()
            response = dict(
                layerGroupName=layerGroupName,
                ows=getattr(ogc_server_settings, 'ows', ''),
            )
            return HttpResponse(
                json.dumps(response),
                content_type="application/json")
        except BaseException:
            return HttpResponseServerError()

    if request.method == 'GET':
        response = dict(
            layerGroupName=getattr(map_obj.layer_group, 'name', ''),
            ows=getattr(ogc_server_settings, 'ows', ''),
        )
        return HttpResponse(
            json.dumps(response),
            content_type="application/json")

    return HttpResponseNotAllowed(['PUT', 'GET'])


def maplayer_attributes(request, layername):
    # Return custom layer attribute labels/order in JSON format
    layer = Layer.objects.get(alternate=layername)
    return HttpResponse(
        json.dumps(
            layer.attribute_config()),
        content_type="application/json")


def snapshot_config(snapshot, map_obj, request):
    """
        Get the snapshot map configuration - look up WMS parameters (bunding box)
        for local GeoNode layers
    """

    # Match up the layer with it's source
    def snapsource_lookup(source, sources):
        for k, v in sources.iteritems():
            if v.get("id") == source.get("id"):
                return k
        return None

    # Set up the proper layer configuration
    def snaplayer_config(layer, sources, request):
        cfg = layer.layer_config()
        src_cfg = layer.source_config()
        source = snapsource_lookup(src_cfg, sources)
        if source:
            cfg["source"] = source
        if src_cfg.get(
                "ptype",
                "gxp_wmscsource") == "gxp_wmscsource" or src_cfg.get(
                "ptype",
                "gxp_gnsource") == "gxp_gnsource":
            cfg["buffer"] = 0
        return cfg

    decodedid = num_decode(snapshot)
    snapshot = get_object_or_404(MapSnapshot, pk=decodedid)
    if snapshot.map == map_obj.map:
        config = json.loads(clean_config(snapshot.config))
        layers = [_l for _l in config["map"]["layers"]]
        sources = config["sources"]
        maplayers = []
        for ordering, layer in enumerate(layers):
            maplayers.append(
                layer_from_viewer_config(
                    map_obj.id,
                    MapLayer,
                    layer,
                    config["sources"][
                        layer["source"]],
                    ordering))
        # map_obj.map.layer_set.from_viewer_config(
        # map_obj, layer, config["sources"][layer["source"]], ordering))
        config['map']['layers'] = [
            snaplayer_config(
                _l,
                sources,
                request) for _l in maplayers]
    else:
        config = map_obj.viewer_json(request)
    return config


def get_suffix_if_custom(map):
    if map.use_custom_template:
        if map.featuredurl:
            return map.featuredurl
        elif map.urlsuffix:
            return map.urlsuffix
        else:
            return None
    else:
        return None


def featured_map(request, site):
    """
    The view that returns the map composer opened to
    the map with the given official site url.
    """
    map_obj = resolve_object(request,
                             Map,
                             {'featuredurl': site},
                             permission='base.view_resourcebase',
                             permission_msg=_PERMISSION_MSG_VIEW)
    return map_view(request, str(map_obj.id))


def featured_map_info(request, site):
    '''
    main view for map resources, dispatches to correct
    view based on method and query args.
    '''
    map_obj = resolve_object(request,
                             Map,
                             {'featuredurl': site},
                             permission='base.view_resourcebase',
                             permission_msg=_PERMISSION_MSG_VIEW)
    return map_detail(request, str(map_obj.id))


def snapshot_create(request):
    """
    Create a permalinked map
    """
    conf = request.body

    if isinstance(conf, basestring):
        config = json.loads(conf)
        snapshot = MapSnapshot.objects.create(
            config=clean_config(conf),
            map=Map.objects.get(
                id=config['id']))
        return HttpResponse(num_encode(snapshot.id), content_type="text/plain")
    else:
        return HttpResponse(
            "Invalid JSON",
            content_type="text/plain",
            status=500)


def ajax_snapshot_history(request, mapid):
    map_obj = _resolve_map(
        request,
        mapid,
        'base.view_resourcebase',
        _PERMISSION_MSG_VIEW)
    history = [snapshot.json() for snapshot in map_obj.snapshots]
    return HttpResponse(json.dumps(history), content_type="text/plain")


def ajax_url_lookup(request):
    if request.method != 'POST':
        return HttpResponse(
            content='ajax user lookup requires HTTP POST',
            status=405,
            content_type='text/plain'
        )
    elif 'query' not in request.POST:
        return HttpResponse(
            content='use a field named "query" to specify a prefix to filter urls',
            content_type='text/plain')
    if request.POST['query'] != '':
        maps = Map.objects.filter(urlsuffix__startswith=request.POST['query'])
        if request.POST['mapid'] != '':
            maps = maps.exclude(id=request.POST['mapid'])
        json_dict = {
            'urls': [({'url': m.urlsuffix}) for m in maps],
            'count': maps.count(),
        }
    else:
        json_dict = {
            'urls': [],
            'count': 0,
        }
    return HttpResponse(
        content=json.dumps(json_dict),
        content_type='text/plain'
    )


def map_thumbnail(request, mapid):
    if request.method == 'POST':
        map_obj = _resolve_map(request, mapid)
        try:
            image = None
            try:
                image = _prepare_thumbnail_body_from_opts(request.body,
                                                          request=request)
            except BaseException:
                image = _render_thumbnail(request.body)

            if not image:
                return
            filename = "map-%s-thumb.png" % map_obj.uuid
            map_obj.save_thumbnail(filename, image)

            return HttpResponse(_('Thumbnail saved'))
        except BaseException:
            return HttpResponse(
                content=_('error saving thumbnail'),
                status=500,
                content_type='text/plain'
            )


def map_metadata_detail(
        request,
        mapid,
        template='maps/map_metadata_detail.html'):
    map_obj = _resolve_map(request, mapid, 'view_resourcebase')
    group = None
    if map_obj.group:
        try:
            group = GroupProfile.objects.get(slug=map_obj.group.name)
        except GroupProfile.DoesNotExist:
            group = None
    site_url = settings.SITEURL.rstrip('/') if settings.SITEURL.startswith('http') else settings.SITEURL
    return render(request, template, context={
        "resource": map_obj,
        "group": group,
        'SITEURL': site_url
    })


@login_required
def map_batch_metadata(request, ids):
    return batch_modify(request, ids, 'Map')<|MERGE_RESOLUTION|>--- conflicted
+++ resolved
@@ -472,12 +472,6 @@
     else:
         map_bbox = llbbox_to_mercator([float(coord) for coord in map_bbox])
 
-<<<<<<< HEAD
-    if map_bbox[1] == float('-inf'):
-        map_bbox[1] = 0
-    if map_bbox[3] == float('-inf'):
-        map_bbox[3] = 0
-=======
     if map_bbox and len(map_bbox) >= 4:
         minx, miny, maxx, maxy = [float(coord) for coord in map_bbox]
         x = (minx + maxx) / 2
@@ -514,7 +508,6 @@
         map_obj.center_x = center[0]
         map_obj.center_y = center[1]
         map_obj.zoom = math.ceil(min(width_zoom, height_zoom))
->>>>>>> af1bd107
 
     context = {
         'resource': map_obj,
