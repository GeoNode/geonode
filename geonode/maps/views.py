from geonode.core.models import AUTHENTICATED_USERS, ANONYMOUS_USERS, CUSTOM_GROUP_USERS
from geonode.maps.models import Map, Layer, MapLayer, Contact, ContactRole, \
     get_csw, LayerCategory, LayerAttribute, MapSnapshot, MapStats, LayerStats, CHARSETS
from geonode.profile.forms import ContactProfileForm
from geoserver.resource import FeatureType, Coverage
import base64
from django import forms
from django.contrib.auth import authenticate, get_backends as get_auth_backends
from django.contrib.auth.decorators import login_required
from django.contrib.auth.models import User
from django.core.exceptions import ObjectDoesNotExist
from django.core.urlresolvers import reverse
from django.http import HttpResponse, HttpResponseRedirect
from django.shortcuts import render_to_response, get_object_or_404
from django.conf import settings
from django.template import RequestContext, loader
from django.utils.translation import ugettext as _
from django.utils import simplejson as json
from django.template.defaultfilters import slugify

import math
import httplib2
from owslib.csw import namespaces
from owslib.util import nspath
import re
from urllib import urlencode
from urlparse import urlparse
import unicodedata
from django.db.models import Q
import logging
from geonode.flexidates import FlexiDateFormField
import taggit
from geonode.maps.utils import forward_mercator
from geonode.maps.utils import get_db_store_name
from geonode.maps.owslib_csw import CswRecord
from django.utils.html import escape, strip_tags
from django.forms.models import inlineformset_factory
from django.core.cache import cache
from geonode.maps.forms import LayerCreateForm, GEOMETRY_CHOICES

import itertools
from registration.models import RegistrationProfile
from django.core.mail import send_mail
from django.template.loader import render_to_string
from django.contrib.sites.models import Site
from datetime import datetime, timedelta
from geonode.maps.gs_helpers import get_sld_for, get_postgis_bbox
from geonode.maps.encode import num_encode, num_decode
from django.db import transaction
import autocomplete_light
from geonode.maps.encode import despam, XssCleaner

logger = logging.getLogger("geonode.maps.views")

_user, _password = settings.GEOSERVER_CREDENTIALS

DEFAULT_TITLE = ""
DEFAULT_ABSTRACT = ""
DEFAULT_URL = ""

def default_map_config():
    _DEFAULT_MAP_CENTER = forward_mercator(settings.DEFAULT_MAP_CENTER)

    _default_map = Map(
        title=DEFAULT_TITLE,
        abstract=DEFAULT_ABSTRACT,
        projection="EPSG:900913",
        center_x=_DEFAULT_MAP_CENTER[0],
        center_y=_DEFAULT_MAP_CENTER[1],
        zoom=settings.DEFAULT_MAP_ZOOM
    )
    def _baselayer(lyr, order):
        if "args" in lyr:
            lyr["args"][0] = _(lyr["args"][0])
        return MapLayer.objects.from_viewer_config(
            map_model = _default_map,
            layer = lyr,
            source = lyr["source"],
            ordering = order
        )

    DEFAULT_BASE_LAYERS = [_baselayer(lyr, idx) for idx, lyr in enumerate(settings.MAP_BASELAYERS)]
    DEFAULT_MAP_CONFIG = _default_map.viewer_json(None,*DEFAULT_BASE_LAYERS)

    return DEFAULT_MAP_CONFIG, DEFAULT_BASE_LAYERS



def bbox_to_wkt(x0, x1, y0, y1, srid="4326"):
    return 'SRID='+srid+';POLYGON(('+x0+' '+y0+','+x0+' '+y1+','+x1+' '+y1+','+x1+' '+y0+','+x0+' '+y0+'))'


class GazetteerForm(forms.Form):

    project = forms.CharField(label=_('Project'), max_length=128, required=False)
    startDate = forms.ModelChoiceField(label = _("Start Date attribute"),
        required=False,
        queryset = LayerAttribute.objects.none())

    startDateFormat = forms.CharField(label=_("Date format"), max_length=256, required=False)

    endDate = forms.ModelChoiceField(label = _("End Date attribute"),
        required=False,
        queryset = LayerAttribute.objects.none())

    endDateFormat = forms.CharField(label=_("Date format"), max_length=256, required=False)


class LayerContactForm(forms.Form):
    poc = forms.ModelChoiceField(empty_label = _("Person outside WorldMap (fill form)"),
        label = "*" + _("Point Of Contact"), required=False,
        queryset = Contact.objects.exclude(user=None),
        widget=autocomplete_light.ChoiceWidget('ContactAutocomplete'))

    metadata_author = forms.ModelChoiceField(empty_label = _("Person outside WorldMap (fill form)"),
        label = _("Metadata Author"), required=False,
        queryset = Contact.objects.exclude(user=None),
        widget=autocomplete_light.ChoiceWidget('ContactAutocomplete'))

    class Meta:
        model = Contact


class LayerForm(forms.ModelForm):
    from geonode.maps.models import CONSTRAINT_OPTIONS
    CONSTRAINT_HELP = _('''<p>Please choose the appropriate type of restriction (if any) for the use of your data.
    Then use the "Constraints Other" form below to provide any necessary details.</p>
    <p>
    Public Domain Dedication and License<br />
    http://opendatacommons.org/licenses/pddl/
    </p>
    <p>
    Attribution License (ODC-By)<br />
    http://opendatacommons.org/licenses/by/
    </p>
    <p>
    Open Database License (ODC-ODbL)<br />
    http://opendatacommons.org/licenses/odbl/
    </p>
    <p>
    CC-BY-SA<br />
    http://creativecommons.org/licenses/by-sa/2.0/
    ''')

    map_id = forms.CharField(widget=forms.HiddenInput(), initial='', required=False)
    date = forms.DateTimeField(label='*' + (_('Date')), widget=forms.SplitDateTimeWidget)
    date.widget.widgets[0].attrs = {"class":"date"}
    date.widget.widgets[1].attrs = {"class":"time"}
    temporal_extent_start = FlexiDateFormField(required=False,label= _('Temporal Extent Start Date'))
    temporal_extent_end = FlexiDateFormField(required=False,label= _('Temporal Extent End Date'))
    title = forms.CharField(label = '*' + _('Title'), max_length=255)
    abstract = forms.CharField(label = '*' + _('Abstract'), widget=forms.Textarea(attrs={'cols': 60}))
    constraints_use = forms.ChoiceField(label= _('Contraints'), choices=CONSTRAINT_OPTIONS,
                                        help_text=CONSTRAINT_HELP)
    keywords = taggit.forms.TagField(required=False)
    class Meta:
        model = Layer
        exclude = ('owner', 'contacts','workspace', 'store', 'name', 'uuid', 'storeType', 'typename', 'topic_category', 'bbox', 'llbbox', 'srs', 'geographic_bounding_box', 'in_gazetteer', 'gazetteer_project' ) #, 'topic_category'

class RoleForm(forms.ModelForm):
    class Meta:
        model = ContactRole
        exclude = ('contact', 'layer')

class PocForm(forms.Form):
    contact = forms.ModelChoiceField(label = _("New point of contact"),
                                     queryset = Contact.objects.exclude(user=None))


class MapForm(forms.ModelForm):
    keywords = taggit.forms.TagField(required=False)
    title = forms.CharField()
    abstract = forms.CharField(widget=forms.Textarea(attrs={'cols': 40, 'rows': 10}), required=False)
    content = forms.CharField(widget=forms.Textarea(attrs={'cols': 60, 'rows': 10, 'id':'mapdescription'}), required=False)

    class Meta:
        model = Map
        exclude = ('contact', 'zoom', 'projection', 'center_x', 'center_y', 'owner', 'officialurl', 'urlsuffix', 'keywords', 'use_custom_template', 'group_params')



MAP_LEV_NAMES = {
    Map.LEVEL_NONE  : _('No Permissions'),
    Map.LEVEL_READ  : _('Read Only'),
    Map.LEVEL_WRITE : _('Read/Write'),
    Map.LEVEL_ADMIN : _('Administrative')
}
LAYER_LEV_NAMES = {
    Layer.LEVEL_NONE  : _('No Permissions'),
    Layer.LEVEL_READ  : _('Read Only'),
    Layer.LEVEL_WRITE : _('Read/Write'),
    Layer.LEVEL_ADMIN : _('Administrative')
}

def maps(request): # , mapid=None):
    if request.method == 'GET':
        return render_to_response('maps.html', RequestContext(request))
    elif request.method == 'POST':
        if not request.user.is_authenticated():
            return HttpResponse(
                'You must be logged in to save new maps',
                mimetype="text/plain",
                status=401
            )
        else:
            map_obj = Map(owner=request.user, zoom=0, center_x=0, center_y=0)
            map_obj.save()
            map_obj.set_default_permissions()
            try:
                map_obj.update_from_viewer(request.raw_post_data)
                MapSnapshot.objects.create(config=clean_config(request.raw_post_data),map=map_obj,user=request.user)
            except ValueError, e:
                return HttpResponse(str(e), status=400)
            else:
                response = HttpResponse('', status=201)
                response['Location'] = map_obj.officialurl if map_obj.officialurl else (map_obj.urlsuffix if map_obj.urlsuffix else map_obj.id)
                transaction.commit()
                return response


def mapJSON(request, mapid):
    if request.method == 'GET':
        map_obj = get_object_or_404(Map,pk=mapid)
        if not request.user.has_perm('maps.view_map', obj=map_obj):
            return HttpResponse(loader.render_to_string('401.html',
                RequestContext(request, {})), status=401)
    	return HttpResponse(json.dumps(map_obj.viewer_json(request.user)))
    elif request.method == 'PUT':
        if not request.user.is_authenticated():
            return HttpResponse(
                _("You must be logged in to save this map"),
                status=401,
                mimetype="text/plain"
            )
        map_obj = get_object_or_404(Map, pk=mapid)
        if not request.user.has_perm('maps.change_map', obj=map_obj):
            return HttpResponse(_("You are not allowed to modify this map."), status=403)
        try:
            map_obj.update_from_viewer(request.raw_post_data)
            MapSnapshot.objects.create(config=clean_config(request.raw_post_data),map=Map.objects.get(id=map_obj.id),user=request.user)
            return HttpResponse(
                _("Map successfully updated."),
                mimetype="text/plain",
                status=204
            )
        except Exception, e:
            return HttpResponse(
                _("The server could not understand the request.") + str(e),
                mimetype="text/plain",
                status=400
            )

def newmap_config(request):
    '''
    View that creates a new map.

    If the query argument 'copy' is given, the inital map is
    a copy of the map with the id specified, otherwise the
    default map configuration is used.  If copy is specified
    and the map specified does not exist a 404 is returned.
    '''
    DEFAULT_MAP_CONFIG, DEFAULT_BASE_LAYERS = default_map_config()

    if request.method == 'GET' and 'copy' in request.GET:
        mapid = request.GET['copy']
        map_obj = get_object_or_404(Map,pk=mapid)

        if not request.user.has_perm('maps.view_map', obj=map_obj):
            return HttpResponse(loader.render_to_string('401.html',
                RequestContext(request, {'error_message':
                    _("You are not permitted to view or copy this map.")})), status=401)

        map_obj.abstract = DEFAULT_ABSTRACT
        map_obj.title = DEFAULT_TITLE
        map_obj.urlsuffix = DEFAULT_URL
        if request.user.is_authenticated(): map_obj.owner = request.user
        config = map_obj.viewer_json(request.user)
        config['edit_map'] = True
        if 'id' in config:
            del config['id']
    else:
        if request.method == 'GET':
            params = request.GET
        elif request.method == 'POST':
            params = request.POST
        else:
            return HttpResponse(status=405)

        if 'layer' in params:
            map_obj = Map(projection="EPSG:900913")
            layers, groups, bbox = additional_layers(request,map_obj, params.getlist('layer'))

            #print 'layers', layers
            #print 'type: ', type(layers[0])
            if bbox is not None:
                minx, miny, maxx, maxy = [float(c) for c in bbox]
                x = (minx + maxx) / 2
                y = (miny + maxy) / 2

                center = forward_mercator((x, y))
                if center[1] == float('-inf'):
                    center[1] = 0

                if maxx == minx:
                    width_zoom = 15
                else:
                    width_zoom = math.log(360 / (maxx - minx), 2)
                if maxy == miny:
                    height_zoom = 15
                else:
                    height_zoom = math.log(360 / (maxy - miny), 2)

                map_obj.center_x = center[0]
                map_obj.center_y = center[1]
                map_obj.zoom = math.ceil(min(width_zoom, height_zoom))

            config = map_obj.viewer_json(request.user, *(DEFAULT_BASE_LAYERS + layers))
            config['map']['groups'] = []
            for group in groups:
                if group not in json.dumps(config['map']['groups']):
                    config['map']['groups'].append({"expanded":"true", "group":group})

            config['fromLayer'] = True
        else:
            config = DEFAULT_MAP_CONFIG
        config['topic_categories'] = category_list()
        config['edit_map'] = True
    return json.dumps(config)

def newmap(request):
    config = newmap_config(request)
    if isinstance(config, HttpResponse):
        return config
    else:
        return render_to_response('maps/view.html', RequestContext(request, {
        'config': config,
        'GOOGLE_API_KEY' : settings.GOOGLE_API_KEY,
        'GEOSERVER_BASE_URL' : settings.GEOSERVER_BASE_URL,
        'GEONETWORK_BASE_URL' : settings.GEONETWORK_BASE_URL,
        'maptitle': settings.SITENAME,
        'DB_DATASTORE' : settings.DB_DATASTORE
    }))

def newmapJSON(request):
    config = newmap_config(request)
    if isinstance(config, HttpResponse):
        return config
    else:
        return HttpResponse(config)

h = httplib2.Http()
h.add_credentials(_user, _password)
h.add_credentials(_user, _password)
_netloc = urlparse(settings.GEOSERVER_BASE_URL).netloc
h.authorizations.append(
    httplib2.BasicAuthentication(
        (_user, _password),
        _netloc,
        settings.GEOSERVER_BASE_URL,
        {},
        None,
        None,
        h
    )
)


@login_required
def map_download(request, mapid):
    """
    Download all the layers of a map as a batch
    XXX To do, remove layer status once progress id done
    This should be fix because
    """
    mapObject = get_object_or_404(Map,pk=mapid)
    if not request.user.has_perm('maps.view_map', obj=mapObject):
        return HttpResponse(_('Not Permitted'), status=401)

    map_status = dict()
    if request.method == 'POST':
        url = "%srest/process/batchDownload/launch/" % settings.GEOSERVER_BASE_URL

        def perm_filter(layer):
            return request.user.has_perm('maps.view_layer', obj=layer)

        mapJson = mapObject.json(perm_filter)

        resp, content = h.request(url, 'POST', body=mapJson)

        if resp.status not in (400, 404, 417):
            map_status = json.loads(content)
            request.session["map_status"] = map_status
        else:
            pass # XXX fix

    locked_layers = []
    remote_layers = []
    downloadable_layers = []

    for lyr in mapObject.layer_set.all():
        if lyr.group != "background":
            if not lyr.local():
                remote_layers.append(lyr)
            else:
                ownable_layer = Layer.objects.get(typename=lyr.name)
                if not request.user.has_perm('maps.view_layer', obj=ownable_layer):
                    locked_layers.append(lyr)
                else:
                    downloadable_layers.append(lyr)

    return render_to_response('maps/download.html', RequestContext(request, {
         "map_status" : map_status,
         "map" : mapObject,
         "locked_layers": locked_layers,
         "remote_layers": remote_layers,
         "downloadable_layers": downloadable_layers,
         "geoserver" : settings.GEOSERVER_BASE_URL,
         "site" : settings.SITEURL
    }))


def check_download(request):
    """
    this is an endpoint for monitoring map downloads
    """
    try:
        layer = request.session["map_status"]
        if type(layer) == dict:
            url = "%srest/process/batchDownload/status/%s" % (settings.GEOSERVER_BASE_URL,layer["id"])
            resp,content = h.request(url,'GET')
            status= resp.status
            if resp.status == 400:
                return HttpResponse(content="Something went wrong",status=status)
        else:
            content = "Something Went wrong"
            status  = 400
    except ValueError:
        # TODO: Is there any useful context we could include in this log?
        logger.warn("User tried to check status, but has no download in progress.")
    return HttpResponse(content=content,status=status)


def batch_layer_download(request):
    """
    batch download a set of layers

    POST - begin download
    GET?id=<download_id> monitor status
    """

    # currently this just piggy-backs on the map download backend
    # by specifying an ad hoc map that contains all layers requested
    # for download. assumes all layers are hosted locally.
    # status monitoring is handled slightly differently.

    if request.method == 'POST':
        layers = request.POST.getlist("layer")
        layers = Layer.objects.filter(typename__in=list(layers))

        def layer_son(layer):
            return {
                "name" : layer.typename,
                "service" : layer.service_type,
                "metadataURL" : "",
                "serviceURL" : ""
            }

        readme = """This data is provided by GeoNode.

Contents:
"""
        def list_item(lyr):
            return "%s - %s.*" % (lyr.title, lyr.name)

        readme = "\n".join([readme] + [list_item(l) for l in layers])

        fake_map = {
            "map": { "readme": readme },
            "layers" : [layer_son(lyr) for lyr in layers]
        }

        url = "%srest/process/batchDownload/launch/" % settings.GEOSERVER_BASE_URL
        resp, content = h.request(url,'POST',body=json.dumps(fake_map))
        return HttpResponse(content, status=resp.status)


    if request.method == 'GET':
        # essentially, this just proxies back to geoserver
        download_id = request.GET.get('id', None)
        if download_id is None:
            return HttpResponse(status=404)

        url = "%srest/process/batchDownload/status/%s" % (settings.GEOSERVER_BASE_URL, download_id)
        resp,content = h.request(url,'GET')
        return HttpResponse(content, status=resp.status)

def set_layer_permissions(layer, perm_spec, use_email = False):
    if "authenticated" in perm_spec:
        layer.set_gen_level(AUTHENTICATED_USERS, perm_spec['authenticated'])
    if "anonymous" in perm_spec:
        layer.set_gen_level(ANONYMOUS_USERS, perm_spec['anonymous'])
    if "customgroup" in perm_spec:
        layer.set_gen_level(CUSTOM_GROUP_USERS, perm_spec['customgroup'])
    users = [n for (n, p) in perm_spec['users']]
    if use_email:
        layer.get_user_levels().exclude(user__email__in = users + [layer.owner]).delete()
        for useremail, level in perm_spec['users']:
            user_obj = None
            try:
                user_obj = User.objects.get(email=useremail)
            except User.DoesNotExist:
                try:
                    user_obj = _create_new_user(useremail, layer.title, reverse('geonode.maps.views.layer_detail', args=(layer.typename,)), layer.owner_id)
                except:
                    logger.info("Could not create new user with email address of %s" % useremail)
            if user_obj:
                layer.set_user_level(user_obj, level)
    else:
        layer.get_user_levels().exclude(user__username__in = users + [layer.owner]).delete()
        for username, level in perm_spec['users']:
            user = User.objects.get(username=username)
            layer.set_user_level(user, level)
    # Always make sure owner keeps control
    if layer.owner is not None:
        layer.set_user_level(layer.owner, layer.LEVEL_ADMIN)

def set_map_permissions(m, perm_spec, use_email = False):
    if "authenticated" in perm_spec:
        m.set_gen_level(AUTHENTICATED_USERS, perm_spec['authenticated'])
    if "anonymous" in perm_spec:
        m.set_gen_level(ANONYMOUS_USERS, perm_spec['anonymous'])
    if "customgroup" in perm_spec:
        m.set_gen_level(CUSTOM_GROUP_USERS, perm_spec['customgroup'])
    users = [n for (n, p) in perm_spec['users']]
    if use_email:
        m.get_user_levels().exclude(user__email__in = users + [m.owner]).delete()
        for useremail, level in perm_spec['users']:
            user_obj = None
            try:
                user_obj = User.objects.get(email=useremail)
            except User.DoesNotExist:
                try:
                    user_obj = _create_new_user(useremail, m.title, reverse('geonode.maps.views.view', args=[m.id]), m.owner_id)
                except:
                    logger.info("Could not create new user with email address of %s" % useremail)
            if user_obj:
                m.set_user_level(user_obj, level)
    else:
        m.get_user_levels().exclude(user__username__in = users + [m.owner]).delete()
        for username, level in perm_spec['users']:
            user = User.objects.get(username=username)
            m.set_user_level(user, level)


def ajax_layer_permissions(request, layername, use_email=False):
    layer = get_object_or_404(Layer, typename=layername)

    if not request.method == 'POST':
        return HttpResponse(
            _('You must use POST for editing layer permissions'),
            status=405,
            mimetype='text/plain'
        )

    if not request.user.has_perm("maps.change_layer_permissions", obj=layer):
        return HttpResponse(
            _('You are not allowed to change permissions for this layer'),
            status=401,
            mimetype='text/plain'
        )

    permission_spec = json.loads(request.raw_post_data)
    set_layer_permissions(layer, permission_spec, use_email)

    return HttpResponse(
        "Permissions updated",
        status=200,
        mimetype='text/plain'
    )

def ajax_map_permissions(request, mapid, use_email=False):
    map_obj = get_object_or_404(Map, pk=mapid)

    if not request.user.has_perm("maps.change_map_permissions", obj=map_obj):
        return HttpResponse(
            _('You are not allowed to change permissions for this map'),
            status=401,
            mimetype='text/plain'
        )

    if not request.method == 'POST':
        return HttpResponse(
            'You must use POST for editing map permissions',
            status=405,
            mimetype='text/plain'
        )

    spec = json.loads(request.raw_post_data)
    set_map_permissions(map_obj, spec, use_email)

    # _perms = {
    #     Layer.LEVEL_READ: Map.LEVEL_READ,
    #     Layer.LEVEL_WRITE: Map.LEVEL_WRITE,
    #     Layer.LEVEL_ADMIN: Map.LEVEL_ADMIN,
    # }

    # def perms(x):
    #     return _perms.get(x, Map.LEVEL_NONE)

    # if "anonymous" in spec:
    #     map.set_gen_level(ANONYMOUS_USERS, perms(spec['anonymous']))
    # if "authenticated" in spec:
    #     map.set_gen_level(AUTHENTICATED_USERS, perms(spec['authenticated']))
    # users = [n for (n, p) in spec["users"]]
    # map.get_user_levels().exclude(user__username__in = users + [map.owner]).delete()
    # for username, level in spec['users']:
    #     user = User.objects.get(username = username)
    #     map.set_user_level(user, perms(level))

    return HttpResponse(
        "Permissions updated",
        status=200,
        mimetype='text/plain'
    )

@login_required
def deletemap(request, mapid):
    ''' Delete a map, and its constituent layers. '''
    map_obj = get_object_or_404(Map,pk=mapid)

    if not request.user.has_perm('maps.delete_map', obj=map_obj):
        return HttpResponse(loader.render_to_string('401.html',
            RequestContext(request, {'error_message':
                _("You are not permitted to delete this map.")})), status=401)

    if request.method == 'GET':
        return render_to_response("maps/map_remove.html", RequestContext(request, {
            "map": map_obj,
            'urlsuffix': get_suffix_if_custom(map_obj)
        }))
    elif request.method == 'POST':
        layers = map_obj.layer_set.all()
        for layer in layers:
            layer.delete()
        map_obj.delete()

        return HttpResponseRedirect(request.user.get_profile().get_absolute_url())

def mapdetail(request,mapid):
    '''
    The view that show details of each map
    '''
    map_obj = get_object_or_404(Map,pk=mapid)
    if not request.user.has_perm('maps.view_map', obj=map_obj):
        return HttpResponse(loader.render_to_string('401.html',
            RequestContext(request, {'error_message':
                _("You are not allowed to view this map.")})), status=401)
    config = map_obj.viewer_json(request.user)
    config = json.dumps(config)
    layers = MapLayer.objects.filter(map=map_obj.id)
    mapstats, created = MapStats.objects.get_or_create(map=map_obj.id)
    return render_to_response("maps/mapinfo.html", RequestContext(request, {
        'config': config,
        'map': map_obj,
        'layers': layers,
        'mapstats': mapstats,
        'permissions_json': _perms_info_email_json(map_obj, MAP_LEV_NAMES),
        'customGroup': settings.CUSTOM_GROUP_NAME if settings.USE_CUSTOM_ORG_AUTHORIZATION else '',
        'urlsuffix':get_suffix_if_custom(map_obj)
    }))


@login_required
def describemap(request, mapid):
    '''
    The view that displays a form for
    editing map metadata
    '''
    map_obj = get_object_or_404(Map,pk=mapid)
    if not request.user.has_perm('maps.change_map', obj=map_obj):
        return HttpResponse(loader.render_to_string('401.html',
                            RequestContext(request, {'error_message':
                            _("You are not allowed to modify this map's metadata.")})),
                            status=401)

    if request.method == "POST":
        # Change metadata, return to map info page
        map_form = MapForm(request.POST, instance=map_obj, prefix="map")

        if map_form.is_valid():
            new_title = strip_tags(map_form.cleaned_data["title"])
            new_abstract = strip_tags(map_form.cleaned_data["abstract"])
            map_obj = map_form.save(commit=False)
            if map_form.cleaned_data["keywords"]:
                map_obj.keywords.clear()
                map_obj.keywords.add(*map_form.cleaned_data["keywords"])
            else:
                map_obj.keywords.clear()
            map_obj.title = new_title
            map_obj.abstract = new_abstract
            map_obj.save()

            return HttpResponseRedirect(reverse('geonode.maps.views.map_controller', args=(map_obj.id,)))
    else:
        # Show form
        map_form = MapForm(instance=map_obj, prefix="map")

    return render_to_response("maps/map_describe.html", RequestContext(request, {
        "map": map_obj,
        "map_form": map_form,
        "urlsuffix": get_suffix_if_custom(map_obj)
    }))

def map_controller(request, mapid):
    '''
    main view for map resources, dispatches to correct
    view based on method and query args.
    '''
    if mapid.isdigit():
        map_obj = Map.objects.get(pk=mapid)
    else:
        map_obj = Map.objects.get(urlsuffix=mapid)
    if 'removenow' in request.GET:
        return deletemapnow(request, map_obj.id)
    elif 'remove' in request.GET:
        return deletemap(request, map_obj.id)
    elif 'describe' in request.GET:
        return describemap(request, map_obj.id)
    else:
        return mapdetail(request, map_obj.id)


def additional_layers(request, map_obj, layerlist):

    groups = set()
    layers = []
    bbox = None
    for layer_name in layerlist:
        try:
            layer = Layer.objects.get(typename=layer_name)
        except ObjectDoesNotExist:
            # bad layer, skip
            continue

        #layer_bbox = layer.resource.latlon_bbox
        # assert False, str(layer_bbox)
        bbox = layer.llbbox_coords()

        group = layer.topic_category.title if layer.topic_category else "General"
        if group not in groups:
            groups.add(group)

        layers.append(MapLayer(
                    map = map_obj,
                    name = layer.typename,
                    ows_url = settings.GEOSERVER_BASE_URL + "wms",
                    visibility = request.user.has_perm('maps.view_layer', obj=layer),
                    styles='',
                    group=group,
                    source_params = u'{"ptype": "gxp_gnsource"}',
                    layer_params= u'{"tiled":true, "title":" '+ layer.title + '", "format":"image/png","queryable":true}')
                )
    return layers, groups, bbox

def view(request, mapid, snapshot=None):
    """
    The view that returns the map composer opened to
    the map with the given map ID.
    """
    if mapid.isdigit():
        map_obj = get_object_or_404(Map,pk=mapid)
    else:
        map_obj = get_object_or_404(Map,urlsuffix=mapid)
    if not request.user.has_perm('maps.view_map', obj=map_obj):
        return HttpResponse(loader.render_to_string('401.html',
            RequestContext(request, {'error_message':
                _("You are not allowed to view this map.")})), status=401)


    if 'layer' in request.GET:
        addedlayers, groups, bbox = additional_layers(request,map_obj, request.GET.getlist('layer'))
        config = map_obj.viewer_json(request.user, *addedlayers)
        for group in groups:
            if group not in json.dumps(config['map']['groups']):
                config['map']['groups'].append({"expanded":"true", "group":group})
    elif snapshot is None:
        config = map_obj.viewer_json(request.user)
    else:
        config = snapshot_config(snapshot, map_obj, request.user)


    first_visit = True
    if request.session.get('visit' + str(map_obj.id), False):
        first_visit = False
    else:
        request.session['visit' + str(map_obj.id)] = True

    mapstats, created = MapStats.objects.get_or_create(map=map_obj)
    mapstats.visits += 1
    if created or first_visit:
            mapstats.uniques+=1
    mapstats.save()

    #Remember last visited map
    request.session['lastmap'] = map_obj.id
    request.session['lastmapTitle'] = map_obj.title

    config['first_visit'] = first_visit
    config['uid'] = request.user.id
    config['edit_map'] = request.user.has_perm('maps.change_map', obj=map_obj)
    config['topic_categories'] = category_list()

    template_page = 'maps/view.html'
    if map_obj.template_page:
        template_page = map_obj.template_page

    return render_to_response(template_page, RequestContext(request, {
        'config': json.dumps(config),
        'GOOGLE_API_KEY' : settings.GOOGLE_API_KEY,
        'GEONETWORK_BASE_URL' : settings.GEONETWORK_BASE_URL,
        'GEOSERVER_BASE_URL' : settings.GEOSERVER_BASE_URL,
        'DB_DATASTORE' : settings.DB_DATASTORE,
        'maptitle': map_obj.title,
        'urlsuffix': get_suffix_if_custom(map_obj),
        'editmap': config['edit_map']
    }))


def tweetview(request):
    map = get_object_or_404(Map,urlsuffix="tweetmap")
    config = map.viewer_json(request.user)

    redirectPage = 'maps/tweetview.html'

    first_visit = True
    if request.session.get('visit' + str(map.id), False):
        first_visit = False
    else:
        request.session['visit' + str(map.id)] = True

    mapstats, created = MapStats.objects.get_or_create(map=map)
    mapstats.visits += 1
    if created or first_visit:
        mapstats.uniques+=1
    mapstats.save()


    #Remember last visited map
    request.session['lastmap'] = map.id
    request.session['lastmapTitle'] = map.title

    config['first_visit'] = first_visit
    config['edit_map'] = request.user.has_perm('maps.change_map', obj=map)

    geops_ip = "standard"
    if "geopsip" in request.GET:
        geops_ip = request.GET["geopsip"]

    try:
        conn = httplib2.Http(timeout=10)
        testUrl = settings.SITEURL  + "tweetserver/" +  geops_ip  + "/?REQUEST%3DGetFeatureInfo%26SQL%3Dselect%20min(time)%2Cmax(time)%20from%20tweets"
        #testUrl = "http://worldmap.harvard.edu"
        resp, content = conn.request(testUrl, 'GET')
        timerange = json.loads(content)
    except:
        timerange = None
        redirectPage = "maps/tweetstartup.html"

    return render_to_response(redirectPage, RequestContext(request, {
        'config': json.dumps(config),
        'GOOGLE_API_KEY' : settings.GOOGLE_API_KEY,
        'GEOSERVER_BASE_URL' : settings.GEOSERVER_BASE_URL,
        'maptitle': map.title,
        'GEOPS_IP': geops_ip,
        'urlsuffix': get_suffix_if_custom(map),
        'tweetdownload': request.user.is_authenticated() and request.user.get_profile().is_org_member,
        'min_date': timerange["results"][0]["min"]*1000 if timerange is not None else 0,
        'max_date': timerange["results"][0]["max"]*1000 if timerange is not None else 0
        }))

def embed(request, mapid=None, snapshot=None):
    if mapid is None:
        config = json.loads(newmap_config(request))
    else:
        if mapid.isdigit():
            map_obj = get_object_or_404(Map,pk=mapid)
        else:
            map_obj = get_object_or_404(Map,urlsuffix=mapid)

        if not request.user.has_perm('maps.view_map', obj=map_obj):
            return HttpResponse(_("Not Permitted"), status=401, mimetype="text/plain")
        if snapshot is None:
            config = map_obj.viewer_json(request.user)
        else:
            config = snapshot_config(snapshot, map_obj, request.user)
        config['first_visit'] = False

    return render_to_response('maps/embed.html', RequestContext(request, {
        'config': json.dumps(config)
    }))


def printmap(request, mapid=None, snapshot=None):

    return render_to_response('maps/map_print.html', RequestContext(request, {}))

def data(request):
    return render_to_response('data.html', RequestContext(request, {
        'GEOSERVER_BASE_URL':settings.GEOSERVER_BASE_URL
    }))

def view_js(request, mapid):
    map_obj = Map.objects.get(pk=mapid)
    if not request.user.has_perm('maps.view_map', obj=map_obj):
        return HttpResponse(_("Not Permitted"), status=401, mimetype="text/plain")
    config = map_obj.viewer_json()
    return HttpResponse(json.dumps(config), mimetype="application/javascript")

class LayerDescriptionForm(forms.Form):
    title = forms.CharField(300)
    abstract = forms.CharField(1000, widget=forms.Textarea, required=False)
    keywords = forms.CharField(500, required=False)


@login_required
def layer_metadata(request, layername):
    layer = get_object_or_404(Layer, typename=layername)
    if request.user.is_authenticated():
        if not request.user.has_perm('maps.change_layer', obj=layer):
            return HttpResponse(loader.render_to_string('401.html',
                RequestContext(request, {'error_message':
                    _("You are not permitted to modify this layer's metadata")})), status=401)

        topic_category = layer.topic_category
        layerAttSet = inlineformset_factory(Layer, LayerAttribute, extra=0, form=LayerAttributeForm, )
<<<<<<< HEAD
        show_gazetteer_form = settings.USE_GAZETTEER and layer.store == settings.DB_DATASTORE_NAME
=======
        show_gazetteer_form = request.user.is_superuser and layer.store == get_db_store_name(request.user)
>>>>>>> 98395d55

        fieldTypes = {}
        attributeOptions = layer.attribute_set.filter(attribute_type__in=['xsd:dateTime','xsd:date','xsd:int','xsd:string','xsd:bigint', 'xsd:double'])
        for option in attributeOptions:
            try:
                fieldTypes[option.id] = option.attribute_type
            except Exception, e:
                logger.info("Could not get type for %s", option)

        if request.method == "GET":
            layer_form = LayerForm(instance=layer, prefix="layer")
            category_form = LayerCategoryForm(prefix="category_choice_field", initial=topic_category.id if topic_category else None)


            #layer_form.fields["topic_category"].initial = topic_category
            if "map" in request.GET:
                layer_form.fields["map_id"].initial = request.GET["map"]
            attribute_form = layerAttSet(instance=layer, prefix="layer_attribute_set", queryset=LayerAttribute.objects.order_by('display_order'))
            startAttributeQuerySet = LayerAttribute.objects.filter(layer=layer).filter(is_gaz_start_date=True)
            endAttributeQuerySet = LayerAttribute.objects.filter(layer=layer).filter(is_gaz_end_date=True)
            gazetteer_form = GazetteerForm()


            gazetteer_form.fields['startDate'].queryset = gazetteer_form.fields['endDate'].queryset = attributeOptions
            if gazetteer_form.fields['startDate'].queryset.count() == 0:
                gazetteer_form.fields['startDate'].empty_label = gazetteer_form.fields['endDate'].empty_label = _('No date fields available')
            gazetteer_form.fields['project'].initial = layer.gazetteer_project
            if startAttributeQuerySet.exists():
                gazetteer_form.fields['startDate'].initial = startAttributeQuerySet[0].id
                gazetteer_form.fields['startDateFormat'].initial = startAttributeQuerySet[0].date_format
            if endAttributeQuerySet.exists():
                gazetteer_form.fields['endDate'].initial = endAttributeQuerySet[0].id
                gazetteer_form.fields['endDateFormat'].initial = endAttributeQuerySet[0].date_format

            tab = None
            if "tab" in request.GET:
                tab = request.GET["tab"]


        if request.method == "POST":
            layer_form = LayerForm(request.POST, instance=layer, prefix="layer")
            category_form = LayerCategoryForm(request.POST, prefix="category_choice_field")
            attribute_form = layerAttSet(request.POST, instance=layer, prefix="layer_attribute_set", queryset=LayerAttribute.objects.order_by('display_order'))
            gazetteer_form = GazetteerForm(request.POST)
            gazetteer_form.fields['startDate'].queryset = gazetteer_form.fields['endDate'].queryset = layer.attribute_set

            if "tab" in request.POST:
                tab = request.POST["tab"]

            if layer_form.is_valid() and category_form.is_valid() and (
                    not settings.USE_GAZETTEER or gazetteer_form.is_valid()):

                new_category = LayerCategory.objects.get(id=category_form.cleaned_data['category_choice_field'])

                if attribute_form.is_valid():
                    for form in attribute_form.cleaned_data:
                        la = LayerAttribute.objects.get(id=int(form['id'].id))
                        la.attribute_label = form["attribute_label"]
                        la.searchable = form["searchable"]
                        la.visible = form["visible"]
                        la.display_order = form["display_order"]
                        if settings.USE_GAZETTEER and gazetteer_form.is_valid():
                            la.in_gazetteer = form["in_gazetteer"]
                            la.is_gaz_start_date = (la == gazetteer_form.cleaned_data["startDate"])
                            la.is_gaz_end_date = (la == gazetteer_form.cleaned_data["endDate"])
                            if la.is_gaz_start_date:
                                la.date_format = gazetteer_form.cleaned_data["startDateFormat"].strip() \
                                if len(gazetteer_form.cleaned_data["startDateFormat"]) > 0 else None
                            elif la.is_gaz_end_date:
                                la.date_format = gazetteer_form.cleaned_data["endDateFormat"].strip() \
                                if len(gazetteer_form.cleaned_data["endDateFormat"]) > 0 else None

                        la.save()
                    cache.delete('layer_searchfields_' + layer.typename)
                    logger.debug("Deleted cache for layer_searchfields_" + layer.typename)

                mapid = layer_form.cleaned_data['map_id']
                new_keywords = layer_form.cleaned_data['keywords']

                the_layer = layer_form.save(commit=False)
                x = XssCleaner()
                the_layer.abstract = despam(x.strip(layer_form.cleaned_data["abstract"]))
                the_layer.topic_category = new_category
                the_layer.keywords.clear()
                the_layer.keywords.add(*new_keywords)

                if settings.USE_GAZETTEER and gazetteer_form.is_valid():
                    the_layer.in_gazetteer = "gazetteer_include" in request.POST
                    if the_layer.in_gazetteer:
                        the_layer.gazetteer_project = gazetteer_form.cleaned_data["project"]
                the_layer.save()
                the_layer.save_to_geonetwork()

                if settings.USE_GAZETTEER and show_gazetteer_form:
                    if settings.USE_QUEUE:
                        the_layer.queue_gazetteer_update()
                    else:
                        the_layer.update_gazetteer()

                if request.is_ajax():
                    return HttpResponse('success', status=200)
                elif mapid != '' and str(mapid).lower() != 'new':
                    logger.debug("adding layer to map [%s]", str(mapid))
                    maplayer = MapLayer.objects.create(map=Map.objects.get(id=mapid),
                        name = layer.typename,
                        group = layer.topic_category.title if layer.topic_category else 'General',
                        layer_params = '{"selected":true, "title": "' + layer.title + '"}',
                        source_params = '{"ptype": "gxp_gnsource"}',
                        ows_url = settings.GEOSERVER_BASE_URL + "wms",
                        visibility = True,
                        stack_order = MapLayer.objects.filter(id=mapid).count()
                    )
                    maplayer.save()
                    return HttpResponseRedirect("/maps/" + mapid)
                else:
                    if str(mapid) == "new":
                        return HttpResponseRedirect("/maps/new?layer" + layer.typename)
                    else:
                        return HttpResponseRedirect("/data/" + layer.typename)

        #Deal with a form submission via ajax
        if request.method == 'POST' and (not layer_form.is_valid() or not category_form.is_valid()) and request.is_ajax():
                data = render_to_response("maps/layer_describe_tab.html", RequestContext(request, {
                "layer": layer,
                "layer_form": layer_form,
                "attribute_form": attribute_form,
                "category_form" : category_form,
                "gazetteer_form": gazetteer_form,
                "show_gazetteer_options": show_gazetteer_form,
                "lastmap" : request.session.get("lastmap"),
                "lastmapTitle" : request.session.get("lastmapTitle"),
                "tab" : tab,
                "datatypes" : json.dumps(fieldTypes)
                }))
                return HttpResponse(data, status=412)

        #Display the view in a panel tab
        if 'tab' in request.GET:
            return render_to_response("maps/layer_describe_tab.html", RequestContext(request, {
            "layer": layer,
            "layer_form": layer_form,
            "attribute_form": attribute_form,
            "category_form" : category_form,
            "gazetteer_form": gazetteer_form,
            "show_gazetteer_options": show_gazetteer_form,
            "lastmap" : request.session.get("lastmap"),
            "lastmapTitle" : request.session.get("lastmapTitle"),
            "tab" : tab,
            "datatypes" : json.dumps(fieldTypes)
        }))

        #Display the view on a regular page
        return render_to_response("maps/layer_describe.html", RequestContext(request, {
            "layer": layer,
            "layer_form": layer_form,
            "attribute_form": attribute_form,
            "category_form" : category_form,
            "gazetteer_form": gazetteer_form,
            "show_gazetteer_options": show_gazetteer_form,
            "lastmap" : request.session.get("lastmap"),
            "lastmapTitle" : request.session.get("lastmapTitle"),
            "datatypes" : json.dumps(fieldTypes)
        }))
    else:
        return HttpResponse("Not allowed", status=403)

def layer_remove(request, layername):
    layer = get_object_or_404(Layer, typename=layername)
    if request.user.is_authenticated():
        if not request.user.has_perm('maps.delete_layer', obj=layer):
            return HttpResponse(loader.render_to_string('401.html',
                RequestContext(request, {'error_message':
                    _("You are not permitted to delete this layer")})), status=401)

        if (request.method == 'GET'):
            return render_to_response('maps/layer_remove.html',RequestContext(request, {
                "layer": layer,
                "lastmap" : request.session.get("lastmap"),
                "lastmapTitle" : request.session.get("lastmapTitle")
            }))
        if (request.method == 'POST'):
            layer.delete()
            return HttpResponseRedirect(request.user.get_profile().get_absolute_url())
        else:
            return HttpResponse("Not allowed",status=403)
    else:
        return HttpResponse("Not allowed",status=403)

def layer_style(request, layername):
    layer = get_object_or_404(Layer, typename=layername)
    if request.user.is_authenticated():
        if not request.user.has_perm('maps.change_layer', obj=layer):
            return HttpResponse(loader.render_to_string('401.html',
                RequestContext(request, {'error_message':
                    _("You are not permitted to modify this layer")})), status=401)

        if (request.method == 'POST'):
            style_name = request.POST.get('defaultStyle')

            # would be nice to implement
            # better handling of default style switching
            # in layer model or deeper (gsconfig.py, REST API)

            old_default = layer.default_style
            if old_default.name == style_name:
                return HttpResponse("Default style for %s remains %s" % (layer.name, style_name), status=200)

            # This code assumes without checking
            # that the new default style name is included
            # in the list of possible styles.

            new_style = (style for style in layer.styles if style.name == style_name).next()

            layer.default_style = new_style
            layer.styles = [s for s in layer.styles if s.name != style_name] + [old_default]
            layer.save()
            return HttpResponse("Default style for %s changed to %s" % (layer.name, style_name),status=200)
        else:
            return HttpResponse("Not allowed",status=403)
    else:
        return HttpResponse("Not allowed",status=403)

def layer_detail(request, layername):
    layer = get_object_or_404(Layer, typename=layername)
    if not request.user.has_perm('maps.view_layer', obj=layer):
        return HttpResponse(loader.render_to_string('401.html',
            RequestContext(request, {'error_message':
                _("You are not permitted to view this layer")})), status=401)

    print '-' * 40
    print '\nlayer.typename', layer.typename
    print 'settings.GEOSERVER_BASE_URL', settings.GEOSERVER_BASE_URL
    print 'layer.default_style.name', layer.default_style.name
    print 'layer.title', layer.title
    print 'layer.attribute_config()', layer.attribute_config(), '\n'
    print '-' * 40
    maplayer = MapLayer(name = layer.typename, styles=[layer.default_style.name], source_params = '{"ptype": "gxp_gnsource"}', ows_url = settings.GEOSERVER_BASE_URL + "wms",  layer_params= '{"tiled":true, "title":" '+ layer.title + '", ' + json.dumps(layer.attribute_config()) + '}')

    # center/zoom don't matter; the viewer will center on the layer bounds
    map_obj = Map(projection="EPSG:900913")
    DEFAULT_BASE_LAYERS = default_map_config()[1]

    layerstats,created = LayerStats.objects.get_or_create(layer=layer)

    return render_to_response('maps/layer.html', RequestContext(request, {
        "layer": layer,
        "layerstats": layerstats,
        "viewer": json.dumps(map_obj.viewer_json(request.user, * (DEFAULT_BASE_LAYERS + [maplayer]))),
        "permissions_json": _perms_info_email_json(layer, LAYER_LEV_NAMES),
        "customGroup": settings.CUSTOM_GROUP_NAME if settings.USE_CUSTOM_ORG_AUTHORIZATION else '',
        "GEOSERVER_BASE_URL": settings.GEOSERVER_BASE_URL,
        "lastmap" : request.session.get("lastmap"),
        "lastmapTitle" : request.session.get("lastmapTitle")
    }))


GENERIC_UPLOAD_ERROR = _("There was an error while attempting to upload your data. \
Please try again, or contact and administrator if the problem continues.")

@login_required
def upload_layer(request):
    if request.method == 'GET':
            if 'map' in request.GET:
                mapid = request.GET['map']
                map = get_object_or_404(Map,pk=mapid)
                return render_to_response('maps/layer_upload.html',
                                  RequestContext(request, {'map':map, 'charsets': CHARSETS, 'customGroup': settings.CUSTOM_GROUP_NAME if settings.USE_CUSTOM_ORG_AUTHORIZATION else ''}))
            else: #this is a tabbed panel request if no map id provided
                return render_to_response('maps/layer_upload_tab.html',
                                  RequestContext(request, {'charsets': CHARSETS}))
    elif request.method == 'POST':
        from geonode.maps.forms import WorldMapLayerUploadForm
        from geonode.maps.utils import save
        from django.utils.html import escape
        import os, shutil
        form = WorldMapLayerUploadForm(request.POST, request.FILES)
        tempdir = None
        if form.is_valid():
            try:

                tempdir, base_file, sld_file = form.write_files()

                title = form.cleaned_data["layer_title"]

                # Replace dots in filename - GeoServer REST API upload bug
                # and avoid any other invalid characters.
                # Use the title if possible, otherwise default to the filename
                if title is not None and len(title) > 0:
                    name_base = title
                else:
                    name_base, __ = os.path.splitext(form.cleaned_data["base_file"].name)

                name = slugify(name_base.replace(".","_"))


                saved_layer = save(name, base_file, request.user,
                        overwrite = False,
                        abstract = form.cleaned_data["layer_abstract"],
                        title = form.cleaned_data["layer_title"],
                        permissions = form.cleaned_data["permissions"],
                        keywords = form.cleaned_data["layer_keywords"].split(" "),
                        charset = request.POST.get('charset'),
                        sldfile = sld_file
                        )
                redirect_to  = reverse('data_metadata', args=[saved_layer.typename])
                if 'mapid' in request.POST and request.POST['mapid'] == 'tab':
                    redirect_to+= "?tab=worldmap_update_panel"
                elif 'mapid' in request.POST and request.POST['mapid'] != '':
                    redirect_to += "?map=" + request.POST['mapid']
                return HttpResponse(json.dumps({
                    "success": True,
                    "redirect_to": redirect_to}))
            except Exception, e:
                logger.error("Unexpected error during upload: %s : %s", name, escape(str(e)))
                return HttpResponse(json.dumps({
                    "success": False,
                    "errormsgs": [_("Unexpected error during upload: ") + escape(str(e))]}))
            finally:
                if tempdir is not None:
                    shutil.rmtree(tempdir)
        else:
            errormsgs = []
            for e in form.errors.values():
                errormsgs.extend([escape(v) for v in e])
            return HttpResponse(json.dumps({ "success": False, "errors": form.errors, "errormsgs": errormsgs}))

@login_required
def layer_replace(request, layername):
    layer = get_object_or_404(Layer, typename=layername)
    if not request.user.has_perm('maps.change_layer', obj=layer):
        return HttpResponse(loader.render_to_string('401.html',
            RequestContext(request, {'error_message':
                _("You are not permitted to modify this layer")})), status=401)
    if request.method == 'GET':
        cat = Layer.objects.gs_catalog
        store = cat.get_store(layer.store)
        info = cat.get_resource(layer.name,store=store)
        is_featuretype = info.resource_type == FeatureType.resource_type

        return render_to_response('maps/layer_replace.html',
                                  RequestContext(request, {'layer': layer,
                                                           'is_featuretype': is_featuretype,
                                                           'lastmap' : request.session.get("lastmap"),
                                                           'lastmapTitle' : request.session.get("lastmapTitle")}))
    elif request.method == 'POST':
        from geonode.maps.forms import LayerUploadForm
        from geonode.maps.utils import save
        from django.utils.html import escape
        import os, shutil

        form = LayerUploadForm(request.POST, request.FILES)
        tempdir = None

        if form.is_valid():
            try:
                tempdir, base_file, sld_file = form.write_files()
                name, __ = os.path.splitext(form.cleaned_data["base_file"].name)
                saved_layer = save(layer, base_file, request.user, overwrite=True, charset = request.POST.get('charset'), sldfile = sld_file)

                try:
                    #Delete layer attributes if they no longer exist in an updated layer
                    attributes = LayerAttribute.objects.filter(layer=saved_layer)
                    attrNames = layer.attribute_names
                    if attrNames is not None:
                        for la in attributes:
                            lafound = False
                            for field, ftype in attrNames.iteritems():
                                if field == la.attribute:
                                    lafound = True
                            if not lafound:
                                logger.debug("Going to delete [%s] for [%s]", la.attribute, saved_layer.name)
                                la.delete()

                    #Add new layer attributes if they dont already exist
                    if attrNames is not None:
                        logger.debug("Attributes are not None")
                        iter = 1
                        mark_searchable = True
                        for field, ftype in attrNames.iteritems():
                            if re.search('geom|oid|objectid|gid', field, flags=re.I) is None:
                                logger.debug("Field is [%s]", field)
                                las = LayerAttribute.objects.filter(layer=saved_layer, attribute=field)
                                if len(las) == 0:
                                    la = LayerAttribute.objects.create(layer=saved_layer, attribute=field, attribute_label=field.title(), attribute_type=ftype, searchable=(ftype == "xsd:string" and mark_searchable), display_order = iter)
                                    la.save()
                                    if la.searchable:
                                        mark_searchable = False
                                    iter+=1
                    else:
                        logger.debug("No attributes found")

                except Exception, ex:
                    logger.debug("Attributes could not be saved:[%s]", str(ex))
                return HttpResponse(json.dumps({
                    "success": True,
                    "redirect_to": reverse('data_metadata', args=[saved_layer.typename])}))
            except Exception, e:
                try:
                    if len(settings.ADMINS) > 0:
                        send_mail("Upload Error", escape(str(e)), settings.DEFAULT_FROM_EMAIL,[settings.ADMINS[0][1]], fail_silently=True)
                except Exception, f:
                    pass
                logger.exception("Unexpected error during upload.")
                return HttpResponse(json.dumps({
                    "success": False,
                    "errors": [_("Unexpected error during upload: ") + escape(str(e))]}))
            finally:
                if tempdir is not None:
                    shutil.rmtree(tempdir)

        else:
            errors = []
            for e in form.errors.values():
                errors.extend([escape(v) for v in e])
            return HttpResponse(json.dumps({ "success": False, "errors": errors}))


_suffix = re.compile(r"\..*$", re.IGNORECASE) #Accept zipped uploads with more than one extension, ie foo.zip.zip
_xml_unsafe = re.compile(r"(^[^a-zA-Z\._]+)|([^a-zA-Z\._0-9]+)")



def _view_perms_context(obj, level_names):

    ctx =  obj.get_all_level_info()
    def lname(l):
        return level_names.get(l, _("???"))
    ctx[ANONYMOUS_USERS] = lname(ctx.get(ANONYMOUS_USERS, obj.LEVEL_NONE))
    ctx[AUTHENTICATED_USERS] = lname(ctx.get(AUTHENTICATED_USERS, obj.LEVEL_NONE))
    ctx[CUSTOM_GROUP_USERS] = lname(ctx.get(CUSTOM_GROUP_USERS, obj.LEVEL_NONE))

    ulevs = []
    for u, l in ctx['users'].items():
        ulevs.append([u, lname(l)])
    ulevs.sort()
    ctx['users'] = ulevs

    return ctx

def _perms_info(obj, level_names):
    info = obj.get_all_level_info()
    # these are always specified even if none
    info[ANONYMOUS_USERS] = info.get(ANONYMOUS_USERS, obj.LEVEL_NONE)
    info[AUTHENTICATED_USERS] = info.get(AUTHENTICATED_USERS, obj.LEVEL_NONE)
    info[CUSTOM_GROUP_USERS] = info.get(CUSTOM_GROUP_USERS, obj.LEVEL_NONE)
    info['users'] = sorted(info['users'].items())
    info['levels'] = [(i, level_names[i]) for i in obj.permission_levels]
    if hasattr(obj, 'owner') and obj.owner:
        info['owner'] = obj.owner.username
        info['owner_email'] = obj.owner.email
    return info

def _fix_map_perms_for_editor(info):
    perms = {
        Map.LEVEL_READ: Layer.LEVEL_READ,
        Map.LEVEL_WRITE: Layer.LEVEL_WRITE,
        Map.LEVEL_ADMIN: Layer.LEVEL_ADMIN,
    }

    def fix(x): return perms.get(x, "_none")

    info[ANONYMOUS_USERS] = fix(info[ANONYMOUS_USERS])
    info[AUTHENTICATED_USERS] = fix(info[AUTHENTICATED_USERS])
    info[CUSTOM_GROUP_USERS] = fix(info[CUSTOM_GROUP_USERS])
    info['users'] = [(u, fix(level)) for u, level in info['users']]

    return info

INVALID_PERMISSION_MESSAGE = _("Invalid permission level.")
def _handle_perms_edit(request, obj):
    errors = []
    params = request.POST
    valid_pl = obj.permission_levels

    anon_level = params[ANONYMOUS_USERS]
    # validate anonymous level, disallow admin level
    if not anon_level in valid_pl or anon_level == obj.LEVEL_ADMIN:
        errors.append(_("Anonymous Users") + ": " + INVALID_PERMISSION_MESSAGE)

    all_auth_level = params[AUTHENTICATED_USERS]
    if not all_auth_level in valid_pl:
        errors.append(_("Registered Users") + ": " + INVALID_PERMISSION_MESSAGE)

    customgroup_level = params[CUSTOM_GROUP_USERS]
    if not customgroup_level in valid_pl:
        errors.append(_("Custom Group Users") + ": " + INVALID_PERMISSION_MESSAGE)

    kpat = re.compile("^u_(.*)_level$")
    ulevs = {}
    for k, level in params.items():
        m = kpat.match(k)
        if m:
            username = m.groups()[0]
            if not level in valid_pl:
                errors.append(_("User") + " " + username + ": " + INVALID_PERMISSION_MESSAGE)
            else:
                ulevs[username] = level

    if len(errors) == 0:
        obj.set_gen_level(ANONYMOUS_USERS, anon_level)
        obj.set_gen_level(AUTHENTICATED_USERS, all_auth_level)
        obj.set_gen_level(CUSTOM_GROUP_USERS, customgroup_level)

        for username, level in ulevs.items():
            user = User.objects.get(username=username)
            obj.set_user_level(user, level)

    return errors


def _get_basic_auth_info(request):
    """
    grab basic auth info
    """
    meth, auth = request.META['HTTP_AUTHORIZATION'].split()
    if meth.lower() != 'basic':
        raise ValueError
    username, password = base64.b64decode(auth).split(':')
    return username, password

def resolve_user(request):
    user = None
    geoserver = False
    superuser = False
    logger.info("getting user")
    if 'HTTP_AUTHORIZATION' in request.META:
        username, password = _get_basic_auth_info(request)
        logger.info("%s:%s",username,password)
        acl_user = authenticate(username=username, password=password)
        if acl_user:
            user = acl_user.username
            superuser = acl_user.is_superuser
            logger.info("acluser:%s",user)
        elif _get_basic_auth_info(request) == settings.GEOSERVER_CREDENTIALS:
            geoserver = True
            superuser = True
            logger.info("geoserver")
    elif not request.user.is_anonymous():
        user = request.user.username
        superuser = request.user.is_superuser
        logger.info("not anon:%s",user)
    return HttpResponse(json.dumps({
        'user' : user,
        'geoserver' : geoserver,
        'superuser' : superuser
    }))


def layer_acls(request):
    """
    returns json-encoded lists of layer identifiers that
    represent the sets of read-write and read-only layers
    for the currently authenticated user.
    """

    # the layer_acls view supports basic auth, and a special
    # user which represents the geoserver administrator that
    # is not present in django.
    logger.info("WTF is this still used?")
    acl_user = request.user
    if 'HTTP_AUTHORIZATION' in request.META:
        try:
            username, password = _get_basic_auth_info(request)
            acl_user = authenticate(username=username, password=password)

            # Nope, is it the special geoserver user?
            if (acl_user is None and
                username == settings.GEOSERVER_CREDENTIALS[0] and
                password == settings.GEOSERVER_CREDENTIALS[1]):
                # great, tell geoserver it's an admin.
                result = {
                    'rw': [],
                    'ro': [],
                    'name': username,
                    'is_superuser':  True,
                    'is_anonymous': False
                }
                return HttpResponse(json.dumps(result), mimetype="application/json")
        except Exception:
            pass

        if acl_user is None:
            return HttpResponse(_("Bad HTTP Authorization Credentials."),
                status=401,
                mimetype="text/plain")
    all_readable = set()
    all_writable = set()
    for bck in get_auth_backends():
        if hasattr(bck, 'objects_with_perm'):
            all_readable.update(bck.objects_with_perm(acl_user,
                'maps.view_layer',
                Layer))
            all_writable.update(bck.objects_with_perm(acl_user,
                                                      'maps.change_layer',
                                                      Layer))
    read_only = [x for x in all_readable if x not in all_writable]
    read_write = [x for x in all_writable if x in all_readable]

    read_only = [x[0] for x in Layer.objects.filter(id__in=read_only).values_list('typename').all()]
    read_write = [x[0] for x in Layer.objects.filter(id__in=read_write).values_list('typename').all()]

    result = {
        'rw': read_write,
        'ro': read_only,
        'name': acl_user.username,
        'is_superuser':  acl_user.is_superuser,
        'is_anonymous': acl_user.is_anonymous()
    }

    return HttpResponse(json.dumps(result), mimetype="application/json")



def _split_query(query):
    """
    split and strip keywords, preserve space
    separated quoted blocks.
    """

    qq = query.split(' ')
    keywords = []
    accum = None
    for kw in qq:
        if accum is None:
            if kw.startswith('"'):
                accum = kw[1:]
            elif kw:
                keywords.append(kw)
        else:
            accum += ' ' + kw
            if kw.endswith('"'):
                keywords.append(accum[0:-1])
                accum = None
    if accum is not None:
        keywords.append(accum)
    return [kw.strip() for kw in keywords if kw.strip()]



DEFAULT_SEARCH_BATCH_SIZE = 10
MAX_SEARCH_BATCH_SIZE = 25
def metadata_search(request):
    """
    handles a basic search for data using the
    GeoNetwork catalog.

    the search accepts:
    q - general query for keywords across all fields
    start - skip to this point in the results
    limit - max records to return

    for ajax requests, the search returns a json structure
    like this:

    {
    'total': <total result count>,
    'next': <url for next batch if exists>,
    'prev': <url for previous batch if exists>,
    'query_info': {
        'start': <integer indicating where this batch starts>,
        'limit': <integer indicating the batch size used>,
        'q': <keywords used to query>,
    },
    'rows': [
      {
        'name': <typename>,
        'abstract': '...',
        'keywords': ['foo', ...],
        'detail' = <link to geonode detail page>,
        'attribution': {
            'title': <language neutral attribution>,
            'href': <url>
        },
        'download_links': [
            ['pdf', 'PDF', <url>],
            ['kml', 'KML', <url>],
            [<format>, <name>, <url>]
            ...
        ],
        'metadata_links': [
           ['text/xml', 'TC211', <url>],
           [<mime>, <name>, <url>],
           ...
        ]
      },
      ...
    ]}
    """
    if request.method == 'GET':
        params = request.GET
    elif request.method == 'POST':
        params = request.POST
    else:
        return HttpResponse(status=405)

    # grab params directly to implement defaults as
    # opposed to panicy django forms behavior.
    query = params.get('q', '')
    try:
        start = int(params.get('start', '0'))
    except Exception:
        start = 0
    try:
        limit = min(int(params.get('limit', DEFAULT_SEARCH_BATCH_SIZE)),
                    MAX_SEARCH_BATCH_SIZE)
    except Exception:
        limit = DEFAULT_SEARCH_BATCH_SIZE


    sortby = params.get('sort','')
    sortorder= params.get('dir','')

    advanced = {}
    bbox = params.get('bbox', None)
    if bbox:
        try:
            bbox = [float(x) for x in bbox.split(',')]
            if len(bbox) == 4:
                advanced['bbox'] =  bbox
        except Exception:
            # ignore...
            pass

    result = _metadata_search(query, start, limit, sortby, sortorder, **advanced)

    # slowdown here to dig out result permissions and other info from GeoNode
    for doc in result['rows']:
        try:
            layer = Layer.objects.get(uuid=doc['uuid'])
            doc['_local'] = True
            doc['_permissions'] = {
                'view': request.user.has_perm('maps.view_layer', obj=layer),
                'change': request.user.has_perm('maps.change_layer', obj=layer),
                'delete': request.user.has_perm('maps.delete_layer', obj=layer),
                'change_permissions': request.user.has_perm('maps.change_layer_permissions', obj=layer),
            }
            if layer.topic_category:
                doc['topic_category'] = layer.topic_category.title
            if layer.owner:
                doc['owner_username'] = layer.owner.username
            if layer.temporal_extent_start:
                doc['temporal_extent_start'] = layer.temporal_extent_start
            if layer.temporal_extent_end:
                doc['temporal_extent_end'] = layer.temporal_extent_end

        except Layer.DoesNotExist:
            doc['_local'] = False
            pass

    result['success'] = True
    return HttpResponse(json.dumps(result), mimetype="application/json")

def _metadata_search(query, start, limit, sortby, sortorder, **kw):

    csw = get_csw()

    keywords = _split_query(query)

    if sortby:
        sortby = 'dc:' + sortby

    #Filter by category if present
    category = kw.get('topic_category', None)
    profile = kw.get('profile', None)

    cql = None
    if category or profile:
        cql = ""
        if category:
            cql += "topicCat = \'%s\'" % category
        if profile:
            cql += " and " if category else ""
            cql += "csw:AnyText like '%%profiles/%s/'" % profile

        for keyword in keywords:
            cql += " and csw:AnyText like '%%%s%%'" % keyword


    csw.getrecords(keywords=keywords, startposition=start+1, maxrecords=limit, bbox=kw.get('bbox', None), sortby=sortby, sortorder=sortorder, cql=cql)

    # build results
    # XXX this goes directly to the result xml doc to obtain
    # correct ordering and a fuller view of the result record
    # than owslib currently parses.  This could be improved by
    # improving owslib.
    results = [_build_search_result(doc) for doc in
               csw._exml.findall('//'+nspath('Record', namespaces['csw']))]

    result = {'rows': results,
              'total': csw.results['matches']}

    result['query_info'] = {
        'start': start,
        'limit': limit,
        'q': query
    }
    if start > 0:
        prev = max(start - limit, 0)
        params = urlencode({'q': query, 'start': prev, 'limit': limit})
        result['prev'] = reverse('geonode.maps.views.metadata_search') + '?' + params

    next_page = csw.results.get('nextrecord', 0)
    if next_page > 0:
        params = urlencode({'q': query, 'start': next_page - 1, 'limit': limit})
        result['next'] = reverse('geonode.maps.views.metadata_search') + '?' + params

    return result

def search_result_detail(request):
    uuid = request.GET.get("uuid", None)
    if  uuid is None:
        return HttpResponse(status=400)
    csw = get_csw()
    csw.getrecordbyid([uuid], outputschema=namespaces['gmd'])
    recs = csw.records.values()
    if len(recs) == 0:
        return HttpResponse(status=404)
    rec = recs[0]
    raw_xml = csw._exml.find(nspath('MD_Metadata', namespaces['gmd']))
    extra_links = _extract_links(rec, raw_xml)
    category = ''

    try:
        layer = Layer.objects.get(uuid=uuid)
        layer_is_remote = False
        category = layer.topic_category
    except Exception:
        layer = None
        layer_is_remote = True

    return render_to_response('maps/search_result_snippet.html', RequestContext(request, {
        'rec': rec,
        'extra_links': extra_links,
        'layer': layer,
        'layer_is_remote': layer_is_remote,
        'category' : category
    }))

def maps_search_result_detail(request):
    mapid = request.GET.get("mapid", None)
    if  mapid is None:
        return HttpResponse(status=400)
    try:
        map = Map.objects.get(id=mapid)
    except Exception:
        map = None

    return render_to_response('maps/search_result_snippet_map.html', RequestContext(request, {
        'map': map,
    }))

def _extract_links(rec, xml):
    download_links = []
    dl_type_path = "/".join([
        nspath("CI_OnlineResource", namespaces["gmd"]),
        nspath("protocol", namespaces["gmd"]),
        nspath("CharacterString", namespaces["gco"])
        ])

    dl_name_path = "/".join([
        nspath("CI_OnlineResource", namespaces["gmd"]),
        nspath("name", namespaces["gmd"]),
        nspath("CharacterString", namespaces["gco"])
        ])

    dl_description_path = "/".join([
        nspath("CI_OnlineResource", namespaces["gmd"]),
        nspath("description", namespaces["gmd"]),
        nspath("CharacterString", namespaces["gco"])
        ])

    dl_link_path = "/".join([
        nspath("CI_OnlineResource", namespaces["gmd"]),
        nspath("linkage", namespaces["gmd"]),
        nspath("URL", namespaces["gmd"])
        ])

    format_re = re.compile(".*\((.*)(\s*Format*\s*)\).*?")

    for link in xml.findall("*//" + nspath("onLine", namespaces['gmd'])):
        dl_type = link.find(dl_type_path)
        if dl_type is not None and dl_type.text == "WWW:DOWNLOAD-1.0-http--download":
            extension = link.find(dl_name_path).text.split('.')[-1]
            data_format = format_re.match(link.find(dl_description_path).text).groups()[0]
            url = link.find(dl_link_path).text
            download_links.append((extension, data_format, url))
    return dict(download=download_links)


def _build_search_result(doc):
    """
    accepts a node representing a csw result
    record and builds a POD structure representing
    the search result.
    """
    if doc is None:
        return None
    # Let owslib do some parsing for us...
    rec = CswRecord(doc)
    result = {}
    result['title'] = rec.title
    result['uuid'] = rec.identifier
    result['abstract'] = rec.abstract
    result['keywords'] = [x for x in rec.subjects if x]
    result['detail'] = rec.uri or ''

    # XXX needs indexing ? how
    result['attribution'] = {'title': '', 'href': ''}

    # XXX !_! pull out geonode 'typename' if there is one
    # index this directly...
    if rec.uri:
        try:
            result['name'] = urlparse(rec.uri).path.split('/')[-1]
        except Exception:
            pass
    # fallback: use geonetwork uuid
    if not result.get('name', ''):
        result['name'] = rec.identifier

    # Take BBOX from GeoNetwork Result...
    # XXX this assumes all our bboxes are in this
    # improperly specified SRS.
    if rec.bbox is not None and rec.bbox.crs == 'urn:ogc:def:crs:::WGS 1984':
        # slight workaround for ticket 530
        result['bbox'] = {
            'minx': min(rec.bbox.minx, rec.bbox.maxx),
            'maxx': max(rec.bbox.minx, rec.bbox.maxx),
            'miny': min(rec.bbox.miny, rec.bbox.maxy),
            'maxy': max(rec.bbox.miny, rec.bbox.maxy)
        }

    # XXX these could be exposed in owslib record...
    # locate all download links
    format_re = re.compile(".*\((.*)(\s*Format*\s*)\).*?")
    result['download_links'] = []
    for link_el in doc.findall(nspath('URI', namespaces['dc'])):
        if link_el.get('protocol', '') == 'WWW:DOWNLOAD-1.0-http--download':
            try:
                extension = link_el.get('name', '').split('.')[-1]
                data_format = format_re.match(link_el.get('description')).groups()[0]
                href = link_el.text
                result['download_links'].append((extension, data_format, href))
            except Exception:
                pass

    # construct the link to the geonetwork metadata record (not self-indexed)
    md_link = settings.GEONETWORK_BASE_URL + "srv/en/csw?" + urlencode({
            "request": "GetRecordById",
            "service": "CSW",
            "version": "2.0.2",
            "OutputSchema": "http://www.isotc211.org/2005/gmd",
            "ElementSetName": "full",
            "id": rec.identifier
        })
    result['metadata_links'] = [("text/xml", "TC211", md_link)]

    return result

def browse_data(request):
    return render_to_response('data.html', RequestContext(request, {}))

def search_page(request):
    DEFAULT_MAP_CONFIG, DEFAULT_BASE_LAYERS = default_map_config()
    # for non-ajax requests, render a generic search page

    if request.method == 'GET':
        params = request.GET
    elif request.method == 'POST':
        params = request.POST
    else:
        return HttpResponse(status=405)

    params = dict((escape(x),escape(y)) for x,y in params.iteritems())
    map_obj = Map(projection="EPSG:900913", zoom = 1, center_x = 0, center_y = 0)

    return render_to_response('search.html', RequestContext(request, {
        'init_search': json.dumps(params or {}),
        'viewer_config': json.dumps(map_obj.viewer_json(request.user, *DEFAULT_BASE_LAYERS)),
        'GOOGLE_API_KEY' : settings.GOOGLE_API_KEY,
        "site" : settings.SITEURL
    }))

def change_poc(request, ids, template = 'maps/change_poc.html'):
    layers = Layer.objects.filter(id__in=ids.split('_'))
    if request.method == 'POST':
        form = PocForm(request.POST)
        if form.is_valid():
            for layer in layers:
                layer.poc = form.cleaned_data['contact']
                layer.save()
            # Process the data in form.cleaned_data
            # ...
            return HttpResponseRedirect('/admin/maps/layer') # Redirect after POST
    else:
        form = PocForm() # An unbound form
    return render_to_response(template, RequestContext(request,
                                  {'layers': layers, 'form': form }))


#### MAPS SEARCHING ####

DEFAULT_MAPS_SEARCH_BATCH_SIZE = 10
MAX_MAPS_SEARCH_BATCH_SIZE = 25
def maps_search(request):
    """
    handles a basic search for maps using the
    GeoNetwork catalog.

    the search accepts:
    q - general query for keywords across all fields
    start - skip to this point in the results
    limit - max records to return
    sort - field to sort results on
    dir - ASC or DESC, for ascending or descending order

    for ajax requests, the search returns a json structure
    like this:

    {
    'total': <total result count>,
    'next': <url for next batch if exists>,
    'prev': <url for previous batch if exists>,
    'query_info': {
        'start': <integer indicating where this batch starts>,
        'limit': <integer indicating the batch size used>,
        'q': <keywords used to query>,
    },
    'rows': [
      {
        'title': <map title,
        'abstract': '...',
        'detail' : <url geonode detail page>,
        'owner': <name of the map's owner>,
        'owner_detail': <url of owner's profile page>,
        'last_modified': <date and time of last modification>
      },
      ...
    ]}
    """
    if request.method == 'GET':
        params = request.GET
    elif request.method == 'POST':
        params = request.POST
    else:
        return HttpResponse(status=405)

    params = dict((escape(x),escape(y)) for x,y in params.iteritems())

    # grab params directly to implement defaults as
    # opposed to panicy django forms behavior.
    query = params.get('q', '')
    try:
        start = int(params.get('start', '0'))
    except Exception:
        start = 0

    try:
        limit = min(int(params.get('limit', DEFAULT_MAPS_SEARCH_BATCH_SIZE)),
                    MAX_MAPS_SEARCH_BATCH_SIZE)
    except Exception:
        limit = DEFAULT_MAPS_SEARCH_BATCH_SIZE


    sort_field = params.get('sort', u'')
    sort_field = unicodedata.normalize('NFKD', sort_field).encode('ascii','ignore')
    sort_dir = params.get('dir', 'ASC')
    result = _maps_search(query, start, limit, sort_field, sort_dir)

    result['success'] = True
    return HttpResponse(json.dumps(result), mimetype="application/json")

def _maps_search(query, start, limit, sort_field, sort_dir):

    keywords = _split_query(query)
    map_query = Map.objects.filter()
    for keyword in keywords:
        map_query = map_query.filter(
              Q(title__icontains=keyword)
            | Q(keywords__name__icontains=keyword)
            | Q(abstract__icontains=keyword)).distinct()

    officialMaps = map_query.filter(~Q(officialurl=''))
    map_query = map_query.filter(Q(officialurl='') | Q(officialurl__isnull=True))

    if sort_field:
        order_by = ("" if sort_dir == "ASC" else "-") + sort_field
        map_query = map_query.order_by(order_by)
        officialMaps = officialMaps.order_by(order_by)

    maps_list = []
    allmaps = [i for i in itertools.chain(officialMaps,map_query)]

    for m in allmaps[start:start+limit]:
        try:
            owner_name = Contact.objects.get(user=m.owner).name
            if not owner_name:
                owner_name = m.owner.username
        except:
            if m.owner.first_name:
                owner_name = m.owner.first_name + " " + m.owner.last_name
            else:
                owner_name = m.owner.username

        url = ("/" + m.officialurl) if m.officialurl else ("/maps/" + m.urlsuffix) if m.urlsuffix  else "/maps/" + str(m.id)

        mapdict = {
            'id' : m.id,
            'title' : m.title,
            'abstract' : m.abstract,
            'urlsuffix' : m.urlsuffix,
            'detail' : url,
            'owner' : owner_name,
            'owner_detail' : reverse('profiles.views.profile_detail', args=(m.owner.username,)),
            'last_modified' : m.last_modified.isoformat()
            }
        maps_list.append(mapdict)

    result = {'rows': maps_list,
              'total': map_query.count()}

    result['query_info'] = {
        'start': start,
        'limit': limit,
        'q': query
    }
    if start > 0:
        prev = max(start - limit, 0)
        params = urlencode({'q': query, 'start': prev, 'limit': limit})
        result['prev'] = reverse('geonode.maps.views.maps_search') + '?' + params

    next_page = start + limit + 1
    if next_page < map_query.count():
        params = urlencode({'q': query, 'start': next_page - 1, 'limit': limit})
        result['next'] = reverse('geonode.maps.views.maps_search') + '?' + params

    return result

def maps_search_page(request):
    # for non-ajax requests, render a generic search page

    if request.method == 'GET':
        params = request.GET
    elif request.method == 'POST':
        params = request.POST
    else:
        return HttpResponse(status=405)

    params = dict((escape(x),escape(y)) for x,y in params.iteritems())

    return render_to_response('maps_search.html', RequestContext(request, {
        'init_search': json.dumps(params or {}),
         "site" : settings.SITEURL
    }))

def batch_permissions_by_email(request):
    return batch_permissions(request, True)

def batch_permissions(request, use_email=False):
    if not request.user.is_authenticated:
        result = {'success': False, 'errors': ['You must log in to change permissions']}
        return HttpResponse(json.dumps(result), mimetype="application/json", status=401)

    if request.method != "POST":
        return HttpResponse("Permissions API requires POST requests", status=405)

    spec = json.loads(request.raw_post_data)

    if "layers" in spec:
        lyrs = Layer.objects.filter(pk__in = spec['layers'])
        for lyr in lyrs:
            if not request.user.has_perm("maps.change_layer_permissions", obj=lyr):
                return HttpResponse("User not authorized to change layer permissions", status=403)

    if "maps" in spec:
        maps = Map.objects.filter(pk__in = spec['maps'])
        for map in maps:
            if not request.user.has_perm("maps.change_map_permissions", obj=map):
                return HttpResponse("User not authorized to change map permissions", status=403)

    anon_level = spec['permissions'].get("anonymous")
    auth_level = spec['permissions'].get("authenticated")
    custom_level = spec['permissions'].get("customgroup")

    logger.debug("anon_level:[%s]; auth_level:[%s]; custom_level:[%s]", anon_level, auth_level, custom_level)

    users = spec['permissions'].get('users', [])
    user_names = [x for (x, y) in users]

    if "layers" in spec:
        lyrs = Layer.objects.filter(pk__in = spec['layers'])
        valid_perms = ['layer_readwrite', 'layer_readonly', 'layer_admin']
        if anon_level not in valid_perms:
            anon_level = "_none"
        if auth_level not in valid_perms:
            auth_level = "_none"
        if custom_level not in valid_perms:
            custom_level = "_none"

        logger.debug("anon:[%s],auth:[%s],custom:[%s]", anon_level, auth_level, custom_level)
        for lyr in lyrs:
            logger.info("Layer [%s]", lyr)
            if use_email:
                lyr.get_user_levels().exclude(user__email__in = user_names + [lyr.owner.email]).delete()
            else:
                lyr.get_user_levels().exclude(user__username__in = user_names + [lyr.owner.username]).delete()

            lyr.set_gen_level(ANONYMOUS_USERS, anon_level)
            lyr.set_gen_level(AUTHENTICATED_USERS, auth_level)
            lyr.set_gen_level(CUSTOM_GROUP_USERS, custom_level)
            for user, user_level in users:
                logger.info("User [%s]", user)

                if use_email:
                    user_obj = None
                    try:
                        user_obj = User.objects.get(email=user)
                    except User.DoesNotExist:
                        try:
                            user_obj = _create_new_user(user, lyr.title, reverse('geonode.maps.views.layer_detail', args=(lyr.typename,)), lyr.owner_id)
                        except:
                            logger.info("Could not create new user with email of %s" % user)
                    if user_level not in valid_perms:
                        user_level = "_none"
                    if user_obj:
                        lyr.set_user_level(user_obj, user_level)
                else:
                    if user_level not in valid_perms:
                        user_level = "_none"
                        user = User.objects.get(username=user)
                    lyr.set_user_level(user, user_level)


    if "maps" in spec:
        maps = Map.objects.filter(pk__in = spec['maps'])
        valid_perms = ['layer_readwrite', 'layer_readonly', 'layer_admin']
        if anon_level not in valid_perms:
            anon_level = "_none"
        if auth_level not in valid_perms:
            auth_level = "_none"
        if custom_level not in valid_perms:
            custom_level = "_none"
        anon_level = anon_level.replace("layer", "map")
        auth_level = auth_level.replace("layer", "map")
        custom_level = custom_level.replace("layer", "map")

        for m in maps:
            if use_email:
                m.get_user_levels().exclude(user__email__in = user_names + [m.owner.email]).delete()
            else:
                m.get_user_levels().exclude(user__username__in = user_names + [m.owner.username]).delete()
            m.set_gen_level(ANONYMOUS_USERS, anon_level)
            m.set_gen_level(AUTHENTICATED_USERS, auth_level)
            m.set_gen_level(CUSTOM_GROUP_USERS, custom_level)
            for user, user_level in spec['permissions'].get("users", []):
                user_level = user_level.replace("layer", "map")
                if user_level not in valid_perms:
                    user_level = "_none"

                if use_email:
                    m.get_user_levels().exclude(user__email__in = user_names + [m.owner.email]).delete()
                else:
                    m.get_user_levels().exclude(user__username__in = user_names + [m.owner.username]).delete()
                m.set_gen_level(ANONYMOUS_USERS, anon_level)
                m.set_gen_level(AUTHENTICATED_USERS, auth_level)
                m.set_gen_level(CUSTOM_GROUP_USERS, custom_level)
                for user, user_level in spec['permissions'].get("users", []):
                    user_level = user_level.replace("layer", "map")
                    if user_level not in valid_perms:
                        user_level = "_none"
                    if use_email:
                        user_obj = None
                        try:
                            user_obj = User.objects.get(email=user)
                        except User.DoesNotExist:
                            try:
                                user_obj = _create_new_user(user, m.title, reverse('geonode.maps.views.view', args=[m.id]), m.owner_id)
                            except:
                                logger.info("Could not create new user with email of %s" % user)
                        if user_obj:
                            m.set_user_level(userObject, user_level)
                    else:
                        m.set_user_level(user, user_level)

    return HttpResponse("Map/layer permissions updated")

def batch_delete(request):
    if not request.user.is_authenticated:
        return HttpResponse("You must log in to delete layers", status=401)

    if request.method != "POST":
        return HttpResponse("Delete API requires POST requests", status=405)

    spec = json.loads(request.raw_post_data)

    if "layers" in spec:
        lyrs = Layer.objects.filter(pk__in = spec['layers'])
        for lyr in lyrs:
            if not request.user.has_perm("maps.delete_layer", obj=lyr):
                return HttpResponse("User not authorized to delete layer", status=403)

    if "maps" in spec:
        map_query = Map.objects.filter(pk__in = spec['maps'])
        for m in map_query:
            if not request.user.has_perm("maps.delete_map", obj=m):
                return HttpResponse("User not authorized to delete map", status=403)

    if "layers" in spec:
        Layer.objects.filter(pk__in = spec["layers"]).delete()

    if "maps" in spec:
        Map.objects.filter(pk__in = spec["maps"]).delete()

    nlayers = len(spec.get('layers', []))
    nmaps = len(spec.get('maps', []))

    return HttpResponse("Deleted %d layers and %d maps" % (nlayers, nmaps))


class LayerCategoryChoiceField(forms.ModelChoiceField):
    def label_from_instance(self, obj):
        return '<a href="#" onmouseover=\'javascript:showModal("' + escape(obj.description) + '")\' onmouseout=\'javascript:hideModal()\';return false;\'>' + obj.title + '</a>'



class LayerCategoryForm(forms.Form):
    category_choice_field = LayerCategoryChoiceField(required=False, label = '*' + _('Category'), empty_label=None,
        queryset = LayerCategory.objects.extra(order_by = ['title']))


    def clean(self):
        cleaned_data = self.data
        ccf_data = cleaned_data.get("category_choice_field")


        if not ccf_data:
            msg = u"This field is required."
            self._errors = self.error_class([msg])




        # Always return the full collection of cleaned data.
        return cleaned_data



class LayerAttributeForm(forms.ModelForm):
    def __init__(self, *args, **kwargs):
        super(LayerAttributeForm, self).__init__(*args, **kwargs)
        instance = getattr(self, 'instance', None)
        if instance and instance.attribute_type != 'xsd:string':
            self.fields['searchable'].widget.attrs['disabled'] = True
        self.fields['attribute'].widget.attrs['readonly'] = True
        self.fields['display_order'].widget.attrs['size'] = 3



    class Meta:
        model = LayerAttribute
        exclude = ('attribute_type',)

def view_map_permissions(request, mapid):
    map = get_object_or_404(Map,pk=mapid)

    if not request.user.has_perm('maps.change_map_permissions', obj=map):
        return HttpResponse(loader.render_to_string('401.html',
            RequestContext(request, {'error_message':
                                         _("You are not permitted to view this map's permissions")})), status=401)

    ctx = _view_perms_context(map, MAP_LEV_NAMES)
    ctx['map'] = map
    return render_to_response("maps/permissions.html", RequestContext(request, ctx))


def view_layer_permissions(request, layername):
    layer = get_object_or_404(Layer,typename=layername)

    if not request.user.has_perm('maps.change_layer_permissions', obj=layer):
        return HttpResponse(loader.render_to_string('401.html',
            RequestContext(request, {'error_message':
                                         _("You are not permitted to view this layer's permissions")})), status=401)

    ctx = _view_perms_context(layer, LAYER_LEV_NAMES)
    ctx['layer'] = layer
    return render_to_response("maps/layer_permissions.html", RequestContext(request, ctx))



def ajax_layer_permissions_by_email(request, layername):
    return ajax_layer_permissions(request, layername, True)


def _perms_info_email(obj, level_names):
    info = obj.get_all_level_info_by_email()
    # these are always specified even if none
    info[ANONYMOUS_USERS] = info.get(ANONYMOUS_USERS, obj.LEVEL_NONE)
    info[AUTHENTICATED_USERS] = info.get(AUTHENTICATED_USERS, obj.LEVEL_NONE)
    info[CUSTOM_GROUP_USERS] = info.get(CUSTOM_GROUP_USERS, obj.LEVEL_NONE)
    info['users'] = sorted(info['users'].items())
    info['names'] = sorted(info['names'].items())
    info['levels'] = [(i, level_names[i]) for i in obj.permission_levels]
    if hasattr(obj, 'owner') and obj.owner is not None:
        info['owner'] = obj.owner.username
        info['owner_email'] = obj.owner.email
    return info

def _perms_info_email_json(obj, level_names):
    return json.dumps(_perms_info_email(obj, level_names))


def addlayers(request):
    # for non-ajax requests, render a generic search page

    if request.method == 'GET':
        params = request.GET
    elif request.method == 'POST':
        params = request.POST
    else:
        return HttpResponse(status=405)

    map_obj = Map(projection="EPSG:900913", zoom = 1, center_x = 0, center_y = 0)

    return render_to_response('addlayers.html', RequestContext(request, {
        'init_search': json.dumps(params or {}),
        'viewer_config': json.dumps(map_obj.viewer_json(request.user, *DEFAULT_BASE_LAYERS)),
        'GOOGLE_API_KEY' : settings.GOOGLE_API_KEY,
        "site" : settings.SITEURL
    }))

def addLayerJSON(request):
    logger.debug("Enter addLayerJSON")
    layername = request.POST.get('layername', False)
    logger.debug("layername is [%s]", layername)

    if layername:
        try:
            layer = Layer.objects.get(typename=layername)
            if not request.user.has_perm("maps.view_layer", obj=layer):
                return HttpResponse(status=401)
            sfJSON = {'layer': layer.layer_config(request.user)}
            logger.debug('sfJSON is [%s]', str(sfJSON))
            return HttpResponse(json.dumps(sfJSON))
        except Exception, e:
            logger.debug("Could not find matching layer: [%s]", str(e))
            return HttpResponse(str(e), status=500)

    else:
        return HttpResponse(status=500)


def ajax_layer_edit_check(request, layername):
    layer = get_object_or_404(Layer, typename=layername);
    editable = request.user.has_perm("maps.change_layer", obj=layer)
    return HttpResponse(
        str(editable),
        status=200 if editable else 403,
        mimetype='text/plain'
    )

def ajax_layer_update(request, layername):
    layer = get_object_or_404(Layer, typename=layername)
    if settings.USE_QUEUE:
        layer.queue_bounds_update()
        if settings.USE_GAZETTEER:
            layer.queue_gazetteer_update()
    else:
        layer.update_bounds()
        if settings.USE_GAZETTEER:
            layer.update_gazetteer()

    return HttpResponse(
        "Layer updated",
        status=200,
        mimetype='text/plain'
    )


def ajax_map_edit_check_permissions(request, mapid):
    mapeditlevel = 'None'
    if not request.user.has_perm("maps.change_map_permissions", obj=map):
        return HttpResponse(
            'You are not allowed to change permissions for this map',
            status=401,
            mimetype='text/plain'
        )

def ajax_map_permissions_by_email(request, mapid):
    return ajax_map_permissions(request, mapid, True)

def ajax_url_lookup(request):
    if request.method != 'POST':
        return HttpResponse(
            content='ajax user lookup requires HTTP POST',
            status=405,
            mimetype='text/plain'
        )
    elif 'query' not in request.POST:
        return HttpResponse(
            content='use a field named "query" to specify a prefix to filter urls',
            mimetype='text/plain'
        )
    if request.POST['query'] != '':
        forbiddenUrls = ['new','view',]
        maps = Map.objects.filter(urlsuffix__startswith=request.POST['query'])
        if request.POST['mapid'] != '':
            maps = maps.exclude(id=request.POST['mapid'])
        json_dict = {
            'urls': [({'url': m.urlsuffix}) for m in maps],
            'count': maps.count(),
            }
    else:
        json_dict = {
            'urls' : [],
            'count' : 0,
            }
    return HttpResponse(
        content=json.dumps(json_dict),
        mimetype='text/plain'
    )

def snapshot_config(snapshot, map, user):
    """
        Get the snapshot map configuration - look up WMS parameters (bunding box)
        for local GeoNode layers
    """
     #Match up the layer with it's source
    def snapsource_lookup(source, sources):
            for k, v in sources.iteritems():
                if v.get("id") == source.get("id"): return k
            return None

    #Set up the proper layer configuration
    def snaplayer_config(layer, sources, user):
        cfg = layer.layer_config(user)
        src_cfg = layer.source_config()
        source = snapsource_lookup(src_cfg, sources)
        if source: cfg["source"] = source
        if src_cfg.get("ptype", "gxp_wmscsource") == "gxp_wmscsource"  or src_cfg.get("ptype", "gxp_gnsource") == "gxp_gnsource" : cfg["buffer"] = 0
        return cfg


    decodedid = num_decode(snapshot)
    snapshot = get_object_or_404(MapSnapshot, pk=decodedid)
    if snapshot.map == map:
        config = json.loads(clean_config(snapshot.config))
        layers = [l for l in config["map"]["layers"]]
        sources = config["sources"]
        maplayers = []
        for ordering, layer in enumerate(layers):
            maplayers.append(
            map.layer_set.from_viewer_config(
                map, layer, config["sources"][layer["source"]], ordering))
        config['map']['layers'] = [snaplayer_config(l,sources,user) for l in maplayers]
    else:
        config = map.viewer_json(user)
    return config

def ajax_increment_layer_stats(request):
    if request.method != 'POST':
        return HttpResponse(
            content='ajax user lookup requires HTTP POST',
            status=405,
            mimetype='text/plain'
        )
    if request.POST['layername'] != '':
        layer_match = Layer.objects.filter(typename=request.POST['layername'])[:1]
        for l in layer_match:
            layerStats,created = LayerStats.objects.get_or_create(layer=l)
            layerStats.visits += 1
            first_visit = True
            if request.session.get('visitlayer' + str(l.id), False):
                first_visit = False
            else:
                request.session['visitlayer' + str(l.id)] = True
            if first_visit or created:
                layerStats.uniques += 1
            layerStats.save()

    return HttpResponse(
                            status=200
    )

def _create_new_user(user_email, map_layer_title, map_layer_url, map_layer_owner_id):
    random_password = User.objects.make_random_password()
    user_name = re.sub(r'\W', r'', user_email.split('@')[0])
    user_length = len(user_name)
    if user_length > 30:
        user_name = user_name[0:29]
    while len(User.objects.filter(username=user_name)) > 0:
        user_name = user_name[0:user_length-4] + User.objects.make_random_password(length=4, allowed_chars='0123456789')

    new_user = RegistrationProfile.objects.create_inactive_user(username=user_name, email=user_email, password=random_password, site = settings.SITE_ID, send_email=False)
    if new_user:
        #new_profile = Contact(user=new_user, name=new_user.username, email=new_user.email)
        new_profile = new_user.get_profile()
        if settings.USE_CUSTOM_ORG_AUTHORIZATION and new_user.email.endswith(settings.CUSTOM_GROUP_EMAIL_SUFFIX):
            new_profile.is_org_member = True
            new_profile.member_expiration_dt = datetime.today() + timedelta(days=365)
        new_profile.save()
        try:
            _send_permissions_email(user_email, map_layer_title, map_layer_url, map_layer_owner_id, random_password)
        except:
            logger.debug("An error ocurred when sending the mail")
    return new_user




def _send_permissions_email(user_email, map_layer_title, map_layer_url, map_layer_owner_id,  password):

    current_site = Site.objects.get_current()
    user = User.objects.get(email = user_email)
    profile = RegistrationProfile.objects.get(user=user)
    owner = User.objects.get(id=map_layer_owner_id)

    subject = render_to_string('registration/new_user_email_subject.txt',
            { 'site': current_site,
              'owner' : (owner.get_profile().name if owner.get_profile().name else owner.email),
              })
    # Email subject *must not* contain newlines
    subject = ''.join(subject.splitlines())

    message = render_to_string('registration/new_user_email.txt',
            { 'activation_key': profile.activation_key,
              'expiration_days': settings.ACCOUNT_ACTIVATION_DAYS,
              'owner': (owner.get_profile().name if owner.get_profile().name else owner.email),
              'title': map_layer_title,
              'url' : map_layer_url,
              'site': current_site,
              'username': user.username,
              'password' : password })

    send_mail(subject, message, settings.NO_REPLY_EMAIL, [user.email])

def get_suffix_if_custom(map):
    if map.use_custom_template:
        if map.officialurl:
            return map.officialurl
        elif map.urlsuffix:
            return map.urlsuffix
        else:
            return None
    else:
        return None

def official_site(request, site):
    """
    The view that returns the map composer opened to
    the map with the given official site url.
    """
    map_obj = get_object_or_404(Map,officialurl=site)
    return view(request, str(map_obj.id))

def official_site_mobile(request, site):
    """
    The view that returns the map composer opened to
    the map with the given official site url.
    """
    map_obj = get_object_or_404(Map,officialurl=site)
    return mobilemap(request, str(map_obj.id))


def official_site_controller(request, site):
    '''
    main view for map resources, dispatches to correct
    view based on method and query args.
    '''
    map_obj = get_object_or_404(Map,officialurl=site)
    return map_controller(request, str(map_obj.id))

def snapshot_create(request):
    """
    Create a permalinked map
    """
    conf = request.raw_post_data

    if isinstance(conf, basestring):
        config = json.loads(conf)
        snapshot = MapSnapshot.objects.create(config=clean_config(conf),map=Map.objects.get(id=config['id']))
        return HttpResponse(num_encode(snapshot.id), mimetype="text/plain")
    else:
        return HttpResponse("Invalid JSON", mimetype="text/plain", status=500)

def clean_config(conf):
    if isinstance(conf, basestring):
        config = json.loads(conf)
        config_extras = ["tools", "rest", "homeUrl", "localGeoServerBaseUrl", "localCSWBaseUrl", "csrfToken", "db_datastore", "authorizedRoles"]
        for config_item in config_extras:
            if config_item in config:
                del config[config_item ]
            if config_item in config["map"]:
                del config["map"][config_item ]
        return json.dumps(config)
    else:
        return conf

def ajax_snapshot_history(request, mapid):
    map_obj = Map.objects.get(pk=mapid)
    history = [snapshot.json() for snapshot in map_obj.snapshots]
    return HttpResponse(json.dumps(history), mimetype="text/plain")



@login_required
def deletemapnow(request, mapid):
    ''' Delete a map, and its constituent layers. '''
    map_obj = get_object_or_404(Map,pk=mapid)

    if not request.user.has_perm('maps.delete_map', obj=map):
        return HttpResponse(loader.render_to_string('401.html',
            RequestContext(request, {'error_message':
                                         _("You are not permitted to delete this map.")})), status=401)

    layers = map_obj.layer_set.all()
    for layer in layers:
        layer.delete()

    snapshots = map_obj.snapshot_set.all()
    for snapshot in snapshots:
        snapshot.delete()
    map_obj.delete()

    return HttpResponseRedirect(request.user.get_profile().get_absolute_url())


def map_share(request,mapid):
    '''
    The view that shows map permissions in a window from map
    '''
    map = get_object_or_404(Map,pk=mapid)
    mapstats,created = MapStats.objects.get_or_create(map=map)


    if not request.user.has_perm('maps.view_map', obj=map):
        return HttpResponse(loader.render_to_string('401.html',
            RequestContext(request, {'error_message':
                                         _("You are not allowed to view this map.")})), status=401)


    return render_to_response("maps/mapinfopanel.html", RequestContext(request, {
        "map": map,
        "mapstats": mapstats,
        'permissions_json': _perms_info_email_json(map, MAP_LEV_NAMES),
        'customGroup': settings.CUSTOM_GROUP_NAME if settings.USE_CUSTOM_ORG_AUTHORIZATION else '',
        }))

@login_required
def create_pg_layer(request):
    db_store_name = get_db_store_name(request.user)
    if request.method == 'GET':
        layer_form = LayerCreateForm(prefix="layer")

        # Determine if this page will be shown in a tabbed panel or full page
        pagetorender = "maps/layer_create_tab.html" if "tab" in request.GET else "maps/layer_create.html"


        return render_to_response(pagetorender, RequestContext(request, {
            "layer_form": layer_form,
            "customGroup": settings.CUSTOM_GROUP_NAME if settings.USE_CUSTOM_ORG_AUTHORIZATION else '',
            "geoms": GEOMETRY_CHOICES
        }))

    if request.method == 'POST':
        from geonode.maps.utils import check_projection, create_django_record, get_valid_layer_name
        from ordereddict import OrderedDict
        layer_form = LayerCreateForm(request.POST)
        if layer_form.is_valid():
            cat = Layer.objects.gs_catalog

            # Assume default workspace
            ws = cat.get_workspace(settings.DEFAULT_WORKSPACE)
            if ws is None:
                msg = 'Specified workspace [%s] not found' % settings.DEFAULT_WORKSPACE
                return HttpResponse(msg, status='400')

            # Assume datastore used for PostGIS
            store = db_store_name
            if store is None:
                msg = 'Specified store [%s] not found' % db_store_name
                return HttpResponse(msg, status='400')

            #TODO: Let users create their own schema
            attribute_list = [
                ["the_geom","com.vividsolutions.jts.geom." + layer_form.cleaned_data['geom'],{"nillable":False}],
                ["Name","java.lang.String",{"nillable":True}],
                ["Description","java.lang.String", {"nillable":True}],
                ["Start_Date","java.util.Date",{"nillable":True}],
                ["End_Date","java.util.Date",{"nillable":True}],
                ["String_Value_1","java.lang.String",{"nillable":True}],
                ["String_Value_2","java.lang.String", {"nillable":True}],
                ["Number_Value_1","java.lang.Float",{"nillable":True}],
                ["Number_Value_2","java.lang.Float", {"nillable":True}],
            ]

            # Add geometry to attributes dictionary, based on user input; use OrderedDict to remember order
            #attribute_list.insert(0,[u"the_geom",u"com.vividsolutions.jts.geom." + layer_form.cleaned_data['geom'],{"nillable":False}])

            name = get_valid_layer_name(layer_form.cleaned_data['name'])
            permissions = layer_form.cleaned_data["permissions"]

            try:
                logger.info("Create layer %s", name)
                layer = cat.create_native_layer(settings.DEFAULT_WORKSPACE,
                                          db_store_name,
                                          name,
                                          name,
                                          escape(layer_form.cleaned_data['title']),
                                          layer_form.cleaned_data['srs'],
                                          attribute_list)

                logger.info("Create default style")
                publishing = cat.get_layer(name)
                sld = get_sld_for(publishing)
                cat.create_style(name, sld)
                publishing.default_style = cat.get_style(name)
                cat.save(publishing)

                logger.info("Check projection")
                check_projection(name, layer)

                logger.info("Create django record")
                geonodeLayer = create_django_record(request.user, layer_form.cleaned_data['title'], layer_form.cleaned_data['keywords'].strip().split(" "), layer_form.cleaned_data['abstract'], layer, permissions)


                redirect_to  = reverse('data_metadata', args=[geonodeLayer.typename])
                if 'mapid' in request.POST and request.POST['mapid'] == 'tab': #if mapid = tab then open metadata form in tabbed panel
                    redirect_to+= "?tab=worldmap_create_panel"
                elif 'mapid' in request.POST and request.POST['mapid'] != '': #if mapid = number then add to parameters and open in full page
                    redirect_to += "?map=" + request.POST['mapid']
                return HttpResponse(json.dumps({
                    "success": True,
                    "redirect_to": redirect_to}))
            except Exception, e:
                logger.exception("Unexpected error.")
                return HttpResponse(json.dumps({
                    "success": False,
                    "errors": ["Unexpected error: " + escape(str(e))]}))

        else:
            #The form has errors, what are they?
            return HttpResponse(layer_form.errors, status='500')

@login_required
def layer_contacts(request, layername):
    layer = get_object_or_404(Layer, typename=layername)
    if request.user.is_authenticated():
        if not request.user.has_perm('maps.change_layer', obj=layer):
            return HttpResponse(loader.render_to_string('401.html',
                RequestContext(request, {'error_message':
                                             _("You are not permitted to modify this layer's metadata")})), status=401)


    poc = layer.poc
    metadata_author = layer.metadata_author

    if request.method == "GET":
        contact_form = LayerContactForm(prefix="layer")
        if poc.user is None:
            poc_form = ContactProfileForm(instance=poc, prefix="poc")
        else:
            contact_form.fields['poc'].initial = poc.id
            poc_form = ContactProfileForm(prefix="poc")
            poc_form.hidden=True

        if metadata_author.user is None:
            author_form = ContactProfileForm(instance=metadata_author, prefix="author")
        else:
            contact_form.fields['metadata_author'].initial = metadata_author.id
            author_form = ContactProfileForm(prefix="author")
            author_form.hidden=True
    elif request.method == "POST":
        contact_form = LayerContactForm(request.POST, prefix="layer")
        if contact_form.is_valid():
            new_poc = contact_form.cleaned_data['poc']
            new_author = contact_form.cleaned_data['metadata_author']
            if new_poc is None:
                poc_form = ContactProfileForm(request.POST, prefix="poc")
                if poc_form.has_changed and poc_form.is_valid():
                    new_poc = poc_form.save()
            else:
                poc_form = ContactProfileForm(prefix="poc")
                poc_form.hidden=True

            if new_author is None:
                author_form = ContactProfileForm(request.POST, prefix="author")
                if author_form.has_changed and author_form.is_valid():
                    new_author = author_form.save()
            else:
                author_form = ContactProfileForm(prefix="author")
                author_form.hidden=True

            if new_poc is not None and new_author is not None:
                layer.poc = new_poc
                layer.metadata_author = new_author
                layer.save()
                return HttpResponseRedirect("/data/" + layer.typename)



    #Deal with a form submission via ajax
    if request.method == 'POST' and (not contact_form.is_valid()):
        data = render_to_response("maps/layer_contacts.html", RequestContext(request, {
            "layer": layer,
            "contact_form": contact_form,
            "poc_form": poc_form,
            "author_form": author_form,
            "lastmap" : request.session.get("lastmap"),
            "lastmapTitle" : request.session.get("lastmapTitle")
        }))
        return HttpResponse(data, status=412)

    #Display the view on a regular page
    return render_to_response("maps/layer_contacts.html", RequestContext(request, {
        "layer": layer,
        "contact_form": contact_form,
        "poc_form": poc_form,
        "author_form": author_form,
        "lastmap" : request.session.get("lastmap"),
        "lastmapTitle" : request.session.get("lastmapTitle")
    }))

def category_list():
    topics = LayerCategory.objects.all()
    topicArray = []
    for topic in topics:
        topicArray.append([topic.name, topic.title])
    return topicArray

def mobilemap(request, mapid=None, snapshot=None):
    if mapid is None:
        return newmap(request);
    else:
        if mapid.isdigit():
            map_obj = Map.objects.get(pk=mapid)
        else:
            map_obj = Map.objects.get(urlsuffix=mapid)

        if not request.user.has_perm('maps.view_map', obj=map_obj):
            return HttpResponse(_("Not Permitted"), status=401, mimetype="text/plain")
        if snapshot is None:
            config = map_obj.viewer_json(request.user)
        else:
            config = snapshot_config(snapshot, map_obj, request.user)

        first_visit_mobile = True
        if request.session.get('visit_mobile' + str(map_obj.id), False):
            first_visit_mobile = False
        else:
            request.session['visit_mobile' + str(map_obj.id)] = True
        config['first_visit_mobile'] = first_visit_mobile

    return render_to_response('maps/mobilemap.html', RequestContext(request, {
        'config': json.dumps(config),
        'GOOGLE_API_KEY' : settings.GOOGLE_API_KEY,
        'GEONETWORK_BASE_URL' : settings.GEONETWORK_BASE_URL,
        'GEOSERVER_BASE_URL' : settings.GEOSERVER_BASE_URL,
        'DB_DATASTORE' : settings.DB_DATASTORE,
        'maptitle': map_obj.title,
        'urlsuffix': get_suffix_if_custom(map_obj),
    }))<|MERGE_RESOLUTION|>--- conflicted
+++ resolved
@@ -933,11 +933,7 @@
 
         topic_category = layer.topic_category
         layerAttSet = inlineformset_factory(Layer, LayerAttribute, extra=0, form=LayerAttributeForm, )
-<<<<<<< HEAD
-        show_gazetteer_form = settings.USE_GAZETTEER and layer.store == settings.DB_DATASTORE_NAME
-=======
-        show_gazetteer_form = request.user.is_superuser and layer.store == get_db_store_name(request.user)
->>>>>>> 98395d55
+        show_gazetteer_form = settings.USE_GAZETTEER and layer.store == get_db_store_name(request.user)
 
         fieldTypes = {}
         attributeOptions = layer.attribute_set.filter(attribute_type__in=['xsd:dateTime','xsd:date','xsd:int','xsd:string','xsd:bigint', 'xsd:double'])
