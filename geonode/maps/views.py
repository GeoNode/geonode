# -*- coding: utf-8 -*-
#########################################################################
#
# Copyright (C) 2016 OSGeo
#
# This program is free software: you can redistribute it and/or modify
# it under the terms of the GNU General Public License as published by
# the Free Software Foundation, either version 3 of the License, or
# (at your option) any later version.
#
# This program is distributed in the hope that it will be useful,
# but WITHOUT ANY WARRANTY; without even the implied warranty of
# MERCHANTABILITY or FITNESS FOR A PARTICULAR PURPOSE. See the
# GNU General Public License for more details.
#
# You should have received a copy of the GNU General Public License
# along with this program. If not, see <http://www.gnu.org/licenses/>.
#
#########################################################################

import math
import logging
import urlparse
from itertools import chain

from guardian.shortcuts import get_perms

from django.contrib.auth.decorators import login_required
from django.core.exceptions import ObjectDoesNotExist
from django.core.urlresolvers import reverse
from django.shortcuts import redirect
from django.core.serializers.json import DjangoJSONEncoder
from django.http import HttpResponse, HttpResponseRedirect, HttpResponseNotAllowed, HttpResponseServerError
from django.shortcuts import render_to_response, get_object_or_404, render
from django.conf import settings
from django.template import RequestContext
from django.utils.translation import ugettext as _
try:
    # Django >= 1.7
    import json
except ImportError:
    # Django <= 1.6 backwards compatibility
    from django.utils import simplejson as json
from django.utils.html import strip_tags
from django.db.models import F
from django.views.decorators.clickjacking import xframe_options_exempt
from django.views.decorators.http import require_http_methods

from geonode.layers.models import Layer
from geonode.maps.models import Map, MapLayer, MapSnapshot
from geonode.layers.views import _resolve_layer
from geonode.utils import forward_mercator, llbbox_to_mercator, \
    check_ogc_backend
from geonode.utils import DEFAULT_TITLE
from geonode.utils import DEFAULT_ABSTRACT
from geonode.utils import default_map_config
from geonode.utils import resolve_object
from geonode.utils import layer_from_viewer_config
from geonode.maps.forms import MapForm
from geonode.security.views import _perms_info_json
from geonode.base.forms import CategoryForm
from geonode.base.models import TopicCategory
from geonode.tasks.deletion import delete_map
from geonode.groups.models import GroupProfile

from geonode.documents.models import get_related_documents
from geonode.people.forms import ProfileForm
from geonode.utils import num_encode, num_decode
from geonode.utils import build_social_links
from geonode import geoserver, qgis_server
from geonode.base.views import batch_modify

from requests.compat import urljoin

if check_ogc_backend(geoserver.BACKEND_PACKAGE):
    # FIXME: The post service providing the map_status object
    # should be moved to geonode.geoserver.
    from geonode.geoserver.helpers import ogc_server_settings

    # Use the http_client with one that knows the username
    # and password for GeoServer's management user.
    from geonode.geoserver.helpers import http_client, _render_thumbnail
elif check_ogc_backend(qgis_server.BACKEND_PACKAGE):
    from geonode.qgis_server.helpers import ogc_server_settings
    from geonode.utils import http_client

logger = logging.getLogger("geonode.maps.views")

DEFAULT_MAPS_SEARCH_BATCH_SIZE = 10
MAX_MAPS_SEARCH_BATCH_SIZE = 25

_PERMISSION_MSG_DELETE = _("You are not permitted to delete this map.")
_PERMISSION_MSG_GENERIC = _('You do not have permissions for this map.')
_PERMISSION_MSG_LOGIN = _("You must be logged in to save this map")
_PERMISSION_MSG_SAVE = _("You are not permitted to save or edit this map.")
_PERMISSION_MSG_METADATA = _(
    "You are not allowed to modify this map's metadata.")
_PERMISSION_MSG_VIEW = _("You are not allowed to view this map.")
_PERMISSION_MSG_UNKNOWN = _('An unknown error has occured.')


def _resolve_map(request, id, permission='base.change_resourcebase',
                 msg=_PERMISSION_MSG_GENERIC, **kwargs):
    '''
    Resolve the Map by the provided typename and check the optional permission.
    '''
    if id.isdigit():
        key = 'pk'
    else:
        key = 'urlsuffix'
    return resolve_object(request, Map, {key: id}, permission=permission,
                          permission_msg=msg, **kwargs)


# BASIC MAP VIEWS #

def map_detail(request, mapid, snapshot=None, template='maps/map_detail.html'):
    '''
    The view that show details of each map
    '''

    map_obj = _resolve_map(
        request,
        mapid,
        'base.view_resourcebase',
        _PERMISSION_MSG_VIEW)

    # Update count for popularity ranking,
    # but do not includes admins or resource owners
    if request.user != map_obj.owner and not request.user.is_superuser:
        Map.objects.filter(
            id=map_obj.id).update(
            popular_count=F('popular_count') + 1)

    if 'access_token' in request.session:
        access_token = request.session['access_token']
    else:
        access_token = None

    if snapshot is None:
        config = map_obj.viewer_json(request.user, access_token)
    else:
        config = snapshot_config(snapshot, map_obj, request.user, access_token)

    config = json.dumps(config)
    layers = MapLayer.objects.filter(map=map_obj.id)
    links = map_obj.link_set.download()

    group = None
    if map_obj.group:
        try:
            group = GroupProfile.objects.get(slug=map_obj.group.name)
        except GroupProfile.DoesNotExist:
            group = None
    context_dict = {
        'config': config,
        'resource': map_obj,
        'group': group,
        'layers': layers,
        'perms_list': get_perms(request.user, map_obj.get_self_resource()),
        'permissions_json': _perms_info_json(map_obj),
        "documents": get_related_documents(map_obj),
        'links': links,
    }

    context_dict["preview"] = getattr(
        settings,
        'LAYER_PREVIEW_LIBRARY',
        '')
    context_dict["crs"] = getattr(
        settings,
        'DEFAULT_MAP_CRS',
        'EPSG:900913')

    if settings.SOCIAL_ORIGINS:
        context_dict["social_links"] = build_social_links(request, map_obj)

    return render_to_response(template, RequestContext(request, context_dict))


@login_required
def map_metadata(request, mapid, template='maps/map_metadata.html'):

    map_obj = _resolve_map(
        request,
        mapid,
        'base.change_resourcebase_metadata',
        _PERMISSION_MSG_VIEW)

    poc = map_obj.poc

    metadata_author = map_obj.metadata_author

    topic_category = map_obj.category

    if request.method == "POST":
        map_form = MapForm(request.POST, instance=map_obj, prefix="resource")
        category_form = CategoryForm(request.POST, prefix="category_choice_field", initial=int(
            request.POST["category_choice_field"]) if "category_choice_field" in request.POST else None)
    else:
        map_form = MapForm(instance=map_obj, prefix="resource")
        category_form = CategoryForm(
            prefix="category_choice_field",
            initial=topic_category.id if topic_category else None)

    if request.method == "POST" and map_form.is_valid(
    ) and category_form.is_valid():
        new_poc = map_form.cleaned_data['poc']
        new_author = map_form.cleaned_data['metadata_author']
        new_keywords = map_form.cleaned_data['keywords']
        new_regions = map_form.cleaned_data['regions']
        new_title = strip_tags(map_form.cleaned_data['title'])
        new_abstract = strip_tags(map_form.cleaned_data['abstract'])
        new_category = TopicCategory.objects.get(
            id=category_form.cleaned_data['category_choice_field'])

        if new_poc is None:
            if poc is None:
                poc_form = ProfileForm(
                    request.POST,
                    prefix="poc",
                    instance=poc)
            else:
                poc_form = ProfileForm(request.POST, prefix="poc")
            if poc_form.has_changed and poc_form.is_valid():
                new_poc = poc_form.save()

        if new_author is None:
            if metadata_author is None:
                author_form = ProfileForm(request.POST, prefix="author",
                                          instance=metadata_author)
            else:
                author_form = ProfileForm(request.POST, prefix="author")
            if author_form.has_changed and author_form.is_valid():
                new_author = author_form.save()

        the_map = map_form.instance
        if new_poc is not None and new_author is not None:
<<<<<<< HEAD
            the_map = map_form.instance
=======
>>>>>>> 5f784316
            the_map.poc = new_poc
            the_map.metadata_author = new_author
        the_map.title = new_title
        the_map.abstract = new_abstract
        if new_keywords:
            the_map.keywords.clear()
            the_map.keywords.add(*new_keywords)
        if new_regions:
            the_map.regions.clear()
            the_map.regions.add(*new_regions)
        the_map.category = new_category
        the_map.save()

        if getattr(settings, 'SLACK_ENABLED', False):
            try:
                from geonode.contrib.slack.utils import build_slack_message_map, send_slack_messages
                send_slack_messages(
                    build_slack_message_map(
                        "map_edit", the_map))
            except BaseException:
                print "Could not send slack message for modified map."

        return HttpResponseRedirect(
            reverse(
                'map_detail',
                args=(
                    map_obj.id,
                )))

    # - POST Request Ends here -

    # Request.GET
    if poc is None:
        poc_form = ProfileForm(request.POST, prefix="poc")
    else:
        if poc is None:
            poc_form = ProfileForm(instance=poc, prefix="poc")
        else:
            map_form.fields['poc'].initial = poc.id
            poc_form = ProfileForm(prefix="poc")
            poc_form.hidden = True

    if metadata_author is None:
        author_form = ProfileForm(request.POST, prefix="author")
    else:
        if metadata_author is None:
            author_form = ProfileForm(
                instance=metadata_author,
                prefix="author")
        else:
            map_form.fields['metadata_author'].initial = metadata_author.id
            author_form = ProfileForm(prefix="author")
            author_form.hidden = True

    if 'access_token' in request.session:
        access_token = request.session['access_token']
    else:
        access_token = None

    config = map_obj.viewer_json(request.user, access_token)
    layers = MapLayer.objects.filter(map=map_obj.id)

    metadata_author_groups = []
    if request.user.is_superuser or request.user.is_staff:
        metadata_author_groups = GroupProfile.objects.all()
    else:
        try:
            all_metadata_author_groups = chain(
                request.user.group_list_all(),
                GroupProfile.objects.exclude(access="private").exclude(access="public-invite"))
        except:
            all_metadata_author_groups = GroupProfile.objects.exclude(
                access="private").exclude(access="public-invite")
        [metadata_author_groups.append(item) for item in all_metadata_author_groups
            if item not in metadata_author_groups]

    if settings.ADMIN_MODERATE_UPLOADS:
        if not request.user.is_superuser:
            map_form.fields['is_published'].widget.attrs.update({'disabled': 'true'})
        if not request.user.is_superuser or not request.user.is_staff:
            can_change_metadata = request.user.has_perm(
                'change_resourcebase_metadata',
                map_obj.get_self_resource())
            try:
                is_manager = request.user.groupmember_set.all().filter(role='manager').exists()
            except:
                is_manager = False
            if not is_manager or not can_change_metadata:
                map_form.fields['is_approved'].widget.attrs.update({'disabled': 'true'})

    return render_to_response(template, RequestContext(request, {
        "config": json.dumps(config),
        "resource": map_obj,
        "map": map_obj,
        "map_form": map_form,
        "poc_form": poc_form,
        "author_form": author_form,
        "category_form": category_form,
        "layers": layers,
        "preview": getattr(settings, 'LAYER_PREVIEW_LIBRARY', 'leaflet'),
        "crs": getattr(settings, 'DEFAULT_MAP_CRS', 'EPSG:900913'),
        "metadata_author_groups": metadata_author_groups,
        "GROUP_MANDATORY_RESOURCES": getattr(settings, 'GROUP_MANDATORY_RESOURCES', False),
    }))


@login_required
def map_metadata_advanced(request, mapid):
    return map_metadata(
        request,
        mapid,
        template='maps/map_metadata_advanced.html')


@login_required
def map_remove(request, mapid, template='maps/map_remove.html'):
    ''' Delete a map, and its constituent layers. '''
    map_obj = _resolve_map(
        request,
        mapid,
        'base.delete_resourcebase',
        _PERMISSION_MSG_VIEW)

    if request.method == 'GET':
        return render_to_response(template, RequestContext(request, {
            "map": map_obj
        }))

    elif request.method == 'POST':

        if getattr(settings, 'SLACK_ENABLED', False):

            slack_message = None
            try:
                from geonode.contrib.slack.utils import build_slack_message_map
                slack_message = build_slack_message_map("map_delete", map_obj)
            except BaseException:
                print "Could not build slack message for delete map."

            delete_map.delay(object_id=map_obj.id)

            try:
                from geonode.contrib.slack.utils import send_slack_messages
                send_slack_messages(slack_message)
            except BaseException:
                print "Could not send slack message for delete map."

        else:
            delete_map.delay(object_id=map_obj.id)

        return HttpResponseRedirect(reverse("maps_browse"))


@xframe_options_exempt
def map_embed(
        request,
        mapid=None,
        snapshot=None,
        template='maps/map_embed.html'):
    if mapid is None:
        config = default_map_config(request)[0]
    else:
        map_obj = _resolve_map(
            request,
            mapid,
            'base.view_resourcebase',
            _PERMISSION_MSG_VIEW)

        if 'access_token' in request.session:
            access_token = request.session['access_token']
        else:
            access_token = None

        if snapshot is None:
            config = map_obj.viewer_json(request.user, access_token)
        else:
            config = snapshot_config(
                snapshot, map_obj, request.user, access_token)

    return render_to_response(template, RequestContext(request, {
        'config': json.dumps(config)
    }))


def map_embed_widget(request, mapid,
                     template='leaflet_maps/map_embed_widget.html'):
    """Display code snippet for embedding widget.

    :param request: The request from the frontend.
    :type request: HttpRequest

    :param mapid: The id of the map.
    :type mapid: String

    :return: formatted code.
    """

    map_obj = _resolve_map(request,
                           mapid,
                           'base.view_resourcebase',
                           _PERMISSION_MSG_VIEW)
    map_bbox = map_obj.bbox_string.split(',')

    map_layers = MapLayer.objects.filter(
        map_id=mapid).order_by('stack_order')
    layers = []
    for layer in map_layers:
        if layer.group != 'background':
            layers.append(layer)

    if map_obj.srid != 'EPSG:3857':
        map_bbox = [float(coord) for coord in map_bbox]
    else:
        map_bbox = llbbox_to_mercator([float(coord) for coord in map_bbox])

    if map_bbox is not None:
        minx, miny, maxx, maxy = [float(coord) for coord in map_bbox]
        x = (minx + maxx) / 2
        y = (miny + maxy) / 2

        if getattr(settings, 'DEFAULT_MAP_CRS') == "EPSG:3857":
            center = list((x, y))
        else:
            center = list(forward_mercator((x, y)))

        if center[1] == float('-inf'):
            center[1] = 0

        BBOX_DIFFERENCE_THRESHOLD = 1e-5

        # Check if the bbox is invalid
        valid_x = (maxx - minx) ** 2 > BBOX_DIFFERENCE_THRESHOLD
        valid_y = (maxy - miny) ** 2 > BBOX_DIFFERENCE_THRESHOLD

        if valid_x:
            width_zoom = math.log(360 / abs(maxx - minx), 2)
        else:
            width_zoom = 15

        if valid_y:
            height_zoom = math.log(360 / abs(maxy - miny), 2)
        else:
            height_zoom = 15

        map_obj.center_x = center[0]
        map_obj.center_y = center[1]
        map_obj.zoom = math.ceil(min(width_zoom, height_zoom))

    context = {
        'resource': map_obj,
        'map_bbox': map_bbox,
        'map_layers': layers
    }
    message = render(request, template, context)
    return HttpResponse(message)


# MAPS VIEWER #


@require_http_methods(["GET", ])
def add_layer(request):
    """
    The view that returns the map composer opened to
    a given map and adds a layer on top of it.
    """
    map_id = request.GET.get('map_id')
    layer_name = request.GET.get('layer_name')

    map_obj = _resolve_map(
        request,
        map_id,
        'base.view_resourcebase',
        _PERMISSION_MSG_VIEW)

    return map_view(request, str(map_obj.id), layer_name=layer_name)


def map_view(request, mapid, snapshot=None, layer_name=None, template='maps/map_view.html'):
    """
    The view that returns the map composer opened to
    the map with the given map ID.
    """

    map_obj = _resolve_map(
        request,
        mapid,
        'base.view_resourcebase',
        _PERMISSION_MSG_VIEW)

    if 'access_token' in request.session:
        access_token = request.session['access_token']
    else:
        access_token = None

    if snapshot is None:
        config = map_obj.viewer_json(request.user, access_token)
    else:
        config = snapshot_config(snapshot, map_obj, request.user, access_token)

    if layer_name:
        config = add_layers_to_map_config(request, map_obj, (layer_name, ), False)

    return render_to_response(template, RequestContext(request, {
        'config': json.dumps(config),
        'map': map_obj,
        'preview': getattr(
            settings,
            'LAYER_PREVIEW_LIBRARY',
            '')
    }))


def map_view_js(request, mapid):
    map_obj = _resolve_map(
        request,
        mapid,
        'base.view_resourcebase',
        _PERMISSION_MSG_VIEW)
    if 'access_token' in request.session:
        access_token = request.session['access_token']
    else:
        access_token = None

    config = map_obj.viewer_json(request.user, access_token)
    return HttpResponse(
        json.dumps(config),
        content_type="application/javascript")


def map_json(request, mapid, snapshot=None):
    if request.method == 'GET':
        map_obj = _resolve_map(
            request,
            mapid,
            'base.view_resourcebase',
            _PERMISSION_MSG_VIEW)
        if 'access_token' in request.session:
            access_token = request.session['access_token']
        else:
            access_token = None

        return HttpResponse(
            json.dumps(
                map_obj.viewer_json(
                    request.user,
                    access_token)))
    elif request.method == 'PUT':
        if not request.user.is_authenticated():
            return HttpResponse(
                _PERMISSION_MSG_LOGIN,
                status=401,
                content_type="text/plain"
            )

        map_obj = Map.objects.get(id=mapid)
        if not request.user.has_perm(
            'change_resourcebase',
                map_obj.get_self_resource()):
            return HttpResponse(
                _PERMISSION_MSG_SAVE,
                status=401,
                content_type="text/plain"
            )
        try:
            map_obj.update_from_viewer(request.body)
            MapSnapshot.objects.create(
                config=clean_config(
                    request.body),
                map=map_obj,
                user=request.user)

            if 'access_token' in request.session:
                access_token = request.session['access_token']
            else:
                access_token = None

            return HttpResponse(
                json.dumps(
                    map_obj.viewer_json(
                        request.user,
                        access_token)))
        except ValueError as e:
            return HttpResponse(
                "The server could not understand the request." + str(e),
                content_type="text/plain",
                status=400
            )


def map_edit(request, mapid, snapshot=None, template='maps/map_edit.html'):
    """
    The view that returns the map composer opened to
    the map with the given map ID.
    """
    map_obj = _resolve_map(
        request,
        mapid,
        'base.view_resourcebase',
        _PERMISSION_MSG_VIEW)

    if 'access_token' in request.session:
        access_token = request.session['access_token']
    else:
        access_token = None

    if snapshot is None:
        config = map_obj.viewer_json(request.user, access_token)
    else:
        config = snapshot_config(snapshot, map_obj, request.user, access_token)

    return render_to_response(template, RequestContext(request, {
        'mapId': mapid,
        'config': json.dumps(config),
        'map': map_obj,
        'preview': getattr(
            settings,
            'LAYER_PREVIEW_LIBRARY',
            '')
    }))


# NEW MAPS #


def clean_config(conf):
    if isinstance(conf, basestring):
        config = json.loads(conf)
        config_extras = [
            "tools",
            "rest",
            "homeUrl",
            "localGeoServerBaseUrl",
            "localCSWBaseUrl",
            "csrfToken",
            "db_datastore",
            "authorizedRoles"]
        for config_item in config_extras:
            if config_item in config:
                del config[config_item]
            if config_item in config["map"]:
                del config["map"][config_item]
        return json.dumps(config)
    else:
        return conf


def new_map(request, template='maps/map_new.html'):
    config = new_map_config(request)
    context_dict = {
        'config': config,
    }
    context_dict["preview"] = getattr(
        settings,
        'LAYER_PREVIEW_LIBRARY',
        '')
    if isinstance(config, HttpResponse):
        return config
    else:
        return render_to_response(
            template, RequestContext(
                request, context_dict))


def new_map_json(request):

    if request.method == 'GET':
        config = new_map_config(request)
        if isinstance(config, HttpResponse):
            return config
        else:
            return HttpResponse(config)

    elif request.method == 'POST':
        if not request.user.is_authenticated():
            return HttpResponse(
                'You must be logged in to save new maps',
                content_type="text/plain",
                status=401
            )

        map_obj = Map(owner=request.user, zoom=0,
                      center_x=0, center_y=0)
        map_obj.save()
        map_obj.set_default_permissions()
        map_obj.handle_moderated_uploads()
        # If the body has been read already, use an empty string.
        # See https://github.com/django/django/commit/58d555caf527d6f1bdfeab14527484e4cca68648
        # for a better exception to catch when we move to Django 1.7.
        try:
            body = request.body
        except Exception:
            body = ''

        try:
            map_obj.update_from_viewer(body)
            MapSnapshot.objects.create(
                config=clean_config(body),
                map=map_obj,
                user=request.user)
        except ValueError as e:
            return HttpResponse(str(e), status=400)
        else:
            return HttpResponse(
                json.dumps({'id': map_obj.id}),
                status=200,
                content_type='application/json'
            )
    else:
        return HttpResponse(status=405)


def new_map_config(request):
    '''
    View that creates a new map.

    If the query argument 'copy' is given, the initial map is
    a copy of the map with the id specified, otherwise the
    default map configuration is used.  If copy is specified
    and the map specified does not exist a 404 is returned.
    '''
    DEFAULT_MAP_CONFIG, DEFAULT_BASE_LAYERS = default_map_config(request)

    if 'access_token' in request.session:
        access_token = request.session['access_token']
    else:
        access_token = None

    if request.method == 'GET' and 'copy' in request.GET:
        mapid = request.GET['copy']
        map_obj = _resolve_map(request, mapid, 'base.view_resourcebase')

        map_obj.abstract = DEFAULT_ABSTRACT
        map_obj.title = DEFAULT_TITLE
        if request.user.is_authenticated():
            map_obj.owner = request.user

        config = map_obj.viewer_json(request.user, access_token)
        map_obj.handle_moderated_uploads()
        del config['id']
    else:
        if request.method == 'GET':
            params = request.GET
        elif request.method == 'POST':
            params = request.POST
        else:
            return HttpResponse(status=405)

        if 'layer' in params:
            map_obj = Map(projection=getattr(settings, 'DEFAULT_MAP_CRS',
                                             'EPSG:900913'))
            config = add_layers_to_map_config(request, map_obj, params.getlist('layer'))
        else:
            config = DEFAULT_MAP_CONFIG
    return json.dumps(config)


def add_layers_to_map_config(request, map_obj, layer_names, add_base_layers=True):
    DEFAULT_MAP_CONFIG, DEFAULT_BASE_LAYERS = default_map_config(request)
    if 'access_token' in request.session:
        access_token = request.session['access_token']
    else:
        access_token = None

    bbox = None

    layers = []
    for layer_name in layer_names:
        try:
            layer = _resolve_layer(request, layer_name)
        except ObjectDoesNotExist:
            # bad layer, skip
            continue

        if not layer.is_published:
            # invisible layer, skip inclusion
            continue

        if not request.user.has_perm(
                'view_resourcebase',
                obj=layer.get_self_resource()):
            # invisible layer, skip inclusion
            continue

        layer_bbox = layer.bbox
        # assert False, str(layer_bbox)
        if bbox is None:
            bbox = list(layer_bbox[0:4])
        else:
            bbox[0] = min(bbox[0], layer_bbox[0])
            bbox[1] = max(bbox[1], layer_bbox[1])
            bbox[2] = min(bbox[2], layer_bbox[2])
            bbox[3] = max(bbox[3], layer_bbox[3])

        config = layer.attribute_config()
        if hasattr(layer, 'srid'):
            config['crs'] = {
                'type': 'name',
                'properties': layer.srid
            }
        # Add required parameters for GXP lazy-loading
        config["title"] = layer.title
        config["queryable"] = True
        config["wrapDateLine"] = True
        config["srs"] = getattr(
            settings, 'DEFAULT_MAP_CRS', 'EPSG:900913')
        config["bbox"] = bbox if config["srs"] != 'EPSG:900913' \
            else llbbox_to_mercator([float(coord) for coord in bbox])

        if layer.storeType == "remoteStore":
            service = layer.service
            # Probably not a good idea to send the access token to every remote service.
            # This should never match, so no access token should be
            # sent to remote services.
            ogc_server_url = urlparse.urlsplit(
                ogc_server_settings.PUBLIC_LOCATION).netloc
            service_url = urlparse.urlsplit(service.base_url).netloc

            if access_token and ogc_server_url == service_url and 'access_token' not in service.base_url:
                url = service.base_url + '?access_token=' + access_token
            else:
                url = service.base_url
            maplayer = MapLayer(map=map_obj,
                                name=layer.alternate,
                                ows_url=layer.ows_url,
                                layer_params=json.dumps(config),
                                visibility=True,
                                source_params=json.dumps({
                                    "ptype": service.ptype,
                                    "remote": True,
                                    "url": url,
                                    "name": service.name}))
        else:
            ogc_server_url = urlparse.urlsplit(
                ogc_server_settings.PUBLIC_LOCATION).netloc
            layer_url = urlparse.urlsplit(layer.ows_url).netloc

            if access_token and ogc_server_url == layer_url and 'access_token' not in layer.ows_url:
                url = layer.ows_url + '?access_token=' + access_token
            else:
                url = layer.ows_url
            maplayer = MapLayer(
                map=map_obj,
                name=layer.alternate,
                ows_url=url,
                # use DjangoJSONEncoder to handle Decimal values
                layer_params=json.dumps(config, cls=DjangoJSONEncoder),
                visibility=True
            )

        layers.append(maplayer)

    if bbox is not None:
        minx, maxx, miny, maxy = [float(coord) for coord in bbox]
        x = (minx + maxx) / 2
        y = (miny + maxy) / 2

        if getattr(
            settings,
            'DEFAULT_MAP_CRS',
                'EPSG:900913') == "EPSG:4326":
            center = list((x, y))
        else:
            center = list(forward_mercator((x, y)))

        if center[1] == float('-inf'):
            center[1] = 0

        BBOX_DIFFERENCE_THRESHOLD = 1e-5

        # Check if the bbox is invalid
        valid_x = (maxx - minx) ** 2 > BBOX_DIFFERENCE_THRESHOLD
        valid_y = (maxy - miny) ** 2 > BBOX_DIFFERENCE_THRESHOLD

        if valid_x:
            width_zoom = math.log(360 / abs(maxx - minx), 2)
        else:
            width_zoom = 15

        if valid_y:
            height_zoom = math.log(360 / abs(maxy - miny), 2)
        else:
            height_zoom = 15

        map_obj.center_x = center[0]
        map_obj.center_y = center[1]
        map_obj.zoom = math.ceil(min(width_zoom, height_zoom))

    map_obj.handle_moderated_uploads()

    if add_base_layers:
        layers_to_add = DEFAULT_BASE_LAYERS + layers
    else:
        layers_to_add = layers
    config = map_obj.viewer_json(
        request.user, access_token, *layers_to_add)

    config['fromLayer'] = True

    return config


# MAPS DOWNLOAD #

def map_download(request, mapid, template='maps/map_download.html'):
    """
    Download all the layers of a map as a batch
    XXX To do, remove layer status once progress id done
    This should be fix because
    """
    map_obj = _resolve_map(
        request,
        mapid,
        'base.download_resourcebase',
        _PERMISSION_MSG_VIEW)

    map_status = dict()
    if request.method == 'POST':

        def perm_filter(layer):
            return request.user.has_perm(
                'base.view_resourcebase',
                obj=layer.get_self_resource())

        mapJson = map_obj.json(perm_filter)

        # we need to remove duplicate layers
        j_map = json.loads(mapJson)
        j_layers = j_map["layers"]
        for j_layer in j_layers:
            if j_layer["service"] is None:
                j_layers.remove(j_layer)
                continue
            if (len([l for l in j_layers if l == j_layer])) > 1:
                j_layers.remove(j_layer)
        mapJson = json.dumps(j_map)

        if 'geonode.geoserver' in settings.INSTALLED_APPS:
            # TODO the url needs to be verified on geoserver
            url = "%srest/process/batchDownload/launch/" % ogc_server_settings.LOCATION
        elif 'geonode.qgis_server' in settings.INSTALLED_APPS:
            url = urljoin(settings.SITEURL,
                          reverse("qgis_server:download-map", kwargs={'mapid': mapid}))
            # qgis-server backend stop here, continue on qgis_server/views.py
            return redirect(url)

        # the path to geoserver backend continue here
        resp, content = http_client.request(url, 'POST', layers=mapJson)

        status = int(resp.status)

        if status == 200:
            map_status = json.loads(content)
            request.session["map_status"] = map_status
        else:
            raise Exception(
                'Could not start the download of %s. Error was: %s' %
                (map_obj.title, content))

    locked_layers = []
    remote_layers = []
    downloadable_layers = []

    for lyr in map_obj.layer_set.all():
        if lyr.group != "background":
            if not lyr.local:
                remote_layers.append(lyr)
            else:
                ownable_layer = Layer.objects.get(alternate=lyr.name)
                if not request.user.has_perm(
                        'download_resourcebase',
                        obj=ownable_layer.get_self_resource()):
                    locked_layers.append(lyr)
                else:
                    # we need to add the layer only once
                    if len(
                            [l for l in downloadable_layers if l.name == lyr.name]) == 0:
                        downloadable_layers.append(lyr)

    return render_to_response(template, RequestContext(request, {
        "geoserver": ogc_server_settings.PUBLIC_LOCATION,
        "map_status": map_status,
        "map": map_obj,
        "locked_layers": locked_layers,
        "remote_layers": remote_layers,
        "downloadable_layers": downloadable_layers,
        "site": settings.SITEURL
    }))


def map_download_check(request):
    """
    this is an endpoint for monitoring map downloads
    """
    try:
        layer = request.session["map_status"]
        if isinstance(layer, dict):
            url = "%srest/process/batchDownload/status/%s" % (
                ogc_server_settings.LOCATION, layer["id"])
            resp, content = http_client.request(url, 'GET')
            status = resp.status
            if resp.status == 400:
                return HttpResponse(
                    content="Something went wrong",
                    status=status)
        else:
            content = "Something Went wrong"
            status = 400
    except ValueError:
        # TODO: Is there any useful context we could include in this log?
        logger.warn(
            "User tried to check status, but has no download in progress.")
    return HttpResponse(content=content, status=status)


def map_wmc(request, mapid, template="maps/wmc.xml"):
    """Serialize an OGC Web Map Context Document (WMC) 1.1"""
    map_obj = _resolve_map(
        request,
        mapid,
        'base.view_resourcebase',
        _PERMISSION_MSG_VIEW)

    return render_to_response(template, RequestContext(request, {
        'map': map_obj,
        'siteurl': settings.SITEURL,
    }), content_type='text/xml')


def map_wms(request, mapid):
    """
    Publish local map layers as group layer in local OWS.

    /maps/:id/wms

    GET: return endpoint information for group layer,
    PUT: update existing or create new group layer.
    """
    map_obj = _resolve_map(
        request,
        mapid,
        'base.view_resourcebase',
        _PERMISSION_MSG_VIEW)

    if request.method == 'PUT':
        try:
            layerGroupName = map_obj.publish_layer_group()
            response = dict(
                layerGroupName=layerGroupName,
                ows=getattr(ogc_server_settings, 'ows', ''),
            )
            return HttpResponse(
                json.dumps(response),
                content_type="application/json")
        except BaseException:
            return HttpResponseServerError()

    if request.method == 'GET':
        response = dict(
            layerGroupName=getattr(map_obj.layer_group, 'name', ''),
            ows=getattr(ogc_server_settings, 'ows', ''),
        )
        return HttpResponse(
            json.dumps(response),
            content_type="application/json")

    return HttpResponseNotAllowed(['PUT', 'GET'])


def maplayer_attributes(request, layername):
    # Return custom layer attribute labels/order in JSON format
    layer = Layer.objects.get(alternate=layername)
    return HttpResponse(
        json.dumps(
            layer.attribute_config()),
        content_type="application/json")


def snapshot_config(snapshot, map_obj, user, access_token):
    """
        Get the snapshot map configuration - look up WMS parameters (bunding box)
        for local GeoNode layers
    """
    # Match up the layer with it's source
    def snapsource_lookup(source, sources):
        for k, v in sources.iteritems():
            if v.get("id") == source.get("id"):
                return k
        return None

    # Set up the proper layer configuration
    def snaplayer_config(layer, sources, user, access_token):
        cfg = layer.layer_config()
        src_cfg = layer.source_config()
        source = snapsource_lookup(src_cfg, sources)
        if source:
            cfg["source"] = source
        if src_cfg.get(
                "ptype",
                "gxp_wmscsource") == "gxp_wmscsource" or src_cfg.get(
                "ptype",
                "gxp_gnsource") == "gxp_gnsource":
            cfg["buffer"] = 0
        return cfg

    decodedid = num_decode(snapshot)
    snapshot = get_object_or_404(MapSnapshot, pk=decodedid)
    if snapshot.map == map_obj.map:
        config = json.loads(clean_config(snapshot.config))
        layers = [l for l in config["map"]["layers"]]
        sources = config["sources"]
        maplayers = []
        for ordering, layer in enumerate(layers):
            maplayers.append(
                layer_from_viewer_config(
                    MapLayer,
                    layer,
                    config["sources"][
                        layer["source"]],
                    ordering))
#             map_obj.map.layer_set.from_viewer_config(
# map_obj, layer, config["sources"][layer["source"]], ordering))
        config['map']['layers'] = [
            snaplayer_config(
                l,
                sources,
                user,
                access_token) for l in maplayers]
    else:
        config = map_obj.viewer_json(user, access_token)
    return config


def get_suffix_if_custom(map):
    if map.use_custom_template:
        if map.featuredurl:
            return map.featuredurl
        elif map.urlsuffix:
            return map.urlsuffix
        else:
            return None
    else:
        return None


def featured_map(request, site):
    """
    The view that returns the map composer opened to
    the map with the given official site url.
    """
    map_obj = resolve_object(request,
                             Map,
                             {'featuredurl': site},
                             permission='base.view_resourcebase',
                             permission_msg=_PERMISSION_MSG_VIEW)
    return map_view(request, str(map_obj.id))


def featured_map_info(request, site):
    '''
    main view for map resources, dispatches to correct
    view based on method and query args.
    '''
    map_obj = resolve_object(request,
                             Map,
                             {'featuredurl': site},
                             permission='base.view_resourcebase',
                             permission_msg=_PERMISSION_MSG_VIEW)
    return map_detail(request, str(map_obj.id))


def snapshot_create(request):
    """
    Create a permalinked map
    """
    conf = request.body

    if isinstance(conf, basestring):
        config = json.loads(conf)
        snapshot = MapSnapshot.objects.create(
            config=clean_config(conf),
            map=Map.objects.get(
                id=config['id']))
        return HttpResponse(num_encode(snapshot.id), content_type="text/plain")
    else:
        return HttpResponse(
            "Invalid JSON",
            content_type="text/plain",
            status=500)


def ajax_snapshot_history(request, mapid):
    map_obj = _resolve_map(
        request,
        mapid,
        'base.view_resourcebase',
        _PERMISSION_MSG_VIEW)
    history = [snapshot.json() for snapshot in map_obj.snapshots]
    return HttpResponse(json.dumps(history), content_type="text/plain")


def ajax_url_lookup(request):
    if request.method != 'POST':
        return HttpResponse(
            content='ajax user lookup requires HTTP POST',
            status=405,
            content_type='text/plain'
        )
    elif 'query' not in request.POST:
        return HttpResponse(
            content='use a field named "query" to specify a prefix to filter urls',
            content_type='text/plain')
    if request.POST['query'] != '':
        maps = Map.objects.filter(urlsuffix__startswith=request.POST['query'])
        if request.POST['mapid'] != '':
            maps = maps.exclude(id=request.POST['mapid'])
        json_dict = {
            'urls': [({'url': m.urlsuffix}) for m in maps],
            'count': maps.count(),
        }
    else:
        json_dict = {
            'urls': [],
            'count': 0,
        }
    return HttpResponse(
        content=json.dumps(json_dict),
        content_type='text/plain'
    )


def map_thumbnail(request, mapid):
    if request.method == 'POST':
        map_obj = _resolve_map(request, mapid)
        try:
            image = _render_thumbnail(request.body)

            if not image:
                return
            filename = "map-%s-thumb.png" % map_obj.uuid
            map_obj.save_thumbnail(filename, image)

            return HttpResponse('Thumbnail saved')
        except BaseException:
            return HttpResponse(
                content='error saving thumbnail',
                status=500,
                content_type='text/plain'
            )


def map_metadata_detail(
        request,
        mapid,
        template='maps/map_metadata_detail.html'):
    map_obj = _resolve_map(request, mapid, 'view_resourcebase')
    group = None
    if map_obj.group:
        try:
            group = GroupProfile.objects.get(slug=map_obj.group.name)
        except GroupProfile.DoesNotExist:
            group = None
    return render_to_response(template, RequestContext(request, {
        "resource": map_obj,
        "group": group,
        'SITEURL': settings.SITEURL[:-1]
    }))


@login_required
def map_batch_metadata(request, ids):
    return batch_modify(request, ids, 'Map')<|MERGE_RESOLUTION|>--- conflicted
+++ resolved
@@ -1,1314 +1,1310 @@
-# -*- coding: utf-8 -*-
-#########################################################################
-#
-# Copyright (C) 2016 OSGeo
-#
-# This program is free software: you can redistribute it and/or modify
-# it under the terms of the GNU General Public License as published by
-# the Free Software Foundation, either version 3 of the License, or
-# (at your option) any later version.
-#
-# This program is distributed in the hope that it will be useful,
-# but WITHOUT ANY WARRANTY; without even the implied warranty of
-# MERCHANTABILITY or FITNESS FOR A PARTICULAR PURPOSE. See the
-# GNU General Public License for more details.
-#
-# You should have received a copy of the GNU General Public License
-# along with this program. If not, see <http://www.gnu.org/licenses/>.
-#
-#########################################################################
-
-import math
-import logging
-import urlparse
-from itertools import chain
-
-from guardian.shortcuts import get_perms
-
-from django.contrib.auth.decorators import login_required
-from django.core.exceptions import ObjectDoesNotExist
-from django.core.urlresolvers import reverse
-from django.shortcuts import redirect
-from django.core.serializers.json import DjangoJSONEncoder
-from django.http import HttpResponse, HttpResponseRedirect, HttpResponseNotAllowed, HttpResponseServerError
-from django.shortcuts import render_to_response, get_object_or_404, render
-from django.conf import settings
-from django.template import RequestContext
-from django.utils.translation import ugettext as _
-try:
-    # Django >= 1.7
-    import json
-except ImportError:
-    # Django <= 1.6 backwards compatibility
-    from django.utils import simplejson as json
-from django.utils.html import strip_tags
-from django.db.models import F
-from django.views.decorators.clickjacking import xframe_options_exempt
-from django.views.decorators.http import require_http_methods
-
-from geonode.layers.models import Layer
-from geonode.maps.models import Map, MapLayer, MapSnapshot
-from geonode.layers.views import _resolve_layer
-from geonode.utils import forward_mercator, llbbox_to_mercator, \
-    check_ogc_backend
-from geonode.utils import DEFAULT_TITLE
-from geonode.utils import DEFAULT_ABSTRACT
-from geonode.utils import default_map_config
-from geonode.utils import resolve_object
-from geonode.utils import layer_from_viewer_config
-from geonode.maps.forms import MapForm
-from geonode.security.views import _perms_info_json
-from geonode.base.forms import CategoryForm
-from geonode.base.models import TopicCategory
-from geonode.tasks.deletion import delete_map
-from geonode.groups.models import GroupProfile
-
-from geonode.documents.models import get_related_documents
-from geonode.people.forms import ProfileForm
-from geonode.utils import num_encode, num_decode
-from geonode.utils import build_social_links
-from geonode import geoserver, qgis_server
-from geonode.base.views import batch_modify
-
-from requests.compat import urljoin
-
-if check_ogc_backend(geoserver.BACKEND_PACKAGE):
-    # FIXME: The post service providing the map_status object
-    # should be moved to geonode.geoserver.
-    from geonode.geoserver.helpers import ogc_server_settings
-
-    # Use the http_client with one that knows the username
-    # and password for GeoServer's management user.
-    from geonode.geoserver.helpers import http_client, _render_thumbnail
-elif check_ogc_backend(qgis_server.BACKEND_PACKAGE):
-    from geonode.qgis_server.helpers import ogc_server_settings
-    from geonode.utils import http_client
-
-logger = logging.getLogger("geonode.maps.views")
-
-DEFAULT_MAPS_SEARCH_BATCH_SIZE = 10
-MAX_MAPS_SEARCH_BATCH_SIZE = 25
-
-_PERMISSION_MSG_DELETE = _("You are not permitted to delete this map.")
-_PERMISSION_MSG_GENERIC = _('You do not have permissions for this map.')
-_PERMISSION_MSG_LOGIN = _("You must be logged in to save this map")
-_PERMISSION_MSG_SAVE = _("You are not permitted to save or edit this map.")
-_PERMISSION_MSG_METADATA = _(
-    "You are not allowed to modify this map's metadata.")
-_PERMISSION_MSG_VIEW = _("You are not allowed to view this map.")
-_PERMISSION_MSG_UNKNOWN = _('An unknown error has occured.')
-
-
-def _resolve_map(request, id, permission='base.change_resourcebase',
-                 msg=_PERMISSION_MSG_GENERIC, **kwargs):
-    '''
-    Resolve the Map by the provided typename and check the optional permission.
-    '''
-    if id.isdigit():
-        key = 'pk'
-    else:
-        key = 'urlsuffix'
-    return resolve_object(request, Map, {key: id}, permission=permission,
-                          permission_msg=msg, **kwargs)
-
-
-# BASIC MAP VIEWS #
-
-def map_detail(request, mapid, snapshot=None, template='maps/map_detail.html'):
-    '''
-    The view that show details of each map
-    '''
-
-    map_obj = _resolve_map(
-        request,
-        mapid,
-        'base.view_resourcebase',
-        _PERMISSION_MSG_VIEW)
-
-    # Update count for popularity ranking,
-    # but do not includes admins or resource owners
-    if request.user != map_obj.owner and not request.user.is_superuser:
-        Map.objects.filter(
-            id=map_obj.id).update(
-            popular_count=F('popular_count') + 1)
-
-    if 'access_token' in request.session:
-        access_token = request.session['access_token']
-    else:
-        access_token = None
-
-    if snapshot is None:
-        config = map_obj.viewer_json(request.user, access_token)
-    else:
-        config = snapshot_config(snapshot, map_obj, request.user, access_token)
-
-    config = json.dumps(config)
-    layers = MapLayer.objects.filter(map=map_obj.id)
-    links = map_obj.link_set.download()
-
-    group = None
-    if map_obj.group:
-        try:
-            group = GroupProfile.objects.get(slug=map_obj.group.name)
-        except GroupProfile.DoesNotExist:
-            group = None
-    context_dict = {
-        'config': config,
-        'resource': map_obj,
-        'group': group,
-        'layers': layers,
-        'perms_list': get_perms(request.user, map_obj.get_self_resource()),
-        'permissions_json': _perms_info_json(map_obj),
-        "documents": get_related_documents(map_obj),
-        'links': links,
-    }
-
-    context_dict["preview"] = getattr(
-        settings,
-        'LAYER_PREVIEW_LIBRARY',
-        '')
-    context_dict["crs"] = getattr(
-        settings,
-        'DEFAULT_MAP_CRS',
-        'EPSG:900913')
-
-    if settings.SOCIAL_ORIGINS:
-        context_dict["social_links"] = build_social_links(request, map_obj)
-
-    return render_to_response(template, RequestContext(request, context_dict))
-
-
-@login_required
-def map_metadata(request, mapid, template='maps/map_metadata.html'):
-
-    map_obj = _resolve_map(
-        request,
-        mapid,
-        'base.change_resourcebase_metadata',
-        _PERMISSION_MSG_VIEW)
-
-    poc = map_obj.poc
-
-    metadata_author = map_obj.metadata_author
-
-    topic_category = map_obj.category
-
-    if request.method == "POST":
-        map_form = MapForm(request.POST, instance=map_obj, prefix="resource")
-        category_form = CategoryForm(request.POST, prefix="category_choice_field", initial=int(
-            request.POST["category_choice_field"]) if "category_choice_field" in request.POST else None)
-    else:
-        map_form = MapForm(instance=map_obj, prefix="resource")
-        category_form = CategoryForm(
-            prefix="category_choice_field",
-            initial=topic_category.id if topic_category else None)
-
-    if request.method == "POST" and map_form.is_valid(
-    ) and category_form.is_valid():
-        new_poc = map_form.cleaned_data['poc']
-        new_author = map_form.cleaned_data['metadata_author']
-        new_keywords = map_form.cleaned_data['keywords']
-        new_regions = map_form.cleaned_data['regions']
-        new_title = strip_tags(map_form.cleaned_data['title'])
-        new_abstract = strip_tags(map_form.cleaned_data['abstract'])
-        new_category = TopicCategory.objects.get(
-            id=category_form.cleaned_data['category_choice_field'])
-
-        if new_poc is None:
-            if poc is None:
-                poc_form = ProfileForm(
-                    request.POST,
-                    prefix="poc",
-                    instance=poc)
-            else:
-                poc_form = ProfileForm(request.POST, prefix="poc")
-            if poc_form.has_changed and poc_form.is_valid():
-                new_poc = poc_form.save()
-
-        if new_author is None:
-            if metadata_author is None:
-                author_form = ProfileForm(request.POST, prefix="author",
-                                          instance=metadata_author)
-            else:
-                author_form = ProfileForm(request.POST, prefix="author")
-            if author_form.has_changed and author_form.is_valid():
-                new_author = author_form.save()
-
-        the_map = map_form.instance
-        if new_poc is not None and new_author is not None:
-<<<<<<< HEAD
-            the_map = map_form.instance
-=======
->>>>>>> 5f784316
-            the_map.poc = new_poc
-            the_map.metadata_author = new_author
-        the_map.title = new_title
-        the_map.abstract = new_abstract
-        if new_keywords:
-            the_map.keywords.clear()
-            the_map.keywords.add(*new_keywords)
-        if new_regions:
-            the_map.regions.clear()
-            the_map.regions.add(*new_regions)
-        the_map.category = new_category
-        the_map.save()
-
-        if getattr(settings, 'SLACK_ENABLED', False):
-            try:
-                from geonode.contrib.slack.utils import build_slack_message_map, send_slack_messages
-                send_slack_messages(
-                    build_slack_message_map(
-                        "map_edit", the_map))
-            except BaseException:
-                print "Could not send slack message for modified map."
-
-        return HttpResponseRedirect(
-            reverse(
-                'map_detail',
-                args=(
-                    map_obj.id,
-                )))
-
-    # - POST Request Ends here -
-
-    # Request.GET
-    if poc is None:
-        poc_form = ProfileForm(request.POST, prefix="poc")
-    else:
-        if poc is None:
-            poc_form = ProfileForm(instance=poc, prefix="poc")
-        else:
-            map_form.fields['poc'].initial = poc.id
-            poc_form = ProfileForm(prefix="poc")
-            poc_form.hidden = True
-
-    if metadata_author is None:
-        author_form = ProfileForm(request.POST, prefix="author")
-    else:
-        if metadata_author is None:
-            author_form = ProfileForm(
-                instance=metadata_author,
-                prefix="author")
-        else:
-            map_form.fields['metadata_author'].initial = metadata_author.id
-            author_form = ProfileForm(prefix="author")
-            author_form.hidden = True
-
-    if 'access_token' in request.session:
-        access_token = request.session['access_token']
-    else:
-        access_token = None
-
-    config = map_obj.viewer_json(request.user, access_token)
-    layers = MapLayer.objects.filter(map=map_obj.id)
-
-    metadata_author_groups = []
-    if request.user.is_superuser or request.user.is_staff:
-        metadata_author_groups = GroupProfile.objects.all()
-    else:
-        try:
-            all_metadata_author_groups = chain(
-                request.user.group_list_all(),
-                GroupProfile.objects.exclude(access="private").exclude(access="public-invite"))
-        except:
-            all_metadata_author_groups = GroupProfile.objects.exclude(
-                access="private").exclude(access="public-invite")
-        [metadata_author_groups.append(item) for item in all_metadata_author_groups
-            if item not in metadata_author_groups]
-
-    if settings.ADMIN_MODERATE_UPLOADS:
-        if not request.user.is_superuser:
-            map_form.fields['is_published'].widget.attrs.update({'disabled': 'true'})
-        if not request.user.is_superuser or not request.user.is_staff:
-            can_change_metadata = request.user.has_perm(
-                'change_resourcebase_metadata',
-                map_obj.get_self_resource())
-            try:
-                is_manager = request.user.groupmember_set.all().filter(role='manager').exists()
-            except:
-                is_manager = False
-            if not is_manager or not can_change_metadata:
-                map_form.fields['is_approved'].widget.attrs.update({'disabled': 'true'})
-
-    return render_to_response(template, RequestContext(request, {
-        "config": json.dumps(config),
-        "resource": map_obj,
-        "map": map_obj,
-        "map_form": map_form,
-        "poc_form": poc_form,
-        "author_form": author_form,
-        "category_form": category_form,
-        "layers": layers,
-        "preview": getattr(settings, 'LAYER_PREVIEW_LIBRARY', 'leaflet'),
-        "crs": getattr(settings, 'DEFAULT_MAP_CRS', 'EPSG:900913'),
-        "metadata_author_groups": metadata_author_groups,
-        "GROUP_MANDATORY_RESOURCES": getattr(settings, 'GROUP_MANDATORY_RESOURCES', False),
-    }))
-
-
-@login_required
-def map_metadata_advanced(request, mapid):
-    return map_metadata(
-        request,
-        mapid,
-        template='maps/map_metadata_advanced.html')
-
-
-@login_required
-def map_remove(request, mapid, template='maps/map_remove.html'):
-    ''' Delete a map, and its constituent layers. '''
-    map_obj = _resolve_map(
-        request,
-        mapid,
-        'base.delete_resourcebase',
-        _PERMISSION_MSG_VIEW)
-
-    if request.method == 'GET':
-        return render_to_response(template, RequestContext(request, {
-            "map": map_obj
-        }))
-
-    elif request.method == 'POST':
-
-        if getattr(settings, 'SLACK_ENABLED', False):
-
-            slack_message = None
-            try:
-                from geonode.contrib.slack.utils import build_slack_message_map
-                slack_message = build_slack_message_map("map_delete", map_obj)
-            except BaseException:
-                print "Could not build slack message for delete map."
-
-            delete_map.delay(object_id=map_obj.id)
-
-            try:
-                from geonode.contrib.slack.utils import send_slack_messages
-                send_slack_messages(slack_message)
-            except BaseException:
-                print "Could not send slack message for delete map."
-
-        else:
-            delete_map.delay(object_id=map_obj.id)
-
-        return HttpResponseRedirect(reverse("maps_browse"))
-
-
-@xframe_options_exempt
-def map_embed(
-        request,
-        mapid=None,
-        snapshot=None,
-        template='maps/map_embed.html'):
-    if mapid is None:
-        config = default_map_config(request)[0]
-    else:
-        map_obj = _resolve_map(
-            request,
-            mapid,
-            'base.view_resourcebase',
-            _PERMISSION_MSG_VIEW)
-
-        if 'access_token' in request.session:
-            access_token = request.session['access_token']
-        else:
-            access_token = None
-
-        if snapshot is None:
-            config = map_obj.viewer_json(request.user, access_token)
-        else:
-            config = snapshot_config(
-                snapshot, map_obj, request.user, access_token)
-
-    return render_to_response(template, RequestContext(request, {
-        'config': json.dumps(config)
-    }))
-
-
-def map_embed_widget(request, mapid,
-                     template='leaflet_maps/map_embed_widget.html'):
-    """Display code snippet for embedding widget.
-
-    :param request: The request from the frontend.
-    :type request: HttpRequest
-
-    :param mapid: The id of the map.
-    :type mapid: String
-
-    :return: formatted code.
-    """
-
-    map_obj = _resolve_map(request,
-                           mapid,
-                           'base.view_resourcebase',
-                           _PERMISSION_MSG_VIEW)
-    map_bbox = map_obj.bbox_string.split(',')
-
-    map_layers = MapLayer.objects.filter(
-        map_id=mapid).order_by('stack_order')
-    layers = []
-    for layer in map_layers:
-        if layer.group != 'background':
-            layers.append(layer)
-
-    if map_obj.srid != 'EPSG:3857':
-        map_bbox = [float(coord) for coord in map_bbox]
-    else:
-        map_bbox = llbbox_to_mercator([float(coord) for coord in map_bbox])
-
-    if map_bbox is not None:
-        minx, miny, maxx, maxy = [float(coord) for coord in map_bbox]
-        x = (minx + maxx) / 2
-        y = (miny + maxy) / 2
-
-        if getattr(settings, 'DEFAULT_MAP_CRS') == "EPSG:3857":
-            center = list((x, y))
-        else:
-            center = list(forward_mercator((x, y)))
-
-        if center[1] == float('-inf'):
-            center[1] = 0
-
-        BBOX_DIFFERENCE_THRESHOLD = 1e-5
-
-        # Check if the bbox is invalid
-        valid_x = (maxx - minx) ** 2 > BBOX_DIFFERENCE_THRESHOLD
-        valid_y = (maxy - miny) ** 2 > BBOX_DIFFERENCE_THRESHOLD
-
-        if valid_x:
-            width_zoom = math.log(360 / abs(maxx - minx), 2)
-        else:
-            width_zoom = 15
-
-        if valid_y:
-            height_zoom = math.log(360 / abs(maxy - miny), 2)
-        else:
-            height_zoom = 15
-
-        map_obj.center_x = center[0]
-        map_obj.center_y = center[1]
-        map_obj.zoom = math.ceil(min(width_zoom, height_zoom))
-
-    context = {
-        'resource': map_obj,
-        'map_bbox': map_bbox,
-        'map_layers': layers
-    }
-    message = render(request, template, context)
-    return HttpResponse(message)
-
-
-# MAPS VIEWER #
-
-
-@require_http_methods(["GET", ])
-def add_layer(request):
-    """
-    The view that returns the map composer opened to
-    a given map and adds a layer on top of it.
-    """
-    map_id = request.GET.get('map_id')
-    layer_name = request.GET.get('layer_name')
-
-    map_obj = _resolve_map(
-        request,
-        map_id,
-        'base.view_resourcebase',
-        _PERMISSION_MSG_VIEW)
-
-    return map_view(request, str(map_obj.id), layer_name=layer_name)
-
-
-def map_view(request, mapid, snapshot=None, layer_name=None, template='maps/map_view.html'):
-    """
-    The view that returns the map composer opened to
-    the map with the given map ID.
-    """
-
-    map_obj = _resolve_map(
-        request,
-        mapid,
-        'base.view_resourcebase',
-        _PERMISSION_MSG_VIEW)
-
-    if 'access_token' in request.session:
-        access_token = request.session['access_token']
-    else:
-        access_token = None
-
-    if snapshot is None:
-        config = map_obj.viewer_json(request.user, access_token)
-    else:
-        config = snapshot_config(snapshot, map_obj, request.user, access_token)
-
-    if layer_name:
-        config = add_layers_to_map_config(request, map_obj, (layer_name, ), False)
-
-    return render_to_response(template, RequestContext(request, {
-        'config': json.dumps(config),
-        'map': map_obj,
-        'preview': getattr(
-            settings,
-            'LAYER_PREVIEW_LIBRARY',
-            '')
-    }))
-
-
-def map_view_js(request, mapid):
-    map_obj = _resolve_map(
-        request,
-        mapid,
-        'base.view_resourcebase',
-        _PERMISSION_MSG_VIEW)
-    if 'access_token' in request.session:
-        access_token = request.session['access_token']
-    else:
-        access_token = None
-
-    config = map_obj.viewer_json(request.user, access_token)
-    return HttpResponse(
-        json.dumps(config),
-        content_type="application/javascript")
-
-
-def map_json(request, mapid, snapshot=None):
-    if request.method == 'GET':
-        map_obj = _resolve_map(
-            request,
-            mapid,
-            'base.view_resourcebase',
-            _PERMISSION_MSG_VIEW)
-        if 'access_token' in request.session:
-            access_token = request.session['access_token']
-        else:
-            access_token = None
-
-        return HttpResponse(
-            json.dumps(
-                map_obj.viewer_json(
-                    request.user,
-                    access_token)))
-    elif request.method == 'PUT':
-        if not request.user.is_authenticated():
-            return HttpResponse(
-                _PERMISSION_MSG_LOGIN,
-                status=401,
-                content_type="text/plain"
-            )
-
-        map_obj = Map.objects.get(id=mapid)
-        if not request.user.has_perm(
-            'change_resourcebase',
-                map_obj.get_self_resource()):
-            return HttpResponse(
-                _PERMISSION_MSG_SAVE,
-                status=401,
-                content_type="text/plain"
-            )
-        try:
-            map_obj.update_from_viewer(request.body)
-            MapSnapshot.objects.create(
-                config=clean_config(
-                    request.body),
-                map=map_obj,
-                user=request.user)
-
-            if 'access_token' in request.session:
-                access_token = request.session['access_token']
-            else:
-                access_token = None
-
-            return HttpResponse(
-                json.dumps(
-                    map_obj.viewer_json(
-                        request.user,
-                        access_token)))
-        except ValueError as e:
-            return HttpResponse(
-                "The server could not understand the request." + str(e),
-                content_type="text/plain",
-                status=400
-            )
-
-
-def map_edit(request, mapid, snapshot=None, template='maps/map_edit.html'):
-    """
-    The view that returns the map composer opened to
-    the map with the given map ID.
-    """
-    map_obj = _resolve_map(
-        request,
-        mapid,
-        'base.view_resourcebase',
-        _PERMISSION_MSG_VIEW)
-
-    if 'access_token' in request.session:
-        access_token = request.session['access_token']
-    else:
-        access_token = None
-
-    if snapshot is None:
-        config = map_obj.viewer_json(request.user, access_token)
-    else:
-        config = snapshot_config(snapshot, map_obj, request.user, access_token)
-
-    return render_to_response(template, RequestContext(request, {
-        'mapId': mapid,
-        'config': json.dumps(config),
-        'map': map_obj,
-        'preview': getattr(
-            settings,
-            'LAYER_PREVIEW_LIBRARY',
-            '')
-    }))
-
-
-# NEW MAPS #
-
-
-def clean_config(conf):
-    if isinstance(conf, basestring):
-        config = json.loads(conf)
-        config_extras = [
-            "tools",
-            "rest",
-            "homeUrl",
-            "localGeoServerBaseUrl",
-            "localCSWBaseUrl",
-            "csrfToken",
-            "db_datastore",
-            "authorizedRoles"]
-        for config_item in config_extras:
-            if config_item in config:
-                del config[config_item]
-            if config_item in config["map"]:
-                del config["map"][config_item]
-        return json.dumps(config)
-    else:
-        return conf
-
-
-def new_map(request, template='maps/map_new.html'):
-    config = new_map_config(request)
-    context_dict = {
-        'config': config,
-    }
-    context_dict["preview"] = getattr(
-        settings,
-        'LAYER_PREVIEW_LIBRARY',
-        '')
-    if isinstance(config, HttpResponse):
-        return config
-    else:
-        return render_to_response(
-            template, RequestContext(
-                request, context_dict))
-
-
-def new_map_json(request):
-
-    if request.method == 'GET':
-        config = new_map_config(request)
-        if isinstance(config, HttpResponse):
-            return config
-        else:
-            return HttpResponse(config)
-
-    elif request.method == 'POST':
-        if not request.user.is_authenticated():
-            return HttpResponse(
-                'You must be logged in to save new maps',
-                content_type="text/plain",
-                status=401
-            )
-
-        map_obj = Map(owner=request.user, zoom=0,
-                      center_x=0, center_y=0)
-        map_obj.save()
-        map_obj.set_default_permissions()
-        map_obj.handle_moderated_uploads()
-        # If the body has been read already, use an empty string.
-        # See https://github.com/django/django/commit/58d555caf527d6f1bdfeab14527484e4cca68648
-        # for a better exception to catch when we move to Django 1.7.
-        try:
-            body = request.body
-        except Exception:
-            body = ''
-
-        try:
-            map_obj.update_from_viewer(body)
-            MapSnapshot.objects.create(
-                config=clean_config(body),
-                map=map_obj,
-                user=request.user)
-        except ValueError as e:
-            return HttpResponse(str(e), status=400)
-        else:
-            return HttpResponse(
-                json.dumps({'id': map_obj.id}),
-                status=200,
-                content_type='application/json'
-            )
-    else:
-        return HttpResponse(status=405)
-
-
-def new_map_config(request):
-    '''
-    View that creates a new map.
-
-    If the query argument 'copy' is given, the initial map is
-    a copy of the map with the id specified, otherwise the
-    default map configuration is used.  If copy is specified
-    and the map specified does not exist a 404 is returned.
-    '''
-    DEFAULT_MAP_CONFIG, DEFAULT_BASE_LAYERS = default_map_config(request)
-
-    if 'access_token' in request.session:
-        access_token = request.session['access_token']
-    else:
-        access_token = None
-
-    if request.method == 'GET' and 'copy' in request.GET:
-        mapid = request.GET['copy']
-        map_obj = _resolve_map(request, mapid, 'base.view_resourcebase')
-
-        map_obj.abstract = DEFAULT_ABSTRACT
-        map_obj.title = DEFAULT_TITLE
-        if request.user.is_authenticated():
-            map_obj.owner = request.user
-
-        config = map_obj.viewer_json(request.user, access_token)
-        map_obj.handle_moderated_uploads()
-        del config['id']
-    else:
-        if request.method == 'GET':
-            params = request.GET
-        elif request.method == 'POST':
-            params = request.POST
-        else:
-            return HttpResponse(status=405)
-
-        if 'layer' in params:
-            map_obj = Map(projection=getattr(settings, 'DEFAULT_MAP_CRS',
-                                             'EPSG:900913'))
-            config = add_layers_to_map_config(request, map_obj, params.getlist('layer'))
-        else:
-            config = DEFAULT_MAP_CONFIG
-    return json.dumps(config)
-
-
-def add_layers_to_map_config(request, map_obj, layer_names, add_base_layers=True):
-    DEFAULT_MAP_CONFIG, DEFAULT_BASE_LAYERS = default_map_config(request)
-    if 'access_token' in request.session:
-        access_token = request.session['access_token']
-    else:
-        access_token = None
-
-    bbox = None
-
-    layers = []
-    for layer_name in layer_names:
-        try:
-            layer = _resolve_layer(request, layer_name)
-        except ObjectDoesNotExist:
-            # bad layer, skip
-            continue
-
-        if not layer.is_published:
-            # invisible layer, skip inclusion
-            continue
-
-        if not request.user.has_perm(
-                'view_resourcebase',
-                obj=layer.get_self_resource()):
-            # invisible layer, skip inclusion
-            continue
-
-        layer_bbox = layer.bbox
-        # assert False, str(layer_bbox)
-        if bbox is None:
-            bbox = list(layer_bbox[0:4])
-        else:
-            bbox[0] = min(bbox[0], layer_bbox[0])
-            bbox[1] = max(bbox[1], layer_bbox[1])
-            bbox[2] = min(bbox[2], layer_bbox[2])
-            bbox[3] = max(bbox[3], layer_bbox[3])
-
-        config = layer.attribute_config()
-        if hasattr(layer, 'srid'):
-            config['crs'] = {
-                'type': 'name',
-                'properties': layer.srid
-            }
-        # Add required parameters for GXP lazy-loading
-        config["title"] = layer.title
-        config["queryable"] = True
-        config["wrapDateLine"] = True
-        config["srs"] = getattr(
-            settings, 'DEFAULT_MAP_CRS', 'EPSG:900913')
-        config["bbox"] = bbox if config["srs"] != 'EPSG:900913' \
-            else llbbox_to_mercator([float(coord) for coord in bbox])
-
-        if layer.storeType == "remoteStore":
-            service = layer.service
-            # Probably not a good idea to send the access token to every remote service.
-            # This should never match, so no access token should be
-            # sent to remote services.
-            ogc_server_url = urlparse.urlsplit(
-                ogc_server_settings.PUBLIC_LOCATION).netloc
-            service_url = urlparse.urlsplit(service.base_url).netloc
-
-            if access_token and ogc_server_url == service_url and 'access_token' not in service.base_url:
-                url = service.base_url + '?access_token=' + access_token
-            else:
-                url = service.base_url
-            maplayer = MapLayer(map=map_obj,
-                                name=layer.alternate,
-                                ows_url=layer.ows_url,
-                                layer_params=json.dumps(config),
-                                visibility=True,
-                                source_params=json.dumps({
-                                    "ptype": service.ptype,
-                                    "remote": True,
-                                    "url": url,
-                                    "name": service.name}))
-        else:
-            ogc_server_url = urlparse.urlsplit(
-                ogc_server_settings.PUBLIC_LOCATION).netloc
-            layer_url = urlparse.urlsplit(layer.ows_url).netloc
-
-            if access_token and ogc_server_url == layer_url and 'access_token' not in layer.ows_url:
-                url = layer.ows_url + '?access_token=' + access_token
-            else:
-                url = layer.ows_url
-            maplayer = MapLayer(
-                map=map_obj,
-                name=layer.alternate,
-                ows_url=url,
-                # use DjangoJSONEncoder to handle Decimal values
-                layer_params=json.dumps(config, cls=DjangoJSONEncoder),
-                visibility=True
-            )
-
-        layers.append(maplayer)
-
-    if bbox is not None:
-        minx, maxx, miny, maxy = [float(coord) for coord in bbox]
-        x = (minx + maxx) / 2
-        y = (miny + maxy) / 2
-
-        if getattr(
-            settings,
-            'DEFAULT_MAP_CRS',
-                'EPSG:900913') == "EPSG:4326":
-            center = list((x, y))
-        else:
-            center = list(forward_mercator((x, y)))
-
-        if center[1] == float('-inf'):
-            center[1] = 0
-
-        BBOX_DIFFERENCE_THRESHOLD = 1e-5
-
-        # Check if the bbox is invalid
-        valid_x = (maxx - minx) ** 2 > BBOX_DIFFERENCE_THRESHOLD
-        valid_y = (maxy - miny) ** 2 > BBOX_DIFFERENCE_THRESHOLD
-
-        if valid_x:
-            width_zoom = math.log(360 / abs(maxx - minx), 2)
-        else:
-            width_zoom = 15
-
-        if valid_y:
-            height_zoom = math.log(360 / abs(maxy - miny), 2)
-        else:
-            height_zoom = 15
-
-        map_obj.center_x = center[0]
-        map_obj.center_y = center[1]
-        map_obj.zoom = math.ceil(min(width_zoom, height_zoom))
-
-    map_obj.handle_moderated_uploads()
-
-    if add_base_layers:
-        layers_to_add = DEFAULT_BASE_LAYERS + layers
-    else:
-        layers_to_add = layers
-    config = map_obj.viewer_json(
-        request.user, access_token, *layers_to_add)
-
-    config['fromLayer'] = True
-
-    return config
-
-
-# MAPS DOWNLOAD #
-
-def map_download(request, mapid, template='maps/map_download.html'):
-    """
-    Download all the layers of a map as a batch
-    XXX To do, remove layer status once progress id done
-    This should be fix because
-    """
-    map_obj = _resolve_map(
-        request,
-        mapid,
-        'base.download_resourcebase',
-        _PERMISSION_MSG_VIEW)
-
-    map_status = dict()
-    if request.method == 'POST':
-
-        def perm_filter(layer):
-            return request.user.has_perm(
-                'base.view_resourcebase',
-                obj=layer.get_self_resource())
-
-        mapJson = map_obj.json(perm_filter)
-
-        # we need to remove duplicate layers
-        j_map = json.loads(mapJson)
-        j_layers = j_map["layers"]
-        for j_layer in j_layers:
-            if j_layer["service"] is None:
-                j_layers.remove(j_layer)
-                continue
-            if (len([l for l in j_layers if l == j_layer])) > 1:
-                j_layers.remove(j_layer)
-        mapJson = json.dumps(j_map)
-
-        if 'geonode.geoserver' in settings.INSTALLED_APPS:
-            # TODO the url needs to be verified on geoserver
-            url = "%srest/process/batchDownload/launch/" % ogc_server_settings.LOCATION
-        elif 'geonode.qgis_server' in settings.INSTALLED_APPS:
-            url = urljoin(settings.SITEURL,
-                          reverse("qgis_server:download-map", kwargs={'mapid': mapid}))
-            # qgis-server backend stop here, continue on qgis_server/views.py
-            return redirect(url)
-
-        # the path to geoserver backend continue here
-        resp, content = http_client.request(url, 'POST', layers=mapJson)
-
-        status = int(resp.status)
-
-        if status == 200:
-            map_status = json.loads(content)
-            request.session["map_status"] = map_status
-        else:
-            raise Exception(
-                'Could not start the download of %s. Error was: %s' %
-                (map_obj.title, content))
-
-    locked_layers = []
-    remote_layers = []
-    downloadable_layers = []
-
-    for lyr in map_obj.layer_set.all():
-        if lyr.group != "background":
-            if not lyr.local:
-                remote_layers.append(lyr)
-            else:
-                ownable_layer = Layer.objects.get(alternate=lyr.name)
-                if not request.user.has_perm(
-                        'download_resourcebase',
-                        obj=ownable_layer.get_self_resource()):
-                    locked_layers.append(lyr)
-                else:
-                    # we need to add the layer only once
-                    if len(
-                            [l for l in downloadable_layers if l.name == lyr.name]) == 0:
-                        downloadable_layers.append(lyr)
-
-    return render_to_response(template, RequestContext(request, {
-        "geoserver": ogc_server_settings.PUBLIC_LOCATION,
-        "map_status": map_status,
-        "map": map_obj,
-        "locked_layers": locked_layers,
-        "remote_layers": remote_layers,
-        "downloadable_layers": downloadable_layers,
-        "site": settings.SITEURL
-    }))
-
-
-def map_download_check(request):
-    """
-    this is an endpoint for monitoring map downloads
-    """
-    try:
-        layer = request.session["map_status"]
-        if isinstance(layer, dict):
-            url = "%srest/process/batchDownload/status/%s" % (
-                ogc_server_settings.LOCATION, layer["id"])
-            resp, content = http_client.request(url, 'GET')
-            status = resp.status
-            if resp.status == 400:
-                return HttpResponse(
-                    content="Something went wrong",
-                    status=status)
-        else:
-            content = "Something Went wrong"
-            status = 400
-    except ValueError:
-        # TODO: Is there any useful context we could include in this log?
-        logger.warn(
-            "User tried to check status, but has no download in progress.")
-    return HttpResponse(content=content, status=status)
-
-
-def map_wmc(request, mapid, template="maps/wmc.xml"):
-    """Serialize an OGC Web Map Context Document (WMC) 1.1"""
-    map_obj = _resolve_map(
-        request,
-        mapid,
-        'base.view_resourcebase',
-        _PERMISSION_MSG_VIEW)
-
-    return render_to_response(template, RequestContext(request, {
-        'map': map_obj,
-        'siteurl': settings.SITEURL,
-    }), content_type='text/xml')
-
-
-def map_wms(request, mapid):
-    """
-    Publish local map layers as group layer in local OWS.
-
-    /maps/:id/wms
-
-    GET: return endpoint information for group layer,
-    PUT: update existing or create new group layer.
-    """
-    map_obj = _resolve_map(
-        request,
-        mapid,
-        'base.view_resourcebase',
-        _PERMISSION_MSG_VIEW)
-
-    if request.method == 'PUT':
-        try:
-            layerGroupName = map_obj.publish_layer_group()
-            response = dict(
-                layerGroupName=layerGroupName,
-                ows=getattr(ogc_server_settings, 'ows', ''),
-            )
-            return HttpResponse(
-                json.dumps(response),
-                content_type="application/json")
-        except BaseException:
-            return HttpResponseServerError()
-
-    if request.method == 'GET':
-        response = dict(
-            layerGroupName=getattr(map_obj.layer_group, 'name', ''),
-            ows=getattr(ogc_server_settings, 'ows', ''),
-        )
-        return HttpResponse(
-            json.dumps(response),
-            content_type="application/json")
-
-    return HttpResponseNotAllowed(['PUT', 'GET'])
-
-
-def maplayer_attributes(request, layername):
-    # Return custom layer attribute labels/order in JSON format
-    layer = Layer.objects.get(alternate=layername)
-    return HttpResponse(
-        json.dumps(
-            layer.attribute_config()),
-        content_type="application/json")
-
-
-def snapshot_config(snapshot, map_obj, user, access_token):
-    """
-        Get the snapshot map configuration - look up WMS parameters (bunding box)
-        for local GeoNode layers
-    """
-    # Match up the layer with it's source
-    def snapsource_lookup(source, sources):
-        for k, v in sources.iteritems():
-            if v.get("id") == source.get("id"):
-                return k
-        return None
-
-    # Set up the proper layer configuration
-    def snaplayer_config(layer, sources, user, access_token):
-        cfg = layer.layer_config()
-        src_cfg = layer.source_config()
-        source = snapsource_lookup(src_cfg, sources)
-        if source:
-            cfg["source"] = source
-        if src_cfg.get(
-                "ptype",
-                "gxp_wmscsource") == "gxp_wmscsource" or src_cfg.get(
-                "ptype",
-                "gxp_gnsource") == "gxp_gnsource":
-            cfg["buffer"] = 0
-        return cfg
-
-    decodedid = num_decode(snapshot)
-    snapshot = get_object_or_404(MapSnapshot, pk=decodedid)
-    if snapshot.map == map_obj.map:
-        config = json.loads(clean_config(snapshot.config))
-        layers = [l for l in config["map"]["layers"]]
-        sources = config["sources"]
-        maplayers = []
-        for ordering, layer in enumerate(layers):
-            maplayers.append(
-                layer_from_viewer_config(
-                    MapLayer,
-                    layer,
-                    config["sources"][
-                        layer["source"]],
-                    ordering))
-#             map_obj.map.layer_set.from_viewer_config(
-# map_obj, layer, config["sources"][layer["source"]], ordering))
-        config['map']['layers'] = [
-            snaplayer_config(
-                l,
-                sources,
-                user,
-                access_token) for l in maplayers]
-    else:
-        config = map_obj.viewer_json(user, access_token)
-    return config
-
-
-def get_suffix_if_custom(map):
-    if map.use_custom_template:
-        if map.featuredurl:
-            return map.featuredurl
-        elif map.urlsuffix:
-            return map.urlsuffix
-        else:
-            return None
-    else:
-        return None
-
-
-def featured_map(request, site):
-    """
-    The view that returns the map composer opened to
-    the map with the given official site url.
-    """
-    map_obj = resolve_object(request,
-                             Map,
-                             {'featuredurl': site},
-                             permission='base.view_resourcebase',
-                             permission_msg=_PERMISSION_MSG_VIEW)
-    return map_view(request, str(map_obj.id))
-
-
-def featured_map_info(request, site):
-    '''
-    main view for map resources, dispatches to correct
-    view based on method and query args.
-    '''
-    map_obj = resolve_object(request,
-                             Map,
-                             {'featuredurl': site},
-                             permission='base.view_resourcebase',
-                             permission_msg=_PERMISSION_MSG_VIEW)
-    return map_detail(request, str(map_obj.id))
-
-
-def snapshot_create(request):
-    """
-    Create a permalinked map
-    """
-    conf = request.body
-
-    if isinstance(conf, basestring):
-        config = json.loads(conf)
-        snapshot = MapSnapshot.objects.create(
-            config=clean_config(conf),
-            map=Map.objects.get(
-                id=config['id']))
-        return HttpResponse(num_encode(snapshot.id), content_type="text/plain")
-    else:
-        return HttpResponse(
-            "Invalid JSON",
-            content_type="text/plain",
-            status=500)
-
-
-def ajax_snapshot_history(request, mapid):
-    map_obj = _resolve_map(
-        request,
-        mapid,
-        'base.view_resourcebase',
-        _PERMISSION_MSG_VIEW)
-    history = [snapshot.json() for snapshot in map_obj.snapshots]
-    return HttpResponse(json.dumps(history), content_type="text/plain")
-
-
-def ajax_url_lookup(request):
-    if request.method != 'POST':
-        return HttpResponse(
-            content='ajax user lookup requires HTTP POST',
-            status=405,
-            content_type='text/plain'
-        )
-    elif 'query' not in request.POST:
-        return HttpResponse(
-            content='use a field named "query" to specify a prefix to filter urls',
-            content_type='text/plain')
-    if request.POST['query'] != '':
-        maps = Map.objects.filter(urlsuffix__startswith=request.POST['query'])
-        if request.POST['mapid'] != '':
-            maps = maps.exclude(id=request.POST['mapid'])
-        json_dict = {
-            'urls': [({'url': m.urlsuffix}) for m in maps],
-            'count': maps.count(),
-        }
-    else:
-        json_dict = {
-            'urls': [],
-            'count': 0,
-        }
-    return HttpResponse(
-        content=json.dumps(json_dict),
-        content_type='text/plain'
-    )
-
-
-def map_thumbnail(request, mapid):
-    if request.method == 'POST':
-        map_obj = _resolve_map(request, mapid)
-        try:
-            image = _render_thumbnail(request.body)
-
-            if not image:
-                return
-            filename = "map-%s-thumb.png" % map_obj.uuid
-            map_obj.save_thumbnail(filename, image)
-
-            return HttpResponse('Thumbnail saved')
-        except BaseException:
-            return HttpResponse(
-                content='error saving thumbnail',
-                status=500,
-                content_type='text/plain'
-            )
-
-
-def map_metadata_detail(
-        request,
-        mapid,
-        template='maps/map_metadata_detail.html'):
-    map_obj = _resolve_map(request, mapid, 'view_resourcebase')
-    group = None
-    if map_obj.group:
-        try:
-            group = GroupProfile.objects.get(slug=map_obj.group.name)
-        except GroupProfile.DoesNotExist:
-            group = None
-    return render_to_response(template, RequestContext(request, {
-        "resource": map_obj,
-        "group": group,
-        'SITEURL': settings.SITEURL[:-1]
-    }))
-
-
-@login_required
-def map_batch_metadata(request, ids):
-    return batch_modify(request, ids, 'Map')+# -*- coding: utf-8 -*-
+#########################################################################
+#
+# Copyright (C) 2016 OSGeo
+#
+# This program is free software: you can redistribute it and/or modify
+# it under the terms of the GNU General Public License as published by
+# the Free Software Foundation, either version 3 of the License, or
+# (at your option) any later version.
+#
+# This program is distributed in the hope that it will be useful,
+# but WITHOUT ANY WARRANTY; without even the implied warranty of
+# MERCHANTABILITY or FITNESS FOR A PARTICULAR PURPOSE. See the
+# GNU General Public License for more details.
+#
+# You should have received a copy of the GNU General Public License
+# along with this program. If not, see <http://www.gnu.org/licenses/>.
+#
+#########################################################################
+
+import math
+import logging
+import urlparse
+from itertools import chain
+
+from guardian.shortcuts import get_perms
+
+from django.contrib.auth.decorators import login_required
+from django.core.exceptions import ObjectDoesNotExist
+from django.core.urlresolvers import reverse
+from django.shortcuts import redirect
+from django.core.serializers.json import DjangoJSONEncoder
+from django.http import HttpResponse, HttpResponseRedirect, HttpResponseNotAllowed, HttpResponseServerError
+from django.shortcuts import render_to_response, get_object_or_404, render
+from django.conf import settings
+from django.template import RequestContext
+from django.utils.translation import ugettext as _
+try:
+    # Django >= 1.7
+    import json
+except ImportError:
+    # Django <= 1.6 backwards compatibility
+    from django.utils import simplejson as json
+from django.utils.html import strip_tags
+from django.db.models import F
+from django.views.decorators.clickjacking import xframe_options_exempt
+from django.views.decorators.http import require_http_methods
+
+from geonode.layers.models import Layer
+from geonode.maps.models import Map, MapLayer, MapSnapshot
+from geonode.layers.views import _resolve_layer
+from geonode.utils import forward_mercator, llbbox_to_mercator, \
+    check_ogc_backend
+from geonode.utils import DEFAULT_TITLE
+from geonode.utils import DEFAULT_ABSTRACT
+from geonode.utils import default_map_config
+from geonode.utils import resolve_object
+from geonode.utils import layer_from_viewer_config
+from geonode.maps.forms import MapForm
+from geonode.security.views import _perms_info_json
+from geonode.base.forms import CategoryForm
+from geonode.base.models import TopicCategory
+from geonode.tasks.deletion import delete_map
+from geonode.groups.models import GroupProfile
+
+from geonode.documents.models import get_related_documents
+from geonode.people.forms import ProfileForm
+from geonode.utils import num_encode, num_decode
+from geonode.utils import build_social_links
+from geonode import geoserver, qgis_server
+from geonode.base.views import batch_modify
+
+from requests.compat import urljoin
+
+if check_ogc_backend(geoserver.BACKEND_PACKAGE):
+    # FIXME: The post service providing the map_status object
+    # should be moved to geonode.geoserver.
+    from geonode.geoserver.helpers import ogc_server_settings
+
+    # Use the http_client with one that knows the username
+    # and password for GeoServer's management user.
+    from geonode.geoserver.helpers import http_client, _render_thumbnail
+elif check_ogc_backend(qgis_server.BACKEND_PACKAGE):
+    from geonode.qgis_server.helpers import ogc_server_settings
+    from geonode.utils import http_client
+
+logger = logging.getLogger("geonode.maps.views")
+
+DEFAULT_MAPS_SEARCH_BATCH_SIZE = 10
+MAX_MAPS_SEARCH_BATCH_SIZE = 25
+
+_PERMISSION_MSG_DELETE = _("You are not permitted to delete this map.")
+_PERMISSION_MSG_GENERIC = _('You do not have permissions for this map.')
+_PERMISSION_MSG_LOGIN = _("You must be logged in to save this map")
+_PERMISSION_MSG_SAVE = _("You are not permitted to save or edit this map.")
+_PERMISSION_MSG_METADATA = _(
+    "You are not allowed to modify this map's metadata.")
+_PERMISSION_MSG_VIEW = _("You are not allowed to view this map.")
+_PERMISSION_MSG_UNKNOWN = _('An unknown error has occured.')
+
+
+def _resolve_map(request, id, permission='base.change_resourcebase',
+                 msg=_PERMISSION_MSG_GENERIC, **kwargs):
+    '''
+    Resolve the Map by the provided typename and check the optional permission.
+    '''
+    if id.isdigit():
+        key = 'pk'
+    else:
+        key = 'urlsuffix'
+    return resolve_object(request, Map, {key: id}, permission=permission,
+                          permission_msg=msg, **kwargs)
+
+
+# BASIC MAP VIEWS #
+
+def map_detail(request, mapid, snapshot=None, template='maps/map_detail.html'):
+    '''
+    The view that show details of each map
+    '''
+
+    map_obj = _resolve_map(
+        request,
+        mapid,
+        'base.view_resourcebase',
+        _PERMISSION_MSG_VIEW)
+
+    # Update count for popularity ranking,
+    # but do not includes admins or resource owners
+    if request.user != map_obj.owner and not request.user.is_superuser:
+        Map.objects.filter(
+            id=map_obj.id).update(
+            popular_count=F('popular_count') + 1)
+
+    if 'access_token' in request.session:
+        access_token = request.session['access_token']
+    else:
+        access_token = None
+
+    if snapshot is None:
+        config = map_obj.viewer_json(request.user, access_token)
+    else:
+        config = snapshot_config(snapshot, map_obj, request.user, access_token)
+
+    config = json.dumps(config)
+    layers = MapLayer.objects.filter(map=map_obj.id)
+    links = map_obj.link_set.download()
+
+    group = None
+    if map_obj.group:
+        try:
+            group = GroupProfile.objects.get(slug=map_obj.group.name)
+        except GroupProfile.DoesNotExist:
+            group = None
+    context_dict = {
+        'config': config,
+        'resource': map_obj,
+        'group': group,
+        'layers': layers,
+        'perms_list': get_perms(request.user, map_obj.get_self_resource()),
+        'permissions_json': _perms_info_json(map_obj),
+        "documents": get_related_documents(map_obj),
+        'links': links,
+    }
+
+    context_dict["preview"] = getattr(
+        settings,
+        'LAYER_PREVIEW_LIBRARY',
+        '')
+    context_dict["crs"] = getattr(
+        settings,
+        'DEFAULT_MAP_CRS',
+        'EPSG:900913')
+
+    if settings.SOCIAL_ORIGINS:
+        context_dict["social_links"] = build_social_links(request, map_obj)
+
+    return render_to_response(template, RequestContext(request, context_dict))
+
+
+@login_required
+def map_metadata(request, mapid, template='maps/map_metadata.html'):
+
+    map_obj = _resolve_map(
+        request,
+        mapid,
+        'base.change_resourcebase_metadata',
+        _PERMISSION_MSG_VIEW)
+
+    poc = map_obj.poc
+
+    metadata_author = map_obj.metadata_author
+
+    topic_category = map_obj.category
+
+    if request.method == "POST":
+        map_form = MapForm(request.POST, instance=map_obj, prefix="resource")
+        category_form = CategoryForm(request.POST, prefix="category_choice_field", initial=int(
+            request.POST["category_choice_field"]) if "category_choice_field" in request.POST else None)
+    else:
+        map_form = MapForm(instance=map_obj, prefix="resource")
+        category_form = CategoryForm(
+            prefix="category_choice_field",
+            initial=topic_category.id if topic_category else None)
+
+    if request.method == "POST" and map_form.is_valid(
+    ) and category_form.is_valid():
+        new_poc = map_form.cleaned_data['poc']
+        new_author = map_form.cleaned_data['metadata_author']
+        new_keywords = map_form.cleaned_data['keywords']
+        new_regions = map_form.cleaned_data['regions']
+        new_title = strip_tags(map_form.cleaned_data['title'])
+        new_abstract = strip_tags(map_form.cleaned_data['abstract'])
+        new_category = TopicCategory.objects.get(
+            id=category_form.cleaned_data['category_choice_field'])
+
+        if new_poc is None:
+            if poc is None:
+                poc_form = ProfileForm(
+                    request.POST,
+                    prefix="poc",
+                    instance=poc)
+            else:
+                poc_form = ProfileForm(request.POST, prefix="poc")
+            if poc_form.has_changed and poc_form.is_valid():
+                new_poc = poc_form.save()
+
+        if new_author is None:
+            if metadata_author is None:
+                author_form = ProfileForm(request.POST, prefix="author",
+                                          instance=metadata_author)
+            else:
+                author_form = ProfileForm(request.POST, prefix="author")
+            if author_form.has_changed and author_form.is_valid():
+                new_author = author_form.save()
+
+        the_map = map_form.instance
+        if new_poc is not None and new_author is not None:
+            the_map.poc = new_poc
+            the_map.metadata_author = new_author
+        the_map.title = new_title
+        the_map.abstract = new_abstract
+        if new_keywords:
+            the_map.keywords.clear()
+            the_map.keywords.add(*new_keywords)
+        if new_regions:
+            the_map.regions.clear()
+            the_map.regions.add(*new_regions)
+        the_map.category = new_category
+        the_map.save()
+
+        if getattr(settings, 'SLACK_ENABLED', False):
+            try:
+                from geonode.contrib.slack.utils import build_slack_message_map, send_slack_messages
+                send_slack_messages(
+                    build_slack_message_map(
+                        "map_edit", the_map))
+            except BaseException:
+                print "Could not send slack message for modified map."
+
+        return HttpResponseRedirect(
+            reverse(
+                'map_detail',
+                args=(
+                    map_obj.id,
+                )))
+
+    # - POST Request Ends here -
+
+    # Request.GET
+    if poc is None:
+        poc_form = ProfileForm(request.POST, prefix="poc")
+    else:
+        if poc is None:
+            poc_form = ProfileForm(instance=poc, prefix="poc")
+        else:
+            map_form.fields['poc'].initial = poc.id
+            poc_form = ProfileForm(prefix="poc")
+            poc_form.hidden = True
+
+    if metadata_author is None:
+        author_form = ProfileForm(request.POST, prefix="author")
+    else:
+        if metadata_author is None:
+            author_form = ProfileForm(
+                instance=metadata_author,
+                prefix="author")
+        else:
+            map_form.fields['metadata_author'].initial = metadata_author.id
+            author_form = ProfileForm(prefix="author")
+            author_form.hidden = True
+
+    if 'access_token' in request.session:
+        access_token = request.session['access_token']
+    else:
+        access_token = None
+
+    config = map_obj.viewer_json(request.user, access_token)
+    layers = MapLayer.objects.filter(map=map_obj.id)
+
+    metadata_author_groups = []
+    if request.user.is_superuser or request.user.is_staff:
+        metadata_author_groups = GroupProfile.objects.all()
+    else:
+        try:
+            all_metadata_author_groups = chain(
+                request.user.group_list_all(),
+                GroupProfile.objects.exclude(access="private").exclude(access="public-invite"))
+        except:
+            all_metadata_author_groups = GroupProfile.objects.exclude(
+                access="private").exclude(access="public-invite")
+        [metadata_author_groups.append(item) for item in all_metadata_author_groups
+            if item not in metadata_author_groups]
+
+    if settings.ADMIN_MODERATE_UPLOADS:
+        if not request.user.is_superuser:
+            map_form.fields['is_published'].widget.attrs.update({'disabled': 'true'})
+        if not request.user.is_superuser or not request.user.is_staff:
+            can_change_metadata = request.user.has_perm(
+                'change_resourcebase_metadata',
+                map_obj.get_self_resource())
+            try:
+                is_manager = request.user.groupmember_set.all().filter(role='manager').exists()
+            except:
+                is_manager = False
+            if not is_manager or not can_change_metadata:
+                map_form.fields['is_approved'].widget.attrs.update({'disabled': 'true'})
+
+    return render_to_response(template, RequestContext(request, {
+        "config": json.dumps(config),
+        "resource": map_obj,
+        "map": map_obj,
+        "map_form": map_form,
+        "poc_form": poc_form,
+        "author_form": author_form,
+        "category_form": category_form,
+        "layers": layers,
+        "preview": getattr(settings, 'LAYER_PREVIEW_LIBRARY', 'leaflet'),
+        "crs": getattr(settings, 'DEFAULT_MAP_CRS', 'EPSG:900913'),
+        "metadata_author_groups": metadata_author_groups,
+        "GROUP_MANDATORY_RESOURCES": getattr(settings, 'GROUP_MANDATORY_RESOURCES', False),
+    }))
+
+
+@login_required
+def map_metadata_advanced(request, mapid):
+    return map_metadata(
+        request,
+        mapid,
+        template='maps/map_metadata_advanced.html')
+
+
+@login_required
+def map_remove(request, mapid, template='maps/map_remove.html'):
+    ''' Delete a map, and its constituent layers. '''
+    map_obj = _resolve_map(
+        request,
+        mapid,
+        'base.delete_resourcebase',
+        _PERMISSION_MSG_VIEW)
+
+    if request.method == 'GET':
+        return render_to_response(template, RequestContext(request, {
+            "map": map_obj
+        }))
+
+    elif request.method == 'POST':
+
+        if getattr(settings, 'SLACK_ENABLED', False):
+
+            slack_message = None
+            try:
+                from geonode.contrib.slack.utils import build_slack_message_map
+                slack_message = build_slack_message_map("map_delete", map_obj)
+            except BaseException:
+                print "Could not build slack message for delete map."
+
+            delete_map.delay(object_id=map_obj.id)
+
+            try:
+                from geonode.contrib.slack.utils import send_slack_messages
+                send_slack_messages(slack_message)
+            except BaseException:
+                print "Could not send slack message for delete map."
+
+        else:
+            delete_map.delay(object_id=map_obj.id)
+
+        return HttpResponseRedirect(reverse("maps_browse"))
+
+
+@xframe_options_exempt
+def map_embed(
+        request,
+        mapid=None,
+        snapshot=None,
+        template='maps/map_embed.html'):
+    if mapid is None:
+        config = default_map_config(request)[0]
+    else:
+        map_obj = _resolve_map(
+            request,
+            mapid,
+            'base.view_resourcebase',
+            _PERMISSION_MSG_VIEW)
+
+        if 'access_token' in request.session:
+            access_token = request.session['access_token']
+        else:
+            access_token = None
+
+        if snapshot is None:
+            config = map_obj.viewer_json(request.user, access_token)
+        else:
+            config = snapshot_config(
+                snapshot, map_obj, request.user, access_token)
+
+    return render_to_response(template, RequestContext(request, {
+        'config': json.dumps(config)
+    }))
+
+
+def map_embed_widget(request, mapid,
+                     template='leaflet_maps/map_embed_widget.html'):
+    """Display code snippet for embedding widget.
+
+    :param request: The request from the frontend.
+    :type request: HttpRequest
+
+    :param mapid: The id of the map.
+    :type mapid: String
+
+    :return: formatted code.
+    """
+
+    map_obj = _resolve_map(request,
+                           mapid,
+                           'base.view_resourcebase',
+                           _PERMISSION_MSG_VIEW)
+    map_bbox = map_obj.bbox_string.split(',')
+
+    map_layers = MapLayer.objects.filter(
+        map_id=mapid).order_by('stack_order')
+    layers = []
+    for layer in map_layers:
+        if layer.group != 'background':
+            layers.append(layer)
+
+    if map_obj.srid != 'EPSG:3857':
+        map_bbox = [float(coord) for coord in map_bbox]
+    else:
+        map_bbox = llbbox_to_mercator([float(coord) for coord in map_bbox])
+
+    if map_bbox is not None:
+        minx, miny, maxx, maxy = [float(coord) for coord in map_bbox]
+        x = (minx + maxx) / 2
+        y = (miny + maxy) / 2
+
+        if getattr(settings, 'DEFAULT_MAP_CRS') == "EPSG:3857":
+            center = list((x, y))
+        else:
+            center = list(forward_mercator((x, y)))
+
+        if center[1] == float('-inf'):
+            center[1] = 0
+
+        BBOX_DIFFERENCE_THRESHOLD = 1e-5
+
+        # Check if the bbox is invalid
+        valid_x = (maxx - minx) ** 2 > BBOX_DIFFERENCE_THRESHOLD
+        valid_y = (maxy - miny) ** 2 > BBOX_DIFFERENCE_THRESHOLD
+
+        if valid_x:
+            width_zoom = math.log(360 / abs(maxx - minx), 2)
+        else:
+            width_zoom = 15
+
+        if valid_y:
+            height_zoom = math.log(360 / abs(maxy - miny), 2)
+        else:
+            height_zoom = 15
+
+        map_obj.center_x = center[0]
+        map_obj.center_y = center[1]
+        map_obj.zoom = math.ceil(min(width_zoom, height_zoom))
+
+    context = {
+        'resource': map_obj,
+        'map_bbox': map_bbox,
+        'map_layers': layers
+    }
+    message = render(request, template, context)
+    return HttpResponse(message)
+
+
+# MAPS VIEWER #
+
+
+@require_http_methods(["GET", ])
+def add_layer(request):
+    """
+    The view that returns the map composer opened to
+    a given map and adds a layer on top of it.
+    """
+    map_id = request.GET.get('map_id')
+    layer_name = request.GET.get('layer_name')
+
+    map_obj = _resolve_map(
+        request,
+        map_id,
+        'base.view_resourcebase',
+        _PERMISSION_MSG_VIEW)
+
+    return map_view(request, str(map_obj.id), layer_name=layer_name)
+
+
+def map_view(request, mapid, snapshot=None, layer_name=None, template='maps/map_view.html'):
+    """
+    The view that returns the map composer opened to
+    the map with the given map ID.
+    """
+
+    map_obj = _resolve_map(
+        request,
+        mapid,
+        'base.view_resourcebase',
+        _PERMISSION_MSG_VIEW)
+
+    if 'access_token' in request.session:
+        access_token = request.session['access_token']
+    else:
+        access_token = None
+
+    if snapshot is None:
+        config = map_obj.viewer_json(request.user, access_token)
+    else:
+        config = snapshot_config(snapshot, map_obj, request.user, access_token)
+
+    if layer_name:
+        config = add_layers_to_map_config(request, map_obj, (layer_name, ), False)
+
+    return render_to_response(template, RequestContext(request, {
+        'config': json.dumps(config),
+        'map': map_obj,
+        'preview': getattr(
+            settings,
+            'LAYER_PREVIEW_LIBRARY',
+            '')
+    }))
+
+
+def map_view_js(request, mapid):
+    map_obj = _resolve_map(
+        request,
+        mapid,
+        'base.view_resourcebase',
+        _PERMISSION_MSG_VIEW)
+    if 'access_token' in request.session:
+        access_token = request.session['access_token']
+    else:
+        access_token = None
+
+    config = map_obj.viewer_json(request.user, access_token)
+    return HttpResponse(
+        json.dumps(config),
+        content_type="application/javascript")
+
+
+def map_json(request, mapid, snapshot=None):
+    if request.method == 'GET':
+        map_obj = _resolve_map(
+            request,
+            mapid,
+            'base.view_resourcebase',
+            _PERMISSION_MSG_VIEW)
+        if 'access_token' in request.session:
+            access_token = request.session['access_token']
+        else:
+            access_token = None
+
+        return HttpResponse(
+            json.dumps(
+                map_obj.viewer_json(
+                    request.user,
+                    access_token)))
+    elif request.method == 'PUT':
+        if not request.user.is_authenticated():
+            return HttpResponse(
+                _PERMISSION_MSG_LOGIN,
+                status=401,
+                content_type="text/plain"
+            )
+
+        map_obj = Map.objects.get(id=mapid)
+        if not request.user.has_perm(
+            'change_resourcebase',
+                map_obj.get_self_resource()):
+            return HttpResponse(
+                _PERMISSION_MSG_SAVE,
+                status=401,
+                content_type="text/plain"
+            )
+        try:
+            map_obj.update_from_viewer(request.body)
+            MapSnapshot.objects.create(
+                config=clean_config(
+                    request.body),
+                map=map_obj,
+                user=request.user)
+
+            if 'access_token' in request.session:
+                access_token = request.session['access_token']
+            else:
+                access_token = None
+
+            return HttpResponse(
+                json.dumps(
+                    map_obj.viewer_json(
+                        request.user,
+                        access_token)))
+        except ValueError as e:
+            return HttpResponse(
+                "The server could not understand the request." + str(e),
+                content_type="text/plain",
+                status=400
+            )
+
+
+def map_edit(request, mapid, snapshot=None, template='maps/map_edit.html'):
+    """
+    The view that returns the map composer opened to
+    the map with the given map ID.
+    """
+    map_obj = _resolve_map(
+        request,
+        mapid,
+        'base.view_resourcebase',
+        _PERMISSION_MSG_VIEW)
+
+    if 'access_token' in request.session:
+        access_token = request.session['access_token']
+    else:
+        access_token = None
+
+    if snapshot is None:
+        config = map_obj.viewer_json(request.user, access_token)
+    else:
+        config = snapshot_config(snapshot, map_obj, request.user, access_token)
+
+    return render_to_response(template, RequestContext(request, {
+        'mapId': mapid,
+        'config': json.dumps(config),
+        'map': map_obj,
+        'preview': getattr(
+            settings,
+            'LAYER_PREVIEW_LIBRARY',
+            '')
+    }))
+
+
+# NEW MAPS #
+
+
+def clean_config(conf):
+    if isinstance(conf, basestring):
+        config = json.loads(conf)
+        config_extras = [
+            "tools",
+            "rest",
+            "homeUrl",
+            "localGeoServerBaseUrl",
+            "localCSWBaseUrl",
+            "csrfToken",
+            "db_datastore",
+            "authorizedRoles"]
+        for config_item in config_extras:
+            if config_item in config:
+                del config[config_item]
+            if config_item in config["map"]:
+                del config["map"][config_item]
+        return json.dumps(config)
+    else:
+        return conf
+
+
+def new_map(request, template='maps/map_new.html'):
+    config = new_map_config(request)
+    context_dict = {
+        'config': config,
+    }
+    context_dict["preview"] = getattr(
+        settings,
+        'LAYER_PREVIEW_LIBRARY',
+        '')
+    if isinstance(config, HttpResponse):
+        return config
+    else:
+        return render_to_response(
+            template, RequestContext(
+                request, context_dict))
+
+
+def new_map_json(request):
+
+    if request.method == 'GET':
+        config = new_map_config(request)
+        if isinstance(config, HttpResponse):
+            return config
+        else:
+            return HttpResponse(config)
+
+    elif request.method == 'POST':
+        if not request.user.is_authenticated():
+            return HttpResponse(
+                'You must be logged in to save new maps',
+                content_type="text/plain",
+                status=401
+            )
+
+        map_obj = Map(owner=request.user, zoom=0,
+                      center_x=0, center_y=0)
+        map_obj.save()
+        map_obj.set_default_permissions()
+        map_obj.handle_moderated_uploads()
+        # If the body has been read already, use an empty string.
+        # See https://github.com/django/django/commit/58d555caf527d6f1bdfeab14527484e4cca68648
+        # for a better exception to catch when we move to Django 1.7.
+        try:
+            body = request.body
+        except Exception:
+            body = ''
+
+        try:
+            map_obj.update_from_viewer(body)
+            MapSnapshot.objects.create(
+                config=clean_config(body),
+                map=map_obj,
+                user=request.user)
+        except ValueError as e:
+            return HttpResponse(str(e), status=400)
+        else:
+            return HttpResponse(
+                json.dumps({'id': map_obj.id}),
+                status=200,
+                content_type='application/json'
+            )
+    else:
+        return HttpResponse(status=405)
+
+
+def new_map_config(request):
+    '''
+    View that creates a new map.
+
+    If the query argument 'copy' is given, the initial map is
+    a copy of the map with the id specified, otherwise the
+    default map configuration is used.  If copy is specified
+    and the map specified does not exist a 404 is returned.
+    '''
+    DEFAULT_MAP_CONFIG, DEFAULT_BASE_LAYERS = default_map_config(request)
+
+    if 'access_token' in request.session:
+        access_token = request.session['access_token']
+    else:
+        access_token = None
+
+    if request.method == 'GET' and 'copy' in request.GET:
+        mapid = request.GET['copy']
+        map_obj = _resolve_map(request, mapid, 'base.view_resourcebase')
+
+        map_obj.abstract = DEFAULT_ABSTRACT
+        map_obj.title = DEFAULT_TITLE
+        if request.user.is_authenticated():
+            map_obj.owner = request.user
+
+        config = map_obj.viewer_json(request.user, access_token)
+        map_obj.handle_moderated_uploads()
+        del config['id']
+    else:
+        if request.method == 'GET':
+            params = request.GET
+        elif request.method == 'POST':
+            params = request.POST
+        else:
+            return HttpResponse(status=405)
+
+        if 'layer' in params:
+            map_obj = Map(projection=getattr(settings, 'DEFAULT_MAP_CRS',
+                                             'EPSG:900913'))
+            config = add_layers_to_map_config(request, map_obj, params.getlist('layer'))
+        else:
+            config = DEFAULT_MAP_CONFIG
+    return json.dumps(config)
+
+
+def add_layers_to_map_config(request, map_obj, layer_names, add_base_layers=True):
+    DEFAULT_MAP_CONFIG, DEFAULT_BASE_LAYERS = default_map_config(request)
+    if 'access_token' in request.session:
+        access_token = request.session['access_token']
+    else:
+        access_token = None
+
+    bbox = None
+
+    layers = []
+    for layer_name in layer_names:
+        try:
+            layer = _resolve_layer(request, layer_name)
+        except ObjectDoesNotExist:
+            # bad layer, skip
+            continue
+
+        if not layer.is_published:
+            # invisible layer, skip inclusion
+            continue
+
+        if not request.user.has_perm(
+                'view_resourcebase',
+                obj=layer.get_self_resource()):
+            # invisible layer, skip inclusion
+            continue
+
+        layer_bbox = layer.bbox
+        # assert False, str(layer_bbox)
+        if bbox is None:
+            bbox = list(layer_bbox[0:4])
+        else:
+            bbox[0] = min(bbox[0], layer_bbox[0])
+            bbox[1] = max(bbox[1], layer_bbox[1])
+            bbox[2] = min(bbox[2], layer_bbox[2])
+            bbox[3] = max(bbox[3], layer_bbox[3])
+
+        config = layer.attribute_config()
+        if hasattr(layer, 'srid'):
+            config['crs'] = {
+                'type': 'name',
+                'properties': layer.srid
+            }
+        # Add required parameters for GXP lazy-loading
+        config["title"] = layer.title
+        config["queryable"] = True
+        config["wrapDateLine"] = True
+        config["srs"] = getattr(
+            settings, 'DEFAULT_MAP_CRS', 'EPSG:900913')
+        config["bbox"] = bbox if config["srs"] != 'EPSG:900913' \
+            else llbbox_to_mercator([float(coord) for coord in bbox])
+
+        if layer.storeType == "remoteStore":
+            service = layer.service
+            # Probably not a good idea to send the access token to every remote service.
+            # This should never match, so no access token should be
+            # sent to remote services.
+            ogc_server_url = urlparse.urlsplit(
+                ogc_server_settings.PUBLIC_LOCATION).netloc
+            service_url = urlparse.urlsplit(service.base_url).netloc
+
+            if access_token and ogc_server_url == service_url and 'access_token' not in service.base_url:
+                url = service.base_url + '?access_token=' + access_token
+            else:
+                url = service.base_url
+            maplayer = MapLayer(map=map_obj,
+                                name=layer.alternate,
+                                ows_url=layer.ows_url,
+                                layer_params=json.dumps(config),
+                                visibility=True,
+                                source_params=json.dumps({
+                                    "ptype": service.ptype,
+                                    "remote": True,
+                                    "url": url,
+                                    "name": service.name}))
+        else:
+            ogc_server_url = urlparse.urlsplit(
+                ogc_server_settings.PUBLIC_LOCATION).netloc
+            layer_url = urlparse.urlsplit(layer.ows_url).netloc
+
+            if access_token and ogc_server_url == layer_url and 'access_token' not in layer.ows_url:
+                url = layer.ows_url + '?access_token=' + access_token
+            else:
+                url = layer.ows_url
+            maplayer = MapLayer(
+                map=map_obj,
+                name=layer.alternate,
+                ows_url=url,
+                # use DjangoJSONEncoder to handle Decimal values
+                layer_params=json.dumps(config, cls=DjangoJSONEncoder),
+                visibility=True
+            )
+
+        layers.append(maplayer)
+
+    if bbox is not None:
+        minx, maxx, miny, maxy = [float(coord) for coord in bbox]
+        x = (minx + maxx) / 2
+        y = (miny + maxy) / 2
+
+        if getattr(
+            settings,
+            'DEFAULT_MAP_CRS',
+                'EPSG:900913') == "EPSG:4326":
+            center = list((x, y))
+        else:
+            center = list(forward_mercator((x, y)))
+
+        if center[1] == float('-inf'):
+            center[1] = 0
+
+        BBOX_DIFFERENCE_THRESHOLD = 1e-5
+
+        # Check if the bbox is invalid
+        valid_x = (maxx - minx) ** 2 > BBOX_DIFFERENCE_THRESHOLD
+        valid_y = (maxy - miny) ** 2 > BBOX_DIFFERENCE_THRESHOLD
+
+        if valid_x:
+            width_zoom = math.log(360 / abs(maxx - minx), 2)
+        else:
+            width_zoom = 15
+
+        if valid_y:
+            height_zoom = math.log(360 / abs(maxy - miny), 2)
+        else:
+            height_zoom = 15
+
+        map_obj.center_x = center[0]
+        map_obj.center_y = center[1]
+        map_obj.zoom = math.ceil(min(width_zoom, height_zoom))
+
+    map_obj.handle_moderated_uploads()
+
+    if add_base_layers:
+        layers_to_add = DEFAULT_BASE_LAYERS + layers
+    else:
+        layers_to_add = layers
+    config = map_obj.viewer_json(
+        request.user, access_token, *layers_to_add)
+
+    config['fromLayer'] = True
+
+    return config
+
+
+# MAPS DOWNLOAD #
+
+def map_download(request, mapid, template='maps/map_download.html'):
+    """
+    Download all the layers of a map as a batch
+    XXX To do, remove layer status once progress id done
+    This should be fix because
+    """
+    map_obj = _resolve_map(
+        request,
+        mapid,
+        'base.download_resourcebase',
+        _PERMISSION_MSG_VIEW)
+
+    map_status = dict()
+    if request.method == 'POST':
+
+        def perm_filter(layer):
+            return request.user.has_perm(
+                'base.view_resourcebase',
+                obj=layer.get_self_resource())
+
+        mapJson = map_obj.json(perm_filter)
+
+        # we need to remove duplicate layers
+        j_map = json.loads(mapJson)
+        j_layers = j_map["layers"]
+        for j_layer in j_layers:
+            if j_layer["service"] is None:
+                j_layers.remove(j_layer)
+                continue
+            if (len([l for l in j_layers if l == j_layer])) > 1:
+                j_layers.remove(j_layer)
+        mapJson = json.dumps(j_map)
+
+        if 'geonode.geoserver' in settings.INSTALLED_APPS:
+            # TODO the url needs to be verified on geoserver
+            url = "%srest/process/batchDownload/launch/" % ogc_server_settings.LOCATION
+        elif 'geonode.qgis_server' in settings.INSTALLED_APPS:
+            url = urljoin(settings.SITEURL,
+                          reverse("qgis_server:download-map", kwargs={'mapid': mapid}))
+            # qgis-server backend stop here, continue on qgis_server/views.py
+            return redirect(url)
+
+        # the path to geoserver backend continue here
+        resp, content = http_client.request(url, 'POST', layers=mapJson)
+
+        status = int(resp.status)
+
+        if status == 200:
+            map_status = json.loads(content)
+            request.session["map_status"] = map_status
+        else:
+            raise Exception(
+                'Could not start the download of %s. Error was: %s' %
+                (map_obj.title, content))
+
+    locked_layers = []
+    remote_layers = []
+    downloadable_layers = []
+
+    for lyr in map_obj.layer_set.all():
+        if lyr.group != "background":
+            if not lyr.local:
+                remote_layers.append(lyr)
+            else:
+                ownable_layer = Layer.objects.get(alternate=lyr.name)
+                if not request.user.has_perm(
+                        'download_resourcebase',
+                        obj=ownable_layer.get_self_resource()):
+                    locked_layers.append(lyr)
+                else:
+                    # we need to add the layer only once
+                    if len(
+                            [l for l in downloadable_layers if l.name == lyr.name]) == 0:
+                        downloadable_layers.append(lyr)
+
+    return render_to_response(template, RequestContext(request, {
+        "geoserver": ogc_server_settings.PUBLIC_LOCATION,
+        "map_status": map_status,
+        "map": map_obj,
+        "locked_layers": locked_layers,
+        "remote_layers": remote_layers,
+        "downloadable_layers": downloadable_layers,
+        "site": settings.SITEURL
+    }))
+
+
+def map_download_check(request):
+    """
+    this is an endpoint for monitoring map downloads
+    """
+    try:
+        layer = request.session["map_status"]
+        if isinstance(layer, dict):
+            url = "%srest/process/batchDownload/status/%s" % (
+                ogc_server_settings.LOCATION, layer["id"])
+            resp, content = http_client.request(url, 'GET')
+            status = resp.status
+            if resp.status == 400:
+                return HttpResponse(
+                    content="Something went wrong",
+                    status=status)
+        else:
+            content = "Something Went wrong"
+            status = 400
+    except ValueError:
+        # TODO: Is there any useful context we could include in this log?
+        logger.warn(
+            "User tried to check status, but has no download in progress.")
+    return HttpResponse(content=content, status=status)
+
+
+def map_wmc(request, mapid, template="maps/wmc.xml"):
+    """Serialize an OGC Web Map Context Document (WMC) 1.1"""
+    map_obj = _resolve_map(
+        request,
+        mapid,
+        'base.view_resourcebase',
+        _PERMISSION_MSG_VIEW)
+
+    return render_to_response(template, RequestContext(request, {
+        'map': map_obj,
+        'siteurl': settings.SITEURL,
+    }), content_type='text/xml')
+
+
+def map_wms(request, mapid):
+    """
+    Publish local map layers as group layer in local OWS.
+
+    /maps/:id/wms
+
+    GET: return endpoint information for group layer,
+    PUT: update existing or create new group layer.
+    """
+    map_obj = _resolve_map(
+        request,
+        mapid,
+        'base.view_resourcebase',
+        _PERMISSION_MSG_VIEW)
+
+    if request.method == 'PUT':
+        try:
+            layerGroupName = map_obj.publish_layer_group()
+            response = dict(
+                layerGroupName=layerGroupName,
+                ows=getattr(ogc_server_settings, 'ows', ''),
+            )
+            return HttpResponse(
+                json.dumps(response),
+                content_type="application/json")
+        except BaseException:
+            return HttpResponseServerError()
+
+    if request.method == 'GET':
+        response = dict(
+            layerGroupName=getattr(map_obj.layer_group, 'name', ''),
+            ows=getattr(ogc_server_settings, 'ows', ''),
+        )
+        return HttpResponse(
+            json.dumps(response),
+            content_type="application/json")
+
+    return HttpResponseNotAllowed(['PUT', 'GET'])
+
+
+def maplayer_attributes(request, layername):
+    # Return custom layer attribute labels/order in JSON format
+    layer = Layer.objects.get(alternate=layername)
+    return HttpResponse(
+        json.dumps(
+            layer.attribute_config()),
+        content_type="application/json")
+
+
+def snapshot_config(snapshot, map_obj, user, access_token):
+    """
+        Get the snapshot map configuration - look up WMS parameters (bunding box)
+        for local GeoNode layers
+    """
+    # Match up the layer with it's source
+    def snapsource_lookup(source, sources):
+        for k, v in sources.iteritems():
+            if v.get("id") == source.get("id"):
+                return k
+        return None
+
+    # Set up the proper layer configuration
+    def snaplayer_config(layer, sources, user, access_token):
+        cfg = layer.layer_config()
+        src_cfg = layer.source_config()
+        source = snapsource_lookup(src_cfg, sources)
+        if source:
+            cfg["source"] = source
+        if src_cfg.get(
+                "ptype",
+                "gxp_wmscsource") == "gxp_wmscsource" or src_cfg.get(
+                "ptype",
+                "gxp_gnsource") == "gxp_gnsource":
+            cfg["buffer"] = 0
+        return cfg
+
+    decodedid = num_decode(snapshot)
+    snapshot = get_object_or_404(MapSnapshot, pk=decodedid)
+    if snapshot.map == map_obj.map:
+        config = json.loads(clean_config(snapshot.config))
+        layers = [l for l in config["map"]["layers"]]
+        sources = config["sources"]
+        maplayers = []
+        for ordering, layer in enumerate(layers):
+            maplayers.append(
+                layer_from_viewer_config(
+                    MapLayer,
+                    layer,
+                    config["sources"][
+                        layer["source"]],
+                    ordering))
+#             map_obj.map.layer_set.from_viewer_config(
+# map_obj, layer, config["sources"][layer["source"]], ordering))
+        config['map']['layers'] = [
+            snaplayer_config(
+                l,
+                sources,
+                user,
+                access_token) for l in maplayers]
+    else:
+        config = map_obj.viewer_json(user, access_token)
+    return config
+
+
+def get_suffix_if_custom(map):
+    if map.use_custom_template:
+        if map.featuredurl:
+            return map.featuredurl
+        elif map.urlsuffix:
+            return map.urlsuffix
+        else:
+            return None
+    else:
+        return None
+
+
+def featured_map(request, site):
+    """
+    The view that returns the map composer opened to
+    the map with the given official site url.
+    """
+    map_obj = resolve_object(request,
+                             Map,
+                             {'featuredurl': site},
+                             permission='base.view_resourcebase',
+                             permission_msg=_PERMISSION_MSG_VIEW)
+    return map_view(request, str(map_obj.id))
+
+
+def featured_map_info(request, site):
+    '''
+    main view for map resources, dispatches to correct
+    view based on method and query args.
+    '''
+    map_obj = resolve_object(request,
+                             Map,
+                             {'featuredurl': site},
+                             permission='base.view_resourcebase',
+                             permission_msg=_PERMISSION_MSG_VIEW)
+    return map_detail(request, str(map_obj.id))
+
+
+def snapshot_create(request):
+    """
+    Create a permalinked map
+    """
+    conf = request.body
+
+    if isinstance(conf, basestring):
+        config = json.loads(conf)
+        snapshot = MapSnapshot.objects.create(
+            config=clean_config(conf),
+            map=Map.objects.get(
+                id=config['id']))
+        return HttpResponse(num_encode(snapshot.id), content_type="text/plain")
+    else:
+        return HttpResponse(
+            "Invalid JSON",
+            content_type="text/plain",
+            status=500)
+
+
+def ajax_snapshot_history(request, mapid):
+    map_obj = _resolve_map(
+        request,
+        mapid,
+        'base.view_resourcebase',
+        _PERMISSION_MSG_VIEW)
+    history = [snapshot.json() for snapshot in map_obj.snapshots]
+    return HttpResponse(json.dumps(history), content_type="text/plain")
+
+
+def ajax_url_lookup(request):
+    if request.method != 'POST':
+        return HttpResponse(
+            content='ajax user lookup requires HTTP POST',
+            status=405,
+            content_type='text/plain'
+        )
+    elif 'query' not in request.POST:
+        return HttpResponse(
+            content='use a field named "query" to specify a prefix to filter urls',
+            content_type='text/plain')
+    if request.POST['query'] != '':
+        maps = Map.objects.filter(urlsuffix__startswith=request.POST['query'])
+        if request.POST['mapid'] != '':
+            maps = maps.exclude(id=request.POST['mapid'])
+        json_dict = {
+            'urls': [({'url': m.urlsuffix}) for m in maps],
+            'count': maps.count(),
+        }
+    else:
+        json_dict = {
+            'urls': [],
+            'count': 0,
+        }
+    return HttpResponse(
+        content=json.dumps(json_dict),
+        content_type='text/plain'
+    )
+
+
+def map_thumbnail(request, mapid):
+    if request.method == 'POST':
+        map_obj = _resolve_map(request, mapid)
+        try:
+            image = _render_thumbnail(request.body)
+
+            if not image:
+                return
+            filename = "map-%s-thumb.png" % map_obj.uuid
+            map_obj.save_thumbnail(filename, image)
+
+            return HttpResponse('Thumbnail saved')
+        except BaseException:
+            return HttpResponse(
+                content='error saving thumbnail',
+                status=500,
+                content_type='text/plain'
+            )
+
+
+def map_metadata_detail(
+        request,
+        mapid,
+        template='maps/map_metadata_detail.html'):
+    map_obj = _resolve_map(request, mapid, 'view_resourcebase')
+    group = None
+    if map_obj.group:
+        try:
+            group = GroupProfile.objects.get(slug=map_obj.group.name)
+        except GroupProfile.DoesNotExist:
+            group = None
+    return render_to_response(template, RequestContext(request, {
+        "resource": map_obj,
+        "group": group,
+        'SITEURL': settings.SITEURL[:-1]
+    }))
+
+
+@login_required
+def map_batch_metadata(request, ids):
+    return batch_modify(request, ids, 'Map')