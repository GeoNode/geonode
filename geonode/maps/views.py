--- conflicted
+++ resolved
@@ -161,12 +161,6 @@
                 tkeywords_form.fields[tid].initial = values
 
     if request.method == "POST" and map_form.is_valid() and category_form.is_valid() and tkeywords_form.is_valid():
-<<<<<<< HEAD
-
-=======
-        new_poc = map_form.cleaned_data["poc"]
-        new_author = map_form.cleaned_data["metadata_author"]
->>>>>>> d79159bd
         new_keywords = current_keywords if request.keyword_readonly else map_form.cleaned_data["keywords"]
         new_regions = map_form.cleaned_data["regions"]
         new_title = map_form.cleaned_data["title"]
