#########################################################################
#
# Copyright (C) 2016 OSGeo
#
# This program is free software: you can redistribute it and/or modify
# it under the terms of the GNU General Public License as published by
# the Free Software Foundation, either version 3 of the License, or
# (at your option) any later version.
#
# This program is distributed in the hope that it will be useful,
# but WITHOUT ANY WARRANTY; without even the implied warranty of
# MERCHANTABILITY or FITNESS FOR A PARTICULAR PURPOSE. See the
# GNU General Public License for more details.
#
# You should have received a copy of the GNU General Public License
# along with this program. If not, see <http://www.gnu.org/licenses/>.
#
#########################################################################
import json
import math
import logging
import warnings
import traceback

<<<<<<< HEAD
from dal import autocomplete
=======
from itertools import chain
>>>>>>> da297e68
from deprecated import deprecated
from urllib.parse import quote, urlsplit, urljoin

from django.urls import reverse
from django.conf import settings
from django.shortcuts import render
from django.utils.translation import ugettext as _
from django.core.exceptions import PermissionDenied
from django.core.exceptions import ObjectDoesNotExist
from django.contrib.auth.decorators import login_required
from django.core.serializers.json import DjangoJSONEncoder
from django.http import (
    Http404,
    HttpResponse,
    HttpResponseRedirect,
    HttpResponseNotAllowed,
    HttpResponseServerError)
from django.views.decorators.clickjacking import xframe_options_exempt

from geonode import geoserver
from geonode.client.hooks import hookset
from geonode.maps.forms import MapForm
from geonode.layers.models import Dataset
from geonode.base.views import batch_modify
from geonode.people.forms import ProfileForm
from geonode.maps.models import Map, MapLayer
from geonode.base import register_event
from geonode.groups.models import GroupProfile
from geonode.monitoring.models import EventType
from geonode.layers.views import _resolve_dataset
from geonode.resource.manager import resource_manager
from geonode.decorators import check_keyword_write_perms
<<<<<<< HEAD
from geonode.documents.models import get_related_documents
from geonode.security.utils import get_user_visible_groups
from geonode.base.utils import ManageResourceOwnerPermissions
=======
>>>>>>> da297e68

from geonode.utils import (
    DEFAULT_TITLE,
    DEFAULT_ABSTRACT,
    http_client,
    forward_mercator,
    bbox_to_projection,
    default_map_config,
    resolve_object,
    check_ogc_backend)
from geonode.base.forms import (
    CategoryForm,
    TKeywordForm,
    ThesaurusAvailableForm)
from geonode.base.models import (
    Thesaurus,
    TopicCategory)

if check_ogc_backend(geoserver.BACKEND_PACKAGE):
    # FIXME: The post service providing the map_status object
    # should be moved to geonode.geoserver.
    from geonode.geoserver.helpers import ogc_server_settings

logger = logging.getLogger("geonode.maps.views")

DEFAULT_MAPS_SEARCH_BATCH_SIZE = 10
MAX_MAPS_SEARCH_BATCH_SIZE = 25

_PERMISSION_MSG_DELETE = _("You are not permitted to delete this map.")
_PERMISSION_MSG_GENERIC = _("You do not have permissions for this map.")
_PERMISSION_MSG_LOGIN = _("You must be logged in to save this map")
_PERMISSION_MSG_SAVE = _("You are not permitted to save or edit this map.")
_PERMISSION_MSG_METADATA = _(
    "You are not allowed to modify this map's metadata.")
_PERMISSION_MSG_VIEW = _("You are not allowed to view this map.")
_PERMISSION_MSG_UNKNOWN = _("An unknown error has occured.")


def _resolve_map(request, id, permission='base.change_resourcebase',
                 msg=_PERMISSION_MSG_GENERIC, **kwargs):
    '''
    Resolve the Map by the provided typename and check the optional permission.
    '''
    if Map.objects.filter(urlsuffix=id).count() > 0:
        key = 'urlsuffix'
    else:
        key = 'pk'

    return resolve_object(request, Map, {key: id}, permission=permission,
                          permission_msg=msg, **kwargs)


@login_required
@check_keyword_write_perms
def map_metadata(
        request,
        mapid,
        template='maps/map_metadata.html',
        ajax=True):
    try:
        map_obj = _resolve_map(
            request,
            mapid,
            'base.change_resourcebase_metadata',
            _PERMISSION_MSG_VIEW)
    except PermissionDenied:
        return HttpResponse(_("Not allowed"), status=403)
    except Exception:
        raise Http404(_("Not found"))
    if not map_obj:
        raise Http404(_("Not found"))

    # Add metadata_author or poc if missing
    map_obj.add_missing_metadata_author_or_poc()
    current_keywords = [keyword.name for keyword in map_obj.keywords.all()]
    poc = map_obj.poc
    topic_thesaurus = map_obj.tkeywords.all()
    metadata_author = map_obj.metadata_author

    topic_category = map_obj.category

    if request.method == "POST":
        map_form = MapForm(request.POST, instance=map_obj, prefix="resource")
        category_form = CategoryForm(request.POST, prefix="category_choice_field", initial=int(
            request.POST["category_choice_field"]) if "category_choice_field" in request.POST and
            request.POST["category_choice_field"] else None)

        if hasattr(settings, 'THESAURUS'):
            tkeywords_form = TKeywordForm(request.POST)
        else:
            tkeywords_form = ThesaurusAvailableForm(request.POST, prefix='tkeywords')
    else:
        map_form = MapForm(instance=map_obj, prefix="resource")
        map_form.disable_keywords_widget_for_non_superuser(request.user)
        category_form = CategoryForm(
            prefix="category_choice_field",
            initial=topic_category.id if topic_category else None)

        # Keywords from THESAURUS management
        map_tkeywords = map_obj.tkeywords.all()
        tkeywords_list = ''
        # Create THESAURUS widgets
        lang = 'en'
        if hasattr(settings, 'THESAURUS') and settings.THESAURUS:
            warnings.warn('The settings for Thesaurus has been moved to Model, \
            this feature will be removed in next releases', DeprecationWarning)
            tkeywords_list = ''
            if map_tkeywords and len(map_tkeywords) > 0:
                tkeywords_ids = map_tkeywords.values_list('id', flat=True)
                if hasattr(settings, 'THESAURUS') and settings.THESAURUS:
                    el = settings.THESAURUS
                    thesaurus_name = el['name']
                    try:
                        t = Thesaurus.objects.get(identifier=thesaurus_name)
                        for tk in t.thesaurus.filter(pk__in=tkeywords_ids):
                            tkl = tk.keyword.filter(lang=lang)
                            if len(tkl) > 0:
                                tkl_ids = ",".join(
                                    map(str, tkl.values_list('id', flat=True)))
                                tkeywords_list += f",{tkl_ids}" if len(
                                    tkeywords_list) > 0 else tkl_ids
                    except Exception:
                        tb = traceback.format_exc()
                        logger.error(tb)

            tkeywords_form = TKeywordForm(instance=map_obj)
        else:
            tkeywords_form = ThesaurusAvailableForm(prefix='tkeywords')
            #  set initial values for thesaurus form
            for tid in tkeywords_form.fields:
                values = []
                values = [keyword.id for keyword in topic_thesaurus if int(tid) == keyword.thesaurus.id]
                tkeywords_form.fields[tid].initial = values

    if request.method == "POST" and map_form.is_valid(
    ) and category_form.is_valid() and tkeywords_form.is_valid():

        new_poc = map_form.cleaned_data['poc']
        new_author = map_form.cleaned_data['metadata_author']
        new_keywords = current_keywords if request.keyword_readonly else map_form.cleaned_data['keywords']
        new_regions = map_form.cleaned_data['regions']
        new_title = map_form.cleaned_data['title']
        new_abstract = map_form.cleaned_data['abstract']

        new_category = None
        if category_form and 'category_choice_field' in category_form.cleaned_data and\
                category_form.cleaned_data['category_choice_field']:
            new_category = TopicCategory.objects.get(
                id=int(category_form.cleaned_data['category_choice_field']))

        if new_poc is None:
            if poc is None:
                poc_form = ProfileForm(
                    request.POST,
                    prefix="poc",
                    instance=poc)
            else:
                poc_form = ProfileForm(request.POST, prefix="poc")
            if poc_form.has_changed and poc_form.is_valid():
                new_poc = poc_form.save()

        if new_author is None:
            if metadata_author is None:
                author_form = ProfileForm(request.POST, prefix="author",
                                          instance=metadata_author)
            else:
                author_form = ProfileForm(request.POST, prefix="author")
            if author_form.has_changed and author_form.is_valid():
                new_author = author_form.save()

        if new_poc is not None and new_author is not None:
            map_obj.poc = new_poc
            map_obj.metadata_author = new_author
        map_obj.title = new_title
        map_obj.abstract = new_abstract
        map_obj.keywords.clear()
        map_obj.keywords.add(*new_keywords)
        map_obj.regions.clear()
        map_obj.regions.add(*new_regions)
        map_obj.category = new_category

        register_event(request, EventType.EVENT_CHANGE_METADATA, map_obj)
        if not ajax:
            return HttpResponseRedirect(hookset.map_detail_url(map_obj))

        message = map_obj.id

        try:
            # Keywords from THESAURUS management
            # Rewritten to work with updated autocomplete
            if not tkeywords_form.is_valid():
                return HttpResponse(json.dumps({'message': "Invalid thesaurus keywords"}, status_code=400))

            thesaurus_setting = getattr(settings, 'THESAURUS', None)
            if thesaurus_setting:
                tkeywords_data = tkeywords_form.cleaned_data['tkeywords']
                tkeywords_data = tkeywords_data.filter(
                    thesaurus__identifier=thesaurus_setting['name']
                )
                map_obj.tkeywords.set(tkeywords_data)
            elif Thesaurus.objects.all().exists():
                fields = tkeywords_form.cleaned_data
                map_obj.tkeywords.set(tkeywords_form.cleanx(fields))

        except Exception:
            tb = traceback.format_exc()
            logger.error(tb)

        map_obj.save(notify=True)

        return HttpResponse(json.dumps({'message': message}))

    # - POST Request Ends here -

    # Request.GET
    if poc is None:
        poc_form = ProfileForm(request.POST, prefix="poc")
    else:
        map_form.fields['poc'].initial = poc.id
        poc_form = ProfileForm(prefix="poc")
        poc_form.hidden = True

    if metadata_author is None:
        author_form = ProfileForm(request.POST, prefix="author")
    else:
        map_form.fields['metadata_author'].initial = metadata_author.id
        author_form = ProfileForm(prefix="author")
        author_form.hidden = True

    config = map_obj.viewer_json(request)
    layers = MapLayer.objects.filter(map=map_obj.id)

    metadata_author_groups = get_user_visible_groups(request.user)

    if settings.ADMIN_MODERATE_UPLOADS:
        if not request.user.is_superuser:
            can_change_metadata = request.user.has_perm(
                'change_resourcebase_metadata',
                map_obj.get_self_resource())
            try:
                is_manager = request.user.groupmember_set.all().filter(role='manager').exists()
            except Exception:
                is_manager = False
            if not is_manager or not can_change_metadata:
                if settings.RESOURCE_PUBLISHING:
                    map_form.fields['is_published'].widget.attrs.update(
                        {'disabled': 'true'})
                map_form.fields['is_approved'].widget.attrs.update(
                    {'disabled': 'true'})

    register_event(request, EventType.EVENT_VIEW_METADATA, map_obj)
    return render(request, template, context={
        "config": json.dumps(config),
        "resource": map_obj,
        "map": map_obj,
        "map_form": map_form,
        "poc_form": poc_form,
        "author_form": author_form,
        "category_form": category_form,
        "tkeywords_form": tkeywords_form,
        "layers": layers,
        "preview": getattr(settings, 'GEONODE_CLIENT_LAYER_PREVIEW_LIBRARY', 'mapstore'),
        "crs": getattr(settings, 'DEFAULT_MAP_CRS', 'EPSG:3857'),
        "metadata_author_groups": metadata_author_groups,
        "TOPICCATEGORY_MANDATORY": getattr(settings, 'TOPICCATEGORY_MANDATORY', False),
        "GROUP_MANDATORY_RESOURCES": getattr(settings, 'GROUP_MANDATORY_RESOURCES', False),
        "UI_MANDATORY_FIELDS": list(
            set(getattr(settings, 'UI_DEFAULT_MANDATORY_FIELDS', []))
            |
            set(getattr(settings, 'UI_REQUIRED_FIELDS', []))
        )
    })


@login_required
def map_metadata_advanced(request, mapid):
    return map_metadata(
        request,
        mapid,
        template='maps/map_metadata_advanced.html')


@xframe_options_exempt
def map_embed(
        request,
        mapid=None,
        template='maps/map_embed.html'):
    if mapid is None:
        config = default_map_config(request)[0]
    else:
        map_obj = _resolve_map(
            request,
            mapid,
            'base.view_resourcebase',
            _PERMISSION_MSG_VIEW)

        config = map_obj.viewer_json(request)
        register_event(request, EventType.EVENT_VIEW, map_obj)
    return render(request, template, context={
        'config': json.dumps(config)
    })


# MAPS VIEWER #


def map_view_js(request, mapid):
    try:
        map_obj = _resolve_map(
            request,
            mapid,
            'base.view_resourcebase',
            _PERMISSION_MSG_VIEW)
    except PermissionDenied:
        return HttpResponse(_("Not allowed"), status=403)
    except Exception:
        raise Http404(_("Not found"))
    if not map_obj:
        raise Http404(_("Not found"))

    config = map_obj.viewer_json(request)
    return HttpResponse(
        json.dumps(config),
        content_type="application/javascript")


def map_json_handle_get(request, mapid):
    try:
        map_obj = _resolve_map(
            request,
            mapid,
            'base.view_resourcebase',
            _PERMISSION_MSG_VIEW)
    except PermissionDenied:
        return HttpResponse(_("Not allowed"), status=403)
    except Exception:
        raise Http404(_("Not found"))
    if not map_obj:
        raise Http404(_("Not found"))

    return HttpResponse(
        json.dumps(
            map_obj.viewer_json(request)))


def map_json_handle_put(request, mapid):
    if not request.user.is_authenticated:
        return HttpResponse(
            _PERMISSION_MSG_LOGIN,
            status=401,
            content_type="text/plain"
        )

    map_obj = Map.objects.get(id=mapid)
    if not request.user.has_perm(
        'change_resourcebase',
            map_obj.get_self_resource()):
        return HttpResponse(
            _PERMISSION_MSG_SAVE,
            status=401,
            content_type="text/plain"
        )
    try:
        map_obj.update_from_viewer(request.body, context={'request': request, 'mapId': mapid, 'map': map_obj})
        register_event(request, EventType.EVENT_CHANGE, map_obj)
        return HttpResponse(
            json.dumps(
                map_obj.viewer_json(request)))
    except ValueError as e:
        return HttpResponse(
            f"The server could not understand the request.{str(e)}",
            content_type="text/plain",
            status=400
        )


def map_json(request, mapid):
    if request.method == 'GET':
        return map_json_handle_get(request, mapid)
    elif request.method == 'PUT':
        return map_json_handle_put(request, mapid)

# NEW MAPS #


def clean_config(conf):
    if isinstance(conf, str):
        config = json.loads(conf)
        config_extras = [
            "tools",
            "rest",
            "homeUrl",
            "localGeoServerBaseUrl",
            "localCSWBaseUrl",
            "csrfToken",
            "db_datastore",
            "authorizedRoles"]
        for config_item in config_extras:
            if config_item in config:
                del config[config_item]
            if config_item in config["map"]:
                del config["map"][config_item]
        return json.dumps(config)
    else:
        return conf


def new_map_json(request):
    if request.method == 'GET':
        map_obj, config = new_map_config(request)
        if isinstance(config, HttpResponse):
            return config
        else:
            return HttpResponse(config)
    elif request.method == 'POST':
        if not request.user.is_authenticated:
            return HttpResponse(
                'You must be logged in to save new maps',
                content_type="text/plain",
                status=401
            )

        map_obj = resource_manager.create(
            None,
            resource_type=Map,
            defaults=dict(
                zoom=0,
                center_x=0,
                center_y=0,
                owner=request.user
            )
        )
        resource_manager.set_permissions(None, instance=map_obj, permissions=None, created=True)
        # If the body has been read already, use an empty string.
        # See https://github.com/django/django/commit/58d555caf527d6f1bdfeab14527484e4cca68648
        # for a better exception to catch when we move to Django 1.7.
        try:
            body = request.body
        except Exception:
            body = ''

        try:
            map_obj.update_from_viewer(body, context={'request': request, 'mapId': map_obj.id, 'map': map_obj})
        except ValueError as e:
            return HttpResponse(str(e), status=400)
        else:
            register_event(request, EventType.EVENT_UPLOAD, map_obj)
            return HttpResponse(
                json.dumps({'id': map_obj.id}),
                status=200,
                content_type='application/json'
            )
    else:
        return HttpResponse(status=405)


def new_map_config(request):
    '''
    View that creates a new map.

    If the query argument 'copy' is given, the initial map is
    a copy of the map with the id specified, otherwise the
    default map configuration is used.  If copy is specified
    and the map specified does not exist a 404 is returned.
    '''
    DEFAULT_MAP_CONFIG, DEFAULT_BASE_LAYERS = default_map_config(request)

    map_obj = None
    if request.method == 'GET' and 'copy' in request.GET:
        mapid = request.GET['copy']
        try:
            map_obj = _resolve_map(
                request,
                mapid,
                'base.view_resourcebase')
        except PermissionDenied:
            return HttpResponse(_("Not allowed"), status=403)
        except Exception:
            raise Http404(_("Not found"))
        if not map_obj:
            raise Http404(_("Not found"))

        map_obj.abstract = DEFAULT_ABSTRACT
        map_obj.title = DEFAULT_TITLE
        if request.user.is_authenticated:
            map_obj.owner = request.user

        config = map_obj.viewer_json(request)
        del config['id']
    else:
        if request.method == 'GET':
            params = request.GET
        elif request.method == 'POST':
            params = request.POST
        else:
            return HttpResponse(status=405)

        if 'layer' in params:
            map_obj = Map(projection=getattr(settings, 'DEFAULT_MAP_CRS',
                                             'EPSG:3857'))
            config = add_datasets_to_map_config(
                request, map_obj, params.getlist('layer'))
        else:
            config = DEFAULT_MAP_CONFIG
    if map_obj:
        map_obj.handle_moderated_uploads()
    return map_obj, json.dumps(config)


def add_datasets_to_map_config(
        request, map_obj, dataset_names, add_base_datasets=True):
    DEFAULT_MAP_CONFIG, DEFAULT_BASE_LAYERS = default_map_config(request)

    bbox = []
    layers = []
    for dataset_name in dataset_names:
        try:
            layer = _resolve_dataset(request, dataset_name)
        except ObjectDoesNotExist:
            # bad layer, skip
            continue
        except Http404:
            # can't find the layer, skip it.
            continue

        if not request.user.has_perm(
                'view_resourcebase',
                obj=layer.get_self_resource()):
            # invisible layer, skip inclusion
            continue

        dataset_bbox = layer.bbox[0:4]
        bbox = dataset_bbox[:]
        bbox[0] = dataset_bbox[0]
        bbox[1] = dataset_bbox[2]
        bbox[2] = dataset_bbox[1]
        bbox[3] = dataset_bbox[3]
        # assert False, str(dataset_bbox)

        def decimal_encode(bbox):
            import decimal
            _bbox = []
            for o in [float(coord) for coord in bbox]:
                if isinstance(o, decimal.Decimal):
                    o = (str(o) for o in [o])
                _bbox.append(o)
            # Must be in the form : [x0, x1, y0, y1
            return [_bbox[0], _bbox[2], _bbox[1], _bbox[3]]

        def sld_definition(style):
            _sld = {
                "title": style.sld_title or style.name,
                "legend": {
                    "height": "40",
                    "width": "22",
                    "href": f"{layer.ows_url}?service=wms&request=GetLegendGraphic&format=image%2Fpng&width=20&height=20&layer={quote(layer.service_typename, safe='')}",
                    "format": "image/png"
                },
                "name": style.name
            }
            return _sld

        config = layer.attribute_config()
        if hasattr(layer, 'srid'):
            config['crs'] = {
                'type': 'name',
                'properties': layer.srid
            }
        # Add required parameters for GXP lazy-loading
        attribution = f"{layer.owner.first_name} {layer.owner.last_name}" if layer.owner.first_name or layer.owner.last_name else str(layer.owner)  # noqa
        srs = getattr(settings, 'DEFAULT_MAP_CRS', 'EPSG:3857')
        srs_srid = int(srs.split(":")[1]) if srs != "EPSG:900913" else 3857
        config["attribution"] = f"<span class='gx-attribution-title'>{attribution}</span>"
        config["format"] = getattr(
            settings, 'DEFAULT_LAYER_FORMAT', 'image/png')
        config["title"] = layer.title
        config["wrapDateLine"] = True
        config["visibility"] = True
        config["srs"] = srs
        config["bbox"] = decimal_encode(
            bbox_to_projection([float(coord) for coord in dataset_bbox] + [layer.srid, ],
                               target_srid=int(srs.split(":")[1]))[:4])
        config["capability"] = {
            "abstract": layer.abstract,
            "store": layer.store,
            "name": layer.alternate,
            "title": layer.title,
            "style": '',
            "queryable": True,
            "subtype": layer.subtype,
            "bbox": {
                layer.srid: {
                    "srs": layer.srid,
                    "bbox": decimal_encode(bbox)
                },
                srs: {
                    "srs": srs,
                    "bbox": decimal_encode(
                        bbox_to_projection([float(coord) for coord in dataset_bbox] + [layer.srid, ],
                                           target_srid=srs_srid)[:4])
                },
                "EPSG:4326": {
                    "srs": "EPSG:4326",
                    "bbox": decimal_encode(bbox) if layer.srid == 'EPSG:4326' else
                    bbox_to_projection(
                        [float(coord) for coord in dataset_bbox] + [layer.srid, ], target_srid=4326)[:4]
                },
                "EPSG:900913": {
                    "srs": "EPSG:900913",
                    "bbox": decimal_encode(bbox) if layer.srid == 'EPSG:900913' else
                    bbox_to_projection(
                        [float(coord) for coord in dataset_bbox] + [layer.srid, ], target_srid=3857)[:4]
                }
            },
            "srs": {
                srs: True
            },
            "formats": ["image/png", "application/atom xml", "application/atom+xml", "application/json;type=utfgrid",
                        "application/openlayers", "application/pdf", "application/rss xml", "application/rss+xml",
                        "application/vnd.google-earth.kml", "application/vnd.google-earth.kml xml",
                        "application/vnd.google-earth.kml+xml", "application/vnd.google-earth.kml+xml;mode=networklink",
                        "application/vnd.google-earth.kmz", "application/vnd.google-earth.kmz xml",
                        "application/vnd.google-earth.kmz+xml", "application/vnd.google-earth.kmz;mode=networklink",
                        "atom", "image/geotiff", "image/geotiff8", "image/gif", "image/gif;subtype=animated",
                        "image/jpeg", "image/png8", "image/png; mode=8bit", "image/svg", "image/svg xml",
                        "image/svg+xml", "image/tiff", "image/tiff8", "image/vnd.jpeg-png",
                        "kml", "kmz", "openlayers", "rss", "text/html; subtype=openlayers", "utfgrid"],
            "attribution": {
                "title": attribution
            },
            "infoFormats": ["text/plain", "application/vnd.ogc.gml", "text/xml", "application/vnd.ogc.gml/3.1.1",
                            "text/xml; subtype=gml/3.1.1", "text/html", "application/json"],
            "styles": [sld_definition(s) for s in layer.styles.all()],
            "prefix": layer.alternate.split(":")[0] if ":" in layer.alternate else "",
            "keywords": [k.name for k in layer.keywords.all()] if layer.keywords else [],
            "llbbox": decimal_encode(bbox) if layer.srid == 'EPSG:4326' else
            bbox_to_projection(
                [float(coord) for coord in dataset_bbox] + [layer.srid, ], target_srid=4326)[:4]
        }

        all_times = None
        if check_ogc_backend(geoserver.BACKEND_PACKAGE):
            if layer.has_time:
                from geonode.geoserver.views import get_capabilities
                # WARNING Please make sure to have enabled DJANGO CACHE as per
                # https://docs.djangoproject.com/en/2.0/topics/cache/#filesystem-caching
                wms_capabilities_resp = get_capabilities(
                    request, layer.id, tolerant=True)
                if wms_capabilities_resp.status_code >= 200 and wms_capabilities_resp.status_code < 400:
                    wms_capabilities = wms_capabilities_resp.getvalue()
                    if wms_capabilities:
                        from owslib.etree import etree as dlxml
                        namespaces = {'wms': 'http://www.opengis.net/wms',
                                      'xlink': 'http://www.w3.org/1999/xlink',
                                      'xsi': 'http://www.w3.org/2001/XMLSchema-instance'}
                        e = dlxml.fromstring(wms_capabilities)
                        for atype in e.findall(
                                f"./[wms:Name='{layer.alternate}']/wms:Dimension[@name='time']", namespaces):
                            dim_name = atype.get('name')
                            if dim_name:
                                dim_name = str(dim_name).lower()
                                if dim_name == 'time':
                                    dim_values = atype.text
                                    if dim_values:
                                        all_times = dim_values.split(",")
                                        break
                if all_times:
                    config["capability"]["dimensions"] = {
                        "time": {
                            "name": "time",
                            "units": "ISO8601",
                            "unitsymbol": None,
                            "nearestVal": False,
                            "multipleVal": False,
                            "current": False,
                            "default": "current",
                            "values": all_times
                        }
                    }

        if layer.subtype in ['tileStore', 'remote']:
            service = layer.remote_service
            source_params = {}
            if service.type in ('REST_MAP', 'REST_IMG'):
                source_params = {
                    "ptype": service.ptype,
                    "remote": True,
                    "url": service.service_url,
                    "name": service.name,
                    "title": f"[R] {service.title}"}
            maplayer = MapLayer(map=map_obj,
                                name=layer.alternate,
                                ows_url=layer.ows_url,
                                dataset_params=json.dumps(config),
                                visibility=True,
                                source_params=json.dumps(source_params)
                                )
        else:
            ogc_server_url = urlsplit(
                ogc_server_settings.PUBLIC_LOCATION).netloc
            dataset_url = urlsplit(layer.ows_url).netloc

            access_token = request.session['access_token'] if request and 'access_token' in request.session else None
            if access_token and ogc_server_url == dataset_url and 'access_token' not in layer.ows_url:
                url = f'{layer.ows_url}?access_token={access_token}'
            else:
                url = layer.ows_url
            maplayer = MapLayer(
                map=map_obj,
                name=layer.alternate,
                ows_url=url,
                # use DjangoJSONEncoder to handle Decimal values
                dataset_params=json.dumps(config, cls=DjangoJSONEncoder),
                visibility=True
            )

        layers.append(maplayer)

    if bbox and len(bbox) >= 4:
        minx, maxx, miny, maxy = [float(coord) for coord in bbox]
        x = (minx + maxx) / 2
        y = (miny + maxy) / 2

        if getattr(
            settings,
            'DEFAULT_MAP_CRS',
                'EPSG:3857') == "EPSG:4326":
            center = list((x, y))
        else:
            center = list(forward_mercator((x, y)))

        if center[1] == float('-inf'):
            center[1] = 0

        BBOX_DIFFERENCE_THRESHOLD = 1e-5

        # Check if the bbox is invalid
        valid_x = (maxx - minx) ** 2 > BBOX_DIFFERENCE_THRESHOLD
        valid_y = (maxy - miny) ** 2 > BBOX_DIFFERENCE_THRESHOLD

        if valid_x:
            width_zoom = math.log(360 / abs(maxx - minx), 2)
        else:
            width_zoom = 15

        if valid_y:
            height_zoom = math.log(360 / abs(maxy - miny), 2)
        else:
            height_zoom = 15

        map_obj.center_x = center[0]
        map_obj.center_y = center[1]
        map_obj.zoom = math.ceil(min(width_zoom, height_zoom))

    map_obj.handle_moderated_uploads()

    if add_base_datasets:
        layers_to_add = DEFAULT_BASE_LAYERS + layers
    else:
        layers_to_add = layers
    config = map_obj.viewer_json(
        request, *layers_to_add)

    config['fromLayer'] = True
    return config


# MAPS DOWNLOAD #

def map_download(request, mapid, template='maps/map_download.html'):
    """
    Download all the layers of a map as a batch
    XXX To do, remove layer status once progress id done
    This should be fix because
    """
    try:
        map_obj = _resolve_map(
            request,
            mapid,
            'base.download_resourcebase',
            _PERMISSION_MSG_VIEW)
    except PermissionDenied:
        return HttpResponse(_("Not allowed"), status=403)
    except Exception:
        raise Http404(_("Not found"))
    if not map_obj:
        raise Http404(_("Not found"))

    map_status = dict()
    if request.method == 'POST':

        def perm_filter(layer):
            return request.user.has_perm(
                'base.view_resourcebase',
                obj=layer.get_self_resource())

        mapJson = map_obj.json(perm_filter)

        # we need to remove duplicate layers
        j_map = json.loads(mapJson)
        j_datasets = j_map["layers"]
        for j_dataset in j_datasets:
            if j_dataset["service"] is None:
                j_datasets.remove(j_dataset)
                continue
            if (len([_l for _l in j_datasets if _l == j_dataset])) > 1:
                j_datasets.remove(j_dataset)
        mapJson = json.dumps(j_map)

        # the path to geoserver backend continue here
        url = urljoin(settings.SITEURL,
                      reverse("download-map", kwargs={'mapid': mapid}))
        resp, content = http_client.request(url, 'POST', data=mapJson)

        status = int(resp.status_code)

        if status == 200:
            map_status = json.loads(content)
            request.session["map_status"] = map_status
        else:
            raise Exception(
                f'Could not start the download of {map_obj.title}. Error was: {content}')

    locked_datasets = []
    remote_datasets = []
    downloadable_datasets = []

    for lyr in map_obj.dataset_set.all():
        if lyr.group != "background":
            if not lyr.local:
                remote_datasets.append(lyr)
            else:
                ownable_dataset = Dataset.objects.get(alternate=lyr.name)
                if not request.user.has_perm(
                        'download_resourcebase',
                        obj=ownable_dataset.get_self_resource()):
                    locked_datasets.append(lyr)
                else:
                    # we need to add the layer only once
                    if len(
                            [_l for _l in downloadable_datasets if _l.name == lyr.name]) == 0:
                        downloadable_datasets.append(lyr)
    site_url = settings.SITEURL.rstrip('/') if settings.SITEURL.startswith('http') else settings.SITEURL

    register_event(request, EventType.EVENT_DOWNLOAD, map_obj)

    return render(request, template, context={
        "geoserver": ogc_server_settings.PUBLIC_LOCATION,
        "map_status": map_status,
        "map": map_obj,
        "locked_datasets": locked_datasets,
        "remote_datasets": remote_datasets,
        "downloadable_datasets": downloadable_datasets,
        "site": site_url
    })


def map_wmc(request, mapid, template="maps/wmc.xml"):
    """Serialize an OGC Web Map Context Document (WMC) 1.1"""
    try:
        map_obj = _resolve_map(
            request,
            mapid,
            'base.view_resourcebase',
            _PERMISSION_MSG_VIEW)
    except PermissionDenied:
        return HttpResponse(_("Not allowed"), status=403)
    except Exception:
        raise Http404(_("Not found"))
    if not map_obj:
        raise Http404(_("Not found"))

    site_url = settings.SITEURL.rstrip('/') if settings.SITEURL.startswith('http') else settings.SITEURL
    return render(request, template, context={
        'map': map_obj,
        'siteurl': site_url,
    }, content_type='text/xml')


@deprecated(version='2.10.1', reason="APIs have been changed on geospatial service")
def map_wms(request, mapid):
    """
    Publish local map layers as group layer in local OWS.

    /maps/:id/wms

    GET: return endpoint information for group layer,
    PUT: update existing or create new group layer.
    """
    try:
        map_obj = _resolve_map(
            request,
            mapid,
            'base.view_resourcebase',
            _PERMISSION_MSG_VIEW)
    except PermissionDenied:
        return HttpResponse(_("Not allowed"), status=403)
    except Exception:
        raise Http404(_("Not found"))
    if not map_obj:
        raise Http404(_("Not found"))

    if request.method == 'PUT':
        try:
            layerGroupName = map_obj.publish_dataset_group()
            response = dict(
                layerGroupName=layerGroupName,
                ows=getattr(ogc_server_settings, 'ows', ''),
            )
            register_event(request, EventType.EVENT_PUBLISH, map_obj)
            return HttpResponse(
                json.dumps(response),
                content_type="application/json")
        except Exception:
            return HttpResponseServerError()

    if request.method == 'GET':
        response = dict(
            layerGroupName=getattr(map_obj.dataset_group, 'name', ''),
            ows=getattr(ogc_server_settings, 'ows', ''),
        )
        return HttpResponse(
            json.dumps(response),
            content_type="application/json")

    return HttpResponseNotAllowed(['PUT', 'GET'])


def mapdataset_attributes(request, layername):
    # Return custom layer attribute labels/order in JSON format
    layer = Dataset.objects.get(alternate=layername)
    return HttpResponse(
        json.dumps(
            layer.attribute_config()),
        content_type="application/json")


def get_suffix_if_custom(map):
    if map.use_custom_template:
        if map.featuredurl:
            return map.featuredurl
        elif map.urlsuffix:
            return map.urlsuffix
        else:
            return None
    else:
        return None


def ajax_url_lookup(request):
    if request.method != 'POST':
        return HttpResponse(
            content='ajax user lookup requires HTTP POST',
            status=405,
            content_type='text/plain'
        )
    elif 'query' not in request.POST:
        return HttpResponse(
            content='use a field named "query" to specify a prefix to filter urls',
            content_type='text/plain')
    if request.POST['query'] != '':
        maps = Map.objects.filter(urlsuffix__startswith=request.POST['query'])
        if request.POST['mapid'] != '':
            maps = maps.exclude(id=request.POST['mapid'])
        json_dict = {
            'urls': [({'url': m.urlsuffix}) for m in maps],
            'count': maps.count(),
        }
    else:
        json_dict = {
            'urls': [],
            'count': 0,
        }
    return HttpResponse(
        content=json.dumps(json_dict),
        content_type='text/plain'
    )


@login_required
def map_batch_metadata(request):
    return batch_modify(request, 'Map')<|MERGE_RESOLUTION|>--- conflicted
+++ resolved
@@ -22,11 +22,6 @@
 import warnings
 import traceback
 
-<<<<<<< HEAD
-from dal import autocomplete
-=======
-from itertools import chain
->>>>>>> da297e68
 from deprecated import deprecated
 from urllib.parse import quote, urlsplit, urljoin
 
@@ -59,12 +54,7 @@
 from geonode.layers.views import _resolve_dataset
 from geonode.resource.manager import resource_manager
 from geonode.decorators import check_keyword_write_perms
-<<<<<<< HEAD
-from geonode.documents.models import get_related_documents
 from geonode.security.utils import get_user_visible_groups
-from geonode.base.utils import ManageResourceOwnerPermissions
-=======
->>>>>>> da297e68
 
 from geonode.utils import (
     DEFAULT_TITLE,
