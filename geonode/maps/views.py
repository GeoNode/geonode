# -*- coding: utf-8 -*-
#########################################################################
#
# Copyright (C) 2016 OSGeo
#
# This program is free software: you can redistribute it and/or modify
# it under the terms of the GNU General Public License as published by
# the Free Software Foundation, either version 3 of the License, or
# (at your option) any later version.
#
# This program is distributed in the hope that it will be useful,
# but WITHOUT ANY WARRANTY; without even the implied warranty of
# MERCHANTABILITY or FITNESS FOR A PARTICULAR PURPOSE. See the
# GNU General Public License for more details.
#
# You should have received a copy of the GNU General Public License
# along with this program. If not, see <http://www.gnu.org/licenses/>.
#
#########################################################################

import math
import logging
import urlparse
from itertools import chain

from guardian.shortcuts import get_perms

from django.contrib.auth.decorators import login_required
from django.core.exceptions import ObjectDoesNotExist
from django.core.urlresolvers import reverse
from django.core.serializers.json import DjangoJSONEncoder
from django.http import HttpResponse, HttpResponseRedirect, HttpResponseNotAllowed, HttpResponseServerError
from django.shortcuts import render_to_response, get_object_or_404
from django.conf import settings
from django.template import RequestContext
from django.utils.translation import ugettext as _
try:
    # Django >= 1.7
    import json
except ImportError:
    # Django <= 1.6 backwards compatibility
    from django.utils import simplejson as json
from django.utils.html import strip_tags
from django.db.models import F
from django.views.decorators.clickjacking import xframe_options_exempt
from django.views.decorators.http import require_http_methods

from geonode.layers.models import Layer
from geonode.maps.models import Map, MapLayer, MapSnapshot
from geonode.layers.views import _resolve_layer
from geonode.utils import forward_mercator, llbbox_to_mercator
from geonode.utils import DEFAULT_TITLE
from geonode.utils import DEFAULT_ABSTRACT
from geonode.utils import default_map_config
from geonode.utils import resolve_object
from geonode.utils import layer_from_viewer_config
from geonode.maps.forms import MapForm
from geonode.security.views import _perms_info_json
from geonode.base.forms import CategoryForm
from geonode.base.models import TopicCategory
from geonode.tasks.deletion import delete_map
from geonode.groups.models import GroupProfile

from geonode.documents.models import get_related_documents
from geonode.people.forms import ProfileForm
from geonode.utils import num_encode, num_decode
from geonode.utils import build_social_links
from geonode.base.views import batch_modify


if 'geonode.geoserver' in settings.INSTALLED_APPS:
    # FIXME: The post service providing the map_status object
    # should be moved to geonode.geoserver.
    from geonode.geoserver.helpers import ogc_server_settings

    # Use the http_client with one that knows the username
    # and password for GeoServer's management user.
    from geonode.geoserver.helpers import http_client, _render_thumbnail
else:
    from geonode.utils import http_client

logger = logging.getLogger("geonode.maps.views")

DEFAULT_MAPS_SEARCH_BATCH_SIZE = 10
MAX_MAPS_SEARCH_BATCH_SIZE = 25

_PERMISSION_MSG_DELETE = _("You are not permitted to delete this map.")
_PERMISSION_MSG_GENERIC = _('You do not have permissions for this map.')
_PERMISSION_MSG_LOGIN = _("You must be logged in to save this map")
_PERMISSION_MSG_SAVE = _("You are not permitted to save or edit this map.")
_PERMISSION_MSG_METADATA = _(
    "You are not allowed to modify this map's metadata.")
_PERMISSION_MSG_VIEW = _("You are not allowed to view this map.")
_PERMISSION_MSG_UNKNOWN = _('An unknown error has occured.')


def _resolve_map(request, id, permission='base.change_resourcebase',
                 msg=_PERMISSION_MSG_GENERIC, **kwargs):
    '''
    Resolve the Map by the provided typename and check the optional permission.
    '''
    if id.isdigit():
        key = 'pk'
    else:
        key = 'urlsuffix'
    return resolve_object(request, Map, {key: id}, permission=permission,
                          permission_msg=msg, **kwargs)


# BASIC MAP VIEWS #

def map_detail(request, mapid, snapshot=None, template='maps/map_detail.html'):
    '''
    The view that show details of each map
    '''

    map_obj = _resolve_map(
        request,
        mapid,
        'base.view_resourcebase',
        _PERMISSION_MSG_VIEW)

    # Update count for popularity ranking,
    # but do not includes admins or resource owners
    if request.user != map_obj.owner and not request.user.is_superuser:
        Map.objects.filter(
            id=map_obj.id).update(
            popular_count=F('popular_count') + 1)

    if 'access_token' in request.session:
        access_token = request.session['access_token']
    else:
        access_token = None

    if snapshot is None:
        config = map_obj.viewer_json(request.user, access_token)
    else:
        config = snapshot_config(snapshot, map_obj, request.user, access_token)

    config = json.dumps(config)
    layers = MapLayer.objects.filter(map=map_obj.id)

    context_dict = {
        'config': config,
        'resource': map_obj,
        'layers': layers,
        'perms_list': get_perms(request.user, map_obj.get_self_resource()),
        'permissions_json': _perms_info_json(map_obj),
        "documents": get_related_documents(map_obj),
    }

    context_dict["preview"] = getattr(
        settings,
        'LAYER_PREVIEW_LIBRARY',
        '')
    context_dict["crs"] = getattr(
        settings,
        'DEFAULT_MAP_CRS',
        'EPSG:900913')

    if settings.SOCIAL_ORIGINS:
        context_dict["social_links"] = build_social_links(request, map_obj)

    return render_to_response(template, RequestContext(request, context_dict))


@login_required
def map_metadata(request, mapid, template='maps/map_metadata.html'):

    map_obj = _resolve_map(
        request,
        mapid,
        'base.change_resourcebase_metadata',
        _PERMISSION_MSG_VIEW)

    poc = map_obj.poc

    metadata_author = map_obj.metadata_author

    topic_category = map_obj.category

    if request.method == "POST":
        map_form = MapForm(request.POST, instance=map_obj, prefix="resource")
        category_form = CategoryForm(request.POST, prefix="category_choice_field", initial=int(
            request.POST["category_choice_field"]) if "category_choice_field" in request.POST else None)
    else:
        map_form = MapForm(instance=map_obj, prefix="resource")
        category_form = CategoryForm(
            prefix="category_choice_field",
            initial=topic_category.id if topic_category else None)

    if request.method == "POST" and map_form.is_valid(
    ) and category_form.is_valid():
        new_poc = map_form.cleaned_data['poc']
        new_author = map_form.cleaned_data['metadata_author']
        new_keywords = map_form.cleaned_data['keywords']
        new_title = strip_tags(map_form.cleaned_data['title'])
        new_abstract = strip_tags(map_form.cleaned_data['abstract'])
        new_category = TopicCategory.objects.get(
            id=category_form.cleaned_data['category_choice_field'])

        if new_poc is None:
            if poc is None:
                poc_form = ProfileForm(
                    request.POST,
                    prefix="poc",
                    instance=poc)
            else:
                poc_form = ProfileForm(request.POST, prefix="poc")
            if poc_form.has_changed and poc_form.is_valid():
                new_poc = poc_form.save()

        if new_author is None:
            if metadata_author is None:
                author_form = ProfileForm(request.POST, prefix="author",
                                          instance=metadata_author)
            else:
                author_form = ProfileForm(request.POST, prefix="author")
            if author_form.has_changed and author_form.is_valid():
                new_author = author_form.save()

        if new_poc is not None and new_author is not None:
            the_map = map_form.save()
            the_map.poc = new_poc
            the_map.metadata_author = new_author
            the_map.title = new_title
            the_map.abstract = new_abstract
            the_map.save()
            the_map.keywords.clear()
            the_map.keywords.add(*new_keywords)
            the_map.category = new_category
            the_map.save()

            if getattr(settings, 'SLACK_ENABLED', False):
                try:
                    from geonode.contrib.slack.utils import build_slack_message_map, send_slack_messages
                    send_slack_messages(
                        build_slack_message_map(
                            "map_edit", the_map))
                except BaseException:
                    print "Could not send slack message for modified map."

            return HttpResponseRedirect(
                reverse(
                    'map_detail',
                    args=(
                        map_obj.id,
                    )))

    if poc is None:
        poc_form = ProfileForm(request.POST, prefix="poc")
    else:
        if poc is None:
            poc_form = ProfileForm(instance=poc, prefix="poc")
        else:
            map_form.fields['poc'].initial = poc.id
            poc_form = ProfileForm(prefix="poc")
            poc_form.hidden = True

    if metadata_author is None:
        author_form = ProfileForm(request.POST, prefix="author")
    else:
        if metadata_author is None:
            author_form = ProfileForm(
                instance=metadata_author,
                prefix="author")
        else:
            map_form.fields['metadata_author'].initial = metadata_author.id
            author_form = ProfileForm(prefix="author")
            author_form.hidden = True

    if 'access_token' in request.session:
        access_token = request.session['access_token']
    else:
        access_token = None

    config = map_obj.viewer_json(request.user, access_token)
    layers = MapLayer.objects.filter(map=map_obj.id)

    metadata_author_groups = []
    if request.user.is_superuser:
        metadata_author_groups = GroupProfile.objects.all()
    else:
        metadata_author_groups = chain(
            metadata_author.group_list_all(),
            GroupProfile.objects.exclude(
                access="private"))

    return render_to_response(template, RequestContext(request, {
        "config": json.dumps(config),
        "resource": map_obj,
        "map": map_obj,
        "map_form": map_form,
        "poc_form": poc_form,
        "author_form": author_form,
        "category_form": category_form,
        "layers": layers,
        "preview": getattr(settings, 'LAYER_PREVIEW_LIBRARY', 'leaflet'),
        "crs": getattr(settings, 'DEFAULT_MAP_CRS', 'EPSG:900913'),
        "metadata_author_groups": metadata_author_groups,
        "GROUP_MANDATORY_RESOURCES": getattr(settings, 'GROUP_MANDATORY_RESOURCES', False),
    }))


@login_required
def map_metadata_advanced(request, mapid):
    return map_metadata(
        request,
        mapid,
        template='maps/map_metadata_advanced.html')


@login_required
def map_remove(request, mapid, template='maps/map_remove.html'):
    ''' Delete a map, and its constituent layers. '''
    map_obj = _resolve_map(
        request,
        mapid,
        'base.delete_resourcebase',
        _PERMISSION_MSG_VIEW)

    if request.method == 'GET':
        return render_to_response(template, RequestContext(request, {
            "map": map_obj
        }))

    elif request.method == 'POST':

        if getattr(settings, 'SLACK_ENABLED', False):

            slack_message = None
            try:
                from geonode.contrib.slack.utils import build_slack_message_map
                slack_message = build_slack_message_map("map_delete", map_obj)
            except BaseException:
                print "Could not build slack message for delete map."

            delete_map.delay(object_id=map_obj.id)

            try:
                from geonode.contrib.slack.utils import send_slack_messages
                send_slack_messages(slack_message)
            except BaseException:
                print "Could not send slack message for delete map."

        else:
            delete_map.delay(object_id=map_obj.id)

        return HttpResponseRedirect(reverse("maps_browse"))


@xframe_options_exempt
def map_embed(
        request,
        mapid=None,
        snapshot=None,
        template='maps/map_embed.html'):
    if mapid is None:
        config = default_map_config(request)[0]
    else:
        map_obj = _resolve_map(
            request,
            mapid,
            'base.view_resourcebase',
            _PERMISSION_MSG_VIEW)

        if 'access_token' in request.session:
            access_token = request.session['access_token']
        else:
            access_token = None

        if snapshot is None:
            config = map_obj.viewer_json(request.user, access_token)
        else:
            config = snapshot_config(
                snapshot, map_obj, request.user, access_token)

    return render_to_response(template, RequestContext(request, {
        'config': json.dumps(config)
    }))


# MAPS VIEWER #

@require_http_methods(["GET", ])
def add_layer(request):
    """
    The view that returns the map composer opened to
    a given map and adds a layer on top of it.
    """
    map_id = request.GET.get('map_id')
    layer_name = request.GET.get('layer_name')

    map_obj = _resolve_map(
        request,
        map_id,
        'base.view_resourcebase',
        _PERMISSION_MSG_VIEW)

    config = add_layers_to_map_config(request, map_obj, (layer_name, ))

    return render_to_response('maps/map_edit.html', RequestContext(request, {
        'mapId': map_id,
        'config': json.dumps(config),
        'map': map_obj,
        'preview': getattr(
            settings,
            'LAYER_PREVIEW_LIBRARY',
            '')
    }))


def map_view(request, mapid, snapshot=None, template='maps/map_view.html'):
    """
    The view that returns the map composer opened to
    the map with the given map ID.
    """
    map_obj = _resolve_map(
        request,
        mapid,
        'base.view_resourcebase',
        _PERMISSION_MSG_VIEW)

    if 'access_token' in request.session:
        access_token = request.session['access_token']
    else:
        access_token = None

    if snapshot is None:
        config = map_obj.viewer_json(request.user, access_token)
    else:
        config = snapshot_config(snapshot, map_obj, request.user, access_token)

    return render_to_response(template, RequestContext(request, {
        'config': json.dumps(config),
        'map': map_obj,
        'preview': getattr(
            settings,
            'LAYER_PREVIEW_LIBRARY',
            '')
    }))


def map_view_js(request, mapid):
    map_obj = _resolve_map(
        request,
        mapid,
        'base.view_resourcebase',
        _PERMISSION_MSG_VIEW)
    if 'access_token' in request.session:
        access_token = request.session['access_token']
    else:
        access_token = None

    config = map_obj.viewer_json(request.user, access_token)
    return HttpResponse(
        json.dumps(config),
        content_type="application/javascript")


def map_json(request, mapid, snapshot=None):
    if request.method == 'GET':
        map_obj = _resolve_map(
            request,
            mapid,
            'base.view_resourcebase',
            _PERMISSION_MSG_VIEW)
        if 'access_token' in request.session:
            access_token = request.session['access_token']
        else:
            access_token = None

        return HttpResponse(
            json.dumps(
                map_obj.viewer_json(
                    request.user,
                    access_token)))
    elif request.method == 'PUT':
        if not request.user.is_authenticated():
            return HttpResponse(
                _PERMISSION_MSG_LOGIN,
                status=401,
                content_type="text/plain"
            )

        map_obj = Map.objects.get(id=mapid)

        if settings.MONITORING_ENABLED:
            request.add_resource('map', map_obj.alternate)

        if not request.user.has_perm(
            'change_resourcebase',
                map_obj.get_self_resource()):
            return HttpResponse(
                _PERMISSION_MSG_SAVE,
                status=401,
                content_type="text/plain"
            )
        try:
            map_obj.update_from_viewer(request.body)
            MapSnapshot.objects.create(
                config=clean_config(
                    request.body),
                map=map_obj,
                user=request.user)

            if 'access_token' in request.session:
                access_token = request.session['access_token']
            else:
                access_token = None

            return HttpResponse(
                json.dumps(
                    map_obj.viewer_json(
                        request.user,
                        access_token)))
        except ValueError as e:
            return HttpResponse(
                "The server could not understand the request." + str(e),
                content_type="text/plain",
                status=400
            )


def map_edit(request, mapid, snapshot=None, template='maps/map_edit.html'):
    """
    The view that returns the map composer opened to
    the map with the given map ID.
    """
    map_obj = _resolve_map(
        request,
        mapid,
        'base.view_resourcebase',
        _PERMISSION_MSG_VIEW)

    if 'access_token' in request.session:
        access_token = request.session['access_token']
    else:
        access_token = None

    if snapshot is None:
        config = map_obj.viewer_json(request.user, access_token)
    else:
        config = snapshot_config(snapshot, map_obj, request.user, access_token)

    return render_to_response(template, RequestContext(request, {
        'mapId': mapid,
        'config': json.dumps(config),
        'map': map_obj,
        'preview': getattr(
            settings,
            'LAYER_PREVIEW_LIBRARY',
            '')
    }))


# NEW MAPS #


def clean_config(conf):
    if isinstance(conf, basestring):
        config = json.loads(conf)
        config_extras = [
            "tools",
            "rest",
            "homeUrl",
            "localGeoServerBaseUrl",
            "localCSWBaseUrl",
            "csrfToken",
            "db_datastore",
            "authorizedRoles"]
        for config_item in config_extras:
            if config_item in config:
                del config[config_item]
            if config_item in config["map"]:
                del config["map"][config_item]
        return json.dumps(config)
    else:
        return conf


def new_map(request, template='maps/map_new.html'):
    config = new_map_config(request)
    context_dict = {
        'config': config,
    }
    context_dict["preview"] = getattr(
        settings,
        'LAYER_PREVIEW_LIBRARY',
        '')
    if isinstance(config, HttpResponse):
        return config
    else:
        return render_to_response(
            template, RequestContext(
                request, context_dict))


def new_map_json(request):

    if request.method == 'GET':
        config = new_map_config(request)
        if isinstance(config, HttpResponse):
            return config
        else:
            return HttpResponse(config)

    elif request.method == 'POST':
        if not request.user.is_authenticated():
            return HttpResponse(
                'You must be logged in to save new maps',
                content_type="text/plain",
                status=401
            )

        map_obj = Map(owner=request.user, zoom=0,
                      center_x=0, center_y=0)
        map_obj.save()
        map_obj.set_default_permissions()
        map_obj.handle_moderated_uploads()
        # If the body has been read already, use an empty string.
        # See https://github.com/django/django/commit/58d555caf527d6f1bdfeab14527484e4cca68648
        # for a better exception to catch when we move to Django 1.7.
        try:
            body = request.body
        except Exception:
            body = ''

        try:
            map_obj.update_from_viewer(body)
            MapSnapshot.objects.create(
                config=clean_config(body),
                map=map_obj,
                user=request.user)
        except ValueError as e:
            return HttpResponse(str(e), status=400)
        else:
            if settings.MONITORING_ENABLED:
                request.add_resource('map', map_obj.alternate)

            return HttpResponse(
                json.dumps({'id': map_obj.id}),
                status=200,
                content_type='application/json'
            )
    else:
        return HttpResponse(status=405)


def new_map_config(request):
    '''
    View that creates a new map.

    If the query argument 'copy' is given, the initial map is
    a copy of the map with the id specified, otherwise the
    default map configuration is used.  If copy is specified
    and the map specified does not exist a 404 is returned.
    '''
    DEFAULT_MAP_CONFIG, DEFAULT_BASE_LAYERS = default_map_config(request)

    if 'access_token' in request.session:
        access_token = request.session['access_token']
    else:
        access_token = None

    if request.method == 'GET' and 'copy' in request.GET:
        mapid = request.GET['copy']
        map_obj = _resolve_map(request, mapid, 'base.view_resourcebase')

        map_obj.abstract = DEFAULT_ABSTRACT
        map_obj.title = DEFAULT_TITLE
        if request.user.is_authenticated():
            map_obj.owner = request.user

        config = map_obj.viewer_json(request.user, access_token)
        map_obj.handle_moderated_uploads()
        del config['id']
    else:
        if request.method == 'GET':
            params = request.GET
        elif request.method == 'POST':
            params = request.POST
        else:
            return HttpResponse(status=405)

        if 'layer' in params:
            map_obj = Map(projection=getattr(settings, 'DEFAULT_MAP_CRS',
                                             'EPSG:900913'))
            config = add_layers_to_map_config(request, map_obj, params.getlist('layer'))
        else:
            config = DEFAULT_MAP_CONFIG
    return json.dumps(config)


def add_layers_to_map_config(request, map_obj, layer_names):
    DEFAULT_MAP_CONFIG, DEFAULT_BASE_LAYERS = default_map_config(request)
    if 'access_token' in request.session:
        access_token = request.session['access_token']
    else:
        access_token = None

    bbox = None

    layers = []
    for layer_name in layer_names:
        try:
            layer = _resolve_layer(request, layer_name)
        except ObjectDoesNotExist:
            # bad layer, skip
            continue

        if not request.user.has_perm(
                'view_resourcebase',
                obj=layer.get_self_resource()):
            # invisible layer, skip inclusion
            continue

        layer_bbox = layer.bbox
        # assert False, str(layer_bbox)
        if bbox is None:
            bbox = list(layer_bbox[0:4])
        else:
            bbox[0] = min(bbox[0], layer_bbox[0])
            bbox[1] = max(bbox[1], layer_bbox[1])
            bbox[2] = min(bbox[2], layer_bbox[2])
            bbox[3] = max(bbox[3], layer_bbox[3])

        config = layer.attribute_config()

        # Add required parameters for GXP lazy-loading
        config["title"] = layer.title
        config["queryable"] = True

        config["srs"] = getattr(
            settings, 'DEFAULT_MAP_CRS', 'EPSG:900913')
        config["bbox"] = bbox if config["srs"] != 'EPSG:900913' \
            else llbbox_to_mercator([float(coord) for coord in bbox])

        if layer.storeType == "remoteStore":
            service = layer.service
            # Probably not a good idea to send the access token to every remote service.
            # This should never match, so no access token should be
            # sent to remote services.
            ogc_server_url = urlparse.urlsplit(
                ogc_server_settings.PUBLIC_LOCATION).netloc
            service_url = urlparse.urlsplit(service.base_url).netloc

            if access_token and ogc_server_url == service_url and 'access_token' not in service.base_url:
                url = service.base_url + '?access_token=' + access_token
            else:
                url = service.base_url
            maplayer = MapLayer(map=map_obj,
                                name=layer.alternate,
                                ows_url=layer.ows_url,
                                layer_params=json.dumps(config),
                                visibility=True,
                                source_params=json.dumps({
                                    "ptype": service.ptype,
                                    "remote": True,
                                    "url": url,
                                    "name": service.name}))
        else:
            ogc_server_url = urlparse.urlsplit(
                ogc_server_settings.PUBLIC_LOCATION).netloc
            layer_url = urlparse.urlsplit(layer.ows_url).netloc

            if access_token and ogc_server_url == layer_url and 'access_token' not in layer.ows_url:
                url = layer.ows_url + '?access_token=' + access_token
            else:
                url = layer.ows_url
            maplayer = MapLayer(
                map=map_obj,
                name=layer.alternate,
                ows_url=url,
                # use DjangoJSONEncoder to handle Decimal values
                layer_params=json.dumps(config, cls=DjangoJSONEncoder),
                visibility=True
            )

        layers.append(maplayer)

    if bbox is not None:
        minx, maxx, miny, maxy = [float(coord) for coord in bbox]
        x = (minx + maxx) / 2
        y = (miny + maxy) / 2

        if getattr(
            settings,
            'DEFAULT_MAP_CRS',
                'EPSG:900913') == "EPSG:4326":
            center = list((x, y))
        else:
            center = list(forward_mercator((x, y)))

        if center[1] == float('-inf'):
            center[1] = 0

        BBOX_DIFFERENCE_THRESHOLD = 1e-5

        # Check if the bbox is invalid
        valid_x = (maxx - minx) ** 2 > BBOX_DIFFERENCE_THRESHOLD
        valid_y = (maxy - miny) ** 2 > BBOX_DIFFERENCE_THRESHOLD

        if valid_x:
            width_zoom = math.log(360 / abs(maxx - minx), 2)
        else:
            width_zoom = 15

<<<<<<< HEAD
            map_obj.handle_moderated_uploads()
            if settings.MONITORING_ENABLED:
                request.add_resource('map', map_obj.alternate)
            config = map_obj.viewer_json(
                request.user, access_token, *(DEFAULT_BASE_LAYERS + layers))
            config['fromLayer'] = True
=======
        if valid_y:
            height_zoom = math.log(360 / abs(maxy - miny), 2)
>>>>>>> 491b3ab0
        else:
            height_zoom = 15

        map_obj.center_x = center[0]
        map_obj.center_y = center[1]
        map_obj.zoom = math.ceil(min(width_zoom, height_zoom))

    map_obj.handle_moderated_uploads()
    config = map_obj.viewer_json(
        request.user, access_token, *(DEFAULT_BASE_LAYERS + layers))
    config['fromLayer'] = True

    return config


# MAPS DOWNLOAD #

def map_download(request, mapid, template='maps/map_download.html'):
    """
    Download all the layers of a map as a batch
    XXX To do, remove layer status once progress id done
    This should be fix because
    """
    map_obj = _resolve_map(
        request,
        mapid,
        'base.download_resourcebase',
        _PERMISSION_MSG_VIEW)

    map_status = dict()
    if request.method == 'POST':
        url = "%srest/process/batchDownload/launch/" % ogc_server_settings.LOCATION

        def perm_filter(layer):
            return request.user.has_perm(
                'base.view_resourcebase',
                obj=layer.get_self_resource())

        mapJson = map_obj.json(perm_filter)

        # we need to remove duplicate layers
        j_map = json.loads(mapJson)
        j_layers = j_map["layers"]
        for j_layer in j_layers:
            if j_layer["service"] is None:
                j_layers.remove(j_layer)
                continue
            if(len([l for l in j_layers if l == j_layer])) > 1:
                j_layers.remove(j_layer)
        mapJson = json.dumps(j_map)

        resp, content = http_client.request(url, 'POST', body=mapJson)

        status = int(resp.status)

        if status == 200:
            map_status = json.loads(content)
            request.session["map_status"] = map_status
        else:
            raise Exception(
                'Could not start the download of %s. Error was: %s' %
                (map_obj.title, content))

    locked_layers = []
    remote_layers = []
    downloadable_layers = []

    for lyr in map_obj.layer_set.all():
        if lyr.group != "background":
            if not lyr.local:
                remote_layers.append(lyr)
            else:
                ownable_layer = Layer.objects.get(alternate=lyr.name)
                if not request.user.has_perm(
                        'download_resourcebase',
                        obj=ownable_layer.get_self_resource()):
                    locked_layers.append(lyr)
                else:
                    # we need to add the layer only once
                    if len(
                            [l for l in downloadable_layers if l.name == lyr.name]) == 0:
                        downloadable_layers.append(lyr)

    return render_to_response(template, RequestContext(request, {
        "geoserver": ogc_server_settings.PUBLIC_LOCATION,
        "map_status": map_status,
        "map": map_obj,
        "locked_layers": locked_layers,
        "remote_layers": remote_layers,
        "downloadable_layers": downloadable_layers,
        "site": settings.SITEURL
    }))


def map_download_check(request):
    """
    this is an endpoint for monitoring map downloads
    """
    try:
        layer = request.session["map_status"]
        if isinstance(layer, dict):
            url = "%srest/process/batchDownload/status/%s" % (
                ogc_server_settings.LOCATION, layer["id"])
            resp, content = http_client.request(url, 'GET')
            status = resp.status
            if resp.status == 400:
                return HttpResponse(
                    content="Something went wrong",
                    status=status)
        else:
            content = "Something Went wrong"
            status = 400
    except ValueError:
        # TODO: Is there any useful context we could include in this log?
        logger.warn(
            "User tried to check status, but has no download in progress.")
    return HttpResponse(content=content, status=status)


def map_wmc(request, mapid, template="maps/wmc.xml"):
    """Serialize an OGC Web Map Context Document (WMC) 1.1"""
    map_obj = _resolve_map(
        request,
        mapid,
        'base.view_resourcebase',
        _PERMISSION_MSG_VIEW)

    return render_to_response(template, RequestContext(request, {
        'map': map_obj,
        'siteurl': settings.SITEURL,
    }), content_type='text/xml')


def map_wms(request, mapid):
    """
    Publish local map layers as group layer in local OWS.

    /maps/:id/wms

    GET: return endpoint information for group layer,
    PUT: update existing or create new group layer.
    """
    map_obj = _resolve_map(
        request,
        mapid,
        'base.view_resourcebase',
        _PERMISSION_MSG_VIEW)

    if request.method == 'PUT':
        try:
            layerGroupName = map_obj.publish_layer_group()
            response = dict(
                layerGroupName=layerGroupName,
                ows=getattr(ogc_server_settings, 'ows', ''),
            )
            return HttpResponse(
                json.dumps(response),
                content_type="application/json")
        except BaseException:
            return HttpResponseServerError()

    if request.method == 'GET':
        response = dict(
            layerGroupName=getattr(map_obj.layer_group, 'name', ''),
            ows=getattr(ogc_server_settings, 'ows', ''),
        )
        return HttpResponse(
            json.dumps(response),
            content_type="application/json")

    return HttpResponseNotAllowed(['PUT', 'GET'])


def maplayer_attributes(request, layername):
    # Return custom layer attribute labels/order in JSON format
    layer = Layer.objects.get(alternate=layername)
    return HttpResponse(
        json.dumps(
            layer.attribute_config()),
        content_type="application/json")


def snapshot_config(snapshot, map_obj, user, access_token):
    """
        Get the snapshot map configuration - look up WMS parameters (bunding box)
        for local GeoNode layers
    """
    # Match up the layer with it's source
    def snapsource_lookup(source, sources):
        for k, v in sources.iteritems():
            if v.get("id") == source.get("id"):
                return k
        return None

    # Set up the proper layer configuration
    def snaplayer_config(layer, sources, user, access_token):
        cfg = layer.layer_config()
        src_cfg = layer.source_config()
        source = snapsource_lookup(src_cfg, sources)
        if source:
            cfg["source"] = source
        if src_cfg.get(
                "ptype",
                "gxp_wmscsource") == "gxp_wmscsource" or src_cfg.get(
                "ptype",
                "gxp_gnsource") == "gxp_gnsource":
            cfg["buffer"] = 0
        return cfg

    decodedid = num_decode(snapshot)
    snapshot = get_object_or_404(MapSnapshot, pk=decodedid)
    if snapshot.map == map_obj.map:
        config = json.loads(clean_config(snapshot.config))
        layers = [l for l in config["map"]["layers"]]
        sources = config["sources"]
        maplayers = []
        for ordering, layer in enumerate(layers):
            maplayers.append(
                layer_from_viewer_config(
                    MapLayer,
                    layer,
                    config["sources"][
                        layer["source"]],
                    ordering))
#             map_obj.map.layer_set.from_viewer_config(
# map_obj, layer, config["sources"][layer["source"]], ordering))
        config['map']['layers'] = [
            snaplayer_config(
                l,
                sources,
                user,
                access_token) for l in maplayers]
    else:
        config = map_obj.viewer_json(user, access_token)
    return config


def get_suffix_if_custom(map):
    if map.use_custom_template:
        if map.featuredurl:
            return map.featuredurl
        elif map.urlsuffix:
            return map.urlsuffix
        else:
            return None
    else:
        return None


def featured_map(request, site):
    """
    The view that returns the map composer opened to
    the map with the given official site url.
    """
    map_obj = resolve_object(request,
                             Map,
                             {'featuredurl': site},
                             permission='base.view_resourcebase',
                             permission_msg=_PERMISSION_MSG_VIEW)
    return map_view(request, str(map_obj.id))


def featured_map_info(request, site):
    '''
    main view for map resources, dispatches to correct
    view based on method and query args.
    '''
    map_obj = resolve_object(request,
                             Map,
                             {'featuredurl': site},
                             permission='base.view_resourcebase',
                             permission_msg=_PERMISSION_MSG_VIEW)
    return map_detail(request, str(map_obj.id))


def snapshot_create(request):
    """
    Create a permalinked map
    """
    conf = request.body

    if isinstance(conf, basestring):
        config = json.loads(conf)
        snapshot = MapSnapshot.objects.create(
            config=clean_config(conf),
            map=Map.objects.get(
                id=config['id']))
        return HttpResponse(num_encode(snapshot.id), content_type="text/plain")
    else:
        return HttpResponse(
            "Invalid JSON",
            content_type="text/plain",
            status=500)


def ajax_snapshot_history(request, mapid):
    map_obj = _resolve_map(
        request,
        mapid,
        'base.view_resourcebase',
        _PERMISSION_MSG_VIEW)
    history = [snapshot.json() for snapshot in map_obj.snapshots]
    return HttpResponse(json.dumps(history), content_type="text/plain")


def ajax_url_lookup(request):
    if request.method != 'POST':
        return HttpResponse(
            content='ajax user lookup requires HTTP POST',
            status=405,
            content_type='text/plain'
        )
    elif 'query' not in request.POST:
        return HttpResponse(
            content='use a field named "query" to specify a prefix to filter urls',
            content_type='text/plain')
    if request.POST['query'] != '':
        maps = Map.objects.filter(urlsuffix__startswith=request.POST['query'])
        if request.POST['mapid'] != '':
            maps = maps.exclude(id=request.POST['mapid'])
        json_dict = {
            'urls': [({'url': m.urlsuffix}) for m in maps],
            'count': maps.count(),
        }
    else:
        json_dict = {
            'urls': [],
            'count': 0,
        }
    return HttpResponse(
        content=json.dumps(json_dict),
        content_type='text/plain'
    )


def map_thumbnail(request, mapid):
    if request.method == 'POST':
        map_obj = _resolve_map(request, mapid)
        try:
            image = _render_thumbnail(request.body)

            if not image:
                return
            filename = "map-%s-thumb.png" % map_obj.uuid
            map_obj.save_thumbnail(filename, image)

            return HttpResponse('Thumbnail saved')
        except BaseException:
            return HttpResponse(
                content='error saving thumbnail',
                status=500,
                content_type='text/plain'
            )


def map_metadata_detail(
        request,
        mapid,
        template='maps/map_metadata_detail.html'):
    map_obj = _resolve_map(request, mapid, 'view_resourcebase')
    return render_to_response(template, RequestContext(request, {
        "resource": map_obj,
        'SITEURL': settings.SITEURL[:-1]
    }))


@login_required
def map_batch_metadata(request, ids):
    return batch_modify(request, ids, 'Map')<|MERGE_RESOLUTION|>--- conflicted
+++ resolved
@@ -484,10 +484,6 @@
             )
 
         map_obj = Map.objects.get(id=mapid)
-
-        if settings.MONITORING_ENABLED:
-            request.add_resource('map', map_obj.alternate)
-
         if not request.user.has_perm(
             'change_resourcebase',
                 map_obj.get_self_resource()):
@@ -635,9 +631,6 @@
         except ValueError as e:
             return HttpResponse(str(e), status=400)
         else:
-            if settings.MONITORING_ENABLED:
-                request.add_resource('map', map_obj.alternate)
-
             return HttpResponse(
                 json.dumps({'id': map_obj.id}),
                 status=200,
@@ -806,17 +799,8 @@
         else:
             width_zoom = 15
 
-<<<<<<< HEAD
-            map_obj.handle_moderated_uploads()
-            if settings.MONITORING_ENABLED:
-                request.add_resource('map', map_obj.alternate)
-            config = map_obj.viewer_json(
-                request.user, access_token, *(DEFAULT_BASE_LAYERS + layers))
-            config['fromLayer'] = True
-=======
         if valid_y:
             height_zoom = math.log(360 / abs(maxy - miny), 2)
->>>>>>> 491b3ab0
         else:
             height_zoom = 15
 
