--- conflicted
+++ resolved
@@ -274,7 +274,7 @@
             )
         map_obj = _resolve_map(request, mapid, 'maps.change_map')
         try:
-            map_obj.update_from_viewer(request.body)
+            map_obj.update_from_viewer(request.raw_post_data)
             return HttpResponse(json.dumps(map_obj.viewer_json()))
         except ValueError, e:
             return HttpResponse(
@@ -316,7 +316,7 @@
         map_obj.save()
         map_obj.set_default_permissions()
         try:
-            map_obj.update_from_viewer(request.body)
+            map_obj.update_from_viewer(request.raw_post_data)
         except ValueError, e:
             return HttpResponse(str(e), status=400)
         else:
@@ -551,59 +551,6 @@
 
     return HttpResponseNotAllowed(['PUT', 'GET'])
 
-<<<<<<< HEAD
-#### MAPS PERMISSIONS ####
-
-def map_set_permissions(m, perm_spec):
-    if "authenticated" in perm_spec:
-        m.set_gen_level(AUTHENTICATED_USERS, perm_spec['authenticated'])
-    if "anonymous" in perm_spec:
-        m.set_gen_level(ANONYMOUS_USERS, perm_spec['anonymous'])
-    users = [n[0] for n in perm_spec['users']]
-    excluded = users + [m.owner]
-    existing = m.get_user_levels().exclude(user__username__in=excluded)
-    existing.delete()
-    for username, level in perm_spec['users']:
-        user = User.objects.get(username=username)
-        m.set_user_level(user, level)
-
-def map_permissions(request, mapid):
-    try:
-        map_obj = _resolve_map(request, mapid, 'maps.change_map_permissions')
-    except PermissionDenied:
-        # we are handling this differently for the client
-        return HttpResponse(
-            'You are not allowed to change permissions for this map',
-            status=401,
-            mimetype='text/plain'
-        )
-
-    if request.method == 'POST':
-        permission_spec = json.loads(request.body)
-        map_set_permissions(map_obj, permission_spec)
-
-        return HttpResponse(
-            json.dumps({'success': True}),
-            status=200,
-            mimetype='text/plain'
-        )
-
-    elif request.method == 'GET':
-        permission_spec = json.dumps(map_obj.get_all_level_info())
-        return HttpResponse(
-            json.dumps({'success': True, 'permissions': permission_spec}),
-            status=200,
-            mimetype='text/plain'
-        )
-    else:
-        return HttpResponse(
-            'No methods other than get and post are allowed',
-            status=401,
-            mimetype='text/plain')
-
-
-=======
->>>>>>> b38020d4
 def _map_fix_perms_for_editor(info):
     perms = {
         Map.LEVEL_READ: Layer.LEVEL_READ,
