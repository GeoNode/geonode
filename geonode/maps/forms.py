# -*- coding: utf-8 -*-
#########################################################################
#
# Copyright (C) 2012 OpenPlans
#
# This program is free software: you can redistribute it and/or modify
# it under the terms of the GNU General Public License as published by
# the Free Software Foundation, either version 3 of the License, or
# (at your option) any later version.
#
# This program is distributed in the hope that it will be useful,
# but WITHOUT ANY WARRANTY; without even the implied warranty of
# MERCHANTABILITY or FITNESS FOR A PARTICULAR PURPOSE. See the
# GNU General Public License for more details.
#
# You should have received a copy of the GNU General Public License
# along with this program. If not, see <http://www.gnu.org/licenses/>.
#
#########################################################################

import taggit
from django import forms
from geonode.maps.models import Map
from geonode.people.models import Profile
from django.utils.translation import ugettext_lazy as _

import autocomplete_light

class MapForm(forms.ModelForm):
    date = forms.DateTimeField(widget=forms.SplitDateTimeWidget)
    date.widget.widgets[0].attrs = {"class":"datepicker", 'data-date-format': "yyyy-mm-dd"}
    date.widget.widgets[1].attrs = {"class":"time"}
    temporal_extent_start = forms.DateField(required=False,widget=forms.DateInput(attrs={"class":"datepicker", 'data-date-format': "yyyy-mm-dd"}))
    temporal_extent_end = forms.DateField(required=False,widget=forms.DateInput(attrs={"class":"datepicker", 'data-date-format': "yyyy-mm-dd"}))
    poc = forms.ModelChoiceField(empty_label = "Person outside GeoNode (fill form)",
                                 label = "Point Of Contact", required=False,
                                 queryset = Profile.objects.exclude(user=None),
                                  widget=autocomplete_light.ChoiceWidget('UserAutocomplete'))

    metadata_author = forms.ModelChoiceField(empty_label = "Person outside GeoNode (fill form)",
                                             label = "Metadata Author", required=False,
                                             queryset = Profile.objects.exclude(user=None),
                                             widget=autocomplete_light.ChoiceWidget('UserAutocomplete'))
    keywords = taggit.forms.TagField(required=False,
                                     help_text=_("A space or comma-separated list of keywords"))
    class Meta:
        model = Map
        exclude = ('contacts', 'zoom', 'projection', 'center_x', 'center_y', 'uuid',
                   'bbox_x0', 'bbox_x1', 'bbox_y0', 'bbox_y1', 'srid',
                   'csw_typename', 'csw_schema', 'csw_mdsource', 'csw_type',
                   'csw_wkt_geometry', 'metadata_uploaded', 'metadata_xml', 'csw_anytext',
                   'popular_count', 'share_count', 'thumbnail')
<<<<<<< HEAD
        widgets = autocomplete_light.get_widgets_dict(Map)
        widgets['abstract'] = forms.Textarea(attrs={'cols': 40, 'rows': 10})
=======
        widgets = {
            'abstract': forms.Textarea(attrs={'cols': 40, 'rows': 10}),
        }

    def __init__(self, *args, **kwargs):
        super(MapForm, self).__init__(*args, **kwargs)
        for field in self.fields:
            help_text = self.fields[field].help_text
            self.fields[field].help_text = None
            if help_text != '':
                self.fields[field].widget.attrs.update({'class':'has-popover', 'data-content':help_text, 'data-placement':'right', 'data-container':'body', 'data-html':'true'})
>>>>>>> 00472693
<|MERGE_RESOLUTION|>--- conflicted
+++ resolved
@@ -50,13 +50,8 @@
                    'csw_typename', 'csw_schema', 'csw_mdsource', 'csw_type',
                    'csw_wkt_geometry', 'metadata_uploaded', 'metadata_xml', 'csw_anytext',
                    'popular_count', 'share_count', 'thumbnail')
-<<<<<<< HEAD
         widgets = autocomplete_light.get_widgets_dict(Map)
         widgets['abstract'] = forms.Textarea(attrs={'cols': 40, 'rows': 10})
-=======
-        widgets = {
-            'abstract': forms.Textarea(attrs={'cols': 40, 'rows': 10}),
-        }
 
     def __init__(self, *args, **kwargs):
         super(MapForm, self).__init__(*args, **kwargs)
@@ -64,5 +59,4 @@
             help_text = self.fields[field].help_text
             self.fields[field].help_text = None
             if help_text != '':
-                self.fields[field].widget.attrs.update({'class':'has-popover', 'data-content':help_text, 'data-placement':'right', 'data-container':'body', 'data-html':'true'})
->>>>>>> 00472693
+                self.fields[field].widget.attrs.update({'class':'has-popover', 'data-content':help_text, 'data-placement':'right', 'data-container':'body', 'data-html':'true'})