#########################################################################
#
# Copyright (C) 2016 OSGeo
#
# This program is free software: you can redistribute it and/or modify
# it under the terms of the GNU General Public License as published by
# the Free Software Foundation, either version 3 of the License, or
# (at your option) any later version.
#
# This program is distributed in the hope that it will be useful,
# but WITHOUT ANY WARRANTY; without even the implied warranty of
# MERCHANTABILITY or FITNESS FOR A PARTICULAR PURPOSE. See the
# GNU General Public License for more details.
#
# You should have received a copy of the GNU General Public License
# along with this program. If not, see <http://www.gnu.org/licenses/>.
#
#########################################################################
import json
import uuid
import logging

from deprecated import deprecated

from django.db import models
from django.urls import reverse
from django.conf import settings
from django.core.cache import cache
from django.template.defaultfilters import slugify
from django.core.exceptions import ObjectDoesNotExist
from django.utils.translation import ugettext_lazy as _

from geonode import geoserver  # noqa
from geonode.compat import ensure_string
from geonode.client.hooks import hookset
from geonode.utils import check_ogc_backend
from geonode.base.models import ResourceBase
from geonode.layers.models import Dataset, Style
from geonode.maps.signals import map_changed_signal
from geonode.utils import (
    GXPMapBase,
    GXPLayerBase,
    dataset_from_viewer_config,
    default_map_config)

logger = logging.getLogger("geonode.maps.models")


class Map(ResourceBase, GXPMapBase):

    """
    A Map aggregates several layers together and annotates them with a viewport
    configuration.
    """

    # viewer configuration
    zoom = models.IntegerField(_('zoom'))
    # The zoom level to use when initially loading this map.  Zoom levels start
    # at 0 (most zoomed out) and each increment doubles the resolution.

    projection = models.CharField(_('projection'), max_length=32)
    # The projection used for this map.  This is stored as a string with the
    # projection's SRID.

    center_x = models.FloatField(_('center X'))
    # The x coordinate to center on when loading this map.  Its interpretation
    # depends on the projection.

    center_y = models.FloatField(_('center Y'))
    # The y coordinate to center on when loading this map.  Its interpretation
    # depends on the projection.

    last_modified = models.DateTimeField(auto_now_add=True)
    # The last time the map was modified.

    urlsuffix = models.CharField(_('Site URL'), max_length=255, blank=True)
    # Alphanumeric alternative to referencing maps by id, appended to end of
    # URL instead of id, ie http://domain/maps/someview

    featuredurl = models.CharField(
        _('Featured Map URL'),
        max_length=255,
        blank=True)
    # Full URL for featured map view, ie http://domain/someview

    def __str__(self):
        return f'{self.title} by {(self.owner.username if self.owner else "<Anonymous>")}'

    @property
    def center(self):
        """
        A handy shortcut for the center_x and center_y properties as a tuple
        (read only)
        """
        return (self.center_x, self.center_y)

    @property
    def datasets(self):
        layers = MapLayer.objects.filter(map=self.id)
        return [layer for layer in layers]

    @property
    def local_datasets(self):
        dataset_names = MapLayer.objects.filter(map__id=self.id).values('name')
        return Dataset.objects.filter(alternate__in=dataset_names) | \
            Dataset.objects.filter(name__in=dataset_names)

    def json(self, dataset_filter):
        """
        Get a JSON representation of this map suitable for sending to geoserver
        for creating a download of all layers
        """
        map_datasets = MapLayer.objects.filter(map=self.id)
        layers = []
        for map_dataset in map_datasets:
            if map_dataset.local:
                layer = Dataset.objects.get(alternate=map_dataset.name)
                layers.append(layer)
            else:
                pass

        if dataset_filter:
            layers = [lyr for lyr in layers if dataset_filter(lyr)]

        # the readme text will appear in a README file in the zip
        readme = (
            f"Title: {self.title}\n" +
            f"Author: {self.poc}\n" +
            f"Abstract: {self.abstract}\n"
        )
        if self.license:
            readme += f"License: {self.license}"
            if self.license.url:
                readme += f" ({self.license.url})"
            readme += "\n"
        if self.constraints_other:
            readme += f"Additional constraints: {self.constraints_other}\n"

        def dataset_json(lyr):
            return {
                "name": lyr.alternate,
                "service": lyr.service_type if hasattr(lyr, 'service_type') else "",
                "serviceURL": "",
                "metadataURL": ""
            }

        map_config = {
            # the title must be provided and is used for the zip file name
            "map": {"readme": readme, "title": self.title},
            "datasets": [dataset_json(lyr) for lyr in layers]
        }

        return json.dumps(map_config)

    def update_from_viewer(self, conf, context=None):
        """
        Update this Map's details by parsing a JSON object as produced by
        a GXP Viewer.

        This method automatically persists to the database!
        """

        template_name = hookset.update_from_viewer(conf, context=context)
        if not isinstance(context, dict):
            try:
                context = json.loads(ensure_string(context))
            except Exception:
                pass

        conf = context.get("config", {})
        if not isinstance(conf, dict) or isinstance(conf, bytes):
            try:
                conf = json.loads(ensure_string(conf))
            except Exception:
                conf = {}

        about = conf.get("about", {})
        self.title = conf.get("title", about.get("title", ""))
        self.abstract = conf.get("abstract", about.get("abstract", ""))

        _map = conf.get("map", {})
        center = _map.get("center", settings.DEFAULT_MAP_CENTER)
        self.zoom = _map.get("zoom", settings.DEFAULT_MAP_ZOOM)

        if isinstance(center, dict):
            self.center_x = center.get('x')
            self.center_y = center.get('y')
        else:
            self.center_x, self.center_y = center

        projection = _map.get("projection", settings.DEFAULT_MAP_CRS)
        bbox = _map.get("bbox", None)

        if bbox:
            self.set_bounds_from_bbox(bbox, projection)
        else:
            self.set_bounds_from_center_and_zoom(
                self.center_x,
                self.center_y,
                self.zoom)

        if self.projection is None or self.projection == '':
            self.projection = projection

        if self.uuid is None or self.uuid == '':
            self.uuid = str(uuid.uuid1())

        def source_for(layer):
            try:
                return conf["sources"][layer["source"]]
            except Exception:
                if 'url' in layer:
                    return {'url': layer['url']}
                else:
                    return {}

        layers = [lyr for lyr in _map.get("layers", [])]
        dataset_names = {lyr.alternate for lyr in self.local_datasets}

        self.dataset_set.all().delete()
        self.keywords.add(*_map.get('keywords', []))

        for ordering, layer in enumerate(layers):
            self.dataset_set.add(
                dataset_from_viewer_config(
                    self.id, MapLayer, layer, source_for(layer), ordering
                ))

        from geonode.resource.manager import resource_manager
        resource_manager.update(self.uuid, instance=self, notify=True)
        resource_manager.set_thumbnail(self.uuid, instance=self, overwrite=False)

        if dataset_names != {lyr.alternate for lyr in self.local_datasets}:
            map_changed_signal.send_robust(sender=self, what_changed='datasets')

        return template_name

    def keyword_list(self):
        keywords_qs = self.keywords.all()
        if keywords_qs:
            return [kw.name for kw in keywords_qs]
        else:
            return []

    def get_absolute_url(self):
        return reverse('map_detail', None, [str(self.id)])

    @property
    def embed_url(self):
        return reverse('map_embed', kwargs={'mapid': self.pk})

    def get_bbox_from_datasets(self, layers):
        """
        Calculate the bbox from a given list of Dataset objects

        bbox format: [xmin, xmax, ymin, ymax]
        """
        bbox = None
        for layer in layers:
            dataset_bbox = layer.bbox
            if bbox is None:
                bbox = list(dataset_bbox[0:4])
            else:
                bbox[0] = min(bbox[0], dataset_bbox[0])
                bbox[1] = max(bbox[1], dataset_bbox[1])
                bbox[2] = min(bbox[2], dataset_bbox[2])
                bbox[3] = max(bbox[3], dataset_bbox[3])

        return bbox

    def create_from_dataset_list(self, user, layers, title, abstract):
        self.owner = user
        self.title = title
        self.abstract = abstract
        self.projection = getattr(settings, 'DEFAULT_MAP_CRS', 'EPSG:3857')
        self.zoom = 0
        self.center_x = 0
        self.center_y = 0

        if self.uuid is None or self.uuid == '':
            self.uuid = str(uuid.uuid1())

        DEFAULT_MAP_CONFIG, DEFAULT_BASE_LAYERS = default_map_config(None)

        _datasets = []
        for layer in layers:
            if not isinstance(layer, Dataset):
                try:
                    layer = Dataset.objects.get(alternate=layer)
                except ObjectDoesNotExist:
                    raise Exception(
                        f'Could not find layer with name {layer}')

            if not user.has_perm(
                    'base.view_resourcebase',
                    obj=layer.resourcebase_ptr):
                # invisible layer, skip inclusion or raise Exception?
                logger.error(
                    'User %s tried to create a map with layer %s without having premissions' %
                    (user, layer))
            else:
                _datasets.append(layer)

        # Set bounding box based on all layers extents.
        # bbox format: [xmin, xmax, ymin, ymax]
        bbox = self.get_bbox_from_datasets(_datasets)
        self.set_bounds_from_bbox(bbox, self.projection)

        # Save the map in order to create an id in the database
        # used below for the maplayers.
        self.save()

        if _datasets and len(_datasets) > 0:
            index = 0
            for layer in _datasets:
                MapLayer.objects.create(
                    map=self,
                    name=layer.alternate,
                    ows_url=layer.get_ows_url(),
                    stack_order=index,
                    visibility=True
                )
                index += 1

        # Save again to persist the zoom and bbox changes and
        # to generate the thumbnail.
        self.set_missing_info()
        self.save(notify=True)

    @property
    def sender(self):
        return None

    @property
    def class_name(self):
        return self.__class__.__name__

    @property
    def is_public(self):
        """
        Returns True if anonymous (public) user can view map.
        """
        from guardian.shortcuts import get_anonymous_user
        user = get_anonymous_user()
        return user.has_perm(
            'base.view_resourcebase',
            obj=self.resourcebase_ptr)

    @property
    def dataset_group(self):
        """
        Returns layer group name from local OWS for this map instance.
        """
        if check_ogc_backend(geoserver.BACKEND_PACKAGE):
            from geonode.geoserver.helpers import gs_catalog, ogc_server_settings
            lg_name = f'{slugify(self.title)}_{self.id}'
            try:
                return {
                    'catalog': gs_catalog.get_layergroup(lg_name),
                    'ows': ogc_server_settings.ows
                }
            except Exception:
                return {
                    'catalog': None,
                    'ows': ogc_server_settings.ows
                }
        else:
            return None

    @deprecated(version='2.10.1', reason="APIs have been changed on geospatial service")
    def publish_dataset_group(self):
        """
        Publishes local map layers as WMS layer group on local OWS.
        """
        if check_ogc_backend(geoserver.BACKEND_PACKAGE):
            from geonode.geoserver.helpers import gs_catalog
            from geoserver.layergroup import UnsavedLayerGroup as GsUnsavedLayerGroup
        else:
            raise Exception(
                'Cannot publish layer group if geonode.geoserver is not in INSTALLED_APPS')

        # temporary permission workaround:
        # only allow public maps to be published
        if not self.is_public:
            return 'Only public maps can be saved as layer group.'

        map_datasets = MapLayer.objects.filter(map=self.id)

        # Local Group Dataset layers and corresponding styles
        layers = []
        lg_styles = []
        for ml in map_datasets:
            if ml.local:
                layer = Dataset.objects.get(alternate=ml.name)
                style = ml.styles or getattr(layer.default_style, 'name', '')
                layers.append(layer)
                lg_styles.append(style)
        lg_datasets = [lyr.name for lyr in layers]

        # Group layer bounds and name
        lg_bounds = [str(coord) for coord in self.bbox]
        lg_name = f'{slugify(self.title)}_{self.id}'

        # Update existing or add new group layer
        lg = self.dataset_group
        if lg is None:
            lg = GsUnsavedLayerGroup(
                gs_catalog,
                lg_name,
                lg_datasets,
                lg_styles,
                lg_bounds)
        else:
            lg.layers, lg.styles, lg.bounds = lg_datasets, lg_styles, lg_bounds
        gs_catalog.save(lg)
        return lg_name

    class Meta(ResourceBase.Meta):
        pass


class MapLayer(models.Model, GXPLayerBase):

    """
    The MapLayer model represents a layer included in a map.  This doesn't just
    identify the dataset, but also extra options such as which style to load
    and the file format to use for image tiles.
    """

    map = models.ForeignKey(Map, related_name="dataset_set", on_delete=models.CASCADE)
    # The map containing this layer

    stack_order = models.IntegerField(_('stack order'))
    # The z-index of this layer in the map; layers with a higher stack_order will
    # be drawn on top of others.

    format = models.TextField(
        _('format'),
        null=True,
        blank=True)
    # The content_type of the image format to use for tiles (image/png, image/jpeg,
    # image/gif...)

    name = models.TextField(_('name'), null=True)
    # The name of the layer to load.

    store = models.TextField(_('store'), null=True)

    # The interpretation of this name depends on the source of the layer (Google
    # has a fixed set of names, WMS services publish a list of available layers
    # in their capabilities documents, etc.)

    opacity = models.FloatField(_('opacity'), default=1.0)
    # The opacity with which to render this layer, on a scale from 0 to 1.

    styles = models.TextField(
        _('styles'),
        null=True,
        blank=True)
    # The name of the style to use for this layer (only useful for WMS layers.)

    transparent = models.BooleanField(_('transparent'), default=False)
    # A boolean value, true if we should request tiles with a transparent
    # background.

    fixed = models.BooleanField(_('fixed'), default=False)
    # A boolean value, true if we should prevent the user from dragging and
    # dropping this layer in the layer chooser.

    group = models.TextField(_('group'), null=True, blank=True)
    # A group label to apply to this layer.  This affects the hierarchy displayed
    # in the map viewer's layer tree.

    ows_url = models.URLField(_('ows URL'), null=True, blank=True)
    # The URL of the OWS service providing this layer, if any exists.

<<<<<<< HEAD
    dataset_params = models.TextField(_('layer params'))
=======
    visibility = models.BooleanField(_('visibility'), default=True)
    # A boolean value, true if this layer should be visible when the map loads.

    layer_params = models.TextField(_('layer params'))
>>>>>>> 3692cc57
    # A JSON-encoded dictionary of arbitrary parameters for the layer itself when
    # passed to the GXP viewer.

    # If this dictionary conflicts with options that are stored in other fields
    # (such as format, styles, etc.) then the fields override.

    source_params = models.TextField(_('source params'))
    # A JSON-encoded dictionary of arbitrary parameters for the GXP layer source
    # configuration for this layer.

    # If this dictionary conflicts with options that are stored in other fields
    # (such as ows_url) then the fields override.

    local = models.BooleanField(default=False)
    # True if this layer is served by the local geoserver

    def dataset_config(self, user=None):
        # Try to use existing user-specific cache of layer config
        if self.id:
            cfg = cache.get("dataset_config" +
                            str(self.id) +
                            "_" +
                            str(0 if user is None else user.id))
            if cfg is not None:
                return cfg

        cfg = GXPLayerBase.dataset_config(self, user=user)
        # if this is a local layer, get the attribute configuration that
        # determines display order & attribute labels
        if Dataset.objects.filter(alternate=self.name).exists():
            try:
                if self.local:
                    layer = Dataset.objects.get(store=self.store, alternate=self.name)
                else:
                    layer = Dataset.objects.get(
                        alternate=self.name,
                        remote_service__base_url=self.ows_url)
                attribute_cfg = layer.attribute_config()
                if "ftInfoTemplate" in attribute_cfg:
                    cfg["ftInfoTemplate"] = attribute_cfg["ftInfoTemplate"]
                if "getFeatureInfo" in attribute_cfg:
                    cfg["getFeatureInfo"] = attribute_cfg["getFeatureInfo"]
                if not user.has_perm(
                        'base.view_resourcebase',
                        obj=layer.resourcebase_ptr):
                    cfg['disabled'] = True
                    cfg['visibility'] = False
            except Exception:
                # shows maplayer with pink tiles,
                # and signals that there is problem
                # TODO: clear orphaned MapLayers
                layer = None

        if self.id:
            # Create temporary cache of maplayer config, should not last too long in case
            # local layer permissions or configuration values change (default
            # is 5 minutes)
            cache.set("dataset_config" +
                      str(self.id) +
                      "_" +
                      str(0 if user is None else user.id), cfg)
        return cfg

    @property
    def dataset_title(self):
        title = None
        try:
            if self.local:
                if self.store:
                    title = Dataset.objects.get(
                        store=self.store, alternate=self.name).title
                else:
                    title = Dataset.objects.get(alternate=self.name).title
        except Exception:
            title = None
        if title is None:
            title = self.name
        return title

    @property
    def local_link(self):
        link = None
        try:
            if self.local:
                if self.store:
                    layer = Dataset.objects.get(
                        store=self.store, alternate=self.name)
                else:
                    layer = Dataset.objects.get(alternate=self.name)
                link = f"<a href=\"{layer.get_absolute_url()}\">{layer.title}</a>"
        except Exception:
            link = None
        if link is None:
            link = f"<span>{self.name}</span> "
        return link

    @property
    def get_legend(self):
        try:
            dataset_params = json.loads(self.dataset_params)

            capability = dataset_params.get('capability', {})
            # Use '' to represent default layer style
            style_name = capability.get('style', '')
            dataset_obj = Dataset.objects.filter(alternate=self.name).first()
            if ':' in style_name:
                style_name = style_name.split(':')[1]
            elif dataset_obj.default_style:
                style_name = dataset_obj.default_style.name
            href = dataset_obj.get_legend_url(style_name=style_name)
            style = Style.objects.filter(name=style_name).first()
            if style:
                # replace map-legend display name if style has a title
                style_name = style.sld_title or style_name
            return {style_name: href}
        except Exception as e:
            logger.exception(e)
            return None

    class Meta:
        ordering = ["stack_order"]

    def __str__(self):
        return f'{self.ows_url}?datasets={self.name}'<|MERGE_RESOLUTION|>--- conflicted
+++ resolved
@@ -474,14 +474,10 @@
     ows_url = models.URLField(_('ows URL'), null=True, blank=True)
     # The URL of the OWS service providing this layer, if any exists.
 
-<<<<<<< HEAD
-    dataset_params = models.TextField(_('layer params'))
-=======
     visibility = models.BooleanField(_('visibility'), default=True)
     # A boolean value, true if this layer should be visible when the map loads.
 
     layer_params = models.TextField(_('layer params'))
->>>>>>> 3692cc57
     # A JSON-encoded dictionary of arbitrary parameters for the layer itself when
     # passed to the GXP viewer.
 
