--- conflicted
+++ resolved
@@ -216,7 +216,6 @@
         if self.owner:
             self.set_user_level(self.owner, self.LEVEL_ADMIN)    
 
-<<<<<<< HEAD
     def updateBounds(self):
         bbox_left = bbox_right = bbox_bottom = bbox_top = 0
         for layer in self.local_layers:
@@ -230,7 +229,6 @@
         self.bbox_top = bbox_top
         self.bbox_right = bbox_right
 
-=======
     def create_from_layer_list(self, user, layers, title, abstract):
         self.owner = user
         self.title = title
@@ -293,7 +291,6 @@
         for ml in map_layers:
             ml.map = self # update map_id after saving map
             ml.save()
->>>>>>> 2beaeac1
 
 class MapLayer(models.Model, GXPLayerBase):
     """
