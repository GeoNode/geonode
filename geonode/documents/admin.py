from django.contrib import admin
from geonode.documents.models import Document
from geonode.base.admin import MediaTranslationAdmin

<<<<<<< HEAD
import autocomplete_light

class DocumentAdmin(admin.ModelAdmin):
=======
class DocumentAdmin(MediaTranslationAdmin):
>>>>>>> 97004356
    list_display = ('id', 'title', 'date', 'category')
    list_display_links = ('id',)
    list_filter  = ('date', 'date_type', 'restriction_code_type', 'category')
    search_fields = ('title', 'abstract', 'purpose',)
    date_hierarchy = 'date'
    form = autocomplete_light.modelform_factory(Document)

admin.site.register(Document, DocumentAdmin)<|MERGE_RESOLUTION|>--- conflicted
+++ resolved
@@ -2,13 +2,9 @@
 from geonode.documents.models import Document
 from geonode.base.admin import MediaTranslationAdmin
 
-<<<<<<< HEAD
 import autocomplete_light
 
-class DocumentAdmin(admin.ModelAdmin):
-=======
 class DocumentAdmin(MediaTranslationAdmin):
->>>>>>> 97004356
     list_display = ('id', 'title', 'date', 'category')
     list_display_links = ('id',)
     list_filter  = ('date', 'date_type', 'restriction_code_type', 'category')
