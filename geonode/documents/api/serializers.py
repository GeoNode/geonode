#########################################################################
#
# Copyright (C) 2020 OSGeo
#
# This program is free software: you can redistribute it and/or modify
# it under the terms of the GNU General Public License as published by
# the Free Software Foundation, either version 3 of the License, or
# (at your option) any later version.
#
# This program is distributed in the hope that it will be useful,
# but WITHOUT ANY WARRANTY; without even the implied warranty of
# MERCHANTABILITY or FITNESS FOR A PARTICULAR PURPOSE. See the
# GNU General Public License for more details.
#
# You should have received a copy of the GNU General Public License
# along with this program. If not, see <http://www.gnu.org/licenses/>.
#
#########################################################################
import logging

from dynamic_rest.fields.fields import DynamicComputedField
from rest_framework import serializers
from geonode.base.api.serializers import ResourceBaseSerializer
from geonode.documents.models import Document

logger = logging.getLogger(__name__)


class GeonodeFilePathField(DynamicComputedField):
    def get_attribute(self, instance):
        return instance.files


class DocumentFieldField(DynamicComputedField):
    def get_attribute(self, instance):
        return instance.files


class DocumentSerializer(ResourceBaseSerializer):
<<<<<<< HEAD
    def __init__(self, *args, **kwargs):
        # Instantiate the superclass normally
        super().__init__(*args, **kwargs)
        self.fields["title"] = serializers.CharField(required=False)

    file_path = GeonodeFilePathField(required=False)
    doc_file = DocumentFieldField(required=False)
=======
    file_path = GeonodeFilePathField(required=False, write_only=True)
    doc_file = DocumentFieldField(required=False, write_only=True)
>>>>>>> dd000061

    class Meta:
        model = Document
        name = "document"
        view_name = "documents-list"
        fields = list(
            set(
                ResourceBaseSerializer.Meta.fields
                + (
                    "uuid",
                    "name",
                    "href",
                    "subtype",
                    "extension",
                    "mime_type",
                    "file_path",
                    "doc_file",
                    "doc_url",
                )
            )
        )<|MERGE_RESOLUTION|>--- conflicted
+++ resolved
@@ -37,18 +37,13 @@
 
 
 class DocumentSerializer(ResourceBaseSerializer):
-<<<<<<< HEAD
     def __init__(self, *args, **kwargs):
         # Instantiate the superclass normally
         super().__init__(*args, **kwargs)
         self.fields["title"] = serializers.CharField(required=False)
 
-    file_path = GeonodeFilePathField(required=False)
-    doc_file = DocumentFieldField(required=False)
-=======
     file_path = GeonodeFilePathField(required=False, write_only=True)
     doc_file = DocumentFieldField(required=False, write_only=True)
->>>>>>> dd000061
 
     class Meta:
         model = Document
