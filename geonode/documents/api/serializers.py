#########################################################################
#
# Copyright (C) 2020 OSGeo
#
# This program is free software: you can redistribute it and/or modify
# it under the terms of the GNU General Public License as published by
# the Free Software Foundation, either version 3 of the License, or
# (at your option) any later version.
#
# This program is distributed in the hope that it will be useful,
# but WITHOUT ANY WARRANTY; without even the implied warranty of
# MERCHANTABILITY or FITNESS FOR A PARTICULAR PURPOSE. See the
# GNU General Public License for more details.
#
# You should have received a copy of the GNU General Public License
# along with this program. If not, see <http://www.gnu.org/licenses/>.
#
#########################################################################
import logging

from dynamic_rest.fields.fields import DynamicComputedField
from geonode.base.api.serializers import ResourceBaseSerializer
from geonode.documents.models import Document

logger = logging.getLogger(__name__)


class GeonodeFilePathField(DynamicComputedField):
    def get_attribute(self, instance):
        return instance.files


class DocumentFieldField(DynamicComputedField):
    def get_attribute(self, instance):
        return instance.files


class DocumentSerializer(ResourceBaseSerializer):
    def __init__(self, *args, **kwargs):
        # Instantiate the superclass normally
        super().__init__(*args, **kwargs)

    file_path = GeonodeFilePathField(required=False)
    doc_file = DocumentFieldField(required=False)

    class Meta:
        model = Document
        name = "document"
        view_name = "documents-list"
        fields = (
            "pk",
            "uuid",
            "name",
            "href",
            "subtype",
            "extension",
            "mime_type",
            "executions",
            "file_path",
            "doc_file",
<<<<<<< HEAD
=======
            "metadata",
>>>>>>> 0e89afe8
        )<|MERGE_RESOLUTION|>--- conflicted
+++ resolved
@@ -58,8 +58,5 @@
             "executions",
             "file_path",
             "doc_file",
-<<<<<<< HEAD
-=======
             "metadata",
->>>>>>> 0e89afe8
         )