--- conflicted
+++ resolved
@@ -143,7 +143,6 @@
         self.assertEqual("xml", extension)
         self.assertTrue(Document.objects.filter(title="New document for testing").exists())
 
-<<<<<<< HEAD
     def test_patch_point_of_contact(self):
         document = Document.objects.first()
         url = urljoin(f"{reverse('documents-list')}/", f"{document.id}")
@@ -444,7 +443,6 @@
                 ]
                 for user_id in user_ids
             )
-=======
     def test_creation_should_create_the_doc_and_update_the_bbox(self):
         """
         If file_path is not available, should raise error
@@ -471,7 +469,6 @@
         self.assertEqual(
             actual.json()["document"].get("extent")["coords"],
             [10.094296982428332, 43.1721654049465, 12.03609530058109, 44.11086592050112],
->>>>>>> abd1baf3
         )
 
     def test_file_path_and_doc_path_are_not_returned(self):
