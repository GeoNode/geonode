#########################################################################
#
# Copyright (C) 2016 OSGeo
#
# This program is free software: you can redistribute it and/or modify
# it under the terms of the GNU General Public License as published by
# the Free Software Foundation, either version 3 of the License, or
# (at your option) any later version.
#
# This program is distributed in the hope that it will be useful,
# but WITHOUT ANY WARRANTY; without even the implied warranty of
# MERCHANTABILITY or FITNESS FOR A PARTICULAR PURPOSE. See the
# GNU General Public License for more details.
#
# You should have received a copy of the GNU General Public License
# along with this program. If not, see <http://www.gnu.org/licenses/>.
#
#########################################################################
import logging

from django.contrib.auth import get_user_model
from urllib.parse import urljoin

from django.urls import reverse
from rest_framework.test import APITransactionTestCase

from guardian.shortcuts import assign_perm, get_anonymous_user
from geonode import settings

from geonode.base.populate_test_data import create_models
from geonode.base.enumerations import SOURCE_TYPE_REMOTE
from geonode.documents.models import Document

logger = logging.getLogger(__name__)


class DocumentsApiTests(APITransactionTestCase):
    fixtures = ["initial_data.json", "group_test_data.json", "default_oauth_apps.json"]

    def setUp(self):
        create_models(b"document")
        create_models(b"map")
        create_models(b"dataset")
        self.admin = get_user_model().objects.get(username="admin")
        self.url = reverse("documents-list")
        self.invalid_file_path = f"{settings.PROJECT_ROOT}/tests/data/thesaurus.rdf"
        self.valid_file_path = f"{settings.PROJECT_ROOT}/base/fixtures/test_xml.xml"
        self.no_title_file_path = f"{settings.PROJECT_ROOT}/base/fixtures/test_sld.sld"

    def test_documents(self):
        """
        Ensure we can access the Documents list.
        """
        url = reverse("documents-list")
        # Anonymous
        response = self.client.get(url, format="json")
        self.assertEqual(response.status_code, 200)
        self.assertEqual(len(response.data), 5)
        self.assertEqual(response.data["total"], 9)
        # Pagination
        self.assertEqual(len(response.data["documents"]), 9)
        logger.debug(response.data)

        for _l in response.data["documents"]:
            self.assertTrue(_l["resource_type"], "document")

        # Get Linked Resources List
        resource = Document.objects.first()

        url = urljoin(f"{reverse('documents-detail', kwargs={'pk': resource.pk})}/", "linked_resources/")
        assign_perm("base.view_resourcebase", get_anonymous_user(), resource.get_self_resource())
        response = self.client.get(url, format="json")
        self.assertEqual(response.status_code, 200)
        layers_data = response.data
        self.assertIsNotNone(layers_data)

        # import json
        # logger.error(f"{json.dumps(layers_data)}")

    def test_extra_metadata_included_with_param(self):
        resource = Document.objects.first()
        url = urljoin(f"{reverse('documents-list')}/", f"{resource.pk}")
        data = {"include[]": "metadata"}

        response = self.client.get(url, format="json", data=data)
        self.assertIsNotNone(response.data["document"].get("metadata"))

        response = self.client.get(url, format="json")
        self.assertNotIn("metadata", response.data["document"])

    def test_creation_return_error_if_file_is_not_passed(self):
        """
        If file_path is not available, should raise error
        """
        self.client.force_login(self.admin)
        payload = {"document": {"title": "New document", "metadata_only": True}}
        expected = {
            "success": False,
            "errors": ["A file, file path or URL must be speficied"],
            "code": "document_exception",
        }
        actual = self.client.post(self.url, data=payload, format="json")
        self.assertEqual(400, actual.status_code)
        self.assertDictEqual(expected, actual.json())

    def test_creation_return_error_if_file_is_none(self):
        """
        If file_path is not available, should raise error
        """
        self.client.force_login(self.admin)
        payload = {"document": {"title": "New document", "metadata_only": True, "file_path": None, "doc_file": None}}
        expected = {
            "success": False,
            "errors": ["A file, file path or URL must be speficied"],
            "code": "document_exception",
        }
        actual = self.client.post(self.url, data=payload, format="json")
        self.assertEqual(400, actual.status_code)
        self.assertDictEqual(expected, actual.json())

    def test_creation_should_rase_exec_for_unsupported_files(self):
        self.client.force_login(self.admin)
        payload = {"document": {"title": "New document", "metadata_only": True, "file_path": self.invalid_file_path}}
        expected = {
            "success": False,
            "errors": ["The file provided is not in the supported extensions list"],
            "code": "document_exception",
        }
        actual = self.client.post(self.url, data=payload, format="json")
        self.assertEqual(400, actual.status_code)
        self.assertDictEqual(expected, actual.json())

    def test_document_listing_advertised(self):
        document = Document.objects.first()
        document.advertised = False
        document.save()

        url = reverse("documents-list")

        payload = self.client.get(url)

        prev_count = payload.json().get("total")
        # the user can see only the advertised resources
        self.assertTrue(Document.objects.count() > prev_count)

        payload = self.client.get(f"{url}?advertised=True")
        # so if advertised is True, we dont see the advertised=False resource
        new_count = payload.json().get("total")
        # recheck the count
        self.assertEqual(new_count, prev_count)

        payload = self.client.get(f"{url}?advertised=False")
        # so if advertised is False, we see only the resource with advertised==False
        new_count = payload.json().get("total")
        # recheck the count
        self.assertEqual(new_count, 1)

        # if all is requested, we will see all the resources
        payload = self.client.get(f"{url}?advertised=all")
        new_count = payload.json().get("total")
        # recheck the count
        self.assertEqual(new_count, prev_count + 1)

        Document.objects.update(advertised=True)

    def test_creation_should_create_the_doc(self):
        """
        If file_path is not available, should raise error
        """
        self.client.force_login(self.admin)
        payload = {
            "document": {"title": "New document for testing", "metadata_only": True, "file_path": self.valid_file_path}
        }
        actual = self.client.post(self.url, data=payload, format="json")
        self.assertEqual(201, actual.status_code)
        extension = actual.json().get("document", {}).get("extension", "")
        self.assertEqual("xml", extension)
        self.assertTrue(Document.objects.filter(title="New document for testing").exists())

    def test_uploading_doc_without_title(self):
        """
        A document should be uploaded without specifying a title
        """
        self.client.force_login(self.admin)
        payload = {"document": {"metadata_only": True, "file_path": self.no_title_file_path}}
        actual = self.client.post(self.url, data=payload, format="json")
        self.assertEqual(201, actual.status_code)
        extension = actual.json().get("document", {}).get("extension", "")
        self.assertEqual("sld", extension)
<<<<<<< HEAD
        self.assertTrue(Document.objects.filter(title="test_sld.sld").exists())
=======
        self.assertTrue(Document.objects.filter(title="None").exists())
>>>>>>> b0c883a3

    def test_patch_point_of_contact(self):
        document = Document.objects.first()
        url = urljoin(f"{reverse('documents-list')}/", f"{document.id}")
        self.client.login(username="admin", password="admin")
        get_user_model().objects.get_or_create(username="ninja")
        get_user_model().objects.get_or_create(username="turtle")
        users = get_user_model().objects.exclude(pk=-1)
        user_ids = [user.pk for user in users]
        patch_data = {"poc": [{"pk": uid} for uid in user_ids]}
        response = self.client.patch(url, data=patch_data, format="json")
        self.assertEqual(200, response.status_code)
        self.assertTrue(
            all(
                user_id in [poc.get("pk") for poc in response.json().get("document").get("poc")] for user_id in user_ids
            )
        )
        # Resetting all point of contact
        response = self.client.patch(url, data={"poc": []}, format="json")
        self.assertEqual(200, response.status_code)
        self.assertTrue(
            all(
                user_id not in [poc.get("pk") for poc in response.json().get("document").get("poc")]
                for user_id in user_ids
            )
        )

    def test_patch_metadata_author(self):
        layer = Document.objects.first()
        url = urljoin(f"{reverse('documents-list')}/", f"{layer.id}")
        self.client.login(username="admin", password="admin")
        get_user_model().objects.get_or_create(username="ninja")
        get_user_model().objects.get_or_create(username="turtle")
        users = get_user_model().objects.exclude(pk=-1)
        user_ids = [user.pk for user in users]
        patch_data = {"metadata_author": [{"pk": uid} for uid in user_ids]}
        response = self.client.patch(url, data=patch_data, format="json")
        self.assertEqual(200, response.status_code)
        self.assertTrue(
            all(
                user_id
                in [
                    metadata_author.get("pk")
                    for metadata_author in response.json().get("document").get("metadata_author")
                ]
                for user_id in user_ids
            )
        )
        # Resetting all metadata authors
        response = self.client.patch(url, data={"metadata_author": []}, format="json")
        self.assertEqual(200, response.status_code)
        self.assertTrue(
            all(
                user_id
                not in [
                    metadata_author.get("pk")
                    for metadata_author in response.json().get("document").get("metadata_author")
                ]
                for user_id in user_ids
            )
        )

    def test_patch_processor(self):
        layer = Document.objects.first()
        url = urljoin(f"{reverse('documents-list')}/", f"{layer.id}")
        self.client.login(username="admin", password="admin")
        get_user_model().objects.get_or_create(username="ninja")
        get_user_model().objects.get_or_create(username="turtle")
        users = get_user_model().objects.exclude(pk=-1)
        user_ids = [user.pk for user in users]
        patch_data = {"processor": [{"pk": uid} for uid in user_ids]}
        response = self.client.patch(url, data=patch_data, format="json")
        self.assertEqual(200, response.status_code)
        # check if all set processors are in the return json
        self.assertTrue(
            all(
                user_id in [processor.get("pk") for processor in response.json().get("document").get("processor")]
                for user_id in user_ids
            )
        )
        # Resetting all processors
        response = self.client.patch(url, data={"processor": []}, format="json")
        self.assertEqual(200, response.status_code)
        self.assertTrue(
            all(
                user_id not in [processor.get("pk") for processor in response.json().get("document").get("processor")]
                for user_id in user_ids
            )
        )

    def test_patch_publisher(self):
        layer = Document.objects.first()
        url = urljoin(f"{reverse('documents-list')}/", f"{layer.id}")
        self.client.login(username="admin", password="admin")
        get_user_model().objects.get_or_create(username="ninja")
        get_user_model().objects.get_or_create(username="turtle")
        users = get_user_model().objects.exclude(pk=-1)
        user_ids = [user.pk for user in users]
        patch_data = {"publisher": [{"pk": uid} for uid in user_ids]}
        response = self.client.patch(url, data=patch_data, format="json")
        self.assertEqual(200, response.status_code)
        self.assertTrue(
            all(
                user_id in [publisher.get("pk") for publisher in response.json().get("document").get("publisher")]
                for user_id in user_ids
            )
        )
        # Resetting all publishers
        response = self.client.patch(url, data={"publisher": []}, format="json")
        self.assertEqual(200, response.status_code)
        self.assertTrue(
            all(
                user_id not in [publisher.get("pk") for publisher in response.json().get("document").get("publisher")]
                for user_id in user_ids
            )
        )

    def test_patch_custodian(self):
        layer = Document.objects.first()
        url = urljoin(f"{reverse('documents-list')}/", f"{layer.id}")
        self.client.login(username="admin", password="admin")
        get_user_model().objects.get_or_create(username="ninja")
        get_user_model().objects.get_or_create(username="turtle")
        users = get_user_model().objects.exclude(pk=-1)
        user_ids = [user.pk for user in users]
        patch_data = {"custodian": [{"pk": uid} for uid in user_ids]}
        response = self.client.patch(url, data=patch_data, format="json")
        self.assertEqual(200, response.status_code)
        self.assertTrue(
            all(
                user_id in [custodian.get("pk") for custodian in response.json().get("document").get("custodian")]
                for user_id in user_ids
            )
        )
        # Resetting all custodians
        response = self.client.patch(url, data={"custodian": []}, format="json")
        self.assertEqual(200, response.status_code)
        self.assertTrue(
            all(
                user_id not in [custodian.get("pk") for custodian in response.json().get("document").get("custodian")]
                for user_id in user_ids
            )
        )

    def test_patch_distributor(self):
        layer = Document.objects.first()
        url = urljoin(f"{reverse('documents-list')}/", f"{layer.id}")
        self.client.login(username="admin", password="admin")
        get_user_model().objects.get_or_create(username="ninja")
        get_user_model().objects.get_or_create(username="turtle")
        users = get_user_model().objects.exclude(pk=-1)
        user_ids = [user.pk for user in users]
        patch_data = {"distributor": [{"pk": uid} for uid in user_ids]}
        response = self.client.patch(url, data=patch_data, format="json")
        self.assertEqual(200, response.status_code)
        self.assertTrue(
            all(
                user_id in [distributor.get("pk") for distributor in response.json().get("document").get("distributor")]
                for user_id in user_ids
            )
        )
        # Resetting all distributers
        response = self.client.patch(url, data={"distributor": []}, format="json")

        self.assertEqual(200, response.status_code)
        self.assertTrue(
            all(
                user_id
                not in [distributor.get("pk") for distributor in response.json().get("document").get("distributor")]
                for user_id in user_ids
            )
        )

    def test_patch_resource_user(self):
        layer = Document.objects.first()
        url = urljoin(f"{reverse('documents-list')}/", f"{layer.id}")
        self.client.login(username="admin", password="admin")
        get_user_model().objects.get_or_create(username="ninja")
        get_user_model().objects.get_or_create(username="turtle")
        users = get_user_model().objects.exclude(pk=-1)
        user_ids = [user.pk for user in users]
        patch_data = {"resource_user": [{"pk": uid} for uid in user_ids]}
        response = self.client.patch(url, data=patch_data, format="json")
        self.assertEqual(200, response.status_code)
        self.assertTrue(
            all(
                user_id
                in [resource_user.get("pk") for resource_user in response.json().get("document").get("resource_user")]
                for user_id in user_ids
            )
        )
        # Resetting all resource users
        response = self.client.patch(url, data={"resource_user": []}, format="json")
        self.assertEqual(200, response.status_code)
        self.assertTrue(
            all(
                user_id
                not in [
                    resource_user.get("pk") for resource_user in response.json().get("document").get("resource_user")
                ]
                for user_id in user_ids
            )
        )

    def test_patch_resource_provider(self):
        layer = Document.objects.first()
        url = urljoin(f"{reverse('documents-list')}/", f"{layer.id}")
        self.client.login(username="admin", password="admin")
        get_user_model().objects.get_or_create(username="ninja")
        get_user_model().objects.get_or_create(username="turtle")
        users = get_user_model().objects.exclude(pk=-1)
        user_ids = [user.pk for user in users]
        patch_data = {"resource_provider": [{"pk": uid} for uid in user_ids]}
        response = self.client.patch(url, data=patch_data, format="json")
        self.assertEqual(200, response.status_code)
        self.assertTrue(
            all(
                user_id
                in [
                    resource_provider.get("pk")
                    for resource_provider in response.json().get("document").get("resource_provider")
                ]
                for user_id in user_ids
            )
        )
        # Resetting all principal investigator
        response = self.client.patch(url, data={"resource_provider": []}, format="json")
        self.assertEqual(200, response.status_code)
        self.assertTrue(
            all(
                user_id
                not in [
                    resource_provider.get("pk")
                    for resource_provider in response.json().get("document").get("resource_provider")
                ]
                for user_id in user_ids
            )
        )

    def test_patch_originator(self):
        layer = Document.objects.first()
        url = urljoin(f"{reverse('documents-list')}/", f"{layer.id}")
        self.client.login(username="admin", password="admin")

        get_user_model().objects.get_or_create(username="ninja")
        get_user_model().objects.get_or_create(username="turtle")
        users = get_user_model().objects.exclude(pk=-1)
        user_ids = [user.pk for user in users]
        patch_data = {"originator": [{"pk": uid} for uid in user_ids]}
        response = self.client.patch(url, data=patch_data, format="json")
        self.assertEqual(200, response.status_code)
        self.assertTrue(
            all(
                user_id in [originator.get("pk") for originator in response.json().get("document").get("originator")]
                for user_id in user_ids
            )
        )
        # Resetting all originators
        response = self.client.patch(url, data={"originator": []}, format="json")
        self.assertEqual(200, response.status_code)
        self.assertTrue(
            all(
                user_id
                not in [originator.get("pk") for originator in response.json().get("document").get("originator")]
                for user_id in user_ids
            )
        )

    def test_patch_principal_investigator(self):
        layer = Document.objects.first()
        url = urljoin(f"{reverse('documents-list')}/", f"{layer.id}")
        self.client.login(username="admin", password="admin")
        get_user_model().objects.get_or_create(username="ninja")
        get_user_model().objects.get_or_create(username="turtle")
        users = get_user_model().objects.exclude(pk=-1)
        user_ids = [user.pk for user in users]
        patch_data = {"principal_investigator": [{"pk": uid} for uid in user_ids]}
        response = self.client.patch(url, data=patch_data, format="json")
        self.assertEqual(200, response.status_code)
        self.assertTrue(
            all(
                user_id
                in [
                    principal_investigator.get("pk")
                    for principal_investigator in response.json().get("document").get("principal_investigator")
                ]
                for user_id in user_ids
            )
        )
        # Resetting all principal investigator
        response = self.client.patch(url, data={"principal_investigator": []}, format="json")
        self.assertEqual(200, response.status_code)
        self.assertTrue(
            all(
                user_id
                not in [
                    principal_investigator.get("pk")
                    for principal_investigator in response.json().get("document").get("principal_investigator")
                ]
                for user_id in user_ids
            )
        )

    def test_creation_should_create_the_doc_and_update_the_bbox(self):
        """
        If file_path is not available, should raise error
        """
        self.client.force_login(self.admin)
        payload = {
            "document": {
                "title": "New document for testing",
                "metadata_only": True,
                "file_path": self.valid_file_path,
                "extent": {"coords": [1123692.0, 5338214.0, 1339852.0, 5482615.0], "srid": "EPSG:3857"},
            },
        }
        actual = self.client.post(self.url, data=payload, format="json")
        self.assertEqual(201, actual.status_code)
        extension = actual.json().get("document", {}).get("extension", "")
        self.assertEqual("xml", extension)
        doc = Document.objects.filter(title="New document for testing").all()
        self.assertTrue(doc.exists())
        x = doc.first()
        x.refresh_from_db()
        self.assertEqual("EPSG:3857", x.srid)
        self.assertEqual(actual.json()["document"].get("extent")["srid"], "EPSG:4326")
        self.assertEqual(
            actual.json()["document"].get("extent")["coords"],
            [10.094296982428332, 43.1721654049465, 12.03609530058109, 44.11086592050112],
        )

    def test_file_path_and_doc_path_are_not_returned(self):
        """
        If file_path and doc_path should not be visible
        from the GET payload
        """
        actual = self.client.get(self.url)
        self.assertEqual(200, actual.status_code)
        _doc_payload = actual.json().get("document", {})
        self.assertFalse("file_path" in _doc_payload)
        self.assertFalse("doc_path" in _doc_payload)

    def test_creation_from_url_should_create_the_doc(self):
        """
        If file_path is not available, should raise error
        """
        self.client.force_login(self.admin)
        doc_url = "https://example.com/image"
        payload = {
            "document": {
                "title": "New document from URL for testing",
                "metadata_only": False,
                "doc_url": doc_url,
                "extension": "jpeg",
            }
        }
        actual = self.client.post(self.url, data=payload, format="json")
        self.assertEqual(201, actual.status_code)
        created_doc_url = actual.json().get("document", {}).get("doc_url", "")
        self.assertEqual(created_doc_url, doc_url)

    def test_remote_document_is_marked_remote(self):
        """Tests creating an external document set its sourcetype to REMOTE."""
        self.client.force_login(self.admin)
        doc_url = "https://example.com/image"
        payload = {
            "document": {
                "title": "A remote document is remote",
                "doc_url": doc_url,
                "extension": "jpeg",
            }
        }
        actual = self.client.post(self.url, data=payload, format="json")
        self.assertEqual(201, actual.status_code)
        created_sourcetype = actual.json().get("document", {}).get("sourcetype", "")
        self.assertEqual(created_sourcetype, SOURCE_TYPE_REMOTE)

    def test_either_path_or_url_doc(self):
        """
        If file_path is not available, should raise error
        """
        self.client.force_login(self.admin)
        doc_url = "https://example.com/image"
        payload = {
            "document": {
                "title": "New document from URL for testing",
                "metadata_only": False,
                "doc_url": doc_url,
                "file_path": self.valid_file_path,
                "extension": "jpeg",
            }
        }
        actual = self.client.post(self.url, data=payload, format="json")
        expected = {
            "success": False,
            "errors": ["Either a file or a URL must be specified, not both"],
            "code": "document_exception",
        }
        actual = self.client.post(self.url, data=payload, format="json")
        self.assertEqual(400, actual.status_code)
        self.assertDictEqual(expected, actual.json())<|MERGE_RESOLUTION|>--- conflicted
+++ resolved
@@ -187,11 +187,7 @@
         self.assertEqual(201, actual.status_code)
         extension = actual.json().get("document", {}).get("extension", "")
         self.assertEqual("sld", extension)
-<<<<<<< HEAD
-        self.assertTrue(Document.objects.filter(title="test_sld.sld").exists())
-=======
         self.assertTrue(Document.objects.filter(title="None").exists())
->>>>>>> b0c883a3
 
     def test_patch_point_of_contact(self):
         document = Document.objects.first()
