#########################################################################
#
# Copyright (C) 2016 OSGeo
#
# This program is free software: you can redistribute it and/or modify
# it under the terms of the GNU General Public License as published by
# the Free Software Foundation, either version 3 of the License, or
# (at your option) any later version.
#
# This program is distributed in the hope that it will be useful,
# but WITHOUT ANY WARRANTY; without even the implied warranty of
# MERCHANTABILITY or FITNESS FOR A PARTICULAR PURPOSE. See the
# GNU General Public License for more details.
#
# You should have received a copy of the GNU General Public License
# along with this program. If not, see <http://www.gnu.org/licenses/>.
#
#########################################################################
import os
import json
import shutil
import logging
import tempfile
import warnings
import traceback

<<<<<<< HEAD
from dal import autocomplete
from guardian.shortcuts import get_objects_for_user
=======
from itertools import chain
>>>>>>> da297e68

from django.urls import reverse
from django.conf import settings
from django.contrib import messages
from django.shortcuts import render, get_object_or_404
from django.forms.utils import ErrorList
from django.utils.translation import ugettext as _
from django.contrib.auth.decorators import login_required
from django.template import loader
from django.views.generic.edit import CreateView
from django.http import HttpResponse, HttpResponseRedirect, Http404
from django.core.exceptions import PermissionDenied

from geonode.client.hooks import hookset
from geonode.utils import resolve_object
from geonode.base.views import batch_modify
from geonode.people.forms import ProfileForm
from geonode.base import register_event
from geonode.base.bbox_utils import BBOXHelper
from geonode.groups.models import GroupProfile
from geonode.monitoring.models import EventType
from geonode.storage.manager import storage_manager
from geonode.resource.manager import resource_manager
from geonode.decorators import check_keyword_write_perms
<<<<<<< HEAD
from geonode.security.utils import get_visible_resources
from geonode.security.utils import get_user_visible_groups
from geonode.base.utils import ManageResourceOwnerPermissions
=======
>>>>>>> da297e68
from geonode.base.forms import (
    CategoryForm,
    TKeywordForm,
    ThesaurusAvailableForm)
from geonode.base.models import (
    Thesaurus,
    TopicCategory)

from .utils import get_download_response

from .models import Document
from .forms import (
    DocumentForm,
    DocumentCreateForm,
)

logger = logging.getLogger("geonode.documents.views")

ALLOWED_DOC_TYPES = settings.ALLOWED_DOCUMENT_TYPES

_PERMISSION_MSG_DELETE = _("You are not permitted to delete this document")
_PERMISSION_MSG_GENERIC = _("You do not have permissions for this document.")
_PERMISSION_MSG_MODIFY = _("You are not permitted to modify this document")
_PERMISSION_MSG_METADATA = _(
    "You are not permitted to modify this document's metadata")
_PERMISSION_MSG_VIEW = _("You are not permitted to view this document")


def _resolve_document(request, docid, permission='base.change_resourcebase',
                      msg=_PERMISSION_MSG_GENERIC, **kwargs):
    '''
    Resolve the document by the provided primary key and check the optional permission.
    '''
    return resolve_object(request, Document, {'pk': docid},
                          permission=permission, permission_msg=msg, **kwargs)


def document_download(request, docid):
    response = get_download_response(request, docid, attachment=True)
    return response


def document_link(request, docid):
    response = get_download_response(request, docid)
    return response


def document_embed(request, docid):
    from django.http.response import HttpResponseRedirect
    document = get_object_or_404(Document, pk=docid)

    if not request.user.has_perm(
            'base.download_resourcebase',
            obj=document.get_self_resource()):
        return HttpResponse(
            loader.render_to_string(
                '401.html', context={
                    'error_message': _("You are not allowed to view this document.")}, request=request), status=401)
    if document.is_image:
        if document.doc_url:
            imageurl = document.doc_url
        else:
            imageurl = reverse('document_link', args=(document.id,))
        context_dict = {
            "image_url": imageurl,
        }
        return render(
            request,
            "documents/document_embed.html",
            context_dict
        )
    if document.doc_url:
        return HttpResponseRedirect(document.doc_url)
    else:
        return get_download_response(request, docid)


class DocumentUploadView(CreateView):
    template_name = 'documents/document_upload.html'
    form_class = DocumentCreateForm

    def get_context_data(self, **kwargs):
        context = super().get_context_data(**kwargs)
        context['ALLOWED_DOC_TYPES'] = ALLOWED_DOC_TYPES
        return context

    def form_invalid(self, form):
        messages.error(self.request, f"{form.errors}")
        if self.request.GET.get('no__redirect', False):
            out = {'success': False}
            out['message'] = f"{form.errors}"
            status_code = 400
            return HttpResponse(
                json.dumps(out),
                content_type='application/json',
                status=status_code)
        else:
            form.name = None
            form.title = None
            form.doc_file = None
            form.doc_url = None
            return self.render_to_response(
                self.get_context_data(request=self.request, form=form))

    def form_valid(self, form):
        """
        If the form is valid, save the associated model.
        """
        doc_form = form.cleaned_data

        file = doc_form.pop('doc_file', None)
        if file:
            tempdir = tempfile.mkdtemp(dir=settings.STATIC_ROOT)
            dirname = os.path.basename(tempdir)
            filepath = storage_manager.save(f"{dirname}/{file.name}", file)
            storage_path = storage_manager.path(filepath)
            self.object = resource_manager.create(
                None,
                resource_type=Document,
                defaults=dict(
                    owner=self.request.user,
                    doc_url=doc_form.pop('doc_url', None),
                    title=doc_form.pop('title', file.name),
                    files=[storage_path])
            )
            if tempdir != os.path.dirname(storage_path):
                shutil.rmtree(tempdir, ignore_errors=True)
        else:
            self.object = resource_manager.create(
                None,
                resource_type=Document,
                defaults=dict(
                    owner=self.request.user,
                    doc_url=doc_form.pop('doc_url', None),
                    title=doc_form.pop('title', None))
            )

        if settings.ADMIN_MODERATE_UPLOADS:
            self.object.is_approved = False
        if settings.RESOURCE_PUBLISHING:
            self.object.is_published = False

        resource_manager.set_permissions(
            None, instance=self.object, permissions=form.cleaned_data["permissions"], created=True
        )

        abstract = None
        date = None
        regions = []
        keywords = []
        bbox = None
        url = hookset.document_detail_url(self.object)

        out = {'success': False}

        if getattr(settings, 'EXIF_ENABLED', False):
            try:
                from geonode.documents.exif.utils import exif_extract_metadata_doc
                exif_metadata = exif_extract_metadata_doc(self.object)
                if exif_metadata:
                    date = exif_metadata.get('date', None)
                    keywords.extend(exif_metadata.get('keywords', []))
                    bbox = exif_metadata.get('bbox', None)
                    abstract = exif_metadata.get('abstract', None)
            except Exception:
                logger.debug("Exif extraction failed.")

        resource_manager.update(
            self.object.uuid,
            instance=self.object,
            keywords=keywords,
            regions=regions,
            vals=dict(
                abstract=abstract,
                date=date,
                date_type="Creation",
                bbox_polygon=BBOXHelper.from_xy(bbox).as_polygon() if bbox else None
            ),
            notify=True)
        resource_manager.set_thumbnail(self.object.uuid, instance=self.object, overwrite=False)

        register_event(self.request, EventType.EVENT_UPLOAD, self.object)

        if self.request.GET.get('no__redirect', False):
            out['success'] = True
            out['url'] = url
            if out['success']:
                status_code = 200
            else:
                status_code = 400
            return HttpResponse(
                json.dumps(out),
                content_type='application/json',
                status=status_code)
        else:
            return HttpResponseRedirect(url)


@login_required
@check_keyword_write_perms
def document_metadata(
        request,
        docid,
        template='documents/document_metadata.html',
        ajax=True):
    document = None
    try:
        document = _resolve_document(
            request,
            docid,
            'base.change_resourcebase_metadata',
            _PERMISSION_MSG_METADATA)
    except PermissionDenied:
        return HttpResponse(_("Not allowed"), status=403)
    except Exception:
        raise Http404(_("Not found"))
    if not document:
        raise Http404(_("Not found"))

    # Add metadata_author or poc if missing
    document.add_missing_metadata_author_or_poc()
    poc = document.poc
    metadata_author = document.metadata_author
    topic_category = document.category
    current_keywords = [keyword.name for keyword in document.keywords.all()]

    if request.method == "POST":
        document_form = DocumentForm(
            request.POST,
            instance=document,
            prefix="resource")
        category_form = CategoryForm(request.POST, prefix="category_choice_field", initial=int(
            request.POST["category_choice_field"]) if "category_choice_field" in request.POST and
            request.POST["category_choice_field"] else None)

        if hasattr(settings, 'THESAURUS'):
            tkeywords_form = TKeywordForm(request.POST)
        else:
            tkeywords_form = ThesaurusAvailableForm(request.POST, prefix='tkeywords')

    else:
        document_form = DocumentForm(instance=document, prefix="resource")
        document_form.disable_keywords_widget_for_non_superuser(request.user)
        category_form = CategoryForm(
            prefix="category_choice_field",
            initial=topic_category.id if topic_category else None)

        # Keywords from THESAURUS management
        doc_tkeywords = document.tkeywords.all()
        if hasattr(settings, 'THESAURUS') and settings.THESAURUS:
            warnings.warn('The settings for Thesaurus has been moved to Model, \
            this feature will be removed in next releases', DeprecationWarning)
            tkeywords_list = ''
            lang = 'en'  # TODO: use user's language
            if doc_tkeywords and len(doc_tkeywords) > 0:
                tkeywords_ids = doc_tkeywords.values_list('id', flat=True)
                if hasattr(settings, 'THESAURUS') and settings.THESAURUS:
                    el = settings.THESAURUS
                    thesaurus_name = el['name']
                    try:
                        t = Thesaurus.objects.get(identifier=thesaurus_name)
                        for tk in t.thesaurus.filter(pk__in=tkeywords_ids):
                            tkl = tk.keyword.filter(lang=lang)
                            if len(tkl) > 0:
                                tkl_ids = ",".join(
                                    map(str, tkl.values_list('id', flat=True)))
                                tkeywords_list += f",{tkl_ids}" if len(
                                    tkeywords_list) > 0 else tkl_ids
                    except Exception:
                        tb = traceback.format_exc()
                        logger.error(tb)

            tkeywords_form = TKeywordForm(instance=document)
        else:
            tkeywords_form = ThesaurusAvailableForm(prefix='tkeywords')
            #  set initial values for thesaurus form
            for tid in tkeywords_form.fields:
                values = []
                values = [keyword.id for keyword in doc_tkeywords if int(tid) == keyword.thesaurus.id]
                tkeywords_form.fields[tid].initial = values

    if request.method == "POST" and document_form.is_valid(
    ) and category_form.is_valid() and tkeywords_form.is_valid():
        new_poc = document_form.cleaned_data['poc']
        new_author = document_form.cleaned_data['metadata_author']
        new_keywords = current_keywords if request.keyword_readonly else document_form.cleaned_data['keywords']
        new_regions = document_form.cleaned_data['regions']

        new_category = None
        if category_form and 'category_choice_field' in category_form.cleaned_data and \
                category_form.cleaned_data['category_choice_field']:
            new_category = TopicCategory.objects.get(
                id=int(category_form.cleaned_data['category_choice_field']))

        if new_poc is None:
            if poc is None:
                poc_form = ProfileForm(
                    request.POST,
                    prefix="poc",
                    instance=poc)
            else:
                poc_form = ProfileForm(request.POST, prefix="poc")
            if poc_form.is_valid():
                if len(poc_form.cleaned_data['profile']) == 0:
                    # FIXME use form.add_error in django > 1.7
                    errors = poc_form._errors.setdefault(
                        'profile', ErrorList())
                    errors.append(
                        _('You must set a point of contact for this resource'))
            if poc_form.has_changed and poc_form.is_valid():
                new_poc = poc_form.save()

        if new_author is None:
            if metadata_author is None:
                author_form = ProfileForm(request.POST, prefix="author",
                                          instance=metadata_author)
            else:
                author_form = ProfileForm(request.POST, prefix="author")
            if author_form.is_valid():
                if len(author_form.cleaned_data['profile']) == 0:
                    # FIXME use form.add_error in django > 1.7
                    errors = author_form._errors.setdefault(
                        'profile', ErrorList())
                    errors.append(
                        _('You must set an author for this resource'))
            if author_form.has_changed and author_form.is_valid():
                new_author = author_form.save()

        document = document_form.instance
        resource_manager.update(
            document.uuid,
            instance=document,
            keywords=new_keywords,
            regions=new_regions,
            vals=dict(
                poc=new_poc or document.poc,
                metadata_author=new_author or document.metadata_author,
                category=new_category
            ),
            notify=True)
        resource_manager.set_thumbnail(document.uuid, instance=document, overwrite=False)
        document_form.save_many2many()

        register_event(request, EventType.EVENT_CHANGE_METADATA, document)
        url = hookset.document_detail_url(document)
        if not ajax:
            return HttpResponseRedirect(url)
        message = document.id

        try:
            # Keywords from THESAURUS management
            # Rewritten to work with updated autocomplete
            if not tkeywords_form.is_valid():
                return HttpResponse(json.dumps({'message': "Invalid thesaurus keywords"}, status_code=400))

            thesaurus_setting = getattr(settings, 'THESAURUS', None)
            if thesaurus_setting:
                tkeywords_data = tkeywords_form.cleaned_data['tkeywords']
                tkeywords_data = tkeywords_data.filter(
                    thesaurus__identifier=thesaurus_setting['name']
                )
                document.tkeywords.set(tkeywords_data)
            elif Thesaurus.objects.all().exists():
                fields = tkeywords_form.cleaned_data
                document.tkeywords.set(tkeywords_form.cleanx(fields))

        except Exception:
            tb = traceback.format_exc()
            logger.error(tb)

        return HttpResponse(json.dumps({'message': message}))

    # - POST Request Ends here -

    # Request.GET
    if poc is not None:
        document_form.fields['poc'].initial = poc.id
        poc_form = ProfileForm(prefix="poc")
        poc_form.hidden = True

    if metadata_author is not None:
        document_form.fields['metadata_author'].initial = metadata_author.id
        author_form = ProfileForm(prefix="author")
        author_form.hidden = True

    metadata_author_groups = get_user_visible_groups(request.user)

    if settings.ADMIN_MODERATE_UPLOADS:
        if not request.user.is_superuser:
            can_change_metadata = request.user.has_perm(
                'change_resourcebase_metadata',
                document.get_self_resource())
            try:
                is_manager = request.user.groupmember_set.all().filter(role='manager').exists()
            except Exception:
                is_manager = False
            if not is_manager or not can_change_metadata:
                if settings.RESOURCE_PUBLISHING:
                    document_form.fields['is_published'].widget.attrs.update(
                        {'disabled': 'true'})
                document_form.fields['is_approved'].widget.attrs.update(
                    {'disabled': 'true'})

    register_event(request, EventType.EVENT_VIEW_METADATA, document)
    return render(request, template, context={
        "resource": document,
        "document": document,
        "document_form": document_form,
        "poc_form": poc_form,
        "author_form": author_form,
        "category_form": category_form,
        "tkeywords_form": tkeywords_form,
        "metadata_author_groups": metadata_author_groups,
        "TOPICCATEGORY_MANDATORY": getattr(settings, 'TOPICCATEGORY_MANDATORY', False),
        "GROUP_MANDATORY_RESOURCES": getattr(settings, 'GROUP_MANDATORY_RESOURCES', False),
        "UI_MANDATORY_FIELDS": list(
            set(getattr(settings, 'UI_DEFAULT_MANDATORY_FIELDS', []))
            |
            set(getattr(settings, 'UI_REQUIRED_FIELDS', []))
        )
    })


@login_required
def document_metadata_advanced(request, docid):
    return document_metadata(
        request,
        docid,
        template='documents/document_metadata_advanced.html')


@login_required
def document_batch_metadata(request):
    return batch_modify(request, 'Document')<|MERGE_RESOLUTION|>--- conflicted
+++ resolved
@@ -24,12 +24,6 @@
 import warnings
 import traceback
 
-<<<<<<< HEAD
-from dal import autocomplete
-from guardian.shortcuts import get_objects_for_user
-=======
-from itertools import chain
->>>>>>> da297e68
 
 from django.urls import reverse
 from django.conf import settings
@@ -54,12 +48,7 @@
 from geonode.storage.manager import storage_manager
 from geonode.resource.manager import resource_manager
 from geonode.decorators import check_keyword_write_perms
-<<<<<<< HEAD
-from geonode.security.utils import get_visible_resources
 from geonode.security.utils import get_user_visible_groups
-from geonode.base.utils import ManageResourceOwnerPermissions
-=======
->>>>>>> da297e68
 from geonode.base.forms import (
     CategoryForm,
     TKeywordForm,
