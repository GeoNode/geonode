import json

from django.shortcuts import render_to_response, get_object_or_404
from django.http import HttpResponse, HttpResponseRedirect, Http404
from django.template import RequestContext, loader
from django.utils.translation import ugettext as _
from django.contrib.auth.decorators import login_required, user_passes_test
from django.conf import settings
from django.core.urlresolvers import reverse
from django.core.exceptions import PermissionDenied
from django_downloadview.response import DownloadResponse
from django.views.generic.edit import UpdateView, CreateView
from django.db.models import F

from geonode.utils import resolve_object
from geonode.security.views import _perms_info_json
from geonode.people.forms import ProfileForm
from geonode.base.forms import CategoryForm
from geonode.base.models import TopicCategory, ResourceBase
from geonode.documents.models import Document
from geonode.documents.forms import DocumentForm, DocumentCreateForm, DocumentReplaceForm
from geonode.documents.models import IMGTYPES
from geonode.utils import build_social_links

from geonode.eula.models import AnonDownloader
from .forms import AnonDownloaderForm
from actstream.signals import action
from actstream.models import Action
from pprint import pprint
from django.utils.html import escape
from django.utils import timezone
import csv
import datetime

ALLOWED_DOC_TYPES = settings.ALLOWED_DOCUMENT_TYPES

_PERMISSION_MSG_DELETE = _("You are not permitted to delete this document")
_PERMISSION_MSG_GENERIC = _('You do not have permissions for this document.')
_PERMISSION_MSG_MODIFY = _("You are not permitted to modify this document")
_PERMISSION_MSG_METADATA = _(
    "You are not permitted to modify this document's metadata")
_PERMISSION_MSG_VIEW = _("You are not permitted to view this document")


def _resolve_document(request, docid, permission='base.change_resourcebase',
                      msg=_PERMISSION_MSG_GENERIC, **kwargs):
    '''
    Resolve the document by the provided primary key and check the optional permission.
    '''
    return resolve_object(request, Document, {'pk': docid},
                          permission=permission, permission_msg=msg, **kwargs)

def document_detail(request, docid):
    """
    The view that show details of each document
    """
    document = None
    try:
        document = _resolve_document(
            request,
            docid,
            'base.view_resourcebase',
            _PERMISSION_MSG_VIEW)

    except Http404:
        return HttpResponse(
            loader.render_to_string(
                '404.html', RequestContext(
                    request, {
                        })), status=404)

    except PermissionDenied:
        return HttpResponse(
            loader.render_to_string(
                '401.html', RequestContext(
                    request, {
                        'error_message': _("You are not allowed to view this document.")})), status=403)

    if document is None:
        return HttpResponse(
            'An unknown error has occured.',
            mimetype="text/plain",
            status=401
        )

    else:
        try:
            related = document.content_type.get_object_for_this_type(
                id=document.object_id)
        except:
            related = ''

        # Update count for popularity ranking,
        # but do not includes admins or resource owners
        if request.user != document.owner and not request.user.is_superuser:
            Document.objects.filter(id=document.id).update(popular_count=F('popular_count') + 1)

        metadata = document.link_set.metadata().filter(
            name__in=settings.DOWNLOAD_FORMATS_METADATA)

        context_dict = {
            'permissions_json': _perms_info_json(document),
            'resource': document,
            'metadata': metadata,
            'imgtypes': IMGTYPES,
            'related': related}

        if settings.SOCIAL_ORIGINS:
            context_dict["social_links"] = build_social_links(request, document)

        if request.method == 'POST':
            form = AnonDownloaderForm(request.POST)
            out = {}
            if form.is_valid():
                out['success'] = True
                pprint(form.cleaned_data)
                anondownload = form.save()
                # anondownload.anon_document = Document.objects.get(id = docid)
                anondownload.anon_document = Document.objects.get(pk = docid)
                anondownload.save()
            else:
                errormsgs = []
                for e in form.errors.values():
                    errormsgs.extend([escape(v) for v in e])
                out['success'] = False
                out['errors'] = form.errors
                out['errormsgs'] = errormsgs
            if out['success']:
                status_code = 200
                document = get_object_or_404(Document, pk=docid)
                return DownloadResponse(document.doc_file)
            else:
                status_code = 400
<<<<<<< HEAD
                return HttpResponse(status=400)
=======
                # return HttpResponse(status=status_code)
>>>>>>> 6aea1d4f
            #Handle form
            # return HttpResponse(status=status_code)
            # url = reverse('document_download',kwargs={'docid': docid})
            # return HttpResponseRedirect(url)
<<<<<<< HEAD

=======
>>>>>>> 6aea1d4f
        else:
            #Render form
            form = AnonDownloaderForm()
        context_dict["anon_form"] = form

        return render_to_response(
            "documents/document_detail.html",
            RequestContext(request, context_dict))

def document_download(request, docid):
    document = get_object_or_404(Document, pk=docid)
    if request.user.is_authenticated():
        action.send(request.user, verb='downloaded', action_object=document)
    print request.user.has_perm('base.download_resourcebase',obj=document.get_self_resource())

    if not request.user.has_perm(
            'base.download_resourcebase',
            obj=document.get_self_resource()):
        return HttpResponse(
            loader.render_to_string(
                '401.html', RequestContext(
                    request, {
                        'error_message': _("You are not allowed to view this document.")})), status=401)

    return DownloadResponse(document.doc_file)

class DocumentUploadView(CreateView):
    template_name = 'documents/document_upload.html'
    form_class = DocumentCreateForm

    def form_valid(self, form):
        """
        If the form is valid, save the associated model.
        """
        self.object = form.save(commit=False)
        self.object.owner = self.request.user
        resource_id = self.request.POST.get('resource', None)
        if resource_id:
            self.object.content_type = ResourceBase.objects.get(id=resource_id).polymorphic_ctype
            self.object.object_id = resource_id
        # by default, if RESOURCE_PUBLISHING=True then document.is_published
        # must be set to False
        is_published = True
        if settings.RESOURCE_PUBLISHING:
            is_published = False
        self.object.is_published = is_published
        self.object.save()
        self.object.set_permissions(form.cleaned_data['permissions'])
        return HttpResponseRedirect(
            reverse(
                'document_metadata',
                args=(
                    self.object.id,
                )))


class DocumentUpdateView(UpdateView):
    template_name = 'documents/document_replace.html'
    pk_url_kwarg = 'docid'
    form_class = DocumentReplaceForm
    queryset = Document.objects.all()
    context_object_name = 'document'

    def form_valid(self, form):
        """
        If the form is valid, save the associated model.
        """
        self.object = form.save()
        return HttpResponseRedirect(
            reverse(
                'document_metadata',
                args=(
                    self.object.id,
                )))


@login_required
def document_metadata(
        request,
        docid,
        template='documents/document_metadata.html'):

    document = None
    try:
        document = _resolve_document(
            request,
            docid,
            'base.change_resourcebase_metadata',
            _PERMISSION_MSG_METADATA)

    except Http404:
        return HttpResponse(
            loader.render_to_string(
                '404.html', RequestContext(
                    request, {
                        })), status=404)

    except PermissionDenied:
        return HttpResponse(
            loader.render_to_string(
                '401.html', RequestContext(
                    request, {
                        'error_message': _("You are not allowed to edit this document.")})), status=403)

    if document is None:
        return HttpResponse(
            'An unknown error has occured.',
            mimetype="text/plain",
            status=401
        )

    else:
        poc = document.poc
        metadata_author = document.metadata_author
        topic_category = document.category

        if request.method == "POST":
            document_form = DocumentForm(
                request.POST,
                instance=document,
                prefix="resource")
            category_form = CategoryForm(
                request.POST,
                prefix="category_choice_field",
                initial=int(
                    request.POST["category_choice_field"]) if "category_choice_field" in request.POST else None)
        else:
            document_form = DocumentForm(instance=document, prefix="resource")
            category_form = CategoryForm(
                prefix="category_choice_field",
                initial=topic_category.id if topic_category else None)

        if request.method == "POST" and document_form.is_valid(
        ) and category_form.is_valid():
            new_poc = document_form.cleaned_data['poc']
            new_author = document_form.cleaned_data['metadata_author']
            new_keywords = document_form.cleaned_data['keywords']
            new_category = TopicCategory.objects.get(
                id=category_form.cleaned_data['category_choice_field'])

            if new_poc is None:
                if poc.user is None:
                    poc_form = ProfileForm(
                        request.POST,
                        prefix="poc",
                        instance=poc)
                else:
                    poc_form = ProfileForm(request.POST, prefix="poc")
                if poc_form.has_changed and poc_form.is_valid():
                    new_poc = poc_form.save()

            if new_author is None:
                if metadata_author is None:
                    author_form = ProfileForm(request.POST, prefix="author",
                                              instance=metadata_author)
                else:
                    author_form = ProfileForm(request.POST, prefix="author")
                if author_form.has_changed and author_form.is_valid():
                    new_author = author_form.save()

            if new_poc is not None and new_author is not None:
                the_document = document_form.save()
                the_document.poc = new_poc
                the_document.metadata_author = new_author
                the_document.keywords.add(*new_keywords)
                the_document.category = new_category
                the_document.save()
                return HttpResponseRedirect(
                    reverse(
                        'document_detail',
                        args=(
                            document.id,
                        )))

        if poc is None:
            poc_form = ProfileForm(request.POST, prefix="poc")
        else:
            if poc is None:
                poc_form = ProfileForm(instance=poc, prefix="poc")
            else:
                document_form.fields['poc'].initial = poc.id
                poc_form = ProfileForm(prefix="poc")
                poc_form.hidden = True

        if metadata_author is None:
            author_form = ProfileForm(request.POST, prefix="author")
        else:
            if metadata_author is None:
                author_form = ProfileForm(
                    instance=metadata_author,
                    prefix="author")
            else:
                document_form.fields[
                    'metadata_author'].initial = metadata_author.id
                author_form = ProfileForm(prefix="author")
                author_form.hidden = True

        return render_to_response(template, RequestContext(request, {
            "document": document,
            "document_form": document_form,
            "poc_form": poc_form,
            "author_form": author_form,
            "category_form": category_form,
        }))


def document_search_page(request):
    # for non-ajax requests, render a generic search page

    if request.method == 'GET':
        params = request.GET
    elif request.method == 'POST':
        params = request.POST
    else:
        return HttpResponse(status=405)

    return render_to_response(
        'documents/document_search.html',
        RequestContext(
            request,
            {
                'init_search': json.dumps(
                    params or {}),
                "site": settings.SITEURL}))


@login_required
def document_remove(request, docid, template='documents/document_remove.html'):
    try:
        document = _resolve_document(
            request,
            docid,
            'base.delete_resourcebase',
            _PERMISSION_MSG_DELETE)

        if request.method == 'GET':
            return render_to_response(template, RequestContext(request, {
                "document": document
            }))
        if request.method == 'POST':
            document.delete()
            return HttpResponseRedirect(reverse("document_browse"))
        else:
            return HttpResponse("Not allowed", status=403)

    except PermissionDenied:
        return HttpResponse(
            'You are not allowed to delete this document',
            mimetype="text/plain",
            status=401
        )

@login_required
@user_passes_test(lambda u: u.is_superuser)
def document_csv_download(request):
    # if not request.user.is_superuser:
    #     raise HttpResponseForbidden

    response = HttpResponse(content_type='text/csv')
    datetoday = timezone.now()
    response['Content-Disposition'] = 'attachment; filename="Documents-List-"'+str(datetoday.month)+str(datetoday.day)+str(datetoday.year)+'.csv"'
    writer = csv.writer(response)

    # auth_list = Action.objects.filter(verb='downloaded').order_by('timestamp') #get layers in prod

    # auth_fmc =
    anon_list = AnonDownloader.objects.all().order_by('date')
    # anon_fmc
    writer.writerow( ['username','layer name','date downloaded'])

    # for auth in auth_list:
    #     # auth.actor + " " + auth.action_object + " " +  auth.timestamp.strftime('%Y/%m/%d')
    #     writer.writerow([auth.actor,auth.action_object.title,auth.timestamp.strftime('%Y/%m/%d')])

    writer.writerow(['\n'])
    writer.writerow(['Anonymous Downloads'])
    writer.writerow( ['lastname','firstname','document name','date downloaded'])
    for anon in anon_list:
        lastname = anon.anon_last_name
        firstname = anon.anon_first_name
        documentname = anon.anon_document
        writer.writerow([lastname,firstname,documentname,anon.date.strftime('%Y/%m/%d')])

    return response<|MERGE_RESOLUTION|>--- conflicted
+++ resolved
@@ -131,19 +131,11 @@
                 return DownloadResponse(document.doc_file)
             else:
                 status_code = 400
-<<<<<<< HEAD
-                return HttpResponse(status=400)
-=======
                 # return HttpResponse(status=status_code)
->>>>>>> 6aea1d4f
             #Handle form
             # return HttpResponse(status=status_code)
             # url = reverse('document_download',kwargs={'docid': docid})
             # return HttpResponseRedirect(url)
-<<<<<<< HEAD
-
-=======
->>>>>>> 6aea1d4f
         else:
             #Render form
             form = AnonDownloaderForm()
