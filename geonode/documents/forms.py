import json
import os
import re
import autocomplete_light

from django import forms
from django.utils.translation import ugettext_lazy as _
from django.contrib.contenttypes.models import ContentType
from django.conf import settings
from django.forms import HiddenInput, TextInput
from modeltranslation.forms import TranslationModelForm

from geonode.documents.models import Document
from geonode.maps.models import Map
from geonode.layers.models import Layer
<<<<<<< HEAD
=======
from geonode.base.models import Region

from geonode.eula.models import AnonDownloader
from captcha.fields import ReCaptchaField
from captcha.fields import ReCaptchaField
from crispy_forms.helper import FormHelper
from crispy_forms.layout import Layout, Fieldset, HTML, Div, Column, Row, Field
from crispy_forms.bootstrap import PrependedText

class AnonDownloaderForm(forms.ModelForm):
    captcha = ReCaptchaField(attrs={'theme': 'clean'})
    class Meta:
        model = AnonDownloader
        fields = (
            'anon_first_name',
            'anon_last_name',
            'anon_email',
            'anon_purpose',
            'anon_organization',
            'captcha'
        )
    def __init__(self, *args, **kwargs):
        self.helper = FormHelper()
        super(AnonDownloaderForm, self).__init__(*args, **kwargs)
        self.fields['captcha'].error_messages = {'required': 'Please answer the Captcha to continue.'}
        self.helper.form_tag = False
        self.helper.render_required_fields = True
        self.helper.layout = Layout(
            Fieldset('Requester Information',
                Div(
                    Field('anon_first_name', css_class='form-control'),
                    Field('anon_last_name', css_class='form-control'),
                    Field('anon_email', css_class='form-control'),
                    css_class='form-group'
                ),
                Div(
                    Field('anon_organization', css_class='form-control'),
                    Field('anon_purpose', css_class='form-control'),
                    css_class='form-group'
                ),
            ),
            Div(

                HTML("<br/><section class=widget>"),
                Field('captcha'),
                HTML("</section>")
            ),
        )

class DocumentForm(TranslationModelForm):
    _date_widget_options = {
        "icon_attrs": {"class": "fa fa-calendar"},
        "attrs": {"class": "form-control input-sm"},
        "format": "%Y-%m-%d %H:%M",
        # Options for the datetimepickers are not set here on purpose.
        # They are set in the metadata_form_js.html template because
        # bootstrap-datetimepicker uses jquery for its initialization
        # and we need to ensure it is available before trying to
        # instantiate a new datetimepicker. This could probably be improved.
        "options": False,
    }
    date = forms.DateTimeField(
        localize=True,
        widget=DateTimePicker(**_date_widget_options)
    )
    temporal_extent_start = forms.DateTimeField(
        required=False,
        localize=True,
        widget=DateTimePicker(**_date_widget_options)
    )
    temporal_extent_end = forms.DateTimeField(
        required=False,
        localize=True,
        widget=DateTimePicker(**_date_widget_options)
    )
>>>>>>> 5ff3bc73

autocomplete_light.autodiscover() # flake8: noqa

from geonode.base.forms import ResourceBaseForm


class DocumentForm(ResourceBaseForm):

    resource = forms.ChoiceField(label='Link to')

    def __init__(self, *args, **kwargs):
        super(DocumentForm, self).__init__(*args, **kwargs)
        rbases = list(Layer.objects.all())
        rbases += list(Map.objects.all())
        rbases.sort(key=lambda x: x.title)
        rbases_choices = []
        rbases_choices.append(['no_link', '---------'])
        for obj in rbases:
            type_id = ContentType.objects.get_for_model(obj.__class__).id
            obj_id = obj.id
            form_value = "type:%s-id:%s" % (type_id, obj_id)
            display_text = '%s (%s)' % (obj.title, obj.polymorphic_ctype.model)
            rbases_choices.append([form_value, display_text])
        self.fields['resource'].choices = rbases_choices
        if self.instance.content_type:
            self.fields['resource'].initial = 'type:%s-id:%s' % (
                self.instance.content_type.id, self.instance.object_id)

    def save(self, *args, **kwargs):
        contenttype_id = None
        contenttype = None
        object_id = None
        resource = self.cleaned_data['resource']
        if resource != 'no_link':
            matches = re.match("type:(\d+)-id:(\d+)", resource).groups()
            contenttype_id = matches[0]
            object_id = matches[1]
            contenttype = ContentType.objects.get(id=contenttype_id)
        self.cleaned_data['content_type'] = contenttype_id
        self.cleaned_data['object_id'] = object_id
        self.instance.object_id = object_id
        self.instance.content_type = contenttype
        return super(DocumentForm, self).save(*args, **kwargs)

    class Meta(ResourceBaseForm.Meta):
        model = Document
        exclude = ResourceBaseForm.Meta.exclude + (
            'content_type',
            'object_id',
            'doc_file',
            'extension',
            'doc_type',
            'doc_url')


class DocumentDescriptionForm(forms.Form):
    title = forms.CharField(300)
    abstract = forms.CharField(1000, widget=forms.Textarea, required=False)
    keywords = forms.CharField(500, required=False)


class DocumentReplaceForm(forms.ModelForm):

    """
    The form used to replace a document.
    """

    class Meta:
        model = Document
        fields = ['doc_file', 'doc_url']

    def clean(self):
        """
        Ensures the doc_file or the doc_url field is populated.
        """
        cleaned_data = super(DocumentReplaceForm, self).clean()
        doc_file = self.cleaned_data.get('doc_file')
        doc_url = self.cleaned_data.get('doc_url')

        if not doc_file and not doc_url:
            raise forms.ValidationError(_("Document must be a file or url."))

        if doc_file and doc_url:
            raise forms.ValidationError(
                _("A document cannot have both a file and a url."))

        return cleaned_data

    def clean_doc_file(self):
        """
        Ensures the doc_file is valid.
        """
        doc_file = self.cleaned_data.get('doc_file')

        if doc_file and not os.path.splitext(
                doc_file.name)[1].lower()[
                1:] in settings.ALLOWED_DOCUMENT_TYPES:
            raise forms.ValidationError(_("This file type is not allowed"))

        return doc_file


class DocumentCreateForm(TranslationModelForm):

    """
    The document upload form.
    """
    permissions = forms.CharField(
        widget=HiddenInput(
            attrs={
                'name': 'permissions',
                'id': 'permissions'}),
        required=True)
    resource = forms.CharField(
        required=False,
        label=_("Link to"),
        widget=TextInput(
            attrs={
                'name': 'title__contains',
                'id': 'resource'}))

    class Meta:
        model = Document
        fields = ['title', 'doc_file', 'doc_url']
        widgets = {
            'name': HiddenInput(attrs={'cols': 80, 'rows': 20}),
        }

    def clean_permissions(self):
        """
        Ensures the JSON field is JSON.
        """
        permissions = self.cleaned_data['permissions']
        try:
            return json.loads(permissions)
        except ValueError:
            raise forms.ValidationError(_("Permissions must be valid JSON."))

    def clean(self):
        """
        Ensures the doc_file or the doc_url field is populated.
        """
        cleaned_data = super(DocumentCreateForm, self).clean()
        doc_file = self.cleaned_data.get('doc_file')
        doc_url = self.cleaned_data.get('doc_url')

        if not doc_file and not doc_url:
            raise forms.ValidationError(_("Document must be a file or url."))

        if doc_file and doc_url:
            raise forms.ValidationError(
                _("A document cannot have both a file and a url."))

        return cleaned_data

    def clean_doc_file(self):
        """
        Ensures the doc_file is valid.
        """
        doc_file = self.cleaned_data.get('doc_file')

        if doc_file and not os.path.splitext(
                doc_file.name)[1].lower()[
                1:] in settings.ALLOWED_DOCUMENT_TYPES:
            raise forms.ValidationError(_("This file type is not allowed"))

        return doc_file<|MERGE_RESOLUTION|>--- conflicted
+++ resolved
@@ -13,8 +13,6 @@
 from geonode.documents.models import Document
 from geonode.maps.models import Map
 from geonode.layers.models import Layer
-<<<<<<< HEAD
-=======
 from geonode.base.models import Region
 
 from geonode.eula.models import AnonDownloader
@@ -90,7 +88,6 @@
         localize=True,
         widget=DateTimePicker(**_date_widget_options)
     )
->>>>>>> 5ff3bc73
 
 autocomplete_light.autodiscover() # flake8: noqa
 
