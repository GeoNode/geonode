--- conflicted
+++ resolved
@@ -29,16 +29,12 @@
 
     poc = forms.ModelChoiceField(empty_label = "Person outside GeoNode (fill form)",
                                  label = "Point Of Contact", required=False,
-                                 queryset = Profile.objects.all())
+                                 queryset = Profile.objects.exclude(username='AnonymousUser'))
 
     metadata_author = forms.ModelChoiceField(empty_label = "Person outside GeoNode (fill form)",
                                              label = "Metadata Author", required=False,
-<<<<<<< HEAD
-                                             queryset = Profile.objects.all())
-=======
-                                             queryset = Profile.objects.exclude(user=None))
+                                             queryset = Profile.objects.exclude(username='AnonymousUser'))
 
->>>>>>> da4c8be1
     keywords = taggit.forms.TagField(required=False,
                                      help_text=_("A space or comma-separated list of keywords"))
 
