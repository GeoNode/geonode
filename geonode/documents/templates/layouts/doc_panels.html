{% load static from staticfiles %}
{% load floppyforms %}
{% load i18n %}
<<<<<<< HEAD
<!--<link href="{% static "lib/css/bootstrap-select.css" %}?v={{ VERSION }}" rel="stylesheet" />-->
=======
<!--<link href="{% static "lib/css/bootstrap-select.css" %}" rel="stylesheet" />-->
>>>>>>> 50d2aa0f
<script type="text/javascript" src="{% static "geonode/js/utils/thumbnail.js" %}"></script>
<style>
/* general panel styles */
#mdeditor_form .panel-group .panel{
  overflow: visible;
}
/* date fields proper sizes */
#mdeditor_form .input-group.date {
  width: 100%;
}

/* resizable text-areas */
#mdeditor_form textarea {
  resize: vertical;
  height: 120px;
}

/* question mark (info) distance fom label*/
form #mdeditor_form label{
  margin-right: 0.3em;
}
/* regions */
#regions_multiselect_container .fstElement {
  width: 100%;
}
#regions_multiselect_container .fstChoiceItem {
  background-color: #2c689c;
  border: #2c689c;
}

#mdeditor_form .mandatory-hint,#mdeditor_form .advanced-hint {
  cursor: pointer;
}

/* publishing checkboxes */
#mdeditor_form #id_resource-metadata_uploaded_preserve,
#mdeditor_form #id_resource-is_approved,
#mdeditor_form #id_resource-is_published,
#mdeditor_form #id_resource-featured  {
  float: right;
}

/* mosaiking checkboxes */
#mdeditor_form #id_resource-is_mosaic,
#mdeditor_form #id_resource-has_time,
#mdeditor_form #id_resource-has_elevation  {
  float: right;
}

/* keywords */
#mdeditor_form .tokenfield.form-control {
  height: auto;
}

#mdeditor_form .thesauri_keywords label {
  display: block;
}
#mdeditor_form span.autocomplete-light-widget {
  width: 100%;
}
</style>
<style>
/* metadata edit workflow wizard */
.wizard--progress {
  list-style: none;
  margin: 0;
  padding: 0;
  display: table;
  table-layout: fixed;
  width: 100%;
  color: #2c689c;
}
.wizard--progress > li {
  position: relative;
  display: table-cell;
  text-align: center;
  font-size: 0.8em;
}
.wizard--progress > li:hover {
  cursor: pointer;
}
.wizard--progress > li:before {
  transition: background 0.5s ease 0.1s;
  box-shadow: 5px 5px 5px rgba(0,0,0,.5);
  content: attr(data-step);
  display: block;
  margin: 0 auto;
  background: #DFE3E4;
  width: 3em;
  height: 3em;
  text-align: center;
  margin-bottom: 0.25em;
  line-height: 3em;
  border-radius: 100%;
  position: relative;
  z-index: 1000;
}
.wizard--progress > li:after {
  transition: background 1s ease, width 1s ease;
  width: 0px;
  box-shadow: 5px 5px 5px rgba(0,0,0,.5);
  content: '';
  position: absolute;
  display: block;
  background: #DFE3E4;
  height: 0.5em;
  top: 1.25em;
  left: 50%;
  margin-left: 1.5em\9;
  z-index: -1;
}

.wizard--progress > li:last-child:after {
  display: none;
}
.wizard--progress > li.is-complete {
  color: #333333;
}
.wizard--progress > li.is-complete:before, .wizard--progress > li.is-complete:after {
  color: #FFF;
  background: #333333;
}
.wizard--progress > li.is-complete:before {
  z-index: 1;
}
.wizard--progress > li.is-complete:after {
  transition: background 1s ease, width 1s ease;
  z-index: 0;
  width: 100%;
}
.wizard--progress > li a {
  color: #2c689c;
}
.wizard--progress > li.is-active {
  color: #2c689c;
}
.wizard--progress > li.is-active:before {
  color: #FFF;
  background: #2c689c;
}

.wizard--progress > li.is-complete a {
  color: #000;
}

/**
 * Needed for IE8
 */
.wizard--progress__last:after {
  display: none !important;
}

/**
 * Size Extensions
 */
.wizard--progress--medium {
  font-size: 1.5em;
}

.wizard--progress--large {
  font-size: 2em;
}
.wizard--progress > li:before {
    text-decoration: none;
}
.wizard--progress li:hover a{
  text-decoration: underline;
}
.wizard--progress a, .wizard--progress a:hover:before {
  text-decoration: none;
}

</style>

<style>
/* draggable table */
span.grippy {
  content: '....';
  width: 15px;
  height: 26px;
  display: inline-block;
  overflow: hidden;
  line-height: 5px;
  padding: 3px 4px;
  cursor: move;
  vertical-align: middle;

  font-size: 12px;
  font-family: sans-serif;
  letter-spacing: 2px;
  color: #cccccc;
  text-shadow: 1px 0 1px black;
}
span.grippy::after {
  content: '.. .. .. ..';
}
</style>
<button class="btn btn-success metadata-edit-done" id="btn_upd_md_done" type="submit" style="float:right; opacity: 0;" >{% trans "Done!" %}</button>
{% block body_outer %}
<ul id="md_tabs" class="nav nav-tabs">
  <li id="metadata_edit_tab" class="active">
      <a data-toggle="tab" href="#edit-metadata"><i class="fa fa-pencil"></i>{% trans "Edit" %}</a>
  </li>
    <!-- li id="preview_tab" data-toggle="tab" dhref="#preview">
        <a data-toggle="tab" href="#preview">Preview</a>
    </li -->
    <li id="settings_tab" dhref="#settings">
        <a data-toggle="tab" href="#settings"><i class="fa fa-cog"></i> {% trans "Settings" %}</a>
    </li>
</ul>

<div class="tab-content">
<div id="edit-metadata" class="tab-content tab-pane fade in active">
  <div id="completeness-hints" class="progress">

  <div class="mandatory-hint progress-bar" role="progressbar" style="width:33%">
    {% trans "Mandatory" %}
  </div>
  <div class="advanced-hint progress-bar" role="progressbar" style="width:34%">
    {% trans "Mandatory" %}
  </div>
  <div class="progress-bar" role="progressbar" style="width:33%">
    {% trans "Optional" %}
  </div>
</div>
  <ul class="wizard--progress wizard--progress--medium">
      <li data-step="1" id="first" class="is-active" data-toggle="tab" href="#mandatory">
          <a>{% trans "Basic Metadata" %}</a>
      </li>
      <li data-step="2" id="second"  data-toggle="tab" href="#advanced">
          <a>{% trans "Location and Licenses" %}</a>
      </li>
      <li data-step="3" data-toggle="tab" href="#ownership">
          <a>{% trans "Optional Metadata" %}</a>
      </li>
  </ul>
    <div id="mandatory" class="tab-pane fade in active">
        <!--<br />-->
        <div class="panel-group">
            <div class="panel panel-default">
                <!-- div class="panel-heading">Data info</div -->
                <div class="panel-body">
                    <div class="row">
                        <div class="col">
                            <div id="basicInfo" class="container-fluid">
                            </div>
                        </div>
                    </div>
                    <div class="row">
                        <div class="col">
                            <div id="basicDescriptiveInfo" class="container-fluid">
                                <div class="col-lg-7">
                                    <span><label for="{{ document_form.title|id }}">{{ document_form.title.label }}</label></span>
                                    <!--<p class="xxs-font-size">(Name by which the cited resource is known)</p>-->
                                    {{ document_form.title }}
                                    <span><label for="{{ document_form.title|id }}">{{ document_form.links.label }}</label></span>
                                    {{ document_form.links }}
                                    <div>
                                        <span><label for="{{ document_form.abstract|id }}">{{ document_form.abstract.label }}</label></span>
                                        <!--<p class="xxs-font-size">(Brief narrative summary of the content of the resource/s)</p>-->
                                        {{ document_form.abstract }}
                                    </div>
                                </div>
                                <div class="col-lg-5">
                                    <div class="col-lg-12">
                                        <span><label for="{{ document_form.date_type|id }}">{{ document_form.keywords.label }}</label></span>
                                        {{ document_form.keywords }}
                                    </div>
                                    {% if THESAURI_FILTERS %}
                                    <div class="col-lg-12 thesauri_keywords">
                                        {{ tkeywords_form }}
                                    </div>
                                    {% endif %}
                                    <div class="col-lg-6 col-xs-12">
                                        <span><label for="{{ document_form.date_type|id }}">{{ document_form.date_type.label }}</label></span>
                                        <!--<p class="xxs-font-size">(Identification of when a given event occurred)</p>-->
                                        {{ document_form.date_type }}
                                    </div>
                                    <div class="col-lg-6 col-xs-12">
                                        <span><label for="{{ document_form.date|id }}">{{ document_form.date.label }}</label></span>
                                        <!--<p class="xxs-font-size">(When a given event occurred on the resource)</p>-->
                                        {{ document_form.date }}
                                    </div>
                                    <div id="basicCategoryInfo" class="col-lg-12">
                                        <span><label for="{{ category_form.category_choice_field|id }}" class="control-label required-field">{% trans "Category" %}</label></span>
                                        <select
                                            data-live-search="true"
                                            data-size="5"
                                            name="category_choice_field"
                                            id="category_form"
                                            class="selectpicker form-control"
                                            >
                                            <option {% if not category_form.initial %} selected="selected" {% endif %} value="">---</option>
                                          {% for choice in category_form.category_choice_field.field.choices %}
                                              <option
                                              {% ifequal category_form.initial choice.0 %} selected="selected" {% endifequal %}
                                              value="{{ choice.0 }}"
                                              data-content="<span class='has-popover' data-container='body' data-toggle='popover' data-placement='top'  data-content=' {{ choice.2.description }}' rigger='hover'><i class='fa {{choice.2.fa_class}}'></i> {{ choice.2.gn_description }}<span>"
                                              >{{ choice.2.gn_description }}</option>
                                          {% endfor %}
                                        </select>
                                    </div>
                                    <div id="basicGroupInfo" class="col-lg-12">
                                        <span><label for="id_resource-group" class="control-label required-field">{% trans "Group" %}</label></span>
                                        <select
                                            title="{% trans "Choose one of the following..." %}"
                                            data-live-search="true"
                                            data-size="5"
                                            name="resource-group"
                                            id="id_resource-group"
                                            class="selectpicker form-control"
                                            >
                                            <option {% if not group %} selected="selected" {% endif %} value="">---</option>
                                            {% for group in metadata_author_groups %}
                                            <option
                                                value="{{ group.group.id }}"
                                                {% ifequal resource.group group.group %} selected="selected" {% endifequal %}
                                                >
                                                {{ group.title }}
                                            </option>
                                            {% endfor %}
                                        </select>
                                    </div>
                                </div>
                            </div>
                        </div>
                    </div>
                </div>
            </div>
        </div>
    </div>

    <div id="advanced" class="tab-pane fade">
        <div class="panel-group">
                <div class="panel panel-default">
                    <!-- div class="panel-heading">Metadata info</div -->
                    <div class="panel-body">
                        <div class="" id="mdinfo">
                            <div class="">
                                <div class="col-lg-4">
                                    <div>
                                        <span><label for="{{ document_form.language|id }}">{{ document_form.language.label }}</label></span>
                                        <!--<p class="xxs-font-size">(Language used within the dataset)</p>-->
                                        {{ document_form.language }}
                                    </div>
                                    <div>
                                        <span><label for="{{ document_form.license|id }}">{{ document_form.license.label }}</label></span>
                                        <!--<p class="xxs-font-size">(License of the dataset)</p>-->
                                        {{ document_form.license }}
                                    </div>
                                </div>
                                <div class="col-lg-4">
                                      <div id="regions_multiselect_container">
                                          <span><label for="{{ document_form.regions|id }}">{{ document_form.regions.label }}</label></span>
                                          {{ document_form.regions }}
                                      </div>
                                      <div>
                                          <span><label for="{{ document_form.data_quality_statement|id }}">{{ document_form.data_quality_statement.label }}</label></span>
                                          <!--<p class="xxs-font-size">(General explanation of the data producer's knowledge about the lineage)</p>-->
                                          {{ document_form.data_quality_statement }}
                                      </div>
                                </div>
                                <div class="col-lg-4">
                                    <div>
                                        <span><label for="{{ document_form.restriction_code_type|id }}">{{ document_form.restriction_code_type.label }}</label></span>
                                        <!--<p class="xxs-font-size">(Limitation/s placed upon the access or use of data)</p>-->
                                        {{ document_form.restriction_code_type }}
                                    </div>
                                    <div>
                                        <span><label for="{{ document_form.constraints_other|id }}">{{ document_form.constraints_other.label }}</label></span>
                                        <!--<p class="xxs-font-size">(Other restrictions and legal prerequisites for accessing or use data and metadata)</p>-->
                                        {{ document_form.constraints_other }}
                                    </div>
                                </div>
                            </div>
                            <div class="row">

                            </div>
                        </div>
                    </div>
                </div>
        </div>
    </div>

    <div id="ownership" class="tab-pane fade">
        <div class="panel-group"><div class="panel panel-default"><div class="panel-body">
        <div>
            <div class="col-xs-12 col-lg-4">
              <p>{% trans "Other, Optional, Metadata" %}</p>
                <div>
                    <span><label for="{{ document_form.edition|id }}">{{ document_form.edition.label }}</label></span>
                    <!--<p class="xxs-font-size">(Version of the cited resource)</p>-->
                    {{ document_form.edition }}
                </div>
                <div>
                    <span><label for="{{ document_form.purpose|id }}">{{ document_form.purpose.label }}</label></span>
                    <!--<p class="xxs-font-size">(Brief narrative summary of the intentions with which the resource/s ...)</p>-->
                    {{ document_form.purpose }}
                </div>
                <div>
                    <span><label for="{{ document_form.supplemental_information|id }}">{{ document_form.supplemental_information.label }}</label></span>
                    <!--<p class="xxs-font-size">(Any other descriptive information about the dataset)</p>-->
                    {{ document_form.supplemental_information }}
                </div>
            </div>
            <div class="col-xs-12 col-lg-5">
                    <div class="col-xs-12 col-lg-6">
                      <div class="input-group date">
                        <span><label for="{{ document_form.temporal_extent_start|id }}">{{ document_form.temporal_extent_start.label }}</label></span>
                        <!--<p class="xxs-font-size">(When a given event occurred on the resource)</p>-->
                        {{ document_form.temporal_extent_start }}
                        </div>
                    </div>
                    <div class="col-xs-12 col-lg-6">
                        <div class="input-group date">
                        <span><label for="{{ document_form.temporal_extent_end|id }}">{{ document_form.temporal_extent_end.label }}</label></span>
                        <!--<p class="xxs-font-size">(Identification of when a given event occurred)</p>-->
                        {{ document_form.temporal_extent_end }}
                        </div>
                    </div>
                <div class="col-xs-12">
                    <div style="margin-top: 5px">
                        <span><label for="{{ document_form.maintenance_frequency|id }}">{{ document_form.maintenance_frequency.label }}</label></span>
                        <!--<p class="xxs-font-size">(Identification of when a given event occurred)</p>-->
                        {{ document_form.maintenance_frequency }}
                    </div>
                    <div style="margin-top: 5px">
                        <span><label for="{{ document_form.spatial_representation_type|id }}">{{ document_form.spatial_representation_type.label }}</label></span>
                        <!--<p class="xxs-font-size">(Method used to represent geographic information in the dataset)</p>-->
                        {{ document_form.spatial_representation_type }}
                    </div>
                </div>
            </div>
            <div class="col-xs-12 col-lg-3">
              <div class="panel panel-default" style="margin-top: 5px">
                          <div class="panel-heading">{% trans "Responsible Parties" %}</div>
                          <div class="panel-body">
                              <span><label for="{{ document_form.poc|id }}">{{ document_form.poc.label }}</label></span>
                              {{ document_form.poc }}
                          </div>
                      </div>

                      <div class="panel panel-default">
                          <div class="panel-heading">{% trans "Owner and Permissions" %}</div>
                          <div class="panel-body">
                              <div>
                                  <span><label for="{{ document_form.owner|id }}">{{ document_form.owner.label }}</label></span>
                                  <!--<p class="xxs-font-size">(Owner of the cited resource)</p>-->
                                  {{ document_form.owner }}
                              </div>
                              <div>
                                  <span><label for="{{ document_form.metadata_author|id }}">{{ document_form.metadata_author.label }}</label></span>
                                  <!--<p class="xxs-font-size">(Author of the metadata)</p>-->
                                  {{ document_form.metadata_author }}
                              </div>
                             {% if GEONODE_SECURITY_ENABLED %}
                              <!--<hr />
                              <div class="modal-body" id="_permissions" tabindex="-1" role="dialog" aria-labelledby="myModalLabel" aria-hidden="true">
                                  {# include "_permissions.html" #}
                              </div>
                              <div class="modal fade" id="_permissions_feedbacks" tabindex="-1" role="dialog" aria-labelledby="myModalLabel" aria-hidden="true">
                                <div class="modal-dialog" role="document">
                                  <div class="modal-content">
                                    <div class="modal-header">
                                      <button type="button" class="close" data-dismiss="modal" aria-label="Close"><span aria-hidden="true">&times;</span></button>
                                      <h4 class="modal-title" id="exampleModalLabel">{% trans "Message box" %}</h4>
                                    </div>
                                    <div class="modal-body">
                                      ...
                                    </div>
                                    <div class="modal-footer">
                                      <button type="button" class="btn btn-default" data-dismiss="modal">{% trans "OK" %}</button>
                                    </div>
                                  </div>
                                </div>
                              </div>-->
                             {% endif %}
                          </div>
                      </div>
            </div>
        </div>
      </div></div></div>
    </div>
</div>
  <div id="settings" class="tab-pane fade" style="overflow: hidden;">
  <!--<br />-->
    <div class="col-xs-12 col-lg-4">
      <div class="panel-group">
          <div class="panel panel-default">
              <div class="panel-body">
                <div class="panel panel-default" >
                  <div class="panel-heading">{% trans "Publishing" %}</div>
                  <div class="panel-body">
                    <div>
                        <span><label for="{{ document_form.metadata_uploaded_preserve|id }}">{{ document_form.metadata_uploaded_preserve.label }}</label></span>
                        {{ document_form.metadata_uploaded_preserve }}
                    </div>
                    <div>
                        <span><label for="{{ document_form.is_approved|id }}">{{ document_form.is_approved.label }}</label></span>
                        {{ document_form.is_approved }}
                    </div>
                    <div>
                        <span><label for="{{ document_form.is_published|id }}">{{ document_form.is_published.label }}</label></span>
                        {{ document_form.is_published }}
                    </div>
                    <div>
                        <span><label for="{{ document_form.featured|id }}">{{ document_form.featured.label }}</label></span>
                        {{ document_form.featured }}
                    </div>
                  </div>
                </div>
              </div>
            </div>
        </div>
      </div>
    </div>
</div>
{% endblock %}<|MERGE_RESOLUTION|>--- conflicted
+++ resolved
@@ -1,11 +1,7 @@
 {% load static from staticfiles %}
 {% load floppyforms %}
 {% load i18n %}
-<<<<<<< HEAD
-<!--<link href="{% static "lib/css/bootstrap-select.css" %}?v={{ VERSION }}" rel="stylesheet" />-->
-=======
 <!--<link href="{% static "lib/css/bootstrap-select.css" %}" rel="stylesheet" />-->
->>>>>>> 50d2aa0f
 <script type="text/javascript" src="{% static "geonode/js/utils/thumbnail.js" %}"></script>
 <style>
 /* general panel styles */
