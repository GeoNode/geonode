--- conflicted
+++ resolved
@@ -557,10 +557,9 @@
                     {% endblock doc_extra_metadata %}
                 </div>
             </div>
-<<<<<<< HEAD
-            <!-- Contact Roles -->
-            <div class="col-xs-12 col-lg-3" >
-              <div class="panel panel-default" class="collapse" style="margin-top: 5px">
+            <div class="col-xs-12 col-lg-3">
+              {% block document_poc %}
+              <div class="panel panel-default" style="margin-top: 5px">
                 <div class="panel-heading">{% trans "Responsible Parties" %}</div>
                   {% block document_poc %}
                   <div class="panel-body check-select">
@@ -569,19 +568,6 @@
                   </div>
                   {% endblock document_poc %}
             </div>
-=======
-            <div class="col-xs-12 col-lg-3">
-              {% block document_poc %}
-              <div class="panel panel-default" style="margin-top: 5px">
-                <div class="panel-heading">{% trans "Responsible Parties" %}</div>
-                <div class="panel-body">
-                  <span><label for="{{ document_form.poc|id }}">{{ document_form.poc.label }}</label></span>
-                  {{ document_form.poc }}
-                </div>
-              </div>
-              {% endblock %}
-
->>>>>>> abd1baf3
               <div class="panel panel-default">
                   <div class="panel-heading">{% trans "Responsible and Permissions" %}</div>
                   <div class="panel-body">
@@ -609,6 +595,22 @@
                 </div>
               </div>
               {% endblock document_more_contact_roles %}
+              {% endblock %}
+
+              <div class="panel panel-default">
+                <div class="panel-heading">{% trans "Responsible and Permissions" %}</div>
+                <div class="panel-body">
+                    <div>
+                        <span><label for="{{ document_form.owner|id }}">{{ document_form.owner.label }}</label></span>
+                        <!--<p class="xxs-font-size">(Responsible of the cited resource)</p>-->
+                        {{ document_form.owner }}
+                    </div>
+                    <div>
+                        <span><label for="{{ document_form.metadata_author|id }}">{{ document_form.metadata_author.label }}</label></span>
+                        <!--<p class="xxs-font-size">(Author of the metadata)</p>-->
+                        {{ document_form.metadata_author }}
+                    </div>
+                </div>
             </div>
             <!--End Contact Roles -->
           </div>
