--- conflicted
+++ resolved
@@ -1,15 +1,8 @@
 {% extends "geonode_base.html" %}
 {% load i18n %}
-<<<<<<< HEAD
-{% load pagination_tags %}
-{% load url from future %}
-{% load base_tags %}
-{% load guardian_tags %}
-=======
 {% load base_tags %}
 {% load guardian_tags %}
 {% load pagination_tags %}
->>>>>>> 94866488
 
 {% block title %} {{ block.super }} {% endblock %}
 
