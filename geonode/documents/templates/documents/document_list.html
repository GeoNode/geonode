--- conflicted
+++ resolved
@@ -17,14 +17,11 @@
   {% with header='Document Type' %}
   {% with filter='doc_type__in' %}
   {% include "search/_search_content.html" %}
-<<<<<<< HEAD
   {% include "_bulk_permissions_form.html" %}
-=======
   {% endwith %}
   {% endwith %}
   {% endwith %}
   {% endwith %}
->>>>>>> 8655fadd
 {% endblock %}
 
 {% block extra_script %}
@@ -33,7 +30,7 @@
   {% endif %}
   <script type="text/javascript">
       {% if HAYSTACK_SEARCH %}
-          SEARCH_URL = '{% url 'api_get_search' api_name='api' resource_name='documents'%}'?type__in=document
+          SEARCH_URL = '{% url 'api_get_search' api_name='api' resource_name='documents'%}'
       {% else %}
           SEARCH_URL = '{% url 'api_dispatch_list' api_name='api' resource_name='documents' %}';
       {% endif %}
