--- conflicted
+++ resolved
@@ -18,33 +18,17 @@
 {% block body_class %}documents{% endblock %}
 
 {% block body_outer %}
-<<<<<<< HEAD
-  <div class="span5">
+  <div class="span6">
     <h2 class="page-title">{{ document.title }}</h2>
   </div>
-  <div class="span7 action-group pull-right">
-    <div class="btn-group pull-right">
-      <!-- download document -->
-=======
-  <div class="span8">
-    <h2 class="page-title">{{ document.title }}</h2>
-  </div>
-  <div class="span4 action-group">
+  <div class="span6 action-group">
     <!-- <div class="pull-right">
->>>>>>> 52069b81
       <div class="btn-group">
-        <a class="btn btn-large btn-primary dropdown-toggle" data-toggle="dropdown" href="#">
-          {% trans "Download Document" %}
-          <span class="caret"></span>
-        </a>
-        <ul class="dropdown-menu">
-          {% for link in document.link_set.download %}
-            <li><a href="{{ link.url }}">{{ link.name }} <i class="icon-chevron-right"></i></a></li>
-          {% endfor %}
-        </ul>
       </div>
-      <!-- download metadata -->
       <div class="btn-group">
+      </div>
+    </div> -->
+	<div class="btn-group pull-right">
         <a class="btn btn-large btn-primary dropdown-toggle" data-toggle="dropdown" href="#">
           {% trans "Download Metadata" %}
           <span class="caret"></span>
@@ -54,27 +38,7 @@
             <li><a href="{{ link.url }}">{{ link.name }} <i class="icon-chevron-right"></i></a></li>
           {% endfor %}
         </ul>
-      </div>
-<<<<<<< HEAD
-      {% has_obj_perm user document "documents.change_document" as can_edit_document %}
-      {% if can_edit_document %}
-      <!-- edit document dropdown -->
-      <div class="btn-group">
-        <a class="btn btn-large btn-info dropdown-toggle" data-toggle="dropdown" href="#">
-          {% trans "Edit Document" %}
-          <span class="caret"></span>
-        </a>
-        <ul class="dropdown-menu">
-          <li><a href="{% url "document_metadata" document.id %}">{% trans "Edit Metadata" %} <i class="icon-chevron-right"></i></a></li>
-          <li><a href="#modal_perms" data-toggle="modal">{% trans "Edit Permissions" %} <i class="icon-chevron-right"></i></a></li>
-          <li><a href="{% url "document_replace" document.id %}">{% trans "Replace this Document" %} <i class="icon-chevron-right"></i></a></li>
-          <li><a href="{% url "document_remove" document.id %}">{% trans "Remove this Document" %} <i class="icon-chevron-right"></i></a></li>
-        </ul>
-      </div>
-      {% endif %}
-    </div>
-=======
-    </div> -->
+     </div>
     {% has_obj_perm user document "documents.change_document" as can_edit_document %}
     {% if can_edit_document %}
     <div class="btn-group pull-right">
@@ -90,7 +54,6 @@
       </ul>
     </div>
     {% endif %}
->>>>>>> 52069b81
   </div>
   <div class="span8">
    
