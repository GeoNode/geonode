{% extends "documents/document_base.html" %}
{% load i18n %}
{% load dialogos_tags %}
{% load agon_ratings_tags %}
{% load bootstrap_tags %}
{% load url from future %}
{% load base_tags %}
{% load guardian_tags %}

{% block title %}{{ resource.title }} — {{ block.super }}{% endblock %}

{% block head %}

  {% if TWITTER_CARD %}
    {% include "base/_resourcebase_twittercard.html" %}
  {% endif %}
  {% if OPENGRAPH_ENABLED %}
    {% include "base/_resourcebase_opengraph.html" %}
  {% endif %}

{{ block.super }}
{% endblock %}

{% block body_class %}documents{% endblock %}

{% block body_outer %}

<div class="page-header">
  <h2>{{ resource.title }}</h2>
</div>

<div class="row">
  <div class="col-md-8">
    {% if "download_resourcebase" in perms_list %}
      {% if resource.extension|lower in imgtypes and resource.doc_file %}
      <div id="embedded_map">
        <a style="text-decoration:none;" href="{% url "document_download" resource.id %}" target="_blank">
          <img src="{% url "document_download" resource.id %}" width='500' class="img-responsive" />
        </a>
      </div>
      {% elif resource.doc_file %}
      <p><a data-toggle="modal" data-target="#eula-nested-dialog" target="_blank">Download the {{ resource }} document</a></p>
      {% elif  resource.doc_url %}
      <p><a data-toggle="modal" data-target="#eula-nested-dialog" target="_blank">Download the {{ resource }} document.</a> <small>({% trans 'External Resource' %})</small></p>
      {%  endif %}
    {%  endif %}
       
    <div class="documents-actions">
      {% include "_actions.html" %}
    </div>

    <div class="tab-content">
      {% include "base/resourcebase_info_panel.html" %}

      {% block social_links %}
        {% include "social_links.html" %}
      {% endblock %}
        
      <article id="comments" class="tab-pane">
      {% include "_comments.html" %}
      </article>
        
      <article id="rate" class="tab-pane">
        <!-- TODO: Move this to a reusable template snippet -->
        {% if request.user.is_authenticated %}
        <h4>{% trans "Rate this document" %}</h4>
        {% user_rating request.user resource "document" as user_document_rating %}
        <div id="user_rating" class="category-layer" data-score="{{user_document_rating}}"></div>
        {% endif %}
        <h4>{% trans 'Average Rating' %}</h4>
        {% overall_rating resource "document" as document_rating %}
        {% num_ratings resource as num_votes %}
        <div class="overall_rating" style="float:left" data-score="{{ document_rating }}"></div> ({{num_votes}})
        <!-- TODO: Add display of who gave what rating based -->
      </article>

      {% if EXIF_ENABLED and exif_data %}
        {% with "exif/_exif_document_detail.html" as exif_template %}
            {% include exif_template %}
        {% endwith %}
      {% endif %}
    </div>
  </div>

  <div class="col-md-4">

    <ul class="list-group">
      <li class="list-group-item">
<<<<<<< HEAD
      {% if "download_resourcebase" in perms_list %}
=======
      {% if "download_resourcebase" in perms %}
        {% include "documents/document_eula_nested_dialog.html" %} <!-- EULA related-->
>>>>>>> 2f8b1108
        {% if resource.extension|lower in imgtypes and resource.doc_file %}
          <a style="text-decoration:none;" target="_blank" ><button class="btn btn-primary btn-md btn-block" data-toggle="modal" data-target="#eula-nested-dialog">{% trans "Download Document" %}</button></a>
        {% elif resource.doc_file %}
          <a style="text-decoration:none;" target="_blank" ><button class="btn btn-primary btn-md btn-block" data-toggle="modal" data-target="#eula-nested-dialog">{% trans "Download Document" %}</button></a>
        {% elif  resource.doc_url %}
          <a style="text-decoration:none;" target="_blank" ><button class="btn btn-primary btn-md btn-block" data-toggle="modal" data-target="#eula-nested-dialog">{% trans "Download Document" %}</button></a>
        {%  endif %}
      {% else %}
        {% if request.user.is_authenticated %}
        <button class="btn btn-primary btn-md btn-block" id="request-download">{% trans "Request Download" %}</button>
        {%  endif %}
      {%  endif %}
      </li>

      <li class="list-group-item">
        <button class="btn btn-primary btn-md btn-block" data-toggle="modal" data-target="#edit-document">{% trans "Edit Document" %}</button>
      </li>
      <div class="modal fade" id="edit-document" tabindex="-1" role="dialog" aria-labelledby="myModalLabel" aria-hidden="true">
        <div class="modal-dialog">
          <div class="modal-content">
            <div class="modal-header">
              <button type="button" class="close" data-dismiss="modal" aria-hidden="true">&times;</button>
              <h4 class="modal-title" id="myModalLabel">{% trans "Edit Document" %}</h4>
            </div>
            <div class="modal-body">

              <div class="row edit-modal">
                {% if "change_resourcebase_metadata" in perms_list %}
                <div class="col-sm-3">
                  <i class="fa fa-list-alt fa-3x"></i>
                  <h4>{% trans "Metadata" %}</h4>
                  <a class="btn btn-default btn-block btn-xs" href="{% url "document_metadata" resource.id %}">{% trans "Edit" %}</a>
                </div>
                {% endif %}
                {% if "change_resourcebase" in perms_list or "delete_resourcebase" in perms_list %}
                <div class="col-sm-3">
                  <i class="fa fa-file-text-o fa-3x"></i>
                  <h4>{% trans "Document" %}</h4>
                  {% if "change_resourcebase" in perms_list %}
                  <a class="btn btn-default btn-block btn-xs" href="{% url "document_replace" resource.id %}">{% trans "Replace" %}</a>
                  {% endif %}
                  {% if "delete_resourcebase" in perms_list %}
                  <a class="btn btn-danger btn-block btn-xs" href="{% url "document_remove" resource.id %}">{% trans "Remove" %}</a>
                  {% endif %}
                </div>
                {% endif %}
              </div>
            </div>
            <div class="modal-footer">
              <button type="button" class="btn btn-default" data-dismiss="modal">{% trans "Close" %}</button>
            </div>
          </div>
        </div>
      </div>

      <li class="list-group-item">
        <button class="btn btn-default btn-md btn-block" data-toggle="modal" data-target="#download-metadata">{% trans "Download Metadata" %}</button>
      </li>
      <div class="modal fade" id="download-metadata" tabindex="-1" role="dialog" aria-labelledby="myModalLabel" aria-hidden="true">
        <div class="modal-dialog">
          <div class="modal-content">
            <div class="modal-header">
              <button type="button" class="close" data-dismiss="modal" aria-hidden="true">&times;</button>
              <h4 class="modal-title" id="myModalLabel">{% trans "Download Metadata" %}</h4>
            </div>
            <div class="modal-body">
              <ul>
                {% for link in metadata %}
                <li><a href="{{ link.url }}">{{ link.name }}</a></li>
                {% endfor %}
              </ul>
            </div>
            <div class="modal-footer">
              <button type="button" class="btn btn-default" data-dismiss="modal">{% trans "Close" %}</button>
            </div>
          </div>
        </div>
      </div>

      <li class="list-group-item">
        <h4>{% trans "Resource using this document" %}</h4>
        {% if layer.maps %}
        <p>{% trans "List of resources using this document:" %}</p>
        {% endif %}
        <ul class="list-unstyled">
          {% if related.title %}
          <p>{% trans "This document is related to a " %} {{ resource.content_type.name }}</p>
          <a href='{{ related.get_absolute_url }}'>{{ related.title }}</a>
          {% else %}
          <p>{% trans "This document is not related to any maps or layers" %}</p>
          {% endif %}
        </ul>
      </li>

      {% if "change_resourcebase_permissions" in perms_list %}
      <li class="list-group-item">
        <h4>{% trans "Permissions" %}</h4>
        <p>{% trans "Click the button below to change the permissions of this document." %}</p>
        <p><a href="#modal_perms" data-toggle="modal" class="btn btn-primary btn-block" data-target="#_permissions">{% trans "Change Document Permissions" %}</a></p>
      </li>
      {% include "_permissions_form.html" %}
      {% endif %}

      {% include "base/_resourcebase_contact_snippet.html" %}

    </ul>
  </div>
</div>
{% endblock %}

{% block extra_script %}
{% if SOCIAL_BUTTONS %}
<div id="fb-root"></div>
<script>(function(d, s, id) {
  var js, fjs = d.getElementsByTagName(s)[0];
  if (d.getElementById(id)) {return;}
  js = d.createElement(s); js.id = id;
  js.src = "//connect.facebook.net/en_US/all.js#xfbml=1";
  fjs.parentNode.insertBefore(js, fjs);
}(document, 'script', 'facebook-jssdk'));</script>
{% endif %}
    {% if request.user.is_authenticated %}
        {% user_rating_js request.user resource "document" %}
    {% else %}
        {% overall_rating resource "document" as the_doc_rating %}
    {% endif %}
    {% include 'rating.html' %}
    {% include 'request_download.html' %}
    <script type="text/javascript">
        {% if SOCIAL_BUTTONS %}
        (function() {
            var po = document.createElement('script'); po.type = 'text/javascript'; po.async = true;
            po.src = 'https://apis.google.com/js/plusone.js';
            var s = document.getElementsByTagName('script')[0]; s.parentNode.insertBefore(po, s);
        })();
        {% endif %}
    </script>
    {% include "_permissions_form_js.html" %}
{% endblock extra_script %}<|MERGE_RESOLUTION|>--- conflicted
+++ resolved
@@ -86,12 +86,8 @@
 
     <ul class="list-group">
       <li class="list-group-item">
-<<<<<<< HEAD
-      {% if "download_resourcebase" in perms_list %}
-=======
       {% if "download_resourcebase" in perms %}
         {% include "documents/document_eula_nested_dialog.html" %} <!-- EULA related-->
->>>>>>> 2f8b1108
         {% if resource.extension|lower in imgtypes and resource.doc_file %}
           <a style="text-decoration:none;" target="_blank" ><button class="btn btn-primary btn-md btn-block" data-toggle="modal" data-target="#eula-nested-dialog">{% trans "Download Document" %}</button></a>
         {% elif resource.doc_file %}
