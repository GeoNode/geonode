--- conflicted
+++ resolved
@@ -36,9 +36,6 @@
 @app.task(
     bind=True,
     name='geonode.documents.tasks.create_document_thumbnail',
-<<<<<<< HEAD
-    queue='update')
-=======
     queue='update',
     countdown=60,
     expires=120,
@@ -50,7 +47,6 @@
         'interval_step': 0.2,
         'interval_max': 0.2,
     })
->>>>>>> 4cc776ed
 def create_document_thumbnail(self, object_id):
     """
     Create thumbnail for a document.
