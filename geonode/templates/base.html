<!-- -----------------------------------------------------------------
-
- Copyright (C) 2019 OSGeo
-
- This program is free software: you can redistribute it and/or modify
- it under the terms of the GNU General Public License as published by
- the Free Software Foundation, either version 3 of the License, or
- (at your option) any later version.
-
- This program is distributed in the hope that it will be useful,
- but WITHOUT ANY WARRANTY; without even the implied warranty of
- MERCHANTABILITY or FITNESS FOR A PARTICULAR PURPOSE. See the
- GNU General Public License for more details.
-
- You should have received a copy of the GNU General Public License
- along with this program. If not, see <http://www.gnu.org/licenses/>.
-
---------------------------------------------------------------------- -->

{% load i18n avatar_tags %}
{% load static from staticfiles %}
{% load account socialaccount %}
{% load base_tags %}
<!DOCTYPE html>
<html lang="en">
  <head>
    <meta charset="utf-8">
    <meta http-equiv="X-UA-Compatible" content="IE=edge">
    <meta name="viewport" content="width=device-width, initial-scale=1">
    <meta Http-Equiv="Cache-Control" Content="no-cache">
    <meta Http-Equiv="Pragma" Content="no-cache">
    <meta Http-Equiv="Expires" Content="0">
    <meta Http-Equiv="Pragma-directive: no-cache">
    <meta Http-Equiv="Cache-directive: no-cache">

    <title>{% block title %}{{ SITE_NAME }}{% endblock %}</title>

    <link rel="shortcut icon" href="{% static 'geonode/img/favicon.ico' %}" />

    {% block head %}

      {% if DEBUG_STATIC %}
<<<<<<< HEAD
          <link href="{% static "lib/css/jquery.dataTables.css" %}?v={{ VERSION }}" rel="stylesheet" />
          <link href="{% static "lib/css/select2.css" %}?v={{ VERSION }}" rel="stylesheet"/>
          <link href="{% static "lib/css/bootstrap.css" %}?v={{ VERSION }}" rel="stylesheet"/>
          <link href="{% static "lib/css/bootstrap-treeview.css" %}?v={{ VERSION }}" rel="stylesheet"/>
          <link href="{% static "lib/css/jquery-ui.theme.css" %}?v={{ VERSION }}" rel="stylesheet"/>
          <link href="{% static "lib/css/jquery-ui.structure.css" %}?v={{ VERSION }}" rel="stylesheet"/>
          <link href="{% static "lib/css/bootstrap-treeview.css" %}?v={{ VERSION }}" rel="stylesheet"/>
=======
          <link href="{% static "lib/css/jquery.dataTables.css" %}" rel="stylesheet" />
          <link href="{% static "lib/css/select2.css" %}" rel="stylesheet"/>
          <link href="{% static "lib/css/bootstrap.css" %}" rel="stylesheet"/>
          <link href="{% static "lib/css/bootstrap-treeview.css" %}" rel="stylesheet"/>
          <link href="{% static "lib/css/jquery-ui.theme.css" %}" rel="stylesheet"/>
          <link href="{% static "lib/css/jquery-ui.structure.css" %}" rel="stylesheet"/>
          <link href="{% static "lib/css/bootstrap-treeview.css" %}" rel="stylesheet"/>
>>>>>>> 50d2aa0f
      {% else %}
        <link href="{% static "lib/css/assets.min.css" %}" rel="stylesheet"/>
      {% endif %}
<<<<<<< HEAD
      <link href="{% static "geonode/css/ext-compatibility.css" %}?v={{ VERSION }}" rel="stylesheet" />
      <link href="{% static "geonode/css/ux-all.css" %}?v={{ VERSION }}" rel="stylesheet" />
      <link href="{% static "geonode/css/base.css" %}?v={{ VERSION }}" rel="stylesheet" />

      <link rel='stylesheet' id='cookie-law-info-css'  href="{% static "geonode/css/cookie-law-info/cookie-law-info-public.css" %}?v={{ VERSION }}" type='text/css' media='all' />
      <link rel='stylesheet' id='cookie-law-info-gdpr-css'  href="{% static "geonode/css/cookie-law-info/cookie-law-info-gdpr.css" %}?v={{ VERSION }}" type='text/css' media='all' />
=======
      <link href="{% static "geonode/css/base.css" %}" rel="stylesheet" />

      <link rel='stylesheet' id='cookie-law-info-css'  href="{% static "geonode/css/cookie-law-info/cookie-law-info-public.css" %}" type='text/css' media='all' />
      <link rel='stylesheet' id='cookie-law-info-gdpr-css'  href="{% static "geonode/css/cookie-law-info/cookie-law-info-gdpr.css" %}" type='text/css' media='all' />
>>>>>>> 50d2aa0f

      <style type="text/css">[ng\:cloak],[ng-cloak],[data-ng-cloak],[x-ng-cloak],.ng-cloak,.x-ng-cloak,.ng-hide:not(.ng-hide-animate){display:none !important;}</style>
      <style type="text/css">
        /* Additional styles by custom themes */
        {% if custom_theme.body_color %}
        body {
          background: {{ custom_theme.body_color }};
          {% if custom_theme.body_text_color %}
          color: {{ custom_theme.body_text_color }};
          {% endif %}
        }

        .home #partners {
          background: {{ custom_theme.body_color }};
          padding: 2em 0;
          text-align: center;
        }
        {% endif %}

        {% if custom_theme.navbar_color %}
        .home .navbar-inverse , .navbar-inverse {
          background-color: {{ custom_theme.navbar_color }};
        }
        {% endif %}

        {% if custom_theme.navbar_text_color %}
        .navbar-inverse .navbar-nav > li > a {
          color: {{ custom_theme.navbar_text_color }};
          font-weight: 600;
          padding-top: 25px;
          padding-bottom: 25px;
        }
        {% endif %}

        {% if custom_theme.navbar_text_hover %}
        .navbar-inverse .navbar-nav > li > a:hover {
          background-color: {{ custom_theme.navbar_text_hover }};
        }
        {% endif %}

        {% if custom_theme.navbar_text_hover_focus %}
        .navbar-inverse .navbar-nav > .open > a,
        .navbar-inverse .navbar-nav > .open > a:hover,
        .navbar-inverse .navbar-nav > .open > a:focus {
          background-color: {{ custom_theme.navbar_text_hover_focus }};
        }
        {% endif %}

        {% if custom_theme.navbar_dropdown_menu %}
        .navbar-nav .dropdown-menu {
          background-color: {{ custom_theme.navbar_dropdown_menu }};
          border-top: 1px solid {{ custom_theme.navbar_dropdown_menu }};
        }
        {% endif %}

        {% if custom_theme.navbar_dropdown_menu_text %}
        .navbar-nav .dropdown-menu a {
          color: {{ custom_theme.navbar_dropdown_menu_text }};
        }
        {% endif %}

        {% if custom_theme.navbar_dropdown_menu_hover %}
        .navbar-nav .dropdown-menu li a:hover {
          background-color: {{ custom_theme.navbar_dropdown_menu_hover }};
          color: {{ custom_theme.navbar_dropdown_menu_text }};
        }
        {% endif %}

        {% if custom_theme.navbar_dropdown_menu_divider %}
        .navbar-nav .dropdown-menu .divider {
          background-color: {{ custom_theme.navbar_dropdown_menu_divider }};
        }
        {% endif %}

        {% if custom_theme.logo %}
        .navbar-brand {
          background-image: url({{ custom_theme.logo.url }});
          background-repeat: no-repeat;
          background-position: center;
          background-size: contain;
        }
        {% endif %}

        {% if custom_theme.jumbotron_color %}
        .home .jumbotron {
          background-color: {{ custom_theme.jumbotron_color }}
        }
        {% endif %}

        {% if custom_theme.jumbotron_title_color %}
        .home .jumbotron h1,
        .home .jumbotron h2,
        .home .jumbotron h3 {
          color: {{ custom_theme.jumbotron_title_color }}
        }
        {% endif %}

        {% if custom_theme.jumbotron_text_color %}
        .home .jumbotron p {
          color: {{ custom_theme.jumbotron_text_color }};
          font-weight: normal;
          font-size: xx-large;
          font-family: 'Open Sans','Helvetica Neue',Arial,sans-serif;
        }
        {% endif %}

        {% if custom_theme.jumbotron_welcome_hide %}
        .home .jumbotron .container {
          visibility: hidden;
        }
        {% endif %}

        {% if custom_theme.jumbotron_bg %}
        .home .jumbotron .container {
          position: relative;
          z-index: 1;
        }
        .home .jumbotron:after {
          content: "";
          background-image: url({{ custom_theme.jumbotron_bg.url }});
          background-repeat: no-repeat;
          background-position: center;
          background-size: cover;
          {% if not custom_theme.jumbotron_welcome_hide %}
          opacity: 0.5;
          {% endif %}
          top: 0;
          left: 0;
          bottom: 0;
          right: 0;
          position: absolute;
          z-index: 0;
        }
        {% endif %}

        {% if custom_theme.search_bg_color or custom_theme.search_title_color %}
        .home .big-search {
          background: {{ custom_theme.search_bg_color }};
          color: {{ custom_theme.search_title_color }};
          padding-bottom: 3em;
          padding-top: 1em;
        }
        .home .big-search .btn-default {
          background: transparent;
          border: none;
          color: {{ custom_theme.search_link_color }};
        }
        {% endif %}

        {% if custom_theme.copyright_color %}
        .footer-copyright {
          background-color: {{ custom_theme.copyright_color }};
        }
        {% endif %}

        {% if custom_theme.footer_bg_color or custom_theme.footer_text_color or custom_theme.footer_href_color %}
        footer {
          background-color: {{ custom_theme.footer_bg_color }};
          color: {{ custom_theme.footer_text_color }};
          padding: 1.5em;
        }
        footer a {
          color: {{ custom_theme.footer_href_color }};
        }
        {% endif %}
      </style>
      {% block extra_head %}
      {% endblock %}
    {% endblock %}
    <!--[if IE]>
      <script src="https://html5shim.googlecode.com/svn/trunk/html5.js"></script>
      <style>
        #ieflag{
            display: block !important;
            height: 150px;
            text-align: center;
        }
      </style>
    <![endif]-->
    <link rel="search" type="application/opensearchdescription+xml" href="{{SITEURL}}catalogue/opensearch" title="{% trans "GeoNode Search" %}"/>

    <script>
        var siteUrl = '{{ SITEURL }}'.replace(/\/?$/, '/');
        var staticUrl = '{% static '' %}';
    </script>

    <script type="text/javascript">
      function thumbnailFeedbacks(data, status) {
        try {
          $("#_thumbnail_feedbacks").find('.modal-title').text(status);
          $("#_thumbnail_feedbacks").find('.modal-body').text(data);
          $("#_thumbnail_feedbacks").modal("show");
        } catch (err) {
          console.log(err);
        } finally {
          return true;
        }
      }
    </script>

  </head>

  <body class="{% block body_class %}{% endblock %}">
    <!-- Navbar -->
    {% block header %}
  <nav class="navbar navbar-inverse navbar-fixed-top" role="navigation">
    <div class="container">
        <div class="navbar-header">
        <button type="button" class="navbar-toggle collapsed" data-toggle="collapse" data-target="#navbar" aria-expanded="false" aria-controls="navbar">
          <i class="fa fa-navicon fa-lg"></i>
        </button>
        <a class="navbar-brand" href="{% url "home" %}">GeoNode</a>
      </div>
      <div id="navbar" class="navbar-collapse collapse">
        <ul class="nav navbar-nav toolbar">

          {% block tabs %}

          <li id="nav_layers">
              <a href="#" class="dropdown-toggle" data-toggle="dropdown" role="button" aria-haspopup="true" aria-expanded="false">{% trans "Data" %}<i class="fa fa-angle-down fa-lg"></i></a>
              <ul class="dropdown-menu">
                <li><a href="{% url "layer_browse" %}?limit={{ CLIENT_RESULTS_LIMIT }}">{% trans "Layers" %}</a></li>
                <li><a href="{% url "document_browse" %}?limit={{ CLIENT_RESULTS_LIMIT }}">{% trans "Documents" %}</a></li>
                <li><a href="{% url "services" %}?limit={{ CLIENT_RESULTS_LIMIT }}">{% trans "Remote Services" %}</a></li>
                {% if user.is_authenticated %}
                    <li role="separator" class="divider"></li>
                    <li><a href="{% url "layer_upload" %}">{% trans "Upload Layer" %}</a></li>
                    {% if USE_GEOSERVER and CREATE_LAYER %}
                        <li><a href="{% url "layer_create" %}">{% trans "Create Layer" %}</a></li>
                    {% endif %}
                    <li><a href="{% url "document_upload" %}">{% trans "Upload Document" %}</a></li>
                {% endif %}
                {% if user.is_superuser or user.is_staff %}
                    <li><a href="{% url "register_service" %}">{% trans "Add Remote Service" %}</a></li>
                {% endif %}
              </ul>
            </li>
          <li id="nav_maps">
              {% if user.is_authenticated %}
              <a href="#" class="dropdown-toggle" data-toggle="dropdown" role="button" aria-haspopup="true" aria-expanded="false">{% trans "Maps" %}<i class="fa fa-angle-down fa-lg"></i></a>
              <ul class="dropdown-menu">
                <li><a href="{% url "maps_browse" %}?limit={{ CLIENT_RESULTS_LIMIT }}">{% trans "Explore Maps" %}</a></li>
                <li> <a href="{% url "new_map" %}">{% trans "Create Map" %}</a></li>
              </ul>
              {% else %}
              <a href="{% url "maps_browse" %}?limit={{ CLIENT_RESULTS_LIMIT }}">{% trans "Maps" %}</a>
              {% endif %}
          </li>
          <li>
              <a href="#" class="dropdown-toggle" data-toggle="dropdown" role="button" aria-haspopup="true" aria-expanded="false">{% trans "About" %}<i class="fa fa-angle-down fa-lg"></i></a>
              <ul class="dropdown-menu">
                <li><a href="{% url "profile_browse" %}">{% trans "People" %}</a></li>
                <li><a href="{% url "group_list" %}">{% trans "Groups" %}</a></li>
                <li><a href="{% url "group_category_list" %}">{% trans "Group Categories" %}</a></li>
                {% if perms.announcements.can_manage %}
                <li><a href="{% url "announcements_list" %}">{% trans "Announcements" %}</a></li>
                {% endif %}
                {% if user.is_authenticated %}
                <li role="separator" class="divider"></li>
                <li><a href="{% url "geonode.invitations:geonode-send-invite" %}">{% trans "Invite Users" %}</a></li>
                {% endif %}
                {% if user.is_superuser %}
                <li><a href="{{SITEURL}}admin/people/profile/add/">{% trans "Add User" %}</a></li>
                <li><a href="{% url "group_create" %}">{% trans "Create Group" %}</a></li>
                {% endif %}
              </ul>
          </li>

          {% block extra_tab %}

          {% endblock %}

          {% endblock %}

        </ul>
        <ul class="nav navbar-nav navbar-right">

            {% block my_extra_right_tab %}

               {% render_nav_menu 'TOPBAR_MENU' %}

           {% endblock my_extra_right_tab %}

            <li>
              <div class="search">
                <form id="search" action="{% url "search" %}" >
                  <span class="fa fa-search"></span>
                  {% if HAYSTACK_SEARCH %}
                  <input id="search_input" type="text" placeholder="{% trans 'Search' %}" name="q">
                  {% else %}
                  <input id="search_input" type="text" placeholder="{% trans 'Search' %}" name="title__icontains">
                  {% endif %}
                </form>
              </div>
            </li>
            {% if not user.is_authenticated and ACCOUNT_OPEN_SIGNUP %}
            <li><a href="{% url "account_signup" %}">{% trans "Register" %}</a></li>
            {% endif %}
            {% if user.is_authenticated %}
            <li>
              <a href="#" class="dropdown-toggle avatar" data-toggle="dropdown" role="button" aria-haspopup="true" aria-expanded="false">
                {% autoescape off %}{% avatar user 42 %}{% endautoescape %}
                {% with full_name=user.first_name|add:' '|add:user.last_name %}
                  {% if full_name.strip %}
                    {{ full_name | truncatechars:20 }}
                  {% else %}
                    {{ user.username | truncatechars:20 }}
                  {% endif %}
                {% endwith %}
                <i class="fa fa-angle-down fa-lg"></i>
              </a>
              <ul class="dropdown-menu">
                <li><a href="{{ user.get_absolute_url }}">{% trans "Profile" %}</a></li>
                <li><a href="{% url "recent-activity" %}">{% trans "Recent Activity" %}</a></li>
                {% if FAVORITE_ENABLED and user.is_authenticated %}
                <li><a href="{% url "favorite_list" %}">{% trans "Favorites" %}</a></li>
                {% endif %}
                <li><a href="{% url "messages_inbox" %}">{% trans "Inbox" %}</a></li>
                {% if user.is_superuser or user.is_staff %}
                    <li role="separator" class="divider"></li>
                    <li><a href="{% url "admin:index" %}">{% trans "Admin" %}</a></li>
                    {% if 'geonode.geoserver' in INSTALLED_APPS %}
                    <li><a href="{{ OGC_SERVER.default.WEB_UI_LOCATION }}">GeoServer</a></li>
                    {% endif %}
                    {% if USE_MONITORING %}
                    <li role="separator" class="divider"></li>
                    <li><a href="{% url "monitoring:index" %}">{% trans "Monitoring & Analytics" %}</a></li>
                    {% endif %}
                {% endif %}
                <li role="separator" class="divider"></li>
                <li><a href="{% url "help" %}">{% trans "Help" %}</a></li>
                <li role="separator" class="divider"></li>
                <li><a href="{{SITEURL}}account/logout/">{% trans "Log out" %}</a></li>
                </ul>
              </li>
          {% else %}
          <li><a href="#" data-toggle="modal" data-target="#SigninModal" role="button" >{% trans "Sign in" %} </a></li>
              {% endif %}
            </ul>
          </div> <!--/.nav-collapse -->
        </div>
      </nav>
      {% endblock header %}
      <!-- End of Navbar -->

    <div class="alert alert-danger alert-dismissible" role="alert" id="ieflag" style="display:none">
      <button type="button" class="close" data-dismiss="alert" aria-label="Close"><span aria-hidden="true">&times;</span></button>
      <h1>{% trans "You are using an outdated browser that is not supported by GeoNode." %}</h1>
      <p>{% trans "Please use a <strong>modern browser</strong> like Mozilla Firefox, Google Chrome or Safari." %}</p>
    </div>

  <div id="wrap">
    {% block middle %}
    <div class="container">
      {% include "_status_message.html" %}
      {% include "_announcements.html" %}
      {% include "_messages.html" %}
      {% block body_outer %}
      <div class="row">
        <div class="col-md-8">
        {% block body %}{% endblock %}
        </div>
        <div class="col-md-4">
        {% block sidebar %}{% endblock %}
        </div>
      </div>
      {% endblock %}
    </div>
    {% endblock middle %}

    {% block extra_mainbody %}
    {% endblock extra_mainbody %}

  </div>

  {% block monitoring %}
  {% endblock %}

  {% block footer %}
  <footer>
    <div class="container">
      <div class="row">
        <div class="col-md-2">
          <ul class="list-unstyled">
            <li>{% trans "Data" %}</li>
            <li><a href="{% url "layer_browse" %}?limit={{ CLIENT_RESULTS_LIMIT }}">{% trans "Layers" %}</a></li>
            <li><a href="{% url "document_browse" %}?limit={{ CLIENT_RESULTS_LIMIT }}">{% trans "Documents" %}</a></li>
            <li><a href="{% url "services" %}?limit={{ CLIENT_RESULTS_LIMIT }}">{% trans "Remote Services" %}</a></li>
            {% if user.is_authenticated %}
                <li role="separator" class="divider"></li>
                <li><a href="{% url "layer_upload" %}">{% trans "Upload Layer" %}</a></li>
                {% if USE_GEOSERVER and CREATE_LAYER %}
                    <li><a href="{% url "layer_create" %}">{% trans "Create Layer" %}</a></li>
                {% endif %}
                <li><a href="{% url "document_upload" %}">{% trans "Upload Document" %}</a></li>
            {% endif %}
            {% if user.is_superuser or user.is_staff %}
                <li><a href="{% url "register_service" %}">{% trans "Add Remote Service" %}</a></li>
            {% endif %}
          </ul>
        </div>
        <div class="col-md-2">
          <ul class="list-unstyled">
            <li>{% trans "Maps" %}</li>
            <li><a href="{% url "maps_browse" %}?limit={{ CLIENT_RESULTS_LIMIT }}">{% trans "Explore Maps" %}</a></li>
            {% if user.is_authenticated %}
            <li> <a href="{% url "new_map" %}">{% trans "Create Map" %}</a></li>
            {% endif %}
          </ul>
        </div>
    <div class="col-md-2">
          <ul class="list-unstyled">
            <li>{% trans "About" %}</li>
            <li><a href="{% url "profile_browse" %}">{% trans "People" %}</a></li>
            <li><a href="{% url "group_list" %}">{% trans "Groups" %}</a></li>
            {% if perms.announcements.can_manage %}
            <li><a href="{% url "announcements_list" %}">{% trans "Announcements" %}</a></li>
            {% endif %}
            {% if user.is_authenticated %}
            <li><a href="{% url "geonode.invitations:geonode-send-invite" %}">{% trans "Invite Users" %}</a></li>
            {% endif %}
            {% if user.is_superuser %}
            <li><a href="{{SITEURL}}admin/people/profile/add/">{% trans "Add User" %}</a></li>
            <li><a href="{% url "group_create" %}">{% trans "Create Group" %}</a></li>
            {% endif %}
          </ul>
        </div>

        <div class="col-md-6 text-right">
          {% block contactus %}
          {% if custom_theme.contactus %}
          <ul class="list-unstyled">
              <li style="text-align: left;"><h2 style="margin-top: 0px;">{% trans "Contact Us" %} </h2> </li>
              {% if custom_theme.contact_name %}<li style="text-align: left;">{{ custom_theme.contact_name }}</li>{% endif %}
              {% if custom_theme.contact_position %}<li style="text-align: left;">{{ custom_theme.contact_position }}</li>{% endif %}
              {% if custom_theme.contact_administrative_area %}<li style="text-align: left;">{{ custom_theme.contact_administrative_area }}</li>{% endif %}
              {% if custom_theme.contact_city %}<li style="text-align: left;">{{ custom_theme.contact_city }}</li>{% endif %}
              {% if custom_theme.contact_street %}<li style="text-align: left;">{{ custom_theme.contact_street }}</li>{% endif %}
              {% if custom_theme.contact_postal_code %}<li style="text-align: left;">{{ custom_theme.contact_postal_code }}</li>{% endif %}
              {% if custom_theme.contact_country %}<li style="text-align: left;">{{ custom_theme.contact_country }}</li>{% endif %}
              {% if custom_theme.contact_delivery_point %}<li style="text-align: left;">{{ custom_theme.contact_delivery_point }}</li>{% endif %}
              {% if custom_theme.contact_voice %}<li style="text-align: left;">{% trans "Tel" %}: {{ custom_theme.contact_voice }}</li>{% endif %}
              {% if custom_theme.contact_facsimile %}<li style="text-align: left;">{% trans "Fax" %}: {{ custom_theme.contact_facsimile }}</li>{% endif %}
              {% if custom_theme.contact_email %}<li style="text-align: left;">{% trans "E-mail" %}: {{ custom_theme.contact_email }}</li>{% endif %}
          </ul>
          {% endif %}
          {% endblock contactus %}
          <ul class="list-unstyled">
            <li>{% trans "Powered by" %} <a href="http://geonode.org">{% trans "GeoNode" %}</a> <em>{% trans "version" %} {{ VERSION }}</em></li>
            <li><a href="{% url "developer" %}">{% trans "Developers" %}</a> | <a href="{% url "about" %}">{% trans "About" %}</a><li>
          </ul>
          <label class="hidden">{% trans "Language" %}</label>
          {% if csrf_token != "NOTPROVIDED" %}
          {% get_current_language as LANGUAGE %}
          <form class="form-inline" action="/i18n/setlang/" method="post">
          {% csrf_token %}
            <select class="col-md-6 pull-right" name="language" onchange="javascript:form.submit()">
              {% for lang in LANGUAGES %}
              <option value="{{ lang.0 }}" {% ifequal LANGUAGE_CODE lang.0 %} selected="selected"{% endifequal %}>
                {{ lang.1 }}
              </option>
              {% endfor %}
            </select>
          </form>
          {% endif %}
        </div>
      </div>
    </div>
  </footer>

  {% if custom_theme.copyright %}
    <section class="footer-copyright">
      <div class="container">
        <div class="row">
          <div class="col-md-12 copyright ">
            <div class="module">
              <small>{{ custom_theme.copyright|safe }}</small>
            </div>
          </div>
        </div>
      </div>
    </section>
  {% endif %}

  {% endblock footer %}


    <!-- Modal must stay outside the navbar -->
    {% if not user.is_authenticated %}
    <div class="modal fade" id="SigninModal" tabindex="-1" role="dialog" aria-labelledby="myModalLabel" aria-hidden="true">
      <div class="modal-dialog modal-sm">
        <div class="modal-content">
          <div class="modal-header">
            <button type="button" class="close" data-dismiss="modal"><span aria-hidden="true">&times;</span><span class="sr-only">{% trans "Close" %}</span></button>
            <h4 class="modal-title" id="myModalLabel">{% trans "Sign in" %}</h4>
          </div>
          <form class="form-signin" role="form" action="{% url "account_login" %}?next={{ request.path }}" method="post">
            <div class="modal-body">
              {% csrf_token %}
              {% get_providers as socialaccount_providers %}
              {% if socialaccount_providers %}
                  {% include "socialaccount/snippets/provider_list.html" with process="login" %}
                  {% include "socialaccount/snippets/login_extra.html" %}
                <hr>
              {% endif %}
              <div class="form-group">
                <label for="id_username" class="sr-only">{% trans "Username" %}:</label>
                <input id="id_username" class="form-control" name="login" placeholder="{% trans "Username" %}" type="text" />
              </div>
              <div class="form-group">
                <label for="id_password" class="sr-only">{% trans "Password" %}:</label>
                <input id="id_password" class="form-control" name="password" placeholder="{% trans "Password" %}" type="password" autocomplete="off" />
              </div>
              <label class="checkbox">
                <input type="checkbox" /> {% trans "Remember Me" %}
              </label>
              <p>
                <a href="{% url 'account_reset_password' %}">{% trans "Forgot Password?" %}</a>
              </p>
            </div>
            <div class="modal-footer">
              <button type="submit" class="btn btn-primary btn-block">{% trans "Sign in" %}</button>
            </div>
          </form>
        </div>
      </div>
    </div>
    {% endif %}
    <!-- End of Modal -->

    {% if DEBUG_STATIC %}
<<<<<<< HEAD
    <script src="{% static "lib/js/jquery.js" %}?v={{ VERSION }}"></script>
    <script src="{% static "lib/js/jquery.dataTables.js" %}?v={{ VERSION }}"></script>
    <script src="{% static "lib/js/bootstrap-treeview.js" %}?v={{ VERSION }}"></script>
    <script src="{% static "lib/js/bootstrap-tokenfield.js" %}?v={{ VERSION }}"></script>
    <script src="{% static "lib/js/fastselect.standalone.js" %}?v={{ VERSION }}"></script>
    <script src="{% static "lib/js/select2.full.js" %}?v={{ VERSION }}"></script>
    <script src="{% static "lib/js/jquery.timeago.js" %}?v={{ VERSION }}"></script>
    <script src="{% static "lib/js/jq-ajax-progress.js" %}?v={{ VERSION }}"></script>
    <script src="{% static "lib/js/jquery-ui.js" %}?v={{ VERSION }}"></script>
    <script src="{% static "lib/js/jquery.raty.js" %}?v={{ VERSION }}"></script>
    <script src="{% static "lib/js/bootstrap.js" %}?v={{ VERSION }}"></script>
    <script src="{% static "lib/js/moment-with-locales.js" %}?v={{ VERSION }}"></script>
    <script src="{% static "lib/js/bootstrap-datetimepicker.js" %}?v={{ VERSION }}"></script>
    <script src="{% static "lib/js/json2.js" %}?v={{ VERSION }}"></script>
    <script src="{% static "lib/js/waypoints.js" %}?v={{ VERSION }}"></script>
=======
    <script src="{% static "lib/js/jquery.js" %}"></script>
    <script src="{% static "lib/js/jquery.dataTables.js" %}"></script>
    <script src="{% static "lib/js/bootstrap-treeview.js" %}"></script>
    <script src="{% static "lib/js/bootstrap-tokenfield.js" %}"></script>
    <script src="{% static "lib/js/fastselect.standalone.js" %}"></script>
    <script src="{% static "lib/js/select2.full.js" %}"></script>
    <script src="{% static "lib/js/jquery.timeago.js" %}"></script>
    <script src="{% static "lib/js/jq-ajax-progress.js" %}"></script>
    <script src="{% static "lib/js/jquery-ui.js" %}"></script>
    <script src="{% static "lib/js/jquery.raty.js" %}"></script>
    <script src="{% static "lib/js/bootstrap.js" %}"></script>
    <script src="{% static "lib/js/moment-with-locales.js" %}"></script>
    <script src="{% static "lib/js/bootstrap-datetimepicker.js" %}"></script>
    <script src="{% static "lib/js/json2.js" %}"></script>
    <script src="{% static "lib/js/waypoints.js" %}"></script>
>>>>>>> 50d2aa0f
    {% else %}
    <script src="{% static "lib/js/assets.min.js" %}"></script>
    {% endif %}
    <script src="{% static "geonode/js/utils/utils.js" %}"></script>
    <script src="{% static "geonode/js/base/base.js" %}"></script>
    {% include 'autocomplete_light/static.html' %}
    <script type="text/javascript" src="{% url "javascript-catalog" %}"></script>
    {% block extra_script %}{% endblock extra_script %}
    <script type="text/javascript">
        var autocomplete = $('#search_input').yourlabsAutocomplete({
            url: '{% url "autocomplete_light_autocomplete" "ResourceBaseAutocomplete" %}',
            choiceSelector: 'span',
            hideAfter: 200,
            minimumCharacters: 1,
            placeholder: '{% trans 'Type your search here ...' %}',
            appendAutocomplete: $('#search_input'),
            autoHilightFirst: false
        });
        $('#search_input').bind('selectChoice', function(e, choice, autocomplete) {
            if(choice[0].children[0] == undefined) {
                $('#search_input').val($(choice[0]).text());
                $('#search').submit();
            }
        });
        $(".datepicker").datepicker({
            format: "yyyy-mm-dd"
        });
    </script>
    <script>
        // Workaround to fix the autocomplete box positions
        yourlabs.Autocomplete.prototype.fixPosition = function(html) {
            this.input.parents().filter(function() {
                return $(this).css('overflow') === 'hidden';
            }).first().css('overflow', 'visible');
            if(this.input.attr('name') !== 'resource-keywords'){
              this.box.insertAfter(this.input).css({top: 28, left: 0});
            }else{
              var pos = $.extend({}, this.input.position(), {
                height: this.input.outerHeight()
              });
              this.box.insertAfter(this.input).css({top: pos.top + pos.height, left: pos.left});
            }
        };
    </script>

    <div class="modal fade" style="width: 100%; height: 100%;" id="_resource_uploading" data-backdrop="static" data-keyboard="false" aria-hidden="true">
        <div class="modal-dialog">
            <div class="modal-content">
                <div class="modal-header">
                    <h1>{% trans "Uploading..." %}</h1>
                </div>
                <div class="modal-body">
                    <div class="progress">
                      <div class="progress-bar progress-bar-info progress-bar-striped active" role="progressbar" aria-valuenow="40" aria-valuemin="0" aria-valuemax="100" style="width:100%">
                        {% trans "Upload in progress..." %}
                      </div>
                    </div>
                </div>
            </div>
        </div>
    </div>

    <div class="modal fade" style="width: 100%; height: 100%;" id="_thumbnail_processing" data-backdrop="static" data-keyboard="false" aria-hidden="true">
        <div class="modal-dialog">
            <div class="modal-content">
                <div class="modal-header">
                    <h1>{% trans "Processing..." %}</h1>
                </div>
                <div class="modal-body">
                    <div class="progress">
                      <div class="progress-bar progress-bar-info progress-bar-striped active" role="progressbar" aria-valuenow="40" aria-valuemin="0" aria-valuemax="100" style="width:100%">
                        {% trans "Updating Thumbnail..." %}
                      </div>
                    </div>
                </div>
            </div>
        </div>
    </div>

    <div class="modal fade" id="_thumbnail_feedbacks" tabindex="-1" role="dialog" aria-labelledby="myModalLabel" aria-hidden="true">
      <div class="modal-dialog" role="document">
        <div class="modal-content">
          <div class="modal-header">
            <button type="button" class="close" data-dismiss="modal" aria-label="Close"><span aria-hidden="true">&times;</span></button>
            <h4 class="modal-title" id="exampleModalLabel">{% trans "Message box" %}</h4>
          </div>
          <div class="modal-body">
            ...
          </div>
          <div class="modal-footer">
            <button type="button" class="btn btn-default" data-dismiss="modal">{% trans "OK" %}</button>
          </div>
        </div>
      </div>
    </div>
  </body>
</html><|MERGE_RESOLUTION|>--- conflicted
+++ resolved
@@ -40,15 +40,6 @@
     {% block head %}
 
       {% if DEBUG_STATIC %}
-<<<<<<< HEAD
-          <link href="{% static "lib/css/jquery.dataTables.css" %}?v={{ VERSION }}" rel="stylesheet" />
-          <link href="{% static "lib/css/select2.css" %}?v={{ VERSION }}" rel="stylesheet"/>
-          <link href="{% static "lib/css/bootstrap.css" %}?v={{ VERSION }}" rel="stylesheet"/>
-          <link href="{% static "lib/css/bootstrap-treeview.css" %}?v={{ VERSION }}" rel="stylesheet"/>
-          <link href="{% static "lib/css/jquery-ui.theme.css" %}?v={{ VERSION }}" rel="stylesheet"/>
-          <link href="{% static "lib/css/jquery-ui.structure.css" %}?v={{ VERSION }}" rel="stylesheet"/>
-          <link href="{% static "lib/css/bootstrap-treeview.css" %}?v={{ VERSION }}" rel="stylesheet"/>
-=======
           <link href="{% static "lib/css/jquery.dataTables.css" %}" rel="stylesheet" />
           <link href="{% static "lib/css/select2.css" %}" rel="stylesheet"/>
           <link href="{% static "lib/css/bootstrap.css" %}" rel="stylesheet"/>
@@ -56,23 +47,13 @@
           <link href="{% static "lib/css/jquery-ui.theme.css" %}" rel="stylesheet"/>
           <link href="{% static "lib/css/jquery-ui.structure.css" %}" rel="stylesheet"/>
           <link href="{% static "lib/css/bootstrap-treeview.css" %}" rel="stylesheet"/>
->>>>>>> 50d2aa0f
       {% else %}
         <link href="{% static "lib/css/assets.min.css" %}" rel="stylesheet"/>
       {% endif %}
-<<<<<<< HEAD
-      <link href="{% static "geonode/css/ext-compatibility.css" %}?v={{ VERSION }}" rel="stylesheet" />
-      <link href="{% static "geonode/css/ux-all.css" %}?v={{ VERSION }}" rel="stylesheet" />
-      <link href="{% static "geonode/css/base.css" %}?v={{ VERSION }}" rel="stylesheet" />
-
-      <link rel='stylesheet' id='cookie-law-info-css'  href="{% static "geonode/css/cookie-law-info/cookie-law-info-public.css" %}?v={{ VERSION }}" type='text/css' media='all' />
-      <link rel='stylesheet' id='cookie-law-info-gdpr-css'  href="{% static "geonode/css/cookie-law-info/cookie-law-info-gdpr.css" %}?v={{ VERSION }}" type='text/css' media='all' />
-=======
       <link href="{% static "geonode/css/base.css" %}" rel="stylesheet" />
 
       <link rel='stylesheet' id='cookie-law-info-css'  href="{% static "geonode/css/cookie-law-info/cookie-law-info-public.css" %}" type='text/css' media='all' />
       <link rel='stylesheet' id='cookie-law-info-gdpr-css'  href="{% static "geonode/css/cookie-law-info/cookie-law-info-gdpr.css" %}" type='text/css' media='all' />
->>>>>>> 50d2aa0f
 
       <style type="text/css">[ng\:cloak],[ng-cloak],[data-ng-cloak],[x-ng-cloak],.ng-cloak,.x-ng-cloak,.ng-hide:not(.ng-hide-animate){display:none !important;}</style>
       <style type="text/css">
@@ -604,23 +585,6 @@
     <!-- End of Modal -->
 
     {% if DEBUG_STATIC %}
-<<<<<<< HEAD
-    <script src="{% static "lib/js/jquery.js" %}?v={{ VERSION }}"></script>
-    <script src="{% static "lib/js/jquery.dataTables.js" %}?v={{ VERSION }}"></script>
-    <script src="{% static "lib/js/bootstrap-treeview.js" %}?v={{ VERSION }}"></script>
-    <script src="{% static "lib/js/bootstrap-tokenfield.js" %}?v={{ VERSION }}"></script>
-    <script src="{% static "lib/js/fastselect.standalone.js" %}?v={{ VERSION }}"></script>
-    <script src="{% static "lib/js/select2.full.js" %}?v={{ VERSION }}"></script>
-    <script src="{% static "lib/js/jquery.timeago.js" %}?v={{ VERSION }}"></script>
-    <script src="{% static "lib/js/jq-ajax-progress.js" %}?v={{ VERSION }}"></script>
-    <script src="{% static "lib/js/jquery-ui.js" %}?v={{ VERSION }}"></script>
-    <script src="{% static "lib/js/jquery.raty.js" %}?v={{ VERSION }}"></script>
-    <script src="{% static "lib/js/bootstrap.js" %}?v={{ VERSION }}"></script>
-    <script src="{% static "lib/js/moment-with-locales.js" %}?v={{ VERSION }}"></script>
-    <script src="{% static "lib/js/bootstrap-datetimepicker.js" %}?v={{ VERSION }}"></script>
-    <script src="{% static "lib/js/json2.js" %}?v={{ VERSION }}"></script>
-    <script src="{% static "lib/js/waypoints.js" %}?v={{ VERSION }}"></script>
-=======
     <script src="{% static "lib/js/jquery.js" %}"></script>
     <script src="{% static "lib/js/jquery.dataTables.js" %}"></script>
     <script src="{% static "lib/js/bootstrap-treeview.js" %}"></script>
@@ -636,7 +600,6 @@
     <script src="{% static "lib/js/bootstrap-datetimepicker.js" %}"></script>
     <script src="{% static "lib/js/json2.js" %}"></script>
     <script src="{% static "lib/js/waypoints.js" %}"></script>
->>>>>>> 50d2aa0f
     {% else %}
     <script src="{% static "lib/js/assets.min.js" %}"></script>
     {% endif %}
