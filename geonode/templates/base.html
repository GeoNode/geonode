--- conflicted
+++ resolved
@@ -28,109 +28,6 @@
     <div class="navbar navbar-inverse navbar-fixed-top">
       <div class="navbar-inner">
         <div class="container">
-<<<<<<< HEAD
-          <div class="row">
-            <div class="span3">
-              <a href="{% url "home" %}"><span class="nav-logo"></span></a>
-            </div>
-            <div class="span9">
-              <div class="nav-collapse pull-right">
-                <div class="pull-right">
-                  <ul class="nav pull-right account-bar">
-                    {% if user.is_authenticated %}
-                      <li class="user-avatar">
-                        {% avatar user 20 %}
-                      </li>
-                      <li class="dropdown user">
-                        <a href="#" class="dropdown-toggle" data-toggle="dropdown">
-                          {{ user.username }}
-                          <b class="caret"></b>
-                        </a>
-                        <ul class="dropdown-menu">
-                          <li><a href="{{ user.get_profile.get_absolute_url }}"><i class="icon-user"></i> {% trans "Profile" %}</a></li>
-                          <li><a href="{% url "messages_inbox" %}"><i class="icon-inbox"></i> {% trans "Inbox" %}</a></li>
-                          {% if user.is_staff %}
-                            <li><a href="{% url "admin:index" %}"><i class="icon-cog"></i> {% trans "Admin" %}</a></li>
-                          {% endif %}
-                          {% if perms.announcements.can_manage %}
-                            <li><a href="{% url "announcements_list" %}"><i class="icon-bullhorn"></i> {% trans "Announcements" %}</a></li>
-                          {% endif %}
-                          {% if user.is_superuser %}
-                            <li><a href="{{ GEOSERVER_BASE_URL }}"><i class="icon-globe"></i> {% trans "GeoServer" %}</a></li>
-                          {% endif %}
-                          <li><a href="{% url "recent-activity" %}"><i class="icon-fire"></i> {% trans "Recent Activity" %}</a></li>
-                          <li class="divider"></li>
-                          <li><a href="{% url "account_logout" %}"><i class="icon-off"></i> {% trans "Log out" %}</a></li>
-                        </ul>
-                      </li> <!-- ./dropdown user -->
-                      <li class="divider-v">|</li>
-                      <li class="actions">
-                        <!--a href="#" rel="tooltip" title="{% trans 'Notifications' %}"><i class="icon-bullhorn"></i></a>
-                        <a href="#" rel="tooltip" title="{% trans 'Messages' %}"><i class="icon-envelope"></i></a-->
-                        <a href="{% url "data_upload" %}" rel="tooltip" title="{% trans 'Upload' %}"><i class="icon-upload-alt"></i></a>
-                        <a href="{% url "help" %}" rel="tooltip" title="{% trans 'Help' %}"><i class="icon-question-sign"></i></a>
-                      </li>
-                    {% else %}
-                      <li class="dropdown">
-                        <a href="#" class="dropdown-toggle" data-toggle="dropdown">{% trans "Sign in" %}</a>
-                        <ul class="dropdown-menu">
-                          <li>
-                            <form action="{% url "account_login" %}" method="post" class="sign-in">
-                            {% csrf_token %}
-                              <label for="id_username">{% trans "Username" %}:</label>
-                              <input id="id_username" name="username" type="text" />
-                              <label for="id_password">{% trans "Password" %}:</label>
-                              <input id="id_password" name="password" type="password" />
-                              <label class="checkbox">
-                                <input type="checkbox" />
-                                  {% trans "Remember Me" %}
-                              </label>
-                              <button type="submit" class="btn pull-right">{% trans "Sign in" %}</button>
-                            </form>
-                          </li>
-                        </ul>
-                      </li>
-                      {% if REGISTRATION_OPEN %}
-                      <li class="navbar-text">{% trans "or" %}</li>
-                      <li><a href="{% url "account_signup" %}">{% trans "Register" %}</a></li>
-                      {% endif %}
-                      <li class="divider-v">|</li>
-                      <li class="actions">
-                        <a href="{% url "help" %}" rel="tooltip" title="help"><i class="icon-question-sign"></i></a>
-                      </li>
-                    {% endif %}
-                  </ul>
-                </div>
-              </div>
-              <form class="input-append  pull-right" action="{% url "search" %}" method="GET">
-                {# csrf_token #}
-                <input id="search" type="text" name="q"/>
-              </form>
-            </div>
-          </div>
-          <div class="row nav-box">
-            <div class="span10">
-              <nav class="main-nav">
-                <ul>
-                  <li id="nav_home">
-                    <a href="{% url "home" %}">{% trans "Home" %}</a>
-                  </li>
-                  <li id="nav_data">
-                    <a href="{% url "layer_browse" %}">{% trans "Layers" %}</a>
-                  </li>
-                  <li id="nav_maps">
-                    <a href="{% url "maps_browse" %}">{% trans "Maps" %}</a>
-                  </li>
-                  {% if USE_SERVICES %}
-                  <li id="nav_services">
-                    <a href="{% url "services" %}">{% trans "Services" %}</a>
-                  </li>
-                  {% endif %}
-                  {% if USE_DOCUMENTS %}
-                  <li id="nav_documents">
-                    <a href="{% url "documents_browse" %}">{% trans "Documents" %}</a>
-                  </li>
-=======
           <a href="{% url "home" %}"><span class="nav-logo"></span></a>
           <div class="nav-collapse">
             <ul class="nav">
@@ -179,7 +76,6 @@
                   <li><a href="{% url "messages_inbox" %}"><i class="icon-inbox"></i> {% trans "Inbox" %}</a></li>
                   {% if user.is_staff %}
                   <li><a href="{% url "admin:index" %}"><i class="icon-cog"></i> {% trans "Admin" %}</a></li>
->>>>>>> 29fba2f8
                   {% endif %}
                   {% if perms.announcements.can_manage %}
                   <li><a href="{% url "announcements_list" %}"><i class="icon-bullhorn"></i> {% trans "Announcements" %}</a></li>
