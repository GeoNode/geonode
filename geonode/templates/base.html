{% load i18n avatar_tags %}
<!DOCTYPE html>
<html lang="en">
  <head>
    <meta charset="utf-8">
    <meta http-equiv="X-UA-Compatible" content="IE=edge">
    <meta name="viewport" content="width=device-width, initial-scale=1">
    <title>{% block title %}{{ SITE_NAME }}{% endblock %}</title>
    {% block head %}
      {% if DEBUG_STATIC %}
      <link href="{{ STATIC_URL }}lib/css/jquery.dataTables.css?v={{ VERSION }}" rel="stylesheet" />
      <link href="{{ STATIC_URL }}lib/css/select2.css?v={{ VERSION }}" rel="stylesheet"/>
      <link href="{{ STATIC_URL }}lib/css/bootstrap.min.css?v={{ VERSION }}" rel="stylesheet"/>
      <link href="{{ STATIC_URL }}lib/css/jquery-ui.css?v={{ VERSION }}" rel="stylesheet"/>
      <link href="{{ STATIC_URL }}lib/css/bootstrap-datetimepicker.css?v={{ VERSION }}" rel="stylesheet"/>
      {% else %}
      <link href="{{ STATIC_URL }}lib/css/assets.min.css?v={{ VERSION }}" rel="stylesheet"/>
      {% endif %}
      <link href="{{ STATIC_URL }}lib/css/bootstrap-submenu.min.css" rel="stylesheet">
      <link href="{{ STATIC_URL }}geonode/css/ext-compatibility.css?v={{ VERSION }}" rel="stylesheet" />
      <link href="{{ STATIC_URL }}geonode/css/base.css?v={{ VERSION }}" rel="stylesheet" />
      <style type="text/css">[ng\:cloak],[ng-cloak],[data-ng-cloak],[x-ng-cloak],.ng-cloak,.x-ng-cloak,.ng-hide:not(.ng-hide-animate){display:none !important;}</style>
      {% block extra_head %}
      {% endblock %}
    {% endblock %}
    <!--[if IE]>
      <script src="https://html5shim.googlecode.com/svn/trunk/html5.js"></script>
      <style>
        #ieflag{
            display: block !important;
            height: 150px;
            text-align: center;
        }
      </style>
    <![endif]-->
    <link rel="search" type="application/opensearchdescription+xml" href="/catalogue/opensearch" title="GeoNode Search"/>
    <!-- for Google -->
    <meta name="description" content="LiPAD serves as the primary data access and distribution center of the Phil-LiDAR 1 and Phil-LiDAR 2 Programs, a Department of Science and Technology initiative that engages the University of the Philippines and fifteen (15) Higher Education Institutions (HEIs) throughout the country, with the aim t..." />
    <meta name="keywords" content="" />

    <meta name="author" content="" />
    <meta name="copyright" content="" />
    <meta name="application-name" content="" />

    <!-- for Facebook -->
    <meta property="og:title" content="Welcome! - LiDAR Portal for Archiving and Distribution" />
    <meta property="og:type" content="website" />
    <meta property="og:image" content="" />
    <!--<meta property="og:url" content="" />-->
    <meta property="og:description" content="LiPAD serves as the primary data access and distribution center of the Phil-LiDAR 1 and Phil-LiDAR 2 Programs, a Department of Science and Technology initiative that engages the University of the Philippines and fifteen (15) Higher Education Institutions (HEIs) throughout the country, with the aim t..." />

    <!-- for Twitter -->
    <meta name="twitter:card" content="summary" />
    <meta name="twitter:title" content="Welcome! - LiDAR Portal for Archiving and Distribution" />
    <meta name="twitter:description" content="LiPAD serves as the primary data access and distribution center of the Phil-LiDAR 1 and Phil-LiDAR 2 Programs, a Department of Science and Technology initiative that engages the University of the Philippines and fifteen (15) Higher Education Institutions (HEIs) throughout the country, with the aim t..." />
    <meta name="twitter:image" content="" />
  </head>

  <body class="{% block body_class %}{% endblock %}">

    {% block header %}
    <nav class="navbar navbar-inverse navbar-fixed-top" role="navigation">
      <div class="container">
        <div class="navbar-header">
          <button type="button" class="navbar-toggle collapsed" data-toggle="collapse" data-target="#navbar">
            <span class="sr-only">Toggle navigation</span>
            <span class="icon-bar"></span>
            <span class="icon-bar"></span>
            <span class="icon-bar"></span>
          </button>
          <a class="navbar-brand" href="{% url "home" %}">LiPAD<small>LiDAR Portal for Archiving and Distribution</small></a>
        </div>
        <div id="navbar" class="navbar-collapse collapse">
          <ul class="nav navbar-nav">
            {% block tabs %}
                  <li id="nav_datastore" class="dropdown">
                      <a tabindex="0" href="/maptiles/" class="dropdown-toggle js-activated" data-toggle="dropdown" data-submenu>Data Store <span class="caret"></span></a>
                      <ul class="dropdown-menu">
                        <li><a href="/maptiles/">Data Tiles</a></li>
                        <li class="dropdown-submenu"><a tabindex="0" href="/layers/">Layers</a>
                          <ul class="dropdown-menu">
                            <li><a tabindex="0" href="https://lipad-fmc.dream.upd.edu.ph/layers/?limit=100&offset=0&keywords__slug__in=flood-hazard-map">Flood Hazard Map</a></li>
                            <li><a tabindex="1" href="/layers/?limit=100&offset=0&keywords__slug__in=phillidar2">Resource Layers</a></li>
                            <li><a tabindex="1" href="/layers/?limit=100&offset=0&keywords__slug__in=sar">SAR DEMs</a></li>
                          </ul>
                        </li>
                        <li><a href="/maps/">Maps</a></li>
                      </ul>
                  </li>
            <li id="nav_documents" class="dropdown">
              <a href="{% url "document_browse" %}" class="dropdown-toggle js-activated" data-toggle="dropdown">{% trans "Documents" %} <span class="caret"></span></a>
	      <ul class="dropdown-menu">
		<li><a href="{% url "document_browse" %}">{% trans "Reports" %}</a></li>
		<li><a href="{% url "eula" %}">{% trans "EULA" %}</a></li>
<<<<<<< HEAD
		<li><a href="{% url "distribution_status" %}">{% trans "Distribution Status" %}</a></li>
=======
	        <li><a href="{% url "distribution_status" %}">{% trans "Distribution Status" %}</a></li>
>>>>>>> 96cc2479
	      </ul>
            </li>
           {% block extra_tab %}
           {% endblock %}
            {% if request.user.is_superuser %}
            <li id="nav_people">
              <a href="{% url "profile_browse" %}">{% trans "People" %}</a>
            </li>
            <li id="nav_groups">
              <a href="{% url "group_list" %}">{% trans "Groups" %}</a>
            </li>

	            <li id="nav_datastore">
	              <a href="{% url "data_management" %}">{% trans "Data Management" %}</a>
	            </li>
            {% endif %}

            {% endblock %}
          </ul>
          <form class="navbar-form" id="search" action="{% url "search" %}" >
            <div class="col-md-3">
              <div class="input-group">
                {% if HAYSTACK_SEARCH %}
                <input id="search_input" type="text" placeholder="Search" class="form-control" name="q">
                {% else %}
                <input id="search_input" type="text" placeholder="Search" class="form-control" name="title__icontains">
                {% endif %}
                <span class="input-group-btn">
                  <button class="btn btn-primary" type="submit"><i class="fa fa-search"></i></button>
                </span>
              </div>
            </div>
          </form>
          <ul class="nav navbar-nav navbar-right">
            {% if not user.is_authenticated  %}
            <li><a href="{% url 'datarequests:profile_request_form' %}">{% trans "Register" %}</a></li>
            {% elif not user.is_superuser %}
            <li><a href="{% url 'datarequests:profile_request_form' %}">{% trans "Request New Data" %}</a></li>
            {% endif %}
            {% if user.is_authenticated %}
            <li>
              <a href="#" data-toggle="modal" data-target="#UserModal" role="button" aria-expanded="false">
                {% avatar user 30 %} {{ user.username }}
              </a>
            </li>
            {% else %}
            <li>
              <!--<a href="#" data-toggle="modal" data-target="#SigninModal" role="button" >-->
              <a href="{% url "cas_ng_login" %}" role="button">
                {% trans "Sign in" %}
              </a>
            </li>
            {% endif %}
          </ul>
        </div><!--/.nav-collapse -->
      </div>
    </nav>
    {% endblock header %}

    <div class="alert alert-danger alert-dismissible" role="alert" id="ieflag" style="display:none">
      <button type="button" class="close" data-dismiss="alert" aria-label="Close"><span aria-hidden="true">&times;</span></button>
      <h1>You are using an outdated browser that is not supported by GeoNode.</h1>
      <p>Please use a <strong>modern browser</strong> like Mozilla Firefox, Google Chrome or Safari.</p>
    </div>

  <div id="wrap">
    {% block middle %}
    <div class="container">
      {% include "_status_message.html" %}
      {% include "_announcements.html" %}
      {% include "_messages.html" %}
      {% block body_outer %}
      <div class="row">
        <div class="col-md-8">
        {% block body %}{% endblock %}
        </div>
        <div class="col-md-4">
        {% block sidebar %}{% endblock %}
        </div>
      </div>
      {% endblock %}
    </div>
    {% endblock middle %}
  </div>

    {% block footer %}
    <footer class="footer">
      <div class="container">
        <div class="row">
          <div class="col-md-8">
            <img src="{{ STATIC_URL }}lib/img/logo_dost_60x60.png" height="40" title="DOST" />
            <img src="{{ STATIC_URL }}lib/img/logo_tcagp_90x60.png" height="40" title="UP TCAGP" />
            &copy; {% trans "2017 DOST-UP DREAM and Phil-LiDAR Program. All Rights Reserved" %} |
            <a href="{% url "about" %}">{% trans "About" %}</a> |
            <a href="{% url "help" %}">{% trans "Help" %}</a>
          </div>
          <div class="col-md-4">
            <label class="hidden">{% trans "Language" %}</label>
            {% if csrf_token != "NOTPROVIDED" %}
            {% get_current_language as LANGUAGE %}
            <form class="form-inline" action="/i18n/setlang/" method="post">
            {% csrf_token %}
              <select class="col-md-6 pull-right" name="language" onchange="javascript:form.submit()">
                {% for lang in LANGUAGES %}
                <option value="{{ lang.0 }}" {% ifequal LANGUAGE_CODE lang.0 %} selected="selected"{% endifequal %}>
                  {{ lang.1 }}
                </option>
                {% endfor %}
              </select>
            </form>
            {% endif %}
          </div>
        </div>
      </div>
    </footer>
    {% endblock footer %}


    <!-- Modal must stay outside the navbar -->
    {% if not user.is_authenticated %}
    <!--<div class="modal fade" id="SigninModal" tabindex="-1" role="dialog" aria-labelledby="myModalLabel" aria-hidden="true">
      <div class="modal-dialog modal-sm">
        <div class="modal-content">
          <div class="modal-header">
            <button type="button" class="close" data-dismiss="modal"><span aria-hidden="true">&times;</span><span class="sr-only">Close</span></button>
            <h4 class="modal-title" id="myModalLabel">{% trans "Sign in" %}</h4>
          </div>
          <form class="form-signin" role="form" action="{% url "account_login" %}?next={{ request.path }}" method="post">
            <div class="modal-body">
              {% csrf_token %}
              <div class="form-group">
                <label for="id_username" class="sr-only">{% trans "Username" %}:</label>
                <input id="id_username" class="form-control" name="username" placeholder="{% trans "Username" %}" type="text" />
              </div>
              <div class="form-group">
                <label for="id_password" class="sr-only">{% trans "Password" %}:</label>
                <input id="id_password" class="form-control" name="password" placeholder="Password" type="password" />
              </div>
              <label class="checkbox">
                <input type="checkbox" /> {% trans "Remember Me" %}
              </label>
            </div>
            <div class="modal-footer">
              <button type="submit" class="btn btn-primary btn-block">{% trans "Sign in" %}</button>
            </div>
          </form>
        </div>
      </div>
    </div>-->
    {% else %}
    <div class="modal fade" id="UserModal" tabindex="-1" role="dialog" aria-labelledby="myModalLabel" aria-hidden="true">
      <div class="modal-dialog modal-sm">
        <div class="modal-content">
          <div class="modal-header">
            <button type="button" class="close" data-dismiss="modal" aria-hidden="true">&times;</button>
            <h4 class="modal-title" id="myModalLabel">{% trans "Menu" %}</h4>
          </div>
          <div class="modal-body">
            <ul class="list-unstyled">
              <li><a href="{% url "layer_upload" %}"><i class="fa fa-cloud-upload"></i> {% trans "Upload Layers" %}</a></li>
              <li class="modal-divider"></li>
              <li><a href="{{ user.get_absolute_url }}"><i class="fa fa-user"></i> {% trans "Profile" %}</a></li>
              <li><a href="{% url "recent-activity" %}"><i class="fa fa-fire"></i> {% trans "Recent Activity" %}</a></li>
              <li><a href="{% url "messages_inbox" %}"><i class="fa fa-inbox"></i> {% trans "Inbox" %}</a></li>
              {% if USE_NOTIFICATIONS %}
                <li><a href="{% url "notification_notice_settings" %}"><i class="fa fa-bell"></i> {% trans "Notifications" %}</a></li>
              {% endif %}
              {% if perms.announcements.can_manage %}
              <li><a href="{% url "announcements_list" %}"><i class="fa fa-bullhorn"></i> {% trans "Announcements" %}</a></li>
              {% endif %}
              {% if user.is_superuser %}
              <li><a href="{% url "datarequests:requests_landing" %}"><i class="fa fa-users"></i> {% trans "Requests Home" %}</a></li>
              <li><a href="{% url "datarequests:profile_request_browse" %}"><i class="fa fa-users"></i> {% trans "Profile Request" %}</a></li>
              <li><a href="{% url "datarequests:data_request_browse" %}"><i class="fa fa-users"></i> {% trans "Data Request" %}</a></li>
              <li><a href="{% url "services" %}"><i class="fa fa-globe"></i> {% trans "Remote Services" %}</a></li>
              <li class="modal-divider"></li>
              <li><a href="{{ GEOSERVER_BASE_URL }}"><i class="fa fa-gears"></i> {% trans "GeoServer" %}</a></li>
              {% else %}
              <li><a href="{% url "datarequests:data_request_browse" %}"><i class="fa fa-users"></i> {% trans "Data Requests History" %}</a></li>
              {% endif %}
              {% if user.is_staff %}
              <li><a href="{% url "admin:index" %}"><i class="fa fa-cog"></i> {% trans "Admin" %}</a></li>
              {% endif %}
              {% block extra_user_menu %}
              {% endblock %}
              <li class="modal-divider"></li>
              <li><a title="Help" rel="tooltip" href="/help/"><i class="fa fa-question-circle"></i> {% trans "Help" %}</a></li>
            </ul>
          </div>
          <div class="modal-footer">
            <!--<form action="{% url "account_logout" %}" id="logout_form" method="post">
              {% csrf_token %}
              <a class="btn btn-warning btn-block" href="javascript:{}" onclick="document.getElementById('logout_form').submit();">{% trans "Log out" %}</a>
            </form>-->
            <a class="btn btn-warning btn-block" href="{% url "cas_ng_logout" %}" role="button">
                {% trans "Sign out" %}
            </a>
          </div>
        </div>
      </div>
    </div>
    {% endif %}
    <!-- End of Modal -->

    {% if DEBUG_STATIC %}
    <script src="{{ STATIC_URL }}lib/js/jquery.min.js?v={{ VERSION }}"></script>
    <script src="{{ STATIC_URL }}lib/js/jquery.dataTables.js?v={{ VERSION }}"></script>
    <script src="{{ STATIC_URL }}lib/js/jquery.timeago.js?v={{ VERSION }}"></script>
    <script src="{{ STATIC_URL }}lib/js/jquery.ajaxprogress.js?v={{ VERSION }}"></script>
    <script src="{{ STATIC_URL }}lib/js/jquery.ajaxQueue.js?v={{ VERSION }}"></script>
    <script src="{{ STATIC_URL }}lib/js/jquery-ui.custom.js?v={{ VERSION }}"></script>
    <script src="{{ STATIC_URL }}lib/js/jquery.raty.js?v={{ VERSION }}"></script>
    <script src="{{ STATIC_URL }}lib/js/bootstrap.min.js?v={{ VERSION }}"></script>
    <script src="{{ STATIC_URL }}lib/js/moment-with-locales.min.js?v={{ VERSION }}"></script>
    <script src="{{ STATIC_URL }}lib/js/bootstrap-datetimepicker.min.js?v={{ VERSION }}"></script>
    <script src="{{ STATIC_URL }}lib/js/json2.js?v={{ VERSION }}"></script>
    <script src="{{ STATIC_URL }}lib/js/select2.js?v={{ VERSION }}"></script>
    <script src="{{ STATIC_URL }}lib/js/waypoints.js?v={{ VERSION }}"></script>
    {% else %}
    <script src="{{ STATIC_URL }}lib/js/assets.min.js?v={{ VERSION }}"></script>
    <script src="{{ STATIC_URL }}lib/js/bootstrap.min.js?v={{ VERSION }}"></script>
    <script src="{{ STATIC_URL }}lib/js/bootstrap-hover-dropdown.js"></script>
    <script>
      // bootstrap hover: very simple to use!
      $(document).ready(function() {
        $('.js-activated').dropdownHover().dropdown();
      });
    </script>
    {% endif %}
    <script src="{{ STATIC_URL }}geonode/js/utils/utils.js?v={{ VERSION }}"></script>
    <script src="{{ STATIC_URL }}geonode/js/base/base.js?v={{ VERSION }}"></script>
    {% include 'autocomplete_light/static.html' %}
    <script type="text/javascript" src="{% url 'django.views.i18n.javascript_catalog' %}"></script>
    {% block extra_script %}{% endblock extra_script %}
    <script type="text/javascript">
        var autocomplete = $('#search_input').yourlabsAutocomplete({
            url: '{% url 'api_autocomplete' %}',
            choiceSelector: 'span',
            hideAfter: 200,
            minimumCharacters: 1,
            placeholder: '{% trans 'Type your search here ...' %}',
            appendAutocomplete: $('#search_input'),
            autoHilightFirst: false
        });
        $('#search_input').bind('selectChoice', function(e, choice, autocomplete) {
            if(choice[0].children[0] == undefined) {
                $('#search_input').val($(choice[0]).text());
                $('#search').submit();
            }
        });
    </script>
    <script>
        // Workaround to fix the autocomplete box positions
        yourlabs.Autocomplete.prototype.fixPosition = function(html) {
            this.input.parents().filter(function() {
                return $(this).css('overflow') === 'hidden';
            }).first().css('overflow', 'visible');
            if(this.input.attr('name') !== 'resource-keywords'){
              this.box.insertAfter(this.input).css({top: 0, left: 0});
            }else{
              var pos = $.extend({}, this.input.position(), {
                height: this.input.outerHeight()
              });
              this.box.insertAfter(this.input).css({top: pos.top + pos.height, left: pos.left});
            }
        };
    </script>
    <script type="text/javascript" src="{% url "lang" %}"></script>
    <script>
  	(function(i,s,o,g,r,a,m){i['GoogleAnalyticsObject']=r;i[r]=i[r]||function(){
  	(i[r].q=i[r].q||[]).push(arguments)},i[r].l=1*new Date();a=s.createElement(o),
	  m=s.getElementsByTagName(o)[0];a.async=1;a.src=g;m.parentNode.insertBefore(a,m)
	  })(window,document,'script','//www.google-analytics.com/analytics.js','ga');

	  ga('create', 'UA-72261630-1', 'auto');
	  ga('send', 'pageview');
    </script>
  </body>
</html><|MERGE_RESOLUTION|>--- conflicted
+++ resolved
@@ -92,11 +92,7 @@
 	      <ul class="dropdown-menu">
 		<li><a href="{% url "document_browse" %}">{% trans "Reports" %}</a></li>
 		<li><a href="{% url "eula" %}">{% trans "EULA" %}</a></li>
-<<<<<<< HEAD
-		<li><a href="{% url "distribution_status" %}">{% trans "Distribution Status" %}</a></li>
-=======
 	        <li><a href="{% url "distribution_status" %}">{% trans "Distribution Status" %}</a></li>
->>>>>>> 96cc2479
 	      </ul>
             </li>
            {% block extra_tab %}
