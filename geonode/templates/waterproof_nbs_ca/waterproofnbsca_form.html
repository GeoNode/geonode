--- conflicted
+++ resolved
@@ -1,10 +1,6 @@
 {% extends "base.html" %} {% load i18n %} {% load bootstrap_tags %} {% block body_outer %}
-<<<<<<< HEAD
 <link rel="stylesheet" type="text/css" href="{{ STATIC_URL }}waterproof_nbs_ca/css/bootstrap-duallistbox.min.css">
-
-=======
 <script src="https://cdn.jsdelivr.net/npm/sweetalert2@10"></script>
->>>>>>> 876abb26
 <div class="row">
     <div class="col-md-4">
         <h4 class="text-center">Bogotá D.C.</h4>
@@ -33,28 +29,13 @@
         <div class="row">
             <div class="col-md-6">
                 <label>Country</label>
-<<<<<<< HEAD
-                <select class="form-control">
-        <option>COLOMBIA</option>
-        <option>PERU</option>
-        <option>ECUADOR</option>
-    </select>
-=======
                 <select id="countryNBS" class="form-control">
                 </select>
->>>>>>> 876abb26
             </div>
             <div class="col-md-6">
                 <label>Currency type cost calculation</label>
                 <select id="currencyCost" class="form-control">
-<<<<<<< HEAD
-        <option>USD</option>
-        <option>COP</option>
-        <option>EUR</option>
-    </select>
-=======
                 </select>
->>>>>>> 876abb26
             </div>
         </div>
     </div>
@@ -105,13 +86,6 @@
         <div class="row">
             <div class="col-md-12">
                 <select id="riosTransition" class="form-control">
-<<<<<<< HEAD
-        <option>Revegetation (unassisted)</option>
-        <option>Revegetation (assisted)</option>
-        <option>Agricultar vegetation management</option>
-        <option>Ditching</option>
-    </select>
-=======
                 </select>
             </div>
         </div>
@@ -122,7 +96,6 @@
             <div class="col-md-12">
                 <select id="riosActivity" class="form-control">
                 </select>
->>>>>>> 876abb26
             </div>
         </div>
     </div>
@@ -130,30 +103,16 @@
     <div class="form-group">
         <div class="row">
             <div class="col-md-5">
-<<<<<<< HEAD
-                <select class="form-control" id="riosActivity" size="10" style="height: 150px;">
-        <option>Revegetation (unassisted)</option>
-        <option>Revegetation (assisted)</option>
-        <option>Agricultar vegetation management</option>
-        <option>Ditching</option>
-    </select>
-=======
                 <select class="form-control" id="riosTransformationAct" size="10" style="height: 150px;">
                 </select>
->>>>>>> 876abb26
             </div>
             <div class="col-md-2">
                 <button id="move" class="btn btn-primary btn-block">>></button>
                 <button id="remove" class="btn btn-primary btn-block"><<</button>
             </div>
             <div class="col-md-5">
-<<<<<<< HEAD
-                <select class="form-control" id="riosriosActivityTrans" size="10" style="height: 150px;">
-    </select>
-=======
                 <select class="form-control" id="riosTransformation" size="10" style="height: 150px;">
                 </select>
->>>>>>> 876abb26
             </div>
         </div>
     </div>
@@ -193,6 +152,7 @@
 </script>
 <script>
     $(document).ready(function() {
+
         $('#move').click(function() {
             $('#riosTransformationAct option:selected').appendTo('#riosTransformation');
             return false;
