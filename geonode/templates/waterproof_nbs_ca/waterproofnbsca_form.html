--- conflicted
+++ resolved
@@ -19,13 +19,8 @@
 <form data-toggle="validator" role="form">
     <h4 class="text-primary">General Settings</h4>
     <div class="form-group">
-<<<<<<< HEAD
-        <label>Name</label>
-        <input type="text" class="form-control" id="nameNBS" name="nameNBS" placeholder="Enter title" data-match-error="Whoops, these don't match" required>
-=======
         <label>Name <span class="text-danger-wp">(*)</span> </label>
         <input type="text" class="form-control" id="nameNBS" name="nameNBS" data-error="This field is required" placeholder="Enter title" required>
->>>>>>> 911e06f7
         <div class="help-block with-errors"></div>
     </div>
     <div class="form-group">
@@ -128,10 +123,6 @@
             {% endfor %}
         </div>
     </div>
-<<<<<<< HEAD
-    <h4 class="text-primary">LAND USE / LAND COVER CHANGE DEFENITION</h4>
-=======
->>>>>>> 911e06f7
     <div class="form-group">
         <div class="row">
             <div class="col-md-4">
@@ -141,8 +132,6 @@
             </div>
         </div>
     </div>
-    <select multiple="multiple" id="riosTransformationAct" size="10" name="duallistbox_demo1[]" title="duallistbox_demo1[]">
-        </select>
     <br>
     <button id="submit" type="button" class="btn btn-primary ">Submit</button>
     <button type="button" class="btn btn-primary" id="getAllValues">Get Values</button>
@@ -154,30 +143,10 @@
 <!--Shapefile reader library -->
 <script src="{{ STATIC_URL }}waterproof_nbs_ca/js/shp.min.js"></script>
 <script>
-
     var token = '{{ csrf_token }}';
-     
 </script>
-<script>
-    $(document).ready(function() {
-
-        var demo1 = $('select[name="duallistbox_demo1[]"]').bootstrapDualListbox({
-            preserveSelectionOnMove: 'moved',
-            moveOnSelect: false,
-        });
-
-        $("#porfin").click(function() {
-            alert($('[name="duallistbox_demo1[]"]').val());
-        });
-    });
-</script>
-<script src="{{ STATIC_URL }}waterproof_nbs_ca/js/waterproof_nbs_ca.js"></script>
 <script src="https://cdnjs.cloudflare.com/ajax/libs/1000hz-bootstrap-validator/0.11.9/validator.min.js" integrity="sha512-dTu0vJs5ndrd3kPwnYixvOCsvef5SGYW/zSSK4bcjRBcZHzqThq7pt7PmCv55yb8iBvni0TSeIDV8RYKjZL36A==" crossorigin="anonymous"></script>
 <script src="{{ STATIC_URL }}waterproof_nbs_ca/js/waterproof_nbs_ca.js"></script>
-<<<<<<< HEAD
-<script src="{{ STATIC_URL }}waterproof_nbs_ca/js/jquery.bootstrap-duallistbox.min.js"></script>
-
-=======
 <script>
     $(document).ready(function() {
         // Obtención de valores de los check de la solución
@@ -207,5 +176,4 @@
 
     })
 </script>
->>>>>>> 911e06f7
 {% endblock %}