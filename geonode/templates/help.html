--- conflicted
+++ resolved
@@ -49,11 +49,6 @@
       <li>Click <strong>Sign EULA</strong></li>
       <li>Choose desired format of layer to be downloaded. Some files have the option to view the layer in Google Earth.</li>
       <li>Save file and wait for download to finish.</li>
-<<<<<<< HEAD
-      <li></li>
-      <li></li>
-=======
->>>>>>> 6249867b
     </ol>
     <h5 id="download-tiles">Downloading other datasets via Data Store/Data Tiles</h5>
     <ol>
