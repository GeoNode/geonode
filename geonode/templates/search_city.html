{% extends "base.html" %} 
{% load i18n %} 
{% load static from staticfiles %}
{% load bootstrap_tags %} 
{% block extra_head %}
    <link rel="stylesheet" href="https://unpkg.com/leaflet@1.7.1/dist/leaflet.css"
    integrity="sha512-xodZBNTC5n17Xt2atTPuE1HxjVMSvLVW9ocqUKLsCC5CXdbqCmblAshOMAS6/keqq/sMZMZ19scR4PsZChSR7A=="
    crossorigin=""/>
    <link rel="stylesheet" href="{% static "geonode/css/leaflet/Control.Coordinates.css" %}"/>
    <link rel="stylesheet" href="https://photon.komoot.io/static/leaflet.photon/leaflet.photon.css"></link>
{% endblock %}

{% block body_outer %}
    <div id="map">
        
    </div>
{% endblock %}

{% block extra_script %}
  <script src="https://vinceg.github.io/twitter-bootstrap-wizard/jquery.bootstrap.wizard.js"></script>
  <script src="https://vinceg.github.io/twitter-bootstrap-wizard/prettify.js"></script>
  <script src="https://unpkg.com/leaflet@1.7.1/dist/leaflet.js"
   integrity="sha512-XQoYMqMTK8LvdxXYG3nZ448hOEQiglfqkJs1NOQV44cWnUrBc8PkAOcXy20w0vlaXaVUearIOBhiXZ5V3ynxwA=="
   crossorigin=""></script>
  <script src="{% static "geonode/js/leaflet/photon/leaflet.photon.js" %}"></script>
  <script src="{% static "geonode/js/leaflet/Leaflet.Coordinates.js" %}"></script>
  <script src="https://leaflet-extras.github.io/leaflet-providers/leaflet-providers.js"></script>
  <!-- <script src="https://unpkg.com/esri-leaflet@2.5.3/dist/esri-leaflet.js"
    integrity="sha512-K0Vddb4QdnVOAuPJBHkgrua+/A9Moyv8AQEWi0xndQ+fqbRfAFd47z4A9u1AW/spLO0gEaiE1z98PK1gl5mC5Q=="
    crossorigin=""></script> -->
  
  <script type="text/javascript">
    API_URL = '/proxy/?url=https://photon.komoot.io/api/?';
    TILELAYER = 'http://{s}.tile.osm.org/{z}/{x}/{y}.png';
    CENTER = [-74.4879, 4.582];
    MAXZOOM = 11;

    let waterproof = {};

    $(document).ready(function () {
        
        //var map = L.map('map').setView([4, -74],5);
        //var osm = L.tileLayer('http://{s}.tile.osm.org/{z}/{x}/{y}.png', {
        //    attribution: '&copy; <a href="http://osm.org/copyright">OpenStreetMap</a> contributors',
        //});
        //map.addLayer(osm);

        var gray = L.layerGroup();

        // more than one service can be grouped together and passed to the control together
        //L.esri.basemapLayer('Gray').addTo(gray);
        //L.esri.basemapLayer('GrayLabels').addTo(gray);
        
        var osm = L.tileLayer(TILELAYER, {
            maxZoom: MAXZOOM, 
            attribution: 'Data \u00a9 <a href="http://www.openstreetmap.org/copyright"> OpenStreetMap Contributors </a> Tiles \u00a9 Komoot'});
        var images = L.tileLayer("https://basemap.nationalmap.gov/arcgis/rest/services/USGSImageryTopo/MapServer/tile/{z}/{y}/{x}");
        
        var grayLyrUrl = "https://tiles.stadiamaps.com/tiles/alidade_smooth/{z}/{x}/{y}{r}.png";
        var esriHydroOverlayURL= "https://tiles.arcgis.com/tiles/P3ePLMYs2RVChkJx/arcgis/rest/services/Esri_Hydro_Reference_Overlay/MapServer/tile/{z}/{y}/{x}";
        var hydroLyr = L.tileLayer(esriHydroOverlayURL);

<<<<<<< HEAD
        var grayLyr = L.tileLayer(grayLyrUrl, {
                                    maxZoom: 20,
                                        attribution: '&copy; <a href="https://stadiamaps.com/">Stadia Maps</a>, &copy; <a href="https://openmaptiles.org/">OpenMapTiles</a> &copy; <a href="http://openstreetmap.org">OpenStreetMap</a> contributors'
                                    });
=======
        var wmsHydroNetworkLyr = L.tileLayer.wms('http://apps.skaphe.com:8080/geoserver/waterproof/wms?', {
            layers: 'waterproof:world_hydro_network',
            format: 'image/png',
            transparent: 'true',
            opacity: 0.7,
        });

>>>>>>> 17e1ad00
        var baseLayers = {
            OpenStreetMap: osm,
            Images: images,
            Grayscale: grayLyr,
        };

        var overlays = {
            "Hydro (esri)": hydroLyr,
            "Hydro Network": wmsHydroNetworkLyr,
        };

        var map = L.map('map', {
                scrollWheelZoom: false, 
                layers: [osm],
                zoomControl: false, 
                photonControl: true, 
                photonControlOptions: {
                    resultsHandler: showSearchPoints, 
                    placeholder: 'Search City...', 
                    position: 'topleft', url: API_URL}
            });        

        let initialCoords = [4.5, -74.4];
        // find in localStorage if cityCoords exist
        var cityCoords = localStorage.getItem('cityCoords');
        if (cityCoords == undefined){
            cityCoords = initialCoords;
        }else{
            initialCoords = JSON.parse(cityCoords);
        }
        waterproof["cityCoords"] = cityCoords;

        map.setView(initialCoords,5);
        searchPoints.addTo(map);        
        
        var c = new L.Control.Coordinates();
        c.addTo(map);    

        L.control.layers(baseLayers,overlays,{position: 'topleft'}).addTo(map);
        var zoomControl = new L.Control.Zoom({position: 'topright'}).addTo(map);
        //L.control.mapCenterCoord().addTo(map); 
		
        function onMapClick(e) {
            //c.setCoordinates(e);      
        }
        map.on('click', onMapClick);        
      
    });    

    var searchPoints = L.geoJson(null, {
        onEachFeature: function (feature, layer) {
            layer.bindPopup(feature.properties.name);
        }
    });

    function showSearchPoints (geojson) {
        searchPoints.clearLayers();
        let geojsonFilter = geojson.features.filter(feature  => feature.properties.type == "city");
        searchPoints.addData(geojsonFilter);
    }
    
  </script>  
  
{% endblock %}<|MERGE_RESOLUTION|>--- conflicted
+++ resolved
@@ -60,12 +60,12 @@
         var esriHydroOverlayURL= "https://tiles.arcgis.com/tiles/P3ePLMYs2RVChkJx/arcgis/rest/services/Esri_Hydro_Reference_Overlay/MapServer/tile/{z}/{y}/{x}";
         var hydroLyr = L.tileLayer(esriHydroOverlayURL);
 
-<<<<<<< HEAD
+
         var grayLyr = L.tileLayer(grayLyrUrl, {
                                     maxZoom: 20,
                                         attribution: '&copy; <a href="https://stadiamaps.com/">Stadia Maps</a>, &copy; <a href="https://openmaptiles.org/">OpenMapTiles</a> &copy; <a href="http://openstreetmap.org">OpenStreetMap</a> contributors'
                                     });
-=======
+
         var wmsHydroNetworkLyr = L.tileLayer.wms('http://apps.skaphe.com:8080/geoserver/waterproof/wms?', {
             layers: 'waterproof:world_hydro_network',
             format: 'image/png',
@@ -73,7 +73,6 @@
             opacity: 0.7,
         });
 
->>>>>>> 17e1ad00
         var baseLayers = {
             OpenStreetMap: osm,
             Images: images,
