--- conflicted
+++ resolved
@@ -19,16 +19,10 @@
 <script src="{{ STATIC_URL }}geonode/js/search/cart.js"></script>
 <script type="text/javascript">
   $("body").attr('ng-controller', 'geonode_search_controller');
-<<<<<<< HEAD
-  CATEGORIES_ENDPOINT = '{% url 'api_dispatch_list' api_name='api' resource_name='categories' %}';
-  KEYWORDS_ENDPOINT = '{% url 'api_dispatch_list' api_name='api' resource_name='keywords' %}';
-  REGIONS_ENDPOINT = '{% url 'api_dispatch_list' api_name='api' resource_name='regions' %}';
   OWNERS_ENDPOINT = '{% url 'api_dispatch_list' api_name='api' resource_name='owners' %}';
-=======
   CATEGORIES_ENDPOINT = '{% url 'api_combined' apiname='categories' %}';
   KEYWORDS_ENDPOINT = '{% url 'api_combined' apiname='keywords' %}';
   REGIONS_ENDPOINT = '{% url 'api_combined' apiname='regions' %}';
->>>>>>> 228af18c
   HAYSTACK_SEARCH = "{{ HAYSTACK_SEARCH }}".toLowerCase() === "true";
   HAYSTACK_FACET_COUNTS = "{{ HAYSTACK_FACET_COUNTS }}".toLowerCase() === "true";
   CLIENT_RESULTS_LIMIT = {{ CLIENT_RESULTS_LIMIT }};
