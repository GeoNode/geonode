{% load i18n %}
{% if SEARCH_FILTERS.CATEGORIES_ENABLED %}
<nav class="filter">
<<<<<<< HEAD
=======
  <h4><a href="#" class="toggle toggle-nav"><i class="fa fa-chevron-right"></i>{% trans "Categories" %}</a></h4>
  <ul class="nav closed" id="categories">
    {% verbatim %}
      <li ng-repeat="category in categories" ng-if="category.count > 0">
        <a data-value="{{ category.identifier }}" data-filter="category__identifier__in"
         ng-click="multiple_choice_listener($event)" class="{{category.active}}">{{ category.gn_description | limitTo: 25 }}{{ category.gn_description.length > 25 ? '...' : ''}}
          <span class="badge pull-right">{{ category.count }}</span>
        </a>
      </li>
    {% endverbatim %}
  </ul>
</nav>
{% endif %}
{% if SEARCH_FILTERS.KEYWORDS_ENABLED %}
<nav class="filter">
>>>>>>> 8dc5e2f3
  <h4><a href="#" class="toggle toggle-nav"><i class="fa fa-chevron-right"></i> {% trans "Keywords" %}</a></h4>
  <ul class="nav closed" id="keywords">
    {% verbatim %}
      <li ng-repeat="keyword in keywords" ng-if="keyword.count > 0">
        <a data-value="{{ keyword.slug }}" data-filter="keywords__slug__in" ng-click="multiple_choice_listener($event)" class="{{keyword.active}}">{{ keyword.name }}
          <span class="badge pull-right">{{ keyword.count }}</span>
        </a>
      </li>
    {% endverbatim %}
  </ul>
</nav>
{% endif %}
{% if SEARCH_FILTERS.OWNERS_ENABLED %}
<nav class="filter">
  <h4><a href="#" class="toggle toggle-nav"><i class="fa fa-chevron-right"></i> {% trans "Owners" %}</a></h4>
  <ul class="nav closed" id="owners">
    {% verbatim %}
    <li ng-repeat="owner in owners" ng-if="owner.count > 0">
      <a data-value="{{ owner.username }}" data-filter="owner__username__in" ng-click="multiple_choice_listener($event)" class="{{owner.active}}">{{ owner.username }}
        <span class="badge pull-right">{{ owner.count }}</span>
      </a>
    </li>
    {% endverbatim %}
  </ul>
</nav>
{% endif %}
{% if SEARCH_FILTERS.DATE_ENABLED %}
<nav class="filter">
  <h4><a href="#" class="toggle toggle-nav"><i class="fa fa-chevron-right"></i>{% trans "Date" %}</a></h4>
  <ul class="nav closed" id="date_start">
    <label>{% trans "Date begins after:" %}</label>
    <li><input value="yyyy-mm-dd" data-date-format="YYYY-MM-DD" type="text" class="datepicker" placeholder="{% trans 'yyyy-mm-dd' %}" ng-model="date_query.date__gte" /></li>
  </ul>
  <ul class="nav closed" id="date_end">
    <label>{% trans "Date ends before:" %}</label>
    <li><input value="yyyy-mm-dd" data-date-format="YYYY-MM-DD" type="text" class="datepicker" placeholder="{% trans 'yyyy-mm-dd' %}" ng-model="date_query.date__lte" /></li>
  </ul>
</nav>
{% endif %}<|MERGE_RESOLUTION|>--- conflicted
+++ resolved
@@ -1,24 +1,6 @@
 {% load i18n %}
 {% if SEARCH_FILTERS.CATEGORIES_ENABLED %}
 <nav class="filter">
-<<<<<<< HEAD
-=======
-  <h4><a href="#" class="toggle toggle-nav"><i class="fa fa-chevron-right"></i>{% trans "Categories" %}</a></h4>
-  <ul class="nav closed" id="categories">
-    {% verbatim %}
-      <li ng-repeat="category in categories" ng-if="category.count > 0">
-        <a data-value="{{ category.identifier }}" data-filter="category__identifier__in"
-         ng-click="multiple_choice_listener($event)" class="{{category.active}}">{{ category.gn_description | limitTo: 25 }}{{ category.gn_description.length > 25 ? '...' : ''}}
-          <span class="badge pull-right">{{ category.count }}</span>
-        </a>
-      </li>
-    {% endverbatim %}
-  </ul>
-</nav>
-{% endif %}
-{% if SEARCH_FILTERS.KEYWORDS_ENABLED %}
-<nav class="filter">
->>>>>>> 8dc5e2f3
   <h4><a href="#" class="toggle toggle-nav"><i class="fa fa-chevron-right"></i> {% trans "Keywords" %}</a></h4>
   <ul class="nav closed" id="keywords">
     {% verbatim %}
