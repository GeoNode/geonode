{% extends "site_base.html" %}
{% load i18n %}
{% load staticfiles %}
{% load url from future %}

{% block title %} {% trans "Search" %} - {{ block.super }} {% endblock %}

{% block body_class %}search{% endblock %}

{% block body_outer %}
  <div class="col-md-12">
    <h2 class="page-title">{% trans "Search" %} <span ng-bind="text_query"></span></h2>
  </div>
  {% with include_type_filter='true' %}
  {% with header='Type' %}
  {% with filter='type__in' %}
  {% include "search/_search_content.html" %}
  {% endwith %}
<<<<<<< HEAD
  {% include "_bulk_permissions_form.html" %}
=======
  {% endwith %}
  {% endwith %}
>>>>>>> 8655fadd
{% endblock %}

{% block extra_script %}
  {% if GEONODE_SECURITY_ENABLED %}
    {% include "_permissions_form_js.html" %}
  {% endif %}
  <script type="text/javascript">
    {% if HAYSTACK_SEARCH %}
    SEARCH_URL = '{% url 'api_get_search' api_name='api' resource_name='base' %}'
    {% else %}
    SEARCH_URL = '{% url 'api_dispatch_list' api_name='api' resource_name='base' %}'
    {% endif %}
  </script>
  {% with include_spatial='true' %}
  {% include 'search/search_scripts.html' %}
  {% endwith %}
{% endblock extra_script %}<|MERGE_RESOLUTION|>--- conflicted
+++ resolved
@@ -15,13 +15,10 @@
   {% with header='Type' %}
   {% with filter='type__in' %}
   {% include "search/_search_content.html" %}
-  {% endwith %}
-<<<<<<< HEAD
   {% include "_bulk_permissions_form.html" %}
-=======
   {% endwith %}
   {% endwith %}
->>>>>>> 8655fadd
+  {% endwith %}
 {% endblock %}
 
 {% block extra_script %}
