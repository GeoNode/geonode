--- conflicted
+++ resolved
@@ -1,21 +1,6 @@
 {% load i18n %}
 <div class="row" ng-controller="CartList">
   <div class="col-md-3">
-<<<<<<< HEAD
-    <div class="selections">
-      <h5>
-        {% trans "Your selections" %}
-        <a href="." id="clear-search" class="pull-right">{% trans "Clear all filters" %}</a>
-      </h5>
-      </div>
-        {% include "search/_text_filter.html" %}
-      <div id="slide-pane">
-        {% if include_type_filter == 'true' %}
-        {% include "search/_type_filters.html" %}
-        {% endif %}
-        {% include "search/_general_filters.html" %}
-        {% include "search/_extent_filter.html" %}
-=======
     <resource-cart></resource-cart>
     <div class="row">
       <div class="col-xs-12">
@@ -53,7 +38,6 @@
               {% include "search/_extent_filter.html" %}
             {% endif %}
         </div>
->>>>>>> 8dc5e2f3
       </div>
     </div>
   </div>
