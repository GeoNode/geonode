--- conflicted
+++ resolved
@@ -228,11 +228,7 @@
               <li><a href="{% url "geonode.invitations:geonode-send-invite" %}"><i class="fa fa-edit"></i> {% trans "Invite Users" %}</a></li>
               <li class="modal-divider"></li>
               {% if user.is_superuser or user.is_staff %}
-<<<<<<< HEAD
                 <li><a href="{% url "proxy" %}?url={{ OGC_SERVER.default.LOCATION }}"><i class="fa fa-gears"></i> {% trans "GeoServer" %}</a></li>
-=======
-                <li><a href="{% url "proxy" %}?url=/geoserver"><i class="fa fa-gears"></i> {% trans "GeoServer" %}</a></li>
->>>>>>> a4618c33
                 <li><a href="{% url "admin:index" %}"><i class="fa fa-cog"></i> {% trans "Admin" %}</a></li>
               {% endif %}
               {% block extra_user_menu %}
