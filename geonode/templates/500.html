--- conflicted
+++ resolved
@@ -178,13 +178,8 @@
         <div class="col-md-2">
           <ul class="list-unstyled">
             <li>{% trans "Maps" %}</li>
-<<<<<<< HEAD
             <li><a href="{% map_list_url %}">{% trans "Explore Maps" %}</a></li>
-            {% if user.is_authenticated and not READ_ONLY_MODE %}
-=======
-            <li><a href="{% url "maps_browse" %}?limit={{ CLIENT_RESULTS_LIMIT }}">{% trans "Explore Maps" %}</a></li>
             {% if user.is_authenticated and not READ_ONLY_MODE or "add_resource" in user.perms %}
->>>>>>> dcaaed93
             <li> <a href="{% url "new_map" %}">{% trans "Create Map" %}</a></li>
             {% endif %}
           </ul>
