{% extends "geonode_base.html" %} {% load i18n %} {% block title %}{% trans "Water Intakes" %}{% endblock %} 
 
{% load i18n %} 
{% load static from staticfiles %}
{% load bootstrap_tags %} 
<h1>{% trans "Water Intakes" %}</h1>

{% block extra_head %}
    <link rel="stylesheet" href="https://unpkg.com/leaflet@1.7.1/dist/leaflet.css"
    integrity="sha512-xodZBNTC5n17Xt2atTPuE1HxjVMSvLVW9ocqUKLsCC5CXdbqCmblAshOMAS6/keqq/sMZMZ19scR4PsZChSR7A=="
    crossorigin=""/>
    <link rel="stylesheet" href="{% static "geonode/css/leaflet/Control.Coordinates.css" %}"/>
    <link rel="stylesheet" href="https://photon.komoot.io/static/leaflet.photon/leaflet.photon.css"></link>

    <script>
        var intakePolygons=[]; 
        SEARCH_CITY_API_URL = '{{ SEARCH_CITY_API_URL }}';
        SEARCH_COUNTRY_API_URL = '{{ SEARCH_COUNTRY_API_URL }}';   
    </script>
{% endblock %} {% block body_outer %}
<link rel="stylesheet" type="text/css" href="{{ STATIC_URL }}waterproof_nbs_ca/css/dataTables.bootstrap.min.css">
<link rel="stylesheet" type="text/css" href="{{ STATIC_URL }}waterproof_nbs_ca/css/waterproof_nbs_ca.css">
<link rel="stylesheet" href="https://unpkg.com/leaflet@1.7.1/dist/leaflet.css"
    integrity="sha512-xodZBNTC5n17Xt2atTPuE1HxjVMSvLVW9ocqUKLsCC5CXdbqCmblAshOMAS6/keqq/sMZMZ19scR4PsZChSR7A=="
    crossorigin="" />
<div class="row">
    <div class="col-md-4">
<<<<<<< HEAD
        {% if waterproof.selectedCity == undefined %}
            <h4 class="text-center" id="countryLabel">{{'undefined'}}</h4>
            <p><b>País:</b> <span id="regionLabel">{{'undefined'}}</span> </p>
            <p><b>Region:</b> <span id="regionLabel">{{'undefined'}}</span> </p>
        {% endif %}
        {% if waterproof.selectedCity != undefined %}
            <h4 class="text-center" id="countryLabel">{{waterproof.selectedCity.properties.name}}</h4>
            <p><b>País:</b> <span id="regionLabel">{{waterproof.selectedCity.properties.country}}</span> </p>
            <p><b>Region:</b> <span id="regionLabel">{{region.name}}</span> </p>
        {% endif %}
=======
        <h4 class="text-center" id="countryLabel">{{city.name}}</h4>
        <p><b>{% trans "Selected City" %} :</b> <span id="cityLabel"></span> </p>
        <p><b>{% trans "Region" %} :</b> <span id="regionLabel"></span> </p>
        <p><b>{% trans "Currency" %}:</b><span id="currencyLabel"></span></p>
>>>>>>> 73de5922
    </div>
    <div class="col-md-8">
        <div id="mapidcuenca" style="width: 700px; height: 500px;"></div>

    </div>
</div>
<div class="page-header">
   
    <h1>{% trans "Búsqueda de Captaciones" %}</h1>
    <h7>{% trans "Ingrese el nombre de la ciudad de su interés en el espacio 'Search City' del mapa y, seleccione la opción que corresponda en la lista" %}</h7>
    <br>
    <br>
    <a href="create/" id="createUrl">{% trans "Create new Water Intake" %}</a>
</div>
<div class="table-responsive">
    <table id="example" class="table table-striped table-bordered table-condensed" style="width:100%">
        <thead>
            <tr class="info">
                <th scope="col" class="small text-center vat">{% trans "Name" %}</th>
                <th scope="col" class="small text-center vat">{% trans "Description" %}</th>
                <th scope="col" class="small text-center vat">{% trans "User" %}</th>
                <th scope="col" class="small text-center vat">{% trans "Creation Date" %}</th>
                <th scope="col" class="small text-center vat">{% trans "Water source name" %}</th>
                <th scope="col" class="small text-center vat" style="display: none;">{% trans "City" %}</th>
                <th scope="col" class="small text-center vat" style="display: none;">{% trans "Region" %}</th>
                <th scope="col" class="small text-center vat">{% trans "Demand" %}</th>
                <th scope="col" class="small text-center vat">{% trans "Options" %}</th>
            </tr>
        </thead>
        <tbody>
            {% for intake in intakeList %}
            <tr>
                <td class="small text-center vat">{{intake.name}}</td>
                <td class="small text-center vat">{{intake.description}}</td>
                <td class="small text-center vat">{{intake.added_by.first_name}} {{intake.added_by.last_name}}</td>
                <!--td>{{intake.max_benefit_req_time}}</td-->
                <td class="small text-center vat">{{intake.creation_date | date:"d-m-Y"}}</td>
                <td class="small text-center vat">{{intake.water_source_name}}</td>
                <td class="small text-center vat" style="display: none;">{{intake.city.name}}</td>
                <td class="small text-center vat" style="display: none;">{{intake.area}}</td>
                <!--td>{{intake.total_profits_intake_consec_time}}</td-->
                <!--td class="small text-center vat">{{intake.creation_date}}</td>
                <!td class="small text-center vat">{{intake.unit_maintenance_cost|floatformat:2}}</td>
                <td class="small text-center vat">{{intake.periodicity_maitenance}}</td>
                <td class="small text-center vat">{{intake.unit_oportunity_cost|floatformat:2}}</td-->
                <!--td>{{intake.rios_transformations.description}}</td-->
                <td>
                    <div class="btn-group btn-group-table" role="group">
                        <a class="btn btn-primary" href="/waterproof_nbs_ca/view/{{intake.pk}}"><span class="glyphicon glyphicon-eye-open" aria-hidden="true"></span></a>
                     </div> 
                </td>  
                <td>
                    <div class="btn-group btn-group-table" role="group">
                        <a class="btn btn-primary" href="/waterproof_nbs_ca/view/{{intake.pk}}"><span class="glyphicon glyphicon-eye-open" aria-hidden="true"></span></a>
                        {% if user.is_authenticated %}
                            {% if user.professional_role == 'ADMIN' %}
                            <a class="btn btn-info" href="/intake/edit/{{intake.pk}}"><span class="glyphicon glyphicon-pencil" aria-hidden="true"></span></a>
                            <a class="btn btn-warning" href="/intake/clone/{{intake.pk}}"><span class="glyphicon glyphicon-copy" aria-hidden="true"></span></a>
                            <a class="btn btn-danger" href="/intake/delete/{{intake.pk}}"><span class="glyphicon glyphicon-trash" aria-hidden="true"></span></a>
                            {% endif %}
                            {% if user.professional_role == 'ANALYS' or user.professional_role == 'COPART' or user.professional_role == 'ACDMC' or user.professional_role == 'SCADM' or user.professional_role == 'MCOMC' or user.professional_role == 'CITIZN' or user.professional_role == 'REPECS' or user.professional_role == 'OTHER' %}
                                {% if intake.added_by.pk == user.pk %}
                                <a class="btn btn-info" href="/intake/edit/{{intake.pk}}"><span class="glyphicon glyphicon-pencil" aria-hidden="true"></span></a>
                                <a class="btn btn-warning" href="/intake/clone/{{intake.pk}}"><span class="glyphicon glyphicon-copy" aria-hidden="true"></span></a>
                                <a class="btn btn-danger" href="/intake/delete/{{intake.pk}}"><span class="glyphicon glyphicon-trash" aria-hidden="true"></span></a>
                                {% else %}
                                <a class="btn btn-warning" href="/intake/clone/{{intake.pk}}"><span class="glyphicon glyphicon-copy" aria-hidden="true"></span></a>
                                {% endif %}
                            {% endif %}
                        {% endif %}
                    </div>
                       
                </td>
            </tr>
            <script>
                var intakeObject={};
                intakeObject.id='{{intake.id}}'
                intakeObject.polygon='{{intake.polygon_set.first.geom}}';
                intakePolygons.push(intakeObject);
            </script>
            {% endfor %}
        </tbody>
    </table>
</div>

{% block body %}{% endblock body %} {% block sidebar %}{% endblock sidebar %} {% endblock body_outer %} {% block extra_script %}
<script>
    var countriesLayerUrl = '{{ STATIC_URL }}waterproof_intake/data/countries.geojson';
    var userCountryId='{{userCountry.id}}';
    var userCountryCode='{{userCountry.code}}';
    var userCountryName='{{userCountry.name}}';
</script>
<script src="{{ STATIC_URL }}geonode/js/datatables/jquery.dataTables.min.js"></script>
<script src="{{ STATIC_URL }}geonode/js/datatables/dataTables.bootstrap.min.js"></script>
<script src="https://unpkg.com/leaflet@1.7.1/dist/leaflet.js"
    integrity="sha512-XQoYMqMTK8LvdxXYG3nZ448hOEQiglfqkJs1NOQV44cWnUrBc8PkAOcXy20w0vlaXaVUearIOBhiXZ5V3ynxwA=="
    crossorigin=""></script>
<script src="{{ STATIC_URL }}geonode/js/leaflet/leaflet.ajax.min.js"></script>
<script src="{{ STATIC_URL }}waterproof_intake/js/intake_list.js"></script>
<script src="https://vinceg.github.io/twitter-bootstrap-wizard/jquery.bootstrap.wizard.js"></script>
  <script src="https://vinceg.github.io/twitter-bootstrap-wizard/prettify.js"></script>
  <script src="https://unpkg.com/leaflet@1.7.1/dist/leaflet.js"
   integrity="sha512-XQoYMqMTK8LvdxXYG3nZ448hOEQiglfqkJs1NOQV44cWnUrBc8PkAOcXy20w0vlaXaVUearIOBhiXZ5V3ynxwA=="
   crossorigin=""></script>
  <script src="{{ STATIC_URL }}geonode/js/leaflet/photon/leaflet.photon.js"></script>
  <script src="{% static "geonode/js/leaflet/Leaflet.Coordinates.js" %}"></script>
  <script src="{{ STATIC_URL }}geonode/js/leaflet/leaflet-omnivore.min.js"></script>

  <script src="{{ STATIC_URL }}geonode/sample_data/intake_polygon.js"></script>
  
  <script type="text/javascript">
    API_URL = '/proxy/?url=https://photon.komoot.de/api/?';
    TILELAYER = 'http://{s}.tile.osm.org/{z}/{x}/{y}.png';
    CENTER = [-74.4879, 4.582];
    MAXZOOM = 11;

    let waterproof = {};

    $(document).ready(function () {
        
        
      
    });    

    var searchPoints = L.geoJson(null, {
        onEachFeature: function (feature, layer) {
            layer.bindPopup(feature.properties.name);
        }
    });


   
    
  </script>  
{% endblock %}<|MERGE_RESOLUTION|>--- conflicted
+++ resolved
@@ -25,23 +25,10 @@
     crossorigin="" />
 <div class="row">
     <div class="col-md-4">
-<<<<<<< HEAD
-        {% if waterproof.selectedCity == undefined %}
-            <h4 class="text-center" id="countryLabel">{{'undefined'}}</h4>
-            <p><b>País:</b> <span id="regionLabel">{{'undefined'}}</span> </p>
-            <p><b>Region:</b> <span id="regionLabel">{{'undefined'}}</span> </p>
-        {% endif %}
-        {% if waterproof.selectedCity != undefined %}
-            <h4 class="text-center" id="countryLabel">{{waterproof.selectedCity.properties.name}}</h4>
-            <p><b>País:</b> <span id="regionLabel">{{waterproof.selectedCity.properties.country}}</span> </p>
-            <p><b>Region:</b> <span id="regionLabel">{{region.name}}</span> </p>
-        {% endif %}
-=======
         <h4 class="text-center" id="countryLabel">{{city.name}}</h4>
         <p><b>{% trans "Selected City" %} :</b> <span id="cityLabel"></span> </p>
         <p><b>{% trans "Region" %} :</b> <span id="regionLabel"></span> </p>
         <p><b>{% trans "Currency" %}:</b><span id="currencyLabel"></span></p>
->>>>>>> 73de5922
     </div>
     <div class="col-md-8">
         <div id="mapidcuenca" style="width: 700px; height: 500px;"></div>
