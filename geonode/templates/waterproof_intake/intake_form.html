{% extends "base.html" %}
{% load i18n %}
{% load static from staticfiles %}
{% load bootstrap_tags %}
{% block extra_head %}
<link href="https://unpkg.com/smartwizard@5/dist/css/smart_wizard_all.min.css" rel="stylesheet" type="text/css" />
<link rel="stylesheet" href="https://unpkg.com/leaflet@1.7.1/dist/leaflet.css"
    integrity="sha512-xodZBNTC5n17Xt2atTPuE1HxjVMSvLVW9ocqUKLsCC5CXdbqCmblAshOMAS6/keqq/sMZMZ19scR4PsZChSR7A=="
    crossorigin="" />
<link rel="stylesheet" href="{{ STATIC_URL }}geonode/css/leaflet/Control.Coordinates.css"/>
<link rel="stylesheet" href="{{ STATIC_URL }}geonode/css/leaflet/Control.Loader.css"/>
<link rel="stylesheet" href="{{ STATIC_URL }}waterproof_intake/mathquill/mathquill.css"/>
<link rel="stylesheet" href="{{ STATIC_URL }}waterproof_intake/css/intake.css"/>
{% endblock %}
{% block body_outer %}
<!--header-->
<div class="page-header">
    <h1>Create Water Intake</h1>
</div>
<!--Begin Form-->
<form id="form" method="POST" action="">
    {% csrf_token %}
    <!--Start smartwizard-->
    <div id="smartwizard">
        <!--panel of navigation-->
        <ul class="nav">
            <li>
                <a class="nav-link" href="#step-1">
<<<<<<< HEAD
                    Define
                </a>
            </li>
            <li>
                <a class="nav-link" href="#step-2">
                    Configure Parameters
                </a>
            </li>
            <li>
                <a class="nav-link" href="#step-3">
                    Water Extraction
                </a>
            </li>
            <li>
                <a class="nav-link" href="#step-4">
                    External
                </a>
            </li>
            <li>
                <a class="nav-link" href="#step-5">
                    Sub-area
                </a>
=======
                Define
            </a>
            </li>
            <li>
                <a class="nav-link" href="#step-2">
                Configure Parameters
            </a>
            </li>
            <li>
                <a class="nav-link" href="#step-3">
                Water Extraction
            </a>
            </li>
            <li>
                <a class="nav-link" href="#step-4">
                External
            </a>
            </li>
            <li>
                <a class="nav-link" href="#step-5">
                Sub-area
            </a>
>>>>>>> c05bf371
            </li>
        </ul>
        <!--Steps-->
        <div class="tab-content" id="autoAdjustHeightF">
            <!--Step 1-->
            <div id="step-1" class="tab-pane" role="tabpanel">

                <!--Input Name -->
                <div id="water_intake">
                    <div id="div_id_name" class="form-group  ">
                        <label for="id_name" class="control-label required-field ">
<<<<<<< HEAD
                            Nombre
                        </label>
                        <div class="">
                            <input type="text" name="name" maxlength="100" class=" form-control" id="id_name">
                        </div>
                    </div>
                </div>
                <!--Input Desc -->
                <div id="div_id_description" class="form-group  ">
                    <label for="id_description" class="control-label required-field ">
                        Descripción
                    </label>
                    <div class="">
                        <input type="text" name="description" maxlength="1024" class=" form-control" id="id_description">
                    </div>
                </div>
                <!--Input Source Name -->
                <div id="id_water_source_name" class="form-group  ">
                    <label for="id_description" class="control-label required-field ">
                        Nombre de la fuente
                    </label>
=======
                        Nombre
                    </label>
                        <div class="">
                            <input type="text" name="name" maxlength="100" class=" form-control" id="id_name">
                        </div>
                    </div>
                </div>
                <!--Input Desc -->
                <div id="div_id_description" class="form-group  ">
                    <label for="id_description" class="control-label required-field ">
                    Descripción
                </label>
                    <div class="">
                        <input type="text" name="description" maxlength="1024" class=" form-control" id="id_description">
                    </div>
                </div>
                <!--Input Source Name -->
                <div id="id_water_source_name" class="form-group  ">
                    <label for="id_description" class="control-label required-field ">
                    Nombre de la fuente
                </label>
>>>>>>> c05bf371
                    <div class="">
                        <input type="text" name="water_source_name" maxlength="100" id="id_water_source_name" class=" form-control">
                    </div>
                </div>
                <!--Select City
<<<<<<< HEAD
                <div id="div_id_city" class="form-group  ">
                    <label for="id_description" class="control-label required-field ">
                        Ciudad
                    </label>
                    <div class="">{{form.city}}</div>
                </div>-->
=======
            <div id="div_id_city" class="form-group  ">
                <label for="id_description" class="control-label required-field ">
                    Ciudad
                </label>
                <div class="">{{form.city}}</div>
            </div>-->
>>>>>>> c05bf371

                <!-- Map -->
                <div id="map">
                    <div id="analysisOptions">
<<<<<<< HEAD
                        <button type="button" class="btn btn-primary btn-block" id="validateBtn">Draw Basin</button>
=======
                        <button type="button"  class="btn btn-default" id="validateBtn">Draw Basin</button>
                    </div>
                </div>
                <br>
                <div class="row text-center">
                    <div class="col-md-12">
                        <button type="button" class="btn btn-primary" id="DefineNextBtn">Next</button>
>>>>>>> c05bf371
                    </div>
                </div>
            </div>
            <!--Step 2-->
            <div id="step-2" class="tab-pane" role="tabpanel">
                <!--Toolbar mxgraph-->
                <div class="row">
                    <div class="col-md-12">
                        <div class="panel panel-info">
                            <h4 class="text-center text-intake">Select the elements that make up your capture system and click on the drawing area to add them.</h4>
                            <div class="panel-body text-center" id="toolbar"></div>
                        </div>
<<<<<<< HEAD
                    </div>
                </div>
                <div class="row">
                    <!--Graph-->
                    <div class="col-md-8">
                        <textarea id="xml" style="height:600px;width:100%;display:none;border-style:none;"></textarea>
                        <span style="float:right;padding-right:36px;">
                                <input id="getdata" type="checkbox" />Source
                        </span>
                        <div class="panel panel-info">
                            <div class="panel-body" id="graph" tabindex="-1" style="height:700px;width:100%;overflow:scroll;cursor:default; outline:none;"></div>
                        </div>
                    </div>
                    <!--Panel Information Right-->
                    <div class="col-md-4">
                    <button type="button" class="btn btn-primary btn-block" id="saveGraph">Validate Graph</button>
                        <div class="alert alert-info text-center" role="alert">
                        <button type="button" class="btn btn-link btn-block" data-toggle="modal" data-target="#HelpModal" id="HelpModalBtnModal" style="outline:none; text-decoration:none;">
                            <span class="glyphicon glyphicon-exclamation-sign" aria-hidden="true"></span> How to use the graph</button>
                        </button>
=======
                    </div>
                </div>
                <div class="row">
                    <!--Graph-->
                    <div class="col-md-8">
                        <textarea id="xml" style="height:600px;width:100%;display:none;border-style:none;"></textarea>
                        <span style="float:right;padding-right:36px;">
                            <input id="getdata" type="checkbox" />Source
                    </span>
                        <div class="panel panel-info">
                            <div class="panel-body" id="graph" tabindex="-1" style="height:700px;width:100%;overflow:scroll;cursor:default; outline:none;"></div>
                        </div>
                    </div>
                    <!--Panel Information Right-->
                    <div class="col-md-4">
                        <div class="alert alert-info text-center" role="alert">
                            <button type="button" class="btn btn-link btn-block" data-toggle="modal" data-target="#HelpModal" id="HelpModalBtnModal" style="outline:none; text-decoration:none;">
                        <span class="glyphicon glyphicon-exclamation-sign" aria-hidden="true"></span> How to use the graph</button>
                            </button>
>>>>>>> c05bf371
                        </div>
                        <div class="panel panel-info">
                            <div class="panel-body">
                                <!--Figure Name-->
                                <div class="alert alert-info" role="alert">
                                    <h1 class="text-center" id="titleDiagram"></h1>
                                </div>
                                <!--ID Item-->
                                <div class="form-group">
                                    <label>ID:</label>
                                    <input type="number" id="idDiagram" min="" max="" class="form-control" disabled>
                                </div>
                                <!--Water transport-->
                                <div class="form-group">
                                    <label>% transported water:</label>
                                    <input type="number" id="aguaDiagram" min="" max="" class="form-control" oninput="validateinput(this)">
                                </div>
                                <!--Sediments-->
                                <div class="form-group">
                                    <label>% Sediments retained:</label>
                                    <input type="number" id="sedimentosDiagram" min="" max="" class="form-control" oninput="validateinput(this)">
                                </div>
                                <!--Nitrogen-->
                                <div class="form-group">
                                    <label>% Nitrogen retained:</label>
                                    <input type="number" id="nitrogenoDiagram" class="form-control" oninput="validateinput(this)">
                                </div>
                                <!--Phosphorus-->
                                <div class="form-group">
                                    <label>% Phosphorus retained:</label>
                                    <input type="number" id="fosforoDiagram" class="form-control" oninput="validateinput(this)">
                                </div>
<<<<<<< HEAD
=======
                                <button type="button" class="btn btn-primary btn-block" id="saveGraph">Validate Graph</button>
>>>>>>> c05bf371
                            </div>
                        </div>
                    
                    </div>
<<<<<<< HEAD
                    <div class="col-md-12">
                        <h3>Cost functions <small id="titleCostFunSmall"></small>
                            <button type="button" class="btn btn-primary btn-add-cost" data-toggle="modal" data-target="#exampleModal" id="ModalAddCostBtn">Add Cost</button>
                        </h3>
                        <div class="panel panel-info">
                            <div class="panel-body">
                                <div id="funcostgenerate"></div>
                            </div>
                        </div>
=======
                </div>
                <div class="row" id="hideCostFuntion" style="display: none">
                    <div class="col-md-12">
                        <h3>Cost functions <small id="titleCostFunSmall"></small>
                            <button type="button" class="btn btn-primary btn-add-cost" data-toggle="modal" data-target="#CalculatorModal" id="ModalAddCostBtn">Add Cost</button>
                        </h3>
                        <div id="funcostgenerate" style="margin-top: 12px;"></div>
                    </div>
                </div>
                <br>
                <div class="row text-center">
                    <div class="col-md-12">
                        <button type="button" class="btn btn-primary" id="ConfigureParametersPreviousBtn">Previous</button>
                        <button type="button" class="btn btn-primary" id="ConfigureParametersNextBtn">Next</button>
>>>>>>> c05bf371
                    </div>
                </div>
            </div>
            <!--Step 3-->
            <div id="step-3" class="tab-pane" role="tabpanel">
                <!--Header-->
                <div class="page-header">
                    <h3>Water Extraction</h3>
                    <p>Please enter the annual water extraction (l/s) associated with the Extraction Connection element x defined in the Water Intake system diagram</p>
                </div>
                <!--navigation-->
                <ul class="nav nav-tabs">
                    <li data-toggle="tab" data-target="#automatic" class="active"><a href="#">Interpolation Wizard</a>
                    </li>
                    <li data-toggle="tab" data-target="#manual"><a href="#">Manual Edit</a></li>
                </ul>
                <!--contents tabs manual and automatic-->
                <div class="tab-content">
                    <!--tab automatic-->
                    <div class="tab-pane fade in active" id="automatic">
                        <br>
                        <div class="form-group">
                            <div class="row">
                                <!--Data analysis Insert-->
                                <div class="col-md-7">
                                    <h5 class="text-primary">Data Analysis</h5>
                                    <p>Please selected the method you wish to use to fill in the table associated with annual water extraction from the source.</p>
                                    <div class="form-group">
                                        <div class="row">
                                            <div class="col-md-6">
                                                <label>Interpolation Method <span class="text-danger-wp">(*)</span>
<<<<<<< HEAD
                                                </label>
                                                <select class="form-control" id="typeProcessInterpolation">
                                                    <option value="1">Linear interpolation</option>
                                                    <option value="2">Potential interpolation</option>
                                                    <option Value="3">Exponential interpolation</option>
                                                    <option Value="4">Logistics interpolation</option>
                                                </select>
                                            </div>
                                            <div class="col-md-6">
                                                <label>Number of years for time series <span
                                                        class="text-danger-wp">(*)</span> </label>
                                                <input type="text" value="2" class="form-control" id="numberYearsInterpolationValue">
=======
                                            </label>
                                                <select class="form-control" id="typeProcessInterpolation">
                                                <option value="1">Linear interpolation</option>
                                                <option value="2">Potential interpolation</option>
                                                <option Value="3">Exponential interpolation</option>
                                                <option Value="4">Logistics interpolation</option>
                                            </select>
                                            </div>
                                            <div class="col-md-6">
                                                <label>Number of years for time series <span
                                                    class="text-danger-wp">(*)</span> </label>
                                                <input type="text" class="form-control" id="numberYearsInterpolationValue">
>>>>>>> c05bf371
                                            </div>
                                        </div>
                                    </div>
                                    <h5 class="text-primary">Extraction</h5>
                                    <div class="form-group">
                                        <div class="row">
                                            <div class="col-md-6">
                                                <label>Initial year<span class="text-danger-wp">(*)</span> </label>
<<<<<<< HEAD
                                                <input type="text" value="100" class="form-control" id="initialDataExtractionInterpolationValue">
                                            </div>
                                            <div class="col-md-6" id="finalColumnExtraction">
                                                <label>Final year<span class="text-danger-wp">(*)</span> </label>
                                                <input type="text" value="1000" class="form-control" id="finalDataExtractionInterpolationValue">
=======
                                                <input type="text" class="form-control" id="initialDataExtractionInterpolationValue">
                                            </div>
                                            <div class="col-md-6" id="finalColumnExtraction">
                                                <label>Final year<span class="text-danger-wp">(*)</span> </label>
                                                <input type="text" class="form-control" id="finalDataExtractionInterpolationValue">
>>>>>>> c05bf371
                                            </div>
                                        </div>
                                    </div>
                                    <button type="button" class="btn btn-primary" id="intakeWECB">Generate</button>
                                </div>
                                <!--Data analysis Results-->
                                <div class="col-md-5">
                                    <h5 class="text-primary">Results</h5>
                                    <div style="max-height: 400px; overflow-y: auto;">
                                        <table class="table">
                                            <thead>
                                                <tr>
                                                    <th class="text-center" scope="col">Year</th>
<<<<<<< HEAD
                                                    <th class="text-center" scope="col">Extraction Value</th>
=======
                                                    <th class="text-center" scope="col">Extraction Value (l/s)</th>
>>>>>>> c05bf371
                                                </tr>
                                            </thead>
                                            <tbody id="intakeECTAG">
                                            </tbody>
                                        </table>
                                    </div>
                                </div>
                            </div>
                        </div>
                    </div>
                    <!--tab manual-->
                    <div class="tab-pane fade" id="manual">
                        <br>
                        <div class="form-group">
                            <div class="row">
                                <!--Input number of years-->
                                <div class="col-md-6">
                                    <h5 class="text-primary">Number of years for time series</h5>
                                    <p>You can edit the table manually by activating this option.</p>
                                    <div class="form-group">
                                        <label>Number of years <span class="text-danger-wp">(*)</span> </label>
                                        <input type="text" class="form-control" id="intakeNIYMI">
                                    </div>
                                    <button type="button" class="btn btn-primary" id="intakeNIBYMI">Generate</button>
                                </div>
                                <!--Results-->
                                <div class="col-md-6">
                                    <h5 class="text-primary">Results</h5>
                                    <div class="panel panel-primary">
                                        <div class="panel-body">
                                            <div class="form-horizontal" id="intakeWEMI"></div>
                                        </div>
                                    </div>
                                </div>
                            </div>
                        </div>
                    </div>
                </div>
            </div>
            <!--Step 4-->
            <div id="step-4" class="tab-pane" role="tabpanel">
                <!--Header-->
                <div class="page-header">
                    <h3>External Inputs</h3>
<<<<<<< HEAD
                    <p>You define 2 external inputs. For Each of these external inputs you have to define Annual Water Volume (m3), Annual Sediment Load (Ton), Annual Nitrogen Load(kg), Annual Phosphorus Load (kg).
=======
                    <p>You define <span id="ExternalNumbersInputs"></span> external inputs. For Each of these external inputs you have to define Annual Water Volume (m3), Annual Sediment Load (Ton), Annual Nitrogen Load(kg), Annual Phosphorus Load (kg).
>>>>>>> c05bf371
                    </p>
                </div>
                <div class="row">
                    <div class="col-md-12">
                        <h4 class="text-primary">Asignation</h4>
                        <div class="form-group">
                            <label>Type element for asignation</label>
                            <select class="form-control" id="externalSelect"></select>
                        </div>
                        <div id="IntakeTDLE"></div>
                        <button class="btn btn-primary" type="button" id="saveExternalData">Save Data</button>
                    </div>
<<<<<<< HEAD
                    
=======

>>>>>>> c05bf371
                </div>
            </div>
            <!--Step 5-->
            <div id="step-5" class="tab-pane" role="tabpanel">
                <div class="row">
                    <!--Map-->
                    <div class="col-md-8">
                        <div class="panel panel-danger">
                            <div id="mapid" style="width: 100%; height: 400px;"></div>
                        </div>
                    </div>
                    <!--Panel Information Right-->
                    <div class="col-md-4">
                        <div class="panel panel-default">
                            <div class="panel-body">
                                <div class="alert alert-info" role="alert">
                                    <h1 class="text-center">Tools</h1>
                                </div>
                                <div class="form-group">
                                    <label>Load intake delimited area<span class="text-danger-wp"></span></label>
                                    <input id="intakeArea" type="file">
                                </div>
                                <div class="form-group">
                                    <button type="button" class="btn btn-primary" id="btnDelimitArea"> Delimit
<<<<<<< HEAD
                                        subarea</button>
                                </div>
                                <div class="form-group">
                                    <button type="button" class="btn btn-primary" id="btnValidateArea"> Validate
                                        area</button>
=======
                                    subarea</button>
                                </div>
                                <div class="form-group">
                                    <button type="button" class="btn btn-primary" id="btnValidateArea"> Validate
                                    area</button>
>>>>>>> c05bf371
                                </div>
                                <div class="form-group">
                                    <input type="submit" id="submit" class="btn btn-primary" value="Submit"></input>
                                </div>
                            </div>
                        </div>
                    </div>
                </div>
            </div>
        </div>

        <!--Inputs hidden for save data-->
        <input type="hidden" id="xmlGraph" name="xmlGraph">
        <input type="hidden" id="graphConnections" name="graphConnections">
        <input type="hidden" id="isFile" name="isFile">
        <input type="hidden" id="typeDelimit" name="typeDelimit">
        <input type="hidden" id="waterExtraction" name="waterExtraction" value="">
        <input type="hidden" id="delimitArea" name="delimitArea" value="">
        <input type="hidden" id="pointIntake" name="pointIntake" value="">
        <input type="hidden" id="intakeAreaPolygon" name="intakeAreaPolygon" value="">
        <input type="hidden" id="graphElements" name="graphElements" value="">
        <input type="hidden" id="basinId" name="basinId" value="">
</form>
<!--Modal Calculator-->
<div class="modal fade" id="CalculatorModal" tabindex="-1" aria-labelledby="CalculatorModalLabel" aria-hidden="true">
    <div class="modal-dialog modal-lg">
        <div class="modal-content">
            <div class="modal-header">
                <h5 class="modal-title" id="CalculatorModalLabel">Add Cost</h5>
                <button type="button" class="close" data-dismiss="modal" aria-label="Close">
                    <span aria-hidden="true">&times;</span>
                </button>
            </div>
            <div class="modal-body">
                <div class="row">
                    <div class="col-md-5">
                        <div class="panel-group" id="VarCostListGroup"></div>
                    </div>
                    <div class="col-md-7">
                        <div class="form-group">
                            <label>Cost function name</label>
                            <input type="text" class="form-control">
                        </div>
                        <div class="form-group">
                            <label>Cost function description</label>
                            <textarea rows="3" class="form-control"></textarea>
                        </div>
                        <h5 class="text-primary">Syntax keyboard</h5>
                        <div class="btn-group" role="group">
                            <button type="button" class="btn btn-default" name="mathKeyBoard" value="=">=</button>
                            <button type="button" class="btn btn-default" name="mathKeyBoard" value="+">+</button>
                            <button type="button" class="btn btn-default" name="mathKeyBoard" value="-">-</button>
                            <button type="button" class="btn btn-default" name="mathKeyBoard" value="*">*</button>
                            <button type="button" class="btn btn-default" name="mathKeyBoard" value="/">\frac{a}{b}</button>
                            <button type="button" class="btn btn-default" name="mathKeyBoard" value="^">a^b</button>
                            <button type="button" class="btn btn-default" name="mathKeyBoard" value="\sqrt">√</button>
                            <button type="button" class="btn btn-default" name="mathKeyBoard" value="min">min</button>
                            <button type="button" class="btn btn-default" name="mathKeyBoard" value="max">max</button>
                        </div>
                    </div>
                </div>
                <div class="row">
                    <div class="col-md-12">
                        <h5 class="text-primary">Math expression</h5>
                        <span id="math-field" class="form-control" style="height: auto;"></span>
                    </div>
                </div>
                <div class="row">
                    <div class="col-md-12">
                        <p>LaTeX of what you typed: <span id="latex"></span></p>
                    </div>
                </div>
                <br>
                <div class="modal-footer">
                    <button type="button" class="btn btn-secondary" data-dismiss="modal">Close</button>
                    <button type="button" class="btn btn-danger" id="saveAndValideCost">Valide and add cost</button>
                </div>
            </div>
        </div>
    </div>
</div>

<!--Modal Help-->
<div class="modal fade" id="HelpModal" tabindex="-1" aria-labelledby="HelpModalLabel" aria-hidden="true">
    <div class="modal-dialog modal-lg">
        <div class="modal-content">
            <div class="modal-header">
                <button type="button" class="close" data-dismiss="modal" aria-label="Close">
                    <span aria-hidden="true">&times;</span>
                </button>
                <h3 class="modal-title text-center" id="HelpModalLabel">Help</h3>
            </div>
            <div class="modal-body">
                <div class="row">
                    <div class="col-md-12">
                        <ol>
                            <li value="1">aqui va la ayuda</li>
                            <li>con el uso de la grafica </li>
                            <li> y sha </li>
                        </ol>
                    </div>
                </div>
                <br>
                <div class="modal-footer">
                    <button type="button" class="btn btn-secondary" data-dismiss="modal">Close</button>
                </div>
            </div>
        </div>
    </div>
</div>
    {% endblock %}

    {% block extra_script %}
    <script src="{{ STATIC_URL }}waterproof_intake/js/jquery.smartWizard.min.js" type="text/javascript"></script>
    <script src="{{ STATIC_URL }}waterproof_intake/js/leaflet.js"></script>
    <script src="{{ STATIC_URL }}geonode/js/leaflet/Leaflet.Editable.js"></script>
    <script src="{{ STATIC_URL }}geonode/js/leaflet/Leaflet.Coordinates.js"></script>
    <script src="{{ STATIC_URL }}geonode/js/leaflet/Control.Loader.js"></script>
    <script src="{{ STATIC_URL }}geonode/js/waterproof/waterIntake.js"></script>
    
    <!--ZIP reader library-->
    <script src="{{ STATIC_URL }}geonode/js/jszip/jszip.min.js"></script>
    <!--Shapefile reader library -->
    <script src="{{ STATIC_URL }}geonode/js/shp/shp.min.js"></script>
    <script type="text/javascript">
        var mxBasePath = '{{ STATIC_URL }}geonode/js/mxgraph/src';
        var mxImageBasePath = '{{ STATIC_URL }}geonode/js/mxgraph/examples/images';
        var editorUrl = '{{ STATIC_URL }}geonode/js/mxgraph/examples/editors/config/diagrameditor.xml';
        var serverApi = '{{serverApi}}';
        let waterproof = {};
    </script>
    <script src="{{ STATIC_URL }}waterproof_intake/js/intake_create.js"></script>
    <script src="{{ STATIC_URL }}waterproof_intake/js/graph.js"></script>
    <script src="{{ STATIC_URL }}waterproof_intake/js/graphValidations.js"></script>
    <script src="{{ STATIC_URL }}geonode/js/mxgraph/mxClient.js"></script>
    <script src="{{ STATIC_URL }}geonode/js/mxgraph/examples/editors/js/app.js"></script>
    <script src="{{ STATIC_URL }}geonode/js/mxgraph/examples/editors/js/app.js"></script>
    <script src="{{ STATIC_URL }}waterproof_intake/mathquill/mathquill.min.js"></script>
    <script src="https://cdn.jsdelivr.net/npm/sweetalert2@10"></script>
    <!-- <script src="https://cdnjs.cloudflare.com/ajax/libs/1000hz-bootstrap-validator/0.11.9/validator.min.js"
    integrity="sha512-dTu0vJs5ndrd3kPwnYixvOCsvef5SGYW/zSSK4bcjRBcZHzqThq7pt7PmCv55yb8iBvni0TSeIDV8RYKjZL36A=="
    crossorigin="anonymous"></script>-->
    {% endblock %}<|MERGE_RESOLUTION|>--- conflicted
+++ resolved
@@ -26,7 +26,6 @@
         <ul class="nav">
             <li>
                 <a class="nav-link" href="#step-1">
-<<<<<<< HEAD
                     Define
                 </a>
             </li>
@@ -49,30 +48,6 @@
                 <a class="nav-link" href="#step-5">
                     Sub-area
                 </a>
-=======
-                Define
-            </a>
-            </li>
-            <li>
-                <a class="nav-link" href="#step-2">
-                Configure Parameters
-            </a>
-            </li>
-            <li>
-                <a class="nav-link" href="#step-3">
-                Water Extraction
-            </a>
-            </li>
-            <li>
-                <a class="nav-link" href="#step-4">
-                External
-            </a>
-            </li>
-            <li>
-                <a class="nav-link" href="#step-5">
-                Sub-area
-            </a>
->>>>>>> c05bf371
             </li>
         </ul>
         <!--Steps-->
@@ -84,7 +59,6 @@
                 <div id="water_intake">
                     <div id="div_id_name" class="form-group  ">
                         <label for="id_name" class="control-label required-field ">
-<<<<<<< HEAD
                             Nombre
                         </label>
                         <div class="">
@@ -106,56 +80,21 @@
                     <label for="id_description" class="control-label required-field ">
                         Nombre de la fuente
                     </label>
-=======
-                        Nombre
-                    </label>
-                        <div class="">
-                            <input type="text" name="name" maxlength="100" class=" form-control" id="id_name">
-                        </div>
-                    </div>
-                </div>
-                <!--Input Desc -->
-                <div id="div_id_description" class="form-group  ">
-                    <label for="id_description" class="control-label required-field ">
-                    Descripción
-                </label>
-                    <div class="">
-                        <input type="text" name="description" maxlength="1024" class=" form-control" id="id_description">
-                    </div>
-                </div>
-                <!--Input Source Name -->
-                <div id="id_water_source_name" class="form-group  ">
-                    <label for="id_description" class="control-label required-field ">
-                    Nombre de la fuente
-                </label>
->>>>>>> c05bf371
                     <div class="">
                         <input type="text" name="water_source_name" maxlength="100" id="id_water_source_name" class=" form-control">
                     </div>
                 </div>
                 <!--Select City
-<<<<<<< HEAD
                 <div id="div_id_city" class="form-group  ">
                     <label for="id_description" class="control-label required-field ">
                         Ciudad
                     </label>
                     <div class="">{{form.city}}</div>
                 </div>-->
-=======
-            <div id="div_id_city" class="form-group  ">
-                <label for="id_description" class="control-label required-field ">
-                    Ciudad
-                </label>
-                <div class="">{{form.city}}</div>
-            </div>-->
->>>>>>> c05bf371
 
                 <!-- Map -->
                 <div id="map">
                     <div id="analysisOptions">
-<<<<<<< HEAD
-                        <button type="button" class="btn btn-primary btn-block" id="validateBtn">Draw Basin</button>
-=======
                         <button type="button"  class="btn btn-default" id="validateBtn">Draw Basin</button>
                     </div>
                 </div>
@@ -163,7 +102,6 @@
                 <div class="row text-center">
                     <div class="col-md-12">
                         <button type="button" class="btn btn-primary" id="DefineNextBtn">Next</button>
->>>>>>> c05bf371
                     </div>
                 </div>
             </div>
@@ -176,7 +114,6 @@
                             <h4 class="text-center text-intake">Select the elements that make up your capture system and click on the drawing area to add them.</h4>
                             <div class="panel-body text-center" id="toolbar"></div>
                         </div>
-<<<<<<< HEAD
                     </div>
                 </div>
                 <div class="row">
@@ -192,32 +129,10 @@
                     </div>
                     <!--Panel Information Right-->
                     <div class="col-md-4">
-                    <button type="button" class="btn btn-primary btn-block" id="saveGraph">Validate Graph</button>
                         <div class="alert alert-info text-center" role="alert">
                         <button type="button" class="btn btn-link btn-block" data-toggle="modal" data-target="#HelpModal" id="HelpModalBtnModal" style="outline:none; text-decoration:none;">
                             <span class="glyphicon glyphicon-exclamation-sign" aria-hidden="true"></span> How to use the graph</button>
                         </button>
-=======
-                    </div>
-                </div>
-                <div class="row">
-                    <!--Graph-->
-                    <div class="col-md-8">
-                        <textarea id="xml" style="height:600px;width:100%;display:none;border-style:none;"></textarea>
-                        <span style="float:right;padding-right:36px;">
-                            <input id="getdata" type="checkbox" />Source
-                    </span>
-                        <div class="panel panel-info">
-                            <div class="panel-body" id="graph" tabindex="-1" style="height:700px;width:100%;overflow:scroll;cursor:default; outline:none;"></div>
-                        </div>
-                    </div>
-                    <!--Panel Information Right-->
-                    <div class="col-md-4">
-                        <div class="alert alert-info text-center" role="alert">
-                            <button type="button" class="btn btn-link btn-block" data-toggle="modal" data-target="#HelpModal" id="HelpModalBtnModal" style="outline:none; text-decoration:none;">
-                        <span class="glyphicon glyphicon-exclamation-sign" aria-hidden="true"></span> How to use the graph</button>
-                            </button>
->>>>>>> c05bf371
                         </div>
                         <div class="panel panel-info">
                             <div class="panel-body">
@@ -250,25 +165,11 @@
                                     <label>% Phosphorus retained:</label>
                                     <input type="number" id="fosforoDiagram" class="form-control" oninput="validateinput(this)">
                                 </div>
-<<<<<<< HEAD
-=======
                                 <button type="button" class="btn btn-primary btn-block" id="saveGraph">Validate Graph</button>
->>>>>>> c05bf371
                             </div>
                         </div>
                     
                     </div>
-<<<<<<< HEAD
-                    <div class="col-md-12">
-                        <h3>Cost functions <small id="titleCostFunSmall"></small>
-                            <button type="button" class="btn btn-primary btn-add-cost" data-toggle="modal" data-target="#exampleModal" id="ModalAddCostBtn">Add Cost</button>
-                        </h3>
-                        <div class="panel panel-info">
-                            <div class="panel-body">
-                                <div id="funcostgenerate"></div>
-                            </div>
-                        </div>
-=======
                 </div>
                 <div class="row" id="hideCostFuntion" style="display: none">
                     <div class="col-md-12">
@@ -283,7 +184,6 @@
                     <div class="col-md-12">
                         <button type="button" class="btn btn-primary" id="ConfigureParametersPreviousBtn">Previous</button>
                         <button type="button" class="btn btn-primary" id="ConfigureParametersNextBtn">Next</button>
->>>>>>> c05bf371
                     </div>
                 </div>
             </div>
@@ -315,20 +215,6 @@
                                         <div class="row">
                                             <div class="col-md-6">
                                                 <label>Interpolation Method <span class="text-danger-wp">(*)</span>
-<<<<<<< HEAD
-                                                </label>
-                                                <select class="form-control" id="typeProcessInterpolation">
-                                                    <option value="1">Linear interpolation</option>
-                                                    <option value="2">Potential interpolation</option>
-                                                    <option Value="3">Exponential interpolation</option>
-                                                    <option Value="4">Logistics interpolation</option>
-                                                </select>
-                                            </div>
-                                            <div class="col-md-6">
-                                                <label>Number of years for time series <span
-                                                        class="text-danger-wp">(*)</span> </label>
-                                                <input type="text" value="2" class="form-control" id="numberYearsInterpolationValue">
-=======
                                             </label>
                                                 <select class="form-control" id="typeProcessInterpolation">
                                                 <option value="1">Linear interpolation</option>
@@ -341,7 +227,6 @@
                                                 <label>Number of years for time series <span
                                                     class="text-danger-wp">(*)</span> </label>
                                                 <input type="text" class="form-control" id="numberYearsInterpolationValue">
->>>>>>> c05bf371
                                             </div>
                                         </div>
                                     </div>
@@ -350,19 +235,11 @@
                                         <div class="row">
                                             <div class="col-md-6">
                                                 <label>Initial year<span class="text-danger-wp">(*)</span> </label>
-<<<<<<< HEAD
-                                                <input type="text" value="100" class="form-control" id="initialDataExtractionInterpolationValue">
-                                            </div>
-                                            <div class="col-md-6" id="finalColumnExtraction">
-                                                <label>Final year<span class="text-danger-wp">(*)</span> </label>
-                                                <input type="text" value="1000" class="form-control" id="finalDataExtractionInterpolationValue">
-=======
                                                 <input type="text" class="form-control" id="initialDataExtractionInterpolationValue">
                                             </div>
                                             <div class="col-md-6" id="finalColumnExtraction">
                                                 <label>Final year<span class="text-danger-wp">(*)</span> </label>
                                                 <input type="text" class="form-control" id="finalDataExtractionInterpolationValue">
->>>>>>> c05bf371
                                             </div>
                                         </div>
                                     </div>
@@ -376,11 +253,7 @@
                                             <thead>
                                                 <tr>
                                                     <th class="text-center" scope="col">Year</th>
-<<<<<<< HEAD
-                                                    <th class="text-center" scope="col">Extraction Value</th>
-=======
                                                     <th class="text-center" scope="col">Extraction Value (l/s)</th>
->>>>>>> c05bf371
                                                 </tr>
                                             </thead>
                                             <tbody id="intakeECTAG">
@@ -425,11 +298,7 @@
                 <!--Header-->
                 <div class="page-header">
                     <h3>External Inputs</h3>
-<<<<<<< HEAD
-                    <p>You define 2 external inputs. For Each of these external inputs you have to define Annual Water Volume (m3), Annual Sediment Load (Ton), Annual Nitrogen Load(kg), Annual Phosphorus Load (kg).
-=======
                     <p>You define <span id="ExternalNumbersInputs"></span> external inputs. For Each of these external inputs you have to define Annual Water Volume (m3), Annual Sediment Load (Ton), Annual Nitrogen Load(kg), Annual Phosphorus Load (kg).
->>>>>>> c05bf371
                     </p>
                 </div>
                 <div class="row">
@@ -442,11 +311,6 @@
                         <div id="IntakeTDLE"></div>
                         <button class="btn btn-primary" type="button" id="saveExternalData">Save Data</button>
                     </div>
-<<<<<<< HEAD
-                    
-=======
-
->>>>>>> c05bf371
                 </div>
             </div>
             <!--Step 5-->
@@ -471,19 +335,11 @@
                                 </div>
                                 <div class="form-group">
                                     <button type="button" class="btn btn-primary" id="btnDelimitArea"> Delimit
-<<<<<<< HEAD
-                                        subarea</button>
-                                </div>
-                                <div class="form-group">
-                                    <button type="button" class="btn btn-primary" id="btnValidateArea"> Validate
-                                        area</button>
-=======
                                     subarea</button>
                                 </div>
                                 <div class="form-group">
                                     <button type="button" class="btn btn-primary" id="btnValidateArea"> Validate
                                     area</button>
->>>>>>> c05bf371
                                 </div>
                                 <div class="form-group">
                                     <input type="submit" id="submit" class="btn btn-primary" value="Submit"></input>
