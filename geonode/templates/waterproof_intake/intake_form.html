{% extends "base.html" %}
{% load i18n %}
{% load static from staticfiles %}
{% load bootstrap_tags %}
{% block extra_head %}
<link href="https://unpkg.com/smartwizard@5/dist/css/smart_wizard_all.min.css" rel="stylesheet" type="text/css" />
<link rel="stylesheet" href="https://unpkg.com/leaflet@1.7.1/dist/leaflet.css"
    integrity="sha512-xodZBNTC5n17Xt2atTPuE1HxjVMSvLVW9ocqUKLsCC5CXdbqCmblAshOMAS6/keqq/sMZMZ19scR4PsZChSR7A=="
    crossorigin="" />
<link rel="stylesheet" href="{{ STATIC_URL }}geonode/css/leaflet/Control.Coordinates.css"/>
<link rel="stylesheet" href="{{ STATIC_URL }}geonode/css/leaflet/Control.Loader.css"/>
<link rel="stylesheet" href="{{ STATIC_URL }}waterproof_intake/mathquill/mathquill.css"/>
<link rel="stylesheet" href="{{ STATIC_URL }}waterproof_intake/css/intake.css"/>
{% endblock %}
{% block body_outer %}
<!--header-->
<div class="page-header">
    <h1>Create Water Intake</h1>
</div>
<!--Begin Form-->
<form id="form" method="POST" action="">
    {% csrf_token %}
    <!--Start smartwizard-->
    <div id="smartwizard">
        <!--panel of navigation-->
        <ul class="nav">
            <li>
                <a class="nav-link" href="#step-1">
                    Define
                </a>
            </li>
            <li>
                <a class="nav-link" href="#step-2">
                    Configure Parameters
                </a>
            </li>
            <li>
                <a class="nav-link" href="#step-3">
                    Water Extraction
                </a>
            </li>
            <li>
                <a class="nav-link" href="#step-4">
                    External
                </a>
            </li>
            <li>
                <a class="nav-link" href="#step-5">
                    Sub-area
                </a>
            </li>
        </ul>
        <!--Steps-->
        <div class="tab-content" id="autoAdjustHeightF">
            <!--Step 1-->
            <div id="step-1" class="tab-pane" role="tabpanel">
                <div class="page-header">
                    <h3>Define Water Intake</h3>
                    <p>Please complete the fields to define your Water Intake</p>
                </div>
                <!--Input Name -->
                <div id="water_intake">
                    <div id="div_id_name" class="form-group  ">
                        <label for="id_name" class="control-label required-field ">
                            Nombre
                        </label>
                        <div class="">
                            <input type="text" name="name" maxlength="100" class=" form-control" id="id_name">
                        </div>
                    </div>
                </div>
                <!--Input Desc -->
                <div id="div_id_description" class="form-group  ">
                    <label for="id_description" class="control-label required-field ">
                        Descripción
                    </label>
                    <div class="">
                        <input type="text" name="description" maxlength="1024" class=" form-control" id="id_description">
                    </div>
                </div>
                <!--Input Source Name -->
                <div id="div_id_water_source_name" class="form-group  ">
                    <label for="id_description" class="control-label required-field ">
                        Nombre de la fuente
                    </label>
                    <div class="">
                        <input type="text" name="water_source_name" maxlength="100" id="id_water_source_name" class="form-control">
                    </div>
                </div>
                <!--Select City
                <div id="div_id_city" class="form-group  ">
                    <label for="id_description" class="control-label required-field ">
                        Ciudad
                    </label>
                    <div class="">{{form.city}}</div>
                </div>-->

                <!-- Map -->
                <div id="map">
                    <div id="analysisOptions">
                        <button type="button"  class="btn btn-default" id="validateBtn">Draw Basin</button>
                    </div>
                </div>
                <br>
                <div class="row text-center">
                    <div class="col-md-12">
                        <button type="button" class="btn btn-primary" id="step1NextBtn">Next</button>
                    </div>
                </div>
            </div>
            <!--Step 2-->
            <div id="step-2" class="tab-pane" role="tabpanel">
                <!--Toolbar mxgraph-->
                <div class="page-header">
                    <h3>Configure Parameters</h3>
                    <p>Select the elements that make up your capture system and click on the drawing area to add them.</p>
                </div>
                <div class="row">
                    <div class="col-md-12">
                        <div class="panel panel-info">
<<<<<<< HEAD
                            <h4 class="text-intake">Select the elements that make up your capture system and click on the drawing area to add them.</h4>
=======
>>>>>>> d88478b6
                            <div class="panel-body text-center" id="toolbar"></div>
                        </div>
                    </div>
                </div>
                <div class="row">
                    <!--Graph-->
                    <div class="col-md-8">
                        <textarea id="xml" style="height:600px;width:100%;display:none;border-style:none;"></textarea>
                        <span style="float:right;padding-right:36px;">
                                <input id="getdata" type="checkbox" />Source
                        </span>
                        <div class="panel panel-info">
                            <div class="panel-body" id="graph" tabindex="-1" style="height:700px;width:100%;overflow:scroll;cursor:default; outline:none;"></div>
                        </div>
                    </div>
                    <!--Panel Information Right-->
                    <div class="col-md-4">
                        <div class="alert alert-info text-center" role="alert">
                        <button type="button" class="btn btn-link btn-block" data-toggle="modal" data-target="#HelpModal" id="HelpModalBtnModal" style="outline:none; text-decoration:none;">
                            <span class="glyphicon glyphicon-exclamation-sign" aria-hidden="true"></span> How to use the graph</button>
                        </button>
                        </div>
                        <div class="panel panel-info">
                            <div class="panel-body">
                                <!--Figure Name-->
                                <div class="alert alert-info" role="alert">
                                    <h1 class="text-center" id="titleDiagram"></h1>
                                </div>
                                <!--ID Item-->
                                <div class="form-group">
                                    <label>ID:</label>
                                    <input type="number" id="idDiagram" min="" max="" class="form-control" disabled>
                                </div>
                                <!--Water transport-->
                                <div class="form-group">
                                    <label>% transported water:</label>
                                    <input type="number" id="aguaDiagram" min="" max="" class="form-control" oninput="validateinput(this)" disabled>
                                </div>
                                <!--Sediments-->
                                <div class="form-group">
                                    <label>% Sediments retained:</label>
                                    <input type="number" id="sedimentosDiagram" min="" max="" class="form-control" oninput="validateinput(this)" disabled>
                                </div>
                                <!--Nitrogen-->
                                <div class="form-group">
                                    <label>% Nitrogen retained:</label>
                                    <input type="number" id="nitrogenoDiagram" class="form-control" oninput="validateinput(this)" disabled>
                                </div>
                                <!--Phosphorus-->
                                <div class="form-group">
                                    <label>% Phosphorus retained:</label>
                                    <input type="number" id="fosforoDiagram" class="form-control" oninput="validateinput(this)" disabled>
                                </div>
                                <button type="button" class="btn btn-primary btn-block" id="saveGraph">Validate Graph</button>
                            </div>
                        </div>
                    
                    </div>
                </div>
                <div class="row" id="hideCostFuntion" style="display: none">
                    <div class="col-md-12">
                        <h3>Cost functions <small id="titleCostFunSmall"></small>
                            <button type="button" class="btn btn-primary btn-add-cost" data-toggle="modal" data-target="#CalculatorModal" id="ModalAddCostBtn">Add Cost</button>
                        </h3>
                        <div id="funcostgenerate" style="margin-top: 12px;"></div>
                    </div>
                </div>
                <br>
                <div class="row text-center">
                    <div class="col-md-12">
                        <button type="button" class="btn btn-primary" id="step2PrevBtn">Previous</button>
                        <button type="button" class="btn btn-primary" id="step2NextBtn">Next</button>
                    </div>
                </div>
            </div>
            <!--Step 3-->
            <div id="step-3" class="tab-pane" role="tabpanel">
                <!--Header-->
                <div class="page-header">
                    <h3>Water Extraction</h3>
                    <p>Please enter the annual water extraction (l/s) associated with the Extraction Connection element x defined in the Water Intake system diagram</p>
                </div>
                <!--navigation-->
                <ul class="nav nav-tabs" id="minitabsInportalion">
                    <li class="active"><a data-toggle="tab" href="#automatic" id="btnAutomaticTab">Interpolation Wizard</a></li>
                    <li><a data-toggle="tab" href="#manual" id="btnManualTab" >Manual Edit</a></li>
                </ul>
                <!--contents tabs manual and automatic-->
                <div class="tab-content">
                    <!--tab automatic-->
                    <div class="tab-pane fade in active" id="automatic">
                        <br>
                        <div class="form-group">
                            <div class="row">
                                <!--Data analysis Insert-->
                                <div class="col-md-8">
                                    <h5 class="text-primary">Data Analysis</h5>
                                    <p>Please selected the method you wish to use to fill in the table associated with annual water extraction from the source.</p>
                                    <div class="form-group">
                                        <div class="row">
                                            <div class="col-md-6">
                                                <label>Interpolation Method <span class="text-danger-wp">(*)</span>
                                            </label>
                                                <select class="form-control" id="typeProcessInterpolation">
                                                <option value="1">Linear interpolation</option>
                                                <option value="2">Potential interpolation</option>
                                                <option Value="3">Exponential interpolation</option>
                                                <option Value="4">Logistics interpolation</option>
                                            </select>
                                            </div>
                                            <div class="col-md-6">
                                                <label>Number of years for time series <span
                                                    class="text-danger-wp">(*)</span> </label>
                                                <input type="text" class="form-control" id="numberYearsInterpolationValue">
                                            </div>
                                        </div>
                                    </div>
                                    <h5 class="text-primary">Extraction</h5>
                                    <div class="form-group">
                                        <div class="row">
                                            <div class="col-md-6">
                                                <label>Initial year<span class="text-danger-wp">(*)</span> </label>
                                                <input type="text" class="form-control" id="initialDataExtractionInterpolationValue">
                                            </div>
                                            <div class="col-md-6" id="finalColumnExtraction">
                                                <label>Final year<span class="text-danger-wp">(*)</span> </label>
                                                <input type="text" class="form-control" id="finalDataExtractionInterpolationValue">
                                            </div>
                                        </div>
                                    </div>
                                    <button type="button" class="btn btn-primary" id="intakeWECB">Generate</button>
                                </div>
                                <!--Data analysis Results-->
                                <div class="col-md-4">
                                    <h5 class="text-primary">Results</h5>
                                    <div style="max-height: 400px; overflow-y: auto;">
                                        <table class="table">
                                            <thead>
                                                <tr>
                                                    <th class="text-center" scope="col">Year</th>
                                                    <th class="text-center" scope="col">Extraction Value (l/s)</th>
                                                </tr>
                                            </thead>
                                            <tbody id="intakeECTAG">
                                            </tbody>
                                        </table>
                                    </div>
                                </div>
                            </div>
                        </div>
                    </div>
                    <!--tab manual-->
                    <div class="tab-pane fade" id="manual">
                        <br>
                        <div class="form-group">
                            <div class="row">
                                <!--Input number of years-->
                                <div class="col-md-6">
                                    <h5 class="text-primary">Number of years for time series</h5>
                                    <p>You can edit the table manually by activating this option.</p>
                                    <div class="form-group">
                                        <label>Number of years <span class="text-danger-wp">(*)</span> </label>
                                        <input type="text" class="form-control" id="intakeNIYMI">
                                    </div>
                                    <button type="button" class="btn btn-primary" id="intakeNIBYMI">Generate</button>
                                </div>
                                <!--Results-->
                                <div class="col-md-6">
                                    <h5 class="text-primary">Results</h5>
                                    <div style="max-height: 400px; overflow-y: auto;">
                                        <table class="table" >
                                            <thead>
                                                <tr>
                                                    <th class="text-center" scope="col">Year</th>
                                                    <th class="text-center" scope="col">Extraction Value (l/s)</th>
                                                </tr>
                                            </thead>
                                            <tbody id="intakeWEMI">
                                            </tbody>
                                        </table>
                                    </div> 
                                </div>
                            </div>
                        </div>
                    </div>
                </div>
                <br>
                <div class="row text-center">
                    <div class="col-md-12">
                        <button type="button" class="btn btn-primary" id="step3PrevBtn">Previous</button>
                        <button type="button" class="btn btn-primary" id="step3NextBtn">Next</button>
                    </div>
                </div>
            </div>
            <!--Step 4-->
            <div id="step-4" class="tab-pane" role="tabpanel">
                <!--Header-->
                <div class="page-header">
                    <h3>External Inputs</h3>
                    <p>You define <span id="ExternalNumbersInputs"></span> external inputs. For Each of these external inputs you have to define Annual Water Volume (m3), Annual Sediment Load (Ton), Annual Nitrogen Load(kg), Annual Phosphorus Load (kg).
                    </p>
                </div>
                <div class="row">
                    <div class="col-md-12">
                        <h4 class="text-primary">Asignation</h4>
                        <div class="form-group">
                            <label>Type element for asignation</label>
                            <select class="form-control" id="externalSelect"></select>
                        </div>
                        <div id="IntakeTDLE"></div>
                        <button class="btn btn-primary" type="button" id="saveExternalData">Save Data</button>
                    </div>
                </div>
                <br>
                <div class="row text-center">
                    <div class="col-md-12">
                        <button type="button" class="btn btn-primary" id="step4PrevBtn">Previous</button>
                        <button type="button" class="btn btn-primary" id="step4NextBtn">Next</button>
                    </div>
                </div>
            </div>
            <!--Step 5-->
            <div id="step-5" class="tab-pane" role="tabpanel">
                <div class="row">
                    <!--Map-->
                    <div class="col-md-8">
                        <div class="panel panel-danger">
                            <div id="mapid" style="width: 100%; height: 400px;"></div>
                        </div>
                    </div>
                    <!--Panel Information Right-->
                    <div class="col-md-4">
                        <div class="panel panel-default">
                            <div class="panel-body">
                                <div class="alert alert-info" role="alert">
                                    <h1 class="text-center">Tools</h1>
                                </div>
                                <div class="form-group">
                                    <label>Load intake delimited area<span class="text-danger-wp"></span></label>
                                    <input id="intakeArea" type="file">
                                </div>
                                <div class="form-group">
                                    <button type="button" class="btn btn-primary" id="btnDelimitArea"> Delimit
                                    subarea</button>
                                </div>
                                <div class="form-group">
                                    <button type="button" class="btn btn-primary" id="btnValidateArea"> Validate
                                    area</button>
                                </div>
                            </div>
                        </div>
                    </div>
                </div>
                <br>
                <div class="row text-center">
                    <div class="col-md-12 form-group">
                        <button type="button" class="btn btn-primary" id="step5PrevBtn">Previous</button>
                        <input type="submit" id="submit" class="btn btn-primary" value="Submit"></input>
                    </div>
                </div>
            </div>
        </div>

        <!--Inputs hidden for save data-->
        <input type="hidden" id="xmlGraph" name="xmlGraph">
        <input type="hidden" id="graphConnections" name="graphConnections">
        <input type="hidden" id="isFile" name="isFile">
        <input type="hidden" id="typeDelimit" name="typeDelimit">
        <input type="hidden" id="waterExtraction" name="waterExtraction" value="">
        <input type="hidden" id="delimitArea" name="delimitArea" value="">
        <input type="hidden" id="pointIntake" name="pointIntake" value="">
        <input type="hidden" id="intakeAreaPolygon" name="intakeAreaPolygon" value="">
        <input type="hidden" id="graphElements" name="graphElements" value="">
        <input type="hidden" id="basinId" name="basinId" value="">
</form>
<!--Modal Calculator-->
<div class="modal fade" id="CalculatorModal" tabindex="-1" aria-labelledby="CalculatorModalLabel" aria-hidden="true">
    <div class="modal-dialog modal-lg">
        <div class="modal-content">
            <div class="modal-header">
                <h5 class="modal-title" id="CalculatorModalLabel">Add Cost</h5>
                <button type="button" class="close" data-dismiss="modal" aria-label="Close">
                    <span aria-hidden="true">&times;</span>
                </button>
            </div>
            <div class="modal-body">
                <div class="row">
                    <div class="col-md-5">
                        <div class="panel-group" id="VarCostListGroup"></div>
                    </div>
                    <div class="col-md-7">
                        <div class="form-group">
                            <label>Cost function name</label>
                            <input type="text" class="form-control">
                        </div>
                        <div class="form-group">
                            <label>Cost function description</label>
                            <textarea rows="3" class="form-control"></textarea>
                        </div>
                        <h5 class="text-primary">Syntax keyboard</h5>
                        <ul class="nav nav-tabs">
                            <li class="active"><a href="#mathBasic_tab" data-toggle="tab">Basic</a></li>
                            <li><a href="#mathAdvanced_tab" data-toggle="tab" >Advanced</a></li>
                            <li><a href="#mathTrigonometry_tab" data-toggle="tab" >Trigonometry</a></li>
                        </ul>
                        <div class="tab-content">
                            <div id="mathBasic_tab" class="tab-pane fade in active">
                                <br>
                                <div class="btn-group" role="group">
                                    <button type="button" class="btn btn-default" name="mathKeyBoard" value="=">=</button>
                                    <button type="button" class="btn btn-default" name="mathKeyBoard" value="+">+</button>
                                    <button type="button" class="btn btn-default" name="mathKeyBoard" value="-">-</button>
                                    <button type="button" class="btn btn-default" name="mathKeyBoard" value="*">x</button>
                                    <button type="button" class="btn btn-default" name="mathKeyBoard" value="/">\frac{a}{b}</button>
                                    <button type="button" class="btn btn-default" name="mathKeyBoard" value="^">a^b</button>
                                    <button type="button" class="btn btn-default" name="mathKeyBoard" value="\sqrt">√</button>
                                    
                                </div>
                            </div>
                            
                            <div id="mathAdvanced_tab" class="tab-pane fade in">
                                <br>
                                <div class="btn-group" role="group">
                                    <button type="button" class="btn btn-default" name="mathKeyBoard" value="\pi">π</button>
                                    <button type="button" class="btn btn-default" name="mathKeyBoard" value="\\log">\log</button>
                                    <button type="button" class="btn btn-default" name="mathKeyBoard" value="\log_">\log_a</button>
                                    <button type="button" class="btn btn-default" name="mathKeyBoard" value="-">-</button>
                                    <button type="button" class="btn btn-default" name="mathKeyBoard" value="*">x</button>
                                    <button type="button" class="btn btn-default" name="mathKeyBoard" value="/">\frac{a}{b}</button>
                                    <button type="button" class="btn btn-default" name="mathKeyBoard" value="^">a^b</button>
                                    <button type="button" class="btn btn-default" name="mathKeyBoard" value="\sqrt">√</button>
                                </div>
                            </div>

                            <div id="mathTrigonometry_tab" class="tab-pane fade in">
                                <br>
                                <div class="btn-group" role="group">
                                    <button type="button" class="btn btn-default" name="mathKeyBoard" value="sin()">sin</button>
                                    <button type="button" class="btn btn-default" name="mathKeyBoard" value="cos()">cos</button>
                                    <button type="button" class="btn btn-default" name="mathKeyBoard" value="tan()">tan</button>
                                </div>
                            </div>
                        </div>
                    </div>
                </div>
                <div class="row">
                    <div class="col-md-12">
                        <h5 class="text-primary">Math expression</h5>
                        <span id="math-field" class="form-control" style="height: auto;"></span>
                    </div>
                </div>
                <!--<div class="row">
                    <div class="col-md-12">
                        <p>LaTeX of what you typed: <span id="latex"></span></p>
                    </div>
                </div>-->
                <br>
                <div class="modal-footer">
                    <button type="button" class="btn btn-secondary" data-dismiss="modal">Close</button>
                    <button type="button" class="btn btn-danger" id="saveAndValideCost">Valide and add cost</button>
                </div>
            </div>
        </div>
    </div>
</div>

<!--Modal Help-->
<div class="modal fade" id="HelpModal" tabindex="-1" aria-labelledby="HelpModalLabel" aria-hidden="true">
    <div class="modal-dialog modal-lg">
        <div class="modal-content">
            <div class="modal-header">
                <button type="button" class="close" data-dismiss="modal" aria-label="Close">
                    <span aria-hidden="true">&times;</span>
                </button>
                <h3 class="modal-title text-center" id="HelpModalLabel">Help</h3>
            </div>
            <div class="modal-body">
                <div class="row">
                    <div class="col-md-12">
                        <ol>
                            <li value="1">aqui va la ayuda</li>
                            <li>con el uso de la grafica </li>
                            <li> y sha </li>
                        </ol>
                    </div>
                </div>
                <br>
                <div class="modal-footer">
                    <button type="button" class="btn btn-secondary" data-dismiss="modal">Close</button>
                </div>
            </div>
        </div>
    </div>
</div>
    {% endblock %}

    {% block extra_script %}
    <script src="{{ STATIC_URL }}waterproof_intake/js/jquery.smartWizard.min.js" type="text/javascript"></script>
    <script src="{{ STATIC_URL }}waterproof_intake/js/leaflet.js"></script>
    <script src="{{ STATIC_URL }}geonode/js/leaflet/Leaflet.Editable.js"></script>
    <script src="{{ STATIC_URL }}geonode/js/leaflet/Leaflet.Coordinates.js"></script>
    <script src="{{ STATIC_URL }}geonode/js/leaflet/Control.Loader.js"></script>
    <script src="{{ STATIC_URL }}geonode/js/waterproof/waterIntake.js"></script>
    <script src="{{ STATIC_URL }}geonode/js/waterproof/geomFile_validate.js"></script>
    
    <!--ZIP reader library-->
    <script src="{{ STATIC_URL }}geonode/js/jszip/jszip.min.js"></script>
    <!--Shapefile reader library -->
    <script src="{{ STATIC_URL }}geonode/js/shp/shp.min.js"></script>
    <script src="{{ STATIC_URL }}geonode/js/proj4js/proj4.js"></script>
    <script type="text/javascript">
        var mxBasePath = '{{ STATIC_URL }}geonode/js/mxgraph/src';
        var mxImageBasePath = '{{ STATIC_URL }}geonode/js/mxgraph/examples/images';
        var editorUrl = '{{ STATIC_URL }}geonode/js/mxgraph/examples/editors/config/diagrameditor.xml';
        var serverApi = '{{serverApi}}';
        let waterproof = {};
        OSM_BASEMAP_URL = '{{ OSM_BASEMAP_URL }} ';
        IMG_BASEMAP_URL =  '{{ IMG_BASEMAP_URL }} ';
        HYDRO_BASEMAP_URL =  '{{ HYDRO_BASEMAP_URL }} ';
        GRAY_BASEMAP_URL = '{{ GRAY_BASEMAP_URL }} ';
        GEOSERVER_WMS = '{{ GEOSERVER_WMS }}';
        HYDRO_NETWORK_LYR = '{{ HYDRO_NETWORK_LYR }}';
    </script>
    <script src="{{ STATIC_URL }}waterproof_intake/js/intake_create.js"></script>
    <script src="{{ STATIC_URL }}waterproof_intake/js/graph.js"></script>
    <script src="{{ STATIC_URL }}waterproof_intake/js/graphValidations.js"></script>
    <script src="{{ STATIC_URL }}geonode/js/mxgraph/mxClient.js"></script>
    <script src="{{ STATIC_URL }}geonode/js/mxgraph/examples/editors/js/app.js"></script>
    <script src="{{ STATIC_URL }}geonode/js/mxgraph/examples/editors/js/app.js"></script>
    <script src="{{ STATIC_URL }}waterproof_intake/mathquill/mathquill.min.js"></script>
    <script src="https://cdn.jsdelivr.net/npm/sweetalert2@10"></script>
    <!-- <script src="https://cdnjs.cloudflare.com/ajax/libs/1000hz-bootstrap-validator/0.11.9/validator.min.js"
    integrity="sha512-dTu0vJs5ndrd3kPwnYixvOCsvef5SGYW/zSSK4bcjRBcZHzqThq7pt7PmCv55yb8iBvni0TSeIDV8RYKjZL36A=="
    crossorigin="anonymous"></script>-->
    {% endblock %}<|MERGE_RESOLUTION|>--- conflicted
+++ resolved
@@ -118,10 +118,6 @@
                 <div class="row">
                     <div class="col-md-12">
                         <div class="panel panel-info">
-<<<<<<< HEAD
-                            <h4 class="text-intake">Select the elements that make up your capture system and click on the drawing area to add them.</h4>
-=======
->>>>>>> d88478b6
                             <div class="panel-body text-center" id="toolbar"></div>
                         </div>
                     </div>
