--- conflicted
+++ resolved
@@ -214,15 +214,11 @@
                             </div>
                             <div class="form-group">
                                 <label for="exampleInputEmail1">Concentración de Fósforo:</label>
-<<<<<<< HEAD
                                 <input type="text" id ="fosforoDiagram" class="form-control">
-=======
-                                <input type="text" id="fosforo" class="form-control">
->>>>>>> c340c1f9
                             </div>
                             <h2 for="exampleInputEmail1">Funciones de costo</h2>
                             <div id="intakeaddcost">
-
+                                
                             </div>
                             <div class="form-group">
                             <button type="button" class="btn btn-primary" data-toggle="modal" data-target="#exampleModal">Add Cost</button>
@@ -269,13 +265,8 @@
                                                 </select>
                                         </div>
                                         <div class="col-md-6">
-<<<<<<< HEAD
                                             <label>Number of years for time series <span class="text-danger-wp">(*)</span> </label>
                                             <input type="text" class="form-control" id="numberYearsInterpolationValue" required>
-=======
-                                            <label>Number Year <span class="text-danger-wp">(*)</span> </label>
-                                            <input type="text" class="form-control" id="numberYearsInterpolationValue">
->>>>>>> c340c1f9
                                         </div>
                                     </div>
                                 </div>
@@ -283,23 +274,12 @@
                                 <div class="form-group">
                                     <div class="row">
                                         <div class="col-md-6">
-<<<<<<< HEAD
                                             <label>Initial year<span class="text-danger-wp">(*)</span> </label>
                                             <input type="text" class="form-control" id="initialDataExtractionInterpolationValue" required>
                                         </div>
                                         <div class="col-md-6" id="finalColumnExtraction">
                                             <label>Final year<span class="text-danger-wp">(*)</span> </label>
                                             <input type="text" class="form-control" id="finalDataExtractionInterpolationValue" required>
-=======
-                                            <label>Initial <span class="text-danger-wp">(*)</span> </label>
-                                            <input type="text" class="form-control"
-                                                id="initialDataExtractionInterpolationValue">
-                                        </div>
-                                        <div class="col-md-6">
-                                            <label>Final <span class="text-danger-wp">(*)</span> </label>
-                                            <input type="text" class="form-control"
-                                                id="finalDataExtractionInterpolationValue">
->>>>>>> c340c1f9
                                         </div>
                                     </div>
                                 </div>
@@ -333,13 +313,8 @@
                                 <h5 class="text-primary">Number of years for time series</h5>
                                 <p>You can edit the table manually by activating this option.</p>
                                 <div class="form-group">
-<<<<<<< HEAD
                                     <label>Number of years <span class="text-danger-wp">(*)</span> </label>
                                     <input type="text" class="form-control" required id="intakeNIYMI">
-=======
-                                    <label>Number Years <span class="text-danger-wp">(*)</span> </label>
-                                    <input type="text" class="form-control" id="intakeNIYMI">
->>>>>>> c340c1f9
                                 </div>
                                 <button type="button" class="btn btn-primary" id="intakeNIBYMI">Generate</button>
                             </div>
