{% extends "base.html" %}
{% load i18n %}
{% load static from staticfiles %}
{% load bootstrap_tags %}
{% block extra_head %}
<link href="https://unpkg.com/smartwizard@5/dist/css/smart_wizard_all.min.css" rel="stylesheet" type="text/css" />
<link rel="stylesheet" href="https://unpkg.com/leaflet@1.7.1/dist/leaflet.css"
    integrity="sha512-xodZBNTC5n17Xt2atTPuE1HxjVMSvLVW9ocqUKLsCC5CXdbqCmblAshOMAS6/keqq/sMZMZ19scR4PsZChSR7A=="
    crossorigin="" />
<link rel="stylesheet" href="http://xguaita.github.io/Leaflet.MapCenterCoord/dist/L.Control.MapCenterCoord.min.css" />
<link rel="stylesheet" href="{{ STATIC_URL }}geonode/css/leaflet/Control.Coordinates.css" %}" />
<link rel="stylesheet" href="{{ STATIC_URL }}geonode/css/leaflet/Control.Loader.css" %}" />
<script src="https://cdn.jsdelivr.net/npm/sweetalert2@10"></script>
<script>
    MathJax = {
        loader: {
            load: ['input/asciimath']
        },
        asciimath: {
            delimiters: [
                ['`math`', '`math`']
            ]
        }
    };
</script>
<style>
    #mainActions>button {
        display: inline-block;
        padding: 6px 12px;
        margin-bottom: 0;
        font-size: 14px;
        font-weight: 400;
        line-height: 1.42857143;
        text-align: center;
        white-space: nowrap;
        vertical-align: middle;
        -ms-touch-action: manipulation;
        touch-action: manipulation;
        cursor: pointer;
        -webkit-user-select: none;
        -moz-user-select: none;
        -ms-user-select: none;
        user-select: none;
        background-image: none;
        border: 1px solid transparent;
        border-radius: 4px;
        color: #fff;
        background-color: #337ab7;
        border-color: #2e6da4;
        margin-right: 4px;
    }

    .vertical-align {
        display: flex;
        align-items: center;
    }

    .text-danger-wp {
        color: rgb(255, 0, 0) !important;
    }

    .table>tbody>tr>td {
        vertical-align: middle;
    }

  }

  .table>tbody>tr>td {
    vertical-align: middle;
  }

  .table>tbody>tr>th {
    vertical-align: middle;
  }


    .modal {
    text-align: center;
    }

    @media screen and (min-width: 768px) { 
    .modal:before {
        display: inline-block;
        vertical-align: middle;
        content: " ";
        height: 100%;
    }
    }

    .modal-dialog {
    display: inline-block;
    text-align: left;
    vertical-align: middle;
    }
</style>
{% endblock %}
{% block body_outer %}
<!--header-->
<div class="page-header">
    <h1>Create Water Intake</h1>
</div>
<<<<<<< HEAD
 <form id="form" role="form" action="#" data-toggle="validator">
<div id="smartwizard">
    <ul class="nav">
        <li>
            <a class="nav-link" href="#step-1">
                Define
            </a>
        </li>
        <li>
            <a class="nav-link" href="#step-2">
                Configure Parameters
            </a>
        </li>
        <li>
            <a class="nav-link" href="#step-3">
                Water Extraction
            </a>
        </li>
        <li>
            <a class="nav-link" href="#step-4">
                External
            </a>
        </li>
        <li>
            <a class="nav-link" href="#step-5">
                Sub-area
            </a>
        </li>
    </ul>
   
=======
<!--Begin Form-->
<form id="form" role="form" action="#" data-toggle="validator">
    <!--Start smartwizard-->
    <div id="smartwizard">
        <!--panel of navigation-->
        <ul class="nav">
            <li>
                <a class="nav-link" href="#step-1">
                    Define
                </a>
            </li>
            <li>
                <a class="nav-link" href="#step-2">
                    Configure Parameters
                </a>
            </li>
            <li>
                <a class="nav-link" href="#step-3">
                    Water Extraction
                </a>
            </li>
            <li>
                <a class="nav-link" href="#step-4">
                    External
                </a>
            </li>
            <li>
                <a class="nav-link" href="#step-5">
                    Sub-area
                </a>
            </li>
        </ul>
        <!--Steps-->
>>>>>>> 0afdf629
        <div class="tab-content" id="autoAdjustHeightF">
            <!--Step 1-->
            <div id="step-1" class="tab-pane" role="tabpanel">
                {% csrf_token %}
                <!--Input Name -->
                <div id="water_intake">
                    <div id="div_id_name" class="form-group  ">
                        <label for="id_name" class="control-label required-field ">
                            Nombre
                        </label>
                        <div class="">
                            <input type="text" name="name" maxlength="100" class=" form-control" required id="id_name">
                        </div>
                    </div>
                </div>
                <!--Input Desc -->
                <div id="div_id_description" class="form-group  ">
                    <label for="id_description" class="control-label required-field ">
                        Descripción
                    </label>
                    <div class="">
                        <input type="text" name="description" maxlength="1024" class=" form-control" id="id_description">
                    </div>
                </div>
                <!--Input Source Name -->
                <div id="id_water_source_name" class="form-group  ">
                    <label for="id_description" class="control-label required-field ">
                        Nombre de la fuente
                    </label>
                    <div class="">
                        <input type="text" name="water_source_name" maxlength="100" required="" id="id_water_source_name" class=" form-control">
                    </div>
                </div>
                <!--Select City-->
                <div id="div_id_city" class="form-group  ">
                    <label for="id_description" class="control-label required-field ">
                        Ciudad
                    </label>
                    <div class="">{{form.city}}</div>
                </div>
                <!--Inputs hidden for save data-->
                <input type="hidden" id="xmlGraph" name="xmlGraph">
                <input type="hidden" id="isFile" name="isFile">
                <input type="hidden" id="typeDelimit" name="typeDelimit">
                <input type="hidden" id="waterExtraction" name="waterExtraction" value="">
                <input type="hidden" id="areaGeometry" name="areaGeometry" value="">
                <!-- Map -->
                <div id="map">
                    <div id="analysisOptions">
                        <button type="button" id="validateBtn">Validate</button>
                    </div>
                </div>
            </div>
            <!--Step 2-->
            <div id="step-2" class="tab-pane" role="tabpanel">
                <!--Toolbar mxgraph-->
                <div class="row">
                    <div class="col-md-12">
                        <div class="panel panel-info">
                            <div class="panel-body text-center" id="toolbar"></div>
                        </div>
                    </div>
                </div>
                <div class="row">
                    <!--Graph-->
                    <div class="col-md-8">
                        <div class="panel panel-danger">
                            <div class="panel-body" id="graph" tabindex="-1" style="height:790px;width:100%;overflow:hidden;cursor:default;"></div>
                            <span style="float:right;padding-right:36px;">
                                <input id="getdata" type="checkbox" />Source
                            </span>
                            <textarea id="xml" style="height:480px;width:684px;display:none;border-style:none;"></textarea>
                        </div>
                    </div>
                    <!--Panel Information Right-->
                    <div class="col-md-4">
                        <div class="panel panel-default">
                            <div class="panel-body">
                                <!--Figure Name-->
                                <div class="alert alert-info" role="alert">
                                    <h1 class="text-center" id="titleDiagram"></h1>
                                </div>
                                <!--Sediments-->
                                <div class="form-group">
                                    <label>Concentración de Sedimentos:</label>
                                    <input type="number" id="sedimentosDiagram" class="form-control">
                                </div>
                                <!--Nitrogen-->
                                <div class="form-group">
                                    <label >Concentración de Nitrógeno:</label>
                                    <input type="number" id="nitrogenoDiagram" class="form-control">
                                </div>
                                <!--Phosphorus-->
                                <div class="form-group">
                                    <label >Concentración de Fósforo:</label>
                                    <input type="number" id="fosforoDiagram" class="form-control">
                                </div>
<<<<<<< HEAD
                                <h4 class="text-primary">Funciones de costo</h4>
                                <div id="intakeaddcost">

                                </div>
                                <hr>
=======
                                <h2 for="exampleInputEmail1">Funciones de costo</h2>
                                <!--div for Add Cost-->
                                <div id="intakeaddcost"></div>
                                <!--Buttons Add cost and Save graph-->   
>>>>>>> 0afdf629
                                <div class="form-group">
                                    <button type="button" class="btn btn-primary" data-toggle="modal" data-target="#exampleModal">Add Cost</button>
                                    <button type="button" class="btn btn-primary" id="saveGraph">Save Graph</button>
                                </div>
                            </div>
                        </div>
                    </div>
                </div>
            </div>
            <!--Step 3-->
            <div id="step-3" class="tab-pane" role="tabpanel">
                <!--Header-->
                <div class="page-header">
                    <h3>Water Extraction</h3>
                    <p>Please enter the annual water extraction (l/s) associated with the Extraction Connection element x defined in the Water Intake system diagram</p>
                </div>
                <!--navigation-->
                <ul class="nav nav-tabs">
                    <li data-toggle="tab" data-target="#automatic" class="active"><a href="#">Interpolation Wizard</a></li>
                    <li data-toggle="tab" data-target="#manual"><a href="#">Manual Edit</a></li>
                </ul>
                <!--contents tabs manual and automatic-->
                <div class="tab-content">
                    <!--tab automatic-->
                    <div class="tab-pane fade in active" id="automatic">
                        <br>
                        <div class="form-group">
                            <div class="row">
                                <!--Data analysis Insert-->
                                <div class="col-md-7">
                                    <h5 class="text-primary">Data Analysis</h5>
                                    <p>Please selected the method you wish to use to fill in the table associated with annual water extraction from the source.</p>
                                    <div class="form-group">
                                        <div class="row">
                                            <div class="col-md-6">
                                                <label>Interpolation Method <span class="text-danger-wp">(*)</span> </label>
                                                <select class="form-control" id="typeProcessInterpolation">
                                                <option value="1">Linear interpolation</option>
                                                <option value="2">Potential interpolation</option>
                                                <option Value="3">Exponential interpolation</option>
                                                <option Value="4">Logistics interpolation</option>
                                                </select>
                                            </div>
                                            <div class="col-md-6">
                                                <label>Number of years for time series <span class="text-danger-wp">(*)</span> </label>
                                                <input type="text" class="form-control" id="numberYearsInterpolationValue" required>
                                            </div>
                                        </div>
                                    </div>
                                    <h5 class="text-primary">Extraction</h5>
                                    <div class="form-group">
                                        <div class="row">
                                            <div class="col-md-6">
                                                <label>Initial year<span class="text-danger-wp">(*)</span> </label>
                                                <input type="text" class="form-control" id="initialDataExtractionInterpolationValue" required>
                                            </div>
                                            <div class="col-md-6" id="finalColumnExtraction">
                                                <label>Final year<span class="text-danger-wp">(*)</span> </label>
                                                <input type="text" class="form-control" id="finalDataExtractionInterpolationValue" required>
                                            </div>
                                        </div>
                                    </div>
                                    <button type="button" class="btn btn-primary" id="intakeWECB">Generate</button>
                                </div>
                                <!--Data analysis Results-->
                                <div class="col-md-5">
                                    <h5 class="text-primary">Results</h5>
                                    <div style="max-height: 400px; overflow-y: auto;">
                                        <table class="table">
                                            <thead>
                                                <tr>
                                                    <th class="text-center" scope="col">#</th>
                                                    <th class="text-center" scope="col">Extraction Value</th>
                                                </tr>
                                            </thead>
                                            <tbody id="intakeECTAG">
                                            </tbody>
                                        </table>
                                    </div>
                                </div>
                            </div>
                        </div>
                    </div>
                    <!--tab manual-->
                    <div class="tab-pane fade" id="manual">
                        <br>
                        <div class="form-group">
                            <div class="row">
                                <!--Input number of years-->
                                <div class="col-md-6">
                                    <h5 class="text-primary">Number of years for time series</h5>
                                    <p>You can edit the table manually by activating this option.</p>
                                    <div class="form-group">
                                        <label>Number of years <span class="text-danger-wp">(*)</span> </label>
                                        <input type="text" class="form-control" required id="intakeNIYMI">
                                    </div>
                                    <button type="button" class="btn btn-primary" id="intakeNIBYMI">Generate</button>
                                </div>
                                <!--Results-->
                                <div class="col-md-6">
                                    <h5 class="text-primary">Results</h5>
                                    <div class="panel panel-primary">
                                        <div class="panel-body">
                                            <div class="form-horizontal" id="intakeWEMI"></div>
                                        </div>
                                    </div>
                                </div>
                            </div>
                        </div>
                    </div>
                </div>
            </div>
            <!--Step 4-->
            <div id="step-4" class="tab-pane" role="tabpanel">
                <!--Header-->
                <div class="page-header">
                    <h3>External Inputs</h3>
                    <p>You define 2 external inputs. For Each of these external inputs you have to define Annual Water Volume (m3), Annual Sediment Load (Ton), Annual Nitrogen Load(kg), Annual Phosphorus Load (kg).</p>
                </div>
                <h4 class="text-primary">Asignation</h4>
                <!--Select with external input from diagram-->
                <div class="form-horizontal">
                    <div class="form-group">
                        <label class="col-sm-3 control-label">Type element for asignation</label>
                        <div class="col-sm-9">
                            <select class="form-control" id="externalSelect">
                                
                            </select>
                        </div>
                    </div>
                </div>
                <!--table asignations-->
                <table class="table">
                    <thead>
                        <tr>
                            <th class="text-center" scope="col">Year</th>
                            <th class="text-center" scope="col">Water Volume (m3)</th>
                            <th class="text-center" scope="col">Sediment (Ton)</th>
                            <th class="text-center" scope="col">Nitrogen (Kg)</th>
                            <th class="text-center" scope="col">Phosphorus (Kg)</th>
                        </tr>
                    </thead>
                    <tbody id="intakeEITA">

                    </tbody>
                </table>
            </div>
            <!--Step 5-->
            <div id="step-5" class="tab-pane" role="tabpanel">
                <div class="row">
                    <!--Map-->
                    <div class="col-md-8">
                        <div class="panel panel-danger">
                            <div id="mapid" style="width: 100%; height: 400px;"></div>
                        </div>
                    </div>
                    <!--Panel Information Right-->
                    <div class="col-md-4">
                        <div class="panel panel-default">
                            <div class="panel-body">
                                <div class="alert alert-info" role="alert">
                                    <h1 class="text-center">Tools</h1>
                                </div>
                                <div class="form-group">
                                    <label>Load intake delimited area<span class="text-danger-wp"></span></label>
                                    <input id="intakeArea" type="file">
                                </div>
                                <div class="form-group">
                                    <button type="button" class="btn btn-primary" id="btnDelimitArea"> Delimit
                                    subarea</button>
                                </div>
                                <div class="form-group">
                                    <button type="button" class="btn btn-primary" id="btnValidateArea"> Validate
                                    area</button>
                                </div>
                                <div class="form-group">
                                <button type="submit" id="submit" class="btn btn-primary">Submit</button>
                                </div>
                            </div>
                        </div>
                    </div>
                </div>
            </div>
        </div>
<<<<<<< HEAD
    
</div>
</form>
=======
    </div>
</form>

>>>>>>> 0afdf629
<div class="modal fade" id="exampleModal" tabindex="-1" aria-labelledby="exampleModalLabel" aria-hidden="true">
  <div class="modal-dialog modal-lg">
    <div class="modal-content">
      <div class="modal-header">
        <h5 class="modal-title" id="exampleModalLabel">Add Cost</h5>
        <button type="button" class="close" data-dismiss="modal" aria-label="Close">
          <span aria-hidden="true">&times;</span>
        </button>
      </div>
      <div class="modal-body">
      <div class="row">
        <div class="col-md-6">
            <div class="list-group">
            <a href="#" class="list-group-item list-group-item-action active">
                Rio
            </a>
            <a href="#" class="list-group-item list-group-item-action">CL1</a>
            <a href="#" class="list-group-item list-group-item-action">WSED_RES1</a>
            </div>
            <div class="list-group">
            <a href="#" class="list-group-item list-group-item-action active">
                Conexion
            </a>
            <a href="#" class="list-group-item list-group-item-action">WN_2</a>
            <a href="#" class="list-group-item list-group-item-action">WP_RET_2</a>
            </div>
        </div>
        <div class="col-md-6">
        <div class="form-group">
            <label>Cost function name</label>
            <textarea rows="4" class="form-control"></textarea>
        </div>
            <div class="form-group">
            <label>Cost function description</label>
            <textarea rows="4" class="form-control"></textarea>
        </div>
        </div>
      </div>
      <div class="row">
        <div class="col-md-12">
            <h5 class="text-primary">Internal Math</h5>
            <button type="button" class="btn btn-link">`math` sum `math`</button>
            <button type="button" class="btn btn-link">`math` int `math`</button>
            <button type="button" class="btn btn-link">`math` sqrt x `math`</button>
            <button type="button" class="btn btn-link">`math` gamma `math`</button>
            <button type="button" class="btn btn-link">`math` alpha `math`</button>
        </div>
      </div>
      <div class="row">
        <div class="col-md-12">
      <h5 class="text-primary">Value</h5>
      <button type="button" class="btn btn-link">`math`  \left( \sum_{k=1}^n a_k b_k \right)^2 \leq \left( \sum_{k=1}^n a_k^2 \right) \left( \sum_{k=1}^n b_k^2 \right) `math`</button>
      <p></p>
      <textarea class="form-control"></textarea>
      </div>
     </div>
      <div class="modal-footer">
        <button type="button" class="btn btn-secondary" data-dismiss="modal">Close</button>
        <button type="button" class="btn btn-danger">Valide and add cost</button>
      </div>
    </div>
    </div>
</div>
{% endblock %}

{% block extra_script %}
<script src="https://unpkg.com/smartwizard@5/dist/js/jquery.smartWizard.min.js" type="text/javascript"></script>
<script src="https://unpkg.com/leaflet@1.7.1/dist/leaflet.js"
    integrity="sha512-XQoYMqMTK8LvdxXYG3nZ448hOEQiglfqkJs1NOQV44cWnUrBc8PkAOcXy20w0vlaXaVUearIOBhiXZ5V3ynxwA=="
    crossorigin=""></script>
<script src="{{ STATIC_URL }}geonode/js/leaflet/Leaflet.Editable.js"></script>
<script src="{{ STATIC_URL }}geonode/js/leaflet/coordinates/Control.Coordinates.js"></script>
<script src="{{ STATIC_URL }}geonode/js/leaflet/coordinates/util/NumberFormatter.js"></script>
<script src="{{ STATIC_URL }}geonode/js/leaflet/Control.Loader.js"></script>
<script src="{{ STATIC_URL }}geonode/js/waterproof/waterIntake.js"></script>
<script src="http://xguaita.github.io/Leaflet.MapCenterCoord/dist/L.Control.MapCenterCoord.min.js"></script>
<!--ZIP reader library-->
<script src="{{ STATIC_URL }}geonode/js/jszip/jszip.min.js"></script>
<!--Shapefile reader library -->
<script src="{{ STATIC_URL }}geonode/js/shp/shp.min.js"></script>
<script type="text/javascript">
    var mxBasePath = '{{ STATIC_URL }}geonode/js/mxgraph/src';
    var mxImageBasePath = '{{ STATIC_URL }}geonode/js/mxgraph/examples/images';
    var editorUrl = '{{ STATIC_URL }}geonode/js/mxgraph/examples/editors/config/diagrameditor.xml';
    var serverApi = '{{serverApi}}';
</script>
<script src="{{ STATIC_URL }}waterproof_intake/js/intake_create.js"></script>
<script src="{{ STATIC_URL }}waterproof_intake/js/graph.js"></script>
<script script src="{{ STATIC_URL }}geonode/js/mxgraph/mxClient.js"></script>
<script src="{{ STATIC_URL }}geonode/js/mxgraph/examples/editors/js/app.js"></script>
<script src="https://polyfill.io/v3/polyfill.min.js?features=es6"></script>
<script id="MathJax-script" async src="https://cdn.jsdelivr.net/npm/mathjax@3/es5/tex-mml-chtml.js"></script>
<script src="https://cdnjs.cloudflare.com/ajax/libs/1000hz-bootstrap-validator/0.11.9/validator.min.js"
    integrity="sha512-dTu0vJs5ndrd3kPwnYixvOCsvef5SGYW/zSSK4bcjRBcZHzqThq7pt7PmCv55yb8iBvni0TSeIDV8RYKjZL36A=="
    crossorigin="anonymous"></script>
{% endblock %}<|MERGE_RESOLUTION|>--- conflicted
+++ resolved
@@ -99,38 +99,6 @@
 <div class="page-header">
     <h1>Create Water Intake</h1>
 </div>
-<<<<<<< HEAD
- <form id="form" role="form" action="#" data-toggle="validator">
-<div id="smartwizard">
-    <ul class="nav">
-        <li>
-            <a class="nav-link" href="#step-1">
-                Define
-            </a>
-        </li>
-        <li>
-            <a class="nav-link" href="#step-2">
-                Configure Parameters
-            </a>
-        </li>
-        <li>
-            <a class="nav-link" href="#step-3">
-                Water Extraction
-            </a>
-        </li>
-        <li>
-            <a class="nav-link" href="#step-4">
-                External
-            </a>
-        </li>
-        <li>
-            <a class="nav-link" href="#step-5">
-                Sub-area
-            </a>
-        </li>
-    </ul>
-   
-=======
 <!--Begin Form-->
 <form id="form" role="form" action="#" data-toggle="validator">
     <!--Start smartwizard-->
@@ -164,7 +132,6 @@
             </li>
         </ul>
         <!--Steps-->
->>>>>>> 0afdf629
         <div class="tab-content" id="autoAdjustHeightF">
             <!--Step 1-->
             <div id="step-1" class="tab-pane" role="tabpanel">
@@ -262,18 +229,11 @@
                                     <label >Concentración de Fósforo:</label>
                                     <input type="number" id="fosforoDiagram" class="form-control">
                                 </div>
-<<<<<<< HEAD
                                 <h4 class="text-primary">Funciones de costo</h4>
                                 <div id="intakeaddcost">
 
                                 </div>
                                 <hr>
-=======
-                                <h2 for="exampleInputEmail1">Funciones de costo</h2>
-                                <!--div for Add Cost-->
-                                <div id="intakeaddcost"></div>
-                                <!--Buttons Add cost and Save graph-->   
->>>>>>> 0afdf629
                                 <div class="form-group">
                                     <button type="button" class="btn btn-primary" data-toggle="modal" data-target="#exampleModal">Add Cost</button>
                                     <button type="button" class="btn btn-primary" id="saveGraph">Save Graph</button>
@@ -458,15 +418,8 @@
                 </div>
             </div>
         </div>
-<<<<<<< HEAD
-    
-</div>
-</form>
-=======
     </div>
 </form>
-
->>>>>>> 0afdf629
 <div class="modal fade" id="exampleModal" tabindex="-1" aria-labelledby="exampleModalLabel" aria-hidden="true">
   <div class="modal-dialog modal-lg">
     <div class="modal-content">
