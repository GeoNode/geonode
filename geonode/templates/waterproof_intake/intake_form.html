--- conflicted
+++ resolved
@@ -144,36 +144,6 @@
         <!--Step 1-->
         <div id="step-1" class="tab-pane" role="tabpanel">
 
-<<<<<<< HEAD
-                <!--Input Name -->
-                <div id="water_intake">
-                    <div id="div_id_name" class="form-group  ">
-                        <label for="id_name" class="control-label required-field ">
-                            Nombre
-                        </label>
-                        <div class="">
-                            <input type="text" name="name" maxlength="100" class=" form-control"  id="id_name">
-                        </div>
-                    </div>
-                </div>
-                <!--Input Desc -->
-                <div id="div_id_description" class="form-group  ">
-                    <label for="id_description" class="control-label required-field ">
-                        Descripción
-                    </label>
-                    <div class="">
-                        <input type="text" name="description" maxlength="1024" class=" form-control" id="id_description">
-                    </div>
-                </div>
-                <!--Input Source Name -->
-                <div id="id_water_source_name" class="form-group  ">
-                    <label for="id_description" class="control-label required-field ">
-                        Nombre de la fuente
-                    </label>
-                    <div class="">
-                        <input type="text" name="water_source_name" maxlength="100" id="id_water_source_name" class=" form-control">
-                    </div>
-=======
             <!--Input Name -->
             <div id="water_intake">
                 <div id="div_id_name" class="form-group  ">
@@ -192,7 +162,6 @@
                 </label>
                 <div class="">
                     <input type="text" name="description" maxlength="1024" class=" form-control" id="id_description">
->>>>>>> e9d3ac4c
                 </div>
             </div>
             <!--Input Source Name -->
@@ -203,19 +172,6 @@
                 <div class="">
                     <input type="text" name="water_source_name" maxlength="100" id="id_water_source_name" class=" form-control">
                 </div>
-<<<<<<< HEAD
-                <!--Inputs hidden for save data-->
-                <input type="hidden" id="xmlGraph" name="xmlGraph">
-                <input type="hidden" id="graphElements" name="graphElements">
-                <input type="hidden" id="isFile" name="isFile">
-                <input type="hidden" id="typeDelimit" name="typeDelimit">
-                <input type="hidden" id="waterExtraction" name="waterExtraction" value="">
-                <input type="hidden" id="areaGeometry" name="areaGeometry" value="">
-                <!-- Map -->
-                <div id="map">
-                    <div id="analysisOptions">
-                        <button type="button" id="validateBtn">Validate</button>
-=======
             </div>
             <!--Select City
             <div id="div_id_city" class="form-group  ">
@@ -239,7 +195,6 @@
                 <div class="col-md-12">
                     <div class="panel panel-info">
                         <div class="panel-body text-center" id="toolbar"></div>
->>>>>>> e9d3ac4c
                     </div>
                 </div>
             </div>
@@ -254,52 +209,6 @@
                         <textarea id="xml" style="height:480px;width:684px;display:none;border-style:none;"></textarea>
                     </div>
                 </div>
-<<<<<<< HEAD
-                <div class="row">
-                    <!--Graph-->
-                    <div class="col-md-8">
-                        <div class="panel panel-info">
-                            <div class="panel-body" id="graph" tabindex="-1" style="height:700px;width:100%;overflow:hidden;cursor:default; outline:none;"></div>
-                            <span style="float:right;padding-right:36px;">
-                                <input id="getdata" type="checkbox" />Source
-                                </span>
-                            <textarea id="xml" style="height:480px;width:684px;display:none;border-style:none;"></textarea>
-                        </div>
-                    </div>
-                    <!--Panel Information Right-->
-                    <div class="col-md-4">
-                        <div class="panel panel-info">
-                            <div class="panel-body">
-                                <!--Figure Name-->
-                                <div class="alert alert-info" role="alert">
-                                    <h1 class="text-center" id="titleDiagram"></h1>
-                                </div>
-                                <!--ID Item-->
-                                <div class="form-group">
-                                    <label>ID:</label>
-                                    <input type="number" id="idDiagram" min="" max="" class="form-control" disabled>
-                                </div>
-                                <!--Water transport-->
-                                <div class="form-group">
-                                    <label>% transported water:</label>
-                                    <input type="number" id="aguaDiagram" min="" max="" class="form-control">
-                                </div>
-                                <!--Sediments-->
-                                <div class="form-group">
-                                    <label>% Sediments retained:</label>
-                                    <input type="number" id="sedimentosDiagram" min="" max="" class="form-control">
-                                </div>
-                                <!--Nitrogen-->
-                                <div class="form-group">
-                                    <label>% Nitrogen retained:</label>
-                                    <input type="number" id="nitrogenoDiagram" class="form-control">
-                                </div>
-                                <!--Phosphorus-->
-                                <div class="form-group">
-                                    <label>% Phosphorus retained:</label>
-                                    <input type="number" id="fosforoDiagram" class="form-control">
-                                </div>
-=======
                 <!--Panel Information Right-->
                 <div class="col-md-4">
                     <div class="panel panel-info">
@@ -332,7 +241,6 @@
                             <div class="form-group">
                                 <label>% Phosphorus retained:</label>
                                 <input type="number" id="fosforoDiagram" class="form-control">
->>>>>>> e9d3ac4c
                             </div>
                         </div>
                         <button type="button" class="btn btn-primary btn-block" id="saveGraph">Validate Graph</button>
@@ -351,36 +259,6 @@
                     </div> 
                 </div> 
             </div>
-<<<<<<< HEAD
-            <!--Step 3-->
-            <div id="step-3" class="tab-pane" role="tabpanel">
-                <!--Header-->
-                <div class="page-header">
-                    <h3>Water Extraction</h3>
-                    <p>Please enter the annual water extraction (l/s) associated with the Extraction Connection element x defined in the Water Intake system diagram</p>
-                </div>
-                <!--navigation-->
-                <ul class="nav nav-tabs">
-                    <li data-toggle="tab" data-target="#automatic" class="active"><a href="#">Interpolation Wizard</a></li>
-                    <li data-toggle="tab" data-target="#manual"><a href="#">Manual Edit</a></li>
-                </ul>
-                <!--contents tabs manual and automatic-->
-                <div class="tab-content">
-                    <!--tab automatic-->
-                    <div class="tab-pane fade in active" id="automatic">
-                        <br>
-                        <div class="form-group">
-                            <div class="row">
-                                <!--Data analysis Insert-->
-                                <div class="col-md-7">
-                                    <h5 class="text-primary">Data Analysis</h5>
-                                    <p>Please selected the method you wish to use to fill in the table associated with annual water extraction from the source.</p>
-                                    <div class="form-group">
-                                        <div class="row">
-                                            <div class="col-md-6">
-                                                <label>Interpolation Method <span class="text-danger-wp">(*)</span> </label>
-                                                <select class="form-control" id="typeProcessInterpolation">
-=======
             <div class="row">
                 <div class="col-md-12">
                     <h3 class="text-primary">Cost Function</h3>
@@ -423,39 +301,16 @@
                                             <label>Interpolation Method <span class="text-danger-wp">(*)</span>
                                             </label>
                                             <select class="form-control" id="typeProcessInterpolation">
->>>>>>> e9d3ac4c
                                                 <option value="1">Linear interpolation</option>
                                                 <option value="2">Potential interpolation</option>
                                                 <option Value="3">Exponential interpolation</option>
                                                 <option Value="4">Logistics interpolation</option>
-<<<<<<< HEAD
-                                                </select>
-                                            </div>
-                                            <div class="col-md-6">
-                                                <label>Number of years for time series <span class="text-danger-wp">(*)</span> </label>
-                                                <input type="text" class="form-control" id="numberYearsInterpolationValue">
-                                            </div>
-                                        </div>
-                                    </div>
-                                    <h5 class="text-primary">Extraction</h5>
-                                    <div class="form-group">
-                                        <div class="row">
-                                            <div class="col-md-6">
-                                                <label>Initial year<span class="text-danger-wp">(*)</span> </label>
-                                                <input type="text" class="form-control" id="initialDataExtractionInterpolationValue" >
-                                            </div>
-                                            <div class="col-md-6" id="finalColumnExtraction">
-                                                <label>Final year<span class="text-danger-wp">(*)</span> </label>
-                                                <input type="text" class="form-control" id="finalDataExtractionInterpolationValue" >
-                                            </div>
-=======
                                             </select>
                                         </div>
                                         <div class="col-md-6">
                                             <label>Number of years for time series <span
                                                     class="text-danger-wp">(*)</span> </label>
                                             <input type="text" class="form-control" id="numberYearsInterpolationValue">
->>>>>>> e9d3ac4c
                                         </div>
                                     </div>
                                 </div>
@@ -521,23 +376,6 @@
                     </div>
                 </div>
             </div>
-<<<<<<< HEAD
-            <!--Step 4-->
-            <div id="step-4" class="tab-pane" role="tabpanel">
-                <!--Header-->
-                <div class="page-header">
-                    <h3>External Inputs</h3>
-                    <p>You define 2 external inputs. For Each of these external inputs you have to define Annual Water Volume (m3), Annual Sediment Load (Ton), Annual Nitrogen Load(kg), Annual Phosphorus Load (kg).</p>
-                </div>
-                  <div class="row">
-                     <div class="col-md-12">
-                        <h4 class="text-primary">Asignation</h4>
-                        <div class="form-group">
-                            <label >Type element for asignation</label>
-                            <select class="form-control" id="externalSelect"></select>
-                         </div>
-                        <div id="IntakeTDLE"></div>
-=======
         </div>
         <!--Step 4-->
         <div id="step-4" class="tab-pane" role="tabpanel">
@@ -553,7 +391,6 @@
                     <div class="form-group">
                         <label>Type element for asignation</label>
                         <select class="form-control" id="externalSelect"></select>
->>>>>>> e9d3ac4c
                     </div>
                     <div id="IntakeTDLE"></div>
                 </div>
@@ -567,30 +404,6 @@
                     <div class="panel panel-danger">
                         <div id="mapid" style="width: 100%; height: 400px;"></div>
                     </div>
-<<<<<<< HEAD
-                    <!--Panel Information Right-->
-                    <div class="col-md-4">
-                        <div class="panel panel-default">
-                            <div class="panel-body">
-                                <div class="alert alert-info" role="alert">
-                                    <h1 class="text-center">Tools</h1>
-                                </div>
-                                <div class="form-group">
-                                    <label>Load intake delimited area<span class="text-danger-wp"></span></label>
-                                    <input id="intakeArea" type="file">
-                                </div>
-                                <div class="form-group">
-                                    <button type="button" class="btn btn-primary" id="btnDelimitArea"> Delimit
-                                    subarea</button>
-                                </div>
-                                <div class="form-group">
-                                    <button type="button" class="btn btn-primary" id="btnValidateArea"> Validate
-                                    area</button>
-                                </div>
-                                <div class="form-group">
-                                <input type="submit" id="submit" class="btn btn-primary" value="Submit"></input>
-                                </div>
-=======
                 </div>
                 <!--Panel Information Right-->
                 <div class="col-md-4">
@@ -613,7 +426,6 @@
                             </div>
                             <div class="form-group">
                                 <input type="submit" id="submit" class="btn btn-primary" value="Submit"></input>
->>>>>>> e9d3ac4c
                             </div>
                         </div>
                     </div>
@@ -621,8 +433,6 @@
             </div>
         </div>
     </div>
-<<<<<<< HEAD
-=======
 </div>
     <!--Inputs hidden for save data-->
     <input type="hidden" id="xmlGraph" name="xmlGraph">
@@ -631,7 +441,6 @@
     <input type="hidden" id="typeDelimit" name="typeDelimit">
     <input type="hidden" id="waterExtraction" name="waterExtraction" value="">
     <input type="hidden" id="areaGeometry" name="areaGeometry" value="">
->>>>>>> e9d3ac4c
 </form>
 <div class="modal fade" id="exampleModal" tabindex="-1" aria-labelledby="exampleModalLabel" aria-hidden="true">
     <div class="modal-dialog modal-lg">
