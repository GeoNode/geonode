{% extends "base.html" %}
{% load i18n %}
{% load static from staticfiles %}
{% load bootstrap_tags %}
{% block extra_head %}
<link href="https://unpkg.com/smartwizard@5/dist/css/smart_wizard_all.min.css" rel="stylesheet" type="text/css" />
<link rel="stylesheet" href="https://unpkg.com/leaflet@1.7.1/dist/leaflet.css"
    integrity="sha512-xodZBNTC5n17Xt2atTPuE1HxjVMSvLVW9ocqUKLsCC5CXdbqCmblAshOMAS6/keqq/sMZMZ19scR4PsZChSR7A=="
    crossorigin="" />
<link rel="stylesheet" href="http://xguaita.github.io/Leaflet.MapCenterCoord/dist/L.Control.MapCenterCoord.min.css" />
<link rel="stylesheet" href="{{ STATIC_URL }}geonode/css/leaflet/Control.Coordinates.css" %}" />
<link rel="stylesheet" href="{{ STATIC_URL }}geonode/css/leaflet/Control.Loader.css" %}" />
<script src="https://cdn.jsdelivr.net/npm/sweetalert2@10"></script>
<style>
    #mainActions>button {
        display: inline-block;
        padding: 6px 12px;
        margin-bottom: 0;
        font-size: 14px;
        font-weight: 400;
        line-height: 1.42857143;
        text-align: center;
        white-space: nowrap;
        vertical-align: middle;
        -ms-touch-action: manipulation;
        touch-action: manipulation;
        cursor: pointer;
        -webkit-user-select: none;
        -moz-user-select: none;
        -ms-user-select: none;
        user-select: none;
        background-image: none;
        border: 1px solid transparent;
        border-radius: 4px;
        color: #fff;
        background-color: #337ab7;
        border-color: #2e6da4;
        margin-right: 4px;
    }

    .vertical-align {
        display: flex;
        align-items: center;
    }

    .text-danger-wp {
        color: rgb(255, 0, 0) !important;
    }

    .table>tbody>tr>td {
        vertical-align: middle;
    }

    .table>tbody>tr>th {
        vertical-align: middle;
    }
</style>
{% endblock %}
{% block body_outer %}
<div class="page-header">
    <h1>Create Water Intake</h1>
</div>

<div id="smartwizard">
    <ul class="nav">
        <li>
            <a class="nav-link" href="#step-1">
                Define
            </a>
        </li>
        <li>
            <a class="nav-link" href="#step-2">
                Configure Parameters
            </a>
        </li>
        <li>
            <a class="nav-link" href="#step-3">
                Water Extraction and External
            </a>
        </li>
        <li>
            <a class="nav-link" href="#step-4">
                Sub-area
            </a>
        </li>
    </ul>

    <div class="tab-content" id="autoAdjustHeightF">
        <div id="step-1" class="tab-pane" role="tabpanel">
            <form id="form" method="POST" action="">
                {% csrf_token %}
                <div id="water_intake">
                    <div id="div_id_name" class="form-group  ">
                        <label for="id_name" class="control-label required-field ">
                            Nombre
                        </label>
                        <div class="">
                            <input type="text" name="name" maxlength="100" class=" form-control" required=""
                                id="id_name">
                        </div>
                    </div>

                </div>
                <div id="div_id_description" class="form-group  ">
                    <label for="id_description" class="control-label required-field ">
                        Descripción
                    </label>
                    <div class="">
                        <input type="text" name="description" maxlength="1024" class=" form-control" required=""
                            id="id_description">
                    </div>
                </div>
                <div id="div_id_city" class="form-group  ">
                    <label for="id_description" class="control-label required-field ">
                        Ciudad
                    </label>
                    <div class="">{{form.city}}</div>
                </div>
                <button type="submit" id="submit" class="btn btn-primary">Submit</button>


                <div id="map">
                    <div id="analysisOptions">
                        <button id="validateBtn">Validate</button>
                    </div>
                </div>
        </div>
        <div id="step-2" class="tab-pane" role="tabpanel">
            <div class="row">
                <div class="col-md-12">
                    <div class="panel panel-info">
                        <div class="panel-body text-center" id="toolbar"></div>
                    </div>
                </div>
            </div>
            <div class="row">
                <div class="col-md-8">
                    <div class="panel panel-danger">
                        <div class="panel-body" id="graph" tabindex="-1"
                            style="height:790px;width:100%;overflow:hidden;cursor:default;"></div>
                        <span style="float:right;padding-right:36px;">
<<<<<<< HEAD
                            <input id="source" type="checkbox" />Source
                        </span>
=======
                <input id="getdata" type="checkbox" />Source
              </span>
>>>>>>> 8c9309e0
                        <textarea id="xml" style="height:480px;width:684px;display:none;border-style:none;"></textarea>
                    </div>
                </div>
                <div class="col-md-4">
                    <div class="panel panel-default">
                        <div class="panel-body">
                            <div class="alert alert-info" role="alert">
                                <h1 class="text-center" id="title"></h1>
                            </div>


                            <div class="form-group">
                                <label for="exampleInputEmail1">Name:</label>
                                <input type="text" class="form-control">
                            </div>
                            <div class="form-group">
                                <label for="exampleInputEmail1">Concentración de Sedimentos:</label>
                                <input type="text" id="sedimentos" class="form-control">
                            </div>
                            <div class="form-group">
                                <label for="exampleInputEmail1">Concentración de Nitrógeno:</label>
                                <input type="text" id="nitrogeno" class="form-control">
                            </div>
                            <div class="form-group">
                                <label for="exampleInputEmail1">Concentración de Fósforo:</label>
                                <input type="text" id ="fosforo" class="form-control">
                            </div>
                            <h2 for="exampleInputEmail1">Funciones de costo</h2>
                            <div id="intakeaddcost">
                                
                            </div>
                            <div class="form-group">
                                <button type="button" class="btn btn-primary" id="btnaddcost"> Add Cost</button>
                            </div>
                        </div>
                    </div>
                </div>
            </div>
        </div>
        <div id="step-3" class="tab-pane" role="tabpanel">
            <div class="page-header">
                <h3>Water Extraction</h3>
                <p>Please enter the annual water extraction (l/s) associated with the Extraction Connection element x
                    defined in the Water Intake system diagram</p>
            </div>

            <h4 class="text-primary">Type data</h4>
            <ul class="nav nav-tabs">
                <li data-toggle="tab" data-target="#automatic" class="active"><a href="#">Automatic</a></li>
                <li data-toggle="tab" data-target="#manual"><a href="#">Manual</a></li>
            </ul>

            <div class="tab-content">
                <div class="tab-pane fade in active" id="automatic">
                    <br>
                    <div class="form-group">
                        <div class="row">
                            <div class="col-md-6">
                                <h5 class="text-primary">Data Analysis</h5>
                                <div class="form-group">
                                    <div class="row">
                                        <div class="col-md-6">
                                            <label>Type process <span class="text-danger-wp">(*)</span> </label>
                                            <select class="form-control" id="typeProcessInterpolation">
                                                <option value="1">Linear interpolation</option>
                                                <option value="2">Potential interpolation</option>
                                                <option Value="3">Exponential interpolation</option>
                                                <option Value="4">Logistics interpolation</option>
                                            </select>
                                        </div>
                                        <div class="col-md-6">
                                            <label>Number Year <span class="text-danger-wp">(*)</span> </label>
                                            <input type="text" class="form-control" id="numberYearsInterpolationValue"
                                                required>
                                        </div>
                                    </div>
                                </div>
                                <h5 class="text-primary">Data for Extraction</h5>
                                <div class="form-group">
                                    <div class="row">
                                        <div class="col-md-6">
                                            <label>Initial <span class="text-danger-wp">(*)</span> </label>
                                            <input type="text" class="form-control"
                                                id="initialDataExtractionInterpolationValue" required>
                                        </div>
                                        <div class="col-md-6">
                                            <label>Final <span class="text-danger-wp">(*)</span> </label>
                                            <input type="text" class="form-control"
                                                id="finalDataExtractionInterpolationValue" required>
                                        </div>
                                    </div>
                                </div>
                                <button type="button" class="btn btn-primary" id="intakeWECB">Generate</button>
                            </div>
                            <div class="col-md-6">
                                <h5 class="text-primary">Results</h5>
                                <div style="max-height: 400px; overflow-y: auto;">
                                    <table class="table">
                                        <thead>
                                            <tr>
                                                <th class="text-center" scope="col">#</th>
                                                <th class="text-center" scope="col">Extraction Value</th>
                                            </tr>
                                        </thead>
                                        <tbody id="intakeECTAG">
                                        </tbody>
                                    </table>
                                </div>
                            </div>
                        </div>
                    </div>
                </div>
                <div class="tab-pane fade" id="manual">
                    <br>
                    <div class="form-group">
                        <div class="row">
                            <div class="col-md-6">
                                <h5 class="text-primary">Year number for analysis</h5>
                                <div class="form-group">
                                    <label>Number Years <span class="text-danger-wp">(*)</span> </label>
                                    <input type="text" class="form-control" required id="intakeNIYMI">
                                </div>
                                <button type="button" class="btn btn-primary" id="intakeNIBYMI">Generate</button>
                                <button type="button" class="btn btn-danger">Save asignation</button>
                            </div>
                            <div class="col-md-6">
                                <h5 class="text-primary">Results</h5>
                                <div class="panel panel-primary">
                                    <div class="panel-body">
                                        <div class="form-horizontal" id="intakeWEMI">

                                        </div>
                                    </div>
                                </div>
                            </div>
                        </div>
                    </div>
                </div>
            </div>
            <div class="page-header">
                <h3>External Inputs</h3>
                <p>You define 2 external inputs. For Each of these external inputs you have to define Annual Water
                    Volume (m3), Annual Sediment Load (Ton), Annual Nitrogen Load(kg), Annual Phosphorus Load (kg).</p>
            </div>
            <h4 class="text-primary">Asignation</h4>
            <div class="form-horizontal">
                <div class="form-group">
                    <label class="col-sm-3 control-label">Type element for asignation</label>
                    <div class="col-sm-9">
                        <select class="form-control">
                            <option value="2">External Input 1</option>
                            <option Value="2">External Input 2</option>
                        </select>
                    </div>
                </div>
            </div>
            <table class="table">
                <thead>
                    <tr>
                        <th class="text-center" scope="col">Year</th>
                        <th class="text-center" scope="col">Water Volume (m3)</th>
                        <th class="text-center" scope="col">Sediment (Ton)</th>
                        <th class="text-center" scope="col">Nitrogen (Kg)</th>
                        <th class="text-center" scope="col">Phosphorus (Kg)</th>
                    </tr>
                </thead>
                <tbody id="intakeEITA">

                </tbody>
            </table>
        </div>
        <div id="step-4" class="tab-pane" role="tabpanel">
            <div class="row">
                <div class="col-md-8">
                    <div class="panel panel-danger">
                        <div id="mapid" style="width: 100%; height: 400px;"></div>
                    </div>
                </div>
                <div class="col-md-4">
                    <div class="panel panel-default">
                        <div class="panel-body">
                            <div class="alert alert-info" role="alert">
                                <h1 class="text-center">Tools</h1>
                            </div>
                            <div class="form-group">
                                <label>Load intake delimited area<span class="text-danger-wp"></span></label>
                                <input id="intakeArea" type="file">
                            </div>
                            <div class="form-group">
                                <button type="button" class="btn btn-primary" id="btnDelimitArea"> Delimit subarea</button>
                            </div>
<<<<<<< HEAD
                            <div class="form-group">
                                <button type="button" class="btn btn-primary" id="btnValidateArea"> Validate area</button>
                            </div>
=======
>>>>>>> 8c9309e0
                        </div>
                    </div>
                </div>
            </div>
        </div>
    </div>
</div>

<div class="modal fade" id="exampleModal" tabindex="-1" aria-labelledby="exampleModalLabel" aria-hidden="true">
    <div class="modal-dialog">
        <div class="modal-content">
            <div class="modal-header">
                <h5 class="modal-title" id="exampleModalLabel">Modal title</h5>
                <button type="button" class="close" data-dismiss="modal" aria-label="Close">
                    <span aria-hidden="true">&times;</span>
                </button>
            </div>
            <div class="modal-body">
                ...
            </div>
            <div class="modal-footer">
                <button type="button" class="btn btn-secondary" data-dismiss="modal">Close</button>
                <button type="button" class="btn btn-primary">Save changes</button>
            </div>
        </div>
    </div>
</div>
{% endblock %}

{% block extra_script %}
<script src="https://unpkg.com/smartwizard@5/dist/js/jquery.smartWizard.min.js" type="text/javascript"></script>
<script src="https://unpkg.com/leaflet@1.7.1/dist/leaflet.js"
    integrity="sha512-XQoYMqMTK8LvdxXYG3nZ448hOEQiglfqkJs1NOQV44cWnUrBc8PkAOcXy20w0vlaXaVUearIOBhiXZ5V3ynxwA=="
    crossorigin=""></script>
<script src="{{ STATIC_URL }}geonode/js/leaflet/Leaflet.Editable.js"></script>
<script src="{{ STATIC_URL }}geonode/js/leaflet/coordinates/Control.Coordinates.js"></script>
<script src="{{ STATIC_URL }}geonode/js/leaflet/coordinates/util/NumberFormatter.js"></script>
<script src="{{ STATIC_URL }}geonode/js/leaflet/Control.Loader.js"></script>
<script src="{{ STATIC_URL }}geonode/js/waterproof/waterIntake.js"></script>
<script src="http://xguaita.github.io/Leaflet.MapCenterCoord/dist/L.Control.MapCenterCoord.min.js"></script>
<!--ZIP reader library-->
<script src="{{ STATIC_URL }}geonode/js/jszip/jszip.min.js"></script>
<!--Shapefile reader library -->
<script src="{{ STATIC_URL }}geonode/js/shp/shp.min.js"></script>
<script type="text/javascript">
    var mxBasePath = '{{ STATIC_URL }}geonode/js/mxgraph/src';
    var mxImageBasePath = '{{ STATIC_URL }}geonode/js/mxgraph/examples/images';
    var editorUrl = '{{ STATIC_URL }}geonode/js/mxgraph/examples/editors/config/diagrameditor.xml';
    var serverApi = '{{serverApi}}';
</script>
<script src="{{ STATIC_URL }}waterproof_intake/js/intake_create.js"></script>
<script src="{{ STATIC_URL }}waterproof_intake/js/graph.js"></script>
<script script src="{{ STATIC_URL }}geonode/js/mxgraph/mxClient.js"></script>
<script src="{{ STATIC_URL }}geonode/js/mxgraph/examples/editors/js/app.js"></script>
{% endblock %}<|MERGE_RESOLUTION|>--- conflicted
+++ resolved
@@ -139,13 +139,8 @@
                         <div class="panel-body" id="graph" tabindex="-1"
                             style="height:790px;width:100%;overflow:hidden;cursor:default;"></div>
                         <span style="float:right;padding-right:36px;">
-<<<<<<< HEAD
-                            <input id="source" type="checkbox" />Source
-                        </span>
-=======
                 <input id="getdata" type="checkbox" />Source
               </span>
->>>>>>> 8c9309e0
                         <textarea id="xml" style="height:480px;width:684px;display:none;border-style:none;"></textarea>
                     </div>
                 </div>
@@ -337,12 +332,9 @@
                             <div class="form-group">
                                 <button type="button" class="btn btn-primary" id="btnDelimitArea"> Delimit subarea</button>
                             </div>
-<<<<<<< HEAD
                             <div class="form-group">
                                 <button type="button" class="btn btn-primary" id="btnValidateArea"> Validate area</button>
                             </div>
-=======
->>>>>>> 8c9309e0
                         </div>
                     </div>
                 </div>
