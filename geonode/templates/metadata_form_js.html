--- conflicted
+++ resolved
@@ -478,11 +478,7 @@
               ) {
                 $('#group_mandatoryDialog').modal();
             } else {
-<<<<<<< HEAD
-               validateRequiredInput()
-=======
                 validateRequiredInput()
->>>>>>> e1128eac
             }
         });
 
