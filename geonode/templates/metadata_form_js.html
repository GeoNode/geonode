{% load i18n %}
{% load staticfiles %}
<script type="text/javascript">
{% autoescape off %}
    var select_button_active = false;

    $('.modal-forms').css('max-height', '500px').css('overflow-y', 'scroll');
    $('.modal-cloose-btn').css('margin','20px');

    $('.modal-cloose-btn').click(function(){
      $('.modal-forms').modal('hide');
    });

    $('#id_resource-poc').change(function(){
      if($(this).val() === ''){
        $('#poc_form').modal();
      }
    });

    var metadata_uri = $(location).attr('pathname').split('/').pop();
    var metadata_update_done = false;
    var metadata_preview = false;
    var is_advanced = (metadata_uri.match(/metadata_advanced/i) != null);
    var is_category_mandatory = {% if TOPICCATEGORY_MANDATORY %}true{% else %}false{% endif %};
    var is_group_mandatory = {% if GROUP_MANDATORY_RESOURCES %}true{% else %}false{% endif %};

    var updateWizard = function() {
      var activeTab = $("#edit-metadata .wizard--progress li.is-active");
      var first = $("#edit-metadata .wizard--progress li:first-child");
      var last = $("#edit-metadata .wizard--progress li:last-child");
      var firstIndex= first && $(first[0]).data("step");
      var tabIndex = activeTab && $(activeTab[0]).data("step");
      var lastIndex = last && $(last[0]).data("step");

      // buttons visibility
      $('#btn_back_dwn').toggle(firstIndex !== tabIndex);
      $('#btn_next_dwn').toggle(lastIndex !== tabIndex);

      // wizard
      if (tabIndex >= 0) {
        var first;
        for (var i = 0; i < lastIndex; i++) {
          var nextTab = $("#edit-metadata .wizard--progress li[data-step=" + (i) + "]");
          if (nextTab) {
            if(i < tabIndex) {
              nextTab.toggleClass('is-complete', true);
            } else {
              nextTab.toggleClass('is-complete', false);
            }
          }
        }
      }
    }

    // done button tooltip variables
    var tooltipShown = false;
    var gotIt = false;
    var tooltipContent =  'All fields declared mandatory by the schema are completed, you can continue editing the optional fields or click on "Done" to save your changes and close this page. '
      + '<a id="close-popover-done" data-toggle="clickover" class="btn btn-small btn-primary pull-right">Got it</a><br/>';
    $('.metadata-edit-done').popover({
        placement: 'left',
        html: true,
        animation: true,
        content: tooltipContent
      });
    {% block completeness  %}
    var updateCompleteness = function(completeness) {
        {% block extendcompleteness %}{% endblock extendcompleteness %}
      $('#profileCompleteness .progress-bar').html(parseFloat(((completeness)*100).toFixed(0)) + ' %').width(parseFloat(((completeness)*100).toFixed(2)) + '%');
      $('#profileCompleteness .completed').toggle(completeness === 1);
      $('#profileCompleteness .not-completed').toggle(completeness !== 1);
      
      var mandatoryMissing = $('#mandatory').find('.input-empty:not([class^="select2"])').length > 0;
          if (mandatoryMissing) {
            var inputs = $('#mandatory').find('.input-empty:not([class^="select2"])');
            var empty = inputs.length;
            for (var i=0; i<inputs.length; i++) {
              if (typeof inputs[i].value !== undefined && inputs[i].value !== '') {
                empty--;
              }
            }
            mandatoryMissing = empty > 0;
          }
        var imgMissing = $('img#image').attr('src');
        if (imgMissing && imgMissing.includes('missing_thumb')) {
            mandatoryMissing = true
        }
      var advancedMissing = $('#advanced').find('.input-empty').length > 0;
          if (advancedMissing) {
            var inputs = $('#advanced').find('.input-empty');
            var empty = inputs.length;
            for (var i=0; i<inputs.length; i++) {
              if (typeof inputs[i].value !== undefined && inputs[i].value !== '') {
                empty--;
              }
            }
            advancedMissing = empty > 0;
          }

        {% if UI_REQUIRED_FIELDS %}
         var metadataMissing = $('#ownership').find('.input-empty').length > 0;
          if (metadataMissing) {
            var inputs = $('#ownership').find('.input-empty');
            var empty = inputs.length;
            for (var i=0; i<inputs.length; i++) {
              if (typeof inputs[i].value !== undefined && inputs[i].value !== '') {
                empty--;
              }
            }
            metadataMissing = empty > 0;
          }
          $('#completeness-hints .metadata-hint')
            .toggleClass('progress-bar-danger', metadataMissing)
            .toggleClass('progress-bar-success', !metadataMissing)
            .attr('title', metadataMissing ? gettext("some schema mandatory fields are missing") : gettext("Metadata Schema mandatory fields completed") )
            .tooltip('fixTitle');
        {% endif %}

      $('#completeness-hints .mandatory-hint')
        .toggleClass('progress-bar-danger', mandatoryMissing)
        .toggleClass('progress-bar-success', !mandatoryMissing)
        .attr('title', mandatoryMissing ? gettext("some schema mandatory fields are missing") : gettext("Metadata Schema mandatory fields completed") )
        .tooltip('fixTitle');
      $('#completeness-hints .advanced-hint')
        .toggleClass('progress-bar-danger', advancedMissing)
        .toggleClass('progress-bar-success', !advancedMissing)
        .attr('title', advancedMissing ? gettext("some schema mandatory fields are missing") : gettext("Metadata Schema mandatory fields completed") )
        .tooltip('fixTitle');
        //done button tooltip
        if(completeness === 1 && $('.metadata-edit-done').css('opacity')+"" === "0" && !tooltipShown && !gotIt) {
          tooltipShown = true;
          setTimeout(function() {
            $('.metadata-edit-done').popover('show');
            $(document).on('click', '#close-popover-done', function() {
                 $('.metadata-edit-done').popover('hide');
                 gotIt = true;
             });
          },1500);
        } else if (completeness < 1){
          tooltipShown = false;
          $('.metadata-edit-done').popover('hide');
        }
        // show/hide done button
        $('.metadata-edit-done').animate(completeness === 1 ? {width: '100px', opacity: 1} : {width: 0, opacity: 0});
    }
    {% endblock completeness  %}

    function getTab(number) {
      var activeTab = $("#edit-metadata .wizard--progress li.is-active");
      var tabIndex = activeTab && $(activeTab[0]).data("step");
      var nextTab = $("#edit-metadata .wizard--progress li[data-step=" + number + "]");
      if (nextTab) {
        activeTab.toggleClass('is-active');
        nextTab.tab('show');
        nextTab.toggleClass('is-active');
      }
      updateWizard();
    }

    function getPrevTab(){
      var activeTab = $("#edit-metadata .wizard--progress li.is-active");
      var tabIndex = activeTab && $(activeTab[0]).data("step");
      if (tabIndex >= 0) {
          getTab( tabIndex - 1 );
      }

    };

    function getNextTab(){
        var activeTab = $("#edit-metadata .wizard--progress li.is-active");
        var tabIndex = activeTab && $(activeTab[0]).data("step");
        if (tabIndex >= 0) {
            getTab( tabIndex + 1 );
        }
    };

    $(document).ready(
        function() {
          var pickerOptions = {
              //format: 'YYYY-MM-DD hh:mm:ss',
              format: 'YYYY-MM-DD HH:mm',
              icons: {
                  time: 'fa fa-clock-o',
                  date: 'fa fa-calendar',
                  up: 'fa fa-chevron-up',
                  down: 'fa fa-chevron-down'
              }
          };
    });

    $(document).ready(function() {
        $('.has-external-popover').each(function(){
                var help_text = $(this).attr("data-content");
                
                // Removes the second help icon from select2 fields
                if (help_text) {
                    $(this)
                        .closest("div")
                        .children("span:not(.input-group):not(.select2)")  // Removes the second help icon for select2
                        .append("<span class='external-popover' data-content='" + help_text + "'><strong><i class='fa fa fa-question-circle fa-1x'></i></strong></span>");
            }});

        $('.external-popover').each(function(){
            $(this).popover({'trigger':'hover'});
        });

        $("#preview_image").show();
        $("#preview_map").hide();
        $("#set_thumbnail").hide();

        var changeTxt = ["Edit", "Close"];

        $("#change_thumbnail").click(function () {
            $(this).text(changeTxt.reverse()[0]);
            $("#preview_map, #preview_image").toggle(1000);
            $("#set_thumbnail").toggle();
            {% if layer_form %}
            $('#preview_image_src').attr('src', '{{ layer_form.thumbnail_url.value }}');
            {% elif map_form %}
            $('#preview_image_src').attr('src', '{{ map_form.thumbnail_url.value }}');
            {% endif %}
        });
    });

    $(document).ready(function() {
        var prevNum = 0, totalNum = 0;
        var empty = 0;
        {% block hints %}

        $('#completeness-hints .mandatory-hint').click(getTab.bind(null, 1));
        $('#completeness-hints .advanced-hint').click(getTab.bind(null, 2));
        {% endblock hints %}

        // set proper classes to count empty fields and display them
        var setInputEmpty = function( target, empty ) {
          if($(target).hasClass('value-select')) {
            // tkeywords
            // $(target).toggleClass("input-empty", empty);
            // $(target).parent().find('input.autocomplete').toggleClass("input-empty", empty);
          } else if( !$(target).hasClass('autocomplete') ){
            // display error status for token fields if not completed
            $(target).toggleClass("input-empty", empty);
            if (target.id.startsWith('id_tkeywords')) {
                $("#" + target.id).closest("p").toggleClass("has-error", empty);   
              }
          }
          var imgMissing = $('img#image').attr('src');
          if (imgMissing && !imgMissing.includes('missing_thumb')) {
              $('input#id_crop_file').removeClass("input-empty");
              $('input#id_crop_file').parent().find(".mandatory-warning").remove();
          }

          if(target.id === 'id_resource-keywords') {
            $(target).siblings('span').toggleClass('has-error', empty);
            $(target).toggleClass("input-empty", empty);
          }
        {% block target %}
          if(target.id === 'category_form' ||
             target.id === 'id_resource-regions' ||
             target.id === 'id_resource-group' || 
             target.id === 'id_resource-date' ||
             target.id === 'id_resource-links' || {{UI_REQUIRED_FIELDS}}.includes(target.id)
          ) {
              // group selector
              $(target).closest('#basicGroupInfo').toggleClass('has-error', empty);

              // category selector
              $(target).closest('#basicCategoryInfo').toggleClass('has-error', empty);
              $(target).closest('#req_item').toggleClass('has-error', empty);

              // regions container
              $(target).closest('#regions_multiselect_container').toggleClass('has-error', empty);
              $(target).toggleClass("input-empty", empty);
          }

        {% endblock target %}
          // bootstrap-select copies the select's classes, so it have to be removed
          if( $( '.bootstrap-select' ).hasClass("input-empty") ) {
            $( '.bootstrap-select' ).toggleClass("input-empty");
          }
        }

        //check if a field is mandatory
        var otherRestrictionsSelected  = function(e){
          var otherRestrictions = false
          try {
            idx = $('#id_resource-restriction_code_type')[0].selectedIndex;
            value = $('#id_resource-restriction_code_type')[0].options[idx].text;
            if(value === "otherRestrictions") {
                otherRestrictions = true;
            }
          } catch (err) {
              otherRestrictions = true;
          }
          return otherRestrictions;
        }

        var toggleRestrictionsConstraints = function(e){
          try {
            if(e && e.target &&
                    e.target.id == 'id_resource-constraints_other') {
              var ee = $('#id_resource-constraints_other')[0];
              if(otherRestrictionsSelected() && ee.value !== undefined && ee.value.trim() === '') {
                if(!$(ee).hasClass("input-empty")) {
                    setInputEmpty(ee, true);
                    $(ee).parent().append(gettext("<p class='xxs-font-size mandatory-warning'>&nbsp;&nbsp;&nbsp;<strong>{% trans "* Field declared Mandatory by the Metadata Schema" %}</strong></p>"));
                    empty++;
                } else {
                    setInputEmpty(ee, false);
                    $(ee).parent().find(".mandatory-warning").remove();
                    empty--;
                }
              }
             }
          } catch (err) {
            // Log error
            console.log(err);
            return false;
          }
          return true;
        }

        var isMandatoryField = function (el) {
          if(el.id.indexOf("resource-constraints") >= 0) {
            if(otherRestrictionsSelected()) {
                return true;
            }
            return false;
          }

          if (el.id.startsWith('id_tkeywords') && $(el).hasClass('treq')) {
              return true;
          } else if (el.id.startsWith('id_tkeywords') && !$(el).hasClass('treq')) {
              return false;
          }

          var is_mandatory = (el.id.indexOf("autocomplete") < 0 &&
                        (typeof $(el).attr("class") !== 'undefined' && $(el).attr("class").indexOf("select2") < 0) &&
                        !$(el).hasClass('value-select') &&
                        el.type !== 'radio' &&
                        el.type !== 'button');
            return is_mandatory;
        }
        
        {% block onInputChange %}
        var onInputChange = function(e){
            toggleRestrictionsConstraints(e);
            if(e.target.value !== undefined && e.target.value.trim() === ''){
                if(!$(e.target).hasClass("input-empty")){
                    if(isMandatoryField(this)) {
                        setInputEmpty(e.target, true);
                        var mandatoryWarning = "<p class='xxs-font-size mandatory-warning'>&nbsp;&nbsp;&nbsp;<strong>{% trans "* Field declared Mandatory by the Metadata Schema" %}</strong></p>"
                        if (!!$(this).closest('.date').length) {
                            $(e.target).parent().parent().append(gettext(mandatoryWarning));
                        } else if (!!$(this).closest('.check-select').length ) {
                            $(e.target).parent().parent().append(gettext(mandatoryWarning));
                        } else if (!!$(this).closest('#mdinfo').length || !!$(this).closest('#basicDescriptiveInfo').length || !!$(this).closest('#tadv_req').length || !!$(this).closest('#adv_req').length ) {
                            $(e.target).parent().append(gettext(mandatoryWarning));
                        }
                        empty++;
                    }
                }
            }
            else {
                if($(e.target).hasClass("input-empty")) {
                    if(isMandatoryField(this)) {
                        empty--;
                    }
                    setInputEmpty(e.target, false);
                    if (!!$(e.target).closest('.date').length) { 
                        $(e.target).parent().parent().find(".mandatory-warning").remove();
                    } else {
                        $(e.target).parent().find(".mandatory-warning").remove();
                    }
                    
                }
            }

            if(totalNum == prevNum) {
                try {
                    var perc = (totalNum <= 0 ? 0 : (totalNum-empty)/totalNum);
                        perc = (perc <= 1 ? perc : 1);
                    updateCompleteness(perc);
                } catch(err) {
                    // Log error
                    // console.log(err);
                }
            }
        };
        {% endblock onInputChange %}
        {% block trigger_onInputChange %}

        {{UI_REQUIRED_FIELDS}}.forEach(element => $('#' + element).change(onInputChange).change());

        $('#category_form').change(onInputChange).change();
        $('#id_resource-group').change(onInputChange).change();

        $('#id_resource-title').change(onInputChange).change();
        $('#id_resource-abstract').change(onInputChange).change();
        $('#id_resource-doi').change(onInputChange).change();
        $('#id_resource-attribution').change(onInputChange).change();
        $('#id_resource-data_quality_statement').change(onInputChange).change();
        $('#id_resource-restriction_code_type').change(onInputChange).change();

        $('#id_resource-date').change(onInputChange).change();
        $('#id_resource-links').change(onInputChange).change();

        document.querySelector('select[name="resource-keywords"]').onchange=onInputChange;

<<<<<<< HEAD
        var selection = document.querySelector('select[name="resource-keywords"]');
        if (selection  !== null) {
            selection.onchange=onInputChange
        }
        
=======
        {{REQ_THESAURI}}.forEach(element => document.querySelector('select[name="'+ element + '"]').onchange=onInputChange);
        
        // workaround to trigger the change in advanced metadata editing
        // otherwise will remain not-required untill a change on the item
        for (item in {{REQ_THESAURI}}) {
            $("#id_" + {{REQ_THESAURI}}[item]).trigger("change");
        }

>>>>>>> 6a742ddc
        $('#id_resource-regions').change(onInputChange).change();
        $('#id_resource-temporal_extent_end').on('blur', function() {$(this).change(onInputChange).change();})
        $('#id_resource-temporal_extent_start').on('blur', function() {$(this).change(onInputChange).change();})
        $('#mandatory').find(":input:not(.value-select):not(.autocomplete)").each(function(){
            if(isMandatoryField(this)) {
                prevNum++;
            }
            $('#category_form').on('rendered.bs.select', function() {
              $('.has-popover').popover({'trigger':'hover'});
            });

            $(this).change(onInputChange).change();

            if(isMandatoryField(this)){
                totalNum++;
            }
        });

        $('#mdinfo').find(":input:not(.value-select):not(.autocomplete)").each(function(){
            if(isMandatoryField(this)) {
                prevNum++;
            }

            $(this).change(onInputChange).change();

            if(isMandatoryField(this)){
                totalNum++;
            }
        });

        {% endblock trigger_onInputChange %}
        // Dataset attributes sorting
        $(document).ready(function() {
            //Helper function to keep table row from collapsing when being sorted
            var fixHelperModified = function(e, tr) {
                var $originals = tr.children();
                var $helper = tr.clone();
                $helper.children().each(function(index) {
                  $(this).width($originals.eq(index).width())
                });
                return $helper;
            };
            //Renumber table rows
            function renumber_table(tableID) {
                $(tableID + " input[name$=display_order]").each(function() {
                    //note: index 0 is for the header
                    count = $(this).closest('tr').index(tableID +' tr');
                    $(this).val(count);
                });
            }
            //Make table sortable
            $("#dataset tbody").sortable({
                items: "tr:not(.table-header)",
                helper: fixHelperModified,
                stop: function(event,ui) {renumber_table('#dataset table')}
            }).disableSelection();

            //change position on display_order field change
            $("#dataset table input[name$=display_order]").change(function(e) {
              if (e.originalEvent) {
                // user-triggered event
                var nextIndex = $( this ).val();
                if(nextIndex > 0) {
                  var to = $('#dataset tbody');
                  var currentPosition = $(this).closest('tr').index('#dataset tbody tr');
                  if(currentPosition > nextIndex) { nextIndex--; }
                  $(this).closest('tr').insertAfter(to.children().eq(nextIndex));
                }
                renumber_table('#dataset table')
              }
            });
        });

        $(".wizard--progress li").click(function(){
          $(this).tab('show');
          $(".wizard--progress li.is-active").toggleClass('is-active', false);
          $(this).toggleClass('is-active', true);
          updateWizard();
        });

        $('#btn_back_up').click(function(){getPrevTab()});
        $('#btn_back_dwn').click(function(){getPrevTab()});

        $('#btn_next_up').click(function(){getNextTab()});
        $('#btn_next_dwn').click(function(){getNextTab()});

        $('#btn_upd_md_up').click(function(){
            if
            ( is_category_mandatory &&
                (
                    (!is_advanced && $('#category_form').hasClass("input-empty")) ||
                    (is_advanced && !$('#category_form input:checked').val())
                )
            ) {
                $('#category_mandatoryDialog').modal();
            } else if
              ( is_group_mandatory &&
                (
                  (!is_advanced && $('#id_resource-group').hasClass("input-empty")) ||
                  (is_advanced && !$('#id_resource-group').val())
                )
              ) {
                $('#group_mandatoryDialog').modal();
            } else {
                validateRequiredInput()
            }
        });

        $('#btn_upd_md_dwn').click(function(){
            if
            ( is_category_mandatory &&
                (
                    (!is_advanced && $('#category_form').hasClass("input-empty")) ||
                    (is_advanced && !$('#category_form input:checked').val())
                )
            ) {
                $('#category_mandatoryDialog').modal();
            } else if
              ( is_group_mandatory &&
                (
                  (!is_advanced && $('#id_resource-group').hasClass("input-empty")) ||
                  (is_advanced && !$('#id_resource-group').val())
                )
              ) {
                $('#group_mandatoryDialog').modal();
            } else {
                validateRequiredInput()
            }
        });
        
        function validateRequiredInput() {
            var errors = ['{% trans "Following items are required:" %}']
            $( ':input[required]').each( function () {
                if ( this.value.trim() == '' ) {
                    errors.push(this.id)
                }
            });
            if (errors.length > 1) {
                console.error("Following items are required: " + errors)
                $(".general_errors").find("p").html(errors.join('<br>'));
                $('#error_mandatoryDialog').modal();
            } else {
                $('#preview_pleaseWaitDialog').modal();
            }
        }

        $('#btn_upd_md_done').click(function(){
            if
            ( is_category_mandatory &&
                (
                    (!is_advanced && $('#category_form').hasClass("input-empty")) ||
                    (is_advanced && !$('#category_form input:checked').val())
                )
            ) {
                $('#category_mandatoryDialog').modal();
            } else if
              ( is_group_mandatory &&
                (
                  (!is_advanced && $('#id_resource-group').hasClass("input-empty")) ||
                  (is_advanced && !$('#id_resource-group').val())
                )
              ) {
                $('#group_mandatoryDialog').modal();
            } else {
                $('#preview_pleaseWaitDialog').modal();
                metadata_update_done = true;
                metadata_preview = false;
            }
        });

        $('#preview_tab').on('show.bs.tab', function(e){
            var errors = ['{% trans "Please, fill the following items before clicking on preview:" %}<br>']
                $( ':input[required]').each( function () {
                    if ( this.value.trim() == '' ) {
                        errors.push(this.id)
                    }
                });
            if (errors.length > 1) {
	                e.preventDefault();
                    console.error("Please, fill the following items before clicking on preview: " + errors)
                    $(".general_errors").find("p").html(errors.join('<br>'));
                    $('#error_mandatoryDialog').modal();
                } else if
            ( is_category_mandatory &&
                (
                    (!is_advanced && $('#category_form').hasClass("input-empty")) ||
                    (is_advanced && !$('#category_form input:checked').val())
                )
            ) {
                $('#category_mandatoryDialog').modal();
            } else if
              ( is_group_mandatory &&
                (
                  (!is_advanced && $('#id_resource-group').hasClass("input-empty")) ||
                  (is_advanced && !$('#id_resource-group').val())
                )
              ) {
                $('#group_mandatoryDialog').modal();
            } else {
                $('#preview_pleaseWaitDialog').modal();
                try {
                    $('#preview_encoder_iframe')[0].style.width='100%';
                    $('#preview_encoder_iframe')[0].style.height='4500px';
                    metadata_preview = true;
                    $('#metadata_update').submit();

                    // buttons visibility
                    $('#btn_back_dwn').hide();
                    $('#btn_next_dwn').hide();
                    $('#btn_upd_md_dwn').hide();
                } catch(err) {
                    // Log error
                }
            }
        });

        $('#settings_tab').on('show.bs.tab', function() {
            // buttons visibility
            $('#btn_back_dwn').hide();
            $('#btn_next_dwn').hide();
            $('#btn_upd_md_dwn').show();
        });

        $('#metadata_edit_tab').on('show.bs.tab', function() {
          // buttons visibility
          $('#btn_upd_md_dwn').show();
          updateWizard();
        });

        $('#metadata_update').submit(function(e) {
            if
            ( is_category_mandatory &&
                (
                    (!is_advanced && $('#category_form').hasClass("input-empty")) ||
                    (is_advanced && !$('#category_form input:checked').val())
                )
            ) {
                $('#category_mandatoryDialog').modal();
            } else if
              ( is_group_mandatory &&
                (
                  (!is_advanced && $('#id_resource-group').hasClass("input-empty")) ||
                  (is_advanced && !$('#id_resource-group').val())
                )
              ) {
                $('#group_mandatoryDialog').modal();
            } else {
                var formData = $(this).serializeArray();
                formData.forEach(function(entry) {
                    try{
                        if((typeof entry["name"]) === "string" &&
                            entry["name"].includes("keywords")) {
                            entry["value"] = escape(entry["value"]);
                        }
                        else if((typeof entry["name"]) !== "string" &&
                            entry["name"].contains("keywords")) {
                            entry["value"] = escape(entry["value"]);
                        }
                    }catch(err){
                        console.log(err);
                    }
                });

                // $.post('metadata', /*$(this).serialize()*/ $.param(formData))
                $.ajax({
                        url: "metadata",
                        type: "POST",
                        dataType: "JSON",
                        data: $.param(formData)
                   }).done(function(data){
                        // Do something more fancy with your respone
                        // $('.message').html(data.message);
                        if (!is_advanced) {
                            try {
                                $('#preview_encoder_iframe')[0].style.width='100%';
                                $('#preview_encoder_iframe')[0].style.height='100%';
                                $('#preview_encoder_iframe')[0].contentWindow.location.reload(true);
                            } catch(err) {
                                // Log error
                                console.log(err);
                            }
                        }
                        metadata_update_done = true;
                    }).fail(function(xhr, status, error) {
                        // error handling
                        // console.log(error);
                        try {
                            if(xhr.responseJSON && xhr.responseJSON['errors']) {
                                var errors = "<ul>";
                                for(error in xhr.responseJSON['errors']) {
                                    errors += "<li>" + error + ": " + xhr.responseJSON['errors'][error] + "</li>";
                                }
                                errors += "</ul>";
                                $("#preview_errorDialog .modal-body").html(errors);
                            } else {
                                if (xhr.responseText.indexOf('<!DOCTYPE html>') >= 0) {
                                    $("#preview_errorDialog .modal-body").html("Unknown Error Occurred.");
                                } else {
                                    $("#preview_errorDialog .modal-body").html(xhr.responseText);
                                }
                            }
                        } catch(err) {
                            if (xhr.responseText.indexOf('<!DOCTYPE html>') >= 0) {
                                $("#preview_errorDialog .modal-body").html(err);
                            } else {
                                $("#preview_errorDialog .modal-body").html(xhr.responseText);
                            }
                        }
                        $('#preview_errorDialog').modal();
                        metadata_update_done = false;
                    }).always(function (a, textStatus, b) {
                          $('#preview_pleaseWaitDialog').modal('hide');
                          if(textStatus === 'success' && metadata_update_done && !metadata_preview) {
                              if(new RegExp(".*/metadata$").test(e.target.action)) {
                                  window.location.replace(e.target.action.replace('/metadata',''));
                              } else if(new RegExp(".*/"+metadata_uri+"$").test(e.target.action)) {
                                  window.location.replace(e.target.action.replace('/'+metadata_uri,''));
                              }
                          }
                    });
            }
            e.preventDefault();
        });

        if(totalNum == prevNum) {
            try {
                var perc = (totalNum <= 0 ? 0 : (totalNum-empty)/totalNum);
                    perc = (perc <= 1 ? perc : 1);
                updateCompleteness(perc);
            } catch(err) {
                // Log error
                // console.log(err);
            }
        }
    });

    $('#id_resource-metadata_author').change(function(){
      if($(this).val() === ''){
        $('#metadata_form').modal();
      }
    });

    $(document).ready(function() {
      {% if layer.metadata_uploaded_preserve %}
        $('#metadata_update :input').attr('readonly','readonly');
      {% endif %}
        $('.has-popover').popover({'trigger':'hover'});

        /** 
        NOTE: This is commented as it needs updating to work with select2 and autocomlete light.
        
        var params = typeof FILTER_TYPE == 'undefined' ? {} : {'type': FILTER_TYPE};
        $.ajax({
            url: '/h_keywords_api',
            params: params,
            success: function(data) {
                data = JSON.parse(data)
                var kws = parseKeywords(data);
                {% if freetext_readonly %}
                    $('#id_resource-keywords').tokenfield({
                        createTokensOnBlur: true,
                        autocomplete: {
                            source: kws,
                            delay: 100
                        },
                        showAutocompleteOnFocus: true
                    }).on('tokenfield:createtoken', function (event) {
                        var exists = false;
                        $.each(kws, function(index, value) {
                            if (event.attrs.value === value) {
                                exists = true;
                            }
                        });
                        if(!exists) {
                            event.preventDefault(); //prevents creation of token
                        }
                        var existingTokens = $(this).tokenfield('getTokens');
                        $.each(existingTokens, function(index, token) {
                            if (token.value === event.attrs.value)
                                event.preventDefault();  //prevents creation of token
                        });
                    });
                    $('#id_resource-keywords').tokenfield('readonly');
                    $('div.token .close').click(function() {
                        const token_close_button = $(this);
                        const token_item = token_close_button.parent();
                        token_item.remove();
                        return false;
                    }); 
                {% else %}
                    $('#id_resource-keywords').tokenfield({
                        createTokensOnBlur: true,
                        autocomplete: {
                            source: kws,
                            delay: 100
                        },
                        showAutocompleteOnFocus: true
                    }).on('tokenfield:createtoken', function (event) {
                        var existingTokens = $(this).tokenfield('getTokens');
                        $.each(existingTokens, function(index, token) {
                            if (token.value === event.attrs.value)
                                event.preventDefault();  //prevents creation of token
                        });
                    });
                {% endif %}
                if (window.location.href.match('/metadata_advanced$')) {
                    if (!select_button_active) {
                        const select_button = $('<button id="id_freetext_keyword_select" class="btn btn-primary">Select</button>');
                        const select_button_parent = $('#id_resource-keywords').parent().parent();
                        select_button_parent.append(select_button);
                        select_button_active = true;
                    }
                    $('#id_freetext_keyword_select').click(function() {
                        $('#id_resource-keywords-tokenfield').blur().focus();
                    });
                    const resource_group = $('#id_resource-group');
                    resource_group.empty();
                    resource_group.append('<option value="">-----</option>');
                    {% for group in metadata_author_groups %}
                        {% if resource.group == group.group %}
                            resource_group.append(
                                '<option value="{{ group.group.id }}" selected="selected">{{ group.group.name }}</option>'
                            );
                        {% else %}
                            resource_group.append(
                                '<option value="{{ group.group.id }}">{{ group.group.name }}</option>'
                            );
                        {% endif %}
                    {% endfor %}
                }
                $('#treeview').treeview({
                    color: "#428bca",
                    expandIcon: "fa fa-folder",
                    collapseIcon: "fa fa-folder-open",
                    nodeIcon: "fa fa-tag",
                    showTags: true,
                    showIcon: true,
                    showCheckbox: false,
                    data: data,
                    levels: 1,
                    onNodeSelected: function($event, $data) {
                        var kws = $('#id_resource-keywords').tokenfield('getTokens');
                        var newToken = $data.text
                        var exists = false
                        for (var i=0; i<kws.length; i++) {
                            if (kws[i]['value'].indexOf(newToken) >=0) {
                                exists = true
                            }
                        }
                        if (!exists) {
                            $('#id_resource-keywords').tokenfield('createToken', $data.text);
                        }
                        // $('#treeview-toggle').click();
                    }
                });
                $('#treeview-toggle').click((e, value) => {
                $('#treeview').toggle();
                var icon = $(this).find('i');
                icon.toggleClass('fa-folder').toggleClass('fa-folder-open');
                });
            }
        }); */

        var parseKeywords = function(data) {
            var kws = [];
            for (kw in data) {
                if (data[kw] && data[kw].text) {
                    kws.push(data[kw].text);
                    if (data[kw].nodes) {
                        var kwcs = parseKeywords(data[kw].nodes);
                        for (kwc in kwcs) {
                            kws.push(kwcs[kwc]);
                        }
                    }
                }
            }
            return kws;
        };

    }); 
{% endautoescape %}
</script><|MERGE_RESOLUTION|>--- conflicted
+++ resolved
@@ -405,15 +405,11 @@
         $('#id_resource-date').change(onInputChange).change();
         $('#id_resource-links').change(onInputChange).change();
 
-        document.querySelector('select[name="resource-keywords"]').onchange=onInputChange;
-
-<<<<<<< HEAD
         var selection = document.querySelector('select[name="resource-keywords"]');
         if (selection  !== null) {
             selection.onchange=onInputChange
         }
         
-=======
         {{REQ_THESAURI}}.forEach(element => document.querySelector('select[name="'+ element + '"]').onchange=onInputChange);
         
         // workaround to trigger the change in advanced metadata editing
@@ -422,7 +418,6 @@
             $("#id_" + {{REQ_THESAURI}}[item]).trigger("change");
         }
 
->>>>>>> 6a742ddc
         $('#id_resource-regions').change(onInputChange).change();
         $('#id_resource-temporal_extent_end').on('blur', function() {$(this).change(onInputChange).change();})
         $('#id_resource-temporal_extent_start').on('blur', function() {$(this).change(onInputChange).change();})
