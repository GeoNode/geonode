--- conflicted
+++ resolved
@@ -418,12 +418,9 @@
 
         if($("#id_resource-has_time").is(":checked")) {
             $("#settings_time_series").show();
-<<<<<<< HEAD
-=======
             if ($("#id_timeseries-presentation").val() == 'LIST') {
                 $("#precision_value").hide();
             }
->>>>>>> 6299911b
         } else {
             $("#settings_time_series").hide();
         };
@@ -431,19 +428,14 @@
         $("#id_resource-has_time").click(function() {
             if($(this).is(":checked")) {
                 $("#settings_time_series").show();
-<<<<<<< HEAD
-=======
                 if ($("#id_timeseries-presentation").val() == 'LIST') {
                     $("#precision_value").hide();
                 }
->>>>>>> 6299911b
             } else {
                 $("#settings_time_series").hide();
             }
         });
         
-<<<<<<< HEAD
-=======
         $("#id_timeseries-presentation").change(function() {
             if(this.value != 'LIST') {
                 $("#precision_value").show();
@@ -452,7 +444,6 @@
             }
         });
 
->>>>>>> 6299911b
         {% block hints %}
 
         $('#completeness-hints .mandatory-hint').click(getTab.bind(null, 1));
