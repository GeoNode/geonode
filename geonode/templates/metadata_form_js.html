--- conflicted
+++ resolved
@@ -529,16 +529,6 @@
                 }
             }
 
-<<<<<<< HEAD
-            $('#id_resource-keywords').tokenfield({
-                createTokensOnBlur: true,
-                autocomplete: {
-                    source: kws,
-                    delay: 100
-                },
-                showAutocompleteOnFocus: true
-            });
-=======
             {% if freetext_readonly %}
                 $('#id_resource-keywords').tokenfield({
                     createTokensOnBlur: false,
@@ -576,8 +566,6 @@
                 $('#id_resource-keywords-tokenfield').blur().focus();
             });
 
->>>>>>> 6c61da57
-
             $('#treeview').treeview({
                 color: "#428bca",
                 expandIcon: "fa fa-folder",
