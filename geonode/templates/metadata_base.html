--- conflicted
+++ resolved
@@ -1,242 +1,235 @@
-{% extends "geonode_base.html" %}
-{% load i18n %}
-{% load bootstrap_tags %}
-{% load base_tags %}
-{% load guardian_tags %}
-{% load floppyforms %}
-{% load static from staticfiles %}
-
-{% block head %}
-<<<<<<< HEAD
-  <script src="{% static "lib/js/jquery.js" %}?v={{ VERSION }}"></script>
-  <script src="{% static "lib/js/moment-with-locales.js" %}?v={{ VERSION }}"></script>
-  <script src="{% static "lib/js/bootstrap-datetimepicker.js" %}?v={{ VERSION }}"></script>
-  <link rel="stylesheet" href="{% static "lib/css/bootstrap-datetimepicker.css" %}?v={{ VERSION }}" />
-=======
-  <script src="{% static "lib/js/jquery.js" %}"></script>
-  <script src="{% static "lib/js/moment-with-locales.js" %}"></script>
-  <script src="{% static "lib/js/bootstrap-datetimepicker.js" %}"></script>
-  <link rel="stylesheet" href="{% static "lib/css/bootstrap-datetimepicker.css" %}" />
->>>>>>> 50d2aa0f
-
-    <style>
-        .xxs-font-size{
-            font-size: 10px;
-        }
-        textarea{
-            width:100%;
-        }
-        select{
-            width:100%;
-        }
-        .test-class{
-            background-color: red;
-        }
-        table{
-            table-layout:fixed;
-            width: 100%;
-        }
-        td > input{
-            width: 100%;
-        }
-        h2.page-title {
-          max-width: calc(100% - 300px);
-        }
-        .input-empty{
-            border-color: red;
-            border-style: double;
-        }
-
-        input[type="text"] {
-            width: 100%;
-            left: 0;
-            right: 0;
-        }
-        .fancy-checkbox input[type="radio"],
-        .fancy-checkbox input[type="checkbox"],
-        .fancy-checkbox .checked {
-            display: none;
-        }
-
-        .fancy-checkbox input[type="radio"]:checked ~ .checked,
-        .fancy-checkbox input[type="checkbox"]:checked ~ .checked {
-            display: inline-block;
-            color:red;
-        }
-
-        .fancy-checkbox input[type="radio"]:checked ~ .unchecked,
-        .fancy-checkbox input[type="checkbox"]:checked ~ .unchecked {
-            display: none;
-        }
-
-        .tokenfield,
-        #id_resource-title {
-            width: 100% !important;
-        }
-        #edit-metadata .tab-pane > .panel-group >.panel.panel-default, #settings .panel-group > .panel.panel-default {
-          border: none;
-        }
-        #mdeditor_form > div.tab-content > .tab-pane {
-          min-height: 450px;
-        }
-        #metadata_update {
-          min-height: 550px;
-        }
-
-        .leaflet-container { /* all maps */
-            height: 250px !important;
-        }
-
-        .map-overlay {
-            display: none !important;
-        }
-
-        #regions_multiselect_container.content {
-            position: absolute;
-        }
-        .fstControls {
-            width: 100% !important;
-        }
-
-        .fstElement {
-            font-size: 0.8em !important;
-        }
-
-        .fstResultItem {
-            font-size: 1.2em !important;
-        }
-
-        .has-error .fstElement {
-          border-color: red;
-        }
-        .treeview {
-          max-height: 200px;
-          overflow: auto;
-          display: block;
-          width: 350px;
-        }
-        .form-actions {
-          text-align: right;
-        }
-    </style>
-{{ block.super }}
-{% endblock head %}
-
-{% block title %} {{ block.super }} {% endblock %}
-
-{% block body_class %}{% trans "data" %}{% endblock body_class %}
-
-{% block body_outer %}
-<div class="modal fade" style="width: 100%; height: 100%;" id="preview_errorDialog" data-backdrop="static" data-keyboard="false" aria-hidden="true">
-    <div class="modal-dialog">
-        <div class="modal-content">
-            <div class="modal-header alert alert-danger">
-                <button type="button" class="close" data-dismiss="modal" aria-hidden="true">×</button>
-                <h1 class="modal-title">{% trans "Error" %}</h1>
-            </div>
-            <div class="modal-body">
-                <p>{% trans "Error" %}...</p>
-            </div>
-            <div class="modal-footer">
-               <button type="button" class="btn btn-default" data-dismiss="modal">{% trans "Close" %}</button>
-            </div>
-        </div>
-    </div>
-</div>
-
-<div class="modal fade" style="width: 100%; height: 100%;" id="preview_pleaseWaitDialog" data-backdrop="static" data-keyboard="false" aria-hidden="true">
-    <div class="modal-dialog">
-        <div class="modal-content">
-            <div class="modal-header">
-                <h1>{% trans "Processing..." %}</h1>
-            </div>
-            <div class="modal-body">
-                <div class="progress">
-                  <div class="progress-bar progress-bar-info progress-bar-striped active" role="progressbar" aria-valuenow="40" aria-valuemin="0" aria-valuemax="100" style="width:100%">
-                    {% trans "Updating Metadata..." %}
-                  </div>
-                </div>
-            </div>
-        </div>
-    </div>
-</div>
-
-<div class="modal fade" style="width: 100%; height: 100%;" id="category_mandatoryDialog" data-backdrop="static" data-keyboard="false" aria-hidden="true">
-  <div class="modal-dialog">
-    <div class="modal-content panel-warning">
-      <div class="modal-header panel-heading">
-        <button type="button" class="close" data-dismiss="modal" aria-hidden="true">&times;</button>
-        <h4 class="modal-title">{% trans "ERROR" %}</h4>
-      </div>
-      <div class="modal-body">
-        {% trans "Topic Category is mandatory and cannot be empty!" %}
-      </div>
-      <div class="modal-footer">
-        <button type="button" class="btn btn-default" data-dismiss="modal">{% trans "Close" %}</button>
-      </div>
-    </div>
-  </div>
-</div>
-
-<div class="modal fade" style="width: 100%; height: 100%;" id="group_mandatoryDialog" data-backdrop="static" data-keyboard="false" aria-hidden="true">
-  <div class="modal-dialog">
-    <div class="modal-content panel-warning">
-      <div class="modal-header panel-heading">
-        <button type="button" class="close" data-dismiss="modal" aria-hidden="true">&times;</button>
-        <h4 class="modal-title">{% trans "ERROR" %}</h4>
-      </div>
-      <div class="modal-body">
-        {% trans "Group is mandatory and cannot be empty!" %}
-      </div>
-      <div class="modal-footer">
-        <button type="button" class="btn btn-default" data-dismiss="modal">{% trans "Close" %}</button>
-      </div>
-    </div>
-  </div>
-</div>
-  {% block body %}{% endblock body %}
-  {% block sidebar %}{% endblock sidebar %}
-{% endblock body_outer %}
-
-{% block extra_script %}
-{{ block.super }}
-    {% include 'metadata_form_js.html' %}
-
-    {% if GEONODE_SECURITY_ENABLED %}
-     {% include "_permissions_form_js.html" %}
-    {% endif %}
-
-    <script type="text/javascript">
-      $('#set_thumbnail').click(function(){
-        createMapThumbnail();
-      });
-    </script>
-
-    <!-- <script type="text/javascript">
-        $(document).ready(function() {
-            $('#id_resource-regions').multiselect({
-                enableClickableOptGroups: true,
-                enableCollapsibleOptGroups: true,
-                enableFiltering: true,
-                includeSelectAllOption: true
-            });
-        });
-    </script> -->
-
-    <!-- <script type="text/javascript">
-        $(document).ready(function() {
-            $('#id_resource-regions').treeMultiselect({
-                startCollapsed: true
-            });
-        });
-    </script> -->
-
-    <!-- Doc & Examples: http://dbrekalo.github.io/fastselect/ -->
-    <script type="text/javascript">
-        $(document).ready(function() {
-            $('#id_resource-regions').fastselect({
-            });
-        });
-    </script>
-
-{% endblock extra_script %}
+{% extends "geonode_base.html" %}
+{% load i18n %}
+{% load bootstrap_tags %}
+{% load base_tags %}
+{% load guardian_tags %}
+{% load floppyforms %}
+{% load static from staticfiles %}
+
+{% block head %}
+  <script src="{% static "lib/js/jquery.js" %}"></script>
+  <script src="{% static "lib/js/moment-with-locales.js" %}"></script>
+  <script src="{% static "lib/js/bootstrap-datetimepicker.js" %}"></script>
+  <link rel="stylesheet" href="{% static "lib/css/bootstrap-datetimepicker.css" %}" />
+
+    <style>
+        .xxs-font-size{
+            font-size: 10px;
+        }
+        textarea{
+            width:100%;
+        }
+        select{
+            width:100%;
+        }
+        .test-class{
+            background-color: red;
+        }
+        table{
+            table-layout:fixed;
+            width: 100%;
+        }
+        td > input{
+            width: 100%;
+        }
+        h2.page-title {
+          max-width: calc(100% - 300px);
+        }
+        .input-empty{
+            border-color: red;
+            border-style: double;
+        }
+
+        input[type="text"] {
+            width: 100%;
+            left: 0;
+            right: 0;
+        }
+        .fancy-checkbox input[type="radio"],
+        .fancy-checkbox input[type="checkbox"],
+        .fancy-checkbox .checked {
+            display: none;
+        }
+
+        .fancy-checkbox input[type="radio"]:checked ~ .checked,
+        .fancy-checkbox input[type="checkbox"]:checked ~ .checked {
+            display: inline-block;
+            color:red;
+        }
+
+        .fancy-checkbox input[type="radio"]:checked ~ .unchecked,
+        .fancy-checkbox input[type="checkbox"]:checked ~ .unchecked {
+            display: none;
+        }
+
+        .tokenfield,
+        #id_resource-title {
+            width: 100% !important;
+        }
+        #edit-metadata .tab-pane > .panel-group >.panel.panel-default, #settings .panel-group > .panel.panel-default {
+          border: none;
+        }
+        #mdeditor_form > div.tab-content > .tab-pane {
+          min-height: 450px;
+        }
+        #metadata_update {
+          min-height: 550px;
+        }
+
+        .leaflet-container { /* all maps */
+            height: 250px !important;
+        }
+
+        .map-overlay {
+            display: none !important;
+        }
+
+        #regions_multiselect_container.content {
+            position: absolute;
+        }
+        .fstControls {
+            width: 100% !important;
+        }
+
+        .fstElement {
+            font-size: 0.8em !important;
+        }
+
+        .fstResultItem {
+            font-size: 1.2em !important;
+        }
+
+        .has-error .fstElement {
+          border-color: red;
+        }
+        .treeview {
+          max-height: 200px;
+          overflow: auto;
+          display: block;
+          width: 350px;
+        }
+        .form-actions {
+          text-align: right;
+        }
+    </style>
+{{ block.super }}
+{% endblock head %}
+
+{% block title %} {{ block.super }} {% endblock %}
+
+{% block body_class %}{% trans "data" %}{% endblock body_class %}
+
+{% block body_outer %}
+<div class="modal fade" style="width: 100%; height: 100%;" id="preview_errorDialog" data-backdrop="static" data-keyboard="false" aria-hidden="true">
+    <div class="modal-dialog">
+        <div class="modal-content">
+            <div class="modal-header alert alert-danger">
+                <button type="button" class="close" data-dismiss="modal" aria-hidden="true">×</button>
+                <h1 class="modal-title">{% trans "Error" %}</h1>
+            </div>
+            <div class="modal-body">
+                <p>{% trans "Error" %}...</p>
+            </div>
+            <div class="modal-footer">
+               <button type="button" class="btn btn-default" data-dismiss="modal">{% trans "Close" %}</button>
+            </div>
+        </div>
+    </div>
+</div>
+
+<div class="modal fade" style="width: 100%; height: 100%;" id="preview_pleaseWaitDialog" data-backdrop="static" data-keyboard="false" aria-hidden="true">
+    <div class="modal-dialog">
+        <div class="modal-content">
+            <div class="modal-header">
+                <h1>{% trans "Processing..." %}</h1>
+            </div>
+            <div class="modal-body">
+                <div class="progress">
+                  <div class="progress-bar progress-bar-info progress-bar-striped active" role="progressbar" aria-valuenow="40" aria-valuemin="0" aria-valuemax="100" style="width:100%">
+                    {% trans "Updating Metadata..." %}
+                  </div>
+                </div>
+            </div>
+        </div>
+    </div>
+</div>
+
+<div class="modal fade" style="width: 100%; height: 100%;" id="category_mandatoryDialog" data-backdrop="static" data-keyboard="false" aria-hidden="true">
+  <div class="modal-dialog">
+    <div class="modal-content panel-warning">
+      <div class="modal-header panel-heading">
+        <button type="button" class="close" data-dismiss="modal" aria-hidden="true">&times;</button>
+        <h4 class="modal-title">{% trans "ERROR" %}</h4>
+      </div>
+      <div class="modal-body">
+        {% trans "Topic Category is mandatory and cannot be empty!" %}
+      </div>
+      <div class="modal-footer">
+        <button type="button" class="btn btn-default" data-dismiss="modal">{% trans "Close" %}</button>
+      </div>
+    </div>
+  </div>
+</div>
+
+<div class="modal fade" style="width: 100%; height: 100%;" id="group_mandatoryDialog" data-backdrop="static" data-keyboard="false" aria-hidden="true">
+  <div class="modal-dialog">
+    <div class="modal-content panel-warning">
+      <div class="modal-header panel-heading">
+        <button type="button" class="close" data-dismiss="modal" aria-hidden="true">&times;</button>
+        <h4 class="modal-title">{% trans "ERROR" %}</h4>
+      </div>
+      <div class="modal-body">
+        {% trans "Group is mandatory and cannot be empty!" %}
+      </div>
+      <div class="modal-footer">
+        <button type="button" class="btn btn-default" data-dismiss="modal">{% trans "Close" %}</button>
+      </div>
+    </div>
+  </div>
+</div>
+  {% block body %}{% endblock body %}
+  {% block sidebar %}{% endblock sidebar %}
+{% endblock body_outer %}
+
+{% block extra_script %}
+{{ block.super }}
+    {% include 'metadata_form_js.html' %}
+
+    {% if GEONODE_SECURITY_ENABLED %}
+     {% include "_permissions_form_js.html" %}
+    {% endif %}
+
+    <script type="text/javascript">
+      $('#set_thumbnail').click(function(){
+        createMapThumbnail();
+      });
+    </script>
+
+    <!-- <script type="text/javascript">
+        $(document).ready(function() {
+            $('#id_resource-regions').multiselect({
+                enableClickableOptGroups: true,
+                enableCollapsibleOptGroups: true,
+                enableFiltering: true,
+                includeSelectAllOption: true
+            });
+        });
+    </script> -->
+
+    <!-- <script type="text/javascript">
+        $(document).ready(function() {
+            $('#id_resource-regions').treeMultiselect({
+                startCollapsed: true
+            });
+        });
+    </script> -->
+
+    <!-- Doc & Examples: http://dbrekalo.github.io/fastselect/ -->
+    <script type="text/javascript">
+        $(document).ready(function() {
+            $('#id_resource-regions').fastselect({
+            });
+        });
+    </script>
+
+{% endblock extra_script %}