{% extends "site_base.html" %}
{% load i18n %}
{% load staticfiles %}
{% load base_tags %}


{% block title %} {% trans "Welcome!" %} - {{ block.super }} {% endblock %}

{% block body_class %}home{% endblock %}

{% block middle %}
   {{ block.super }}
  {% block hero %}
  <div class="container">
    <div class="row body-top">
      <!-- <div class="jumbotron col-md-6"> -->
        <div class="container col-md-6 center-text">
          <h1 class="no-margin-top">{% trans "Welcome to LiPAD!" %}</h1>
          <p>
              {% blocktrans %}
              The <abbr title="LiDAR Portal for Archiviing and Distribution">LiPAD</abbr> system of the <a href="https://www.dream.upd.edu.ph/about-us/phil-lidar-1/" title="About the Phil-LiDAR 1 Program">Phil-LiDAR 1 Program</a> aims to facilitate the exchange of information across all components of the Phil LiDAR Program, including all affiliated SUCs and HEIs across the country through the use of web standard protocols.
              {% endblocktrans %}
            </p><p>
              {% blocktrans %}
                The <a href="https://www.dream.upd.edu.ph/about-us/phil-lidar-1/" title="About the Phil-LiDAR 1 Program">Phil-LiDAR 1 Program</a> aims to produce 3D flood and hazard maps for the 2/3 of Philippine river systems, following the <a href="https://www.dream.upd.edu.ph" title="About DREAM Program">DREAM Program</a> which covered 18 major river basins,  and tapping state universities and colleges (SUCs) and private higher education institutions (HEIs) nationwide in the processing, validation, and modeling of the acquired LiDAR data. Aside from addressing disaster risk reduction and climate change adaptation, the resource information to be generated from this project will also be useful in providing the information requirements of various sectors in the country.
              {% endblocktrans %}
            </p>
        <!-- </div> -->
      </div>
      <div class="col-md-6 border=0">
        <!--<iframe width="560" height="315" src="https://www.youtube.com/embed/KSsbWPeOQfs" frameborder="0" allowfullscreen></iframe>-->
<<<<<<< HEAD
        <h2>{% trans "How to get data" %}</h2>
=======
        <h2 margin-top="100px">{% trans "How to get data" %}</h2>
>>>>>>> 1ad8cded
        {% blocktrans %}
        <p>
          <ol>
            <li><a href="/datarequests/register/">Register</a></li>
            <li><a href="/help/#home-select">Select</a></li>
            <li><a href="/help/#home-download">Download</a></li>
          </ol>
        </p><p>
          <a href="https://youtube.com">How to download Flood Hazard Maps.</a>
        </p><p>
          <a href="https://youtube.com" target="_blank">How to download LiDAR data tiles.</a>
        </p>
        {% endblocktrans %}
      </div>

    </div>


  {% endblock %}

  {% block mainbody %}

    <div class="row body-bottom">
        <div class="page-header">
          <h2 >{% trans "Latest Layers" %}</h2>
        </div>
    <!-- </div>

    <div class="row body-bottom"> -->
        <div class="col-md-12 grid-spacer ">
          <!-- <span class="total-layers" >Total: </span> -->
          <!-- <span ng-bind="latest_layers | limitTo:5"></span> -->
          {% include 'base/_latestlayer_snippet.html' %}
        </div>
      </div>

  {% endblock %}

</div>

  {% block extra_script %}
    {% if GEONODE_SECURITY_ENABLED %}
      {% include "_permissions_form_js.html" %}
    {% endif %}
    <script type="text/javascript">
        {% if HAYSTACK_SEARCH %}
            SEARCH_URL = '{% url 'api_get_search' api_name='api' resource_name='base' %}?type__in=layer'
        {% else %}
            SEARCH_URL = '{% url 'api_dispatch_list' api_name='api' resource_name='layers' %}';
        {% endif %}
      FILTER_TYPE = 'layer';
    </script>
    {% with include_spatial='true' %}
    {% include 'search/search_scripts.html' %}
    {% endwith %}
  {% endblock extra_script %}

{% endblock %}<|MERGE_RESOLUTION|>--- conflicted
+++ resolved
@@ -29,11 +29,7 @@
       </div>
       <div class="col-md-6 border=0">
         <!--<iframe width="560" height="315" src="https://www.youtube.com/embed/KSsbWPeOQfs" frameborder="0" allowfullscreen></iframe>-->
-<<<<<<< HEAD
-        <h2>{% trans "How to get data" %}</h2>
-=======
         <h2 margin-top="100px">{% trans "How to get data" %}</h2>
->>>>>>> 1ad8cded
         {% blocktrans %}
         <p>
           <ol>
