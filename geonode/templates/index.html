--- conflicted
+++ resolved
@@ -14,11 +14,7 @@
   <div class="container">
     <div class="row body-top">
       <!-- <div class="jumbotron col-md-6"> -->
-<<<<<<< HEAD
-        <div class="container col-md-6 center-text" style="width:70%;">
-=======
         <div class="container col-md-6 center-text" style="width:70%;border-right:2px solid #007196;">
->>>>>>> 11776ecf
           <h1 class="no-margin-top">{% trans "Welcome to LiPAD!" %}</h1>
           <p>
               {% blocktrans %}
@@ -31,11 +27,7 @@
             </p>
         </div>
       <!-- </div>-->
-<<<<<<< HEAD
-      <div class="col-md-6 border=0"  style="width:30%;border-left:2px solid #007196;">
-=======
       <div class="col-md-6 border=0"  style="width:30%;">
->>>>>>> 11776ecf
         <!--<iframe width="560" height="315" src="https://www.youtube.com/embed/KSsbWPeOQfs" frameborder="0" allowfullscreen></iframe>-->
         <h2 style="margin-top:15px;">{% trans "How to get data" %}</h2>
         {% blocktrans %}
