--- conflicted
+++ resolved
@@ -42,11 +42,7 @@
         <p>
           <a data-toggle="modal" data-target="#modal-fhm">Download Flood Hazard Maps.</a>
         </p><p>
-<<<<<<< HEAD
-          <a href="https://www.youtube.com/watch?v=KSsbWPeOQfs">Download LiDAR data tiles.</a>
-=======
           <a data-toggle="modal" data-target="#modal-data">Download LiDAR data tiles.</a>
->>>>>>> b2f923a4
         </p>
         {% endblocktrans %}
       </div>
@@ -91,8 +87,6 @@
     </div>
   </div>
 </div>
-<<<<<<< HEAD
-=======
 <div class="modal fade" id="modal-data" tabindex="-1" role="dialog" aria-labelledby="myModalLabel" aria-hidden="true">
   <div class="modal-dialog">
     <div class="modal-content">
@@ -109,7 +103,6 @@
     </div>
   </div>
 </div>
->>>>>>> b2f923a4
   {% block extra_script %}
     {% if GEONODE_SECURITY_ENABLED %}
       {% include "_permissions_form_js.html" %}
