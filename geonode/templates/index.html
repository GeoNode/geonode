{% extends "site_base.html" %}
{% load i18n %}
{% load staticfiles %}
{% load base_tags %}


{% block title %} {% trans "Welcome!" %} - {{ block.super }} {% endblock %}

{% block body_class %}home{% endblock %}

{% block middle %}
   {{ block.super }}
  {% block hero %}
  <div class="container">
    <div class="row body-top">
      <!-- <div class="jumbotron col-md-6"> -->
        <div class="container col-md-6 center-text" style="width:70%;">
          <h1 class="no-margin-top">{% trans "Welcome to LiPAD!" %}</h1>
          <p>
              {% blocktrans %}
              The <abbr title="LiDAR Portal for Archiviing and Distribution">LiPAD</abbr> system of the <a href="https://www.dream.upd.edu.ph/about-us/phil-lidar-1/" title="About the Phil-LiDAR 1 Program">Phil-LiDAR 1 Program</a> aims to facilitate the exchange of information across all components of the Phil LiDAR Program, including all affiliated SUCs and HEIs across the country through the use of web standard protocols.
              {% endblocktrans %}
            </p><p>
              {% blocktrans %}
                The <a href="https://www.dream.upd.edu.ph/about-us/phil-lidar-1/" title="About the Phil-LiDAR 1 Program">Phil-LiDAR 1 Program</a> aims to produce 3D flood and hazard maps for the 2/3 of Philippine river systems, following the <a href="https://www.dream.upd.edu.ph" title="About DREAM Program">DREAM Program</a> which covered 18 major river basins,  and tapping state universities and colleges (SUCs) and private higher education institutions (HEIs) nationwide in the processing, validation, and modeling of the acquired LiDAR data. Aside from addressing disaster risk reduction and climate change adaptation, the resource information to be generated from this project will also be useful in providing the information requirements of various sectors in the country.
              {% endblocktrans %}
            </p>
<<<<<<< HEAD
        <!-- </div> -->
      </div>
      <div class="col-md-6 border=0">
        <!--<iframe width="560" height="315" src="https://www.youtube.com/embed/KSsbWPeOQfs" frameborder="0" allowfullscreen></iframe>-->
        <h2 style="margin-top:100px;">{% trans "How to get data" %}</h2>
=======
        </div>
      <!-- </div>-->
      <div class="col-md-6 border=0"  style="width:30%;">
        <!--<iframe width="560" height="315" src="https://www.youtube.com/embed/KSsbWPeOQfs" frameborder="0" allowfullscreen></iframe>-->
        <h2 style="margin-top:15px;">{% trans "How to get data" %}</h2>
>>>>>>> f3efa6c7
        {% blocktrans %}
        <p>
          <ol>
            <li><a href="/datarequests/register/">Register</a></li>
            <li><a href="/help/#home-select">Select</a></li>
            <li><a href="/help/#home-download">Download</a></li>
          </ol>
        </p><p>
<<<<<<< HEAD
          <a href="https://youtube.com">How to download Flood Hazard Maps.</a>
        </p><p>
          <a href="https://youtube.com" target="_blank">How to download LiDAR data tiles.</a>
=======
          <a class="fancybox" data-fancybox-type="iframe" href="https://youtube.com">How to download Flood Hazard Maps.</a>
        </p><p>
          <a href="https://youtube.com">How to download LiDAR data tiles.</a>
>>>>>>> f3efa6c7
        </p>
        {% endblocktrans %}
      </div>

    </div>


  {% endblock %}

  {% block mainbody %}

    <div class="row body-bottom">
        <div class="page-header">
          <h2 >{% trans "Latest Layers" %}</h2>
        </div>
    <!-- </div>

    <div class="row body-bottom"> -->
        <div class="col-md-12 grid-spacer ">
          <!-- <span class="total-layers" >Total: </span> -->
          <!-- <span ng-bind="latest_layers | limitTo:5"></span> -->
          {% include 'base/_latestlayer_snippet.html' %}
        </div>
      </div>

  {% endblock %}

</div>

  {% block extra_script %}
    {% if GEONODE_SECURITY_ENABLED %}
      {% include "_permissions_form_js.html" %}
    {% endif %}
    <script type="text/javascript">
        {% if HAYSTACK_SEARCH %}
            SEARCH_URL = '{% url 'api_get_search' api_name='api' resource_name='base' %}?type__in=layer'
        {% else %}
            SEARCH_URL = '{% url 'api_dispatch_list' api_name='api' resource_name='layers' %}';
        {% endif %}
      FILTER_TYPE = 'layer';
    </script>
    {% with include_spatial='true' %}
    {% include 'search/search_scripts.html' %}
    {% endwith %}
  {% endblock extra_script %}

{% endblock %}<|MERGE_RESOLUTION|>--- conflicted
+++ resolved
@@ -25,19 +25,11 @@
                 The <a href="https://www.dream.upd.edu.ph/about-us/phil-lidar-1/" title="About the Phil-LiDAR 1 Program">Phil-LiDAR 1 Program</a> aims to produce 3D flood and hazard maps for the 2/3 of Philippine river systems, following the <a href="https://www.dream.upd.edu.ph" title="About DREAM Program">DREAM Program</a> which covered 18 major river basins,  and tapping state universities and colleges (SUCs) and private higher education institutions (HEIs) nationwide in the processing, validation, and modeling of the acquired LiDAR data. Aside from addressing disaster risk reduction and climate change adaptation, the resource information to be generated from this project will also be useful in providing the information requirements of various sectors in the country.
               {% endblocktrans %}
             </p>
-<<<<<<< HEAD
-        <!-- </div> -->
-      </div>
-      <div class="col-md-6 border=0">
-        <!--<iframe width="560" height="315" src="https://www.youtube.com/embed/KSsbWPeOQfs" frameborder="0" allowfullscreen></iframe>-->
-        <h2 style="margin-top:100px;">{% trans "How to get data" %}</h2>
-=======
         </div>
       <!-- </div>-->
       <div class="col-md-6 border=0"  style="width:30%;">
         <!--<iframe width="560" height="315" src="https://www.youtube.com/embed/KSsbWPeOQfs" frameborder="0" allowfullscreen></iframe>-->
         <h2 style="margin-top:15px;">{% trans "How to get data" %}</h2>
->>>>>>> f3efa6c7
         {% blocktrans %}
         <p>
           <ol>
@@ -46,15 +38,9 @@
             <li><a href="/help/#home-download">Download</a></li>
           </ol>
         </p><p>
-<<<<<<< HEAD
-          <a href="https://youtube.com">How to download Flood Hazard Maps.</a>
-        </p><p>
-          <a href="https://youtube.com" target="_blank">How to download LiDAR data tiles.</a>
-=======
           <a class="fancybox" data-fancybox-type="iframe" href="https://youtube.com">How to download Flood Hazard Maps.</a>
         </p><p>
           <a href="https://youtube.com">How to download LiDAR data tiles.</a>
->>>>>>> f3efa6c7
         </p>
         {% endblocktrans %}
       </div>
