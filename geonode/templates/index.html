{% extends "site_base.html" %}
{% load i18n %}
{% load staticfiles %}
{% load base_tags %}

{% block title %} {% trans "Welcome!" %} - {{ block.super }} {% endblock %}

{% block body_class %}home{% endblock %}

{% block middle %}
   {{ block.super }}
  {% block hero %}

{% endblock %}
<<<<<<< HEAD


=======
>>>>>>> 773ab1a7
<div class="container">
<body>
    
    <div class="row body-top col-md-6 center-text home-facets" style="">
          <h1 class="no-margin-top">{% trans "Welcome to LiPAD" %}</h1>
          <p>
              {% blocktrans %}
              <abbr title="LiDAR Portal for Archiviing and Distribution">LiPAD</abbr> serves as the primary data access and distribution center of the <a href="https://www.dream.upd.edu.ph/about/phil-lidar-1/" title="About the Phil-LiDAR 1 Program">Phil-LiDAR 1</a> and <a href="https://www.dream.upd.edu.ph/about/phil-lidar-2/" title="About the Phil-LiDAR 2 Program">Phil-LiDAR 2</a> Programs, a Department of Science and Technology initiative that engages the University of the Philippines and fifteen (15) Higher Education Institutions (HEIs) throughout the country, with the aim to produce detailed flood hazard and resource maps using LiDAR technology.
              {% endblocktrans %}
            </p><p>
              {% blocktrans %}
                The datasets, which include Digital Elevation Models (DEMs), Digital Terrain Models (DTMs), Orthophotos, Classified LAZ, Flood Hazard Maps and Resource Maps, are available for download in open and GIS-ready formats, for use by Local Government Units (LGUs), National Government Agencies (NGAs), members of the academe, and researchers, among others.
              {% endblocktrans %}
            </p>
       
          <div class="col-md-4  border=0 text-center" >
        <p>
          <a href="/layers/?limit=100&amp;offset=0&amp;keywords__slug__in=flood-hazard-map">
            <i class="fa fa-square-o fa-5x rotate-45"></i>
          </a>
        </p>
        <h2>
          <a href="/layers/?limit=100&amp;offset=0&amp;keywords__slug__in=flood-hazard-map">
            {% get_fhm_count "%d" as fhm_count %}
             <p class="text-center" >{{ fhm_count }} </p>
          </a>
        </h2>
        <h4 class="text-center">Flood Hazard Maps</h4>
      </div>

      <div class="col-md-4 border=0 text-center" >
        <p>
          <a href="/search/?keywords__slug__in=phillidar2&amp;limit=100&amp;offset=0">
            <i class="fa fa-map-marker fa-5x"></i>
          </a>
        </p>
        <h2>
          <a href="/search/?keywords__slug__in=phillidar2&amp;limit=100&amp;offset=0">
            {% get_resourceLayers_count "%d" as rl_count %}
            <p class="text-center">{{ rl_count }} </p>
          </a>
        </h2>
        <h4 class="text-center">Resource Layers</h4>
      </div>

      <div class="col-md-4 border=0 text-center" >
        <p><i class="fa fa-globe fa-5x"></i></p>
        <h2>
          <p class="text-center">37,557 sq. km.</p>
        </h2>
        <h4 class="text-center">Total LiDAR Coverage</h4>
      </div>

       <div class="col-md-4 border=0" style="">
        {% blocktrans %}
        <h4 style="margin-top:15px;">How to get data</h4>
        <p>
          <ol>
            <li><a href="/datarequests/register/">Register</a></li>
            <li><a href="/help#registration-process">Request</a></li>
            <li><a href="/help#download-tiles">Download</a></li>
          </ol>
        <p>
        {% endblocktrans %}
      </div>

      <div class="col-md-4 border=0" style="">
        {% blocktrans %}
        <h4 style="margin-top:15px;">Demo Videos</h4>
        <p>
          <a data-toggle="modal" data-target="#modal-fhm" href="">Register to LiPAD</a>
          <br>
          <a data-toggle="modal" data-target="#modal-fhm" href="">Download Flood Hazard Maps</a>
        <br>
          <a data-toggle="modal" data-target="#modal-data" href="">Download LiDAR data tiles</a>
        </p>
        {% endblocktrans %}
      </div>

      <div class="col-md-4 border=0" style="" >
        {% blocktrans %}
        <h4 style="margin-top:15px; text-center">OGC Services</h4>
        <p>
          <ol>
            <li><a href="http://lipad-fmc.dmz.dream.upd.edu.ph/geoserver/ows?service=wms&amp;version=1.1.0">WMS 1.1.1</a></li>
            <li><a href="http://lipad-fmc.dmz.dream.upd.edu.ph/geoserver/ows?service=wms&amp;version=1.3.0">WMS 1.3.0</a></li>
            <li><a href="http://lipad-fmc.dmz.dream.upd.edu.ph/geoserver/ows?service=wfs&amp;version=1.0.0">WFS 1.0.0</a></li>
            <li><a href="http://lipad-fmc.dmz.dream.upd.edu.ph/geoserver/ows?service=wfs&amp;version=1.1.0">WFS 1.1.0</a></li>
            <li><a href="http://lipad-fmc.dmz.dream.upd.edu.ph/geoserver/ows?service=wfs&amp;version=2.0.0">WFS 2.0.0</a></li>
          </ol>
        <p>
        {% endblocktrans %}
      </div>

<<<<<<< HEAD
    </div>

    <div class="col-md-6 pull-right row body-top">
        <div class="philgrid" >
        {% include "philgrid.html" %}
        
      </div>
      <li class="list-group-item legend">
          <h4 class="list-group-item-heading">Legend</h4>
          <p></p> 
          <p><img id="legend_icon" src="http://geonode1:8080/geoserver/wms?request=GetLegendGraphic&amp;format=image/png&amp;WIDTH=20&amp;HEIGHT=20&amp;LAYER=geonode:philgrid&amp;legend_options=fontAntiAliasing:true;fontSize:12;forceLabels:on"></p>
      </li>
    </div>
  
</body>
</div>



=======
>>>>>>> 773ab1a7
<div class="modal fade" id="modal-fhm" tabindex="-1" role="dialog" aria-labelledby="myModalLabel" aria-hidden="true">
  <div class="modal-dialog">
    <div class="modal-content">
      <div class="modal-header">
        <button type="button" class="close" data-dismiss="modal" aria-hidden="true">&times;</button>
        <h4 class="modal-title" id="myModalLabel">{% trans "Register to LiPAD" %}</h4>
      </div>
      <div class="modal-body">
        <iframe width="560" height="315" src="https://www.youtube.com/embed/hniMly5vWKc" frameborder="0" allowfullscreen></iframe>
      </div>
      <div class="modal-footer">
        <button type="button" class="btn btn-default" data-dismiss="modal">{% trans "Close" %}</button>
      </div>
    </div>
  </div>
</div>

<div class="modal fade" id="modal-fhm" tabindex="-1" role="dialog" aria-labelledby="myModalLabel" aria-hidden="true">
  <div class="modal-dialog">
    <div class="modal-content">
      <div class="modal-header">
        <button type="button" class="close" data-dismiss="modal" aria-hidden="true">&times;</button>
        <h4 class="modal-title" id="myModalLabel">{% trans "Download Flood Hazard Maps" %}</h4>
      </div>
      <div class="modal-body">
        <iframe width="560" height="315" src="https://www.youtube.com/embed/3HpiZ9pg4fU" frameborder="0" allowfullscreen></iframe>
      </div>
      <div class="modal-footer">
        <button type="button" class="btn btn-default" data-dismiss="modal">{% trans "Close" %}</button>
      </div>
    </div>
  </div>
</div>

<div class="modal fade" id="modal-data" tabindex="-1" role="dialog" aria-labelledby="myModalLabel" aria-hidden="true">
  <div class="modal-dialog">
    <div class="modal-content">
      <div class="modal-header">
        <button type="button" class="close" data-dismiss="modal" aria-hidden="true">&times;</button>
        <h4 class="modal-title" id="myModalLabel">{% trans "Download LiDAR Data Tiles" %}</h4>
      </div>
      <div class="modal-body">
        <iframe width="560" height="315" src="https://www.youtube.com/embed/mbYCnw7QI5Q" frameborder="0" allowfullscreen></iframe>
      </div>
      <div class="modal-footer">
        <button type="button" class="btn btn-default" data-dismiss="modal">{% trans "Close" %}</button>
      </div>
    </div>
  </div>
</div>

  {% endblock %}

  {% block mainbody %}



<<<<<<< HEAD
{% endblock %}                                                                                                                      
=======
{% endblock %}


>>>>>>> 773ab1a7
<|MERGE_RESOLUTION|>--- conflicted
+++ resolved
@@ -12,11 +12,7 @@
   {% block hero %}
 
 {% endblock %}
-<<<<<<< HEAD
 
-
-=======
->>>>>>> 773ab1a7
 <div class="container">
 <body>
     
@@ -110,8 +106,6 @@
         <p>
         {% endblocktrans %}
       </div>
-
-<<<<<<< HEAD
     </div>
 
     <div class="col-md-6 pull-right row body-top">
@@ -129,10 +123,6 @@
 </body>
 </div>
 
-
-
-=======
->>>>>>> 773ab1a7
 <div class="modal fade" id="modal-fhm" tabindex="-1" role="dialog" aria-labelledby="myModalLabel" aria-hidden="true">
   <div class="modal-dialog">
     <div class="modal-content">
@@ -188,12 +178,4 @@
 
   {% block mainbody %}
 
-
-
-<<<<<<< HEAD
-{% endblock %}                                                                                                                      
-=======
-{% endblock %}
-
-
->>>>>>> 773ab1a7
+{% endblock %}