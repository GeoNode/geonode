--- conflicted
+++ resolved
@@ -29,40 +29,20 @@
       <!-- </div>-->
       <div class="col-md-6 border=0"  style="width:30%;">
         <!--<iframe width="560" height="315" src="https://www.youtube.com/embed/KSsbWPeOQfs" frameborder="0" allowfullscreen></iframe>-->
-<<<<<<< HEAD
-        <!-- <h2 style="margin-top:15px;">{% trans "How to get data" %}</h2> -->
-        {% blocktrans %}
-        <p style="margin-top:15px;">
-          How to get data
-=======
         {% blocktrans %}
         <h2 style="margin-top:15px;">How to get data</h2>
         <p>
->>>>>>> 465dd703
           <ol>
             <li><a href="/datarequests/register/">Register</a></li>
             <li><a href="/help/#home-select">Select</a></li>
             <li><a href="/help/#home-download">Download</a></li>
           </ol>
-<<<<<<< HEAD
-        </p><p>
-          How to download Flood Hazard Maps
-          <ul>
-            <li><a href="https://youtu.be/BGL-2hoQP_0">demo video</a></li>
-          </ul>
-        </p><p>
-          How to download LiDAR data tiles
-          <ul>
-            <li><a href="https://www.youtube.com/watch?v=KSsbWPeOQfs">demo video</a></li>
-          </ul>
-=======
         </p>
         <h2>Demo Videos</h2>
         <p>
           <a href="https://youtu.be/BGL-2hoQP_0">Download Flood Hazard Maps.</a>
         </p><p>
           <a href="https://www.youtube.com/watch?v=KSsbWPeOQfs">Download LiDAR data tiles.</a>
->>>>>>> 465dd703
         </p>
         {% endblocktrans %}
       </div>
