--- conflicted
+++ resolved
@@ -25,18 +25,6 @@
             layers: '{{ resource.typename }}',
             format: 'image/png',
             transparent: true,
-<<<<<<< HEAD
-            'opacity':0.8,
-            tiled:true
-        });
-
-          var MapQuestOpen_OSM = L.tileLayer('http://otile{s}.mqcdn.com/tiles/1.0.0/{type}/{z}/{x}/{y}.{ext}', {
-            type: 'map',
-            ext: 'jpg',
-            attribution: 'Imagery from <a href="http://giscience.uni-hd.de/">GIScience Research Group @ University of Heidelberg</a> &mdash; Map data &copy; <a href="http://www.openstreetmap.org/copyright">OpenStreetMap</a>',
-            subdomains: '1234'
-        }).addTo(map);
-=======
             'opacity':1,
             tiled:true,
             visibility:true,
@@ -52,7 +40,6 @@
             continuousWorld: true,
             // 'opacity':0.8,
         }).addTo(map).bringToBack();
->>>>>>> 5d51ccfc
 
         var baseMaps = {
           'MapQuestOpen OSM' : MapQuestOpen_OSM
