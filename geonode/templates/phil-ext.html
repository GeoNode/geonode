{% load leaflet_tags %}
{% leaflet_js %}
{% leaflet_css %}

{% leaflet_map "preview_map" creatediv=False %}

<style>
  .leaflet-container {  /* all maps http://localhost:8080/geoserver/orthophotos/wms?service=WMS&version=1.1.0&request=GetMap */
    height: 800px;
  }
</style>

<script type="text/javascript">
{% load base_tags %}
    var map;
    window.addEventListener("map:init", function (e) {
        map = e.detail.map;

        
        {% if resource.bbox_string %}
            zoom_to_box(map, [{{ resource.bbox_string }}]);
        {% endif %}

        tile_layer = L.tileLayer.wms('{{ resource.ows_url|safe }}', {
            ptype: "gxp_wmsgetfeatureinfo",
            layers: '{{ resource.typename }}',
            format: 'image/png',
            transparent: true,
            'opacity':1,
            tiled:true,
            visibility:true,
            continuousWorld: true,
           
        }).addTo(map).bringToFront();
<<<<<<< HEAD

        {% get_public_location "%s" as public_location %}
        var pl = '{{public_location}}' + 'orthophotos/wms?service=WMS&version=1.1.0&request=GetMap';

        {% get_orthophotos "%s" as orthos %}
        var cdo = L.tileLayer.wms(pl,{
            ptype: "gxp_wmsgetfeatureinfo",
            layers: '{{orthos}}',
            format: 'image/png',
            transparent: true,
            'opacity':1,
            tiled:true,
            visibility:true,
            continuousWorld: true,
        }).addTo(map).bringToBack();

=======
        
>>>>>>> e3543f95
          var MapQuestOpen_OSM = L.tileLayer('http://korona.geog.uni-heidelberg.de/tiles/roads/x={x}&y={y}&z={z}', {
            type: 'map',
            ext: 'jpg',
            attribution: 'Imagery from <a href="http://giscience.uni-hd.de/">GIScience Research Group @ University of Heidelberg</a> &mdash; Map data &copy; <a href="http://www.openstreetmap.org/copyright">OpenStreetMap</a>',
            subdomains: '1234',
            continuousWorld: true,
            'opacity':0.8,
        }).addTo(map).bringToBack();
<<<<<<< HEAD
=======

>>>>>>> e3543f95

        var baseMaps = {
          'MapQuestOpen OSM' : MapQuestOpen_OSM,
          'cdo' : cdo
        };

<<<<<<< HEAD
        // L.control.layers(baseMaps).addTo(map);
=======
>>>>>>> e3543f95
        //L.control.layers(baseMaps).addTo(map);
        if (tile_layer != null) {
            // map.layerscontrol.addOverlay(tile_layer,"{{ resource.title }}").removeFrom(map);
            map.layerscontrol.addOverlay(tile_layer,"{{ resource.title }}");
            map.layerscontrol.addOverlay(cdo,"cdo");
            // map.layerscontrol.addOverlay(MapQuestOpen_OSM,"basemap");
            map.addLayer(tile_layer);
            // map.addLayer(cdo);
            // map.addLayer(MapQuestOpen_OSM);
        }

        

    });
    function zoom_to_box(map, bbox){
        var bounds = [
            [bbox[1], bbox[0]],
            [bbox[3], bbox[2]]
        ];
        map.fitBounds(bounds);
        //map.zoomIn(1);
    }
</script><|MERGE_RESOLUTION|>--- conflicted
+++ resolved
@@ -32,9 +32,8 @@
             continuousWorld: true,
            
         }).addTo(map).bringToFront();
-<<<<<<< HEAD
 
-        {% get_public_location "%s" as public_location %}
+        /*{% get_public_location "%s" as public_location %}
         var pl = '{{public_location}}' + 'orthophotos/wms?service=WMS&version=1.1.0&request=GetMap';
 
         {% get_orthophotos "%s" as orthos %}
@@ -47,11 +46,9 @@
             tiled:true,
             visibility:true,
             continuousWorld: true,
-        }).addTo(map).bringToBack();
+        }).addTo(map).bringToBack();*/
 
-=======
         
->>>>>>> e3543f95
           var MapQuestOpen_OSM = L.tileLayer('http://korona.geog.uni-heidelberg.de/tiles/roads/x={x}&y={y}&z={z}', {
             type: 'map',
             ext: 'jpg',
@@ -60,21 +57,13 @@
             continuousWorld: true,
             'opacity':0.8,
         }).addTo(map).bringToBack();
-<<<<<<< HEAD
-=======
-
->>>>>>> e3543f95
 
         var baseMaps = {
           'MapQuestOpen OSM' : MapQuestOpen_OSM,
-          'cdo' : cdo
+          // 'cdo' : cdo
         };
 
-<<<<<<< HEAD
         // L.control.layers(baseMaps).addTo(map);
-=======
->>>>>>> e3543f95
-        //L.control.layers(baseMaps).addTo(map);
         if (tile_layer != null) {
             // map.layerscontrol.addOverlay(tile_layer,"{{ resource.title }}").removeFrom(map);
             map.layerscontrol.addOverlay(tile_layer,"{{ resource.title }}");
