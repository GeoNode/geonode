{% extends "maptiles/maptiles_base.html" %}
{% load i18n %}
{% load dialogos_tags %}
{% load agon_ratings_tags %}
{% load bootstrap_tags %}
{% load url from future %}
{% load base_tags %}
{% load guardian_tags %}

{% block title %}Map Tiles Selection — {{ block.super }}{% endblock %}

{% block head %}
<style>
/*** custom checkboxes ***/

    input[type=checkbox] { display:none; } /* to hide the checkbox itself */
    input[type=checkbox] + label:before {
      font-family: FontAwesome;
      font-size: 16px;
      display: inline-block;
    }
    .label-dataclass{
        font-size: 16px;
    }
    input[type=checkbox] + label:before { content: "\f096"; } /* unchecked icon */
    input[type=checkbox] + label:before { letter-spacing: 20px; } /* space between checkbox and label */

    input[type=checkbox]:checked + label:before { content: "\f046"; } /* checked icon */
    input[type=checkbox]:checked + label:before { letter-spacing: 20px; } /* allow space for check mark */
</style>
{# {% if preview == 'geoext' %}  #}
    {# {% include "maptiles/maptiles_explorer_map.html" %} #}
 {#{% else %} #}
    {#{% include "maptiles/maptiles_leaflet_map.html" %} #}
{% include "maptiles/maptiles_geoext_map2.html" %}
{# {% endif %} #}
{{ block.super }}
{% endblock %}

{% block body_class %}maptiles{% endblock %}

{% block body_outer %}
{% block body %}
<div id="notif">

</div>
<div class="page-header">
  <h2 class="page-title">Map Tiles</h2>
</div>
<div class="row">
    <div class="col-md-9">
		<div id="embedded_map" class="mrg-btm">
			<div id="preview_map" ></div>
		</div>
    </div>
    <div class="col-md-3">
        <ul class="list-group">
            <li class="list-group-item">
<<<<<<< HEAD
		            <div id='layerTree'></div>
=======
		<div id='layerTree'></div>
>>>>>>> 15d067e1
            </li>
            <!--<li class="list-group-item">
               	<h4 class="list-group-item-heading">Area of Interest</h4>
            <input type="submit" id="interest_submit" name="interest_submit" value="Submit Area of Interest" class="btn btn-default" />
            </li>-->
	    <li class="list-group-item">
		<h4 class="list-group-item-heading">{%trans "Legend" %}</h4>
		<img id="legend_icon" src="{{ grid.resource.get_legend.url }}"><br/>
        <img id="legend_icon2" src="{{jurisdiction.resource.get_legend.url}}">
	    </li>
	    <li class="list-group-item">
		<div class="selections"><nav class="filter">
		<h4><a href="{% url 'cephgeo.views.get_cart' %}" class="toggle toggle-nav"><i class="fa fa-shopping-cart"></i>Data Cart</a></h4>
                <h4><a href="{% url 'cephgeo.views.ftp_request_list' %}" class="toggle toggle-nav"><i class="fa fa-database"></i>FTP Requests</a></h4>
		</nav></div>
   	   </li>
        </ul>
    </div>
</div>

    <!--<ul class="list-group">
	</ul>-->

 <br />
<<<<<<< HEAD
 <div id='layerTree'></div>
 <br />
=======
>>>>>>> 15d067e1
 <div  class ="page-header">
    <h3 class="page-title">Selected Tiles</h3>
 </div>
 <div class="row" id="point_display">

 </div>
 <hr>
 <h3 class="page-title">Select Data Class(es) to Download</h3>
 <form name="georef_form" id="georef_form" action="/maptiles/addtocart/" method="POST" >
     {% csrf_token %}
    <div class="col-md-4" align="left">
        <nobr>
            <ul class="list-inline pull-left">
                 {% for class in data_classes %}
                   {% if class != 'Unknown Type' %}
                      <li>
                        <input id="{{ class | slugify }}" name="{{ class | slugify }}" type="checkbox" />
                        <label class="label-dataclass" for="{{ class | slugify }}">{{ class }}</label>
                      </li>
                   {% endif %}
                 {% endfor %}

            </ul>
        </nobr>

        <!-- SRS Selection commented out
        <nobr>
        <label class="label-dataclass">SRS</label>
        <select>
            {% for proj in projections %}
                {% if proj == 'UTM 51 (Default)' %}
                    <option  id="{{ proj | slugify }}"
                             name="{{ proj | slugify }}"
                             value="{{ proj | slugify }}">
                {% else %}
                    <option  id="{{ proj | slugify }}"
                             name="{{ proj | slugify }}"
                             value="{{ proj | slugify }}"
                             selected="selected">
                {% endif %}
                    {{ proj }}
                  </option>
             {% endfor %}
        </select>
        </nobr>
        -->
        <br/>
     <input type="text" id="georef_area" name="georef_area" style="display:none" />
     <input type="submit" id="georef_submit" name="georef_submit" value="Submit" class="btn btn-default" />
    </div>
</form>

{% endblock %}
{% endblock %}<|MERGE_RESOLUTION|>--- conflicted
+++ resolved
@@ -56,11 +56,7 @@
     <div class="col-md-3">
         <ul class="list-group">
             <li class="list-group-item">
-<<<<<<< HEAD
-		            <div id='layerTree'></div>
-=======
 		<div id='layerTree'></div>
->>>>>>> 15d067e1
             </li>
             <!--<li class="list-group-item">
                	<h4 class="list-group-item-heading">Area of Interest</h4>
@@ -85,11 +81,6 @@
 	</ul>-->
 
  <br />
-<<<<<<< HEAD
- <div id='layerTree'></div>
- <br />
-=======
->>>>>>> 15d067e1
  <div  class ="page-header">
     <h3 class="page-title">Selected Tiles</h3>
  </div>
