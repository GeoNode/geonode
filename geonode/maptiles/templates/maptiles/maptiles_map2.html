{% extends "maptiles/maptiles_base.html" %}
{% load i18n %}
{% load dialogos_tags %}
{% load agon_ratings_tags %}
{% load bootstrap_tags %}
{% load url from future %}
{% load base_tags %}
{% load guardian_tags %}

{% block title %}Map Tiles Selection — {{ block.super }}{% endblock %}

{% block head %}
<style>
/*** custom checkboxes ***/

    input[type=checkbox] { display:none; } /* to hide the checkbox itself */
    input[type=checkbox] + label:before {
      font-family: FontAwesome;
      font-size: 16px;
      display: inline-block;
    }
    .label-dataclass{
        font-size: 16px;
    }
    input[type=checkbox] + label:before { content: "\f096"; } /* unchecked icon */
    input[type=checkbox] + label:before { letter-spacing: 20px; } /* space between checkbox and label */

    input[type=checkbox]:checked + label:before { content: "\f046"; } /* checked icon */
    input[type=checkbox]:checked + label:before { letter-spacing: 20px; } /* allow space for check mark */
</style>
{# {% if preview == 'geoext' %}  #}
    {# {% include "maptiles/maptiles_explorer_map.html" %} #}
 {#{% else %} #}
    {#{% include "maptiles/maptiles_leaflet_map.html" %} #}
{% include "maptiles/maptiles_geoext_map2.html" %}
{# {% endif %} #}
{{ block.super }}
{% endblock %}

{% block body_class %}maptiles{% endblock %}

{% block body_outer %}
{% block body %}
<div id="notif">

</div>
<div class="page-header">
  <h2 class="page-title">Map Tiles</h2>
</div>
<div class="row">
    <div class="col-md-9">
		<div id="embedded_map" class="mrg-btm">
			<div id="preview_map" ></div>
		</div>
    </div>
    <div class="col-md-3">
        <ul class="list-group">
            <li class="list-group-item">
		<div id='layerTree'></div>
            </li>
            <!--<li class="list-group-item">
               	<h4 class="list-group-item-heading">Area of Interest</h4>
            <input type="submit" id="interest_submit" name="interest_submit" value="Submit Area of Interest" class="btn btn-default" />
            </li>-->
	    <li class="list-group-item">
		<h4 class="list-group-item-heading">{%trans "Legend" %}</h4>
		<img id="legend_icon" src="{{ grid.resource.get_legend.url }}"><br/>
        <img id="legend_icon2" src="{{jurisdiction.resource.get_legend.url}}">
	    </li>
	    <li class="list-group-item">
		<div class="selections"><nav class="filter">
		<h4><a href="{% url 'cephgeo.views.get_cart' %}" class="toggle toggle-nav"><i class="fa fa-shopping-cart"></i>Data Cart</a></h4>
                <h4><a href="{% url 'cephgeo.views.ftp_request_list' %}" class="toggle toggle-nav"><i class="fa fa-database"></i>FTP Requests</a></h4>
		</nav></div>
   	   </li>
        </ul>
    </div>
</div>

    <!--<ul class="list-group">
	</ul>-->

 <br />
<<<<<<< HEAD
=======
 <div id='layerTree'></div>
 <br />
>>>>>>> ec3cb213
 <div  class ="page-header">
    <h3 class="page-title">Selected Tiles</h3>
 </div>
 <div class="row" id="point_display">

 </div>
 <hr>
 <h3 class="page-title">Select Data Class(es) to Download</h3>
 <form name="georef_form" id="georef_form" action="/maptiles/addtocart/" method="POST" >
     {% csrf_token %}
    <div class="col-md-4" align="left">
        <nobr>
            <ul class="list-inline pull-left">
                 {% for class in data_classes %}
                   {% if class != 'Unknown Type' %}
                      <li>
                        <input id="{{ class | slugify }}" name="{{ class | slugify }}" type="checkbox" />
                        <label class="label-dataclass" for="{{ class | slugify }}">{{ class }}</label>
                      </li>
                   {% endif %}
                 {% endfor %}

            </ul>
        </nobr>

        <!-- SRS Selection commented out
        <nobr>
        <label class="label-dataclass">SRS</label>
        <select>
            {% for proj in projections %}
                {% if proj == 'UTM 51 (Default)' %}
                    <option  id="{{ proj | slugify }}"
                             name="{{ proj | slugify }}"
                             value="{{ proj | slugify }}">
                {% else %}
                    <option  id="{{ proj | slugify }}"
                             name="{{ proj | slugify }}"
                             value="{{ proj | slugify }}"
                             selected="selected">
                {% endif %}
                    {{ proj }}
                  </option>
             {% endfor %}
        </select>
        </nobr>
        -->
        <br/>
     <input type="text" id="georef_area" name="georef_area" style="display:none" />
     <input type="submit" id="georef_submit" name="georef_submit" value="Submit" class="btn btn-default" />
    </div>
</form>

{% endblock %}
{% endblock %}<|MERGE_RESOLUTION|>--- conflicted
+++ resolved
@@ -56,7 +56,18 @@
     <div class="col-md-3">
         <ul class="list-group">
             <li class="list-group-item">
-		<div id='layerTree'></div>
+	<h4 class="list-group-item-heading">Bounding Box Selection</h4>
+                <form id="bbox_form">
+                    (EPSG:900913 decimal degrees) <br />
+                    <table>
+                        <tr><td>Upper limit: </td><td><input type="number" id="upperlimit" name="upperlimit" value=0 step="any" /></td></tr>
+                        <tr><td>Left limit: </td><td><input type="number" id="leftlimit" name="leftlimit"value=0 step="any"/></td></tr>
+                        <tr><td>Right limit: </td><td><input type="number" id="rightlimit" name="rightlimit" value=0 step="any"/></td></tr>
+                        <tr><td>Lower limit: </td><td><input type="number" id="lowerlimit" name="lowerlimit" value=0 step="any"/></td></tr>
+                    </table> <br />
+                    <input type="submit" id="bbox_submit" name="bbox_submit" value="Submit Bounding Box" class="btn btn-default" />
+                </form>
+            </li>
             </li>
             <!--<li class="list-group-item">
                	<h4 class="list-group-item-heading">Area of Interest</h4>
@@ -81,11 +92,8 @@
 	</ul>-->
 
  <br />
-<<<<<<< HEAD
-=======
  <div id='layerTree'></div>
  <br />
->>>>>>> ec3cb213
  <div  class ="page-header">
     <h3 class="page-title">Selected Tiles</h3>
  </div>
