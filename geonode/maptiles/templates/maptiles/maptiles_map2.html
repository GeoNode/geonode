{% extends "maptiles/maptiles_base.html" %}
{% load i18n %}
{% load dialogos_tags %}
{% load agon_ratings_tags %}
{% load bootstrap_tags %}
{% load url from future %}
{% load base_tags %}
{% load guardian_tags %}

{% block title %}Map Tiles Selection — {{ block.super }}{% endblock %}

{% block head %}
<style>
/*** custom checkboxes ***/

    /*input[type=checkbox] { display:none; } to hide the checkbox itself */
    input[type=checkbox] + label:before {
      font-family: FontAwesome;
      font-size: 16px;
      /*display: inline-block;*/
<<<<<<< HEAD
=======
    }
    img{
      display:inline;
>>>>>>> 5d5f113c
    }
    .label-dataclass{
        font-size: 16px;
    }
    input[type=checkbox] + label:before { content: "\f096"; } /* unchecked icon */
    input[type=checkbox] + label:before { letter-spacing: 20px; } /* space between checkbox and label */

    input[type=checkbox]:checked + label:before { content: "\f046"; } /* checked icon */
    input[type=checkbox]:checked + label:before { letter-spacing: 20px; } /* allow space for check mark */
</style>
{# {% if preview == 'geoext' %}  #}
    {# {% include "maptiles/maptiles_explorer_map.html" %} #}
 {#{% else %} #}
    {#{% include "maptiles/maptiles_leaflet_map.html" %} #}
{% include "maptiles/maptiles_geoext_map2.html" %}
{# {% endif %} #}
{{ block.super }}
{% endblock %}

{% block body_class %}maptiles{% endblock %}

{% block body_outer %}
{% block body %}
<div id="notif">

</div>
<div class="page-header">
  <h2 class="page-title">Map Tiles</h2>
</div>
<div class="row">
    <div class="col-md-9">
		<div id="embedded_map" class="mrg-btm">
			<div id="preview_map" ></div>
		</div>
    </div>
    <div class="col-md-3">
        <ul class="list-group">
            <li class="list-group-item">
	<h4 class="list-group-item-heading">Bounding Box Selection</h4>
                <form id="bbox_form">
                    (EPSG:900913 decimal degrees) <br />
                    <table>
                        <tr><td>Upper limit: </td><td><input type="number" id="upperlimit" name="upperlimit" value=0 step="any" /></td></tr>
                        <tr><td>Left limit: </td><td><input type="number" id="leftlimit" name="leftlimit"value=0 step="any"/></td></tr>
                        <tr><td>Right limit: </td><td><input type="number" id="rightlimit" name="rightlimit" value=0 step="any"/></td></tr>
                        <tr><td>Lower limit: </td><td><input type="number" id="lowerlimit" name="lowerlimit" value=0 step="any"/></td></tr>
                    </table> <br />
                    <input type="submit" id="bbox_submit" name="bbox_submit" value="Submit Bounding Box" class="btn btn-default" />
                </form>
            </li>
            </li>
            <!--<li class="list-group-item">
               	<h4 class="list-group-item-heading">Area of Interest</h4>
            <input type="submit" id="interest_submit" name="interest_submit" value="Submit Area of Interest" class="btn btn-default" />
            </li>-->
	    <li class="list-group-item">
		<h4 class="list-group-item-heading">{%trans "Legend" %}</h4>
		<img id="legend_icon" src="{{ grid.resource.get_legend.url }}"><br/>
        <img id="legend_icon2" src="{{jurisdiction.resource.get_legend.url}}">
	    </li>
	    <li class="list-group-item">
		<div class="selections"><nav class="filter">
		<h4><a href="{% url 'cephgeo.views.get_cart' %}" class="toggle toggle-nav"><i class="fa fa-shopping-cart"></i>Data Cart</a></h4>
                <h4><a href="{% url 'cephgeo.views.ftp_request_list' %}" class="toggle toggle-nav"><i class="fa fa-database"></i>FTP Requests</a></h4>
		</nav></div>
   	   </li>
        </ul>
    </div>
</div>

    <!--<ul class="list-group">
	</ul>-->

 <br />
 <div id='layerTree'></div>
 <br />
 <div  class ="page-header">
    <h3 class="page-title">Selected Tiles</h3>
 </div>
 <div class="row" id="point_display">

 </div>
 <hr>
 <h3 class="page-title">Select Data Class(es) to Download</h3>
 <form name="georef_form" id="georef_form" action="/maptiles/addtocart/" method="POST" >
     {% csrf_token %}
    <div class="col-md-4" align="left">
        <nobr>
            <ul class="list-inline pull-left">
                 {% for class in data_classes %}
                   {% if class != 'Unknown Type' %}
                      <li>
                        <input id="{{ class | slugify }}" name="{{ class | slugify }}" type="checkbox" />
                        <label class="label-dataclass" for="{{ class | slugify }}">{{ class }}</label>
                      </li>
                   {% endif %}
                 {% endfor %}

            </ul>
        </nobr>

        <!-- SRS Selection commented out
        <nobr>
        <label class="label-dataclass">SRS</label>
        <select>
            {% for proj in projections %}
                {% if proj == 'UTM 51 (Default)' %}
                    <option  id="{{ proj | slugify }}"
                             name="{{ proj | slugify }}"
                             value="{{ proj | slugify }}">
                {% else %}
                    <option  id="{{ proj | slugify }}"
                             name="{{ proj | slugify }}"
                             value="{{ proj | slugify }}"
                             selected="selected">
                {% endif %}
                    {{ proj }}
                  </option>
             {% endfor %}
        </select>
        </nobr>
        -->
        <br/>
     <input type="text" id="georef_area" name="georef_area" style="display:none" />
     <input type="submit" id="georef_submit" name="georef_submit" value="Submit" class="btn btn-default" />
    </div>
</form>

{% endblock %}
{% endblock %}<|MERGE_RESOLUTION|>--- conflicted
+++ resolved
@@ -18,12 +18,9 @@
       font-family: FontAwesome;
       font-size: 16px;
       /*display: inline-block;*/
-<<<<<<< HEAD
-=======
     }
     img{
       display:inline;
->>>>>>> 5d5f113c
     }
     .label-dataclass{
         font-size: 16px;
