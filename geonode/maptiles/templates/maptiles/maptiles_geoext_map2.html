--- conflicted
+++ resolved
@@ -603,10 +603,7 @@
                         singleTile: true
                     }
                 );
-<<<<<<< HEAD
-=======
     map.addLayer(bus_stop);
->>>>>>> 71f76eae
     var items = [];
     var config = {
         renderTo: "preview_map",
