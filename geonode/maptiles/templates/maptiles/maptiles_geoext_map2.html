{% include "geonode/ext_header.html" %}
<link rel="stylesheet" type="text/css" href="{{ STATIC_URL }}geoext/css/popup.css">
<link rel="stylesheet" type="text/css" href="{{STATIC_URL}}geonode/css/georef.css">
<script type="text/javascript" src="{{STATIC_URL}}lib/js/OpenLayers.js"></script>
<script type="text/javascript" src="{{ STATIC_URL }}lib/js/GeoExt.js"></script>
<script type="text/javascript" src="{{ STATIC_URL}}geonode/js/utils/thumbnail.js"></script>
<script type="text/javascript" src="{{ STATIC_URL}}geonode/js/utils/proj4js-compressed.js"></script>
<script type="text/javascript" src="{{ STATIC_URL}}geonode/js/utils/proj4js-EPSG32651.js"></script>
<script type="text/javascript" src="http://bjornharrtell.github.io/jsts/lib/javascript.util.js"></script>
<script type="text/javascript" src="https://cdn.rawgit.com/bjornharrtell/jsts/gh-pages/lib/0.16.0/jsts.min.js"></script>
<script type="text/javascript" src="http://bjornharrtell.github.io/jsts/lib/attache.array.min.js"></script>

<script src="//ajax.googleapis.com/ajax/libs/jquery/1.7/jquery.js"></script>
<script type="text/javascript" >
    function formatBytes(bytes, decimals) {
        if(bytes == 0)
            return '0 Bytes';
        var k = 1024;
        var sizes = ['Bytes', 'KB', 'MB', 'GB', 'TB', 'PB', 'EB', 'ZB', 'YB'];
        var i = Math.floor(Math.log(bytes) / Math.log(k));
        return (bytes / Math.pow(k, i)).toPrecision(decimals + 1) + ' ' + sizes[i];
    }

    function sleep(milliseconds) {
      var start = new Date().getTime();
      for (var i = 0; i < 1e7; i++) {
        if ((new Date().getTime() - start) > milliseconds){
          break;
        }
      }
    }


</script>
<script type="text/javascript" >

OpenLayers.ImgPath = "{{ STATIC_URL }}geoexplorer/externals/openlayers/theme/default/img";
OpenLayers.Request.DEFAULT_CONFIG.headers = {
    'X-CSRFToken': '{{ csrf_token|escapejs }}'
};

var curr_location =  window.location.protocol+"//"+window.location.hostname+":"+window.location.port;
OpenLayers.ProxyHost = curr_location+"/proxy/?url=";
var geoserver = "";
if ("{{test_mode}}"=="True"){
    geoserver = window.location.protocol+"//"+window.location.hostname+":8080/geoserver/";
}else{
    curr_location =  window.location.protocol+"//"+window.location.hostname;
    geoserver = curr_location+"/geoserver/" ;
}

{% if jurisdiction.viewer %}
jurisdiction_args = {{jurisdiction.viewer|safe}};
{% else %}
jurisdiction_args = "";
{% endif %}

{% autoescape off %}

grid_args = {{grid.viewer |safe}}
//var options = grid_args;
var app, map;
var tile_list = [];
var highlight_layer;
var jurisdiction_geoms = [];
var tile_cache = [];
var single_click = true;

var jstsParser = new jsts.io.GeoJSONReader();
var jstsWriter = new jsts.io.GeoJSONWriter();
var jstsJurisdictionGeoms;

var olGeoJSON = new OpenLayers.Format.GeoJSON();
//var geoserver = "{{geoserver}}";
//var geoserver = curr_location+"/geoserver/";


// added stuff

var _TILE_SIZE = 1000;

$(document).ready(function(){

        // adds the total request size filtering
       $("#georef_form").submit(function(e) {
           e.preventDefault();
           var self = this;
           var json_parser = new OpenLayers.Format.JSON()
           var georef_string = document.getElementById("georef_area").getAttribute("value");
           var data_classes = []
           if(document.getElementById("laz").checked){
               data_classes.push("LAZ");
           }
           if(document.getElementById("dtm-tif").checked){
               data_classes.push("DTM");
           }
           if(document.getElementById("dsm-tif").checked){
               data_classes.push("DSM");
           }
           if(document.getElementById("orthophoto").checked){
               data_classes.push("ORTHO");
           }
           $.post('/maptiles/validate/',
                {"georefs" : georef_string, "dataclasses": data_classes}).done(function(result){
                   if (result.response)
                        self.submit();
                        /*$.post('/maptiles/addtocart/',  {   "georef_area" : document.getElementById("georef_area").getAttribute("value"),
                                                            "dataclasses" : data_classes});*/
                   else {
                        /*alert("The total file size of this request is "+formatBytes(result.total_size, 2)+
                                " . You also have a total of "+formatBytes(result.cart_size, 2)+
                                " in the data cart and FTP requests with a total of "+formatBytes(result.recent_requests_size, 2)+
                                ". Your request exceeds the 200MB download limit. Please reduce number of selected tiles.");*/
                        display_message("notif", "The total file size of this request is "+formatBytes(result.total_size, 2)+
                                " . You also have a total of "+formatBytes(result.cart_size, 2)+
                                " in the data cart and FTP requests with a total of "+formatBytes(result.recent_requests_size, 2)+
                                ". Your request exceeds the 200MB download limit. Please reduce number of selected tiles.");
                    }
                })
       });

       // enables the submission of bounding box coordinates for selecting tiles
       $("#bbox_form").submit(function(e){
           e.preventDefault();
           var self= this;
           var highlight_layer = map.getLayersByName("Highlight Layer")[0];
           selection_bounds(
                new OpenLayers.Bounds(
                    $('#leftlimit').val(),
                    $('#lowerlimit').val(),
                    $('#rightlimit').val(),
                    $('#upperlimit').val()
                ),
                highlight_layer
            );
        });

        $("#selection-message-close").click(function(e){
            //$("#selection-message").hide();
            document.getElementById("selection-message").style.visibility="collapse";
        });

});

/*
Computes the floor for the GeoRef coordinates based on the tile size
*/
function floor_tile_size(x){
    return  (Math.floor(x/_TILE_SIZE) * _TILE_SIZE);
}

/*
Computes the ceiling for the GeoRef coordinates based on the tile size
*/
function ceil_tile_size(x) {
    return (Math.ceil(x/_TILE_SIZE) * _TILE_SIZE);
}

/*
Computes the coordinates of a tile based on a coordinate on the map
*/
function get_corners( x, y ){
    return { ul_x: floor_tile_size(x), ul_y: ceil_tile_size(y),
         ur_x: ceil_tile_size(x), ur_y: ceil_tile_size(y),
         ll_x: floor_tile_size(x), ll_y: floor_tile_size(y),
         lr_x: ceil_tile_size(x), lr_y: floor_tile_size(y)
        };
}

/*
Creates a tile object based on four points
*/
function createTile(computed_corners){
    return {
                    georef: "E"+(computed_corners["ul_x"]/1000)+"N"+(computed_corners["ul_y"]/1000),
                    corners: computed_corners,
                    feature: null
                };
}

/*
Function for displaying the georefs of selected tiles at the bottom of the page
*/
function display_points(div_id, vec_layer){
    var container = document.getElementById(div_id);
    container.removeChild(container.firstElementChild||container.firstChild);
    var table_element = document.createElement("table");
    table_element.className += "georef_table";
    container.appendChild(table_element);

    var georef_string = "";
    //console.log(tile_list);
    for (var i=0; i< tile_list.length/5; i++){
        var row_element = document.createElement("tr");
        row_element.className += "georef_tr";
        table_element.appendChild(row_element);
        for (var j = 0; j< Math.min(5, tile_list.length - i*5 ); j++){
            var georef_column = document.createElement("td");
            georef_column.setAttribute("id",tile_list[i*5+j].georef);
            georef_column.className += "georef_td"
            georef_column.innerHTML = tile_list[i*5+j].georef
            row_element.appendChild(georef_column);

            if(i*5+j == 0){
                georef_string+=tile_list[i*5+j].georef;
            }else{
                georef_string+=","+tile_list[i*5+j].georef;
            }
        }
    }
    document.getElementById("georef_area").setAttribute("value",georef_string);
}

/*
Function for displaying messages for notifying the user
*/
function display_message(div_id, message){

    var container=document.getElementById(div_id);
    container.innerHTML = "<div class=\"alert alert-block announcement alert-warning\" style=\"visibility: visible\">\n"+
        "<a type=\"button\" class=\"close\" data-dismiss=\"alert\" data-dismiss-url=\"#\" href=\"#\">×</a>\n"+
        "<p id=\"selection-message-text\">"+message+"</p>\n";
    //console.log(text);
    //text.innerHTML = message;
    //container.setAttribute("hidden","false");
    container.style.visibility="visible";
}

/*
Function for creating a box for highlighting a selected tile
*/
function createHighlightBox(feature_attribs){
    var pt1 = new OpenLayers.Geometry.Point(feature_attribs["ul_x"], feature_attribs["ul_y"]).transform(new OpenLayers.Projection("EPSG:32651"), new OpenLayers.Projection("EPSG:900913"));
    var pt2 = new OpenLayers.Geometry.Point(feature_attribs["ur_x"], feature_attribs["ur_y"]).transform(new OpenLayers.Projection("EPSG:32651"), new OpenLayers.Projection("EPSG:900913"));
    var pt3 = new OpenLayers.Geometry.Point(feature_attribs["lr_x"], feature_attribs["lr_y"]).transform(new OpenLayers.Projection("EPSG:32651"), new OpenLayers.Projection("EPSG:900913"));
    var pt4 = new OpenLayers.Geometry.Point(feature_attribs["ll_x"], feature_attribs["ll_y"]).transform(new OpenLayers.Projection("EPSG:32651"), new OpenLayers.Projection("EPSG:900913"));

    var pts = [pt1, pt2, pt3, pt4];
    var lr = new OpenLayers.Geometry.LinearRing(pts);
    var polygon  = new OpenLayers.Geometry.Polygon([lr]);
    var polygon_feature = new  OpenLayers.Feature.Vector(polygon);

    return polygon_feature;
}

/*
Function returns the index of a tile with a matching georef
*/
function find_georef(tile_list, georef){
     var tile_indeces= tile_list.map(function (x) { return x.georef });
     var index = tile_indeces.indexOf(georef);
     return index;
}

/*
Function for creating a WFS Protocol object
*/
function wfs_proto_creator(layer_request, srs, outformat){
    return new OpenLayers.Protocol.WFS({
        version: "1.0.0",
        url: geoserver+"geonode/wfs",
        featurePrefix: "geonode",
        featureType: layer_request,
        featureNS: "http://www.geonode.org/",
        srsName: srs,
        outputFormat: outformat,
        async: false
    });
}

/*
Filters tiles if they intersect the geometries which are part of the jurisdiction
*/

function isInJurisdiction(geoms, tile){
    for ( var i=0; i<geoms.length; i++){
        if (tile.geometry.intersects(geoms[i].geometry)){
            return true;
        }
    }
}

function jurisdictionFilter(geoms, feature_list){
    var tile_list = [];
    for (var i=0;i<feature_list.length;i++){
        if(isInJurisdiction(geoms, feature_list[i])){
             if (find_georef(tile_list, tile.georef)<0){
                        tile_list.push(tile);
            }
        }
    }
    return tile_list;
}

function tileHasData (feature){
    var data_filter = new OpenLayers.Filter.Logical({
        type: "||",
        filters: [
            new OpenLayers.Filter.Comparison({
                type: "==",
                property: "DSM",
                value: "1"
            }),
            new OpenLayers.Filter.Comparison({
                type: "==",
                property: "DTM",
                value: "1"
            }),
            new OpenLayers.Filter.Comparison({
                type: "==",
                property: "ORTHO",
                value: "1"
            }),
        ]
    });
    return data_filter.evaluate(feature);
}

/*
Creates a nested filter object which checks if  a tile has any data available
*/
function hasDataFiltering( f_list){

    var tile_list = [];
    for (var i=0;i<f_list.length;i++){
        if(tileHasData(f_list[i])){
            tile_list.push(f_list[i]);
        }
    }
    return tile_list;
}

/*
Function which retrieves selected tiles and filters them if  they don't have data or they are outside the jurisdiction
*/
function filterSelectedTiles(tile_filter, single_click, send_notice){
     var wfs_proto = wfs_proto_creator("{{feature_tiled}}", "EPSG:32651","json");
     var arg_obj = {
         filter: tile_filter,
         single_click: single_click,
         send_notice: send_notice,
         callback: function(response){
             if(response.priv.responseText){
                 start = new Date().getTime();
                 console.log(start);
                 //json_parser = new OpenLayers.Format.GeoJSON();
                 feature_out = olGeoJSON.read(response.priv.responseText);
                 var tiles = hasDataFiltering(feature_out);
                  if (jurisdiction_geoms.length > 0){
                     for (var i=0;i<tiles.length;i++){
                         var corners = {
                                        "ur_x": tiles[i].data.MAXX, "ur_y": tiles[i].data.MAXY,
                                        "ul_x": tiles[i].data.MINX, "ul_y": tiles[i].data.MAXY,
                                        "ll_x": tiles[i].data.MINX, "ll_y": tiles[i].data.MINY,
                                        "lr_x": tiles[i].data.MAXX,"lr_y": tiles[i].data.MINY
                        }
                        var tile = createTile(corners);
                         if (find_georef(tile_list, tile.georef)<0){
                               if (isInJurisdiction(jurisdiction_geoms, tiles[i])){
                                    tile_list.push(tile);
                                    tile.feature = createHighlightBox(tile.corners);
                                    highlight_layer.addFeatures([tile.feature]);
                                    highlight_layer.refresh();
                              }else if (single_click){
                                  removeHighlight(tile.georef, highlight_layer);
                              }
                         }
                     }
                  }
                  display_points("point_display", highlight_layer);

                  if (tiles.length < feature_out.length){
                      if (feature_out.length==1){
                            //alert("Selected tile either lacks data or is out of bounds. ");
                            display_message("notif","Selected tile either lacks data or is out of bounds." );
                      }else{
                            //alert("Some selected tiles have not been included in the list due to lack of data or being outside the jurisdiction boundaries");
                            display_message("notif","Some selected tiles have not been included in the list due to lack of data or being outside the jurisdiction boundaries");
                      }
                  }else{
                      /*document.getElementById("warning").style.visibilty =  "visible";
                      document.getElementById("warning").style.display =  "inline";*/
                      //container.setAttribute("hidden","hidden");
                  }
                  single_click=true;
                  end = new Date().getTime();
                  console.log(end);
                  console.log(end-start);
             }
         }
     };
     var wfs_resp = wfs_proto.read(arg_obj);
}

/*
 Function which is used for selecting tiles given a rectangular selection
*/
function selection_bounds(map_bounds, highlight_layer) {

    var transformed_bounds = map_bounds.clone().transform(new OpenLayers.Projection("EPSG:900913"), new OpenLayers.Projection("EPSG:32651"));
    var filter= new OpenLayers.Filter.Spatial({
            type: OpenLayers.Filter.Spatial.INTERSECTS,
            property: "the_geom",
            value: transformed_bounds.toGeometry() });
    /*if (jurisdiction_geoms.length > 0){
        var jstsSelectionBox= jstsParser.read(olGeoJSON.write(transformed_bounds.toGeometry()));
        console.log(jstsSelectionBox);
        var jstsIntersection = jstsJurisdictionGeoms.intersection(jstsSelectionBox);
        var jstsIntersection = new jsts.geom.MultiPolygon();
        console.log(jstsIntersection);


        for (var i=0; i< jstsJurisdictionGeoms.length; i++){
                    //jstsJurisdictionGeoms.push(tmp.features[i].geometry);
                    console.log(i);
                    if (!(jstsJurisdictionGeoms[i]  instanceof jsts.geom.GeometryCollection)){
                        console.log(jstsJurisdictionGeoms[i].CLASS_NAME);
                        jstsIntersection.union(jstsJurisdictionGeoms[i].intersection(jstsSelectionBox));
                        console.log(jstsJurisdictionGeoms[i].intersection(jstsSelectionBox));
                    }

                    //jstsJurisdictionGeoms.union(tmp.features[i].geometry);
        }

        console.log(jstsWriter.write(jstsIntersection));
        var olIntersection = olGeoJSON.parseGeometry(jstsWriter.write(jstsIntersection));
        console.log(olIntersection);

        filter = new OpenLayers.Filter.Spatial({
            type: OpenLayers.Filter.Spatial.INTERSECTS,
            property: "the_geom",
            value: olIntersection
        });
    }else{
        filter= new OpenLayers.Filter.Spatial({
            type: OpenLayers.Filter.Spatial.INTERSECTS,
            property: "the_geom",
            value: transformed_bounds.toGeometry() });
    }*/

    //filterSelectedTiles(box_filter, false, true);
    single_click = false;
    filterSelectedTiles(filter, false, true);
}

/*
Function retrieves the list of jurisdiction geometries and puts them into a list for future use
*/
function getJurisdictionGeom(jurisdiction, juris_vec_layer){
    var juris_wfs = wfs_proto_creator(jurisdiction, "EPSG:32651", "json");
    var response = juris_wfs.read({
      callback: function(response){
            if (response.priv.responseText){
                //var parser = new OpenLayers.Format.GeoJSON();
                var feature_out =olGeoJSON.read(response.priv.responseText);
                juris_vec_layer.addFeatures(feature_out);
                jurisdiction_geoms = juris_vec_layer.features;
                //jstsJurisdictionGeoms=new javascript.util.ArrayList();
                jstsJurisdictionGeoms=[];
                tmp = jstsParser.read(response.priv.responseText);
                for (var i=0; i< tmp.features.length; i++){
                    jstsJurisdictionGeoms.push(tmp.features[i].geometry);
                    //jstsJurisdictionGeoms.union(tmp.features[i].geometry);
                }

            }
        }
    });
}

/*
Function which removes the highlight of a tile
*/
function removeHighlight(georef, vec_layer){
    var index= find_georef(tile_list, georef);
    vec_layer.removeFeatures([tile_list[index].feature]);
    tile_list.splice(index,1);
}

/*
Defines the style for the highlight tiles
*/
var vector_style = new OpenLayers.Style({
    'fillColor': '#0000ff',
    'strokeColor': '#0000ff',
    'strokeWidth': 1
});

var vector_style_map = new OpenLayers.StyleMap({
    'default': vector_style
});

/*
Initialization of the map UI
*/
Ext.onReady(function (){

    var juris_vec_layer = new OpenLayers.Layer.Vector();

    //definition of the Philippine grid layer
    var grid_layer_name = "geonode:{{  feature_tiled }}";

    //definition of the map object
    var map_options = grid_args["map"];
    map = new OpenLayers.Map({
      units: map_options["units"],
      maxResolution: map_options["maxResolution"],
      projection: map_options["projection"]
    });

    //definition of the world map layer
    var mq_layer = new OpenLayers.Layer.XYZ(
        "OpenStreetMap",
        [
            "http://otile1.mqcdn.com/tiles/1.0.0/map/${z}/${x}/${y}.png",
            "http://otile2.mqcdn.com/tiles/1.0.0/map/${z}/${x}/${y}.png",
            "http://otile3.mqcdn.com/tiles/1.0.0/map/${z}/${x}/${y}.png",
            "http://otile4.mqcdn.com/tiles/1.0.0/map/${z}/${x}/${y}.png"
        ],
        {
            attribution: "Data, imagery and map information provided by <a href='http://www.mapquest.com/'  target='_blank'>MapQuest</a>, <a href='http://www.openstreetmap.org/' target='_blank'>Open Street Map</a> and contributors, <a href='http://creativecommons.org/licenses/by-sa/2.0/' target='_blank'>CC-BY-SA</a>  <img src='http://developer.mapquest.com/content/osm/mq_logo.png' border='0'>",
            transitionEffect: "resize"
        },
        {
            isBaseLayer: true,
            wrapDateLine: true
        }
    );

    map.addLayer(mq_layer);

    var stored_layer = map_options["layers"].filter(function(l){ return l["name"] == grid_layer_name })[0];
    var source_index = stored_layer["source"];

    map.addLayer(juris_vec_layer);

    // definition of the tiled layer
    var tile_layer = new OpenLayers.Layer.WMS(
        grid_layer_name + "- Tiled", geoserver+"geonode/wms",
        {
            layers: stored_layer["name"],
            format:  'image/png',
            bbox: stored_layer["bbox"],
            transparent: true,
            opacity: 0.3
        },
        {
            buffer: 0,
            displayOutsideMaxExtent: true,
            isBaseLayer: false,
            projection: "EPSG:900913",
            maxExtent: new OpenLayers.Bounds(stored_layer["bbox"])
        }
    );

    map.addLayer(tile_layer);

    // initialization of the jurisdiction display layer
    var jurisdiction_view_layer;
    jurisdiction_name="{{jurisdiction_name}}";
    if(jurisdiction_args){
        var j_layer = jurisdiction_args["map"]["layers"].filter(function(l){ return l["name"] ==jurisdiction_name })[0];
        jurisdiction_view_layer = new OpenLayers.Layer.WMS(
            jurisdiction_name, geoserver+"geonode/wms",
            {
                layers: j_layer["name"],
                format: "image/png",
                bbox: new OpenLayers.Bounds(j_layer["bbox"]),
                transparent: true,
                opacity: 0.3
            },
            {
                buffer: 0,
                displayOutsideMaxExtent: true,
                isBaseLayer: false,
                projection: "EPSG:32651",
                maxExtent: new OpenLayers.Bounds(j_layer["bbox"])
            }
        );
        map.addLayer(jurisdiction_view_layer);
    }

    //declaration of the highlight vector layer
    highlight_layer = new OpenLayers.Layer.Vector(
        "Highlight Layer",
        {
            isBaseLayer: false ,
            //styleMap: new OpenLayers.Style(OpenLayers.Feature.Vector.style["select"])
            styleMap: vector_style_map,
            visibility: true,
            transparent: true
        }
    );
    map.addLayer(highlight_layer);

    var items = [];
<<<<<<< HEAD
    {% if jurisdiction_yes %}
      //declaration of the draw control to enable drawing a rectangle using SHIFT+Click and d
      var drawControl = new OpenLayers.Control();
      OpenLayers.Util.extend(drawControl, {
          draw: function () {
              this.box = new OpenLayers.Handler.Box( drawControl,
                  {"done": this.notice},
                  {keyMask: OpenLayers.Handler.MOD_SHIFT});
              this.box.activate();
          },
          highlight_layer: highlight_layer,
          jurisdiction: jurisdiction_name,
          notice: function (bounds){
              var ll = map.getLonLatFromPixel(new OpenLayers.Pixel(bounds.left, bounds.bottom));
              var ur = map.getLonLatFromPixel(new OpenLayers.Pixel(bounds.right, bounds.top));
              var map_bounds = new OpenLayers.Bounds();
              map_bounds.extend(ll);
              map_bounds.extend(ur);
              selection_bounds(map_bounds, this.highlight_layer);
          }
      });

      //declaration of click behavior on the map
      OpenLayers.Control.Click = OpenLayers.Class(OpenLayers.Control, {
          defaultHandlerOptions: {
              "single": true,
              "double": false,
              "pixelTolerance": 0,
              "stopSingle": false,
              "stopDouble": false
          },

          initialize: function(options) {
              this.handlerOptions = OpenLayers.Util.extend(
                  {}, this.defaultHandlerOptions);
              OpenLayers.Control.prototype.initialize.apply(this, arguments);

              this.handler = new OpenLayers.Handler.Click(
              this, {
                  'click': this.trigger
              }, this.handlerOptions);
          },

          trigger: function(e) {
              var lonlat = map.getLonLatFromPixel(e.xy);
              var click_pt = new OpenLayers.Geometry.Point(lonlat.lon, lonlat.lat);
              var transformed_pt = click_pt.transform(map.getProjectionObject(),new OpenLayers.Projection("EPSG:32651"));
              var computed_corners = get_corners(click_pt.x, click_pt.y);

              //var tile = createTile(computed_corners);// this is a pointless piece of code

              var filter = new OpenLayers. Filter.Comparison({
                      type: "==",
                      property: "GRIDREF",
                      matchCase: true,
                      value: createTile(computed_corners).georef//tile.georef
              });
              single_click = true;
              filterSelectedTiles(filter, true, true);
          }
      });

     click_select = new OpenLayers.Control.Click()
      map.addControl(click_select);
      click_select.activate();
      map.addControl(drawControl);
      drawControl.activate();
    {% endif %}
    var layer = new OpenLayers.Layer.WMS(
            "Global Imagery",
            "http://maps.opengeo.org/geowebcache/service/wms",
            {layers: "bluemarble"}
        );
        map.addLayer(layer);
=======
>>>>>>> 174d6a35
    var config = {
        renderTo: "preview_map",
        height: 480,
        width: "100%",
        map: map,
        title: "Tile Selection",
        items: items,
        center: [13652590.86,1366919.96],
        zoom: 7
    };
    app = new GeoExt.MapPanel(config);
    var layerList = new GeoExt.tree.LayerContainer({
      text: 'All Layers',
      layerStore: app.layers,
      leaf: false,
      expanded: true
    });
    var layerTree = new Ext.tree.TreePanel({
      title: 'Map Layers',
      renderTo: 'layerTree',
      root: layerList
    });

    if(jurisdiction_args ){
        map.zoomToExtent(jurisdiction_view_layer.getExtent());
        getJurisdictionGeom(jurisdiction_name.split(":")[1], juris_vec_layer);
    }else{
        map.zoomToExtent(tile_layer.getExtent());
    }
});
{% endautoescape %}
</script><|MERGE_RESOLUTION|>--- conflicted
+++ resolved
@@ -594,83 +594,6 @@
     map.addLayer(highlight_layer);
 
     var items = [];
-<<<<<<< HEAD
-    {% if jurisdiction_yes %}
-      //declaration of the draw control to enable drawing a rectangle using SHIFT+Click and d
-      var drawControl = new OpenLayers.Control();
-      OpenLayers.Util.extend(drawControl, {
-          draw: function () {
-              this.box = new OpenLayers.Handler.Box( drawControl,
-                  {"done": this.notice},
-                  {keyMask: OpenLayers.Handler.MOD_SHIFT});
-              this.box.activate();
-          },
-          highlight_layer: highlight_layer,
-          jurisdiction: jurisdiction_name,
-          notice: function (bounds){
-              var ll = map.getLonLatFromPixel(new OpenLayers.Pixel(bounds.left, bounds.bottom));
-              var ur = map.getLonLatFromPixel(new OpenLayers.Pixel(bounds.right, bounds.top));
-              var map_bounds = new OpenLayers.Bounds();
-              map_bounds.extend(ll);
-              map_bounds.extend(ur);
-              selection_bounds(map_bounds, this.highlight_layer);
-          }
-      });
-
-      //declaration of click behavior on the map
-      OpenLayers.Control.Click = OpenLayers.Class(OpenLayers.Control, {
-          defaultHandlerOptions: {
-              "single": true,
-              "double": false,
-              "pixelTolerance": 0,
-              "stopSingle": false,
-              "stopDouble": false
-          },
-
-          initialize: function(options) {
-              this.handlerOptions = OpenLayers.Util.extend(
-                  {}, this.defaultHandlerOptions);
-              OpenLayers.Control.prototype.initialize.apply(this, arguments);
-
-              this.handler = new OpenLayers.Handler.Click(
-              this, {
-                  'click': this.trigger
-              }, this.handlerOptions);
-          },
-
-          trigger: function(e) {
-              var lonlat = map.getLonLatFromPixel(e.xy);
-              var click_pt = new OpenLayers.Geometry.Point(lonlat.lon, lonlat.lat);
-              var transformed_pt = click_pt.transform(map.getProjectionObject(),new OpenLayers.Projection("EPSG:32651"));
-              var computed_corners = get_corners(click_pt.x, click_pt.y);
-
-              //var tile = createTile(computed_corners);// this is a pointless piece of code
-
-              var filter = new OpenLayers. Filter.Comparison({
-                      type: "==",
-                      property: "GRIDREF",
-                      matchCase: true,
-                      value: createTile(computed_corners).georef//tile.georef
-              });
-              single_click = true;
-              filterSelectedTiles(filter, true, true);
-          }
-      });
-
-     click_select = new OpenLayers.Control.Click()
-      map.addControl(click_select);
-      click_select.activate();
-      map.addControl(drawControl);
-      drawControl.activate();
-    {% endif %}
-    var layer = new OpenLayers.Layer.WMS(
-            "Global Imagery",
-            "http://maps.opengeo.org/geowebcache/service/wms",
-            {layers: "bluemarble"}
-        );
-        map.addLayer(layer);
-=======
->>>>>>> 174d6a35
     var config = {
         renderTo: "preview_map",
         height: 480,
