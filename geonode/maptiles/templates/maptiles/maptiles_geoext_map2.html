{% include "geonode/ext_header.html" %}
<link rel="stylesheet" type="text/css" href="{{ STATIC_URL }}geoext/css/popup.css">
<link rel="stylesheet" type="text/css" href="{{STATIC_URL}}geonode/css/georef.css">
<script type="text/javascript" src="{{STATIC_URL}}lib/js/OpenLayers.js"></script>
<script type="text/javascript" src="{{ STATIC_URL }}lib/js/GeoExt.js"></script>
<script type="text/javascript" src="{{ STATIC_URL}}geonode/js/utils/thumbnail.js"></script>
<script type="text/javascript" src="{{ STATIC_URL}}geonode/js/utils/proj4js-compressed.js"></script>
<script type="text/javascript" src="{{ STATIC_URL}}geonode/js/utils/proj4js-EPSG32651.js"></script>
<script type="text/javascript" src="http://bjornharrtell.github.io/jsts/lib/javascript.util.js"></script>
<script type="text/javascript" src="https://cdn.rawgit.com/bjornharrtell/jsts/gh-pages/lib/0.16.0/jsts.min.js"></script>
<script type="text/javascript" src="http://bjornharrtell.github.io/jsts/lib/attache.array.min.js"></script>

<script src="//ajax.googleapis.com/ajax/libs/jquery/1.7/jquery.js"></script>
<script type="text/javascript" >
    function formatBytes(bytes, decimals) {
        if(bytes == 0)
            return '0 Bytes';
        var k = 1024;
        var sizes = ['Bytes', 'KB', 'MB', 'GB', 'TB', 'PB', 'EB', 'ZB', 'YB'];
        var i = Math.floor(Math.log(bytes) / Math.log(k));
        return (bytes / Math.pow(k, i)).toPrecision(decimals + 1) + ' ' + sizes[i];
    }

    function sleep(milliseconds) {
      var start = new Date().getTime();
      for (var i = 0; i < 1e7; i++) {
        if ((new Date().getTime() - start) > milliseconds){
          break;
        }
      }
    }


</script>
<script type="text/javascript" >

OpenLayers.ImgPath = "{{ STATIC_URL }}geoexplorer/externals/openlayers/theme/default/img";
OpenLayers.Request.DEFAULT_CONFIG.headers = {
    'X-CSRFToken': '{{ csrf_token|escapejs }}'
};

var curr_location =  window.location.protocol+"//"+window.location.hostname+":"+window.location.port;
OpenLayers.ProxyHost = curr_location+"/proxy/?url=";
var geoserver = "";
if ("{{test_mode}}"=="True"){
    geoserver = window.location.protocol+"//"+window.location.hostname+":8080/geoserver/";
}else{
    curr_location =  window.location.protocol+"//"+window.location.hostname;
    geoserver = curr_location+"/geoserver/" ;
}

{% if jurisdiction.viewer %}
jurisdiction_args = {{jurisdiction.viewer|safe}};
{% else %}
jurisdiction_args = "";
{% endif %}

{% autoescape off %}

grid_args = {{grid.viewer |safe}}
//var options = grid_args;
var app, map;
var tile_list = [];
var highlight_layer;
var jurisdiction_geoms = [];
var tile_cache = [];
var single_click = true;

var jstsParser = new jsts.io.GeoJSONReader();
var jstsWriter = new jsts.io.GeoJSONWriter();
var jstsJurisdictionGeoms;

var olGeoJSON = new OpenLayers.Format.GeoJSON();
//var geoserver = "{{geoserver}}";
//var geoserver = curr_location+"/geoserver/";


// added stuff

var _TILE_SIZE = 1000;

$(document).ready(function(){

        // adds the total request size filtering
       $("#georef_form").submit(function(e) {
           e.preventDefault();
           var self = this;
           var json_parser = new OpenLayers.Format.JSON()
           var georef_string = document.getElementById("georef_area").getAttribute("value");
           var data_classes = []
           if(document.getElementById("laz").checked){
               data_classes.push("LAZ");
           }
           if(document.getElementById("dtm-tif").checked){
               data_classes.push("DTM");
           }
           if(document.getElementById("dsm-tif").checked){
               data_classes.push("DSM");
           }
           if(document.getElementById("orthophoto").checked){
               data_classes.push("ORTHO");
           }
           $.post('/maptiles/validate/',
                {"georefs" : georef_string, "dataclasses": data_classes}).done(function(result){
                   if (result.response)
                        self.submit();
                        /*$.post('/maptiles/addtocart/',  {   "georef_area" : document.getElementById("georef_area").getAttribute("value"),
                                                            "dataclasses" : data_classes});*/
                   else {
                        /*alert("The total file size of this request is "+formatBytes(result.total_size, 2)+
                                " . You also have a total of "+formatBytes(result.cart_size, 2)+
                                " in the data cart and FTP requests with a total of "+formatBytes(result.recent_requests_size, 2)+
                                ". Your request exceeds the 200MB download limit. Please reduce number of selected tiles.");*/
                        display_message("notif", "The total file size of this request is "+formatBytes(result.total_size, 2)+
                                " . You also have a total of "+formatBytes(result.cart_size, 2)+
                                " in the data cart and FTP requests with a total of "+formatBytes(result.recent_requests_size, 2)+
                                ". Your request exceeds the 200MB download limit. Please reduce number of selected tiles.");
                    }
                })
       });

       // enables the submission of bounding box coordinates for selecting tiles
       $("#bbox_form").submit(function(e){
           e.preventDefault();
           var self= this;
           var highlight_layer = map.getLayersByName("Highlight Layer")[0];
           selection_bounds(
                new OpenLayers.Bounds(
                    $('#leftlimit').val(),
                    $('#lowerlimit').val(),
                    $('#rightlimit').val(),
                    $('#upperlimit').val()
                ),
                highlight_layer
            );
        });

        $("#selection-message-close").click(function(e){
            //$("#selection-message").hide();
            document.getElementById("selection-message").style.visibility="collapse";
        });

});

/*
Computes the floor for the GeoRef coordinates based on the tile size
*/
function floor_tile_size(x){
    return  (Math.floor(x/_TILE_SIZE) * _TILE_SIZE);
}

/*
Computes the ceiling for the GeoRef coordinates based on the tile size
*/
function ceil_tile_size(x) {
    return (Math.ceil(x/_TILE_SIZE) * _TILE_SIZE);
}

/*
Computes the coordinates of a tile based on a coordinate on the map
*/
function get_corners( x, y ){
    return { ul_x: floor_tile_size(x), ul_y: ceil_tile_size(y),
         ur_x: ceil_tile_size(x), ur_y: ceil_tile_size(y),
         ll_x: floor_tile_size(x), ll_y: floor_tile_size(y),
         lr_x: ceil_tile_size(x), lr_y: floor_tile_size(y)
        };
}

/*
Creates a tile object based on four points
*/
function createTile(computed_corners){
    return {
                    georef: "E"+(computed_corners["ul_x"]/1000)+"N"+(computed_corners["ul_y"]/1000),
                    corners: computed_corners,
                    feature: null
                };
}

/*
Function for displaying the georefs of selected tiles at the bottom of the page
*/
function display_points(div_id, vec_layer){
    var container = document.getElementById(div_id);
    container.removeChild(container.firstElementChild||container.firstChild);
    var table_element = document.createElement("table");
    table_element.className += "georef_table";
    container.appendChild(table_element);

    var georef_string = "";
    //console.log(tile_list);
    for (var i=0; i< tile_list.length/5; i++){
        var row_element = document.createElement("tr");
        row_element.className += "georef_tr";
        table_element.appendChild(row_element);
        for (var j = 0; j< Math.min(5, tile_list.length - i*5 ); j++){
            var georef_column = document.createElement("td");
            georef_column.setAttribute("id",tile_list[i*5+j].georef);
            georef_column.className += "georef_td"
            georef_column.innerHTML = tile_list[i*5+j].georef
            row_element.appendChild(georef_column);

            if(i*5+j == 0){
                georef_string+=tile_list[i*5+j].georef;
            }else{
                georef_string+=","+tile_list[i*5+j].georef;
            }
        }
    }
    document.getElementById("georef_area").setAttribute("value",georef_string);
}

/*
Function for displaying messages for notifying the user
*/
function display_message(div_id, message){

    var container=document.getElementById(div_id);
    container.innerHTML = "<div class=\"alert alert-block announcement alert-warning\" style=\"visibility: visible\">\n"+
        "<a type=\"button\" class=\"close\" data-dismiss=\"alert\" data-dismiss-url=\"#\" href=\"#\">×</a>\n"+
        "<p id=\"selection-message-text\">"+message+"</p>\n";
    //console.log(text);
    //text.innerHTML = message;
    //container.setAttribute("hidden","false");
    container.style.visibility="visible";
}

/*
Function for creating a box for highlighting a selected tile
*/
function createHighlightBox(feature_attribs){
    var pt1 = new OpenLayers.Geometry.Point(feature_attribs["ul_x"], feature_attribs["ul_y"]).transform(new OpenLayers.Projection("EPSG:32651"), new OpenLayers.Projection("EPSG:900913"));
    var pt2 = new OpenLayers.Geometry.Point(feature_attribs["ur_x"], feature_attribs["ur_y"]).transform(new OpenLayers.Projection("EPSG:32651"), new OpenLayers.Projection("EPSG:900913"));
    var pt3 = new OpenLayers.Geometry.Point(feature_attribs["lr_x"], feature_attribs["lr_y"]).transform(new OpenLayers.Projection("EPSG:32651"), new OpenLayers.Projection("EPSG:900913"));
    var pt4 = new OpenLayers.Geometry.Point(feature_attribs["ll_x"], feature_attribs["ll_y"]).transform(new OpenLayers.Projection("EPSG:32651"), new OpenLayers.Projection("EPSG:900913"));

    var pts = [pt1, pt2, pt3, pt4];
    var lr = new OpenLayers.Geometry.LinearRing(pts);
    var polygon  = new OpenLayers.Geometry.Polygon([lr]);
    var polygon_feature = new  OpenLayers.Feature.Vector(polygon);

    return polygon_feature;
}

/*
Function returns the index of a tile with a matching georef
*/
function find_georef(tile_list, georef){
     var tile_indeces= tile_list.map(function (x) { return x.georef });
     var index = tile_indeces.indexOf(georef);
     return index;
}

/*
Function for creating a WFS Protocol object
*/
function wfs_proto_creator(layer_request, srs, outformat){
    return new OpenLayers.Protocol.WFS({
        version: "1.0.0",
        url: geoserver+"geonode/wfs",
        featurePrefix: "geonode",
        featureType: layer_request,
        featureNS: "http://www.geonode.org/",
        srsName: srs,
        outputFormat: outformat,
        async: false
    });
}

/*
Filters tiles if they intersect the geometries which are part of the jurisdiction
*/

function isInJurisdiction(geoms, tile){
    for ( var i=0; i<geoms.length; i++){
        if (tile.geometry.intersects(geoms[i].geometry)){
            return true;
        }
    }
}

function jurisdictionFilter(geoms, feature_list){
    var tile_list = [];
    for (var i=0;i<feature_list.length;i++){
        if(isInJurisdiction(geoms, feature_list[i])){
             if (find_georef(tile_list, tile.georef)<0){
                        tile_list.push(tile);
            }
        }
    }
    return tile_list;
}

function tileHasData (feature){
    var data_filter = new OpenLayers.Filter.Logical({
        type: "||",
        filters: [
            new OpenLayers.Filter.Comparison({
                type: "==",
                property: "DSM",
                value: "1"
            }),
            new OpenLayers.Filter.Comparison({
                type: "==",
                property: "DTM",
                value: "1"
            }),
            new OpenLayers.Filter.Comparison({
                type: "==",
                property: "ORTHO",
                value: "1"
            }),
        ]
    });
    return data_filter.evaluate(feature);
}

/*
Creates a nested filter object which checks if  a tile has any data available
*/
function hasDataFiltering( f_list){

    var tile_list = [];
    for (var i=0;i<f_list.length;i++){
        if(tileHasData(f_list[i])){
            tile_list.push(f_list[i]);
        }
    }
    return tile_list;
}

/*
Function which retrieves selected tiles and filters them if  they don't have data or they are outside the jurisdiction
*/
function filterSelectedTiles(tile_filter, single_click, send_notice){
     var wfs_proto = wfs_proto_creator("{{feature_tiled}}", "EPSG:32651","json");
     var arg_obj = {
         filter: tile_filter,
         single_click: single_click,
         send_notice: send_notice,
         callback: function(response){
             if(response.priv.responseText){
                 start = new Date().getTime();
                 console.log(start);
                 //json_parser = new OpenLayers.Format.GeoJSON();
                 feature_out = olGeoJSON.read(response.priv.responseText);
                 var tiles = hasDataFiltering(feature_out);
                  if (jurisdiction_geoms.length > 0){
                     for (var i=0;i<tiles.length;i++){
                         var corners = {
                                        "ur_x": tiles[i].data.MAXX, "ur_y": tiles[i].data.MAXY,
                                        "ul_x": tiles[i].data.MINX, "ul_y": tiles[i].data.MAXY,
                                        "ll_x": tiles[i].data.MINX, "ll_y": tiles[i].data.MINY,
                                        "lr_x": tiles[i].data.MAXX,"lr_y": tiles[i].data.MINY
                        }
                        var tile = createTile(corners);
                         if (find_georef(tile_list, tile.georef)<0){
                               if (isInJurisdiction(jurisdiction_geoms, tiles[i])){
                                    tile_list.push(tile);
                                    tile.feature = createHighlightBox(tile.corners);
                                    highlight_layer.addFeatures([tile.feature]);
                                    highlight_layer.refresh();
                              }else if (single_click){
                                  removeHighlight(tile.georef, highlight_layer);
                              }
                         }
                     }
                  }
                  display_points("point_display", highlight_layer);

                  if (tiles.length < feature_out.length){
                      if (feature_out.length==1){
                            //alert("Selected tile either lacks data or is out of bounds. ");
                            display_message("notif","Selected tile either lacks data or is out of bounds." );
                      }else{
                            //alert("Some selected tiles have not been included in the list due to lack of data or being outside the jurisdiction boundaries");
                            display_message("notif","Some selected tiles have not been included in the list due to lack of data or being outside the jurisdiction boundaries");
                      }
                  }else{
                      /*document.getElementById("warning").style.visibilty =  "visible";
                      document.getElementById("warning").style.display =  "inline";*/
                      //container.setAttribute("hidden","hidden");
                  }
                  single_click=true;
                  end = new Date().getTime();
                  console.log(end);
                  console.log(end-start);
             }
         }
     };
     var wfs_resp = wfs_proto.read(arg_obj);
}

/*
 Function which is used for selecting tiles given a rectangular selection
*/
function selection_bounds(map_bounds, highlight_layer) {

    var transformed_bounds = map_bounds.clone().transform(new OpenLayers.Projection("EPSG:900913"), new OpenLayers.Projection("EPSG:32651"));
    var filter= new OpenLayers.Filter.Spatial({
            type: OpenLayers.Filter.Spatial.INTERSECTS,
            property: "the_geom",
            value: transformed_bounds.toGeometry() });
    /*if (jurisdiction_geoms.length > 0){
        var jstsSelectionBox= jstsParser.read(olGeoJSON.write(transformed_bounds.toGeometry()));
        console.log(jstsSelectionBox);
        var jstsIntersection = jstsJurisdictionGeoms.intersection(jstsSelectionBox);
        var jstsIntersection = new jsts.geom.MultiPolygon();
        console.log(jstsIntersection);


        for (var i=0; i< jstsJurisdictionGeoms.length; i++){
                    //jstsJurisdictionGeoms.push(tmp.features[i].geometry);
                    console.log(i);
                    if (!(jstsJurisdictionGeoms[i]  instanceof jsts.geom.GeometryCollection)){
                        console.log(jstsJurisdictionGeoms[i].CLASS_NAME);
                        jstsIntersection.union(jstsJurisdictionGeoms[i].intersection(jstsSelectionBox));
                        console.log(jstsJurisdictionGeoms[i].intersection(jstsSelectionBox));
                    }

                    //jstsJurisdictionGeoms.union(tmp.features[i].geometry);
        }

        console.log(jstsWriter.write(jstsIntersection));
        var olIntersection = olGeoJSON.parseGeometry(jstsWriter.write(jstsIntersection));
        console.log(olIntersection);

        filter = new OpenLayers.Filter.Spatial({
            type: OpenLayers.Filter.Spatial.INTERSECTS,
            property: "the_geom",
            value: olIntersection
        });
    }else{
        filter= new OpenLayers.Filter.Spatial({
            type: OpenLayers.Filter.Spatial.INTERSECTS,
            property: "the_geom",
            value: transformed_bounds.toGeometry() });
    }*/

    //filterSelectedTiles(box_filter, false, true);
    single_click = false;
    filterSelectedTiles(filter, false, true);
}

/*
Function retrieves the list of jurisdiction geometries and puts them into a list for future use
*/
function getJurisdictionGeom(jurisdiction, juris_vec_layer){
    var juris_wfs = wfs_proto_creator(jurisdiction, "EPSG:32651", "json");
    var response = juris_wfs.read({
      callback: function(response){
            if (response.priv.responseText){
                //var parser = new OpenLayers.Format.GeoJSON();
                var feature_out =olGeoJSON.read(response.priv.responseText);
                juris_vec_layer.addFeatures(feature_out);
                jurisdiction_geoms = juris_vec_layer.features;
                //jstsJurisdictionGeoms=new javascript.util.ArrayList();
                jstsJurisdictionGeoms=[];
                tmp = jstsParser.read(response.priv.responseText);
                for (var i=0; i< tmp.features.length; i++){
                    jstsJurisdictionGeoms.push(tmp.features[i].geometry);
                    //jstsJurisdictionGeoms.union(tmp.features[i].geometry);
                }

            }
        }
    });
}

/*
Function which removes the highlight of a tile
*/
function removeHighlight(georef, vec_layer){
    var index= find_georef(tile_list, georef);
    vec_layer.removeFeatures([tile_list[index].feature]);
    tile_list.splice(index,1);
}

/*
Defines the style for the highlight tiles
*/
var vector_style = new OpenLayers.Style({
    'fillColor': '#0000ff',
    'strokeColor': '#0000ff',
    'strokeWidth': 1
});

var vector_style_map = new OpenLayers.StyleMap({
    'default': vector_style
});

/*
Initialization of the map UI
*/
Ext.onReady(function (){

    var juris_vec_layer = new OpenLayers.Layer.Vector();

    //definition of the Philippine grid layer
    var grid_layer_name = "geonode:{{  feature_tiled }}";

    //definition of the map object
    var map_options = grid_args["map"];
    map = new OpenLayers.Map({
      units: map_options["units"],
      maxResolution: map_options["maxResolution"],
      projection: map_options["projection"]
    });

    //definition of the world map layer
    var mq_layer = new OpenLayers.Layer.XYZ(
        "OpenStreetMap",
        [
            "http://otile1.mqcdn.com/tiles/1.0.0/map/${z}/${x}/${y}.png",
            "http://otile2.mqcdn.com/tiles/1.0.0/map/${z}/${x}/${y}.png",
            "http://otile3.mqcdn.com/tiles/1.0.0/map/${z}/${x}/${y}.png",
            "http://otile4.mqcdn.com/tiles/1.0.0/map/${z}/${x}/${y}.png"
        ],
        {
            attribution: "Data, imagery and map information provided by <a href='http://www.mapquest.com/'  target='_blank'>MapQuest</a>, <a href='http://www.openstreetmap.org/' target='_blank'>Open Street Map</a> and contributors, <a href='http://creativecommons.org/licenses/by-sa/2.0/' target='_blank'>CC-BY-SA</a>  <img src='http://developer.mapquest.com/content/osm/mq_logo.png' border='0'>",
            transitionEffect: "resize"
        },
        {
            isBaseLayer: true,
            wrapDateLine: true
        }
    );

    map.addLayer(mq_layer);

    var stored_layer = map_options["layers"].filter(function(l){ return l["name"] == grid_layer_name })[0];
    var source_index = stored_layer["source"];

    map.addLayer(juris_vec_layer);

    // definition of the tiled layer
    var tile_layer = new OpenLayers.Layer.WMS(
        grid_layer_name + "- Tiled", geoserver+"geonode/wms",
        {
            LAYERS: stored_layer["name"],
            format:  'image/png',
            bbox: stored_layer["bbox"],
            transparent: true,
            opacity: 0.3
        },
        {
            buffer: 0,
            displayOutsideMaxExtent: true,
            isBaseLayer: false,
            projection: "EPSG:900913",
            maxExtent: new OpenLayers.Bounds(stored_layer["bbox"])
        }
    );

    map.addLayer(tile_layer);

    // initialization of the jurisdiction display layer
    var jurisdiction_view_layer;
    jurisdiction_name="{{jurisdiction_name}}";
    if(jurisdiction_args){
        var j_layer = jurisdiction_args["map"]["layers"].filter(function(l){ return l["name"] ==jurisdiction_name })[0];
        jurisdiction_view_layer = new OpenLayers.Layer.WMS(
            jurisdiction_name, geoserver+"geonode/wms",
            {
                LAYERS: j_layer["name"],
                format: "image/png",
                bbox: new OpenLayers.Bounds(j_layer["bbox"]),
                transparent: true,
                opacity: 0.3
            },
            {
                buffer: 0,
                displayOutsideMaxExtent: true,
                isBaseLayer: false,
                projection: "EPSG:32651",
                maxExtent: new OpenLayers.Bounds(j_layer["bbox"])
            }
        );
        map.addLayer(jurisdiction_view_layer);
    }

    //declaration of the highlight vector layer
    highlight_layer = new OpenLayers.Layer.Vector(
        "Highlight Layer",
        {
            isBaseLayer: false ,
            //styleMap: new OpenLayers.Style(OpenLayers.Feature.Vector.style["select"])
            styleMap: vector_style_map,
            visibility: true,
            transparent: true
        }
    );
    map.addLayer(highlight_layer);

    var items = [];
    {% if jurisdiction_yes %}
      //declaration of the draw control to enable drawing a rectangle using SHIFT+Click and d
      var drawControl = new OpenLayers.Control();
      OpenLayers.Util.extend(drawControl, {
          draw: function () {
              this.box = new OpenLayers.Handler.Box( drawControl,
                  {"done": this.notice},
                  {keyMask: OpenLayers.Handler.MOD_SHIFT});
              this.box.activate();
          },
          highlight_layer: highlight_layer,
          jurisdiction: jurisdiction_name,
          notice: function (bounds){
              var ll = map.getLonLatFromPixel(new OpenLayers.Pixel(bounds.left, bounds.bottom));
              var ur = map.getLonLatFromPixel(new OpenLayers.Pixel(bounds.right, bounds.top));
              var map_bounds = new OpenLayers.Bounds();
              map_bounds.extend(ll);
              map_bounds.extend(ur);
              selection_bounds(map_bounds, this.highlight_layer);
          }
      });

      //declaration of click behavior on the map
      OpenLayers.Control.Click = OpenLayers.Class(OpenLayers.Control, {
          defaultHandlerOptions: {
              "single": true,
              "double": false,
              "pixelTolerance": 0,
              "stopSingle": false,
              "stopDouble": false
          },

          initialize: function(options) {
              this.handlerOptions = OpenLayers.Util.extend(
                  {}, this.defaultHandlerOptions);
              OpenLayers.Control.prototype.initialize.apply(this, arguments);

              this.handler = new OpenLayers.Handler.Click(
              this, {
                  'click': this.trigger
              }, this.handlerOptions);
          },

          trigger: function(e) {
              var lonlat = map.getLonLatFromPixel(e.xy);
              var click_pt = new OpenLayers.Geometry.Point(lonlat.lon, lonlat.lat);
              var transformed_pt = click_pt.transform(map.getProjectionObject(),new OpenLayers.Projection("EPSG:32651"));
              var computed_corners = get_corners(click_pt.x, click_pt.y);

              //var tile = createTile(computed_corners);// this is a pointless piece of code

              var filter = new OpenLayers. Filter.Comparison({
                      type: "==",
                      property: "GRIDREF",
                      matchCase: true,
                      value: createTile(computed_corners).georef//tile.georef
              });
              single_click = true;
              filterSelectedTiles(filter, true, true);
          }
      });

     click_select = new OpenLayers.Control.Click()
      map.addControl(click_select);
      click_select.activate();
      map.addControl(drawControl);
      drawControl.activate();
    {% endif %}
    var config = {
        renderTo: "preview_map",
        height: 480,
        width: "100%",
        map: map,
        title: "Tile Selection",
        items: items,
        center: [13652590.86,1366919.96],
        zoom: 7
    };
    app = new GeoExt.MapPanel(config);
<<<<<<< HEAD
    new Ext.grid.GridPanel({
    renderTo: 'layerTree',
    height: 200, width: 200,
    autoScroll: true,
    store: mapPanel.layers,
    columns: [{name: 'name', heading: 'Name'}]
});
    
=======
    var layerList = new GeoExt.tree.LayerContainer({
      text: 'All Layers',
      layerStore: app.layers,
      leaf: false,
      expanded: true
    });
    var layerTree = new Ext.tree.TreePanel({
      title: 'Map Layers',
      renderTo: 'layerTree',
      root: layerList
    });
>>>>>>> a0c8cccc

    if(jurisdiction_args ){
        map.zoomToExtent(jurisdiction_view_layer.getExtent());
        getJurisdictionGeom(jurisdiction_name.split(":")[1], juris_vec_layer);
    }else{
        map.zoomToExtent(tile_layer.getExtent());
    }
});
{% endautoescape %}
</script><|MERGE_RESOLUTION|>--- conflicted
+++ resolved
@@ -673,16 +673,6 @@
         zoom: 7
     };
     app = new GeoExt.MapPanel(config);
-<<<<<<< HEAD
-    new Ext.grid.GridPanel({
-    renderTo: 'layerTree',
-    height: 200, width: 200,
-    autoScroll: true,
-    store: mapPanel.layers,
-    columns: [{name: 'name', heading: 'Name'}]
-});
-    
-=======
     var layerList = new GeoExt.tree.LayerContainer({
       text: 'All Layers',
       layerStore: app.layers,
@@ -694,7 +684,6 @@
       renderTo: 'layerTree',
       root: layerList
     });
->>>>>>> a0c8cccc
 
     if(jurisdiction_args ){
         map.zoomToExtent(jurisdiction_view_layer.getExtent());
