--- conflicted
+++ resolved
@@ -592,21 +592,6 @@
         }
     );
     map.addLayer(highlight_layer);
-<<<<<<< HEAD
-    bus_stop = new OpenLayers.Layer.WMS("Bus Stops",
-                    "https://ows.terrestris.de/osm-haltestellen?",
-                    {
-                        layers: 'OSM-Bushaltestellen',
-                        format: 'image/png',
-                        transparent: true
-                    },
-                    {
-                        singleTile: true
-                    }
-                );
-    map.addLayer(bus_stop);
-=======
->>>>>>> b4877af6
     var items = [];
     var config = {
         renderTo: "preview_map",
