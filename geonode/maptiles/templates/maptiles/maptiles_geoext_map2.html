{% include "geonode/ext_header.html" %}
<link rel="stylesheet" type="text/css" href="{{ STATIC_URL }}geoext/css/popup.css">
<link rel="stylesheet" type="text/css" href="{{STATIC_URL}}geonode/css/georef.css">
<script type="text/javascript" src="{{STATIC_URL}}lib/js/OpenLayers.js"></script>
<script type="text/javascript" src="{{ STATIC_URL }}lib/js/GeoExt.js"></script>
<script type="text/javascript" src="{{ STATIC_URL}}geonode/js/utils/thumbnail.js"></script>
<script type="text/javascript" src="{{ STATIC_URL}}geonode/js/utils/proj4js-compressed.js"></script>
<script type="text/javascript" src="{{ STATIC_URL}}geonode/js/utils/proj4js-EPSG32651.js"></script>
<script type="text/javascript" src="http://bjornharrtell.github.io/jsts/lib/javascript.util.js"></script>
<script type="text/javascript" src="https://cdn.rawgit.com/bjornharrtell/jsts/gh-pages/lib/0.16.0/jsts.min.js"></script>
<script type="text/javascript" src="http://bjornharrtell.github.io/jsts/lib/attache.array.min.js"></script>

<script src="//ajax.googleapis.com/ajax/libs/jquery/1.7/jquery.js"></script>
<script type="text/javascript" >
    function formatBytes(bytes, decimals) {
        if(bytes == 0)
            return '0 Bytes';
        var k = 1024;
        var sizes = ['Bytes', 'KB', 'MB', 'GB', 'TB', 'PB', 'EB', 'ZB', 'YB'];
        var i = Math.floor(Math.log(bytes) / Math.log(k));
        return (bytes / Math.pow(k, i)).toPrecision(decimals + 1) + ' ' + sizes[i];
    }

    function sleep(milliseconds) {
      var start = new Date().getTime();
      for (var i = 0; i < 1e7; i++) {
        if ((new Date().getTime() - start) > milliseconds){
          break;
        }
      }
    }


</script>
<script type="text/javascript" >

OpenLayers.ImgPath = "{{ STATIC_URL }}geoexplorer/externals/openlayers/theme/default/img";
OpenLayers.Request.DEFAULT_CONFIG.headers = {
    'X-CSRFToken': '{{ csrf_token|escapejs }}'
};

var curr_location =  window.location.protocol+"//"+window.location.hostname+":"+window.location.port;
OpenLayers.ProxyHost = curr_location+"/proxy/?url=";
var geoserver = "";
if ("{{test_mode}}"=="True"){
    geoserver = window.location.protocol+"//"+window.location.hostname+":8080/geoserver/";
}else{
    curr_location =  window.location.protocol+"//"+window.location.hostname;
    geoserver = curr_location+"/geoserver/" ;
}

{% if jurisdiction.viewer %}
jurisdiction_args = {{jurisdiction.viewer|safe}};
{% else %}
jurisdiction_args = "";
{% endif %}

{% autoescape off %}

grid_args = {{grid.viewer |safe}}
//var options = grid_args;
var app, map;
var tile_list = [];
var highlight_layer;
var jurisdiction_geoms = [];
var tile_cache = [];
var single_click = true;

var jstsParser = new jsts.io.GeoJSONReader();
var jstsWriter = new jsts.io.GeoJSONWriter();
var jstsJurisdictionGeoms;

var olGeoJSON = new OpenLayers.Format.GeoJSON();
//var geoserver = "{{geoserver}}";
//var geoserver = curr_location+"/geoserver/";


// added stuff

var _TILE_SIZE = 1000;

$(document).ready(function(){

        // adds the total request size filtering
       $("#georef_form").submit(function(e) {
           e.preventDefault();
           var self = this;
           var json_parser = new OpenLayers.Format.JSON()
           var georef_string = document.getElementById("georef_area").getAttribute("value");
           var data_classes = []
           if(document.getElementById("laz").checked){
               data_classes.push("LAZ");
           }
           if(document.getElementById("dtm-tif").checked){
               data_classes.push("DTM");
           }
           if(document.getElementById("dsm-tif").checked){
               data_classes.push("DSM");
           }
           if(document.getElementById("orthophoto").checked){
               data_classes.push("ORTHO");
           }
           $.post('/maptiles/validate/',
                {"georefs" : georef_string, "dataclasses": data_classes}).done(function(result){
                   if (result.response)
                        self.submit();
                        /*$.post('/maptiles/addtocart/',  {   "georef_area" : document.getElementById("georef_area").getAttribute("value"),
                                                            "dataclasses" : data_classes});*/
                   else {
                        /*alert("The total file size of this request is "+formatBytes(result.total_size, 2)+
                                " . You also have a total of "+formatBytes(result.cart_size, 2)+
                                " in the data cart and FTP requests with a total of "+formatBytes(result.recent_requests_size, 2)+
                                ". Your request exceeds the 200MB download limit. Please reduce number of selected tiles.");*/
                        display_message("notif", "The total file size of this request is "+formatBytes(result.total_size, 2)+
                                " . You also have a total of "+formatBytes(result.cart_size, 2)+
                                " in the data cart and FTP requests with a total of "+formatBytes(result.recent_requests_size, 2)+
                                ". Your request exceeds the 200MB download limit. Please reduce number of selected tiles.");
                    }
                })
       });

       // enables the submission of bounding box coordinates for selecting tiles
       $("#bbox_form").submit(function(e){
           e.preventDefault();
           var self= this;
           var highlight_layer = map.getLayersByName("Highlight Layer")[0];
           selection_bounds(
                new OpenLayers.Bounds(
                    $('#leftlimit').val(),
                    $('#lowerlimit').val(),
                    $('#rightlimit').val(),
                    $('#upperlimit').val()
                ),
                highlight_layer
            );
        });

        $("#selection-message-close").click(function(e){
            //$("#selection-message").hide();
            document.getElementById("selection-message").style.visibility="collapse";
        });

});

/*
Computes the floor for the GeoRef coordinates based on the tile size
*/
function floor_tile_size(x){
    return  (Math.floor(x/_TILE_SIZE) * _TILE_SIZE);
}

/*
Computes the ceiling for the GeoRef coordinates based on the tile size
*/
function ceil_tile_size(x) {
    return (Math.ceil(x/_TILE_SIZE) * _TILE_SIZE);
}

/*
Computes the coordinates of a tile based on a coordinate on the map
*/
function get_corners( x, y ){
    return { ul_x: floor_tile_size(x), ul_y: ceil_tile_size(y),
         ur_x: ceil_tile_size(x), ur_y: ceil_tile_size(y),
         ll_x: floor_tile_size(x), ll_y: floor_tile_size(y),
         lr_x: ceil_tile_size(x), lr_y: floor_tile_size(y)
        };
}

/*
Creates a tile object based on four points
*/
function createTile(computed_corners){
    return {
                    georef: "E"+(computed_corners["ul_x"]/1000)+"N"+(computed_corners["ul_y"]/1000),
                    corners: computed_corners,
                    feature: null
                };
}

/*
Function for displaying the georefs of selected tiles at the bottom of the page
*/
function display_points(div_id, vec_layer){
    var container = document.getElementById(div_id);
    container.removeChild(container.firstElementChild||container.firstChild);
    var table_element = document.createElement("table");
    table_element.className += "georef_table";
    container.appendChild(table_element);

    var georef_string = "";
    //console.log(tile_list);
    for (var i=0; i< tile_list.length/5; i++){
        var row_element = document.createElement("tr");
        row_element.className += "georef_tr";
        table_element.appendChild(row_element);
        for (var j = 0; j< Math.min(5, tile_list.length - i*5 ); j++){
            var georef_column = document.createElement("td");
            georef_column.setAttribute("id",tile_list[i*5+j].georef);
            georef_column.className += "georef_td"
            georef_column.innerHTML = tile_list[i*5+j].georef
            row_element.appendChild(georef_column);

            if(i*5+j == 0){
                georef_string+=tile_list[i*5+j].georef;
            }else{
                georef_string+=","+tile_list[i*5+j].georef;
            }
        }
    }
    document.getElementById("georef_area").setAttribute("value",georef_string);
}

/*
Function for displaying messages for notifying the user
*/
function display_message(div_id, message){

    var container=document.getElementById(div_id);
    container.innerHTML = "<div class=\"alert alert-block announcement alert-warning\" style=\"visibility: visible\">\n"+
        "<a type=\"button\" class=\"close\" data-dismiss=\"alert\" data-dismiss-url=\"#\" href=\"#\">×</a>\n"+
        "<p id=\"selection-message-text\">"+message+"</p>\n";
    //console.log(text);
    //text.innerHTML = message;
    //container.setAttribute("hidden","false");
    container.style.visibility="visible";
}

/*
Function for creating a box for highlighting a selected tile
*/
function createHighlightBox(feature_attribs){
    var pt1 = new OpenLayers.Geometry.Point(feature_attribs["ul_x"], feature_attribs["ul_y"]).transform(new OpenLayers.Projection("EPSG:32651"), new OpenLayers.Projection("EPSG:900913"));
    var pt2 = new OpenLayers.Geometry.Point(feature_attribs["ur_x"], feature_attribs["ur_y"]).transform(new OpenLayers.Projection("EPSG:32651"), new OpenLayers.Projection("EPSG:900913"));
    var pt3 = new OpenLayers.Geometry.Point(feature_attribs["lr_x"], feature_attribs["lr_y"]).transform(new OpenLayers.Projection("EPSG:32651"), new OpenLayers.Projection("EPSG:900913"));
    var pt4 = new OpenLayers.Geometry.Point(feature_attribs["ll_x"], feature_attribs["ll_y"]).transform(new OpenLayers.Projection("EPSG:32651"), new OpenLayers.Projection("EPSG:900913"));

    var pts = [pt1, pt2, pt3, pt4];
    var lr = new OpenLayers.Geometry.LinearRing(pts);
    var polygon  = new OpenLayers.Geometry.Polygon([lr]);
    var polygon_feature = new  OpenLayers.Feature.Vector(polygon);

    return polygon_feature;
}

/*
Function returns the index of a tile with a matching georef
*/
function find_georef(tile_list, georef){
     var tile_indeces= tile_list.map(function (x) { return x.georef });
     var index = tile_indeces.indexOf(georef);
     return index;
}

/*
Function for creating a WFS Protocol object
*/
function wfs_proto_creator(layer_request, srs, outformat){
    return new OpenLayers.Protocol.WFS({
        version: "1.0.0",
        url: geoserver+"geonode/wfs",
        featurePrefix: "geonode",
        featureType: layer_request,
        featureNS: "http://www.geonode.org/",
        srsName: srs,
        outputFormat: outformat,
        async: false
    });
}

/*
Filters tiles if they intersect the geometries which are part of the jurisdiction
*/

function isInJurisdiction(geoms, tile){
    for ( var i=0; i<geoms.length; i++){
        if (tile.geometry.intersects(geoms[i].geometry)){
            return true;
        }
    }
}

function jurisdictionFilter(geoms, feature_list){
    var tile_list = [];
    for (var i=0;i<feature_list.length;i++){
        if(isInJurisdiction(geoms, feature_list[i])){
             if (find_georef(tile_list, tile.georef)<0){
                        tile_list.push(tile);
            }
        }
    }
    return tile_list;
}

function tileHasData (feature){
    var data_filter = new OpenLayers.Filter.Logical({
        type: "||",
        filters: [
            new OpenLayers.Filter.Comparison({
                type: "==",
                property: "DSM",
                value: "1"
            }),
            new OpenLayers.Filter.Comparison({
                type: "==",
                property: "DTM",
                value: "1"
            }),
            new OpenLayers.Filter.Comparison({
                type: "==",
                property: "ORTHO",
                value: "1"
            }),
        ]
    });
    return data_filter.evaluate(feature);
}

/*
Creates a nested filter object which checks if  a tile has any data available
*/
function hasDataFiltering( f_list){

    var tile_list = [];
    for (var i=0;i<f_list.length;i++){
        if(tileHasData(f_list[i])){
            tile_list.push(f_list[i]);
        }
    }
    return tile_list;
}

/*
Function which retrieves selected tiles and filters them if  they don't have data or they are outside the jurisdiction
*/
function filterSelectedTiles(tile_filter, single_click, send_notice){
     var wfs_proto = wfs_proto_creator("{{feature_tiled}}", "EPSG:32651","json");
     var arg_obj = {
         filter: tile_filter,
         single_click: single_click,
         send_notice: send_notice,
         callback: function(response){
             if(response.priv.responseText){
                 start = new Date().getTime();
                 console.log(start);
                 //json_parser = new OpenLayers.Format.GeoJSON();
                 feature_out = olGeoJSON.read(response.priv.responseText);
                 var tiles = hasDataFiltering(feature_out);
                  if (jurisdiction_geoms.length > 0){
                     for (var i=0;i<tiles.length;i++){
                         var corners = {
                                        "ur_x": tiles[i].data.MAXX, "ur_y": tiles[i].data.MAXY,
                                        "ul_x": tiles[i].data.MINX, "ul_y": tiles[i].data.MAXY,
                                        "ll_x": tiles[i].data.MINX, "ll_y": tiles[i].data.MINY,
                                        "lr_x": tiles[i].data.MAXX,"lr_y": tiles[i].data.MINY
                        }
                        var tile = createTile(corners);
                         if (find_georef(tile_list, tile.georef)<0){
                               if (isInJurisdiction(jurisdiction_geoms, tiles[i])){
                                    tile_list.push(tile);
                                    tile.feature = createHighlightBox(tile.corners);
                                    highlight_layer.addFeatures([tile.feature]);
                                    highlight_layer.refresh();
                              }else if (single_click){
                                  removeHighlight(tile.georef, highlight_layer);
                              }
                         }
                     }
                  }
                  display_points("point_display", highlight_layer);

                  if (tiles.length < feature_out.length){
                      if (feature_out.length==1){
                            //alert("Selected tile either lacks data or is out of bounds. ");
                            display_message("notif","Selected tile either lacks data or is out of bounds." );
                      }else{
                            //alert("Some selected tiles have not been included in the list due to lack of data or being outside the jurisdiction boundaries");
                            display_message("notif","Some selected tiles have not been included in the list due to lack of data or being outside the jurisdiction boundaries");
                      }
                  }else{
                      /*document.getElementById("warning").style.visibilty =  "visible";
                      document.getElementById("warning").style.display =  "inline";*/
                      //container.setAttribute("hidden","hidden");
                  }
                  single_click=true;
                  end = new Date().getTime();
                  console.log(end);
                  console.log(end-start);
             }
         }
     };
     var wfs_resp = wfs_proto.read(arg_obj);
}

/*
 Function which is used for selecting tiles given a rectangular selection
*/
function selection_bounds(map_bounds, highlight_layer) {

    var transformed_bounds = map_bounds.clone().transform(new OpenLayers.Projection("EPSG:900913"), new OpenLayers.Projection("EPSG:32651"));
    var filter= new OpenLayers.Filter.Spatial({
            type: OpenLayers.Filter.Spatial.INTERSECTS,
            property: "the_geom",
            value: transformed_bounds.toGeometry() });
    /*if (jurisdiction_geoms.length > 0){
        var jstsSelectionBox= jstsParser.read(olGeoJSON.write(transformed_bounds.toGeometry()));
        console.log(jstsSelectionBox);
        var jstsIntersection = jstsJurisdictionGeoms.intersection(jstsSelectionBox);
        var jstsIntersection = new jsts.geom.MultiPolygon();
        console.log(jstsIntersection);


        for (var i=0; i< jstsJurisdictionGeoms.length; i++){
                    //jstsJurisdictionGeoms.push(tmp.features[i].geometry);
                    console.log(i);
                    if (!(jstsJurisdictionGeoms[i]  instanceof jsts.geom.GeometryCollection)){
                        console.log(jstsJurisdictionGeoms[i].CLASS_NAME);
                        jstsIntersection.union(jstsJurisdictionGeoms[i].intersection(jstsSelectionBox));
                        console.log(jstsJurisdictionGeoms[i].intersection(jstsSelectionBox));
                    }

                    //jstsJurisdictionGeoms.union(tmp.features[i].geometry);
        }

        console.log(jstsWriter.write(jstsIntersection));
        var olIntersection = olGeoJSON.parseGeometry(jstsWriter.write(jstsIntersection));
        console.log(olIntersection);

        filter = new OpenLayers.Filter.Spatial({
            type: OpenLayers.Filter.Spatial.INTERSECTS,
            property: "the_geom",
            value: olIntersection
        });
    }else{
        filter= new OpenLayers.Filter.Spatial({
            type: OpenLayers.Filter.Spatial.INTERSECTS,
            property: "the_geom",
            value: transformed_bounds.toGeometry() });
    }*/

    //filterSelectedTiles(box_filter, false, true);
    single_click = false;
    filterSelectedTiles(filter, false, true);
}

/*
Function retrieves the list of jurisdiction geometries and puts them into a list for future use
*/
function getJurisdictionGeom(jurisdiction, juris_vec_layer){
    var juris_wfs = wfs_proto_creator(jurisdiction, "EPSG:32651", "json");
    var response = juris_wfs.read({
      callback: function(response){
            if (response.priv.responseText){
                //var parser = new OpenLayers.Format.GeoJSON();
                var feature_out =olGeoJSON.read(response.priv.responseText);
                juris_vec_layer.addFeatures(feature_out);
                jurisdiction_geoms = juris_vec_layer.features;
                //jstsJurisdictionGeoms=new javascript.util.ArrayList();
                jstsJurisdictionGeoms=[];
                tmp = jstsParser.read(response.priv.responseText);
                for (var i=0; i< tmp.features.length; i++){
                    jstsJurisdictionGeoms.push(tmp.features[i].geometry);
                    //jstsJurisdictionGeoms.union(tmp.features[i].geometry);
                }

            }
        }
    });
}

/*
Function which removes the highlight of a tile
*/
function removeHighlight(georef, vec_layer){
    var index= find_georef(tile_list, georef);
    vec_layer.removeFeatures([tile_list[index].feature]);
    tile_list.splice(index,1);
}

/*
Defines the style for the highlight tiles
*/
var vector_style = new OpenLayers.Style({
    'fillColor': '#0000ff',
    'strokeColor': '#0000ff',
    'strokeWidth': 1
});

var vector_style_map = new OpenLayers.StyleMap({
    'default': vector_style
});

/*
Initialization of the map UI
*/
Ext.onReady(function (){

    var juris_vec_layer = new OpenLayers.Layer.Vector();

    //definition of the Philippine grid layer
    var grid_layer_name = "geonode:{{  feature_tiled }}";

    //definition of the map object
    var map_options = grid_args["map"];
    map = new OpenLayers.Map({
      units: map_options["units"],
      maxResolution: map_options["maxResolution"],
      projection: map_options["projection"]
    });

    //definition of the world map layer
    var mq_layer = new OpenLayers.Layer.XYZ(
        "OpenStreetMap",
        [
            "http://otile1.mqcdn.com/tiles/1.0.0/map/${z}/${x}/${y}.png",
            "http://otile2.mqcdn.com/tiles/1.0.0/map/${z}/${x}/${y}.png",
            "http://otile3.mqcdn.com/tiles/1.0.0/map/${z}/${x}/${y}.png",
            "http://otile4.mqcdn.com/tiles/1.0.0/map/${z}/${x}/${y}.png"
        ],
        {
            attribution: "Data, imagery and map information provided by <a href='http://www.mapquest.com/'  target='_blank'>MapQuest</a>, <a href='http://www.openstreetmap.org/' target='_blank'>Open Street Map</a> and contributors, <a href='http://creativecommons.org/licenses/by-sa/2.0/' target='_blank'>CC-BY-SA</a>  <img src='http://developer.mapquest.com/content/osm/mq_logo.png' border='0'>",
            transitionEffect: "resize"
        },
        {
            isBaseLayer: true,
            wrapDateLine: true
        }
    );

    map.addLayer(mq_layer);

    var stored_layer = map_options["layers"].filter(function(l){ return l["name"] == grid_layer_name })[0];
    var source_index = stored_layer["source"];

    map.addLayer(juris_vec_layer);

    // definition of the tiled layer
    var tile_layer = new OpenLayers.Layer.WMS(
        grid_layer_name + "- Tiled", geoserver+"geonode/wms",
        {
            layers: stored_layer["name"],
            format:  'image/png',
            bbox: stored_layer["bbox"],
            transparent: true,
            opacity: 0.3
        },
        {
            buffer: 0,
            displayOutsideMaxExtent: true,
            isBaseLayer: false,
            projection: "EPSG:900913",
            maxExtent: new OpenLayers.Bounds(stored_layer["bbox"])
        }
    );

    map.addLayer(tile_layer);

    // initialization of the jurisdiction display layer
    var jurisdiction_view_layer;
    jurisdiction_name="{{jurisdiction_name}}";
    if(jurisdiction_args){
        var j_layer = jurisdiction_args["map"]["layers"].filter(function(l){ return l["name"] ==jurisdiction_name })[0];
        jurisdiction_view_layer = new OpenLayers.Layer.WMS(
            jurisdiction_name, geoserver+"geonode/wms",
            {
                layers: j_layer["name"],
                format: "image/png",
                bbox: new OpenLayers.Bounds(j_layer["bbox"]),
                transparent: true,
                opacity: 0.3
            },
            {
                buffer: 0,
                displayOutsideMaxExtent: true,
                isBaseLayer: false,
                projection: "EPSG:32651",
                maxExtent: new OpenLayers.Bounds(j_layer["bbox"])
            }
        );
        map.addLayer(jurisdiction_view_layer);
    }

    //declaration of the highlight vector layer
    highlight_layer = new OpenLayers.Layer.Vector(
        "Highlight Layer",
        {
            isBaseLayer: false ,
            //styleMap: new OpenLayers.Style(OpenLayers.Feature.Vector.style["select"])
            styleMap: vector_style_map,
            visibility: true,
            transparent: true
        }
    );
    map.addLayer(highlight_layer);
    bus_stop = new OpenLayers.Layer.WMS("Bus Stops",
                    "https://ows.terrestris.de/osm-haltestellen?",
                    {
                        layers: 'OSM-Bushaltestellen',
                        format: 'image/png',
                        transparent: true
                    },
                    {
                        singleTile: true
                    }
                );
<<<<<<< HEAD
=======
    map.addLayer(bus_stop);
>>>>>>> ddf3ef3b
    var items = [];
    var config = {
        renderTo: "preview_map",
        height: 480,
        width: "100%",
        map: map,
        title: "Tile Selection",
        items: items,
        center: [13652590.86,1366919.96],
        zoom: 7
    };
    app = new GeoExt.MapPanel(config);
    var layerList = new GeoExt.tree.LayerContainer({
      text: 'All Layers',
      layerStore: app.layers,
      leaf: false,
      expanded: true
    });
    var layerTree = new Ext.tree.TreePanel({
      title: 'Map Layers',
      renderTo: 'layerTree',
      root: layerList
    });

    if(jurisdiction_args ){
        map.zoomToExtent(jurisdiction_view_layer.getExtent());
        getJurisdictionGeom(jurisdiction_name.split(":")[1], juris_vec_layer);
    }else{
        map.zoomToExtent(tile_layer.getExtent());
    }
});
{% endautoescape %}
</script><|MERGE_RESOLUTION|>--- conflicted
+++ resolved
@@ -603,10 +603,7 @@
                         singleTile: true
                     }
                 );
-<<<<<<< HEAD
-=======
     map.addLayer(bus_stop);
->>>>>>> ddf3ef3b
     var items = [];
     var config = {
         renderTo: "preview_map",
