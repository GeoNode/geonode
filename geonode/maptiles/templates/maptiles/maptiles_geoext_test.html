{% include "geonode/ext_header.html" %}
{# {% include "geonode/app_header.html" %} #}
{#  {% include "maptiles/maptiles_header.html" %} #}
<link rel="stylesheet" type="text/css" href="{{ STATIC_URL }}geoext/css/popup.css">
<script type="text/javascript" src="{{STATIC_URL}}lib/js/OpenLayers.js"></script>
<script type="text/javascript" src="{{ STATIC_URL }}lib/js/GeoExt.js"></script>
<script type="text/javascript" src="{{ STATIC_URL}}geonode/js/utils/thumbnail.js"></script>
<script type="text/javascript" src="http://svn.osgeo.org/metacrs/proj4js/trunk/lib/proj4js-compressed.js"></script>
<script type="text/javascript" src="http://spatialreference.org/ref/epsg/wgs-84-utm-zone-51n/proj4js/"></script>
<script type="text/javascript" >

OpenLayers.ImgPath = "{{ STATIC_URL }}geoexplorer/externals/openlayers/theme/default/img";
OpenLayers.Request.DEFAULT_CONFIG.headers = {
    'X-CSRFToken': '{{ csrf_token|escapejs }}'
};

OpenLayers.ProxyHost = "/proxy?url=";

{% autoescape off %}

var options = {{ viewer|safe }};
var app;
var georef_list = [];
var curr_popup;

var curr_location = window.location.hostname;
console.log(location);
var geoserver = "http://"+curr_location+"/geoserver/geonode/wms";
// added stuff

function display_points(div_id){
    var container = document.getElementById(div_id);
    container.removeChild(container.firstElementChild||container.firstChild);
    var list_element = document.createElement("ul");
    container.appendChild(list_element);
    
    var georef_string = "";
    
    for (var i=0; i< georef_list.length; i++){
        var item_element = document.createElement("li");
        item_element.setAttribute("id",georef_list[i]);
        item_element.innerHTML = georef_list[i];
        item_element.onclick = function(){
            georef_list.splice(georef_list.indexOf(item_element.getAttribute("id"),1));
            this.parentNode.removeChild(this);
        };
        list_element.appendChild(item_element);
        georef_string+=georef_list[i]+",";
    }
   document.getElementById("georef_area").setAttribute("value",georef_string);
}

Ext.onReady(function (){
<<<<<<< HEAD
        var map_options = options["map"];
        var map = new OpenLayers.Map({
            units: map_options["units"],
            maxResolution: map_options["maxResolution"],
            projection: map_options["projection"]
        
        });
        
        var mq_layer = new OpenLayers.Layer.XYZ(
            "OpenStreetMap",
            [
                "http://otile1.mqcdn.com/tiles/1.0.0/map/${z}/${x}/${y}.png",
                "http://otile2.mqcdn.com/tiles/1.0.0/map/${z}/${x}/${y}.png",
                "http://otile3.mqcdn.com/tiles/1.0.0/map/${z}/${x}/${y}.png",
                "http://otile4.mqcdn.com/tiles/1.0.0/map/${z}/${x}/${y}.png"
            ],
            {
                attribution: "Data, imagery and map information provided by <a href='http://www.mapquest.com/'  target='_blank'>MapQuest</a>, <a href='http://www.openstreetmap.org/' target='_blank'>Open Street Map</a> and contributors, <a href='http://creativecommons.org/licenses/by-sa/2.0/' target='_blank'>CC-BY-SA</a>  <img src='http://developer.mapquest.com/content/osm/mq_logo.png' border='0'>",
                transitionEffect: "resize"
            },
            {
                isBaseLayer: true,
                wrapDateLine: true
            }
        );
        
        var format = 'image/png';
        var tile_layer = new OpenLayers.Layer.WMS(
            //"geonode:index - Tiled", "http://cephgeo.lan.dream.upd.edu.ph:8080/geoserver/geonode/wms",
            "geonode:index - Tiled", geoserver//"http://192.168.56.100:8080/geoserver/geonode/wms",
            {
                LAYERS: 'geonode:index',
                STYLES: '',
                format: format,
                bbox: [13825393.814371249, 807566.643619642, 13852644.846474735, 817795.469341697],
                transparent: true,
                opacity: 0.3
            },
            {
                buffer: 0,
                displayOutsideMaxExtent: true,
                isBaseLayer: false,
                projection: "EPSG:900913",
                maxExtent: new OpenLayers.Bounds(13825393.814371249, 807566.643619642, 13852644.846474735, 817795.469341697)
            } 
        );
        map.addLayers([mq_layer,tile_layer]);
        
        var tile_list=[];
        
        /*var info = new OpenLayers.Control.WMSGetFeatureInfo(
            autoActivate: true,
            maxFeature: 3,
            eventListeners: {
                "getfeatureinfo": function(e){
                }
            }
        );*/ 
        
        var items = [{
            xtype: "gx_zoomslider",
            aggressive: false,
            vertical: true,
            height: 100,
            x: 10,
            y: 20
        }];
        
        var config = {
            renderTo: "preview_map",
            height: 400,
            map: map,
            title: "Tile Selection",
            items: items,
            center: [13652590.86,1366919.96],
            zoom: 5
        };
        
        var getInfoCtrl = new OpenLayers.Control.WMSGetFeatureInfo({
            autoActivate: true,
            infoFormat: "application/vnd.ogc.gml",
            maxFeatures: 3,
            //url: "http://192.168.56.100:8080/geoserver/geonode/wms",
            url: geoserver,
            layers: [tile_layer],
            eventListeners: {
                "getfeatureinfo": function (e){
                    var items = [];
                    Ext.each (e.features, function(feature) {
                        delete feature.attributes["File_Path"];
                        delete feature.attributes["GRID_REF"];
                        delete feature.attributes["Tilename"];
                        
                        items.push({
                            xtype: "propertygrid",
                            title: feature.fid,
                            source: feature.attributes
                        });
                    });
                    
                    //console.log(items);
                    var georef = "E"+
                        items[0].source.MINX/1000+"N"+
                        items[0].source.MAXY/1000;
                    
                    if (georef_list.indexOf(georef)<0){
                        georef_list.push(georef);
                    }else{
                        georef_list.splice(georef_list.indexOf(georef), 1);
                    }
=======
    var map_options = options["map"];
    var map = new OpenLayers.Map({
        units: map_options["units"],
        maxResolution: map_options["maxResolution"],
        projection: map_options["projection"]
    
    });
    
    var mq_layer = new OpenLayers.Layer.XYZ(
        "OpenStreetMap",
        [
            "http://otile1.mqcdn.com/tiles/1.0.0/map/${z}/${x}/${y}.png",
            "http://otile2.mqcdn.com/tiles/1.0.0/map/${z}/${x}/${y}.png",
            "http://otile3.mqcdn.com/tiles/1.0.0/map/${z}/${x}/${y}.png",
            "http://otile4.mqcdn.com/tiles/1.0.0/map/${z}/${x}/${y}.png"
        ],
        {
            attribution: "Data, imagery and map information provided by <a href='http://www.mapquest.com/'  target='_blank'>MapQuest</a>, <a href='http://www.openstreetmap.org/' target='_blank'>Open Street Map</a> and contributors, <a href='http://creativecommons.org/licenses/by-sa/2.0/' target='_blank'>CC-BY-SA</a>  <img src='http://developer.mapquest.com/content/osm/mq_logo.png' border='0'>",
            transitionEffect: "resize"
        },
        {
            isBaseLayer: true,
            wrapDateLine: true
        }
    );

    var curr_location = window.location.hostname;
    console.log(curr_location);
    var geoserver = "http://"+curr_location+":8080/geoserver/geonode/wms";
    
    var format = 'image/png';
    var tile_layer = new OpenLayers.Layer.WMS(
        //"geonode:index - Tiled", "http://cephgeo.lan.dream.upd.edu.ph:8080/geoserver/geonode/wms",
        "geonode:index - Tiled", geoserver,
        {
            LAYERS: 'geonode:index',
            STYLES: '',
            format: format,
            bbox: [13825393.814371249, 807566.643619642, 13852644.846474735, 817795.469341697],
            transparent: true,
            opacity: 0.3
        },
        {
            buffer: 0,
            displayOutsideMaxExtent: true,
            isBaseLayer: false,
            projection: "EPSG:900913",
            maxExtent: new OpenLayers.Bounds(13825393.814371249, 807566.643619642, 13852644.846474735, 817795.469341697)
        } 
    );
    map.addLayers([mq_layer,tile_layer]);
    
    var tile_list=[];
    
    /*var info = new OpenLayers.Control.WMSGetFeatureInfo(
        autoActivate: true,
        maxFeature: 3,
        eventListeners: {
            "getfeatureinfo": function(e){
            }
        }
    );*/ 
    
    var items = [{
        xtype: "gx_zoomslider",
        aggressive: false,
        vertical: true,
        height: 100,
        x: 10,
        y: 20
    }];
    
    var config = {
        renderTo: "preview_map",
        height: 400,
        map: map,
        title: "Tile Selection",
        items: items,
        center: [13652590.86,1366919.96],
        zoom: 5
    };
    
    var getInfoCtrl = new OpenLayers.Control.WMSGetFeatureInfo({
        autoActivate: true,
        infoFormat: "application/vnd.ogc.gml",
        maxFeatures: 3,
        //url: "http://192.168.56.100:8080/geoserver/geonode/wms",
        url: geoserver,
        layers: [tile_layer],
        eventListeners: {
            "getfeatureinfo": function (e){
                var items = [];
                Ext.each (e.features, function(feature) {
                    delete feature.attributes["File_Path"];
                    delete feature.attributes["GRID_REF"];
                    delete feature.attributes["Tilename"];
>>>>>>> cdfeaae2
                    
                    items.push({
                        xtype: "propertygrid",
                        title: feature.fid,
                        source: feature.attributes
                    });
                });
                
                //console.log(items);
                var georef = "E"+
                    items[0].source.MINX/1000+"N"+
                    items[0].source.MAXY/1000;
                
                if (georef_list.indexOf(georef)<0){
                    georef_list.push(georef);
                }else{
                    georef_list.splice(georef_list.indexOf(georef), 1);
                }
                
                console.log("Georef list after adding: "+georef_list);
                display_points("point_display");
                                
               var newpopup = new GeoExt.Popup({
                    title: georef,
                    width: 200,
                    height: 200,
                    layout: "accordion",
                    map: map,
                    location: e.xy,
                    items: items
                });
                
                if(curr_popup != undefined){
                    curr_popup.close()
                }
                curr_popup=newpopup;
                newpopup.show();
            },
            "nogetfeatureinfo": function(e){
                console.log("No queryable layer found");
            }
        }
    });
    
    map.addControl(getInfoCtrl);
    app = new GeoExt.MapPanel(config);
    map.zoomToExtent(tile_layer.maxExtent, false);
        
});
{% endautoescape %}
</script><|MERGE_RESOLUTION|>--- conflicted
+++ resolved
@@ -51,118 +51,6 @@
 }
 
 Ext.onReady(function (){
-<<<<<<< HEAD
-        var map_options = options["map"];
-        var map = new OpenLayers.Map({
-            units: map_options["units"],
-            maxResolution: map_options["maxResolution"],
-            projection: map_options["projection"]
-        
-        });
-        
-        var mq_layer = new OpenLayers.Layer.XYZ(
-            "OpenStreetMap",
-            [
-                "http://otile1.mqcdn.com/tiles/1.0.0/map/${z}/${x}/${y}.png",
-                "http://otile2.mqcdn.com/tiles/1.0.0/map/${z}/${x}/${y}.png",
-                "http://otile3.mqcdn.com/tiles/1.0.0/map/${z}/${x}/${y}.png",
-                "http://otile4.mqcdn.com/tiles/1.0.0/map/${z}/${x}/${y}.png"
-            ],
-            {
-                attribution: "Data, imagery and map information provided by <a href='http://www.mapquest.com/'  target='_blank'>MapQuest</a>, <a href='http://www.openstreetmap.org/' target='_blank'>Open Street Map</a> and contributors, <a href='http://creativecommons.org/licenses/by-sa/2.0/' target='_blank'>CC-BY-SA</a>  <img src='http://developer.mapquest.com/content/osm/mq_logo.png' border='0'>",
-                transitionEffect: "resize"
-            },
-            {
-                isBaseLayer: true,
-                wrapDateLine: true
-            }
-        );
-        
-        var format = 'image/png';
-        var tile_layer = new OpenLayers.Layer.WMS(
-            //"geonode:index - Tiled", "http://cephgeo.lan.dream.upd.edu.ph:8080/geoserver/geonode/wms",
-            "geonode:index - Tiled", geoserver//"http://192.168.56.100:8080/geoserver/geonode/wms",
-            {
-                LAYERS: 'geonode:index',
-                STYLES: '',
-                format: format,
-                bbox: [13825393.814371249, 807566.643619642, 13852644.846474735, 817795.469341697],
-                transparent: true,
-                opacity: 0.3
-            },
-            {
-                buffer: 0,
-                displayOutsideMaxExtent: true,
-                isBaseLayer: false,
-                projection: "EPSG:900913",
-                maxExtent: new OpenLayers.Bounds(13825393.814371249, 807566.643619642, 13852644.846474735, 817795.469341697)
-            } 
-        );
-        map.addLayers([mq_layer,tile_layer]);
-        
-        var tile_list=[];
-        
-        /*var info = new OpenLayers.Control.WMSGetFeatureInfo(
-            autoActivate: true,
-            maxFeature: 3,
-            eventListeners: {
-                "getfeatureinfo": function(e){
-                }
-            }
-        );*/ 
-        
-        var items = [{
-            xtype: "gx_zoomslider",
-            aggressive: false,
-            vertical: true,
-            height: 100,
-            x: 10,
-            y: 20
-        }];
-        
-        var config = {
-            renderTo: "preview_map",
-            height: 400,
-            map: map,
-            title: "Tile Selection",
-            items: items,
-            center: [13652590.86,1366919.96],
-            zoom: 5
-        };
-        
-        var getInfoCtrl = new OpenLayers.Control.WMSGetFeatureInfo({
-            autoActivate: true,
-            infoFormat: "application/vnd.ogc.gml",
-            maxFeatures: 3,
-            //url: "http://192.168.56.100:8080/geoserver/geonode/wms",
-            url: geoserver,
-            layers: [tile_layer],
-            eventListeners: {
-                "getfeatureinfo": function (e){
-                    var items = [];
-                    Ext.each (e.features, function(feature) {
-                        delete feature.attributes["File_Path"];
-                        delete feature.attributes["GRID_REF"];
-                        delete feature.attributes["Tilename"];
-                        
-                        items.push({
-                            xtype: "propertygrid",
-                            title: feature.fid,
-                            source: feature.attributes
-                        });
-                    });
-                    
-                    //console.log(items);
-                    var georef = "E"+
-                        items[0].source.MINX/1000+"N"+
-                        items[0].source.MAXY/1000;
-                    
-                    if (georef_list.indexOf(georef)<0){
-                        georef_list.push(georef);
-                    }else{
-                        georef_list.splice(georef_list.indexOf(georef), 1);
-                    }
-=======
     var map_options = options["map"];
     var map = new OpenLayers.Map({
         units: map_options["units"],
@@ -259,7 +147,6 @@
                     delete feature.attributes["File_Path"];
                     delete feature.attributes["GRID_REF"];
                     delete feature.attributes["Tilename"];
->>>>>>> cdfeaae2
                     
                     items.push({
                         xtype: "propertygrid",
@@ -307,6 +194,8 @@
     map.addControl(getInfoCtrl);
     app = new GeoExt.MapPanel(config);
     map.zoomToExtent(tile_layer.maxExtent, false);
+       
+                    
         
 });
 {% endautoescape %}
