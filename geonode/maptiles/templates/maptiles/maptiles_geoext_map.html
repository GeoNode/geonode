--- conflicted
+++ resolved
@@ -5,8 +5,7 @@
 <script type="text/javascript" src="{{ STATIC_URL}}geonode/js/utils/thumbnail.js"></script>
 <script type="text/javascript" src="{{ STATIC_URL}}geonode/js/utils/proj4js-compressed.js"></script>
 <script type="text/javascript" src="{{ STATIC_URL}}geonode/js/utils/proj4js-EPSG32651.js"></script>
-<!--<script type="text/javascript" src="http://svn.osgeo.org/metacrs/proj4js/trunk/lib/proj4js-compressed.js"></script>-->
-<!--<script type="text/javascript" src="http://spatialreference.org/ref/epsg/32651/proj4js/"></script>-->
+
 <script src="http://ajax.googleapis.com/ajax/libs/jquery/1.7/jquery.js"></script>
 <script type="text/javascript" >
     function formatBytes(bytes, decimals) {
@@ -38,21 +37,15 @@
     });
 </script>
 <script type="text/javascript" >
-var curr_location = "lipad.lan.dream.upd.edu.ph";
 
 OpenLayers.ImgPath = "{{ STATIC_URL }}geoexplorer/externals/openlayers/theme/default/img";
 OpenLayers.Request.DEFAULT_CONFIG.headers = {
     'X-CSRFToken': '{{ csrf_token|escapejs }}'
 };
 
-<<<<<<< HEAD
-//OpenLayers.ProxyHost = "http://192.168.20.53/proxy/?url=";
-OpenLayers.ProxyHost = "http://"+curr_location+"/proxy/?url=";
-
-=======
 var curr_location =  "{{siteurl}}";
 OpenLayers.ProxyHost = curr_location+"/proxy/?url=";
->>>>>>> 027fa3fa
+
 
 {% autoescape off %}
 
@@ -255,14 +248,9 @@
             
             var wfs_proto = new OpenLayers.Protocol.WFS({
                 version: "1.0.0",
-<<<<<<< HEAD
-                //url: "http://192.168.20.53:8080/geoserver/geonode/wfs",
-		//url: "http://lipad.lan.dream.upd.edu.ph:8080/geoserver/geonode/wfs",
-		url: "http://localhost:8080/geoserver/geonode/wfs",
-=======
                 //url: "http://192.168.56.100:8080/geoserver/geonode/wfs",
                 url: geoserver+"geonode/wfs",
->>>>>>> 027fa3fa
+		
                 featurePrefix: "geonode",
                 featureType: "index",
                 featureNS: "http://www.geonode.org/",
