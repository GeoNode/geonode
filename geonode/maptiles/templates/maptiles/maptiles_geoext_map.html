--- conflicted
+++ resolved
@@ -604,11 +604,7 @@
         center: [13652590.86,1366919.96],
         zoom: 7
     };
-<<<<<<< HEAD
-    //{% if jurisdiction_yes %}
-=======
     {% if jurisdiction_yes %}
->>>>>>> beab074f
       //declaration of the draw control to enable drawing a rectangle using SHIFT+Click and d
       var drawControl = new OpenLayers.Control();
       OpenLayers.Util.extend(drawControl, {
@@ -675,11 +671,7 @@
       click_select.activate();
       map.addControl(drawControl);
       drawControl.activate();
-<<<<<<< HEAD
-    //{% endif %}
-=======
     {% endif %}
->>>>>>> beab074f
     app = new GeoExt.MapPanel(config);
     if(jurisdiction_args ){
         map.zoomToExtent(jurisdiction_view_layer.getExtent());
