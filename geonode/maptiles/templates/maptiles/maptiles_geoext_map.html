{% include "geonode/ext_header.html" %}
<link rel="stylesheet" type="text/css" href="{{ STATIC_URL }}geoext/css/popup.css">
<link rel="stylesheet" type="text/css" href="{{STATIC_URL}}geonode/css/georef.css">
<script type="text/javascript" src="{{STATIC_URL}}lib/js/OpenLayers.js"></script>
<script type="text/javascript" src="{{ STATIC_URL }}lib/js/GeoExt.js"></script>
<script type="text/javascript" src="{{ STATIC_URL}}geonode/js/utils/thumbnail.js"></script>
<script type="text/javascript" src="{{ STATIC_URL}}geonode/js/utils/proj4js-compressed.js"></script>
<script type="text/javascript" src="{{ STATIC_URL}}geonode/js/utils/proj4js-EPSG32651.js"></script>
<script src="http://code.jquery.com/jquery-1.9.1.js"></script>
<script src="{{ STATIC_URL}}lib/js/sidenavi/SideNavi.js"></script>
<link rel="stylesheet" href="{{ STATIC_URL}}lib/css/sidenavi/sidenavi-right.css">

<script src="//ajax.googleapis.com/ajax/libs/jquery/1.7/jquery.js"></script>
<script type="text/javascript" >
    function formatBytes(bytes, decimals) {
        if(bytes == 0)
            return '0 Bytes';
        var k = 1024;
        var sizes = ['Bytes', 'KB', 'MB', 'GB', 'TB', 'PB', 'EB', 'ZB', 'YB'];
        var i = Math.floor(Math.log(bytes) / Math.log(k));
        return (bytes / Math.pow(k, i)).toPrecision(decimals + 1) + ' ' + sizes[i];
    }

    function sleep(milliseconds) {
      var start = new Date().getTime();
      for (var i = 0; i < 1e7; i++) {
        if ((new Date().getTime() - start) > milliseconds){
          break;
        }
      }
    }


</script>
<script type="text/javascript" >

OpenLayers.ImgPath = "{{ STATIC_URL }}geoexplorer/externals/openlayers/theme/default/img";
OpenLayers.Request.DEFAULT_CONFIG.headers = {
    'X-CSRFToken': '{{ csrf_token|escapejs }}'
};

var curr_location =  window.location.protocol+"//"+window.location.hostname+":"+window.location.port;
OpenLayers.ProxyHost = curr_location+"/proxy/?url=";
var geoserver = "";
if ("{{test_mode}}"=="True"){
    geoserver = window.location.protocol+"//"+window.location.hostname+":8080/geoserver/";
}else{
    curr_location =  window.location.protocol+"//"+window.location.hostname;
    geoserver = curr_location+"/geoserver/" ;
}

{% if jurisdiction.viewer %}
jurisdiction_args = {{jurisdiction.viewer|safe}};
{% else %}
jurisdiction_args = "";
{% endif %}

{% autoescape off %}

grid_args = {{grid.viewer |safe}}
//var options = grid_args;
var app, map;
var tile_list = [];
var highlight_layer;
var jurisdiction_geoms = [];
var tile_cache = [];
var single_click = true;

var olGeoJSON = new OpenLayers.Format.GeoJSON();
//var geoserver = "{{geoserver}}";
//var geoserver = curr_location+"/geoserver/";


// added stuff

var _TILE_SIZE = 1000;
var tile_proj = "EPSG:32651"

$(document).ready(function(){

        // adds the total request size filtering
       $("#georef_form").submit(function(e) {
           e.preventDefault();
           var self = this;
           var json_parser = new OpenLayers.Format.JSON()
           var georef_string = document.getElementById("georef_area").getAttribute("value");
           var data_classes = []
           if(document.getElementById("laz").checked){
               data_classes.push("LAZ");
           }
           if(document.getElementById("dtm-tif").checked){
               data_classes.push("DTM");
           }
           if(document.getElementById("dsm-tif").checked){
               data_classes.push("DSM");
           }
           if(document.getElementById("orthophoto").checked){
               data_classes.push("ORTHO");
           }
           $.post('/maptiles/validate/',
                {"georefs" : georef_string, "dataclasses": data_classes}).done(function(result){
                   if (result.response)
                        self.submit();
                        /*$.post('/maptiles/addtocart/',  {   "georef_area" : document.getElementById("georef_area").getAttribute("value"),
                                                            "dataclasses" : data_classes});*/
                   else {
                        /*alert("The total file size of this request is "+formatBytes(result.total_size, 2)+
                                " . You also have a total of "+formatBytes(result.cart_size, 2)+
                                " in the data cart and FTP requests with a total of "+formatBytes(result.recent_requests_size, 2)+
                                ". Your request exceeds the 200MB download limit. Please reduce number of selected tiles.");*/
                        display_message("notif", "The total file size of this request is "+formatBytes(result.total_size, 2)+
                                " . You also have a total of "+formatBytes(result.cart_size, 2)+
                                " in the data cart and FTP requests with a total of "+formatBytes(result.recent_requests_size, 2)+
                                ". Your request exceeds the 500MB download limit. Please reduce number of selected tiles.");
                    }
                })
       });

       // enables the submission of bounding box coordinates for selecting tiles
       $("#bbox_form").submit(function(e){
           e.preventDefault();
           var self= this;
           var highlight_layer = map.getLayersByName("Highlight Layer")[0];
           selection_bounds(
                new OpenLayers.Bounds(
                    $('#leftlimit').val(),
                    $('#lowerlimit').val(),
                    $('#rightlimit').val(),
                    $('#upperlimit').val()
                ),
                highlight_layer, true
            );
        });

        $("#selection-message-close").click(function(e){
            //$("#selection-message").hide();
            document.getElementById("selection-message").style.visibility="collapse";
        });
});
function toggle_checkbox_check(source){
  if (source.checked){
    checkboxes = document.getElementsByName('georef_checkbox');
    var is_checked = false;
    for(var i = 0; i < checkboxes.length; i++){
      is_checked = checkboxes[i].checked;
      if (!is_checked) break;
    }
    if(is_checked){
      document.getElementById('checkbox_all').checked = true;
    }
  }else{
    document.getElementById('checkbox_all').checked = false;
  }
}

function zoomOnBbox(bounds){
    bbox = new OpenLayers.Bounds(bounds);
    map.zoomToExtent(
        bbox.transform(new OpenLayers.Projection("EPSG:4326"), new OpenLayers.Projection("EPSG:900913"))
    );
}

/*
Computes the floor for the GeoRef coordinates based on the tile size
*/
function floor_tile_size(x){
    return  (Math.floor(x/_TILE_SIZE) * _TILE_SIZE);
}

/*
Computes the ceiling for the GeoRef coordinates based on the tile size
*/
function ceil_tile_size(x) {
    return (Math.ceil(x/_TILE_SIZE) * _TILE_SIZE);
}

/*
Computes the coordinates of a tile based on a coordinate on the map
*/
function get_corners( x, y ){
    return { ul_x: floor_tile_size(x), ul_y: ceil_tile_size(y),
         ur_x: ceil_tile_size(x), ur_y: ceil_tile_size(y),
         ll_x: floor_tile_size(x), ll_y: floor_tile_size(y),
         lr_x: ceil_tile_size(x), lr_y: floor_tile_size(y)
        };
}

/*
Creates a tile object based on four points
*/
function createTile(computed_corners){
    return {
                    georef: "E"+(computed_corners["ul_x"]/1000)+"N"+(computed_corners["ul_y"]/1000),
                    corners: computed_corners,
                    feature: null
                };
}

/*
Function for displaying the georefs of selected tiles at the bottom of the page
*/
function display_points(div_id){
    var container = document.getElementById(div_id);
    container.removeChild(container.firstElementChild||container.firstChild);
    var table_element = document.createElement("table");
    table_element.className += "georef_table";
    container.appendChild(table_element);

    var georef_string = "";
    var numofrows = 1;
    for (var i=0; i< tile_list.length/numofrows; i++){
        var row_element = document.createElement("tr");
        row_element.className += "georef_tr";
        table_element.appendChild(row_element);
        for (var j = 0; j< Math.min(numofrows, tile_list.length - i*numofrows ); j++){
            var georef_column = document.createElement("td");
            georef_column.setAttribute("id",tile_list[i*numofrows+j].georef);
            georef_column.className += "georef_td";
            row_element.appendChild(georef_column);

            var georef_checkbox = document.createElement("input");
            georef_checkbox.type = "checkbox";
            georef_checkbox.name = "georef_checkbox";
            georef_checkbox.value = tile_list[i*numofrows+j].georef;
            georef_checkbox.id = i+j;
            georef_checkbox.onclick = function(){toggle_checkbox_check(this);};

            var georef_label = document.createElement("label");
            georef_label.htmlFor = i+j;
            georef_label.onclick = function(){toggle_checkbox_check(this);};
            georef_label.appendChild(document.createTextNode(tile_list[i*numofrows+j].georef));
            georef_column.appendChild(georef_checkbox);
            georef_column.appendChild(georef_label);

            if(i*numofrows+j == 0){
                georef_string+=tile_list[i*numofrows+j].georef;
            }else{
                georef_string+=","+tile_list[i*numofrows+j].georef;
            }
        }
    }
    getDataSizeClicked(georef_string);
    document.getElementById("georef_area").setAttribute("value",georef_string);
}

/*
Function for displaying messages for notifying the user
*/
function display_message(div_id, message){

    var container=document.getElementById(div_id);
    container.innerHTML = "<div class=\"alert alert-block announcement alert-warning\" style=\"visibility: visible\">\n"+
        "<a type=\"button\" class=\"close\" data-dismiss=\"alert\" data-dismiss-url=\"#\" href=\"#\">×</a>\n"+
        "<p id=\"selection-message-text\">"+message+"</p>\n";
    //console.log(text);
    //text.innerHTML = message;
    //container.setAttribute("hidden","false");
    container.style.visibility="visible";
}

/*
Function for creating a box for highlighting a selected tile
*/
function createHighlightBox(feature_attribs){
    var pt1 = new OpenLayers.Geometry.Point(feature_attribs["ul_x"], feature_attribs["ul_y"]).transform(new OpenLayers.Projection("EPSG:32651"), new OpenLayers.Projection("EPSG:900913"));
    var pt2 = new OpenLayers.Geometry.Point(feature_attribs["ur_x"], feature_attribs["ur_y"]).transform(new OpenLayers.Projection("EPSG:32651"), new OpenLayers.Projection("EPSG:900913"));
    var pt3 = new OpenLayers.Geometry.Point(feature_attribs["lr_x"], feature_attribs["lr_y"]).transform(new OpenLayers.Projection("EPSG:32651"), new OpenLayers.Projection("EPSG:900913"));
    var pt4 = new OpenLayers.Geometry.Point(feature_attribs["ll_x"], feature_attribs["ll_y"]).transform(new OpenLayers.Projection("EPSG:32651"), new OpenLayers.Projection("EPSG:900913"));

    var pts = [pt1, pt2, pt3, pt4];
    var lr = new OpenLayers.Geometry.LinearRing(pts);
    var polygon  = new OpenLayers.Geometry.Polygon([lr]);
    var polygon_feature = new  OpenLayers.Feature.Vector(polygon);

    return polygon_feature;
}

/*
Function returns the index of a tile with a matching georef
*/
function find_georef(tile_list, georef){
     var tile_indeces= tile_list.map(function (x) { return x.georef });
     var index = tile_indeces.indexOf(georef);
     return index;
}

/*
Function for creating a WFS Protocol object
*/
function wfs_proto_creator(layer_request, srs, outformat){
    return new OpenLayers.Protocol.WFS({
        version: "1.0.0",
        url: geoserver+"geonode/wfs",
        featurePrefix: "geonode",
        featureType: layer_request,
        featureNS: "http://www.geonode.org/",
        srsName: srs,
        outputFormat: outformat,
        async: false
    });
}

/*
Filters tiles if they intersect the geometries which are part of the jurisdiction
*/

<<<<<<< HEAD
function isInJurisdiction(tile){
    var jurisdiction_name = "{{jurisdiction_name}}";
    var j_layer = jurisdiction_args["map"]["layers"].filter(function(l){ return l["name"] ==jurisdiction_name })[0];
    var bbox = j_layer["bbox"];
    var j_bounds = new OpenLayers.Bounds(bbox).transform(new OpenLayers.Projection("EPSG:900913"),new OpenLayers.Projection(tile_proj));
    console.log(j_bounds);
    console.log(tile.geometry.bounds);
    if (j_bounds.intersectsBounds(tile.geometry.bounds)){
        console.log("intersection found");
        return true;
    }else{
        console.log("no intersection found");
=======
function isInJurisdiction(geoms, tile){
    /*for ( var i=0; i<geoms.length; i++){
        console.log(tile.geometry.bounds)
        if (geoms[i].geometry.bounds.transform(new OpenLayers.Projection("EPSG:32651"), new OpenLayers.Projection("EPSG:4326")).intersectsBounds(
                {'bounds':tile.geometry.bounds, 'partial':true})){
            console.log("intersection found")
            return true;
        }
        if (geoms[i].geometry.bounds.transform(new OpenLayers.Projection("EPSG:900913"), new OpenLayers.Projection("EPSG:4326")).isBounds(
                {'bounds':tile.geometry.bounds, 'partial':true})){
            console.log("intersection found")
            return true
        }
        if (geoms[i].geometry.bounds.containsBounds(
                {'bounds':tile.geometry.bounds, 'partial':true})){
            console.log("intersection found")
            return true;
        }
    }*/
    var j_layer = jurisdiction_args["map"]["layers"].filter(function(l){ return l["name"] ==jurisdiction_name })[0];
    var bbox = j_layer["bbox"]
    j_bounds = new OpenLayers.Bounds(bbox).transform(new OpenLayers.Projection("EPSG:900913"),new OpenLayers.Projection(tile_proj))
    if (j_bounds.intersectsBounds(tile.geometry.bounds)){
        console.log("intersection found")
        return true
    }else{    
        console.log("no intersection found")
>>>>>>> d20578b1
        return false;
    }
}

function jurisdictionFilter(geoms, feature_list){
    var tile_list = [];
    for (var i=0;i<feature_list.length;i++){
        if(isInJurisdiction(feature_list[i])){
             if (find_georef(tile_list, tile.georef)<0){
                        tile_list.push(tile);
            }
        }
    }
    return tile_list;
}

function tileHasData (feature){
    var data_filter = new OpenLayers.Filter.Logical({
        type: "||",
        filters: [
            new OpenLayers.Filter.Comparison({
                type: "==",
                property: "DSM",
                value: "1"
            }),
            new OpenLayers.Filter.Comparison({
                type: "==",
                property: "DTM",
                value: "1"
            }),
            new OpenLayers.Filter.Comparison({
                type: "==",
                property: "ORTHO",
                value: "1"
            }),
        ]
    });
    return data_filter.evaluate(feature);
}

/*
Creates a nested filter object which checks if  a tile has any data available
*/
function hasDataFiltering( f_list){

    var tile_list = [];
    for (var i=0;i<f_list.length;i++){
        if(tileHasData(f_list[i])){
            tile_list.push(f_list[i]);
        }
    }
    return tile_list;
}

/*
Function which retrieves selected tiles and filters them if  they don't have data or they are outside the jurisdiction
*/
function filterSelectedTiles(tile_filter, single_click, send_notice, epsgproj){
<<<<<<< HEAD
  var wfs_proto = wfs_proto_creator("{{feature_tiled}}", epsgproj,"json");
  var arg_obj = {
    filter: tile_filter,
    single_click: single_click,
    send_notice: send_notice,
    callback: function(response){
      if(response.priv.responseText){
        start = new Date().getTime();
        console.log(start);
        var added_count = 0;
        feature_out = olGeoJSON.read(response.priv.responseText);
        var tiles = hasDataFiltering(feature_out);
        if (jurisdiction_geoms.length > 0){
          for (var i=0;i<tiles.length;i++){
            var corners = {
              "ur_x": tiles[i].data.MAXX, "ur_y": tiles[i].data.MAXY,
              "ul_x": tiles[i].data.MINX, "ul_y": tiles[i].data.MAXY,
              "ll_x": tiles[i].data.MINX, "ll_y": tiles[i].data.MINY,
              "lr_x": tiles[i].data.MAXX,"lr_y": tiles[i].data.MINY
            }
            var tile = createTile(corners);
            if (find_georef(tile_list, tile.georef) < 0){
              console.log("tile is not yet in the list");
              tiles[i].geometry.calculateBounds();
              /*tiles[i].geometry.setBounds(tiles[i].geometry.bounds.transform(
                new OpenLayers.Projection("EPSG:32651"), new OpenLayers.Projection("EPSG:4326")
              ));*/
              if (isInJurisdiction(tiles[i])){
                console.log("tile is within jurisdiction");
                tile_list.push(tile);
                tile.feature = createHighlightBox(tile.corners);
                highlight_layer.addFeatures([tile.feature]);
                added_count++;
              }else{
                console.log("tile is not within jurisdiction");
              }
            }else if (single_click){
              console.log("tile is already in the list");
              removeHighlight(tile.georef,highlight_layer);
=======
     var wfs_proto = wfs_proto_creator("{{feature_tiled}}", epsgproj,"json");
     var arg_obj = {
         filter: tile_filter,
         single_click: single_click,
         send_notice: send_notice,
         callback: function(response){
             if(response.priv.responseText){
                 start = new Date().getTime();
                 console.log(start);
                 var added_count = 0;
                 feature_out = olGeoJSON.read(response.priv.responseText);
                 var tiles = hasDataFiltering(feature_out);
                  if (jurisdiction_geoms.length > 0){
                     for (var i=0;i<tiles.length;i++){
                         var corners = {
                                        "ur_x": tiles[i].data.MAXX, "ur_y": tiles[i].data.MAXY,
                                        "ul_x": tiles[i].data.MINX, "ul_y": tiles[i].data.MAXY,
                                        "ll_x": tiles[i].data.MINX, "ll_y": tiles[i].data.MINY,
                                        "lr_x": tiles[i].data.MAXX,"lr_y": tiles[i].data.MINY
                        }
                        var tile = createTile(corners);
                         if (find_georef(tile_list, tile.georef)<0){
                               console.log("tile is not yet in the list");
                               
                               tiles[i].geometry.calculateBounds();

                               /*tiles[i].geometry.setBounds(tiles[i].geometry.bounds.transform(
                                    new OpenLayers.Projection(epsgproj), new OpenLayers.Projection("EPSG:4326")
                               ));*/
                               if (isInJurisdiction(jurisdiction_geoms, tiles[i])){
                                    tile_list.push(tile);
                                    tile.feature = createHighlightBox(tile.corners);
                                    highlight_layer.addFeatures([tile.feature]);
                                    highlight_layer.refresh();
                                    added_count++;
                                }
                        }else if (single_click){
                                  removeHighlight(tile.georef, highlight_layer);
                        }
                     }
                 }
>>>>>>> d20578b1
            }
            highlight_layer.refresh();
          }
        }
      }
      display_points("point_display");
      single_click=true;
      end = new Date().getTime();
      console.log(end);
      console.log(end-start);
    }
  };
  var wfs_resp = wfs_proto.read(arg_obj);
}

/*
 Function which is used for selecting tiles given a rectangular selection
*/
function selection_bounds(map_bounds, highlight_layer, ifbbox_form) {
    if (ifbbox_form){
      var transformed_bounds = map_bounds.clone().transform(new OpenLayers.Projection("EPSG:4326"),new OpenLayers.Projection("EPSG:900913"));
      map.zoomToExtent(transformed_bounds);
      epsgprojection = "EPSG:900913"
    }else{
      var transformed_bounds = map_bounds.clone().transform(new OpenLayers.Projection("EPSG:900913"), new OpenLayers.Projection("EPSG:32651"));
      epsgprojection = "EPSG:32651"
    }
    console.log(transformed_bounds);
    var filter= new OpenLayers.Filter.Spatial({
            type: OpenLayers.Filter.Spatial.INTERSECTS,
            property: "the_geom",
            value: transformed_bounds.toGeometry() });
<<<<<<< HEAD

=======
    
>>>>>>> d20578b1
    single_click = false;
    filterSelectedTiles(filter, false, true, epsgprojection);
}

/*
Function retrieves the list of jurisdiction geometries and puts them into a list for future use
*/
function getJurisdictionGeom(jurisdiction, juris_vec_layer){
    var juris_wfs = wfs_proto_creator(jurisdiction, "EPSG:32651", "json");
    var response = juris_wfs.read({
      callback: function(response){
            if (response.priv.responseText){
                //var parser = new OpenLayers.Format.GeoJSON();
                var feature_out =olGeoJSON.read(response.priv.responseText);
                juris_vec_layer.addFeatures(feature_out);
                jurisdiction_geoms = juris_vec_layer.features;

            }
        }
    });
}

/*
Function which removes the highlight of a tile
*/
function removeHighlight(georef, vec_layer){
    var index= find_georef(tile_list, georef);
    if (index < 0 )
        return;
    vec_layer.removeFeatures([tile_list[index].feature]);
    vec_layer.refresh();
    tile_list.splice(index,1);
}

/*
 Function in getting total_data_size_clicked
*/
function getDataSizeClicked(georefsclicked){
    $.post('/maptiles/datasize/',
        {"georefs_clicked" : georefsclicked}).done(function(result){
          if (result.response){
            self.submit();
          } else {
            document.getElementById("data_size_display").innerHTML = '- ' + formatBytes(result.total_data_size_clicked,2);
          }
       })
}
/*
 Function for converting bytes to KB, MB, GB
*/
function formatBytes(bytes,decimals) {
   if(bytes == 0) return '0 Byte';
   var k = 1000; // or 1024 for binary
   var dm = decimals + 1 || 3;
   var sizes = ['Bytes', 'KB', 'MB', 'GB', 'TB', 'PB', 'EB', 'ZB', 'YB'];
   var i = Math.floor(Math.log(bytes) / Math.log(k));
   return parseFloat((bytes / Math.pow(k, i)).toFixed(dm)) + ' ' + sizes[i];
}
/*
Defines the style for the highlight tiles
*/
var vector_style = new OpenLayers.Style({
    'fillColor': '#0000ff',
    'strokeColor': '#0000ff',
    'strokeWidth': 1
});

var vector_style_map = new OpenLayers.StyleMap({
    'default': vector_style
});

function delete_checked(){
  var checked = $('input[type="checkbox"][name="georef_checkbox"]:checked').map(function() { return this.value; }).get();
  for(var i=0; i<checked.length;i++){
    console.log(checked[i]);
    removeHighlight(checked[i], highlight_layer);
  }
  display_points("point_display");
  document.getElementById('checkbox_all').checked = false;
}

function toggle_all_checkboxes(source){
  checkboxes = document.getElementsByName('georef_checkbox');
  for(var i = 0; i < checkboxes.length; i++){
    checkboxes[i].checked = source.checked;
  }
}
/*
Initialization of the map UI
*/
Ext.onReady(function (){

    var juris_vec_layer = new OpenLayers.Layer.Vector();

    //definition of the Philippine grid layer
    var grid_layer_name = "geonode:{{  feature_tiled }}";

    //definition of the map object
    var map_options = grid_args["map"];
    map = new OpenLayers.Map({
      units: map_options["units"],
      maxResolution: map_options["maxResolution"],
      projection: map_options["projection"]
    });
    map.addControl(
        new OpenLayers.Control.MousePosition({
            // prefix: 'EPSG:4326 coordinates: ',
            separator: '&deg;E ',
            suffix: '&deg;N',
            numDigits: 5,
            emptyString: 'Mouse is not over map.',
            displayProjection: new OpenLayers.Projection("EPSG:4326")
        })
    );
    //definition of the world map layer
    var mq_layer = new OpenLayers.Layer.XYZ(
        "OpenStreetMap",
        [
           //"http://otile1.mqcdn.com/tiles/1.0.0/map/${z}/${x}/${y}.png",
           //"http://otile2.mqcdn.com/tiles/1.0.0/map/${z}/${x}/${y}.png",
           //"http://otile3.mqcdn.com/tiles/1.0.0/map/${z}/${x}/${y}.png",
           //"http://otile4.mqcdn.com/tiles/1.0.0/map/${z}/${x}/${y}.png"

           "http://korona.geog.uni-heidelberg.de/tiles/roads/x=${x}&y=${y}&z=${z}"

          //"http://server.arcgisonline.com/ArcGIS/rest/services/Ocean_Basemap/MapServer/tile/${z}/${y}/${x}"
        ],
        {
            //attribution: "Data, imagery and map information provided by <a href='http://www.mapquest.com/'  target='_blank'>MapQuest</a>, <a href='http://www.openstreetmap.org/' target='_blank'>Open Street Map</a> and contributors, <a href='http://creativecommons.org/licenses/by-sa/2.0/' target='_blank'>CC-BY-SA</a>  <img src='http://developer.mapquest.com/content/osm/mq_logo.png' border='0'>",

            //attribution: "Imagery from <a href='http://giscience.uni-hd.de/'>GIScience Research Group @ University of Heidelberg</a> &mdash; Map data &copy; <a href='http://www.openstreetmap.org/copyright'>OpenStreetMap</a>",
            attribution: 'Tiles &copy; Esri &mdash; Sources: GEBCO, NOAA, CHS, OSU, UNH, CSUMB, National Geographic, DeLorme, NAVTEQ, and Esri',
            transitionEffect: "resize"
        },
        {
            isBaseLayer: true,
            wrapDateLine: true
        }
    );

    map.addLayer(mq_layer);

    var stored_layer = map_options["layers"].filter(function(l){ return l["name"] == grid_layer_name })[0];
    var source_index = stored_layer["source"];

    map.addLayer(juris_vec_layer);

    // definition of the tiled layer
    var tile_layer = new OpenLayers.Layer.WMS(
        grid_layer_name + "- Tiled", geoserver+"geonode/wms",
        {
            LAYERS: stored_layer["name"],
            format:  'image/png',
            bbox: stored_layer["bbox"],
            transparent: true,
            opacity: 0.3
        },
        {
            buffer: 0,
            displayOutsideMaxExtent: true,
            isBaseLayer: false,
            projection: "EPSG:900913",
            maxExtent: new OpenLayers.Bounds(stored_layer["bbox"])
        }
    );

    map.addLayer(tile_layer);

    // initialization of the jurisdiction display layer
    var jurisdiction_view_layer;
    jurisdiction_name="{{jurisdiction_name}}";
    if(jurisdiction_args){
        var j_layer = jurisdiction_args["map"]["layers"].filter(function(l){ return l["name"] ==jurisdiction_name })[0];
        jurisdiction_view_layer = new OpenLayers.Layer.WMS(
            jurisdiction_name, geoserver+"geonode/wms",
            {
                LAYERS: j_layer["name"],
                format: "image/png",
                bbox: new OpenLayers.Bounds(j_layer["bbox"]),
                transparent: true,
                opacity: 0.3
            },
            {
                buffer: 0,
                displayOutsideMaxExtent: true,
                isBaseLayer: false,
                projection: "EPSG:32651",
                maxExtent: new OpenLayers.Bounds(j_layer["bbox"])
            }
        );
        map.addLayer(jurisdiction_view_layer);
    }

    //declaration of the highlight vector layer
    highlight_layer = new OpenLayers.Layer.Vector(
        "Highlight Layer",
        {
            isBaseLayer: false ,
            //styleMap: new OpenLayers.Style(OpenLayers.Feature.Vector.style["select"])
            styleMap: vector_style_map,
            visibility: true,
            transparent: true
        }
    );
    map.addLayer(highlight_layer);

    var items = [];
    var config = {
        renderTo: "preview_map",
        height: 800,
        width: "100%",
        map: map,
        items: items,
        center: [13652590.86,1366919.96],
        zoom: 7
    };
    {% if jurisdiction_yes %}
      //declaration of the draw control to enable drawing a rectangle using SHIFT+Click and d
      var drawControl = new OpenLayers.Control();
      OpenLayers.Util.extend(drawControl, {
          draw: function () {
              this.box = new OpenLayers.Handler.Box( drawControl,
                  {"done": this.notice},
                  {keyMask: OpenLayers.Handler.MOD_SHIFT});
              this.box.activate();
          },
          highlight_layer: highlight_layer,
          jurisdiction: jurisdiction_name,
          notice: function (bounds){
              var ll = map.getLonLatFromPixel(new OpenLayers.Pixel(bounds.left, bounds.bottom));
              var ur = map.getLonLatFromPixel(new OpenLayers.Pixel(bounds.right, bounds.top));
              var map_bounds = new OpenLayers.Bounds();
              map_bounds.extend(ll);
              map_bounds.extend(ur);
              selection_bounds(map_bounds, this.highlight_layer, false);
          }
      });

      //declaration of click behavior on the map
      OpenLayers.Control.Click = OpenLayers.Class(OpenLayers.Control, {
          defaultHandlerOptions: {
              "single": true,
              "double": false,
              "pixelTolerance": 0,
              "stopSingle": false,
              "stopDouble": false
          },

          initialize: function(options) {
              this.handlerOptions = OpenLayers.Util.extend(
                  {}, this.defaultHandlerOptions);
              OpenLayers.Control.prototype.initialize.apply(this, arguments);

              this.handler = new OpenLayers.Handler.Click(
              this, {
                  'click': this.trigger
              }, this.handlerOptions);
          },

          trigger: function(e) {
              var lonlat = map.getLonLatFromPixel(e.xy);
              var click_pt = new OpenLayers.Geometry.Point(lonlat.lon, lonlat.lat);
              var transformed_pt = click_pt.transform(map.getProjectionObject(),new OpenLayers.Projection("EPSG:32651"));
              var computed_corners = get_corners(click_pt.x, click_pt.y);

              var tile = createTile(computed_corners);// this is a pointless piece of code
              console.log(tile.georef);

              var filter = new OpenLayers. Filter.Comparison({
                      type: "==",
                      property: "GRIDREF",
                      matchCase: true,
                      value: createTile(computed_corners).georef//tile.georef
              });
              single_click = true;
              filterSelectedTiles(filter, true, true, "EPSG:32651");
          }
      });

     click_select = new OpenLayers.Control.Click()
      map.addControl(click_select);
      click_select.activate();
      map.addControl(drawControl);
      drawControl.activate();
    {% endif %}
    app = new GeoExt.MapPanel(config);
    if(jurisdiction_args ){
        map.zoomToExtent(jurisdiction_view_layer['maxExtent']);
        getJurisdictionGeom(jurisdiction_name.split(":")[1], juris_vec_layer);
    }else{
        map.zoomToExtent(tile_layer.getExtent());
    }
    // console.log(jurisdiction_view_layer);
    setMapSize();
});
/*
Takes the navbar size and subtracts to window properties then Set's the mappanel size
*/
function setMapSize(){
  var w = window.innerWidth;
  var h = window.innerHeight;
  var navheight = $("#navbar").height();
  var size = app.getSize();
  size.width = w;
  size.height = h - navheight;
  app.setSize(size);

  document.getElementById("preview_map").style.marginLeft = -(w-1170)/2-15 +"px";

  document.getElementById('floating-legend').style.top = navheight+15 +"px";
}
$(window).resize(function() {
  //resize just happened, pixels changed
  setMapSize()
});
{% endautoescape %}
</script><|MERGE_RESOLUTION|>--- conflicted
+++ resolved
@@ -304,7 +304,6 @@
 Filters tiles if they intersect the geometries which are part of the jurisdiction
 */
 
-<<<<<<< HEAD
 function isInJurisdiction(tile){
     var jurisdiction_name = "{{jurisdiction_name}}";
     var j_layer = jurisdiction_args["map"]["layers"].filter(function(l){ return l["name"] ==jurisdiction_name })[0];
@@ -317,35 +316,6 @@
         return true;
     }else{
         console.log("no intersection found");
-=======
-function isInJurisdiction(geoms, tile){
-    /*for ( var i=0; i<geoms.length; i++){
-        console.log(tile.geometry.bounds)
-        if (geoms[i].geometry.bounds.transform(new OpenLayers.Projection("EPSG:32651"), new OpenLayers.Projection("EPSG:4326")).intersectsBounds(
-                {'bounds':tile.geometry.bounds, 'partial':true})){
-            console.log("intersection found")
-            return true;
-        }
-        if (geoms[i].geometry.bounds.transform(new OpenLayers.Projection("EPSG:900913"), new OpenLayers.Projection("EPSG:4326")).isBounds(
-                {'bounds':tile.geometry.bounds, 'partial':true})){
-            console.log("intersection found")
-            return true
-        }
-        if (geoms[i].geometry.bounds.containsBounds(
-                {'bounds':tile.geometry.bounds, 'partial':true})){
-            console.log("intersection found")
-            return true;
-        }
-    }*/
-    var j_layer = jurisdiction_args["map"]["layers"].filter(function(l){ return l["name"] ==jurisdiction_name })[0];
-    var bbox = j_layer["bbox"]
-    j_bounds = new OpenLayers.Bounds(bbox).transform(new OpenLayers.Projection("EPSG:900913"),new OpenLayers.Projection(tile_proj))
-    if (j_bounds.intersectsBounds(tile.geometry.bounds)){
-        console.log("intersection found")
-        return true
-    }else{    
-        console.log("no intersection found")
->>>>>>> d20578b1
         return false;
     }
 }
@@ -404,47 +374,6 @@
 Function which retrieves selected tiles and filters them if  they don't have data or they are outside the jurisdiction
 */
 function filterSelectedTiles(tile_filter, single_click, send_notice, epsgproj){
-<<<<<<< HEAD
-  var wfs_proto = wfs_proto_creator("{{feature_tiled}}", epsgproj,"json");
-  var arg_obj = {
-    filter: tile_filter,
-    single_click: single_click,
-    send_notice: send_notice,
-    callback: function(response){
-      if(response.priv.responseText){
-        start = new Date().getTime();
-        console.log(start);
-        var added_count = 0;
-        feature_out = olGeoJSON.read(response.priv.responseText);
-        var tiles = hasDataFiltering(feature_out);
-        if (jurisdiction_geoms.length > 0){
-          for (var i=0;i<tiles.length;i++){
-            var corners = {
-              "ur_x": tiles[i].data.MAXX, "ur_y": tiles[i].data.MAXY,
-              "ul_x": tiles[i].data.MINX, "ul_y": tiles[i].data.MAXY,
-              "ll_x": tiles[i].data.MINX, "ll_y": tiles[i].data.MINY,
-              "lr_x": tiles[i].data.MAXX,"lr_y": tiles[i].data.MINY
-            }
-            var tile = createTile(corners);
-            if (find_georef(tile_list, tile.georef) < 0){
-              console.log("tile is not yet in the list");
-              tiles[i].geometry.calculateBounds();
-              /*tiles[i].geometry.setBounds(tiles[i].geometry.bounds.transform(
-                new OpenLayers.Projection("EPSG:32651"), new OpenLayers.Projection("EPSG:4326")
-              ));*/
-              if (isInJurisdiction(tiles[i])){
-                console.log("tile is within jurisdiction");
-                tile_list.push(tile);
-                tile.feature = createHighlightBox(tile.corners);
-                highlight_layer.addFeatures([tile.feature]);
-                added_count++;
-              }else{
-                console.log("tile is not within jurisdiction");
-              }
-            }else if (single_click){
-              console.log("tile is already in the list");
-              removeHighlight(tile.georef,highlight_layer);
-=======
      var wfs_proto = wfs_proto_creator("{{feature_tiled}}", epsgproj,"json");
      var arg_obj = {
          filter: tile_filter,
@@ -486,7 +415,6 @@
                         }
                      }
                  }
->>>>>>> d20578b1
             }
             highlight_layer.refresh();
           }
@@ -519,11 +447,6 @@
             type: OpenLayers.Filter.Spatial.INTERSECTS,
             property: "the_geom",
             value: transformed_bounds.toGeometry() });
-<<<<<<< HEAD
-
-=======
-    
->>>>>>> d20578b1
     single_click = false;
     filterSelectedTiles(filter, false, true, epsgprojection);
 }
