--- conflicted
+++ resolved
@@ -498,11 +498,7 @@
     var juris_vec_layer = new OpenLayers.Layer.Vector();
 
     //phil extent
-<<<<<<< HEAD
-    var extent = new OpenLayers.Bounds(180, -150, 190, -140);
-=======
     var extent = new OpenLayers.Bounds(180, 0, 190, 10);
->>>>>>> 4df9721f
     //definition of the Philippine grid layer
     var grid_layer_name = "geonode:{{  feature_tiled }}";
 
