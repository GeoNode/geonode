{% include "geonode/ext_header.html" %}
<link rel="stylesheet" type="text/css" href="{{ STATIC_URL }}geoext/css/popup.css">
<link rel="stylesheet" type="text/css" href="{{STATIC_URL}}geonode/css/georef.css">
<script type="text/javascript" src="{{STATIC_URL}}lib/js/OpenLayers.js"></script>
<script type="text/javascript" src="{{ STATIC_URL }}lib/js/GeoExt.js"></script>
<script type="text/javascript" src="{{ STATIC_URL}}geonode/js/utils/thumbnail.js"></script>
<script type="text/javascript" src="{{ STATIC_URL}}geonode/js/utils/proj4js-compressed.js"></script>
<script type="text/javascript" src="{{ STATIC_URL}}geonode/js/utils/proj4js-EPSG32651.js"></script>
<script src="http://code.jquery.com/jquery-1.9.1.js"></script>
<script src="{{ STATIC_URL}}lib/js/sidenavi/SideNavi.js"></script>
<link rel="stylesheet" href="{{ STATIC_URL}}lib/css/sidenavi/sidenavi-right.css">

<script src="//ajax.googleapis.com/ajax/libs/jquery/1.7/jquery.js"></script>
<script type="text/javascript" >
    function formatBytes(bytes, decimals) {
        if(bytes == 0)
            return '0 Bytes';
        var k = 1024;
        var sizes = ['Bytes', 'KB', 'MB', 'GB', 'TB', 'PB', 'EB', 'ZB', 'YB'];
        var i = Math.floor(Math.log(bytes) / Math.log(k));
        return (bytes / Math.pow(k, i)).toPrecision(decimals + 1) + ' ' + sizes[i];
    }

    function sleep(milliseconds) {
      var start = new Date().getTime();
      for (var i = 0; i < 1e7; i++) {
        if ((new Date().getTime() - start) > milliseconds){
          break;
        }
      }
    }


</script>
<script type="text/javascript" >

OpenLayers.ImgPath = "{{ STATIC_URL }}geoexplorer/externals/openlayers/theme/default/img";
OpenLayers.Request.DEFAULT_CONFIG.headers = {
    'X-CSRFToken': '{{ csrf_token|escapejs }}'
};

var curr_location =  window.location.protocol+"//"+window.location.hostname+":"+window.location.port;
OpenLayers.ProxyHost = curr_location+"/proxy/?url=";
var geoserver = "";
if ("{{test_mode}}"=="True"){
    geoserver = window.location.protocol+"//"+window.location.hostname+":8080/geoserver/";
}else{
    curr_location =  window.location.protocol+"//"+window.location.hostname;
    geoserver = curr_location+"/geoserver/" ;
}

{% if jurisdiction.viewer %}
jurisdiction_args = {{jurisdiction.viewer|safe}};
{% else %}
jurisdiction_args = "";
{% endif %}

{% autoescape off %}

grid_args = {{grid.viewer |safe}}
//var options = grid_args;
var app, map;
var tile_list = [];
var highlight_layer;
var jurisdiction_geoms = [];
var tile_cache = [];
var single_click = true;

var olGeoJSON = new OpenLayers.Format.GeoJSON();
//var geoserver = "{{geoserver}}";
//var geoserver = curr_location+"/geoserver/";


// added stuff

var _TILE_SIZE = 1000;
var tile_proj = "EPSG:32651"

$(document).ready(function(){

        // adds the total request size filtering
       $("#georef_form").submit(function(e) {
           e.preventDefault();
           var self = this;
           var json_parser = new OpenLayers.Format.JSON()
           var georef_string = document.getElementById("georef_area").getAttribute("value");
           var data_classes = []
           if(document.getElementById("laz").checked){
               data_classes.push("LAZ");
           }
           if(document.getElementById("dtm-tif").checked){
               data_classes.push("DTM");
           }
           if(document.getElementById("dsm-tif").checked){
               data_classes.push("DSM");
           }
           if(document.getElementById("orthophoto").checked){
               data_classes.push("ORTHO");
           }
           $.post('/maptiles/validate/',
                {"georefs" : georef_string, "dataclasses": data_classes}).done(function(result){
                   if (result.response)
                        self.submit();
                        /*$.post('/maptiles/addtocart/',  {   "georef_area" : document.getElementById("georef_area").getAttribute("value"),
                                                            "dataclasses" : data_classes});*/
                   else {
                        /*alert("The total file size of this request is "+formatBytes(result.total_size, 2)+
                                " . You also have a total of "+formatBytes(result.cart_size, 2)+
                                " in the data cart and FTP requests with a total of "+formatBytes(result.recent_requests_size, 2)+
                                ". Your request exceeds the 200MB download limit. Please reduce number of selected tiles.");*/
                        display_message("notif", "The total file size of this request is "+formatBytes(result.total_size, 2)+
                                " . You also have a total of "+formatBytes(result.cart_size, 2)+
                                " in the data cart and FTP requests with a total of "+formatBytes(result.recent_requests_size, 2)+
                                ". Your request exceeds the 500MB download limit. Please reduce number of selected tiles.");
                    }
                })
       });

       // enables the submission of bounding box coordinates for selecting tiles
       $("#bbox_form").submit(function(e){
           e.preventDefault();
           var self= this;
           var highlight_layer = map.getLayersByName("Highlight Layer")[0];
           selection_bounds(
                new OpenLayers.Bounds(
                    $('#leftlimit').val(),
                    $('#lowerlimit').val(),
                    $('#rightlimit').val(),
                    $('#upperlimit').val()
                ),
                highlight_layer, true
            );
        });

        $("#selection-message-close").click(function(e){
            //$("#selection-message").hide();
            document.getElementById("selection-message").style.visibility="collapse";
        });
});
function toggle_checkbox_check(source){
  if (source.checked){
    checkboxes = document.getElementsByName('georef_checkbox');
    var is_checked = false;
    for(var i = 0; i < checkboxes.length; i++){
      is_checked = checkboxes[i].checked;
      if (!is_checked) break;
    }
    if(is_checked){
      document.getElementById('checkbox_all').checked = true;
    }
  }else{
    document.getElementById('checkbox_all').checked = false;
  }
}

function zoomOnBbox(bounds){
    bbox = new OpenLayers.Bounds(bounds);
    map.zoomToExtent(
        bbox.transform(new OpenLayers.Projection("EPSG:4326"), new OpenLayers.Projection("EPSG:900913"))
    );
}

/*
Computes the floor for the GeoRef coordinates based on the tile size
*/
function floor_tile_size(x){
    return  (Math.floor(x/_TILE_SIZE) * _TILE_SIZE);
}

/*
Computes the ceiling for the GeoRef coordinates based on the tile size
*/
function ceil_tile_size(x) {
    return (Math.ceil(x/_TILE_SIZE) * _TILE_SIZE);
}

/*
Computes the coordinates of a tile based on a coordinate on the map
*/
function get_corners( x, y ){
    return { ul_x: floor_tile_size(x), ul_y: ceil_tile_size(y),
         ur_x: ceil_tile_size(x), ur_y: ceil_tile_size(y),
         ll_x: floor_tile_size(x), ll_y: floor_tile_size(y),
         lr_x: ceil_tile_size(x), lr_y: floor_tile_size(y)
        };
}

/*
Creates a tile object based on four points
*/
function createTile(computed_corners){
    return {
                    georef: "E"+(computed_corners["ul_x"]/1000)+"N"+(computed_corners["ul_y"]/1000),
                    corners: computed_corners,
                    feature: null
                };
}

/*
Function for displaying the georefs of selected tiles at the bottom of the page
*/
function display_points(div_id){
    var container = document.getElementById(div_id);
    container.removeChild(container.firstElementChild||container.firstChild);
    var table_element = document.createElement("table");
    table_element.className += "georef_table";
    container.appendChild(table_element);

    var georef_string = "";
    var numofrows = 1;
    for (var i=0; i< tile_list.length/numofrows; i++){
        var row_element = document.createElement("tr");
        row_element.className += "georef_tr";
        table_element.appendChild(row_element);
        for (var j = 0; j< Math.min(numofrows, tile_list.length - i*numofrows ); j++){
            var georef_column = document.createElement("td");
            georef_column.setAttribute("id",tile_list[i*numofrows+j].georef);
            georef_column.className += "georef_td";
            row_element.appendChild(georef_column);

            var georef_checkbox = document.createElement("input");
            georef_checkbox.type = "checkbox";
            georef_checkbox.name = "georef_checkbox";
            georef_checkbox.value = tile_list[i*numofrows+j].georef;
            georef_checkbox.id = i+j;
            georef_checkbox.onclick = function(){toggle_checkbox_check(this);};

            var georef_label = document.createElement("label");
            georef_label.htmlFor = i+j;
            georef_label.onclick = function(){toggle_checkbox_check(this);};
            georef_label.appendChild(document.createTextNode(tile_list[i*numofrows+j].georef));
            georef_column.appendChild(georef_checkbox);
            georef_column.appendChild(georef_label);

            if(i*numofrows+j == 0){
                georef_string+=tile_list[i*numofrows+j].georef;
            }else{
                georef_string+=","+tile_list[i*numofrows+j].georef;
            }
        }
    }
    getDataSizeClicked(georef_string);
    document.getElementById("georef_area").setAttribute("value",georef_string);
}

/*
Function for displaying messages for notifying the user
*/
function display_message(div_id, message){

    var container=document.getElementById(div_id);
    container.innerHTML = "<div class=\"alert alert-block announcement alert-warning\" style=\"visibility: visible\">\n"+
        "<a type=\"button\" class=\"close\" data-dismiss=\"alert\" data-dismiss-url=\"#\" href=\"#\">×</a>\n"+
        "<p id=\"selection-message-text\">"+message+"</p>\n";
    //console.log(text);
    //text.innerHTML = message;
    //container.setAttribute("hidden","false");
    container.style.visibility="visible";
}

/*
Function for creating a box for highlighting a selected tile
*/
function createHighlightBox(feature_attribs){
    var pt1 = new OpenLayers.Geometry.Point(feature_attribs["ul_x"], feature_attribs["ul_y"]).transform(new OpenLayers.Projection("EPSG:32651"), new OpenLayers.Projection("EPSG:900913"));
    var pt2 = new OpenLayers.Geometry.Point(feature_attribs["ur_x"], feature_attribs["ur_y"]).transform(new OpenLayers.Projection("EPSG:32651"), new OpenLayers.Projection("EPSG:900913"));
    var pt3 = new OpenLayers.Geometry.Point(feature_attribs["lr_x"], feature_attribs["lr_y"]).transform(new OpenLayers.Projection("EPSG:32651"), new OpenLayers.Projection("EPSG:900913"));
    var pt4 = new OpenLayers.Geometry.Point(feature_attribs["ll_x"], feature_attribs["ll_y"]).transform(new OpenLayers.Projection("EPSG:32651"), new OpenLayers.Projection("EPSG:900913"));

    var pts = [pt1, pt2, pt3, pt4];
    var lr = new OpenLayers.Geometry.LinearRing(pts);
    var polygon  = new OpenLayers.Geometry.Polygon([lr]);
    var polygon_feature = new  OpenLayers.Feature.Vector(polygon);

    return polygon_feature;
}

/*
Function returns the index of a tile with a matching georef
*/
function find_georef(tile_list, georef){
     var tile_indeces= tile_list.map(function (x) { return x.georef });
     var index = tile_indeces.indexOf(georef);
     return index;
}

/*
Function for creating a WFS Protocol object
*/
function wfs_proto_creator(layer_request, srs, outformat){
    return new OpenLayers.Protocol.WFS({
        version: "1.0.0",
        url: geoserver+"geonode/wfs",
        featurePrefix: "geonode",
        featureType: layer_request,
        featureNS: "http://www.geonode.org/",
        srsName: srs,
        outputFormat: outformat,
        async: false
    });
}

/*
Filters tiles if they intersect the geometries which are part of the jurisdiction
*/

function isInJurisdiction(tile){
    var jurisdiction_name = "{{jurisdiction_name}}";
    var j_layer = jurisdiction_args["map"]["layers"].filter(function(l){ return l["name"] ==jurisdiction_name })[0];
    var bbox = j_layer["bbox"];
    var j_bounds = new OpenLayers.Bounds(bbox).transform(new OpenLayers.Projection("EPSG:900913"),new OpenLayers.Projection(tile_proj));
    console.log(j_bounds);
    console.log(tile.geometry.bounds);
    if (j_bounds.intersectsBounds(tile.geometry.bounds)){
        console.log("intersection found");
        return true;
    }else{
        console.log("no intersection found");
        return false;
    }
}

function jurisdictionFilter(geoms, feature_list){
    var tile_list = [];
    for (var i=0;i<feature_list.length;i++){
        if(isInJurisdiction(feature_list[i])){
             if (find_georef(tile_list, tile.georef)<0){
                        tile_list.push(tile);
            }
        }
    }
    return tile_list;
}

function tileHasData (feature){
    var data_filter = new OpenLayers.Filter.Logical({
        type: "||",
        filters: [
            new OpenLayers.Filter.Comparison({
                type: "==",
                property: "DSM",
                value: "1"
            }),
            new OpenLayers.Filter.Comparison({
                type: "==",
                property: "DTM",
                value: "1"
            }),
            new OpenLayers.Filter.Comparison({
                type: "==",
                property: "ORTHO",
                value: "1"
            }),
        ]
    });
    return data_filter.evaluate(feature);
}

/*
Creates a nested filter object which checks if  a tile has any data available
*/
function hasDataFiltering( f_list){

    var tile_list = [];
    for (var i=0;i<f_list.length;i++){
        if(tileHasData(f_list[i])){
            tile_list.push(f_list[i]);
        }
    }
    return tile_list;
}

/*
Function which retrieves selected tiles and filters them if  they don't have data or they are outside the jurisdiction
*/
function filterSelectedTiles(tile_filter, single_click, send_notice, epsgproj){
  var wfs_proto = wfs_proto_creator("{{feature_tiled}}", epsgproj,"json");
  var arg_obj = {
    filter: tile_filter,
    single_click: single_click,
    send_notice: send_notice,
    callback: function(response){
      if(response.priv.responseText){
        start = new Date().getTime();
        console.log(start);
        var added_count = 0;
        feature_out = olGeoJSON.read(response.priv.responseText);
        var tiles = hasDataFiltering(feature_out);
        if (jurisdiction_geoms.length > 0){
          for (var i=0;i<tiles.length;i++){
            var corners = {
              "ur_x": tiles[i].data.MAXX, "ur_y": tiles[i].data.MAXY,
              "ul_x": tiles[i].data.MINX, "ul_y": tiles[i].data.MAXY,
              "ll_x": tiles[i].data.MINX, "ll_y": tiles[i].data.MINY,
              "lr_x": tiles[i].data.MAXX,"lr_y": tiles[i].data.MINY
            }
            var tile = createTile(corners);
            if (find_georef(tile_list, tile.georef) < 0){
              console.log("tile is not yet in the list");
              tiles[i].geometry.calculateBounds();
              /*tiles[i].geometry.setBounds(tiles[i].geometry.bounds.transform(
                new OpenLayers.Projection("EPSG:32651"), new OpenLayers.Projection("EPSG:4326")
              ));*/
              if (isInJurisdiction(tiles[i])){
                console.log("tile is within jurisdiction");
                tile_list.push(tile);
                tile.feature = createHighlightBox(tile.corners);
                highlight_layer.addFeatures([tile.feature]);
                added_count++;
              }else{
                console.log("tile is not within jurisdiction");
              }
            }else if (single_click){
              console.log("tile is already in the list");
              removeHighlight(tile.georef,highlight_layer);
            }
            highlight_layer.refresh();
          }
        }
      }
      display_points("point_display");
      single_click=true;
      end = new Date().getTime();
      console.log(end);
      console.log(end-start);
    }
  };
  var wfs_resp = wfs_proto.read(arg_obj);
}

/*
 Function which is used for selecting tiles given a rectangular selection
*/
function selection_bounds(map_bounds, highlight_layer, ifbbox_form) {
    if (ifbbox_form){
      var transformed_bounds = map_bounds.clone().transform(new OpenLayers.Projection("EPSG:4326"),new OpenLayers.Projection("EPSG:900913"));
      map.zoomToExtent(transformed_bounds);
      epsgprojection = "EPSG:900913"
    }else{
      var transformed_bounds = map_bounds.clone().transform(new OpenLayers.Projection("EPSG:900913"), new OpenLayers.Projection("EPSG:32651"));
      epsgprojection = "EPSG:32651"
    }
    console.log(transformed_bounds);
    var filter= new OpenLayers.Filter.Spatial({
            type: OpenLayers.Filter.Spatial.INTERSECTS,
            property: "the_geom",
            value: transformed_bounds.toGeometry() });

    single_click = false;
    filterSelectedTiles(filter, false, true, epsgprojection);
}

/*
Function retrieves the list of jurisdiction geometries and puts them into a list for future use
*/
function getJurisdictionGeom(jurisdiction, juris_vec_layer){
    var juris_wfs = wfs_proto_creator(jurisdiction, "EPSG:32651", "json");
    var response = juris_wfs.read({
      callback: function(response){
            if (response.priv.responseText){
                //var parser = new OpenLayers.Format.GeoJSON();
                var feature_out =olGeoJSON.read(response.priv.responseText);
                juris_vec_layer.addFeatures(feature_out);
                jurisdiction_geoms = juris_vec_layer.features;

            }
        }
    });
}

/*
Function which removes the highlight of a tile
*/
function removeHighlight(georef, vec_layer){
    var index= find_georef(tile_list, georef);
    if (index < 0 )
        return;
    vec_layer.removeFeatures([tile_list[index].feature]);
    vec_layer.refresh();
    tile_list.splice(index,1);
}

/*
 Function in getting total_data_size_clicked
*/
function getDataSizeClicked(georefsclicked){
    $.post('/maptiles/datasize/',
        {"georefs_clicked" : georefsclicked}).done(function(result){
          if (result.response){
            self.submit();
          } else {
            document.getElementById("data_size_display").innerHTML = '- ' + formatBytes(result.total_data_size_clicked,2);
          }
       })
}
/*
 Function for converting bytes to KB, MB, GB
*/
function formatBytes(bytes,decimals) {
   if(bytes == 0) return '0 Byte';
   var k = 1000; // or 1024 for binary
   var dm = decimals + 1 || 3;
   var sizes = ['Bytes', 'KB', 'MB', 'GB', 'TB', 'PB', 'EB', 'ZB', 'YB'];
   var i = Math.floor(Math.log(bytes) / Math.log(k));
   return parseFloat((bytes / Math.pow(k, i)).toFixed(dm)) + ' ' + sizes[i];
}
/*
Defines the style for the highlight tiles
*/
var vector_style = new OpenLayers.Style({
    'fillColor': '#0000ff',
    'strokeColor': '#0000ff',
    'strokeWidth': 1
});

var vector_style_map = new OpenLayers.StyleMap({
    'default': vector_style
});

function delete_checked(){
  var checked = $('input[type="checkbox"][name="georef_checkbox"]:checked').map(function() { return this.value; }).get();
  for(var i=0; i<checked.length;i++){
    console.log(checked[i]);
    removeHighlight(checked[i], highlight_layer);
  }
  display_points("point_display");
  document.getElementById('checkbox_all').checked = false;
}

function toggle_all_checkboxes(source){
  checkboxes = document.getElementsByName('georef_checkbox');
  for(var i = 0; i < checkboxes.length; i++){
    checkboxes[i].checked = source.checked;
  }
}
/*
Initialization of the map UI
*/

// add for dynamic sld
var map_options = grid_args["map"];
var grid_layer_name = "geonode:{{  feature_tiled }}";
var stored_layer = map_options["layers"].filter(function(l){ return l["name"] == grid_layer_name })[0];
var tile_layer = new OpenLayers.Layer.WMS(
    grid_layer_name + "- Tiled", geoserver+"geonode/wms",
    {
        LAYERS: stored_layer["name"],
        format:  'image/png',
        bbox: stored_layer["bbox"],
        transparent: true,
        opacity: 0.3
    },
    {
        buffer: 0,
        displayOutsideMaxExtent: true,
        isBaseLayer: false,
        projection: "EPSG:900913",
        maxExtent: new OpenLayers.Bounds(stored_layer["bbox"])
    }
);

Ext.onReady(function (){

    var juris_vec_layer = new OpenLayers.Layer.Vector();

    //definition of the Philippine grid layer

    //definition of the map object
    map = new OpenLayers.Map({
      units: map_options["units"],
      maxResolution: map_options["maxResolution"],
      projection: map_options["projection"]
    });
    map.addControl(
        new OpenLayers.Control.MousePosition({
            // prefix: 'EPSG:4326 coordinates: ',
            separator: '&deg;E ',
            suffix: '&deg;N',
            numDigits: 5,
            emptyString: 'Mouse is not over map.',
            displayProjection: new OpenLayers.Projection("EPSG:4326")
        })
    );
    //definition of the world map layer
    // var mq_layer = new OpenLayers.Layer.XYZ(
    //     "OpenStreetMap",
    //     [
    //        //"http://otile1.mqcdn.com/tiles/1.0.0/map/${z}/${x}/${y}.png",
    //        //"http://otile2.mqcdn.com/tiles/1.0.0/map/${z}/${x}/${y}.png",
    //        //"http://otile3.mqcdn.com/tiles/1.0.0/map/${z}/${x}/${y}.png",
    //        //"http://otile4.mqcdn.com/tiles/1.0.0/map/${z}/${x}/${y}.png"

    //        // "http://korona.geog.uni-heidelberg.de/tiles/roads/x=${x}&y=${y}&z=${z}"
    //        "http://lipad.tst.dream.upd.edu.ph/geoserver/osm/wms?service=WMS&version=1.1.0&request=GetMap&layers=osm:osm"

    //       //"http://server.arcgisonline.com/ArcGIS/rest/services/Ocean_Basemap/MapServer/tile/${z}/${y}/${x}"
    //     ],
    //     {
    //         //attribution: "Data, imagery and map information provided by <a href='http://www.mapquest.com/'  target='_blank'>MapQuest</a>, <a href='http://www.openstreetmap.org/' target='_blank'>Open Street Map</a> and contributors, <a href='http://creativecommons.org/licenses/by-sa/2.0/' target='_blank'>CC-BY-SA</a>  <img src='http://developer.mapquest.com/content/osm/mq_logo.png' border='0'>",

    //         //attribution: "Imagery from <a href='http://giscience.uni-hd.de/'>GIScience Research Group @ University of Heidelberg</a> &mdash; Map data &copy; <a href='http://www.openstreetmap.org/copyright'>OpenStreetMap</a>",
    //         attribution: '<a href="http://www.openstreetmap.org/copyright">OpenStreetMap</a>'',
    //         transitionEffect: "resize"
    //     },
    //     {
    //         isBaseLayer: true,
    //         wrapDateLine: true
    //     }
    // );

    // apply local osm layer group
    siteurl_osm = '{{ siteurl }}' +  '/geoserver/osm/wms?';
    var local_osm = new OpenLayers.Layer.WMS(
        "WMS OSM Layer",
        siteurl_osm,
        {
            workspace: 'osm',
            layers: 'osm:osm',
            format: 'image/png',
            attribution: '<a href="http://www.openstreetmap.org/copyright">OpenStreetMap</a>',
            transitionEffect: "resize"
        },
        {
            isBaseLayer: true,
            wrapDateLine: true
        }
    );

    map.addLayer(local_osm);

    var source_index = stored_layer["source"];

    map.addLayer(juris_vec_layer);

    // definition of the tiled layer

    map.addLayer(tile_layer);

    // initialization of the jurisdiction display layer
    var jurisdiction_view_layer;
    jurisdiction_name="{{jurisdiction_name}}";
    if(jurisdiction_args){
        var j_layer = jurisdiction_args["map"]["layers"].filter(function(l){ return l["name"] ==jurisdiction_name })[0];
        jurisdiction_view_layer = new OpenLayers.Layer.WMS(
            jurisdiction_name, geoserver+"geonode/wms",
            {
                LAYERS: j_layer["name"],
                format: "image/png",
                bbox: new OpenLayers.Bounds(j_layer["bbox"]),
                transparent: true,
                opacity: 0.3
            },
            {
                buffer: 0,
                displayOutsideMaxExtent: true,
                isBaseLayer: false,
                projection: "EPSG:32651",
                maxExtent: new OpenLayers.Bounds(j_layer["bbox"])
            }
        );
        map.addLayer(jurisdiction_view_layer);
    }

    //declaration of the highlight vector layer
    highlight_layer = new OpenLayers.Layer.Vector(
        "Highlight Layer",
        {
            isBaseLayer: false ,
            //styleMap: new OpenLayers.Style(OpenLayers.Feature.Vector.style["select"])
            styleMap: vector_style_map,
            visibility: true,
            transparent: true
        }
    );
    map.addLayer(highlight_layer);

    var items = [];
    var config = {
        renderTo: "preview_map",
        height: 800,
        width: "100%",
        map: map,
        items: items,
        center: [13652590.86,1366919.96],
        zoom: 7
    };
    {% if jurisdiction_yes %}
      //declaration of the draw control to enable drawing a rectangle using SHIFT+Click and d
      var drawControl = new OpenLayers.Control();
      OpenLayers.Util.extend(drawControl, {
          draw: function () {
              this.box = new OpenLayers.Handler.Box( drawControl,
                  {"done": this.notice},
                  {keyMask: OpenLayers.Handler.MOD_SHIFT});
              this.box.activate();
          },
          highlight_layer: highlight_layer,
          jurisdiction: jurisdiction_name,
          notice: function (bounds){
              var ll = map.getLonLatFromPixel(new OpenLayers.Pixel(bounds.left, bounds.bottom));
              var ur = map.getLonLatFromPixel(new OpenLayers.Pixel(bounds.right, bounds.top));
              var map_bounds = new OpenLayers.Bounds();
              map_bounds.extend(ll);
              map_bounds.extend(ur);
              selection_bounds(map_bounds, this.highlight_layer, false);
          }
      });

      //declaration of click behavior on the map
      OpenLayers.Control.Click = OpenLayers.Class(OpenLayers.Control, {
          defaultHandlerOptions: {
              "single": true,
              "double": false,
              "pixelTolerance": 0,
              "stopSingle": false,
              "stopDouble": false
          },

          initialize: function(options) {
              this.handlerOptions = OpenLayers.Util.extend(
                  {}, this.defaultHandlerOptions);
              OpenLayers.Control.prototype.initialize.apply(this, arguments);

              this.handler = new OpenLayers.Handler.Click(
              this, {
                  'click': this.trigger
              }, this.handlerOptions);
          },

          trigger: function(e) {
              var lonlat = map.getLonLatFromPixel(e.xy);
              var click_pt = new OpenLayers.Geometry.Point(lonlat.lon, lonlat.lat);
              var transformed_pt = click_pt.transform(map.getProjectionObject(),new OpenLayers.Projection("EPSG:32651"));
              var computed_corners = get_corners(click_pt.x, click_pt.y);

              var tile = createTile(computed_corners);// this is a pointless piece of code
              console.log(tile.georef);

              var filter = new OpenLayers. Filter.Comparison({
                      type: "==",
                      property: "GRIDREF",
                      matchCase: true,
                      value: createTile(computed_corners).georef//tile.georef
              });
              single_click = true;
              filterSelectedTiles(filter, true, true, "EPSG:32651");
          }
      });

     click_select = new OpenLayers.Control.Click()
      map.addControl(click_select);
      click_select.activate();
      map.addControl(drawControl);
      drawControl.activate();
    {% endif %}
    app = new GeoExt.MapPanel(config);
    if(jurisdiction_args ){
        map.zoomToExtent(jurisdiction_view_layer['maxExtent']);
        getJurisdictionGeom(jurisdiction_name.split(":")[1], juris_vec_layer);
    }else{
        map.zoomToExtent(tile_layer.getExtent());
    }
    // console.log(jurisdiction_view_layer);
    setMapSize();
});
/*
Takes the navbar size and subtracts to window properties then Set's the mappanel size
*/
function setMapSize(){
  var w = window.innerWidth;
  var h = window.innerHeight;
  var navheight = $("#navbar").height();
  var size = app.getSize();
  size.width = w;
  size.height = h - navheight;
  app.setSize(size);

  document.getElementById("preview_map").style.marginLeft = -(w-1170)/2-15 +"px";

  document.getElementById('floating-legend').style.top = navheight+15 +"px";
}

function changeSLD(){
<<<<<<< HEAD
  console.log('Change sld');
  if($("input:checked").val()=="dtm"){
    console.log('############# Change SLD TO DTM');
    tile_layer.mergeNewParams({
      styles: 'dtm_test',
    });
  }
  else if ($("input:checked").val()=="ortho"){
    console.log('############# Change SLD TO ORTHO');
    tile_layer.mergeNewParams({
      styles: 'ortho_test',
    });
  }
  else if ($("input:checked").val()=="laz"){
    console.log('############# Change SLD TO LAZ');
    tile_layer.mergeNewParams({
      styles: 'laz_test',
    });
  }
  else if ($("input:checked").val()=="dsm"){
    console.log('############# Change SLD TO DSM');
    tile_layer.mergeNewParams({
      styles: 'dsm_test',
    });
  }
  else if ($("input:checked").val()=="all"){
    console.log('&&&&&&&&&&&&&&&& ALL {{ settings.philgrid_sld }}');
=======
  if($("input:checked").val()=="dtm"){
    tile_layer.mergeNewParams({
      styles: '{{ dtm_sld }}',
    });
  }

  else if ($("input:checked").val()=="ortho"){
    tile_layer.mergeNewParams({
      styles: '{{ ortho_sld }}',
    });
  }
  else if ($("input:checked").val()=="laz"){
    tile_layer.mergeNewParams({
      styles: '{{ laz_sld }}',
    });
  }
  else if ($("input:checked").val()=="dsm"){
    tile_layer.mergeNewParams({
      styles: '{{ dsm_sld }}',
    });
  }
  else if ($("input:checked").val()=="all"){
>>>>>>> 240fc097
    tile_layer.mergeNewParams({
      styles: '{{ philgrid_sld }}',
    });
  }

}

$(window).resize(function() {
  //resize just happened, pixels changed
  setMapSize()
});
{% endautoescape %}
</script><|MERGE_RESOLUTION|>--- conflicted
+++ resolved
@@ -781,35 +781,6 @@
 }
 
 function changeSLD(){
-<<<<<<< HEAD
-  console.log('Change sld');
-  if($("input:checked").val()=="dtm"){
-    console.log('############# Change SLD TO DTM');
-    tile_layer.mergeNewParams({
-      styles: 'dtm_test',
-    });
-  }
-  else if ($("input:checked").val()=="ortho"){
-    console.log('############# Change SLD TO ORTHO');
-    tile_layer.mergeNewParams({
-      styles: 'ortho_test',
-    });
-  }
-  else if ($("input:checked").val()=="laz"){
-    console.log('############# Change SLD TO LAZ');
-    tile_layer.mergeNewParams({
-      styles: 'laz_test',
-    });
-  }
-  else if ($("input:checked").val()=="dsm"){
-    console.log('############# Change SLD TO DSM');
-    tile_layer.mergeNewParams({
-      styles: 'dsm_test',
-    });
-  }
-  else if ($("input:checked").val()=="all"){
-    console.log('&&&&&&&&&&&&&&&& ALL {{ settings.philgrid_sld }}');
-=======
   if($("input:checked").val()=="dtm"){
     tile_layer.mergeNewParams({
       styles: '{{ dtm_sld }}',
@@ -832,7 +803,6 @@
     });
   }
   else if ($("input:checked").val()=="all"){
->>>>>>> 240fc097
     tile_layer.mergeNewParams({
       styles: '{{ philgrid_sld }}',
     });
