--- conflicted
+++ resolved
@@ -403,15 +403,10 @@
     if (ifbbox_form){
       var transformed_bounds = map_bounds.clone().transform(new OpenLayers.Projection("EPSG:4326"),new OpenLayers.Projection("EPSG:900913"));
       map.zoomToExtent(transformed_bounds);
-<<<<<<< HEAD
-    }else{
-      var transformed_bounds = map_bounds.clone().transform(new OpenLayers.Projection("EPSG:900913"), new OpenLayers.Projection("EPSG:32651"));
-=======
       epsgprojection = "EPSG:900913"
     }else{
       var transformed_bounds = map_bounds.clone().transform(new OpenLayers.Projection("EPSG:900913"), new OpenLayers.Projection("EPSG:32651"));
       epsgprojection = "EPSG:32651"
->>>>>>> 8ceaa485
     }
     console.log(transformed_bounds);
     var filter= new OpenLayers.Filter.Spatial({
@@ -456,11 +451,7 @@
 
     //filterSelectedTiles(box_filter, false, true);
     single_click = false;
-<<<<<<< HEAD
-    filterSelectedTiles(filter, false, true, "EPSG:900913");
-=======
     filterSelectedTiles(filter, false, true, epsgprojection);
->>>>>>> 8ceaa485
 }
 
 /*
