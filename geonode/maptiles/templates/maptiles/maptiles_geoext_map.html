{% include "geonode/ext_header.html" %}
<link rel="stylesheet" type="text/css" href="{{ STATIC_URL }}geoext/css/popup.css">
<link rel="stylesheet" type="text/css" href="{{STATIC_URL}}geonode/css/georef.css">
<script type="text/javascript" src="{{STATIC_URL}}lib/js/OpenLayers.js"></script>
<script type="text/javascript" src="{{ STATIC_URL }}lib/js/GeoExt.js"></script>
<script type="text/javascript" src="{{ STATIC_URL}}geonode/js/utils/thumbnail.js"></script>
<script type="text/javascript" src="{{ STATIC_URL}}geonode/js/utils/proj4js-compressed.js"></script>
<script type="text/javascript" src="{{ STATIC_URL}}geonode/js/utils/proj4js-EPSG32651.js"></script>
<script type="text/javascript" src="http://bjornharrtell.github.io/jsts/lib/javascript.util.js"></script>
<script type="text/javascript" src="https://cdn.rawgit.com/bjornharrtell/jsts/gh-pages/lib/0.16.0/jsts.min.js"></script>
<script type="text/javascript" src="http://bjornharrtell.github.io/jsts/lib/attache.array.min.js"></script>

<script src="//ajax.googleapis.com/ajax/libs/jquery/1.7/jquery.js"></script>
<script type="text/javascript" >
    function formatBytes(bytes, decimals) {
        if(bytes == 0)
            return '0 Bytes';
        var k = 1024;
        var sizes = ['Bytes', 'KB', 'MB', 'GB', 'TB', 'PB', 'EB', 'ZB', 'YB'];
        var i = Math.floor(Math.log(bytes) / Math.log(k));
        return (bytes / Math.pow(k, i)).toPrecision(decimals + 1) + ' ' + sizes[i];
    }

    function sleep(milliseconds) {
      var start = new Date().getTime();
      for (var i = 0; i < 1e7; i++) {
        if ((new Date().getTime() - start) > milliseconds){
          break;
        }
      }
    }


</script>
<script type="text/javascript" >

OpenLayers.ImgPath = "{{ STATIC_URL }}geoexplorer/externals/openlayers/theme/default/img";
OpenLayers.Request.DEFAULT_CONFIG.headers = {
    'X-CSRFToken': '{{ csrf_token|escapejs }}'
};

var curr_location =  window.location.protocol+"//"+window.location.hostname+":"+window.location.port;
OpenLayers.ProxyHost = curr_location+"/proxy/?url=";
var geoserver = "";
if ("{{test_mode}}"=="True"){
    geoserver = window.location.protocol+"//"+window.location.hostname+":8080/geoserver/";
}else{
    curr_location =  window.location.protocol+"//"+window.location.hostname;
    geoserver = curr_location+"/geoserver/" ;
}

{% if jurisdiction.viewer %}
jurisdiction_args = {{jurisdiction.viewer|safe}};
{% else %}
jurisdiction_args = "";
{% endif %}

{% autoescape off %}

grid_args = {{grid.viewer |safe}}
//var options = grid_args;
var app, map;
var tile_list = [];
var highlight_layer;
var jurisdiction_geoms = [];
var tile_cache = [];
var single_click = true;

var jstsParser = new jsts.io.GeoJSONReader();
var jstsWriter = new jsts.io.GeoJSONWriter();
var jstsJurisdictionGeoms;

var olGeoJSON = new OpenLayers.Format.GeoJSON();
//var geoserver = "{{geoserver}}";
//var geoserver = curr_location+"/geoserver/";


// added stuff

var _TILE_SIZE = 1000;

$(document).ready(function(){

        // adds the total request size filtering
       $("#georef_form").submit(function(e) {
           e.preventDefault();
           var self = this;
           var json_parser = new OpenLayers.Format.JSON()
           var georef_string = document.getElementById("georef_area").getAttribute("value");
           var data_classes = []
           if(document.getElementById("laz").checked){
               data_classes.push("LAZ");
           }
           if(document.getElementById("dtm-tif").checked){
               data_classes.push("DTM");
           }
           if(document.getElementById("dsm-tif").checked){
               data_classes.push("DSM");
           }
           if(document.getElementById("orthophoto").checked){
               data_classes.push("ORTHO");
           }
           $.post('/maptiles/validate/',
                {"georefs" : georef_string, "dataclasses": data_classes}).done(function(result){
                   if (result.response)
                        self.submit();
                        /*$.post('/maptiles/addtocart/',  {   "georef_area" : document.getElementById("georef_area").getAttribute("value"),
                                                            "dataclasses" : data_classes});*/
                   else {
                        /*alert("The total file size of this request is "+formatBytes(result.total_size, 2)+
                                " . You also have a total of "+formatBytes(result.cart_size, 2)+
                                " in the data cart and FTP requests with a total of "+formatBytes(result.recent_requests_size, 2)+
                                ". Your request exceeds the 200MB download limit. Please reduce number of selected tiles.");*/
                        display_message("notif", "The total file size of this request is "+formatBytes(result.total_size, 2)+
                                " . You also have a total of "+formatBytes(result.cart_size, 2)+
                                " in the data cart and FTP requests with a total of "+formatBytes(result.recent_requests_size, 2)+
                                ". Your request exceeds the 200MB download limit. Please reduce number of selected tiles.");
                    }
                })
       });

       // enables the submission of bounding box coordinates for selecting tiles
       $("#bbox_form").submit(function(e){
           e.preventDefault();
           var self= this;
           var highlight_layer = map.getLayersByName("Highlight Layer")[0];
           selection_bounds(
                new OpenLayers.Bounds(
                    $('#leftlimit').val(),
                    $('#lowerlimit').val(),
                    $('#rightlimit').val(),
                    $('#upperlimit').val()
                ),
                highlight_layer
            );
        });

        $("#selection-message-close").click(function(e){
            //$("#selection-message").hide();
            document.getElementById("selection-message").style.visibility="collapse";
        });

});

/*
Computes the floor for the GeoRef coordinates based on the tile size
*/
function floor_tile_size(x){
    return  (Math.floor(x/_TILE_SIZE) * _TILE_SIZE);
}

/*
Computes the ceiling for the GeoRef coordinates based on the tile size
*/
function ceil_tile_size(x) {
    return (Math.ceil(x/_TILE_SIZE) * _TILE_SIZE);
}

/*
Computes the coordinates of a tile based on a coordinate on the map
*/
function get_corners( x, y ){
    return { ul_x: floor_tile_size(x), ul_y: ceil_tile_size(y),
         ur_x: ceil_tile_size(x), ur_y: ceil_tile_size(y),
         ll_x: floor_tile_size(x), ll_y: floor_tile_size(y),
         lr_x: ceil_tile_size(x), lr_y: floor_tile_size(y)
        };
}

/*
Creates a tile object based on four points
*/
function createTile(computed_corners){
    return {
                    georef: "E"+(computed_corners["ul_x"]/1000)+"N"+(computed_corners["ul_y"]/1000),
                    corners: computed_corners,
                    feature: null
                };
}

/*
Function for displaying the georefs of selected tiles at the bottom of the page
*/
function display_points(div_id, vec_layer){
    var container = document.getElementById(div_id);
    container.removeChild(container.firstElementChild||container.firstChild);
    var table_element = document.createElement("table");
    table_element.className += "georef_table";
    container.appendChild(table_element);

    var georef_string = "";
    //console.log(tile_list);
    for (var i=0; i< tile_list.length/5; i++){
        var row_element = document.createElement("tr");
        row_element.className += "georef_tr";
        table_element.appendChild(row_element);
        for (var j = 0; j< Math.min(5, tile_list.length - i*5 ); j++){
            var georef_column = document.createElement("td");
            georef_column.setAttribute("id",tile_list[i*5+j].georef);
            georef_column.className += "georef_td"
            georef_column.innerHTML = tile_list[i*5+j].georef
            row_element.appendChild(georef_column);

            if(i*5+j == 0){
                georef_string+=tile_list[i*5+j].georef;
            }else{
                georef_string+=","+tile_list[i*5+j].georef;
            }
        }
    }
    document.getElementById("georef_area").setAttribute("value",georef_string);
}

/*
Function for displaying messages for notifying the user
*/
function display_message(div_id, message){

    var container=document.getElementById(div_id);
    container.innerHTML = "<div class=\"alert alert-block announcement alert-warning\" style=\"visibility: visible\">\n"+
        "<a type=\"button\" class=\"close\" data-dismiss=\"alert\" data-dismiss-url=\"#\" href=\"#\">×</a>\n"+
        "<p id=\"selection-message-text\">"+message+"</p>\n";
    //console.log(text);
    //text.innerHTML = message;
    //container.setAttribute("hidden","false");
    container.style.visibility="visible";
}

/*
Function for creating a box for highlighting a selected tile
*/
function createHighlightBox(feature_attribs){
    var pt1 = new OpenLayers.Geometry.Point(feature_attribs["ul_x"], feature_attribs["ul_y"]).transform(new OpenLayers.Projection("EPSG:32651"), new OpenLayers.Projection("EPSG:900913"));
    var pt2 = new OpenLayers.Geometry.Point(feature_attribs["ur_x"], feature_attribs["ur_y"]).transform(new OpenLayers.Projection("EPSG:32651"), new OpenLayers.Projection("EPSG:900913"));
    var pt3 = new OpenLayers.Geometry.Point(feature_attribs["lr_x"], feature_attribs["lr_y"]).transform(new OpenLayers.Projection("EPSG:32651"), new OpenLayers.Projection("EPSG:900913"));
    var pt4 = new OpenLayers.Geometry.Point(feature_attribs["ll_x"], feature_attribs["ll_y"]).transform(new OpenLayers.Projection("EPSG:32651"), new OpenLayers.Projection("EPSG:900913"));

    var pts = [pt1, pt2, pt3, pt4];
    var lr = new OpenLayers.Geometry.LinearRing(pts);
    var polygon  = new OpenLayers.Geometry.Polygon([lr]);
    var polygon_feature = new  OpenLayers.Feature.Vector(polygon);

    return polygon_feature;
}

/*
Function returns the index of a tile with a matching georef
*/
function find_georef(tile_list, georef){
     var tile_indeces= tile_list.map(function (x) { return x.georef });
     var index = tile_indeces.indexOf(georef);
     return index;
}

/*
Function for creating a WFS Protocol object
*/
function wfs_proto_creator(layer_request, srs, outformat){
    return new OpenLayers.Protocol.WFS({
        version: "1.0.0",
        url: geoserver+"geonode/wfs",
        featurePrefix: "geonode",
        featureType: layer_request,
        featureNS: "http://www.geonode.org/",
        srsName: srs,
        outputFormat: outformat,
        async: false
    });
}

/*
Filters tiles if they intersect the geometries which are part of the jurisdiction
*/

function isInJurisdiction(geoms, tile){
    for ( var i=0; i<geoms.length; i++){
        if (tile.geometry.intersects(geoms[i].geometry)){
            return true;
        }
    }
}

function jurisdictionFilter(geoms, feature_list){
    var tile_list = [];
    for (var i=0;i<feature_list.length;i++){
        if(isInJurisdiction(geoms, feature_list[i])){
             if (find_georef(tile_list, tile.georef)<0){
                        tile_list.push(tile);
            }
        }
    }
    return tile_list;
}

function tileHasData (feature){
    var data_filter = new OpenLayers.Filter.Logical({
        type: "||",
        filters: [
            new OpenLayers.Filter.Comparison({
                type: "==",
                property: "DSM",
                value: "1"
            }),
            new OpenLayers.Filter.Comparison({
                type: "==",
                property: "DTM",
                value: "1"
            }),
            new OpenLayers.Filter.Comparison({
                type: "==",
                property: "ORTHO",
                value: "1"
            }),
        ]
    });
    return data_filter.evaluate(feature);
}

/*
Creates a nested filter object which checks if  a tile has any data available
*/
function hasDataFiltering( f_list){

    var tile_list = [];
    for (var i=0;i<f_list.length;i++){
        if(tileHasData(f_list[i])){
            tile_list.push(f_list[i]);
        }
    }
    return tile_list;
}

/*
Function which retrieves selected tiles and filters them if  they don't have data or they are outside the jurisdiction
*/
function filterSelectedTiles(tile_filter, single_click, send_notice){
     var wfs_proto = wfs_proto_creator("{{feature_tiled}}", "EPSG:32651","json");
     var arg_obj = {
         filter: tile_filter,
         single_click: single_click,
         send_notice: send_notice,
         callback: function(response){
             if(response.priv.responseText){
                 start = new Date().getTime();
                 console.log(start);
                 //json_parser = new OpenLayers.Format.GeoJSON();
                 feature_out = olGeoJSON.read(response.priv.responseText);
                 var tiles = hasDataFiltering(feature_out);
                  if (jurisdiction_geoms.length > 0){
                     for (var i=0;i<tiles.length;i++){
                         var corners = {
                                        "ur_x": tiles[i].data.MAXX, "ur_y": tiles[i].data.MAXY,
                                        "ul_x": tiles[i].data.MINX, "ul_y": tiles[i].data.MAXY,
                                        "ll_x": tiles[i].data.MINX, "ll_y": tiles[i].data.MINY,
                                        "lr_x": tiles[i].data.MAXX,"lr_y": tiles[i].data.MINY
                        }
                        var tile = createTile(corners);
                         if (find_georef(tile_list, tile.georef)<0){
                               if (isInJurisdiction(jurisdiction_geoms, tiles[i])){
                                    tile_list.push(tile);
                                    tile.feature = createHighlightBox(tile.corners);
                                    highlight_layer.addFeatures([tile.feature]);
                                    highlight_layer.refresh();
                              }else if (single_click){
                                  removeHighlight(tile.georef, highlight_layer);
                              }
                         }
                     }
                  }
                  display_points("point_display", highlight_layer);

                  if (tiles.length < feature_out.length){
                      if (feature_out.length==1){
                            //alert("Selected tile either lacks data or is out of bounds. ");
                            display_message("notif","Selected tile either lacks data or is out of bounds." );
                      }else{
                            //alert("Some selected tiles have not been included in the list due to lack of data or being outside the jurisdiction boundaries");
                            display_message("notif","Some selected tiles have not been included in the list due to lack of data or being outside the jurisdiction boundaries");
                      }
                  }else{
                      /*document.getElementById("warning").style.visibilty =  "visible";
                      document.getElementById("warning").style.display =  "inline";*/
                      //container.setAttribute("hidden","hidden");
                  }
                  single_click=true;
                  end = new Date().getTime();
                  console.log(end);
                  console.log(end-start);
             }
         }
     };
     var wfs_resp = wfs_proto.read(arg_obj);
}

/*
 Function which is used for selecting tiles given a rectangular selection
*/
function selection_bounds(map_bounds, highlight_layer) {

    var transformed_bounds = map_bounds.clone().transform(new OpenLayers.Projection("EPSG:900913"), new OpenLayers.Projection("EPSG:32651"));
    var filter= new OpenLayers.Filter.Spatial({
            type: OpenLayers.Filter.Spatial.INTERSECTS,
            property: "the_geom",
            value: transformed_bounds.toGeometry() });
    /*if (jurisdiction_geoms.length > 0){
        var jstsSelectionBox= jstsParser.read(olGeoJSON.write(transformed_bounds.toGeometry()));
        console.log(jstsSelectionBox);
        var jstsIntersection = jstsJurisdictionGeoms.intersection(jstsSelectionBox);
        var jstsIntersection = new jsts.geom.MultiPolygon();
        console.log(jstsIntersection);


        for (var i=0; i< jstsJurisdictionGeoms.length; i++){
                    //jstsJurisdictionGeoms.push(tmp.features[i].geometry);
                    console.log(i);
                    if (!(jstsJurisdictionGeoms[i]  instanceof jsts.geom.GeometryCollection)){
                        console.log(jstsJurisdictionGeoms[i].CLASS_NAME);
                        jstsIntersection.union(jstsJurisdictionGeoms[i].intersection(jstsSelectionBox));
                        console.log(jstsJurisdictionGeoms[i].intersection(jstsSelectionBox));
                    }

                    //jstsJurisdictionGeoms.union(tmp.features[i].geometry);
        }

        console.log(jstsWriter.write(jstsIntersection));
        var olIntersection = olGeoJSON.parseGeometry(jstsWriter.write(jstsIntersection));
        console.log(olIntersection);

        filter = new OpenLayers.Filter.Spatial({
            type: OpenLayers.Filter.Spatial.INTERSECTS,
            property: "the_geom",
            value: olIntersection
        });
    }else{
        filter= new OpenLayers.Filter.Spatial({
            type: OpenLayers.Filter.Spatial.INTERSECTS,
            property: "the_geom",
            value: transformed_bounds.toGeometry() });
    }*/

    //filterSelectedTiles(box_filter, false, true);
    single_click = false;
    filterSelectedTiles(filter, false, true);
}

/*
Function retrieves the list of jurisdiction geometries and puts them into a list for future use
*/
function getJurisdictionGeom(jurisdiction, juris_vec_layer){
    var juris_wfs = wfs_proto_creator(jurisdiction, "EPSG:32651", "json");
    var response = juris_wfs.read({
      callback: function(response){
            if (response.priv.responseText){
                //var parser = new OpenLayers.Format.GeoJSON();
                var feature_out =olGeoJSON.read(response.priv.responseText);
                juris_vec_layer.addFeatures(feature_out);
                jurisdiction_geoms = juris_vec_layer.features;
                //jstsJurisdictionGeoms=new javascript.util.ArrayList();
                jstsJurisdictionGeoms=[];
                tmp = jstsParser.read(response.priv.responseText);
                for (var i=0; i< tmp.features.length; i++){
                    jstsJurisdictionGeoms.push(tmp.features[i].geometry);
                    //jstsJurisdictionGeoms.union(tmp.features[i].geometry);
                }

            }
        }
    });
}

/*
Function which removes the highlight of a tile
*/
function removeHighlight(georef, vec_layer){
    var index= find_georef(tile_list, georef);
    vec_layer.removeFeatures([tile_list[index].feature]);
    tile_list.splice(index,1);
}

/*
Defines the style for the highlight tiles
*/
var vector_style = new OpenLayers.Style({
    'fillColor': '#0000ff',
    'strokeColor': '#0000ff',
    'strokeWidth': 1
});

var vector_style_map = new OpenLayers.StyleMap({
    'default': vector_style
});

/*
Initialization of the map UI
*/
Ext.onReady(function (){

    var juris_vec_layer = new OpenLayers.Layer.Vector();

    //philippine extent
<<<<<<< HEAD
    var extent = new OpenLayers.Bounds(8, 44.5, 19, 50);
=======
    var extent = new OpenLayers.Bounds(0, 0, 100, 100);
>>>>>>> afd5245f
    //definition of the Philippine grid layer
    var grid_layer_name = "geonode:{{  feature_tiled }}";

    //definition of the map object
    var map_options = grid_args["map"];
    map = new OpenLayers.Map({
        units: map_options["units"],
        maxResolution: map_options["maxResolution"],
        projection: map_options["projection"],
        restrictedExtent: extent
    });

    //definition of the world map layer
    var mq_layer = new OpenLayers.Layer.XYZ(
        "OpenStreetMap",
        [
            "http://otile1.mqcdn.com/tiles/1.0.0/map/${z}/${x}/${y}.png",
            "http://otile2.mqcdn.com/tiles/1.0.0/map/${z}/${x}/${y}.png",
            "http://otile3.mqcdn.com/tiles/1.0.0/map/${z}/${x}/${y}.png",
            "http://otile4.mqcdn.com/tiles/1.0.0/map/${z}/${x}/${y}.png"
        ],
        {
            attribution: "Data, imagery and map information provided by <a href='http://www.mapquest.com/'  target='_blank'>MapQuest</a>, <a href='http://www.openstreetmap.org/' target='_blank'>Open Street Map</a> and contributors, <a href='http://creativecommons.org/licenses/by-sa/2.0/' target='_blank'>CC-BY-SA</a>  <img src='http://developer.mapquest.com/content/osm/mq_logo.png' border='0'>",
            transitionEffect: "resize"
        },
        {
            isBaseLayer: true,
            wrapDateLine: true
        }
    );

    map.addLayer(mq_layer);

    var stored_layer = map_options["layers"].filter(function(l){ return l["name"] == grid_layer_name })[0];
    var source_index = stored_layer["source"];

    map.addLayer(juris_vec_layer);

    // definition of the tiled layer
    var tile_layer = new OpenLayers.Layer.WMS(
        grid_layer_name + "- Tiled", geoserver+"geonode/wms",
        {
            LAYERS: stored_layer["name"],
            format:  'image/png',
            bbox: stored_layer["bbox"],
            transparent: true,
            opacity: 0.3
        },
        {
            buffer: 0,
            displayOutsideMaxExtent: true,
            isBaseLayer: false,
            projection: "EPSG:900913",
            maxExtent: new OpenLayers.Bounds(stored_layer["bbox"])
        }
    );

    map.addLayer(tile_layer);

    // initialization of the jurisdiction display layer
    var jurisdiction_view_layer;
    jurisdiction_name="{{jurisdiction_name}}";
    if(jurisdiction_args){
        var j_layer = jurisdiction_args["map"]["layers"].filter(function(l){ return l["name"] ==jurisdiction_name })[0];
        jurisdiction_view_layer = new OpenLayers.Layer.WMS(
            jurisdiction_name, geoserver+"geonode/wms",
            {
                LAYERS: j_layer["name"],
                format: "image/png",
                bbox: new OpenLayers.Bounds(j_layer["bbox"]),
                transparent: true,
                opacity: 0.3
            },
            {
                buffer: 0,
                displayOutsideMaxExtent: true,
                isBaseLayer: false,
                projection: "EPSG:32651",
                maxExtent: new OpenLayers.Bounds(j_layer["bbox"])
            }
        );
        map.addLayer(jurisdiction_view_layer);
    }

    //declaration of the highlight vector layer
    highlight_layer = new OpenLayers.Layer.Vector(
        "Highlight Layer",
        {
            isBaseLayer: false ,
            //styleMap: new OpenLayers.Style(OpenLayers.Feature.Vector.style["select"])
            styleMap: vector_style_map,
            visibility: true,
            transparent: true
        }
    );
    map.addLayer(highlight_layer);

    var items = [];
    var config = {
        renderTo: "preview_map",
        height: 480,
        width: "100%",
        map: map,
        title: "Tile Selection",
        items: items,
        center: [13652590.86,1366919.96],
        zoom: 7
    };
    {% if jurisdiction_yes %}
      //declaration of the draw control to enable drawing a rectangle using SHIFT+Click and d
      var drawControl = new OpenLayers.Control();
      OpenLayers.Util.extend(drawControl, {
          draw: function () {
              this.box = new OpenLayers.Handler.Box( drawControl,
                  {"done": this.notice},
                  {keyMask: OpenLayers.Handler.MOD_SHIFT});
              this.box.activate();
          },
          highlight_layer: highlight_layer,
          jurisdiction: jurisdiction_name,
          notice: function (bounds){
              var ll = map.getLonLatFromPixel(new OpenLayers.Pixel(bounds.left, bounds.bottom));
              var ur = map.getLonLatFromPixel(new OpenLayers.Pixel(bounds.right, bounds.top));
              var map_bounds = new OpenLayers.Bounds();
              map_bounds.extend(ll);
              map_bounds.extend(ur);
              selection_bounds(map_bounds, this.highlight_layer);
          }
      });

      //declaration of click behavior on the map
      OpenLayers.Control.Click = OpenLayers.Class(OpenLayers.Control, {
          defaultHandlerOptions: {
              "single": true,
              "double": false,
              "pixelTolerance": 0,
              "stopSingle": false,
              "stopDouble": false
          },

          initialize: function(options) {
              this.handlerOptions = OpenLayers.Util.extend(
                  {}, this.defaultHandlerOptions);
              OpenLayers.Control.prototype.initialize.apply(this, arguments);

              this.handler = new OpenLayers.Handler.Click(
              this, {
                  'click': this.trigger
              }, this.handlerOptions);
          },

          trigger: function(e) {
              var lonlat = map.getLonLatFromPixel(e.xy);
              var click_pt = new OpenLayers.Geometry.Point(lonlat.lon, lonlat.lat);
              var transformed_pt = click_pt.transform(map.getProjectionObject(),new OpenLayers.Projection("EPSG:32651"));
              var computed_corners = get_corners(click_pt.x, click_pt.y);

              //var tile = createTile(computed_corners);// this is a pointless piece of code

              var filter = new OpenLayers. Filter.Comparison({
                      type: "==",
                      property: "GRIDREF",
                      matchCase: true,
                      value: createTile(computed_corners).georef//tile.georef
              });
              single_click = true;
              filterSelectedTiles(filter, true, true);
          }
      });

     click_select = new OpenLayers.Control.Click()
      map.addControl(click_select);
      click_select.activate();
      map.addControl(drawControl);
      drawControl.activate();
    {% endif %}
    app = new GeoExt.MapPanel(config);
    if(jurisdiction_args ){
        map.zoomToExtent(jurisdiction_view_layer.getExtent());
        getJurisdictionGeom(jurisdiction_name.split(":")[1], juris_vec_layer);
    }else{
        map.zoomToExtent(tile_layer.getExtent());
    }
});
{% endautoescape %}
</script><|MERGE_RESOLUTION|>--- conflicted
+++ resolved
@@ -498,11 +498,7 @@
     var juris_vec_layer = new OpenLayers.Layer.Vector();
 
     //philippine extent
-<<<<<<< HEAD
-    var extent = new OpenLayers.Bounds(8, 44.5, 19, 50);
-=======
     var extent = new OpenLayers.Bounds(0, 0, 100, 100);
->>>>>>> afd5245f
     //definition of the Philippine grid layer
     var grid_layer_name = "geonode:{{  feature_tiled }}";
 
