--- conflicted
+++ resolved
@@ -504,14 +504,10 @@
     //definition of the map object
     var map_options = grid_args["map"];
     map = new OpenLayers.Map({
-<<<<<<< HEAD
-        restrictedExtent: extent
-=======
       units: map_options["units"],
       maxResolution: map_options["maxResolution"],
       projection: map_options["projection"],
       restrictedExtent: extent
->>>>>>> 579c78cc
     });
 
     //definition of the world map layer
