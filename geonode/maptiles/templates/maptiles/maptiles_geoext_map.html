--- conflicted
+++ resolved
@@ -504,13 +504,7 @@
     //definition of the map object
     var map_options = grid_args["map"];
     map = new OpenLayers.Map({
-<<<<<<< HEAD
-      units: map_options["units"],
-      maxResolution: map_options["maxResolution"],
-      projection: map_options["projection"]
-=======
         restrictedExtent: extent
->>>>>>> d40cde78
     });
 
     //definition of the world map layer
