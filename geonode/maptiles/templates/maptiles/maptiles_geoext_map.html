{% include "geonode/ext_header.html" %}
<link rel="stylesheet" type="text/css" href="{{ STATIC_URL }}geoext/css/popup.css">
<link rel="stylesheet" type="text/css" href="{{STATIC_URL}}geonode/css/georef.css">
<script type="text/javascript" src="{{STATIC_URL}}lib/js/OpenLayers.js"></script>
<script type="text/javascript" src="{{ STATIC_URL }}lib/js/GeoExt.js"></script>
<script type="text/javascript" src="{{ STATIC_URL}}geonode/js/utils/thumbnail.js"></script>
<script type="text/javascript" src="{{ STATIC_URL}}geonode/js/utils/proj4js-compressed.js"></script>
<script type="text/javascript" src="{{ STATIC_URL}}geonode/js/utils/proj4js-EPSG32651.js"></script>
<script src="http://code.jquery.com/jquery-1.9.1.js"></script>
<script src="{{ STATIC_URL}}lib/js/sidenavi/SideNavi.js"></script>
<link rel="stylesheet" href="{{ STATIC_URL}}lib/css/sidenavi/sidenavi-right.css">

<script src="//ajax.googleapis.com/ajax/libs/jquery/1.7/jquery.js"></script>
<script type="text/javascript" >
    function formatBytes(bytes, decimals) {
        if(bytes == 0)
            return '0 Bytes';
        var k = 1024;
        var sizes = ['Bytes', 'KB', 'MB', 'GB', 'TB', 'PB', 'EB', 'ZB', 'YB'];
        var i = Math.floor(Math.log(bytes) / Math.log(k));
        return (bytes / Math.pow(k, i)).toPrecision(decimals + 1) + ' ' + sizes[i];
    }

    function sleep(milliseconds) {
      var start = new Date().getTime();
      for (var i = 0; i < 1e7; i++) {
        if ((new Date().getTime() - start) > milliseconds){
          break;
        }
      }
    }


</script>
<script type="text/javascript" >

OpenLayers.ImgPath = "{{ STATIC_URL }}geoexplorer/externals/openlayers/theme/default/img";
OpenLayers.Request.DEFAULT_CONFIG.headers = {
    'X-CSRFToken': '{{ csrf_token|escapejs }}'
};

var curr_location =  window.location.protocol+"//"+window.location.hostname+":"+window.location.port;
OpenLayers.ProxyHost = curr_location+"/proxy/?url=";
var geoserver = "";
if ("{{test_mode}}"=="True"){
    geoserver = window.location.protocol+"//"+window.location.hostname+":8080/geoserver/";
}else{
    curr_location =  window.location.protocol+"//"+window.location.hostname;
    geoserver = curr_location+"/geoserver/" ;
}

{% if jurisdiction.viewer %}
jurisdiction_args = {{jurisdiction.viewer|safe}};
{% else %}
jurisdiction_args = "";
{% endif %}

{% autoescape off %}

grid_args = {{grid.viewer |safe}}
//var options = grid_args;
var app, map;
var tile_list = [];
var highlight_layer;
var jurisdiction_geoms = [];
var tile_cache = [];
var single_click = true;

var olGeoJSON = new OpenLayers.Format.GeoJSON();
//var geoserver = "{{geoserver}}";
//var geoserver = curr_location+"/geoserver/";


// added stuff

var _TILE_SIZE = 1000;

$(document).ready(function(){

        // adds the total request size filtering
       $("#georef_form").submit(function(e) {
           e.preventDefault();
           var self = this;
           var json_parser = new OpenLayers.Format.JSON()
           var georef_string = document.getElementById("georef_area").getAttribute("value");
           var data_classes = []
           if(document.getElementById("laz").checked){
               data_classes.push("LAZ");
           }
           if(document.getElementById("dtm-tif").checked){
               data_classes.push("DTM");
           }
           if(document.getElementById("dsm-tif").checked){
               data_classes.push("DSM");
           }
           if(document.getElementById("orthophoto").checked){
               data_classes.push("ORTHO");
           }
           $.post('/maptiles/validate/',
                {"georefs" : georef_string, "dataclasses": data_classes}).done(function(result){
                   if (result.response)
                        self.submit();
                        /*$.post('/maptiles/addtocart/',  {   "georef_area" : document.getElementById("georef_area").getAttribute("value"),
                                                            "dataclasses" : data_classes});*/
                   else {
                        /*alert("The total file size of this request is "+formatBytes(result.total_size, 2)+
                                " . You also have a total of "+formatBytes(result.cart_size, 2)+
                                " in the data cart and FTP requests with a total of "+formatBytes(result.recent_requests_size, 2)+
                                ". Your request exceeds the 200MB download limit. Please reduce number of selected tiles.");*/
                        display_message("notif", "The total file size of this request is "+formatBytes(result.total_size, 2)+
                                " . You also have a total of "+formatBytes(result.cart_size, 2)+
                                " in the data cart and FTP requests with a total of "+formatBytes(result.recent_requests_size, 2)+
                                ". Your request exceeds the 200MB download limit. Please reduce number of selected tiles.");
                    }
                })
       });

       // enables the submission of bounding box coordinates for selecting tiles
       $("#bbox_form").submit(function(e){
           e.preventDefault();
           var self= this;
           var highlight_layer = map.getLayersByName("Highlight Layer")[0];
           selection_bounds(
                new OpenLayers.Bounds(
                    $('#leftlimit').val(),
                    $('#lowerlimit').val(),
                    $('#rightlimit').val(),
                    $('#upperlimit').val()
                ),
                highlight_layer
            );
        });

        $("#selection-message-close").click(function(e){
            //$("#selection-message").hide();
            document.getElementById("selection-message").style.visibility="collapse";
        });
});

function zoomOnBbox(bounds){
    bbox = new OpenLayers.Bounds(bounds);
    map.zoomToExtent(
        bbox.transform(new OpenLayers.Projection("EPSG:4326"), new OpenLayers.Projection("EPSG:900913"))
    );
}

/*
Computes the floor for the GeoRef coordinates based on the tile size
*/
function floor_tile_size(x){
    return  (Math.floor(x/_TILE_SIZE) * _TILE_SIZE);
}

/*
Computes the ceiling for the GeoRef coordinates based on the tile size
*/
function ceil_tile_size(x) {
    return (Math.ceil(x/_TILE_SIZE) * _TILE_SIZE);
}

/*
Computes the coordinates of a tile based on a coordinate on the map
*/
function get_corners( x, y ){
    return { ul_x: floor_tile_size(x), ul_y: ceil_tile_size(y),
         ur_x: ceil_tile_size(x), ur_y: ceil_tile_size(y),
         ll_x: floor_tile_size(x), ll_y: floor_tile_size(y),
         lr_x: ceil_tile_size(x), lr_y: floor_tile_size(y)
        };
}

/*
Creates a tile object based on four points
*/
function createTile(computed_corners){
    return {
                    georef: "E"+(computed_corners["ul_x"]/1000)+"N"+(computed_corners["ul_y"]/1000),
                    corners: computed_corners,
                    feature: null
                };
}

/*
Function for displaying the georefs of selected tiles at the bottom of the page
*/
function display_points(div_id, vec_layer){
    var container = document.getElementById(div_id);
    container.removeChild(container.firstElementChild||container.firstChild);
    var table_element = document.createElement("table");
    table_element.className += "georef_table";
    container.appendChild(table_element);

    var georef_string = "";
    //console.log(tile_list);
    for (var i=0; i< tile_list.length/5; i++){
        var row_element = document.createElement("tr");
        row_element.className += "georef_tr";
        table_element.appendChild(row_element);
        for (var j = 0; j< Math.min(5, tile_list.length - i*5 ); j++){
            var georef_column = document.createElement("td");
            georef_column.setAttribute("id",tile_list[i*5+j].georef);
            georef_column.className += "georef_td"
            georef_column.innerHTML = tile_list[i*5+j].georef
            row_element.appendChild(georef_column);

            if(i*5+j == 0){
                georef_string+=tile_list[i*5+j].georef;
            }else{
                georef_string+=","+tile_list[i*5+j].georef;
            }
        }
    }
    getDataSizeClicked(georef_string);
    document.getElementById("georef_area").setAttribute("value",georef_string);
}

/*
Function for displaying messages for notifying the user
*/
function display_message(div_id, message){

    var container=document.getElementById(div_id);
    container.innerHTML = "<div class=\"alert alert-block announcement alert-warning\" style=\"visibility: visible\">\n"+
        "<a type=\"button\" class=\"close\" data-dismiss=\"alert\" data-dismiss-url=\"#\" href=\"#\">×</a>\n"+
        "<p id=\"selection-message-text\">"+message+"</p>\n";
    //console.log(text);
    //text.innerHTML = message;
    //container.setAttribute("hidden","false");
    container.style.visibility="visible";
}

/*
Function for creating a box for highlighting a selected tile
*/
function createHighlightBox(feature_attribs){
    var pt1 = new OpenLayers.Geometry.Point(feature_attribs["ul_x"], feature_attribs["ul_y"]).transform(new OpenLayers.Projection("EPSG:32651"), new OpenLayers.Projection("EPSG:900913"));
    var pt2 = new OpenLayers.Geometry.Point(feature_attribs["ur_x"], feature_attribs["ur_y"]).transform(new OpenLayers.Projection("EPSG:32651"), new OpenLayers.Projection("EPSG:900913"));
    var pt3 = new OpenLayers.Geometry.Point(feature_attribs["lr_x"], feature_attribs["lr_y"]).transform(new OpenLayers.Projection("EPSG:32651"), new OpenLayers.Projection("EPSG:900913"));
    var pt4 = new OpenLayers.Geometry.Point(feature_attribs["ll_x"], feature_attribs["ll_y"]).transform(new OpenLayers.Projection("EPSG:32651"), new OpenLayers.Projection("EPSG:900913"));

    var pts = [pt1, pt2, pt3, pt4];
    var lr = new OpenLayers.Geometry.LinearRing(pts);
    var polygon  = new OpenLayers.Geometry.Polygon([lr]);
    var polygon_feature = new  OpenLayers.Feature.Vector(polygon);

    return polygon_feature;
}

/*
Function returns the index of a tile with a matching georef
*/
function find_georef(tile_list, georef){
     var tile_indeces= tile_list.map(function (x) { return x.georef });
     var index = tile_indeces.indexOf(georef);
     return index;
}

/*
Function for creating a WFS Protocol object
*/
function wfs_proto_creator(layer_request, srs, outformat){
    return new OpenLayers.Protocol.WFS({
        version: "1.0.0",
        url: geoserver+"geonode/wfs",
        featurePrefix: "geonode",
        featureType: layer_request,
        featureNS: "http://www.geonode.org/",
        srsName: srs,
        outputFormat: outformat,
        async: false
    });
}

/*
Filters tiles if they intersect the geometries which are part of the jurisdiction
*/

function isInJurisdiction(geoms, tile){
    for ( var i=0; i<geoms.length; i++){
        if (tile.geometry.intersects(geoms[i].geometry)){
            return true;
        }
    }
}

function jurisdictionFilter(geoms, feature_list){
    var tile_list = [];
    for (var i=0;i<feature_list.length;i++){
        if(isInJurisdiction(geoms, feature_list[i])){
             if (find_georef(tile_list, tile.georef)<0){
                        tile_list.push(tile);
            }
        }
    }
    return tile_list;
}

function tileHasData (feature){
    var data_filter = new OpenLayers.Filter.Logical({
        type: "||",
        filters: [
            new OpenLayers.Filter.Comparison({
                type: "==",
                property: "DSM",
                value: "1"
            }),
            new OpenLayers.Filter.Comparison({
                type: "==",
                property: "DTM",
                value: "1"
            }),
            new OpenLayers.Filter.Comparison({
                type: "==",
                property: "ORTHO",
                value: "1"
            }),
        ]
    });
    return data_filter.evaluate(feature);
}

/*
Creates a nested filter object which checks if  a tile has any data available
*/
function hasDataFiltering( f_list){

    var tile_list = [];
    for (var i=0;i<f_list.length;i++){
        if(tileHasData(f_list[i])){
            tile_list.push(f_list[i]);
        }
    }
    return tile_list;
}

/*
Function which retrieves selected tiles and filters them if  they don't have data or they are outside the jurisdiction
*/
function filterSelectedTiles(tile_filter, single_click, send_notice){
     var wfs_proto = wfs_proto_creator("{{feature_tiled}}", "EPSG:900913","json");
     var arg_obj = {
         filter: tile_filter,
         single_click: single_click,
         send_notice: send_notice,
         callback: function(response){
             if(response.priv.responseText){
                 start = new Date().getTime();
                 console.log(start);
                 var added_count = 0;
                 feature_out = olGeoJSON.read(response.priv.responseText);
                 var tiles = hasDataFiltering(feature_out);
                  if (jurisdiction_geoms.length > 0){
                     for (var i=0;i<tiles.length;i++){
                         var corners = {
                                        "ur_x": tiles[i].data.MAXX, "ur_y": tiles[i].data.MAXY,
                                        "ul_x": tiles[i].data.MINX, "ul_y": tiles[i].data.MAXY,
                                        "ll_x": tiles[i].data.MINX, "ll_y": tiles[i].data.MINY,
                                        "lr_x": tiles[i].data.MAXX,"lr_y": tiles[i].data.MINY
                        }
                        var tile = createTile(corners);
                         if (find_georef(tile_list, tile.georef)<0){
                               if (isInJurisdiction(jurisdiction_geoms, tiles[i])){
                                    tile_list.push(tile);
                                    tile.feature = createHighlightBox(tile.corners);
                                    highlight_layer.addFeatures([tile.feature]);
                                    highlight_layer.refresh();
                                    added_count++;
                              }else if (single_click){
                                  removeHighlight(tile.georef, highlight_layer);
                              }
                         }
                     }
                  }
                  display_points("point_display", highlight_layer);

                  if (added_count< feature_out.length){
                      if (feature_out.length==1){
                            //alert("Selected tile either lacks data or is out of bounds. ");
                            display_message("notif","Selected tile either lacks data or is out of bounds." );
                      }else{
                            //alert("Some selected tiles have not been included in the list due to lack of data or being outside the jurisdiction boundaries");
                            display_message("notif","Some selected tiles have not been included in the list due to lack of data or being outside the jurisdiction boundaries");
                      }
                  }else{
                      /*document.getElementById("warning").style.visibilty =  "visible";
                      document.getElementById("warning").style.display =  "inline";*/
                      //container.setAttribute("hidden","hidden");
                  }
                  single_click=true;
                  end = new Date().getTime();
                  console.log(end);
                  console.log(end-start);
             }
         }
     };
     var wfs_resp = wfs_proto.read(arg_obj);
}

/*
 Function which is used for selecting tiles given a rectangular selection
*/
function selection_bounds(map_bounds, highlight_layer) {
    // var transformed_bounds = map_bounds.clone().transform(new OpenLayers.Projection("EPSG:900913"), new OpenLayers.Projection("EPSG:32651"));
    var transformed_bounds = map_bounds.clone().transform(new OpenLayers.Projection("EPSG:4326"),new OpenLayers.Projection("EPSG:900913"));
    map.zoomToExtent(transformed_bounds);
    console.log(transformed_bounds);
    var filter= new OpenLayers.Filter.Spatial({
            type: OpenLayers.Filter.Spatial.INTERSECTS,
            property: "the_geom",
            value: transformed_bounds.toGeometry() });
    /*if (jurisdiction_geoms.length > 0){
        var jstsSelectionBox= jstsParser.read(olGeoJSON.write(transformed_bounds.toGeometry()));
        console.log(jstsSelectionBox);
        var jstsIntersection = jstsJurisdictionGeoms.intersection(jstsSelectionBox);
        var jstsIntersection = new jsts.geom.MultiPolygon();
        console.log(jstsIntersection);


        for (var i=0; i< jstsJurisdictionGeoms.length; i++){
                    //jstsJurisdictionGeoms.push(tmp.features[i].geometry);
                    console.log(i);
                    if (!(jstsJurisdictionGeoms[i]  instanceof jsts.geom.GeometryCollection)){
                        console.log(jstsJurisdictionGeoms[i].CLASS_NAME);
                        jstsIntersection.union(jstsJurisdictionGeoms[i].intersection(jstsSelectionBox));
                        console.log(jstsJurisdictionGeoms[i].intersection(jstsSelectionBox));
                    }

                    //jstsJurisdictionGeoms.union(tmp.features[i].geometry);
        }

        console.log(jstsWriter.write(jstsIntersection));
        var olIntersection = olGeoJSON.parseGeometry(jstsWriter.write(jstsIntersection));
        console.log(olIntersection);

        filter = new OpenLayers.Filter.Spatial({
            type: OpenLayers.Filter.Spatial.INTERSECTS,
            property: "the_geom",
            value: olIntersection
        });
    }else{
        filter= new OpenLayers.Filter.Spatial({
            type: OpenLayers.Filter.Spatial.INTERSECTS,
            property: "the_geom",
            value: transformed_bounds.toGeometry() });
    }*/

    //filterSelectedTiles(box_filter, false, true);
    single_click = false;
    filterSelectedTiles(filter, false, true);
}

/*
Function retrieves the list of jurisdiction geometries and puts them into a list for future use
*/
function getJurisdictionGeom(jurisdiction, juris_vec_layer){
    var juris_wfs = wfs_proto_creator(jurisdiction, "EPSG:32651", "json");
    var response = juris_wfs.read({
      callback: function(response){
            if (response.priv.responseText){
                //var parser = new OpenLayers.Format.GeoJSON();
                var feature_out =olGeoJSON.read(response.priv.responseText);
                juris_vec_layer.addFeatures(feature_out);
                jurisdiction_geoms = juris_vec_layer.features;

            }
        }
    });
}

/*
Function which removes the highlight of a tile
*/
function removeHighlight(georef, vec_layer){
    var index= find_georef(tile_list, georef);
    if (index < 0 )
        return;
    vec_layer.removeFeatures([tile_list[index].feature]);
    tile_list.splice(index,1);
}

/*
 Function in getting total_data_size_clicked
*/
function getDataSizeClicked(georefsclicked){
    $.post('/maptiles/datasize/',
        {"georefs_clicked" : georefsclicked}).done(function(result){
          if (result.response){
            self.submit();
          } else {
            document.getElementById("data_size_display").innerHTML = '- ' + formatBytes(result.total_data_size_clicked,2);
          }
       })
}
/*
 Function for converting bytes to KB, MB, GB
*/
function formatBytes(bytes,decimals) {
   if(bytes == 0) return '0 Byte';
   var k = 1000; // or 1024 for binary
   var dm = decimals + 1 || 3;
   var sizes = ['Bytes', 'KB', 'MB', 'GB', 'TB', 'PB', 'EB', 'ZB', 'YB'];
   var i = Math.floor(Math.log(bytes) / Math.log(k));
   return parseFloat((bytes / Math.pow(k, i)).toFixed(dm)) + ' ' + sizes[i];
}
/*
Defines the style for the highlight tiles
*/
var vector_style = new OpenLayers.Style({
    'fillColor': '#0000ff',
    'strokeColor': '#0000ff',
    'strokeWidth': 1
});

var vector_style_map = new OpenLayers.StyleMap({
    'default': vector_style
});
/*
Initialization of the map UI
*/
Ext.onReady(function (){

    var juris_vec_layer = new OpenLayers.Layer.Vector();

    //definition of the Philippine grid layer
    var grid_layer_name = "geonode:{{  feature_tiled }}";

    //definition of the map object
    var map_options = grid_args["map"];
    map = new OpenLayers.Map({
      units: map_options["units"],
      maxResolution: map_options["maxResolution"],
      projection: map_options["projection"]
    });
    map.addControl(
        new OpenLayers.Control.MousePosition({
            // prefix: 'EPSG:4326 coordinates: ',
            separator: '&deg;E ',
<<<<<<< HEAD
            sufix: '&deg;N',
=======
            suffix: '&deg;N',
>>>>>>> afb93e56
            numDigits: 5,
            emptyString: 'Mouse is not over map.',
            displayProjection: new OpenLayers.Projection("EPSG:4326")
        })
    );
    //definition of the world map layer
    var mq_layer = new OpenLayers.Layer.XYZ(
        "OpenStreetMap",
        [
            // "http://otile1.mqcdn.com/tiles/1.0.0/map/${z}/${x}/${y}.png",
            // "http://otile2.mqcdn.com/tiles/1.0.0/map/${z}/${x}/${y}.png",
            // "http://otile3.mqcdn.com/tiles/1.0.0/map/${z}/${x}/${y}.png",
            // "http://otile4.mqcdn.com/tiles/1.0.0/map/${z}/${x}/${y}.png"
            "http://korona.geog.uni-heidelberg.de/tiles/roads/x=${x}&y=${y}&z=${z}"
        ],
        {
            /*attribution: "Data, imagery and map information provided by <a href='http://www.mapquest.com/'  target='_blank'>MapQuest</a>, <a href='http://www.openstreetmap.org/' target='_blank'>Open Street Map</a> and contributors, <a href='http://creativecommons.org/licenses/by-sa/2.0/' target='_blank'>CC-BY-SA</a>  <img src='http://developer.mapquest.com/content/osm/mq_logo.png' border='0'>",*/
            transitionEffect: "resize"
        },
        {
            isBaseLayer: true,
            wrapDateLine: true
        }
    );

    map.addLayer(mq_layer);

    var stored_layer = map_options["layers"].filter(function(l){ return l["name"] == grid_layer_name })[0];
    var source_index = stored_layer["source"];

    map.addLayer(juris_vec_layer);

    // definition of the tiled layer
    var tile_layer = new OpenLayers.Layer.WMS(
        grid_layer_name + "- Tiled", geoserver+"geonode/wms",
        {
            LAYERS: stored_layer["name"],
            format:  'image/png',
            bbox: stored_layer["bbox"],
            transparent: true,
            opacity: 0.3
        },
        {
            buffer: 0,
            displayOutsideMaxExtent: true,
            isBaseLayer: false,
            projection: "EPSG:900913",
            maxExtent: new OpenLayers.Bounds(stored_layer["bbox"])
        }
    );

    map.addLayer(tile_layer);

    // initialization of the jurisdiction display layer
    var jurisdiction_view_layer;
    jurisdiction_name="{{jurisdiction_name}}";
    if(jurisdiction_args){
        var j_layer = jurisdiction_args["map"]["layers"].filter(function(l){ return l["name"] ==jurisdiction_name })[0];
        jurisdiction_view_layer = new OpenLayers.Layer.WMS(
            jurisdiction_name, geoserver+"geonode/wms",
            {
                LAYERS: j_layer["name"],
                format: "image/png",
                bbox: new OpenLayers.Bounds(j_layer["bbox"]),
                transparent: true,
                opacity: 0.3
            },
            {
                buffer: 0,
                displayOutsideMaxExtent: true,
                isBaseLayer: false,
                projection: "EPSG:32651",
                maxExtent: new OpenLayers.Bounds(j_layer["bbox"])
            }
        );
        map.addLayer(jurisdiction_view_layer);
    }

    //declaration of the highlight vector layer
    highlight_layer = new OpenLayers.Layer.Vector(
        "Highlight Layer",
        {
            isBaseLayer: false ,
            //styleMap: new OpenLayers.Style(OpenLayers.Feature.Vector.style["select"])
            styleMap: vector_style_map,
            visibility: true,
            transparent: true
        }
    );
    map.addLayer(highlight_layer);

    var items = [];
    var config = {
        renderTo: "preview_map",
        height: 800,
        width: "100%",
        map: map,
        items: items,
        center: [13652590.86,1366919.96],
        zoom: 7
    };
    {% if jurisdiction_yes %}
      //declaration of the draw control to enable drawing a rectangle using SHIFT+Click and d
      var drawControl = new OpenLayers.Control();
      OpenLayers.Util.extend(drawControl, {
          draw: function () {
              this.box = new OpenLayers.Handler.Box( drawControl,
                  {"done": this.notice},
                  {keyMask: OpenLayers.Handler.MOD_SHIFT});
              this.box.activate();
          },
          highlight_layer: highlight_layer,
          jurisdiction: jurisdiction_name,
          notice: function (bounds){
              var ll = map.getLonLatFromPixel(new OpenLayers.Pixel(bounds.left, bounds.bottom));
              var ur = map.getLonLatFromPixel(new OpenLayers.Pixel(bounds.right, bounds.top));
              var map_bounds = new OpenLayers.Bounds();
              map_bounds.extend(ll);
              map_bounds.extend(ur);
              selection_bounds(map_bounds, this.highlight_layer);
          }
      });

      //declaration of click behavior on the map
      OpenLayers.Control.Click = OpenLayers.Class(OpenLayers.Control, {
          defaultHandlerOptions: {
              "single": true,
              "double": false,
              "pixelTolerance": 0,
              "stopSingle": false,
              "stopDouble": false
          },

          initialize: function(options) {
              this.handlerOptions = OpenLayers.Util.extend(
                  {}, this.defaultHandlerOptions);
              OpenLayers.Control.prototype.initialize.apply(this, arguments);

              this.handler = new OpenLayers.Handler.Click(
              this, {
                  'click': this.trigger
              }, this.handlerOptions);
          },

          trigger: function(e) {
              var lonlat = map.getLonLatFromPixel(e.xy);
              var click_pt = new OpenLayers.Geometry.Point(lonlat.lon, lonlat.lat);
              var transformed_pt = click_pt.transform(map.getProjectionObject(),new OpenLayers.Projection("EPSG:32651"));
              var computed_corners = get_corners(click_pt.x, click_pt.y);

              //var tile = createTile(computed_corners);// this is a pointless piece of code

              var filter = new OpenLayers. Filter.Comparison({
                      type: "==",
                      property: "GRIDREF",
                      matchCase: true,
                      value: createTile(computed_corners).georef//tile.georef
              });
              single_click = true;
              filterSelectedTiles(filter, true, true);
          }
      });

     click_select = new OpenLayers.Control.Click()
      map.addControl(click_select);
      click_select.activate();
      map.addControl(drawControl);
      drawControl.activate();
    {% endif %}
    app = new GeoExt.MapPanel(config);
    if(jurisdiction_args ){
        map.zoomToExtent(jurisdiction_view_layer['maxExtent']);
        getJurisdictionGeom(jurisdiction_name.split(":")[1], juris_vec_layer);
    }else{
        map.zoomToExtent(tile_layer.getExtent());
    }
    // console.log(jurisdiction_view_layer);
    setMapSize();
});
/*
Takes the navbar size and subtracts to window properties then Set's the mappanel size
*/
function setMapSize(){
  var w = window.innerWidth;
  var h = window.innerHeight;
  var navheight = $("#navbar").height();
  var size = app.getSize();
  size.width = w;
  size.height = h - navheight;
  app.setSize(size);

  document.getElementById("preview_map").style.marginLeft = -(w-1170)/2-15 +"px";

  document.getElementById('floating-legend').style.top = navheight+15 +"px";
}
$(window).resize(function() {
  //resize just happened, pixels changed
  setMapSize()
});
{% endautoescape %}
</script><|MERGE_RESOLUTION|>--- conflicted
+++ resolved
@@ -535,11 +535,7 @@
         new OpenLayers.Control.MousePosition({
             // prefix: 'EPSG:4326 coordinates: ',
             separator: '&deg;E ',
-<<<<<<< HEAD
-            sufix: '&deg;N',
-=======
             suffix: '&deg;N',
->>>>>>> afb93e56
             numDigits: 5,
             emptyString: 'Mouse is not over map.',
             displayProjection: new OpenLayers.Projection("EPSG:4326")
