{% include "geonode/ext_header.html" %}
<link rel="stylesheet" type="text/css" href="{{ STATIC_URL }}geoext/css/popup.css">
<link rel="stylesheet" type="text/css" href="{{STATIC_URL}}geonode/css/georef.css">
<script type="text/javascript" src="{{STATIC_URL}}lib/js/OpenLayers.js"></script>
<script type="text/javascript" src="{{ STATIC_URL }}lib/js/GeoExt.js"></script>
<script type="text/javascript" src="{{ STATIC_URL}}geonode/js/utils/thumbnail.js"></script>
<script type="text/javascript" src="{{ STATIC_URL}}geonode/js/utils/proj4js-compressed.js"></script>
<script type="text/javascript" src="{{ STATIC_URL}}geonode/js/utils/proj4js-EPSG32651.js"></script>

<script src="//ajax.googleapis.com/ajax/libs/jquery/1.7/jquery.js"></script>
<script type="text/javascript" >
    function formatBytes(bytes, decimals) {
        if(bytes == 0)
            return '0 Bytes';
        var k = 1024;
        var sizes = ['Bytes', 'KB', 'MB', 'GB', 'TB', 'PB', 'EB', 'ZB', 'YB'];
        var i = Math.floor(Math.log(bytes) / Math.log(k));
        return (bytes / Math.pow(k, i)).toPrecision(decimals + 1) + ' ' + sizes[i];
    }

    function sleep(milliseconds) {
      var start = new Date().getTime();
      for (var i = 0; i < 1e7; i++) {
        if ((new Date().getTime() - start) > milliseconds){
          break;
        }
      }
    }


</script>
<script type="text/javascript" >

OpenLayers.ImgPath = "{{ STATIC_URL }}geoexplorer/externals/openlayers/theme/default/img";
OpenLayers.Request.DEFAULT_CONFIG.headers = {
    'X-CSRFToken': '{{ csrf_token|escapejs }}'
};

var curr_location =  window.location.protocol+"//"+window.location.hostname+":"+window.location.port;
OpenLayers.ProxyHost = curr_location+"/proxy/?url=";
var geoserver = "";
if ("{{test_mode}}"=="True"){
    geoserver = window.location.protocol+"//"+window.location.hostname+":8080/geoserver/";
}else{
    curr_location =  window.location.protocol+"//"+window.location.hostname;
    geoserver = curr_location+"/geoserver/" ;
}

{% if jurisdiction.viewer %}
jurisdiction_args = {{jurisdiction.viewer|safe}};
{% else %}
jurisdiction_args = "";
{% endif %}

{% autoescape off %}

grid_args = {{grid.viewer |safe}}
//var options = grid_args;
var app, map;
var tile_list = [];
var highlight_layer;
var jurisdiction_geoms = [];
var tile_cache = [];
var single_click = true;

var olGeoJSON = new OpenLayers.Format.GeoJSON();
//var geoserver = "{{geoserver}}";
//var geoserver = curr_location+"/geoserver/";


// added stuff

var _TILE_SIZE = 1000;

$(document).ready(function(){

        // adds the total request size filtering
       $("#georef_form").submit(function(e) {
           e.preventDefault();
           var self = this;
           var json_parser = new OpenLayers.Format.JSON()
           var georef_string = document.getElementById("georef_area").getAttribute("value");
           var data_classes = []
           if(document.getElementById("laz").checked){
               data_classes.push("LAZ");
           }
           if(document.getElementById("dtm-tif").checked){
               data_classes.push("DTM");
           }
           if(document.getElementById("dsm-tif").checked){
               data_classes.push("DSM");
           }
           if(document.getElementById("orthophoto").checked){
               data_classes.push("ORTHO");
           }
           $.post('/maptiles/validate/',
                {"georefs" : georef_string, "dataclasses": data_classes}).done(function(result){
                   if (result.response)
                        self.submit();
                        /*$.post('/maptiles/addtocart/',  {   "georef_area" : document.getElementById("georef_area").getAttribute("value"),
                                                            "dataclasses" : data_classes});*/
                   else {
                        /*alert("The total file size of this request is "+formatBytes(result.total_size, 2)+
                                " . You also have a total of "+formatBytes(result.cart_size, 2)+
                                " in the data cart and FTP requests with a total of "+formatBytes(result.recent_requests_size, 2)+
                                ". Your request exceeds the 200MB download limit. Please reduce number of selected tiles.");*/
                        display_message("notif", "The total file size of this request is "+formatBytes(result.total_size, 2)+
                                " . You also have a total of "+formatBytes(result.cart_size, 2)+
                                " in the data cart and FTP requests with a total of "+formatBytes(result.recent_requests_size, 2)+
                                ". Your request exceeds the 200MB download limit. Please reduce number of selected tiles.");
                    }
                })
       });

       // enables the submission of bounding box coordinates for selecting tiles
       $("#bbox_form").submit(function(e){
           e.preventDefault();
           var self= this;
           var highlight_layer = map.getLayersByName("Highlight Layer")[0];
           selection_bounds(
                new OpenLayers.Bounds(
                    $('#leftlimit').val(),
                    $('#lowerlimit').val(),
                    $('#rightlimit').val(),
                    $('#upperlimit').val()
                ),
                highlight_layer
            );
        });

        $("#selection-message-close").click(function(e){
            //$("#selection-message").hide();
            document.getElementById("selection-message").style.visibility="collapse";
        });

});

function zoomOnBbox(bounds){
    bbox = new OpenLayers.Bounds(bounds);
    map.zoomToExtent(
        bbox.transform(new OpenLayers.Projection("EPSG:4326"), new OpenLayers.Projection("EPSG:900913"))
    );
}

/*
Computes the floor for the GeoRef coordinates based on the tile size
*/
function floor_tile_size(x){
    return  (Math.floor(x/_TILE_SIZE) * _TILE_SIZE);
}

/*
Computes the ceiling for the GeoRef coordinates based on the tile size
*/
function ceil_tile_size(x) {
    return (Math.ceil(x/_TILE_SIZE) * _TILE_SIZE);
}

/*
Computes the coordinates of a tile based on a coordinate on the map
*/
function get_corners( x, y ){
    return { ul_x: floor_tile_size(x), ul_y: ceil_tile_size(y),
         ur_x: ceil_tile_size(x), ur_y: ceil_tile_size(y),
         ll_x: floor_tile_size(x), ll_y: floor_tile_size(y),
         lr_x: ceil_tile_size(x), lr_y: floor_tile_size(y)
        };
}

/*
Creates a tile object based on four points
*/
function createTile(computed_corners){
    return {
                    georef: "E"+(computed_corners["ul_x"]/1000)+"N"+(computed_corners["ul_y"]/1000),
                    corners: computed_corners,
                    feature: null
                };
}

/*
Function for displaying the georefs of selected tiles at the bottom of the page
*/
function display_points(div_id, vec_layer){
    var container = document.getElementById(div_id);
    container.removeChild(container.firstElementChild||container.firstChild);
    var table_element = document.createElement("table");
    table_element.className += "georef_table";
    container.appendChild(table_element);

    var georef_string = "";
    //console.log(tile_list);
    for (var i=0; i< tile_list.length/5; i++){
        var row_element = document.createElement("tr");
        row_element.className += "georef_tr";
        table_element.appendChild(row_element);
        for (var j = 0; j< Math.min(5, tile_list.length - i*5 ); j++){
            var georef_column = document.createElement("td");
            georef_column.setAttribute("id",tile_list[i*5+j].georef);
            georef_column.className += "georef_td"
            georef_column.innerHTML = tile_list[i*5+j].georef
            row_element.appendChild(georef_column);

            if(i*5+j == 0){
                georef_string+=tile_list[i*5+j].georef;
            }else{
                georef_string+=","+tile_list[i*5+j].georef;
            }
        }
    }
    document.getElementById("georef_area").setAttribute("value",georef_string);
}

/*
Function for displaying messages for notifying the user
*/
function display_message(div_id, message){

    var container=document.getElementById(div_id);
    container.innerHTML = "<div class=\"alert alert-block announcement alert-warning\" style=\"visibility: visible\">\n"+
        "<a type=\"button\" class=\"close\" data-dismiss=\"alert\" data-dismiss-url=\"#\" href=\"#\">×</a>\n"+
        "<p id=\"selection-message-text\">"+message+"</p>\n";
    //console.log(text);
    //text.innerHTML = message;
    //container.setAttribute("hidden","false");
    container.style.visibility="visible";
}

/*
Function for creating a box for highlighting a selected tile
*/
function createHighlightBox(feature_attribs){
    var pt1 = new OpenLayers.Geometry.Point(feature_attribs["ul_x"], feature_attribs["ul_y"]).transform(new OpenLayers.Projection("EPSG:32651"), new OpenLayers.Projection("EPSG:900913"));
    var pt2 = new OpenLayers.Geometry.Point(feature_attribs["ur_x"], feature_attribs["ur_y"]).transform(new OpenLayers.Projection("EPSG:32651"), new OpenLayers.Projection("EPSG:900913"));
    var pt3 = new OpenLayers.Geometry.Point(feature_attribs["lr_x"], feature_attribs["lr_y"]).transform(new OpenLayers.Projection("EPSG:32651"), new OpenLayers.Projection("EPSG:900913"));
    var pt4 = new OpenLayers.Geometry.Point(feature_attribs["ll_x"], feature_attribs["ll_y"]).transform(new OpenLayers.Projection("EPSG:32651"), new OpenLayers.Projection("EPSG:900913"));

    var pts = [pt1, pt2, pt3, pt4];
    var lr = new OpenLayers.Geometry.LinearRing(pts);
    var polygon  = new OpenLayers.Geometry.Polygon([lr]);
    var polygon_feature = new  OpenLayers.Feature.Vector(polygon);

    return polygon_feature;
}

/*
Function returns the index of a tile with a matching georef
*/
function find_georef(tile_list, georef){
     var tile_indeces= tile_list.map(function (x) { return x.georef });
     var index = tile_indeces.indexOf(georef);
     return index;
}

/*
Function for creating a WFS Protocol object
*/
function wfs_proto_creator(layer_request, srs, outformat){
    return new OpenLayers.Protocol.WFS({
        version: "1.0.0",
        url: geoserver+"geonode/wfs",
        featurePrefix: "geonode",
        featureType: layer_request,
        featureNS: "http://www.geonode.org/",
        srsName: srs,
        outputFormat: outformat,
        async: false
    });
}

/*
Filters tiles if they intersect the geometries which are part of the jurisdiction
*/

function isInJurisdiction(geoms, tile){
    console.log(tile);
    console.log(geoms[0])
    for ( var i=0; i<geoms.length; i++){
        if (new OpenLayers.Filter.Spatial({
                type: OpenLayers.Filter.Spatial.BBOX,
                property: "bounds",
                value: geoms[i].geometry.bounds
                }).evaluate(tile.geometry))
            return true;
    }
    return false;
}

function jurisdictionFilter(geoms, feature_list){
    var tile_list = [];
    for (var i=0;i<feature_list.length;i++){
        if(isInJurisdiction(geoms, feature_list[i])){
             if (find_georef(tile_list, tile.georef)<0){
                        tile_list.push(tile);
            }
        }
    }
    return tile_list;
}

function tileHasData (feature){
    var data_filter = new OpenLayers.Filter.Logical({
        type: "||",
        filters: [
            new OpenLayers.Filter.Comparison({
                type: "==",
                property: "DSM",
                value: "1"
            }),
            new OpenLayers.Filter.Comparison({
                type: "==",
                property: "DTM",
                value: "1"
            }),
            new OpenLayers.Filter.Comparison({
                type: "==",
                property: "ORTHO",
                value: "1"
            }),
        ]
    });
    return data_filter.evaluate(feature);
}

/*
Creates a nested filter object which checks if  a tile has any data available
*/
function hasDataFiltering( f_list){

    var tile_list = [];
    for (var i=0;i<f_list.length;i++){
        if(tileHasData(f_list[i])){
            tile_list.push(f_list[i]);
        }
    }
    return tile_list;
}

/*
Function which retrieves selected tiles and filters them if  they don't have data or they are outside the jurisdiction
*/
function filterSelectedTiles(tile_filter, single_click, send_notice){
     var wfs_proto = wfs_proto_creator("{{feature_tiled}}", "EPSG:32651","json");
     var arg_obj = {
         filter: tile_filter,
         single_click: single_click,
         send_notice: send_notice,
         callback: function(response){
             if(response.priv.responseText){
                 start = new Date().getTime();
                 console.log(start);
                 var added_count = 0;
                 feature_out = olGeoJSON.read(response.priv.responseText);
                 var tiles = hasDataFiltering(feature_out);
                  if (jurisdiction_geoms.length > 0){
                     for (var i=0;i<tiles.length;i++){
                         var corners = {
                                        "ur_x": tiles[i].data.MAXX, "ur_y": tiles[i].data.MAXY,
                                        "ul_x": tiles[i].data.MINX, "ul_y": tiles[i].data.MAXY,
                                        "ll_x": tiles[i].data.MINX, "ll_y": tiles[i].data.MINY,
                                        "lr_x": tiles[i].data.MAXX,"lr_y": tiles[i].data.MINY
                        }
                        var tile = createTile(corners);
                         if (find_georef(tile_list, tile.georef)<0){
                               console.log("tile is not yet in the list")
                               tiles[i].geometry.setBounds(new OpenLayers.Bounds
<<<<<<< HEAD
                                    (corners.ul_x, corners.ll_y, corners.lr_x,corners.ur_y).transform(new OpenLayers.Projection("EPSG:32651"), new OpenLayers.Projection("EPSG:4326")));
=======
                                    (corners.ul_x, corners.ll_y, corners.lr_x,corners.ur_y).transform(new OpenLayers.Projection("EPSG:900913"), new OpenLayers.Projection("EPSG:32651")));
>>>>>>> 6e032647
                               if (isInJurisdiction(jurisdiction_geoms, tiles[i])){
                                    console.log("tile is within jurisdiction")
                                    tile_list.push(tile);
                                    tile.feature = createHighlightBox(tile.corners);
                                    highlight_layer.addFeatures([tile.feature]);
                                    highlight_layer.refresh();
                                    added_count++;
                                }else{
                                    console.log("tile is not within jurisdiction")
                                }
                        }else if (single_click){
                                  removeHighlight(tile.georef, highlight_layer);
                        }
                     }
                 }
            }
            display_points("point_display", highlight_layer);

              if (added_count< feature_out.length){
                  if (feature_out.length==1){
                        //alert("Selected tile either lacks data or is out of bounds. ");
                        display_message("notif","Selected tile either lacks data or is out of bounds." );
                  }else{
                        //alert("Some selected tiles have not been included in the list due to lack of data or being outside the jurisdiction boundaries");
                        display_message("notif","Some selected tiles have not been included in the list due to lack of data or being outside the jurisdiction boundaries");
                  }
              }else{
                  /*document.getElementById("warning").style.visibilty =  "visible";
                  document.getElementById("warning").style.display =  "inline";*/
                  //container.setAttribute("hidden","hidden");
              }
              single_click=true;
              end = new Date().getTime();
              console.log(end);
              console.log(end-start);
             }
         };
     //};
     var wfs_resp = wfs_proto.read(arg_obj);
}

/*
 Function which is used for selecting tiles given a rectangular selection
*/
function selection_bounds(map_bounds, highlight_layer) {

    var transformed_bounds = map_bounds.clone().transform(new OpenLayers.Projection("EPSG:900913"), new OpenLayers.Projection("EPSG:32651"));
    var filter= new OpenLayers.Filter.Spatial({
            type: OpenLayers.Filter.Spatial.INTERSECTS,
            property: "the_geom",
            value: transformed_bounds.toGeometry() });
    /*if (jurisdiction_geoms.length > 0){
        var jstsSelectionBox= jstsParser.read(olGeoJSON.write(transformed_bounds.toGeometry()));
        console.log(jstsSelectionBox);
        var jstsIntersection = jstsJurisdictionGeoms.intersection(jstsSelectionBox);
        var jstsIntersection = new jsts.geom.MultiPolygon();
        console.log(jstsIntersection);


        for (var i=0; i< jstsJurisdictionGeoms.length; i++){
                    //jstsJurisdictionGeoms.push(tmp.features[i].geometry);
                    console.log(i);
                    if (!(jstsJurisdictionGeoms[i]  instanceof jsts.geom.GeometryCollection)){
                        console.log(jstsJurisdictionGeoms[i].CLASS_NAME);
                        jstsIntersection.union(jstsJurisdictionGeoms[i].intersection(jstsSelectionBox));
                        console.log(jstsJurisdictionGeoms[i].intersection(jstsSelectionBox));
                    }

                    //jstsJurisdictionGeoms.union(tmp.features[i].geometry);
        }

        console.log(jstsWriter.write(jstsIntersection));
        var olIntersection = olGeoJSON.parseGeometry(jstsWriter.write(jstsIntersection));
        console.log(olIntersection);

        filter = new OpenLayers.Filter.Spatial({
            type: OpenLayers.Filter.Spatial.INTERSECTS,
            property: "the_geom",
            value: olIntersection
        });
    }else{
        filter= new OpenLayers.Filter.Spatial({
            type: OpenLayers.Filter.Spatial.INTERSECTS,
            property: "the_geom",
            value: transformed_bounds.toGeometry() });
    }*/

    //filterSelectedTiles(box_filter, false, true);
    single_click = false;
    filterSelectedTiles(filter, false, true);
}

/*
Function retrieves the list of jurisdiction geometries and puts them into a list for future use
*/
function getJurisdictionGeom(jurisdiction, juris_vec_layer){
    var juris_wfs = wfs_proto_creator(jurisdiction, "EPSG:32651", "json");
    var response = juris_wfs.read({
      callback: function(response){
            if (response.priv.responseText){
                //var parser = new OpenLayers.Format.GeoJSON();
                var feature_out =olGeoJSON.read(response.priv.responseText);
                juris_vec_layer.addFeatures(feature_out);
                jurisdiction_geoms = juris_vec_layer.features;

            }
        }
    });
}

/*
Function which removes the highlight of a tile
*/
function removeHighlight(georef, vec_layer){
    var index= find_georef(tile_list, georef);
    if (index < 0 )
        return;
    vec_layer.removeFeatures([tile_list[index].feature]);
    tile_list.splice(index,1);
}

/*
Defines the style for the highlight tiles
*/
var vector_style = new OpenLayers.Style({
    'fillColor': '#0000ff',
    'strokeColor': '#0000ff',
    'strokeWidth': 1
});

var vector_style_map = new OpenLayers.StyleMap({
    'default': vector_style
});

/*
Initialization of the map UI
*/
Ext.onReady(function (){

    var juris_vec_layer = new OpenLayers.Layer.Vector();

    //definition of the Philippine grid layer
    var grid_layer_name = "geonode:{{  feature_tiled }}";

    //definition of the map object
    var map_options = grid_args["map"];
    map = new OpenLayers.Map({
      units: map_options["units"],
      maxResolution: map_options["maxResolution"],
      projection: map_options["projection"]
    });

    //definition of the world map layer
    var mq_layer = new OpenLayers.Layer.XYZ(
        "OpenStreetMap",
        [
          // "http://otile1.mqcdn.com/tiles/1.0.0/map/${z}/${x}/${y}.png",
          // "http://otile2.mqcdn.com/tiles/1.0.0/map/${z}/${x}/${y}.png",
          // "http://otile3.mqcdn.com/tiles/1.0.0/map/${z}/${x}/${y}.png",
          // "http://otile4.mqcdn.com/tiles/1.0.0/map/${z}/${x}/${y}.png"
          "http://korona.geog.uni-heidelberg.de/tiles/roads/x=${x}&y=${y}&z=${z}"
        ],
        {
            //attribution: "Data, imagery and map information provided by <a href='http://www.mapquest.com/'  target='_blank'>MapQuest</a>, <a href='http://www.openstreetmap.org/' target='_blank'>Open Street Map</a> and contributors, <a href='http://creativecommons.org/licenses/by-sa/2.0/' target='_blank'>CC-BY-SA</a>  <img src='http://developer.mapquest.com/content/osm/mq_logo.png' border='0'>",
            attribution: "Imagery from <a href='http://giscience.uni-hd.de/'>GIScience Research Group @ University of Heidelberg</a> &mdash; Map data &copy; <a href='http://www.openstreetmap.org/copyright'>OpenStreetMap</a>",
            transitionEffect: "resize"
        },
        {
            isBaseLayer: true,
            wrapDateLine: true
        }
    );

    map.addLayer(mq_layer);

    var stored_layer = map_options["layers"].filter(function(l){ return l["name"] == grid_layer_name })[0];
    var source_index = stored_layer["source"];

    map.addLayer(juris_vec_layer);

    // definition of the tiled layer
    var tile_layer = new OpenLayers.Layer.WMS(
        grid_layer_name + "- Tiled", geoserver+"geonode/wms",
        {
            LAYERS: stored_layer["name"],
            format:  'image/png',
            bbox: stored_layer["bbox"],
            transparent: true,
            opacity: 0.3
        },
        {
            buffer: 0,
            displayOutsideMaxExtent: true,
            isBaseLayer: false,
            projection: "EPSG:900913",
            maxExtent: new OpenLayers.Bounds(stored_layer["bbox"])
        }
    );

    map.addLayer(tile_layer);

    // initialization of the jurisdiction display layer
    var jurisdiction_view_layer;
    jurisdiction_name="{{jurisdiction_name}}";
    if(jurisdiction_args){
        var j_layer = jurisdiction_args["map"]["layers"].filter(function(l){ return l["name"] ==jurisdiction_name })[0];
        jurisdiction_view_layer = new OpenLayers.Layer.WMS(
            jurisdiction_name, geoserver+"geonode/wms",
            {
                LAYERS: j_layer["name"],
                format: "image/png",
                bbox: new OpenLayers.Bounds(j_layer["bbox"]),
                transparent: true,
                opacity: 0.3
            },
            {
                buffer: 0,
                displayOutsideMaxExtent: true,
                isBaseLayer: false,
                projection: "EPSG:32651",
                maxExtent: new OpenLayers.Bounds(j_layer["bbox"])
            }
        );
        map.addLayer(jurisdiction_view_layer);
    }

    //declaration of the highlight vector layer
    highlight_layer = new OpenLayers.Layer.Vector(
        "Highlight Layer",
        {
            isBaseLayer: false ,
            //styleMap: new OpenLayers.Style(OpenLayers.Feature.Vector.style["select"])
            styleMap: vector_style_map,
            visibility: true,
            transparent: true
        }
    );
    map.addLayer(highlight_layer);

    var items = [];
    var config = {
        renderTo: "preview_map",
        height: 480,
        width: "100%",
        map: map,
        title: "Tile Selection",
        items: items,
        center: [13652590.86,1366919.96],
        zoom: 7
    };
    {% if jurisdiction_yes %}
      //declaration of the draw control to enable drawing a rectangle using SHIFT+Click and d
      var drawControl = new OpenLayers.Control();
      OpenLayers.Util.extend(drawControl, {
          draw: function () {
              this.box = new OpenLayers.Handler.Box( drawControl,
                  {"done": this.notice},
                  {keyMask: OpenLayers.Handler.MOD_SHIFT});
              this.box.activate();
          },
          highlight_layer: highlight_layer,
          jurisdiction: jurisdiction_name,
          notice: function (bounds){
              var ll = map.getLonLatFromPixel(new OpenLayers.Pixel(bounds.left, bounds.bottom));
              var ur = map.getLonLatFromPixel(new OpenLayers.Pixel(bounds.right, bounds.top));
              var map_bounds = new OpenLayers.Bounds();
              map_bounds.extend(ll);
              map_bounds.extend(ur);
              selection_bounds(map_bounds, this.highlight_layer);
          }
      });

      //declaration of click behavior on the map
      OpenLayers.Control.Click = OpenLayers.Class(OpenLayers.Control, {
          defaultHandlerOptions: {
              "single": true,
              "double": false,
              "pixelTolerance": 0,
              "stopSingle": false,
              "stopDouble": false
          },

          initialize: function(options) {
              this.handlerOptions = OpenLayers.Util.extend(
                  {}, this.defaultHandlerOptions);
              OpenLayers.Control.prototype.initialize.apply(this, arguments);

              this.handler = new OpenLayers.Handler.Click(
              this, {
                  'click': this.trigger
              }, this.handlerOptions);
          },

          trigger: function(e) {
              var lonlat = map.getLonLatFromPixel(e.xy);
              var click_pt = new OpenLayers.Geometry.Point(lonlat.lon, lonlat.lat);
              var transformed_pt = click_pt.transform(map.getProjectionObject(),new OpenLayers.Projection("EPSG:32651"));
              var computed_corners = get_corners(click_pt.x, click_pt.y);

              var tile = createTile(computed_corners);// this is a pointless piece of code
              console.log(tile.georef);

              var filter = new OpenLayers. Filter.Comparison({
                      type: "==",
                      property: "GRIDREF",
                      matchCase: true,
                      value: createTile(computed_corners).georef//tile.georef
              });
              single_click = true;
              filterSelectedTiles(filter, true, true);
          }
      });

     click_select = new OpenLayers.Control.Click()
      map.addControl(click_select);
      click_select.activate();
      map.addControl(drawControl);
      drawControl.activate();
    {% endif %}
    app = new GeoExt.MapPanel(config);
    if(jurisdiction_args ){
        map.zoomToExtent(jurisdiction_view_layer.getExtent());
        getJurisdictionGeom(jurisdiction_name.split(":")[1], juris_vec_layer);
    }else{
        map.zoomToExtent(tile_layer.getExtent());
    }
});
{% endautoescape %}
</script><|MERGE_RESOLUTION|>--- conflicted
+++ resolved
@@ -362,15 +362,10 @@
                         }
                         var tile = createTile(corners);
                          if (find_georef(tile_list, tile.georef)<0){
-                               console.log("tile is not yet in the list")
-                               tiles[i].geometry.setBounds(new OpenLayers.Bounds
-<<<<<<< HEAD
-                                    (corners.ul_x, corners.ll_y, corners.lr_x,corners.ur_y).transform(new OpenLayers.Projection("EPSG:32651"), new OpenLayers.Projection("EPSG:4326")));
-=======
-                                    (corners.ul_x, corners.ll_y, corners.lr_x,corners.ur_y).transform(new OpenLayers.Projection("EPSG:900913"), new OpenLayers.Projection("EPSG:32651")));
->>>>>>> 6e032647
+                               console.log("tile is not yet in the list");
+                               tiles[i].geometry.calculateBounds();
                                if (isInJurisdiction(jurisdiction_geoms, tiles[i])){
-                                    console.log("tile is within jurisdiction")
+                                    console.log("tile is within jurisdiction");
                                     tile_list.push(tile);
                                     tile.feature = createHighlightBox(tile.corners);
                                     highlight_layer.addFeatures([tile.feature]);
