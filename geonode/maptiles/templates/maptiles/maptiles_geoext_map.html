{% include "geonode/ext_header.html" %}
<link rel="stylesheet" type="text/css" href="{{ STATIC_URL }}geoext/css/popup.css">
<link rel="stylesheet" type="text/css" href="{{STATIC_URL}}geonode/css/georef.css">
<script type="text/javascript" src="{{STATIC_URL}}lib/js/OpenLayers.js"></script>
<script type="text/javascript" src="{{ STATIC_URL }}lib/js/GeoExt.js"></script>
<script type="text/javascript" src="{{ STATIC_URL}}geonode/js/utils/thumbnail.js"></script>
<script type="text/javascript" src="{{ STATIC_URL}}geonode/js/utils/proj4js-compressed.js"></script>
<script type="text/javascript" src="{{ STATIC_URL}}geonode/js/utils/proj4js-EPSG32651.js"></script>
<script type="text/javascript" src="http://bjornharrtell.github.io/jsts/lib/javascript.util.js"></script>
<script type="text/javascript" src="https://cdn.rawgit.com/bjornharrtell/jsts/gh-pages/lib/0.16.0/jsts.min.js"></script>
<script type="text/javascript" src="http://bjornharrtell.github.io/jsts/lib/attache.array.min.js"></script>

<script src="//ajax.googleapis.com/ajax/libs/jquery/1.7/jquery.js"></script>
<script type="text/javascript" >
    function formatBytes(bytes, decimals) {
        if(bytes == 0)
            return '0 Bytes';
        var k = 1024;
        var sizes = ['Bytes', 'KB', 'MB', 'GB', 'TB', 'PB', 'EB', 'ZB', 'YB'];
        var i = Math.floor(Math.log(bytes) / Math.log(k));
        return (bytes / Math.pow(k, i)).toPrecision(decimals + 1) + ' ' + sizes[i];
    }

    function sleep(milliseconds) {
      var start = new Date().getTime();
      for (var i = 0; i < 1e7; i++) {
        if ((new Date().getTime() - start) > milliseconds){
          break;
        }
      }
    }


</script>
<script type="text/javascript" >

OpenLayers.ImgPath = "{{ STATIC_URL }}geoexplorer/externals/openlayers/theme/default/img";
OpenLayers.Request.DEFAULT_CONFIG.headers = {
    'X-CSRFToken': '{{ csrf_token|escapejs }}'
};

var curr_location =  window.location.protocol+"//"+window.location.hostname+":"+window.location.port;
OpenLayers.ProxyHost = curr_location+"/proxy/?url=";
var geoserver = "";
if ("{{test_mode}}"=="True"){
    geoserver = window.location.protocol+"//"+window.location.hostname+":8080/geoserver/";
}else{
    curr_location =  window.location.protocol+"//"+window.location.hostname;
    geoserver = curr_location+"/geoserver/" ;
}

{% if jurisdiction.viewer %}
jurisdiction_args = {{jurisdiction.viewer|safe}};
{% else %}
jurisdiction_args = "";
{% endif %}

{% autoescape off %}

grid_args = {{grid.viewer |safe}}
//var options = grid_args;
var app, map;
var tile_list = [];
var highlight_layer;
var jurisdiction_geoms = [];
var tile_cache = [];
var single_click = true;

var jstsParser = new jsts.io.GeoJSONReader();
var jstsWriter = new jsts.io.GeoJSONWriter();
var jstsJurisdictionGeoms;

var olGeoJSON = new OpenLayers.Format.GeoJSON();
//var geoserver = "{{geoserver}}";
//var geoserver = curr_location+"/geoserver/";


// added stuff

var _TILE_SIZE = 1000;

$(document).ready(function(){

        // adds the total request size filtering
       $("#georef_form").submit(function(e) {
           e.preventDefault();
           var self = this;
           var json_parser = new OpenLayers.Format.JSON()
           var georef_string = document.getElementById("georef_area").getAttribute("value");
           var data_classes = []
           if(document.getElementById("laz").checked){
               data_classes.push("LAZ");
           }
           if(document.getElementById("dtm-tif").checked){
               data_classes.push("DTM");
           }
           if(document.getElementById("dsm-tif").checked){
               data_classes.push("DSM");
           }
           if(document.getElementById("orthophoto").checked){
               data_classes.push("ORTHO");
           }
           $.post('/maptiles/validate/',
                {"georefs" : georef_string, "dataclasses": data_classes}).done(function(result){
                   if (result.response)
                        self.submit();
                        /*$.post('/maptiles/addtocart/',  {   "georef_area" : document.getElementById("georef_area").getAttribute("value"),
                                                            "dataclasses" : data_classes});*/
                   else {
                        /*alert("The total file size of this request is "+formatBytes(result.total_size, 2)+
                                " . You also have a total of "+formatBytes(result.cart_size, 2)+
                                " in the data cart and FTP requests with a total of "+formatBytes(result.recent_requests_size, 2)+
                                ". Your request exceeds the 200MB download limit. Please reduce number of selected tiles.");*/
                        display_message("notif", "The total file size of this request is "+formatBytes(result.total_size, 2)+
                                " . You also have a total of "+formatBytes(result.cart_size, 2)+
                                " in the data cart and FTP requests with a total of "+formatBytes(result.recent_requests_size, 2)+
                                ". Your request exceeds the 200MB download limit. Please reduce number of selected tiles.");
                    }
                })
       });

       // enables the submission of bounding box coordinates for selecting tiles
       $("#bbox_form").submit(function(e){
           e.preventDefault();
           var self= this;
           var highlight_layer = map.getLayersByName("Highlight Layer")[0];
           selection_bounds(
                new OpenLayers.Bounds(
                    $('#leftlimit').val(),
                    $('#lowerlimit').val(),
                    $('#rightlimit').val(),
                    $('#upperlimit').val()
                ),
                highlight_layer
            );
        });

        $("#selection-message-close").click(function(e){
            //$("#selection-message").hide();
            document.getElementById("selection-message").style.visibility="collapse";
        });

});

/*
Computes the floor for the GeoRef coordinates based on the tile size
*/
function floor_tile_size(x){
    return  (Math.floor(x/_TILE_SIZE) * _TILE_SIZE);
}

/*
Computes the ceiling for the GeoRef coordinates based on the tile size
*/
function ceil_tile_size(x) {
    return (Math.ceil(x/_TILE_SIZE) * _TILE_SIZE);
}

/*
Computes the coordinates of a tile based on a coordinate on the map
*/
function get_corners( x, y ){
    return { ul_x: floor_tile_size(x), ul_y: ceil_tile_size(y),
         ur_x: ceil_tile_size(x), ur_y: ceil_tile_size(y),
         ll_x: floor_tile_size(x), ll_y: floor_tile_size(y),
         lr_x: ceil_tile_size(x), lr_y: floor_tile_size(y)
        };
}

/*
Creates a tile object based on four points
*/
function createTile(computed_corners){
    return {
                    georef: "E"+(computed_corners["ul_x"]/1000)+"N"+(computed_corners["ul_y"]/1000),
                    corners: computed_corners,
                    feature: null
                };
}

/*
Function for displaying the georefs of selected tiles at the bottom of the page
*/
function display_points(div_id, vec_layer){
    var container = document.getElementById(div_id);
    container.removeChild(container.firstElementChild||container.firstChild);
    var table_element = document.createElement("table");
    table_element.className += "georef_table";
    container.appendChild(table_element);

    var georef_string = "";
    //console.log(tile_list);
    for (var i=0; i< tile_list.length/5; i++){
        var row_element = document.createElement("tr");
        row_element.className += "georef_tr";
        table_element.appendChild(row_element);
        for (var j = 0; j< Math.min(5, tile_list.length - i*5 ); j++){
            var georef_column = document.createElement("td");
            georef_column.setAttribute("id",tile_list[i*5+j].georef);
            georef_column.className += "georef_td"
            georef_column.innerHTML = tile_list[i*5+j].georef
            row_element.appendChild(georef_column);

            if(i*5+j == 0){
                georef_string+=tile_list[i*5+j].georef;
            }else{
                georef_string+=","+tile_list[i*5+j].georef;
            }
        }
    }
    document.getElementById("georef_area").setAttribute("value",georef_string);
}

/*
Function for displaying messages for notifying the user
*/
function display_message(div_id, message){

    var container=document.getElementById(div_id);
    container.innerHTML = "<div class=\"alert alert-block announcement alert-warning\" style=\"visibility: visible\">\n"+
        "<a type=\"button\" class=\"close\" data-dismiss=\"alert\" data-dismiss-url=\"#\" href=\"#\">×</a>\n"+
        "<p id=\"selection-message-text\">"+message+"</p>\n";
    //console.log(text);
    //text.innerHTML = message;
    //container.setAttribute("hidden","false");
    container.style.visibility="visible";
}

/*
Function for creating a box for highlighting a selected tile
*/
function createHighlightBox(feature_attribs){
    var pt1 = new OpenLayers.Geometry.Point(feature_attribs["ul_x"], feature_attribs["ul_y"]).transform(new OpenLayers.Projection("EPSG:32651"), new OpenLayers.Projection("EPSG:900913"));
    var pt2 = new OpenLayers.Geometry.Point(feature_attribs["ur_x"], feature_attribs["ur_y"]).transform(new OpenLayers.Projection("EPSG:32651"), new OpenLayers.Projection("EPSG:900913"));
    var pt3 = new OpenLayers.Geometry.Point(feature_attribs["lr_x"], feature_attribs["lr_y"]).transform(new OpenLayers.Projection("EPSG:32651"), new OpenLayers.Projection("EPSG:900913"));
    var pt4 = new OpenLayers.Geometry.Point(feature_attribs["ll_x"], feature_attribs["ll_y"]).transform(new OpenLayers.Projection("EPSG:32651"), new OpenLayers.Projection("EPSG:900913"));

    var pts = [pt1, pt2, pt3, pt4];
    var lr = new OpenLayers.Geometry.LinearRing(pts);
    var polygon  = new OpenLayers.Geometry.Polygon([lr]);
    var polygon_feature = new  OpenLayers.Feature.Vector(polygon);

    return polygon_feature;
}

/*
Function returns the index of a tile with a matching georef
*/
function find_georef(tile_list, georef){
     var tile_indeces= tile_list.map(function (x) { return x.georef });
     var index = tile_indeces.indexOf(georef);
     return index;
}

/*
Function for creating a WFS Protocol object
*/
function wfs_proto_creator(layer_request, srs, outformat){
    return new OpenLayers.Protocol.WFS({
        version: "1.0.0",
        url: geoserver+"geonode/wfs",
        featurePrefix: "geonode",
        featureType: layer_request,
        featureNS: "http://www.geonode.org/",
        srsName: srs,
        outputFormat: outformat,
        async: false
    });
}

/*
Filters tiles if they intersect the geometries which are part of the jurisdiction
*/

function isInJurisdiction(geoms, tile){
    for ( var i=0; i<geoms.length; i++){
        if (tile.geometry.intersects(geoms[i].geometry)){
            return true;
        }
    }
}

function jurisdictionFilter(geoms, feature_list){
    var tile_list = [];
    for (var i=0;i<feature_list.length;i++){
        if(isInJurisdiction(geoms, feature_list[i])){
             if (find_georef(tile_list, tile.georef)<0){
                        tile_list.push(tile);
            }
        }
    }
    return tile_list;
}

function tileHasData (feature){
    var data_filter = new OpenLayers.Filter.Logical({
        type: "||",
        filters: [
            new OpenLayers.Filter.Comparison({
                type: "==",
                property: "DSM",
                value: "1"
            }),
            new OpenLayers.Filter.Comparison({
                type: "==",
                property: "DTM",
                value: "1"
            }),
            new OpenLayers.Filter.Comparison({
                type: "==",
                property: "ORTHO",
                value: "1"
            }),
        ]
    });
    return data_filter.evaluate(feature);
}

/*
Creates a nested filter object which checks if  a tile has any data available
*/
function hasDataFiltering( f_list){

    var tile_list = [];
    for (var i=0;i<f_list.length;i++){
        if(tileHasData(f_list[i])){
            tile_list.push(f_list[i]);
        }
    }
    return tile_list;
}

/*
Function which retrieves selected tiles and filters them if  they don't have data or they are outside the jurisdiction
*/
function filterSelectedTiles(tile_filter, single_click, send_notice){
     var wfs_proto = wfs_proto_creator("{{feature_tiled}}", "EPSG:32651","json");
     var arg_obj = {
         filter: tile_filter,
         single_click: single_click,
         send_notice: send_notice,
         callback: function(response){
             if(response.priv.responseText){
                 start = new Date().getTime();
                 console.log(start);
                 //json_parser = new OpenLayers.Format.GeoJSON();
                 feature_out = olGeoJSON.read(response.priv.responseText);
                 var tiles = hasDataFiltering(feature_out);
                  if (jurisdiction_geoms.length > 0){
                     for (var i=0;i<tiles.length;i++){
                         var corners = {
                                        "ur_x": tiles[i].data.MAXX, "ur_y": tiles[i].data.MAXY,
                                        "ul_x": tiles[i].data.MINX, "ul_y": tiles[i].data.MAXY,
                                        "ll_x": tiles[i].data.MINX, "ll_y": tiles[i].data.MINY,
                                        "lr_x": tiles[i].data.MAXX,"lr_y": tiles[i].data.MINY
                        }
                        var tile = createTile(corners);
                         if (find_georef(tile_list, tile.georef)<0){
                               if (isInJurisdiction(jurisdiction_geoms, tiles[i])){
                                    tile_list.push(tile);
                                    tile.feature = createHighlightBox(tile.corners);
                                    highlight_layer.addFeatures([tile.feature]);
                                    highlight_layer.refresh();
                              }else if (single_click){
                                  removeHighlight(tile.georef, highlight_layer);
                              }
                         }
                     }
                  }
                  display_points("point_display", highlight_layer);

                  if (tiles.length < feature_out.length){
                      if (feature_out.length==1){
                            //alert("Selected tile either lacks data or is out of bounds. ");
                            display_message("notif","Selected tile either lacks data or is out of bounds." );
                      }else{
                            //alert("Some selected tiles have not been included in the list due to lack of data or being outside the jurisdiction boundaries");
                            display_message("notif","Some selected tiles have not been included in the list due to lack of data or being outside the jurisdiction boundaries");
                      }
                  }else{
                      /*document.getElementById("warning").style.visibilty =  "visible";
                      document.getElementById("warning").style.display =  "inline";*/
                      //container.setAttribute("hidden","hidden");
                  }
                  single_click=true;
                  end = new Date().getTime();
                  console.log(end);
                  console.log(end-start);
             }
         }
     };
     var wfs_resp = wfs_proto.read(arg_obj);
}

/*
 Function which is used for selecting tiles given a rectangular selection
*/
function selection_bounds(map_bounds, highlight_layer) {

    var transformed_bounds = map_bounds.clone().transform(new OpenLayers.Projection("EPSG:900913"), new OpenLayers.Projection("EPSG:32651"));
    var filter= new OpenLayers.Filter.Spatial({
            type: OpenLayers.Filter.Spatial.INTERSECTS,
            property: "the_geom",
            value: transformed_bounds.toGeometry() });
    /*if (jurisdiction_geoms.length > 0){
        var jstsSelectionBox= jstsParser.read(olGeoJSON.write(transformed_bounds.toGeometry()));
        console.log(jstsSelectionBox);
        var jstsIntersection = jstsJurisdictionGeoms.intersection(jstsSelectionBox);
        var jstsIntersection = new jsts.geom.MultiPolygon();
        console.log(jstsIntersection);


        for (var i=0; i< jstsJurisdictionGeoms.length; i++){
                    //jstsJurisdictionGeoms.push(tmp.features[i].geometry);
                    console.log(i);
                    if (!(jstsJurisdictionGeoms[i]  instanceof jsts.geom.GeometryCollection)){
                        console.log(jstsJurisdictionGeoms[i].CLASS_NAME);
                        jstsIntersection.union(jstsJurisdictionGeoms[i].intersection(jstsSelectionBox));
                        console.log(jstsJurisdictionGeoms[i].intersection(jstsSelectionBox));
                    }

                    //jstsJurisdictionGeoms.union(tmp.features[i].geometry);
        }

        console.log(jstsWriter.write(jstsIntersection));
        var olIntersection = olGeoJSON.parseGeometry(jstsWriter.write(jstsIntersection));
        console.log(olIntersection);

        filter = new OpenLayers.Filter.Spatial({
            type: OpenLayers.Filter.Spatial.INTERSECTS,
            property: "the_geom",
            value: olIntersection
        });
    }else{
        filter= new OpenLayers.Filter.Spatial({
            type: OpenLayers.Filter.Spatial.INTERSECTS,
            property: "the_geom",
            value: transformed_bounds.toGeometry() });
    }*/

    //filterSelectedTiles(box_filter, false, true);
    single_click = false;
    filterSelectedTiles(filter, false, true);
}

/*
Function retrieves the list of jurisdiction geometries and puts them into a list for future use
*/
function getJurisdictionGeom(jurisdiction, juris_vec_layer){
    var juris_wfs = wfs_proto_creator(jurisdiction, "EPSG:32651", "json");
    var response = juris_wfs.read({
      callback: function(response){
            if (response.priv.responseText){
                //var parser = new OpenLayers.Format.GeoJSON();
                var feature_out =olGeoJSON.read(response.priv.responseText);
                juris_vec_layer.addFeatures(feature_out);
                jurisdiction_geoms = juris_vec_layer.features;
                //jstsJurisdictionGeoms=new javascript.util.ArrayList();
                jstsJurisdictionGeoms=[];
                tmp = jstsParser.read(response.priv.responseText);
                for (var i=0; i< tmp.features.length; i++){
                    jstsJurisdictionGeoms.push(tmp.features[i].geometry);
                    //jstsJurisdictionGeoms.union(tmp.features[i].geometry);
                }

            }
        }
    });
}

/*
Function which removes the highlight of a tile
*/
function removeHighlight(georef, vec_layer){
    var index= find_georef(tile_list, georef);
    vec_layer.removeFeatures([tile_list[index].feature]);
    tile_list.splice(index,1);
}

/*
Defines the style for the highlight tiles
*/
var vector_style = new OpenLayers.Style({
    'fillColor': '#0000ff',
    'strokeColor': '#0000ff',
    'strokeWidth': 1
});

var vector_style_map = new OpenLayers.StyleMap({
    'default': vector_style
});

/*
Initialization of the map UI
*/
Ext.onReady(function (){

    var juris_vec_layer = new OpenLayers.Layer.Vector();

    //phil extent
<<<<<<< HEAD
    var extent = new OpenLayers.Bounds(0, 0, 100, 100);
=======
    var extent = new OpenLayers.Bounds(150, -100, 0, 200);
>>>>>>> 1fe8ab31
    //definition of the Philippine grid layer
    var grid_layer_name = "geonode:{{  feature_tiled }}";

    //definition of the map object
    var map_options = grid_args["map"];
    map = new OpenLayers.Map({
        restrictedExtent: extent
    });

    //definition of the world map layer
    var mq_layer = new OpenLayers.Layer.XYZ(
        "OpenStreetMap",
        [
            "http://otile1.mqcdn.com/tiles/1.0.0/map/${z}/${x}/${y}.png",
            "http://otile2.mqcdn.com/tiles/1.0.0/map/${z}/${x}/${y}.png",
            "http://otile3.mqcdn.com/tiles/1.0.0/map/${z}/${x}/${y}.png",
            "http://otile4.mqcdn.com/tiles/1.0.0/map/${z}/${x}/${y}.png"
        ],
        {
            attribution: "Data, imagery and map information provided by <a href='http://www.mapquest.com/'  target='_blank'>MapQuest</a>, <a href='http://www.openstreetmap.org/' target='_blank'>Open Street Map</a> and contributors, <a href='http://creativecommons.org/licenses/by-sa/2.0/' target='_blank'>CC-BY-SA</a>  <img src='http://developer.mapquest.com/content/osm/mq_logo.png' border='0'>",
            transitionEffect: "resize"
        },
        {
            isBaseLayer: true,
            wrapDateLine: true
        }
    );

    map.addLayer(mq_layer);

    var stored_layer = map_options["layers"].filter(function(l){ return l["name"] == grid_layer_name })[0];
    var source_index = stored_layer["source"];

    map.addLayer(juris_vec_layer);

    // definition of the tiled layer
    var tile_layer = new OpenLayers.Layer.WMS(
        grid_layer_name + "- Tiled", geoserver+"geonode/wms",
        {
            LAYERS: stored_layer["name"],
            format:  'image/png',
            bbox: stored_layer["bbox"],
            transparent: true,
            opacity: 0.3
        },
        {
            buffer: 0,
            displayOutsideMaxExtent: true,
            isBaseLayer: false,
            projection: "EPSG:900913",
            maxExtent: new OpenLayers.Bounds(stored_layer["bbox"])
        }
    );

    map.addLayer(tile_layer);

    // initialization of the jurisdiction display layer
    var jurisdiction_view_layer;
    jurisdiction_name="{{jurisdiction_name}}";
    if(jurisdiction_args){
        var j_layer = jurisdiction_args["map"]["layers"].filter(function(l){ return l["name"] ==jurisdiction_name })[0];
        jurisdiction_view_layer = new OpenLayers.Layer.WMS(
            jurisdiction_name, geoserver+"geonode/wms",
            {
                LAYERS: j_layer["name"],
                format: "image/png",
                bbox: new OpenLayers.Bounds(j_layer["bbox"]),
                transparent: true,
                opacity: 0.3
            },
            {
                buffer: 0,
                displayOutsideMaxExtent: true,
                isBaseLayer: false,
                projection: "EPSG:32651",
                maxExtent: new OpenLayers.Bounds(j_layer["bbox"])
            }
        );
        map.addLayer(jurisdiction_view_layer);
    }

    //declaration of the highlight vector layer
    highlight_layer = new OpenLayers.Layer.Vector(
        "Highlight Layer",
        {
            isBaseLayer: false ,
            //styleMap: new OpenLayers.Style(OpenLayers.Feature.Vector.style["select"])
            styleMap: vector_style_map,
            visibility: true,
            transparent: true
        }
    );
    map.addLayer(highlight_layer);

    var items = [];
    var config = {
        renderTo: "preview_map",
        height: 480,
        width: "100%",
        map: map,
        title: "Tile Selection",
        items: items,
        center: [13652590.86,1366919.96],
        zoom: 7
    };
    {% if jurisdiction_yes %}
      //declaration of the draw control to enable drawing a rectangle using SHIFT+Click and d
      var drawControl = new OpenLayers.Control();
      OpenLayers.Util.extend(drawControl, {
          draw: function () {
              this.box = new OpenLayers.Handler.Box( drawControl,
                  {"done": this.notice},
                  {keyMask: OpenLayers.Handler.MOD_SHIFT});
              this.box.activate();
          },
          highlight_layer: highlight_layer,
          jurisdiction: jurisdiction_name,
          notice: function (bounds){
              var ll = map.getLonLatFromPixel(new OpenLayers.Pixel(bounds.left, bounds.bottom));
              var ur = map.getLonLatFromPixel(new OpenLayers.Pixel(bounds.right, bounds.top));
              var map_bounds = new OpenLayers.Bounds();
              map_bounds.extend(ll);
              map_bounds.extend(ur);
              selection_bounds(map_bounds, this.highlight_layer);
          }
      });

      //declaration of click behavior on the map
      OpenLayers.Control.Click = OpenLayers.Class(OpenLayers.Control, {
          defaultHandlerOptions: {
              "single": true,
              "double": false,
              "pixelTolerance": 0,
              "stopSingle": false,
              "stopDouble": false
          },

          initialize: function(options) {
              this.handlerOptions = OpenLayers.Util.extend(
                  {}, this.defaultHandlerOptions);
              OpenLayers.Control.prototype.initialize.apply(this, arguments);

              this.handler = new OpenLayers.Handler.Click(
              this, {
                  'click': this.trigger
              }, this.handlerOptions);
          },

          trigger: function(e) {
              var lonlat = map.getLonLatFromPixel(e.xy);
              var click_pt = new OpenLayers.Geometry.Point(lonlat.lon, lonlat.lat);
              var transformed_pt = click_pt.transform(map.getProjectionObject(),new OpenLayers.Projection("EPSG:32651"));
              var computed_corners = get_corners(click_pt.x, click_pt.y);

              //var tile = createTile(computed_corners);// this is a pointless piece of code

              var filter = new OpenLayers. Filter.Comparison({
                      type: "==",
                      property: "GRIDREF",
                      matchCase: true,
                      value: createTile(computed_corners).georef//tile.georef
              });
              single_click = true;
              filterSelectedTiles(filter, true, true);
          }
      });

     click_select = new OpenLayers.Control.Click()
      map.addControl(click_select);
      click_select.activate();
      map.addControl(drawControl);
      drawControl.activate();
    {% endif %}
    app = new GeoExt.MapPanel(config);
    if(jurisdiction_args ){
        map.zoomToExtent(jurisdiction_view_layer.getExtent());
        getJurisdictionGeom(jurisdiction_name.split(":")[1], juris_vec_layer);
    }else{
        map.zoomToExtent(tile_layer.getExtent());
    }
});
{% endautoescape %}
</script><|MERGE_RESOLUTION|>--- conflicted
+++ resolved
@@ -498,11 +498,7 @@
     var juris_vec_layer = new OpenLayers.Layer.Vector();
 
     //phil extent
-<<<<<<< HEAD
-    var extent = new OpenLayers.Bounds(0, 0, 100, 100);
-=======
     var extent = new OpenLayers.Bounds(150, -100, 0, 200);
->>>>>>> 1fe8ab31
     //definition of the Philippine grid layer
     var grid_layer_name = "geonode:{{  feature_tiled }}";
 
