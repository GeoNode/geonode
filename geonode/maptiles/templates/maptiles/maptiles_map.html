--- conflicted
+++ resolved
@@ -54,7 +54,6 @@
 		  </div>
     </div>
     <div class="col-md-3">
-<<<<<<< HEAD
       <ul class="list-group">
         <li class="list-group-item">
           <h4 class="list-group-item-heading">{%trans "Download Data" %}</h4>
@@ -89,45 +88,6 @@
           </form>
           <a  id="geocode_submit" name="geocode_submit" class="btn btn-default">Submit</a>
         </li>
-=======
-        <ul class="list-group">
-	   <li class="list-group-item">
-		           <h4 class="list-group-item-heading">{%trans "Area Search" %}</h4>
-                   <nobr>
-                  <form name='geocode_form' id="geocode_form">
-                    {% csrf_token %}
-                    <input type="text" id="geocode_input" name="geocode_input"/>
-                </form>
-                <a  id="geocode_submit" name="geocode_submit" class="btn btn-default">Submit</a>
-
-                  </nobr>
-           </li>
-          <li class="list-group-item">
-              <h4 class="list-group-item-heading">{%trans "Download Data Class(es)" %}</h4>
-              <form name="georef_form" id="georef_form" action="/maptiles/addtocart/" method="POST" >
-                  {% csrf_token %}
-                <!-- <div class="col-md-4" align="left">-->
-                     <nobr>
-                         <ul>
-                              {% for class in data_classes %}
-                                {% if class != 'Unknown Type' %}
-                                   <li>
-                                     <input id="{{ class | slugify }}" name="{{ class | slugify }}" type="checkbox" />
-                                     <label class="label-dataclass" for="{{ class | slugify }}">{{ class }}</label>
-                                   </li>
-                                {% endif %}
-                              {% endfor %}
-
-                         </ul>
-                     </nobr>
-
-                     <br/>
-                  <input type="text" id="georef_area" name="georef_area" style="display:none" />
-                  <input type="submit" id="georef_submit" name="georef_submit" value="Submit" class="btn btn-default" />
-                <!--</div> -->
-             </form>
-          </li>
->>>>>>> f8c02486
 	         <li class="list-group-item">
 		           <h4 class="list-group-item-heading">{%trans "Legend" %}</h4>
 		             <img id="legend_icon" src="{{ grid.resource.get_legend.url }}"><br/>
