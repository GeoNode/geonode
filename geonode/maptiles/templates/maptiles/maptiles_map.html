{% extends "maptiles/maptiles_base.html" %}
{% load i18n %}
{% load dialogos_tags %}
{% load agon_ratings_tags %}
{% load bootstrap_tags %}
{% load url from future %}
{% load base_tags %}
{% load guardian_tags %}

{% block title %}Map Tiles Selection — {{ block.super }}{% endblock %}

{% block head %}
<style>
/*** custom checkboxes ***/

    input[type=checkbox] { display:none; } /* to hide the checkbox itself */
    input[type=checkbox] + label:before {
      font-family: FontAwesome;
      font-size: 16px;
      display: inline-block;
    }
    .label-dataclass{
        font-size: 16px;
    }
    input[type=checkbox] + label:before { content: "\f096"; } /* unchecked icon */
    input[type=checkbox] + label:before { letter-spacing: 20px; } /* space between checkbox and label */

    input[type=checkbox]:checked + label:before { content: "\f046"; } /* checked icon */
    input[type=checkbox]:checked + label:before { letter-spacing: 20px; } /* allow space for check mark */
</style>
{# {% if preview == 'geoext' %}  #}
    {# {% include "maptiles/maptiles_explorer_map.html" %} #}
 {#{% else %} #}
    {#{% include "maptiles/maptiles_leaflet_map.html" %} #}
{% include "maptiles/maptiles_geoext_map.html" %}
{# {% endif %} #}
{{ block.super }}
{% endblock %}

{% block body_class %}maptiles{% endblock %}

{% block body_outer %}
{% block body %}
<div id="notif">

</div>
<div class="page-header">
  <h2 class="page-title">Map Tiles</h2>
</div>
<div class="row">
    <div class="col-md-9">
		<div id="embedded_map" class="mrg-btm">
			<div id="preview_map" ></div>
		</div>
    </div>
    <div class="col-md-3">
        <ul class="list-group">
            <li class="list-group-item">
		<h4 class="list-group-item-heading">Bounding Box Selection</h4>
                <form id="bbox_form">
                    (EPSG:900913 decimal degrees) <br />
                    <table>
                        <tr><td>Upper limit: </td><td><input type="number" id="upperlimit" name="upperlimit" value=0 step="any" /></td></tr>
                        <tr><td>Left limit: </td><td><input type="number" id="leftlimit" name="leftlimit"value=0 step="any"/></td></tr>
                        <tr><td>Right limit: </td><td><input type="number" id="rightlimit" name="rightlimit" value=0 step="any"/></td></tr>
                        <tr><td>Lower limit: </td><td><input type="number" id="lowerlimit" name="lowerlimit" value=0 step="any"/></td></tr>
                    </table> <br />
                    <input type="submit" id="bbox_submit" name="bbox_submit" value="Submit Bounding Box" class="btn btn-default" />
                </form>
            </li>
            <!--<li class="list-group-item">
               	<h4 class="list-group-item-heading">Area of Interest</h4>
            <input type="submit" id="interest_submit" name="interest_submit" value="Submit Area of Interest" class="btn btn-default" />
            </li>-->
	    <li class="list-group-item">
		<h4 class="list-group-item-heading">{%trans "Legend" %}</h4>
		<img id="legend_icon" src="{{ resource.get_legend.url }}">
	    </li>
	    <li class="list-group-item">
		<div class="selections"><nav class="filter">
		<h4><a href="{% url 'cephgeo.views.get_cart' %}" class="toggle toggle-nav"><i class="fa fa-shopping-cart"></i>Data Cart</a></h4>
                <h4><a href="{% url 'cephgeo.views.ftp_request_list' %}" class="toggle toggle-nav"><i class="fa fa-database"></i>FTP Requests</a></h4>
		</nav></div>
   	   </li>
        </ul>
    </div>
</div>

    <!--<ul class="list-group">
	</ul>-->

 <br />
 <div  class ="page-header">
    <h3 class="page-title">Selected Tiles</h3>
 </div>
 <div class="row" id="point_display">
     
 </div>
 <hr>
 <h3 class="page-title">Select Data Class(es) to Download</h3>
 <form name="georef_form" id="georef_form" action="/maptiles/addtocart/" method="POST" >
     {% csrf_token %}
<<<<<<< HEAD

     <div class="col-md-4">
       <nobr>
         <ul class="list-inline pull-left">
             {% for class in data_classes %}
               {% if class != 'Unknown Type' %}
                  <li><input type="checkbox" name="{{ class | slugify }}" > {{ class }}</input></li>
               {% endif %}
             {% endfor %}
         </ul>
       </nobr>
     </div>

    <div class="col-md-4">
=======
    <div class="col-md-4" align="left">
        <nobr>
            <ul class="list-inline pull-left">
                 {% for class in data_classes %}
                   {% if class != 'Unknown Type' %}
                      <!--
                      <input type="checkbox" name="{{ class | slugify }}" > {{ class }}</input></li>
                      -->
                      <li>
                        <input id="{{ class | slugify }}" type="checkbox" />
                        <label class="label-dataclass" for="{{ class | slugify }}">{{ class }}</label>
                      </li>
                   {% endif %}
                 {% endfor %}
            </ul>
        </nobr> 
>>>>>>> 6bce8158
     <input type="text" id="georef_area" name="georef_area" style="display:none" />
     <input type="submit" id="georef_submit" name="georef_submit" value="Submit" class="btn btn-default" />
    </div>
</form>
  
{% endblock %}
{% endblock %}<|MERGE_RESOLUTION|>--- conflicted
+++ resolved
@@ -100,22 +100,6 @@
  <h3 class="page-title">Select Data Class(es) to Download</h3>
  <form name="georef_form" id="georef_form" action="/maptiles/addtocart/" method="POST" >
      {% csrf_token %}
-<<<<<<< HEAD
-
-     <div class="col-md-4">
-       <nobr>
-         <ul class="list-inline pull-left">
-             {% for class in data_classes %}
-               {% if class != 'Unknown Type' %}
-                  <li><input type="checkbox" name="{{ class | slugify }}" > {{ class }}</input></li>
-               {% endif %}
-             {% endfor %}
-         </ul>
-       </nobr>
-     </div>
-
-    <div class="col-md-4">
-=======
     <div class="col-md-4" align="left">
         <nobr>
             <ul class="list-inline pull-left">
@@ -132,7 +116,6 @@
                  {% endfor %}
             </ul>
         </nobr> 
->>>>>>> 6bce8158
      <input type="text" id="georef_area" name="georef_area" style="display:none" />
      <input type="submit" id="georef_submit" name="georef_submit" value="Submit" class="btn btn-default" />
     </div>
