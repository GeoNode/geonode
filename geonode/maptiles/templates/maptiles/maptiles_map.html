--- conflicted
+++ resolved
@@ -55,8 +55,6 @@
     </div>
     <div class="col-md-3">
         <ul class="list-group">
-<<<<<<< HEAD
-=======
           <li class="list-group-item">
               <h4 class="list-group-item-heading">{%trans "Download Data Class(es)" %}</h4>
               <form name="georef_form" id="georef_form" action="/maptiles/addtocart/" method="POST" >
@@ -82,7 +80,6 @@
                 <!--</div> -->
              </form>
           </li>
->>>>>>> 5c7f4d56
 	         <li class="list-group-item">
 		           <h4 class="list-group-item-heading">{%trans "Legend" %}</h4>
 		             <img id="legend_icon" src="{{ grid.resource.get_legend.url }}"><br/>
@@ -107,56 +104,7 @@
  </div>
  <div class="row" id="point_display">
 
-<<<<<<< HEAD
- </div>
- <hr>
- <h3 class="page-title">Select Data Class(es) to Download</h3>
- <form name="georef_form" id="georef_form" action="/maptiles/addtocart/" method="POST" >
-     {% csrf_token %}
-    <div class="col-md-4" align="left">
-        <nobr>
-            <ul class="list-inline pull-left">
-                 {% for class in data_classes %}
-                   {% if class != 'Unknown Type' %}
-                      <li>
-                        <input id="{{ class | slugify }}" name="{{ class | slugify }}" type="checkbox" />
-                        <label class="label-dataclass" for="{{ class | slugify }}">{{ class }}</label>
-                      </li>
-                   {% endif %}
-                 {% endfor %}
 
-            </ul>
-        </nobr>
-
-        <!-- SRS Selection commented out
-        <nobr>
-        <label class="label-dataclass">SRS</label>
-        <select>
-            {% for proj in projections %}
-                {% if proj == 'UTM 51 (Default)' %}
-                    <option  id="{{ proj | slugify }}"
-                             name="{{ proj | slugify }}"
-                             value="{{ proj | slugify }}">
-                {% else %}
-                    <option  id="{{ proj | slugify }}"
-                             name="{{ proj | slugify }}"
-                             value="{{ proj | slugify }}"
-                             selected="selected">
-                {% endif %}
-                    {{ proj }}
-                  </option>
-             {% endfor %}
-        </select>
-        </nobr>
-        -->
-        <br/>
-     <input type="text" id="georef_area" name="georef_area" style="display:none" />
-     <input type="submit" id="georef_submit" name="georef_submit" value="Submit" class="btn btn-default" />
-    </div>
-</form>
-=======
-
->>>>>>> 5c7f4d56
 
 {% endblock %}
 {% endblock %}