--- conflicted
+++ resolved
@@ -143,7 +143,6 @@
                 </form>
             </div>
         </div>
-<<<<<<< HEAD
      </div>
       <div class="side-navi-tab">
           <div>
@@ -172,7 +171,6 @@
             <label class="form-check-label">
               <input class="form-check-input" type="radio" name="sld" value="dtm" onclick="changeSLD()">
             </label>
-=======
         <div class="side-navi-tab">
             <div>
                 <h4 class="list-group-item-heading">{%trans "Area Search" %}</h4>
@@ -186,7 +184,6 @@
                 <br />
                 <a id="geocode_submit" name="geocode_submit" class="btn btn-default">Search</a>
             </div>
->>>>>>> 7143c21e
         </div>
         <div class="side-navi-tab">
             <div>
@@ -281,7 +278,6 @@
             </div>
 
         </div>
-<<<<<<< HEAD
         <div>
             <label class="form-check-label">
               <input class="form-check-input" type="radio" name="sld" value="clear" onclick="changeSLD()">
@@ -294,7 +290,7 @@
         </div>
       </div>
 
-            <div class="legend-images" style="display: block; float: left; position: relative;">
+      <div class="legend-images" style="display: block; float: left; position: relative;">
           <img id="dtm_icon" src="{{ dtm_lgd }}">
           <img id="dsm_icon" style="position: absolute; top: 25px; left: 0px;" src="{{ dsm_lgd }}">
           <img id="ortho_icon" style="position: relative; top: 50px; left: -50px;" src="{{ ortho_lgd }}">
@@ -307,7 +303,7 @@
   <!-- <img id="legend_icon" src="{{ grid.resource.get_legend.url }}"><br/> -->
   <div style="min-height: 150px; background: white; padding: 15px 15px; margin-top: 20px; width: 300px;">
     <div id="notif" style="margin: 0px -15px;">
-=======
+<!-- for checking
         <div class="legend-images" style="display: block; float: left; position: relative;">
             <img id="dtm_icon" src="{{ dtm_lgd }}">
             <img id="dsm_icon" style="position: absolute; top: 25px; left: 0px;" src="{{ dsm_lgd }}">
@@ -317,7 +313,7 @@
             <p style="position: absolute; top: 123px; left: 2px;">A L L</p>
             <img style="position: absolute; top: 150px; left: 0px;" id="legend_icon2" src="{{jurisdiction.resource.get_legend.url}}">
         </div>
->>>>>>> 7143c21e
+-->
     </div>
     <!-- <img id="legend_icon" src="{{ grid.resource.get_legend.url }}"><br/> -->
     <div style="min-height: 150px; background: white; padding: 15px 15px; margin-top: 20px; width: 300px;">
