from django.conf.urls import patterns, include, url
from django.contrib import admin
from django.views.generic import TemplateView

import geonode.settings as settings

import views


urlpatterns = patterns('',
<<<<<<< HEAD
						url(r'^/?$',views.tiled_view,name='maptiles_main'),
=======
						url(r'^/?$',views.tiled_view, name='maptiles_main'),
>>>>>>> 3a869af1
                        url(r'^test/?$',views.tiled_view, { "overlay": settings.TILED_SHAPEFILE_TEST } ),
                        url(r'^interest=(?P<interest>[^/]*)$', views.tiled_view, {"overlay": settings.TILED_SHAPEFILE_TEST}),
                        url(r'^addtocart/?$',views.process_georefs),
                        url(r'^validate/?$',views.georefs_validation),
                        url(r'^provinces/?$',views.province),
                        url(r'^provinces/?P<province>[^/]*)$'views.province),
						)<|MERGE_RESOLUTION|>--- conflicted
+++ resolved
@@ -8,15 +8,11 @@
 
 
 urlpatterns = patterns('',
-<<<<<<< HEAD
-						url(r'^/?$',views.tiled_view,name='maptiles_main'),
-=======
-						url(r'^/?$',views.tiled_view, name='maptiles_main'),
->>>>>>> 3a869af1
-                        url(r'^test/?$',views.tiled_view, { "overlay": settings.TILED_SHAPEFILE_TEST } ),
+						url(r'^/?$', views.tiled_view, name='maptiles_main'),
+                        url(r'^test/?$', views.tiled_view, { "overlay": settings.TILED_SHAPEFILE_TEST } ),
                         url(r'^interest=(?P<interest>[^/]*)$', views.tiled_view, {"overlay": settings.TILED_SHAPEFILE_TEST}),
-                        url(r'^addtocart/?$',views.process_georefs),
-                        url(r'^validate/?$',views.georefs_validation),
-                        url(r'^provinces/?$',views.province),
-                        url(r'^provinces/?P<province>[^/]*)$'views.province),
+                        url(r'^addtocart/?$', views.process_georefs),
+                        url(r'^validate/?$', views.georefs_validation),
+                        url(r'^provinces/?$', views.province),
+                        url(r'^provinces/?P<province>[^/]*)$', views.province),
 						)