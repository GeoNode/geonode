from django.shortcuts import render, redirect
from django.conf import settings
from django.utils.translation import ugettext as _
from django.utils import simplejson as json
from django.shortcuts import render_to_response
from django.template import RequestContext
from django.core.exceptions import ValidationError
from django.core.exceptions import PermissionDenied, ObjectDoesNotExist
from django.contrib import messages
from django.contrib.auth.decorators import login_required
from django.http import HttpResponseRedirect, HttpResponse
from django.db.models import Q

from geonode.services.models import Service
from geonode.layers.models import Layer
from geonode.layers.utils import is_vector, get_bbox
from geonode.utils import resolve_object, llbbox_to_mercator
from geonode.utils import GXPLayer
from geonode.utils import GXPMap
from geonode.utils import default_map_config

from geonode.security.views import _perms_info_json
from geonode.cephgeo.models import CephDataObject, DataClassification, FTPRequest, UserJurisdiction
from geonode.cephgeo.cart_utils import *
from geonode.documents.models import get_related_documents
from geonode.registration.models import Province, Municipality 

import geonode.settings as settings

from pprint import pprint
from datetime import datetime, timedelta

import logging

from geonode.cephgeo.utils import get_cart_datasize
from django.utils.text import slugify

_PERMISSION_VIEW = _("You are not permitted to view this layer")
_PERMISSION_GENERIC = _('You do not have permissions for this layer.')
# Create your views here.

logger = logging.getLogger("geonode")

def _resolve_layer(request, typename, permission='base.view_resourcebase',
                   msg=_PERMISSION_GENERIC, **kwargs):
    """
    Resolve the layer by the provided typename (which may include service name) and check the optional permission.
    """
    service_typename = typename.split(":", 1)
    service = Service.objects.filter(name=service_typename[0])

    if service.count() > 0:
        return resolve_object(request,
                              Layer,
                              {'service': service[0],
                               'typename': service_typename[1] if service[0].method != "C" else typename},
                              permission=permission,
                              permission_msg=msg,
                              **kwargs)
    else:
        return resolve_object(request,
                              Layer,
                              {'typename': typename,
                               'service': None},
                              permission=permission,
                              permission_msg=msg,
                              **kwargs)

#
#This function generates the layer configuration details required for the map view.
#Returns the template with the configuration details as context
#
@login_required
def tiled_view(request, overlay=settings.TILED_SHAPEFILE, template="maptiles/maptiles_map.html",test_mode=False, jurisdiction=None):
    if request.method == "POST":
        pprint(request.POST)
    
    layer = {}
    try:
        layer = _resolve_layer(request, overlay, "base.view_resourcebase", _PERMISSION_VIEW )
    except Exception as e:
        layer = _resolve_layer(request, settings.MUNICIPALITY_SHAPEFILE, _PERMISSION_VIEW)
        overlay = settings.MUNICIPALITY_SHAPEFILE
            
    config = layer.attribute_config()
    layer_bbox = layer.bbox
    bbox = [float(coord) for coord in list(layer_bbox[0:4])]
    srid = layer.srid
    
    # Transform WGS84 to Mercator.
    config["srs"] = srid if srid != "EPSG:4326" else "EPSG:900913"
    config["bbox"] = llbbox_to_mercator([float(coord) for coord in bbox])

    config["title"] = layer.title
    config["queryable"] = True

    if layer.storeType == "remoteStore":
        service = layer.service
        source_params = {
            "ptype": service.ptype,
            "remote": True,
            "url": service.base_url,
            "name": service.name}
        maplayer = GXPLayer(
            name=layer.typename,
            ows_url=layer.ows_url,
            layer_params=json.dumps(config),
            source_params=json.dumps(source_params))
    else:
        maplayer = GXPLayer(
            name=layer.typename,
            ows_url=layer.ows_url,
            layer_params=json.dumps(config))

    map_obj = GXPMap(projection="EPSG:900913")
    NON_WMS_BASE_LAYERS = [
        la for la in default_map_config()[1] if la.ows_url is None]

    metadata = layer.link_set.metadata().filter(
        name__in=settings.DOWNLOAD_FORMATS_METADATA)

    context_dict = {
        "data_classes": DataClassification.labels.values(),
        "resource": layer,
        "permissions_json": _perms_info_json(layer),
        "metadata": metadata,
        "is_layer": True,
        "wps_enabled": settings.OGC_SERVER['default']['WPS_ENABLED'],
    }
    
    context_dict["viewer"] = json.dumps(
        map_obj.viewer_json(request.user, * (NON_WMS_BASE_LAYERS + [maplayer])))
        
    context_dict["layer"]  = overlay
    context_dict["geoserver"] = settings.OGC_SERVER['default']['PUBLIC_LOCATION']
    context_dict["siteurl"] = settings.SITEURL
        
    context_dict["feature_municipality"]  = settings.MUNICIPALITY_SHAPEFILE.split(":")[1]
    context_dict["feature_tiled"] = overlay.split(":")[1]
    context_dict["test_mode"]=test_mode
    try:
        jurisdiction = UserJurisdiction.objects.get(user=request.user)
        context_dict["jurisdiction"]=jurisdiction.get_shapefile_typename()
        context_dict["feature_juris"] = context_dict["jurisdiction"].split(":")[1]
        juris_layer = _resolve_layer(request, context_dict["jurisdiction"], "base.view_resourcebase", _PERMISSION_VIEW )
        juris_bbox = juris_layer.bbox
        j_bbox = [float(coord) for coord in list(juris_bbox[0:4])]
        context_dict["j_bbox"] = json.dumps(llbbox_to_mercator([float(coord) for coord in j_bbox]))
    except ObjectDoesNotExist:
        context_dict["jurisdiction"]=""
        
    return render_to_response(template, RequestContext(request, context_dict))

#
# Function for processing the georefs submitted by the user
#
def process_georefs(request):
    if request.method == "POST":
        try:
            ### HERE ###
            georef_area = request.POST['georef_area']
            georef_list = filter(None, georef_area.split(","))
            print("[POST]")
            pprint(request.POST)
            data_classes = list()
            print("[LABELS]")
            pprint(DataClassification.labels.values())
            for data_class in DataClassification.labels.values():
<<<<<<< HEAD
                if request.POST[data_class]:
                    data_class.append(data_class)
=======
                if request.POST.get(slugify(data_class.decode('cp1252'))):
                    data_classes.append(data_class)
>>>>>>> c770af6b
            
            print("[DATACLASSES]: "+str(data_classes))
            #spprint(georef_list)
            #TODO: find all files with these georefs and add them to cart
            count = 0
            empty_georefs = 0
            duplicates = []
            
            for georef in georef_list:      # Process each georef in list
                objects = CephDataObject.objects.filter(Q(name__startswith=georef))
                count += len(objects)
                if len(objects) > 0:
                    for ceph_obj in objects:    # Add each Ceph object to cart
                        try:
                            add_to_cart_unique(request, ceph_obj.id)
                        except DuplicateCartItemException:  # List each duplicate object
                            duplicates.append(ceph_obj.name)
                else:
                    empty_georefs += 1
            
            #if len(duplicates) > 0:         # Warn on duplicates
            #    messages.warning(request, "WARNING: The following items are already in the cart and have not been added: \n{0}".format(str(duplicates)))
            
            if empty_georefs > 0:
                messages.error(request, "ERROR: [{0}] out of selected [{1}] georef tiles have no data! A total of [{2}] objects have been added to cart. \n".format(empty_georefs,len(georef_list),(count - len(duplicates))))
            elif len(duplicates)>0: # Inform user of the number of processed georefs and objects
                messages.info(request, "Processed [{0}] georefs tiles. [{2}] duplicate objects found in cart have been skipped. A total of [{1}] objects have been added to cart. ".format(len(georef_list),(count - len(duplicates)),len(duplicates)))
            else: # Inform user of the number of processed georefs and objects
                messages.info(request, "Processed [{0}] georefs tiles. A total of [{1}] objects have been added to cart.".format(len(georef_list),(count - len(duplicates))))
            
            return redirect('geonode.cephgeo.views.get_cart')
            
        except ValidationError:             # Redirect and inform if an invalid georef is encountered
            messages.error(request, "Invalid georefs list")
            return HttpResponseRedirect('/maptiles/')
            #return redirect('geonode.maptiles.views.tiled_view')
    
    else:   # Must process HTTP POST method from form
        raise Exception("HTTP method must be POST!")    

#
# Validates if the total file size requested is less than the limit specified in local settings
#
@login_required
def georefs_validation(request):
    """
    Note: does not check yet if tiles to be added are unique (or are not yet included in the cart)
    """
    if request.method != 'POST':
        return HttpResponse(
            content='no data received from HTTP POST',
            status=405,
            mimetype='text/plain'
        )
    else:
        georefs = request.POST["georefs"]
        print("[VALIDATION]")
        pprint(request.POST)
        georefs_list = filter(None, georefs.split(","))
        cart_total_size = get_cart_datasize(request)
        
        yesterday = datetime.now() -  timedelta(days=1)
        
        requests_last24h = FTPRequest.objects.filter(date_time__gt=yesterday, user=request.user)
        
        total_size = 0
        for georef in georefs_list:
            objects = CephDataObject.objects.filter(name__startswith=georef)
            for o in objects:
                total_size += o.size_in_bytes
                
        request_size_last24h = 0
        
        for r in requests_last24h:
            request_size_last24h += r.size_in_bytes
        
        if total_size + cart_total_size + request_size_last24h > settings.SELECTION_LIMIT:            
            return HttpResponse(
               content=json.dumps({ "response": False, "total_size": total_size, "cart_size":cart_total_size, "recent_requests_size": request_size_last24h }),
                status=200,
                #mimetype='text/plain'
                content_type="application/json"
            )
        else:
            return HttpResponse(
                content=json.dumps({ "response": True, "total_size": total_size, "cart_size": cart_total_size }),
                status=200,
                #mimetype='text/plain'
                content_type="application/json"
            )

#
# Function for looking up the municipalities within a province
#
@login_required
def province_lookup(request, province=""):
    if province=="":
        provinces = []
        for p in Province.objects.all():
            p.append(p.province_name)
            
        return HttpResponse(
            content=json.dumps({"provinces":provinces}),
            status=200,
            content_type="application/json"
        )
    else:
        provinceObject = Province.objects.get(province_name=province)
        municipalities = []
        for m in Municipality.objects.filter(province__province_name="province"):
            m.append(m.municipality_name)
            
        return HTTPResponse(
            content=json.dumps({"province":province, "municipalities": municipalities }),
            status=200,
            content_type="application/json",
        )
    

    <|MERGE_RESOLUTION|>--- conflicted
+++ resolved
@@ -166,13 +166,8 @@
             print("[LABELS]")
             pprint(DataClassification.labels.values())
             for data_class in DataClassification.labels.values():
-<<<<<<< HEAD
-                if request.POST[data_class]:
-                    data_class.append(data_class)
-=======
                 if request.POST.get(slugify(data_class.decode('cp1252'))):
                     data_classes.append(data_class)
->>>>>>> c770af6b
             
             print("[DATACLASSES]: "+str(data_classes))
             #spprint(georef_list)
