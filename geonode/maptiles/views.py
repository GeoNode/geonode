--- conflicted
+++ resolved
@@ -89,13 +89,6 @@
             context_dict["jurisdiction_name"] = jurisdiction_object.jurisdiction_shapefile.typename
         except ObjectDoesNotExist:
             print "No jurisdiction found"
-<<<<<<< HEAD
-
-
-        #context_dict["jurisdiction"] = get_layer_config(request,jurisdiction_object.jurisdiction_shapefile.typename, "base.view_resourcebase", _PERMISSION_VIEW)
-        #context_dict["jurisdiction_name"] = jurisdiction_object.jurisdiction_shapefile.typename
-=======
->>>>>>> 13decbcb
 
     else:
         context_dict["jurisdiction"] = get_layer_config(request,jurisdiction, "base.view_resourcebase", _PERMISSION_VIEW)
