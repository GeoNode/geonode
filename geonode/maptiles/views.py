from django.shortcuts import render, redirect
from django.conf import settings
from django.utils.translation import ugettext as _
from django.utils import simplejson as json
from django.shortcuts import render_to_response
from django.template import RequestContext
from django.core.exceptions import ValidationError
from django.core.exceptions import PermissionDenied, ObjectDoesNotExist
from django.contrib import messages
from django.contrib.auth.decorators import login_required
from django.http import HttpResponseRedirect, HttpResponse, HttpResponseForbidden
from django.db.models import Q

from geonode.services.models import Service
from geonode.layers.models import Layer
from geonode.layers.utils import is_vector, get_bbox
from geonode.utils import resolve_object, llbbox_to_mercator
from geonode.utils import GXPLayer
from geonode.utils import GXPMap
from geonode.utils import default_map_config

from geonode.security.views import _perms_info_json
from geonode.cephgeo.models import CephDataObject, DataClassification, FTPRequest, UserJurisdiction
from geonode.cephgeo.cart_utils import *
from geonode.maptiles.utils import *
from geonode.datarequests.models import DataRequestProfile
from geonode.documents.models import get_related_documents
from geonode.registration.models import Province, Municipality 
from geonode.base.models import ResourceBase
from geonode.groups.models import GroupProfile

import geonode.settings as settings

from pprint import pprint
from datetime import datetime, timedelta, date, time

import logging

from geonode.cephgeo.utils import get_cart_datasize
from django.utils.text import slugify
from geonode.maptiles.models import SRS

_PERMISSION_VIEW = _("You are not permitted to view this layer")
_PERMISSION_GENERIC = _('You do not have permissions for this layer.')
# Create your views here.

logger = logging.getLogger("geonode")

def _resolve_layer(request, typename, permission='base.view_resourcebase',
                   msg=_PERMISSION_GENERIC, **kwargs):
    """
    Resolve the layer by the provided typename (which may include service name) and check the optional permission.
    """
    service_typename = typename.split(":", 1)
    service = Service.objects.filter(name=service_typename[0])

    if service.count() > 0:
        return resolve_object(request,
                              Layer,
                              {'service': service[0],
                               'typename': service_typename[1] if service[0].method != "C" else typename},
                              permission=permission,
                              permission_msg=msg,
                              **kwargs)
    else:
        return resolve_object(request,
                              Layer,
                              {'typename': typename,
                               'service': None},
                              permission=permission,
                              permission_msg=msg,
                              **kwargs)

#
#This function generates the layer configuration details required for the map view.
#Returns the template with the configuration details as context
#
@login_required
def tiled_view(request, overlay=settings.TILED_SHAPEFILE, template="maptiles/maptiles_map.html",test_mode=False, jurisdiction=None):
    
    context_dict = {}
    context_dict["grid"] = get_layer_config(request, overlay, "base.view_resourcebase", _PERMISSION_VIEW )
    
    if jurisdiction is None:
        try:
            jurisdiction_object = UserJurisdiction.objects.get(user=request.user)
            jurisdiction_shapefile = jurisdiction_object.jurisdiction_shapefile
        except ObjectDoesNotExist:
            print "No jurisdiction found"
<<<<<<< HEAD
            return HttpResponseForbidden
=======
            return HttpResponse("Not allowed", 403)
>>>>>>> 14a8f16a
        
        context_dict["jurisdiction"] = get_layer_config(request,jurisdiction_object.jurisdiction_shapefile.typename, "base.view_resourcebase", _PERMISSION_VIEW)
        context_dict["jurisdiction_name"] = jurisdiction_object.jurisdiction_shapefile.typename
            
    else:
        context_dict["jurisdiction"] = get_layer_config(request,jurisdiction, "base.view_resourcebase", _PERMISSION_VIEW)
    
    context_dict["feature_municipality"]  = settings.MUNICIPALITY_SHAPEFILE.split(":")[1]
    context_dict["feature_tiled"] = overlay.split(":")[1]
    context_dict["test_mode"]=test_mode
    context_dict["data_classes"]= DataClassification.labels.values()
    #context_dict["projections"]= SRS.labels.values()
    
    return render_to_response(template, RequestContext(request, context_dict))
    
#
# Function for processing the georefs submitted by the user
#
def process_georefs(request):
    if request.method == "POST":
        try:
            #Get georef list
            georef_area = request.POST['georef_area']
            georef_list = filter(None, georef_area.split(","))
            
            #Get the requested dataclasses
            data_classes = list()
            for data_class in DataClassification.labels.values():
                if request.POST.get(slugify(data_class.decode('cp1252'))):
                    data_classes.append(data_class)
            
            #Construct filter for excluding unselected data classes
            dataclass_filter = DataClassification.labels.keys()
            for dataclass, label in DataClassification.labels.iteritems():
                if label in data_classes:
                    dataclass_filter.remove(dataclass)
            
            #Initialize variables for counting empty and duplicates 
            count = 0
            empty_georefs = 0
            duplicates = []
            
            for georef in georef_list:      # Process each georef in list
                
                #Build filter query to exclude unselected data classes 
                filter_query = Q(name__startswith=georef)
                for filtered_class in dataclass_filter:
                    filter_query = filter_query & ~Q(data_class=filtered_class)
                
                #Execute query 
                objects = CephDataObject.objects.filter(filter_query)
                
                #Count duplicates and empty references
                count += len(objects)
                if len(objects) > 0:
                    for ceph_obj in objects:    # Add each Ceph object to cart
                        try:
                            add_to_cart_unique(request, ceph_obj.id)
                        except DuplicateCartItemException:  # List each duplicate object
                            duplicates.append(ceph_obj.name)
                else:
                    empty_georefs += 1
            
            #if len(duplicates) > 0:         # Warn on duplicates
            #    messages.warning(request, "WARNING: The following items are already in the cart and have not been added: \n{0}".format(str(duplicates)))
            
            if empty_georefs > 0:
                messages.error(request, "ERROR: [{0}] out of selected [{1}] georef tiles have no data! A total of [{2}] objects have been added to cart. \n".format(empty_georefs,len(georef_list),(count - len(duplicates))))
            elif len(duplicates)>0: # Inform user of the number of processed georefs and objects
                messages.info(request, "Processed [{0}] georefs tiles. [{2}] duplicate objects found in cart have been skipped. A total of [{1}] objects have been added to cart. ".format(len(georef_list),(count - len(duplicates)),len(duplicates)))
            else: # Inform user of the number of processed georefs and objects
                messages.info(request, "Processed [{0}] georefs tiles. A total of [{1}] objects have been added to cart.".format(len(georef_list),(count - len(duplicates))))
            
            return redirect('geonode.cephgeo.views.get_cart')
            
        except ValidationError:             # Redirect and inform if an invalid georef is encountered
            messages.error(request, "Invalid georefs list")
            return HttpResponseRedirect('/maptiles/')
            #return redirect('geonode.maptiles.views.tiled_view')
    
    else:   # Must process HTTP POST method from form
        raise Exception("HTTP method must be POST!")    

#
# Validates if the total file size requested is less than the limit specified in local settings
#
@login_required
def georefs_validation(request):
    """
    Note: does not check yet if tiles to be added are unique (or are not yet included in the cart)
    """
    if request.method != 'POST':
        return HttpResponse(
            content='no data received from HTTP POST',
            status=405,
            mimetype='text/plain'
        )
    else:
        georefs = request.POST["georefs"]
        print("[VALIDATION]")
        pprint(request.POST)
        georefs_list = filter(None, georefs.split(","))
        cart_total_size = get_cart_datasize(request)
        
        #Retrieve FTPRequests from the last 24 hours
        #yesterday = datetime.now() -  timedelta(days=1)
        #requests_last24h = FTPRequest.objects.filter(date_time__gt=yesterday, user=request.user)
        
        #Retrieve FTPRequests since midnight
        today_min = datetime.combine(date.today(), time.min)
        today_max = datetime.combine(date.today(), time.max)
        requests_today = FTPRequest.objects.filter(user=request.user, date_time__range=(today_min, today_max))
        #requests_today = FTPRequest.objects.filter(date_time__gt=today_min, user=request.user)
        print "PREVIOUS REQUESTS:  "
        pprint(requests_today)
        total_size = 0
        for georef in georefs_list:
            objects = CephDataObject.objects.filter(name__startswith=georef)
            for o in objects:
                total_size += o.size_in_bytes
                
        request_size_last24h = 0
        
        #for r in requests_last24h:
        for r in requests_today:
            request_size_last24h += r.size_in_bytes
        
        if total_size + cart_total_size + request_size_last24h > settings.SELECTION_LIMIT:            
            return HttpResponse(
               content=json.dumps({ "response": False, "total_size": total_size, "cart_size":cart_total_size, "recent_requests_size": request_size_last24h }),
                status=200,
                #mimetype='text/plain'
                content_type="application/json"
            )
        else:
            return HttpResponse(
                content=json.dumps({ "response": True, "total_size": total_size, "cart_size": cart_total_size }),
                status=200,
                #mimetype='text/plain'
                content_type="application/json"
            )

#
# Function for looking up the municipalities within a province
#
@login_required
def province_lookup(request, province=""):
    if province=="":
        provinces = []
        for p in Province.objects.all():
            p.append(p.province_name)
            
        return HttpResponse(
            content=json.dumps({"provinces":provinces}),
            status=200,
            content_type="application/json"
        )
    else:
        provinceObject = Province.objects.get(province_name=province)
        municipalities = []
        for m in Municipality.objects.filter(province__province_name="province"):
            m.append(m.municipality_name)
            
        return HTTPResponse(
            content=json.dumps({"province":province, "municipalities": municipalities }),
            status=200,
            content_type="application/json",
        )
    <|MERGE_RESOLUTION|>--- conflicted
+++ resolved
@@ -87,11 +87,7 @@
             jurisdiction_shapefile = jurisdiction_object.jurisdiction_shapefile
         except ObjectDoesNotExist:
             print "No jurisdiction found"
-<<<<<<< HEAD
-            return HttpResponseForbidden
-=======
             return HttpResponse("Not allowed", 403)
->>>>>>> 14a8f16a
         
         context_dict["jurisdiction"] = get_layer_config(request,jurisdiction_object.jurisdiction_shapefile.typename, "base.view_resourcebase", _PERMISSION_VIEW)
         context_dict["jurisdiction_name"] = jurisdiction_object.jurisdiction_shapefile.typename
