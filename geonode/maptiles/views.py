--- conflicted
+++ resolved
@@ -87,11 +87,7 @@
             jurisdiction_shapefile = jurisdiction_object.jurisdiction_shapefile
             context_dict["jurisdiction"] = get_layer_config(request,jurisdiction_object.jurisdiction_shapefile.typename, "base.view_resourcebase", _PERMISSION_VIEW)
             context_dict["jurisdiction_name"] = jurisdiction_object.jurisdiction_shapefile.typename
-<<<<<<< HEAD
-	    context_dict["jurisdiction_yes"] = True
-=======
             context_dict["jurisdiction_yes"] = True
->>>>>>> c5eb740b
         except ObjectDoesNotExist:
             context_dict["jurisdiction_yes"] = False 
             print "No jurisdiction found"
