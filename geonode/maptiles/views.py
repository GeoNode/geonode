--- conflicted
+++ resolved
@@ -91,15 +91,6 @@
         except ObjectDoesNotExist:
             context_dict["jurisdiction_yes"] = False 
             print "No jurisdiction found"
-<<<<<<< HEAD
-            return HttpResponseRedirect("/forbidden/")
-        
-        context_dict["jurisdiction"] = get_layer_config(request,jurisdiction_object.jurisdiction_shapefile.typename, "base.view_resourcebase", _PERMISSION_VIEW)
-        context_dict["jurisdiction_name"] = jurisdiction_object.jurisdiction_shapefile.typename
-            
-=======
-
->>>>>>> 3d49c1a0
     else:
         context_dict["jurisdiction"] = get_layer_config(request,jurisdiction, "base.view_resourcebase", _PERMISSION_VIEW)
 
