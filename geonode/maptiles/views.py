--- conflicted
+++ resolved
@@ -97,22 +97,13 @@
         context_dict["laz_sld"] = settings.LAZ_SLD
         context_dict["dsm_sld"] = settings.DSM_SLD
         context_dict["philgrid_sld"] = settings.PHILGRID_SLD
-<<<<<<< HEAD
         context_dict["clear_sld"] = settings.CLEAR_SLD
-    except Exception:
-        context_dict["dtm"] = None
-        context_dict["ortho"] = None
-        context_dict["laz"] = None
-        context_dict["dsm"] = None
-        context_dict["philgrid_sld"] = None
-=======
     except Exception:
         context_dict["dtm"] = ''
         context_dict["ortho"] = ''
         context_dict["laz"] = ''
         context_dict["dsm"] = ''
         context_dict["philgrid_sld"] = ''
->>>>>>> bbefe04d
     jurisdiction_object = None
 
     if jurisdiction is None:
