﻿/** ********************************************************** **/
/** ====== stylesheet for elements displayed on the map ====== **/
/** ********************************************************** **/

/*======= OL override =======*/

.surfgis .ol-zoom button {
    width: 25px;
}

.surfgis .ol-zoom.ol-unselectable.ol-control {
    height: 73px;
    display: none;
}

.surfgis .ol-zoom-out {
    bottom: 2px;
    position: absolute;
}

.surfgis .ol-attribution ul li:first-child {
    display: none;
}

.surfgis .ol-mouse-position {
    /* Extends .on-map-text*/
    background-color: #ffffff;
    background-color: rgba(256, 256, 256, .5);
    color: rgb(68, 68, 68);
    padding-left: 1px;
    padding-right: 1px;
    font-size: 12px;
    top: 10px;
    right: 47%;
    padding-left: 2px;
    padding-right: 2px;
}

/*===== OL override end =====*/

.surfgis .on-map-text {
    background-color: white;
    color: rgb(68, 68, 68);
    opacity: .7;
    padding-left: 1px;
    padding-right: 1px;
    font-size: 12px;
}

.surfgis .on-map-button {
    /* raugh copy of .ol-control button */
    border: none;
    color: #fff;
    display: block;
    height: 38px;
    margin: 0;
    padding: 0;
    position: absolute;
    right: 8px;
    text-align: center;
    top: 45px;
    width: 138px;
    z-index: 1;
    background-color: rgba(0,60,136,.6);
}

    .surfgis .on-map-button:hover {
        background-color: #14365f;
        background-color: rgba(0,60,136,.8);
    }

.surfgis .zoom-level-display {
    background-color: #9cb6d8;
    color: #fff;
    font-size: 15px;
    left: 10px;
    position: absolute;
    text-align: center;
    top: 33px;
    width: 25px;
    z-index: 2;
    display: none;
}

.surfgis .base-map-switcher {
    
    position: absolute;
    right: 8px;
    top: 95px;
    width: 500px;
    z-index: 2;
    padding: 10px;
}

    .surfgis .base-map-switcher .layers-list {
        padding-left: 10px;
        padding-right: 10px;
        width: 150px;
    }

    .surfgis .base-map-switcher label {
        cursor: pointer;
    }

    .surfgis .base-map-switcher button {
        height: 40px;
        margin: 0;
        padding: 5px 10px;
        position: absolute;
        right: 0;
        top: -60px;
        width: 145px;
    }
    .surfgis .base-map-switcher button i{
      color: #ffffff;  
    }

    .surfgis .base-map-switcher.legends {
        right: auto;
        left: 0;
        top: 110px;
        border-top-left-radius: 0;
        border-bottom-left-radius: 0;
        border-top-right-radius: 6px;
        border-bottom-right-radius: 6px;
    }


/*===== Popup =====*/

.surf-popup {
    position: absolute;
    background-color: white;
    -webkit-filter: drop-shadow(0 1px 4px rgba(0,0,0,0.2));
    filter: drop-shadow(0 1px 4px rgba(0,0,0,0.2));
    padding: 15px;
    border-radius: 10px;
    border: 1px solid #cccccc;
    bottom: 12px;
    left: -50px;
    width: 180px;
}

    .surf-popup:after, .surf-popup:before {
        top: 100%;
        border: solid transparent;
        content: " ";
        height: 0;
        width: 0;
        position: absolute;
        pointer-events: none;
    }

    .surf-popup:after {
        border-top-color: white;
        border-width: 10px;
        left: 48px;
        margin-left: -10px;
    }

    .surf-popup:before {
        border-top-color: #cccccc;
        border-width: 11px;
        left: 48px;
        margin-left: -11px;
    }

.surf-popup-closer {
    text-decoration: none;
    position: absolute;
    top: 2px;
    right: 8px;
}

    .surf-popup-closer:after {
        content: "✖";
    }

.property-grid-overlay {
    position: absolute;
    background-color: white;
    -webkit-filter: drop-shadow(0 1px 4px rgba(0,0,0,0.2));
    filter: drop-shadow(0 1px 4px rgba(0,0,0,0.2));
    padding: 10px;
    border-radius: 10px;
    border: 1px solid #cccccc;
    bottom: 12px;
    left: -50px;
    width: 260px;
    z-index: 100;
}

    .property-grid-overlay:after, .property-grid-overlay:before {
        top: 100%;
        border: solid transparent;
        content: " ";
        height: 0;
        width: 0;
        position: absolute;
        pointer-events: none;
    }

    .property-grid-overlay:after {
        border-top-color: white;
        border-width: 10px;
        left: 48px;
        margin-left: -10px;
    }

    .property-grid-overlay:before {
        border-top-color: #cccccc;
        border-width: 11px;
        left: 48px;
        margin-left: -11px;
    }

.property-grid-overlay-closer {
    text-decoration: none;
    position: absolute;
    top: 2px;
    right: 8px;
}

    .property-grid-overlay-closer:after {
        content: "✖";
    }

    .fullScreenModal {
        height: 80%;
        left: 0;
        margin: 0 auto;
        width: 80%;
    }
    .modal .header {
        background-color: #f3f3f3;
        border-bottom: 1px solid #d0d0d0;
        box-shadow: 0 1px 5px 0 rgba(0, 0, 0, 0.18);
        display: block;
        font-size: 14px;
        margin: -15px;
        padding: 10px;
        vertical-align: bottom;
    }
    .file-browser-button-container button {
        background: rgba(0, 0, 0, 0) linear-gradient(to bottom, rgb(253, 253, 253) 0%, rgb(160, 160, 160) 100%) repeat scroll 0 0;
        border: 1px solid #414141;
        border-radius: 4px;
        box-shadow: 0 2px 2px 0 rgb(187, 187, 187);
        color: #333;
        cursor: pointer;
        font-size: 15px;
        height: 55px;
        padding: 10px;
    }
    .file-browser-button-container button:hover {
        background: rgba(0, 0, 0, 0) linear-gradient(to bottom, rgb(209, 209, 209) 0%, rgb(140, 140, 140) 100%) repeat scroll 0 0;
        color: #fff;
    }
    .file-browser-button-container button:hover i {
        color: #c61c20;
    }
    .file-browser-button-container button i {
        color: #538590;
        display: block;
        font-size: 20px;
    }
    .file-browser-button-container button[disabled="disabled"] {
        background: #b5b5b5 none repeat scroll 0 0;
        border: 1px solid #9b9b9b;
        color: #8a8a8a;
    }
    .file-browser-button-container button[disabled="disabled"] i {
        color: #8a8a8a;
    }
    .file-browser-button-container {
        background: rgba(0, 0, 0, 0) linear-gradient(to bottom, rgb(190, 190, 190) 0%, rgb(141, 141, 141) 100%) repeat scroll 0 0;
        border-bottom: 1px solid #505050;
        border-top-left-radius: 8px;
        border-top-right-radius: 8px;
        padding: 10px;
    }
    .MainBodyContainer button, .MainBodyContainer .header {
        font-family: RobotoRegular,"Trebuchet MS",Verdana,Helvetica,sans-serif;
    }
    .MainBodyContainer {
        background-color: #f0f0f0;
        border: 1px solid #e2e2e2;
        border-radius: 10px;
        box-shadow: 0 0 5px 0 rgba(0, 0, 0, 0.54);
        box-sizing: border-box;
        overflow: hidden;
        /* position: relative; */
    }
    .file-browser-button-container, .folder-list, .file-container, .file-properties, .fSaveContainer {
        box-sizing: border-box;
    }
    .file-browser-button-container {
        cursor: pointer;
        height: 75px;
        left: 0;
        right: 0;
        top: 0;
    }
    .folder-list {

        box-shadow: 0 1px 5px 0 rgba(0, 0, 0, 0.18);
        margin:0 -15px;
    }
    .folder-list ul {
        box-shadow: 0 1px 5px 0 rgba(0, 0, 0, 0.18);
        margin: 0;
        padding: 0;
    }
    .folder-list li.folder-selected {
    background-color: green;
    }
    .folder-list li.folder-selected span {

            color: #fff;
        }
        .folder-list li.folder-selected span i{
            
                        color: rgb(252, 248, 4);
                    }
    .folder-list li {
        cursor: pointer;
        display: block;
        margin-bottom: 1px;
        padding: 5px;
    }
    .folder-list li {
        list-style-type: none;
    }
    .file-properties {
        bottom: 0;
        box-shadow: 0 1px 5px 0 rgba(0, 0, 0, 0.18);
        right: 0;
        top: 75px;
        width: 200px;
    }
    .file-container {
        margin: 0 -15px;
        overflow: auto;
        padding: 20px;
        background-color: #f0f0f0;
    }
    .file-container ul{
        list-style-type: none;
    }
    .catalog-browser .file-container {
        bottom: 0;
    }
    .fSaveContainer {
        bottom: 0;
        height: 65px;
        left: 200px;
        right: 200px;
    }
    .fullScreenModal {
        height: 80%;
        left: 0;
        margin: 0 auto;
        position: absolutefullScreenModal;
        width: 70%;
    }
    .attributeGridModal {
        left: 0;
        margin: 0 auto;
        position: relative;
        width: 80%;
    }
    .crossSectionGraphModal {
        left: 0;
        margin: 0 auto;
        position: relative;
        width: 630px;
    }
    .modal.fade.in.crossSectionGraphModal {
        top: 60px;
    }
    .properties-modal
    {
<<<<<<< HEAD
         width: 900px;
         margin: 0 auto;
    }
    .fixed-table-container-inner th
    {
        background-color: #637583;
        color: #fff;
        padding: 5px;
    }
    .label-style-left-column
    {
        border-right: 1px solid #ccc;
    }

   
      .base-map-list
      {
         list-style-type: none;
         margin: 0;
         padding: 0;
         width: 480px;
         display: inline-block;
         padding: 5px 0 10px;
         border-bottom: 1px solid #f1f1f1;
      } 
      .base-map-list:last-child
      {
       border: none;
      }      
     .base-map-list li
     {
         float: left;
         margin-right: 10px;
     } 
     .base-map-list li.name
     {
        font-size: 17px;
        color:#b9b9b9;
        margin-right: 15px;
        width: 170px;
        line-height: 30px;
     } 
     .base-map-list li img
     {
      border: 1px solid #ccc;
      border-radius: 4px;
     } 
     .base-map-list li a
     {
     width: 30px;
     height: 30px;
     display: block;
     } 
     .base-map-list li a:hover
     {
      opacity: 0.5;
     } 
     .dropBox {
        background-color: #fff;
        height: auto;
        right: -51px;
        position: absolute;
        top: 46px;
        width: 400px;
        padding: 15px;
        border: 1px solid rgba(0, 0, 0, 0.2);
        -webkit-box-shadow: 0 2px 10px rgba(0, 0, 0, 0.2);
        -moz-box-shadow: 0 2px 10px rgba(0, 0, 0, 0.2);
        box-shadow: 0 2px 10px rgba(0, 0, 0, 0.2);
    }
    .dropBox:before {
        content:"";
        width: 0; 
        height: 0; 
        border-left: 10px solid transparent;
        border-right: 10px solid transparent;        
        border-bottom: 10px solid rgba(0, 0, 0, 0.2);
        position: absolute;
        right: 60px;
        top: -11px; 
    }
    .arrow-up {
        width: 0; 
        height: 0; 
        border-left: 10px solid transparent;
        border-right: 10px solid transparent;        
        border-bottom: 10px solid rgb(255, 255, 255);
        position: absolute;
        right: 60px;
        top: -10px;
      }
      .directions .input-group-addon
      {
        background: none;
        border: none;
      }
      .directions .input-group-addon i
      {
       width: 20px;
       font-size: 21px;
      }
      .directions .input-group .form-control
      {
        border: none;
        border-bottom: 1px solid rgba(0, 0, 0, 0.14);
        box-shadow: none;
        padding-left: 0;
      }
      .directions .input-group .form-control:focus
      {

        border-bottom: 2px solid rgba(56, 150, 226, 0.9);

      }
      .btn-group-justified > .btn, .btn-group-justified > .btn-group
      {
          border-radius: 0;
      }
      
    
=======
         width: 600px;
         margin: 0 auto;
    }
>>>>>>> 91cbd6b0
<|MERGE_RESOLUTION|>--- conflicted
+++ resolved
@@ -1,508 +1,503 @@
-﻿/** ********************************************************** **/
-/** ====== stylesheet for elements displayed on the map ====== **/
-/** ********************************************************** **/
-
-/*======= OL override =======*/
-
-.surfgis .ol-zoom button {
-    width: 25px;
-}
-
-.surfgis .ol-zoom.ol-unselectable.ol-control {
-    height: 73px;
-    display: none;
-}
-
-.surfgis .ol-zoom-out {
-    bottom: 2px;
-    position: absolute;
-}
-
-.surfgis .ol-attribution ul li:first-child {
-    display: none;
-}
-
-.surfgis .ol-mouse-position {
-    /* Extends .on-map-text*/
-    background-color: #ffffff;
-    background-color: rgba(256, 256, 256, .5);
-    color: rgb(68, 68, 68);
-    padding-left: 1px;
-    padding-right: 1px;
-    font-size: 12px;
-    top: 10px;
-    right: 47%;
-    padding-left: 2px;
-    padding-right: 2px;
-}
-
-/*===== OL override end =====*/
-
-.surfgis .on-map-text {
-    background-color: white;
-    color: rgb(68, 68, 68);
-    opacity: .7;
-    padding-left: 1px;
-    padding-right: 1px;
-    font-size: 12px;
-}
-
-.surfgis .on-map-button {
-    /* raugh copy of .ol-control button */
-    border: none;
-    color: #fff;
-    display: block;
-    height: 38px;
-    margin: 0;
-    padding: 0;
-    position: absolute;
-    right: 8px;
-    text-align: center;
-    top: 45px;
-    width: 138px;
-    z-index: 1;
-    background-color: rgba(0,60,136,.6);
-}
-
-    .surfgis .on-map-button:hover {
-        background-color: #14365f;
-        background-color: rgba(0,60,136,.8);
-    }
-
-.surfgis .zoom-level-display {
-    background-color: #9cb6d8;
-    color: #fff;
-    font-size: 15px;
-    left: 10px;
-    position: absolute;
-    text-align: center;
-    top: 33px;
-    width: 25px;
-    z-index: 2;
-    display: none;
-}
-
-.surfgis .base-map-switcher {
-    
-    position: absolute;
-    right: 8px;
-    top: 95px;
-    width: 500px;
-    z-index: 2;
-    padding: 10px;
-}
-
-    .surfgis .base-map-switcher .layers-list {
-        padding-left: 10px;
-        padding-right: 10px;
-        width: 150px;
-    }
-
-    .surfgis .base-map-switcher label {
-        cursor: pointer;
-    }
-
-    .surfgis .base-map-switcher button {
-        height: 40px;
-        margin: 0;
-        padding: 5px 10px;
-        position: absolute;
-        right: 0;
-        top: -60px;
-        width: 145px;
-    }
-    .surfgis .base-map-switcher button i{
-      color: #ffffff;  
-    }
-
-    .surfgis .base-map-switcher.legends {
-        right: auto;
-        left: 0;
-        top: 110px;
-        border-top-left-radius: 0;
-        border-bottom-left-radius: 0;
-        border-top-right-radius: 6px;
-        border-bottom-right-radius: 6px;
-    }
-
-
-/*===== Popup =====*/
-
-.surf-popup {
-    position: absolute;
-    background-color: white;
-    -webkit-filter: drop-shadow(0 1px 4px rgba(0,0,0,0.2));
-    filter: drop-shadow(0 1px 4px rgba(0,0,0,0.2));
-    padding: 15px;
-    border-radius: 10px;
-    border: 1px solid #cccccc;
-    bottom: 12px;
-    left: -50px;
-    width: 180px;
-}
-
-    .surf-popup:after, .surf-popup:before {
-        top: 100%;
-        border: solid transparent;
-        content: " ";
-        height: 0;
-        width: 0;
-        position: absolute;
-        pointer-events: none;
-    }
-
-    .surf-popup:after {
-        border-top-color: white;
-        border-width: 10px;
-        left: 48px;
-        margin-left: -10px;
-    }
-
-    .surf-popup:before {
-        border-top-color: #cccccc;
-        border-width: 11px;
-        left: 48px;
-        margin-left: -11px;
-    }
-
-.surf-popup-closer {
-    text-decoration: none;
-    position: absolute;
-    top: 2px;
-    right: 8px;
-}
-
-    .surf-popup-closer:after {
-        content: "✖";
-    }
-
-.property-grid-overlay {
-    position: absolute;
-    background-color: white;
-    -webkit-filter: drop-shadow(0 1px 4px rgba(0,0,0,0.2));
-    filter: drop-shadow(0 1px 4px rgba(0,0,0,0.2));
-    padding: 10px;
-    border-radius: 10px;
-    border: 1px solid #cccccc;
-    bottom: 12px;
-    left: -50px;
-    width: 260px;
-    z-index: 100;
-}
-
-    .property-grid-overlay:after, .property-grid-overlay:before {
-        top: 100%;
-        border: solid transparent;
-        content: " ";
-        height: 0;
-        width: 0;
-        position: absolute;
-        pointer-events: none;
-    }
-
-    .property-grid-overlay:after {
-        border-top-color: white;
-        border-width: 10px;
-        left: 48px;
-        margin-left: -10px;
-    }
-
-    .property-grid-overlay:before {
-        border-top-color: #cccccc;
-        border-width: 11px;
-        left: 48px;
-        margin-left: -11px;
-    }
-
-.property-grid-overlay-closer {
-    text-decoration: none;
-    position: absolute;
-    top: 2px;
-    right: 8px;
-}
-
-    .property-grid-overlay-closer:after {
-        content: "✖";
-    }
-
-    .fullScreenModal {
-        height: 80%;
-        left: 0;
-        margin: 0 auto;
-        width: 80%;
-    }
-    .modal .header {
-        background-color: #f3f3f3;
-        border-bottom: 1px solid #d0d0d0;
-        box-shadow: 0 1px 5px 0 rgba(0, 0, 0, 0.18);
-        display: block;
-        font-size: 14px;
-        margin: -15px;
-        padding: 10px;
-        vertical-align: bottom;
-    }
-    .file-browser-button-container button {
-        background: rgba(0, 0, 0, 0) linear-gradient(to bottom, rgb(253, 253, 253) 0%, rgb(160, 160, 160) 100%) repeat scroll 0 0;
-        border: 1px solid #414141;
-        border-radius: 4px;
-        box-shadow: 0 2px 2px 0 rgb(187, 187, 187);
-        color: #333;
-        cursor: pointer;
-        font-size: 15px;
-        height: 55px;
-        padding: 10px;
-    }
-    .file-browser-button-container button:hover {
-        background: rgba(0, 0, 0, 0) linear-gradient(to bottom, rgb(209, 209, 209) 0%, rgb(140, 140, 140) 100%) repeat scroll 0 0;
-        color: #fff;
-    }
-    .file-browser-button-container button:hover i {
-        color: #c61c20;
-    }
-    .file-browser-button-container button i {
-        color: #538590;
-        display: block;
-        font-size: 20px;
-    }
-    .file-browser-button-container button[disabled="disabled"] {
-        background: #b5b5b5 none repeat scroll 0 0;
-        border: 1px solid #9b9b9b;
-        color: #8a8a8a;
-    }
-    .file-browser-button-container button[disabled="disabled"] i {
-        color: #8a8a8a;
-    }
-    .file-browser-button-container {
-        background: rgba(0, 0, 0, 0) linear-gradient(to bottom, rgb(190, 190, 190) 0%, rgb(141, 141, 141) 100%) repeat scroll 0 0;
-        border-bottom: 1px solid #505050;
-        border-top-left-radius: 8px;
-        border-top-right-radius: 8px;
-        padding: 10px;
-    }
-    .MainBodyContainer button, .MainBodyContainer .header {
-        font-family: RobotoRegular,"Trebuchet MS",Verdana,Helvetica,sans-serif;
-    }
-    .MainBodyContainer {
-        background-color: #f0f0f0;
-        border: 1px solid #e2e2e2;
-        border-radius: 10px;
-        box-shadow: 0 0 5px 0 rgba(0, 0, 0, 0.54);
-        box-sizing: border-box;
-        overflow: hidden;
-        /* position: relative; */
-    }
-    .file-browser-button-container, .folder-list, .file-container, .file-properties, .fSaveContainer {
-        box-sizing: border-box;
-    }
-    .file-browser-button-container {
-        cursor: pointer;
-        height: 75px;
-        left: 0;
-        right: 0;
-        top: 0;
-    }
-    .folder-list {
-
-        box-shadow: 0 1px 5px 0 rgba(0, 0, 0, 0.18);
-        margin:0 -15px;
-    }
-    .folder-list ul {
-        box-shadow: 0 1px 5px 0 rgba(0, 0, 0, 0.18);
-        margin: 0;
-        padding: 0;
-    }
-    .folder-list li.folder-selected {
-    background-color: green;
-    }
-    .folder-list li.folder-selected span {
-
-            color: #fff;
-        }
-        .folder-list li.folder-selected span i{
-            
-                        color: rgb(252, 248, 4);
-                    }
-    .folder-list li {
-        cursor: pointer;
-        display: block;
-        margin-bottom: 1px;
-        padding: 5px;
-    }
-    .folder-list li {
-        list-style-type: none;
-    }
-    .file-properties {
-        bottom: 0;
-        box-shadow: 0 1px 5px 0 rgba(0, 0, 0, 0.18);
-        right: 0;
-        top: 75px;
-        width: 200px;
-    }
-    .file-container {
-        margin: 0 -15px;
-        overflow: auto;
-        padding: 20px;
-        background-color: #f0f0f0;
-    }
-    .file-container ul{
-        list-style-type: none;
-    }
-    .catalog-browser .file-container {
-        bottom: 0;
-    }
-    .fSaveContainer {
-        bottom: 0;
-        height: 65px;
-        left: 200px;
-        right: 200px;
-    }
-    .fullScreenModal {
-        height: 80%;
-        left: 0;
-        margin: 0 auto;
-        position: absolutefullScreenModal;
-        width: 70%;
-    }
-    .attributeGridModal {
-        left: 0;
-        margin: 0 auto;
-        position: relative;
-        width: 80%;
-    }
-    .crossSectionGraphModal {
-        left: 0;
-        margin: 0 auto;
-        position: relative;
-        width: 630px;
-    }
-    .modal.fade.in.crossSectionGraphModal {
-        top: 60px;
-    }
-    .properties-modal
-    {
-<<<<<<< HEAD
-         width: 900px;
-         margin: 0 auto;
-    }
-    .fixed-table-container-inner th
-    {
-        background-color: #637583;
-        color: #fff;
-        padding: 5px;
-    }
-    .label-style-left-column
-    {
-        border-right: 1px solid #ccc;
-    }
-
-   
-      .base-map-list
-      {
-         list-style-type: none;
-         margin: 0;
-         padding: 0;
-         width: 480px;
-         display: inline-block;
-         padding: 5px 0 10px;
-         border-bottom: 1px solid #f1f1f1;
-      } 
-      .base-map-list:last-child
-      {
-       border: none;
-      }      
-     .base-map-list li
-     {
-         float: left;
-         margin-right: 10px;
-     } 
-     .base-map-list li.name
-     {
-        font-size: 17px;
-        color:#b9b9b9;
-        margin-right: 15px;
-        width: 170px;
-        line-height: 30px;
-     } 
-     .base-map-list li img
-     {
-      border: 1px solid #ccc;
-      border-radius: 4px;
-     } 
-     .base-map-list li a
-     {
-     width: 30px;
-     height: 30px;
-     display: block;
-     } 
-     .base-map-list li a:hover
-     {
-      opacity: 0.5;
-     } 
-     .dropBox {
-        background-color: #fff;
-        height: auto;
-        right: -51px;
-        position: absolute;
-        top: 46px;
-        width: 400px;
-        padding: 15px;
-        border: 1px solid rgba(0, 0, 0, 0.2);
-        -webkit-box-shadow: 0 2px 10px rgba(0, 0, 0, 0.2);
-        -moz-box-shadow: 0 2px 10px rgba(0, 0, 0, 0.2);
-        box-shadow: 0 2px 10px rgba(0, 0, 0, 0.2);
-    }
-    .dropBox:before {
-        content:"";
-        width: 0; 
-        height: 0; 
-        border-left: 10px solid transparent;
-        border-right: 10px solid transparent;        
-        border-bottom: 10px solid rgba(0, 0, 0, 0.2);
-        position: absolute;
-        right: 60px;
-        top: -11px; 
-    }
-    .arrow-up {
-        width: 0; 
-        height: 0; 
-        border-left: 10px solid transparent;
-        border-right: 10px solid transparent;        
-        border-bottom: 10px solid rgb(255, 255, 255);
-        position: absolute;
-        right: 60px;
-        top: -10px;
-      }
-      .directions .input-group-addon
-      {
-        background: none;
-        border: none;
-      }
-      .directions .input-group-addon i
-      {
-       width: 20px;
-       font-size: 21px;
-      }
-      .directions .input-group .form-control
-      {
-        border: none;
-        border-bottom: 1px solid rgba(0, 0, 0, 0.14);
-        box-shadow: none;
-        padding-left: 0;
-      }
-      .directions .input-group .form-control:focus
-      {
-
-        border-bottom: 2px solid rgba(56, 150, 226, 0.9);
-
-      }
-      .btn-group-justified > .btn, .btn-group-justified > .btn-group
-      {
-          border-radius: 0;
-      }
-      
-    
-=======
-         width: 600px;
-         margin: 0 auto;
-    }
->>>>>>> 91cbd6b0
+﻿/** ********************************************************** **/
+/** ====== stylesheet for elements displayed on the map ====== **/
+/** ********************************************************** **/
+
+/*======= OL override =======*/
+
+.surfgis .ol-zoom button {
+    width: 25px;
+}
+
+.surfgis .ol-zoom.ol-unselectable.ol-control {
+    height: 73px;
+    display: none;
+}
+
+.surfgis .ol-zoom-out {
+    bottom: 2px;
+    position: absolute;
+}
+
+.surfgis .ol-attribution ul li:first-child {
+    display: none;
+}
+
+.surfgis .ol-mouse-position {
+    /* Extends .on-map-text*/
+    background-color: #ffffff;
+    background-color: rgba(256, 256, 256, .5);
+    color: rgb(68, 68, 68);
+    padding-left: 1px;
+    padding-right: 1px;
+    font-size: 12px;
+    top: 10px;
+    right: 47%;
+    padding-left: 2px;
+    padding-right: 2px;
+}
+
+/*===== OL override end =====*/
+
+.surfgis .on-map-text {
+    background-color: white;
+    color: rgb(68, 68, 68);
+    opacity: .7;
+    padding-left: 1px;
+    padding-right: 1px;
+    font-size: 12px;
+}
+
+.surfgis .on-map-button {
+    /* raugh copy of .ol-control button */
+    border: none;
+    color: #fff;
+    display: block;
+    height: 38px;
+    margin: 0;
+    padding: 0;
+    position: absolute;
+    right: 8px;
+    text-align: center;
+    top: 45px;
+    width: 138px;
+    z-index: 1;
+    background-color: rgba(0,60,136,.6);
+}
+
+    .surfgis .on-map-button:hover {
+        background-color: #14365f;
+        background-color: rgba(0,60,136,.8);
+    }
+
+.surfgis .zoom-level-display {
+    background-color: #9cb6d8;
+    color: #fff;
+    font-size: 15px;
+    left: 10px;
+    position: absolute;
+    text-align: center;
+    top: 33px;
+    width: 25px;
+    z-index: 2;
+    display: none;
+}
+
+.surfgis .base-map-switcher {
+    
+    position: absolute;
+    right: 8px;
+    top: 95px;
+    width: 500px;
+    z-index: 2;
+    padding: 10px;
+}
+
+    .surfgis .base-map-switcher .layers-list {
+        padding-left: 10px;
+        padding-right: 10px;
+        width: 150px;
+    }
+
+    .surfgis .base-map-switcher label {
+        cursor: pointer;
+    }
+
+    .surfgis .base-map-switcher button {
+        height: 40px;
+        margin: 0;
+        padding: 5px 10px;
+        position: absolute;
+        right: 0;
+        top: -60px;
+        width: 145px;
+    }
+    .surfgis .base-map-switcher button i{
+      color: #ffffff;  
+    }
+
+    .surfgis .base-map-switcher.legends {
+        right: auto;
+        left: 0;
+        top: 110px;
+        border-top-left-radius: 0;
+        border-bottom-left-radius: 0;
+        border-top-right-radius: 6px;
+        border-bottom-right-radius: 6px;
+    }
+
+
+/*===== Popup =====*/
+
+.surf-popup {
+    position: absolute;
+    background-color: white;
+    -webkit-filter: drop-shadow(0 1px 4px rgba(0,0,0,0.2));
+    filter: drop-shadow(0 1px 4px rgba(0,0,0,0.2));
+    padding: 15px;
+    border-radius: 10px;
+    border: 1px solid #cccccc;
+    bottom: 12px;
+    left: -50px;
+    width: 180px;
+}
+
+    .surf-popup:after, .surf-popup:before {
+        top: 100%;
+        border: solid transparent;
+        content: " ";
+        height: 0;
+        width: 0;
+        position: absolute;
+        pointer-events: none;
+    }
+
+    .surf-popup:after {
+        border-top-color: white;
+        border-width: 10px;
+        left: 48px;
+        margin-left: -10px;
+    }
+
+    .surf-popup:before {
+        border-top-color: #cccccc;
+        border-width: 11px;
+        left: 48px;
+        margin-left: -11px;
+    }
+
+.surf-popup-closer {
+    text-decoration: none;
+    position: absolute;
+    top: 2px;
+    right: 8px;
+}
+
+    .surf-popup-closer:after {
+        content: "✖";
+    }
+
+.property-grid-overlay {
+    position: absolute;
+    background-color: white;
+    -webkit-filter: drop-shadow(0 1px 4px rgba(0,0,0,0.2));
+    filter: drop-shadow(0 1px 4px rgba(0,0,0,0.2));
+    padding: 10px;
+    border-radius: 10px;
+    border: 1px solid #cccccc;
+    bottom: 12px;
+    left: -50px;
+    width: 260px;
+    z-index: 100;
+}
+
+    .property-grid-overlay:after, .property-grid-overlay:before {
+        top: 100%;
+        border: solid transparent;
+        content: " ";
+        height: 0;
+        width: 0;
+        position: absolute;
+        pointer-events: none;
+    }
+
+    .property-grid-overlay:after {
+        border-top-color: white;
+        border-width: 10px;
+        left: 48px;
+        margin-left: -10px;
+    }
+
+    .property-grid-overlay:before {
+        border-top-color: #cccccc;
+        border-width: 11px;
+        left: 48px;
+        margin-left: -11px;
+    }
+
+.property-grid-overlay-closer {
+    text-decoration: none;
+    position: absolute;
+    top: 2px;
+    right: 8px;
+}
+
+    .property-grid-overlay-closer:after {
+        content: "✖";
+    }
+
+    .fullScreenModal {
+        height: 80%;
+        left: 0;
+        margin: 0 auto;
+        width: 80%;
+    }
+    .modal .header {
+        background-color: #f3f3f3;
+        border-bottom: 1px solid #d0d0d0;
+        box-shadow: 0 1px 5px 0 rgba(0, 0, 0, 0.18);
+        display: block;
+        font-size: 14px;
+        margin: -15px;
+        padding: 10px;
+        vertical-align: bottom;
+    }
+    .file-browser-button-container button {
+        background: rgba(0, 0, 0, 0) linear-gradient(to bottom, rgb(253, 253, 253) 0%, rgb(160, 160, 160) 100%) repeat scroll 0 0;
+        border: 1px solid #414141;
+        border-radius: 4px;
+        box-shadow: 0 2px 2px 0 rgb(187, 187, 187);
+        color: #333;
+        cursor: pointer;
+        font-size: 15px;
+        height: 55px;
+        padding: 10px;
+    }
+    .file-browser-button-container button:hover {
+        background: rgba(0, 0, 0, 0) linear-gradient(to bottom, rgb(209, 209, 209) 0%, rgb(140, 140, 140) 100%) repeat scroll 0 0;
+        color: #fff;
+    }
+    .file-browser-button-container button:hover i {
+        color: #c61c20;
+    }
+    .file-browser-button-container button i {
+        color: #538590;
+        display: block;
+        font-size: 20px;
+    }
+    .file-browser-button-container button[disabled="disabled"] {
+        background: #b5b5b5 none repeat scroll 0 0;
+        border: 1px solid #9b9b9b;
+        color: #8a8a8a;
+    }
+    .file-browser-button-container button[disabled="disabled"] i {
+        color: #8a8a8a;
+    }
+    .file-browser-button-container {
+        background: rgba(0, 0, 0, 0) linear-gradient(to bottom, rgb(190, 190, 190) 0%, rgb(141, 141, 141) 100%) repeat scroll 0 0;
+        border-bottom: 1px solid #505050;
+        border-top-left-radius: 8px;
+        border-top-right-radius: 8px;
+        padding: 10px;
+    }
+    .MainBodyContainer button, .MainBodyContainer .header {
+        font-family: RobotoRegular,"Trebuchet MS",Verdana,Helvetica,sans-serif;
+    }
+    .MainBodyContainer {
+        background-color: #f0f0f0;
+        border: 1px solid #e2e2e2;
+        border-radius: 10px;
+        box-shadow: 0 0 5px 0 rgba(0, 0, 0, 0.54);
+        box-sizing: border-box;
+        overflow: hidden;
+        /* position: relative; */
+    }
+    .file-browser-button-container, .folder-list, .file-container, .file-properties, .fSaveContainer {
+        box-sizing: border-box;
+    }
+    .file-browser-button-container {
+        cursor: pointer;
+        height: 75px;
+        left: 0;
+        right: 0;
+        top: 0;
+    }
+    .folder-list {
+
+        box-shadow: 0 1px 5px 0 rgba(0, 0, 0, 0.18);
+        margin:0 -15px;
+    }
+    .folder-list ul {
+        box-shadow: 0 1px 5px 0 rgba(0, 0, 0, 0.18);
+        margin: 0;
+        padding: 0;
+    }
+    .folder-list li.folder-selected {
+    background-color: green;
+    }
+    .folder-list li.folder-selected span {
+
+            color: #fff;
+        }
+        .folder-list li.folder-selected span i{
+            
+                        color: rgb(252, 248, 4);
+                    }
+    .folder-list li {
+        cursor: pointer;
+        display: block;
+        margin-bottom: 1px;
+        padding: 5px;
+    }
+    .folder-list li {
+        list-style-type: none;
+    }
+    .file-properties {
+        bottom: 0;
+        box-shadow: 0 1px 5px 0 rgba(0, 0, 0, 0.18);
+        right: 0;
+        top: 75px;
+        width: 200px;
+    }
+    .file-container {
+        margin: 0 -15px;
+        overflow: auto;
+        padding: 20px;
+        background-color: #f0f0f0;
+    }
+    .file-container ul{
+        list-style-type: none;
+    }
+    .catalog-browser .file-container {
+        bottom: 0;
+    }
+    .fSaveContainer {
+        bottom: 0;
+        height: 65px;
+        left: 200px;
+        right: 200px;
+    }
+    .fullScreenModal {
+        height: 80%;
+        left: 0;
+        margin: 0 auto;
+        position: absolutefullScreenModal;
+        width: 70%;
+    }
+    .attributeGridModal {
+        left: 0;
+        margin: 0 auto;
+        position: relative;
+        width: 80%;
+    }
+    .crossSectionGraphModal {
+        left: 0;
+        margin: 0 auto;
+        position: relative;
+        width: 630px;
+    }
+    .modal.fade.in.crossSectionGraphModal {
+        top: 60px;
+    }
+    .properties-modal
+    {
+         width: 900px;
+         margin: 0 auto;
+    }
+    .fixed-table-container-inner th
+    {
+        background-color: #637583;
+        color: #fff;
+        padding: 5px;
+    }
+    .label-style-left-column
+    {
+        border-right: 1px solid #ccc;
+    }
+
+   
+      .base-map-list
+      {
+         list-style-type: none;
+         margin: 0;
+         padding: 0;
+         width: 480px;
+         display: inline-block;
+         padding: 5px 0 10px;
+         border-bottom: 1px solid #f1f1f1;
+      } 
+      .base-map-list:last-child
+      {
+       border: none;
+      }      
+     .base-map-list li
+     {
+         float: left;
+         margin-right: 10px;
+     } 
+     .base-map-list li.name
+     {
+        font-size: 17px;
+        color:#b9b9b9;
+        margin-right: 15px;
+        width: 170px;
+        line-height: 30px;
+     } 
+     .base-map-list li img
+     {
+      border: 1px solid #ccc;
+      border-radius: 4px;
+     } 
+     .base-map-list li a
+     {
+     width: 30px;
+     height: 30px;
+     display: block;
+     } 
+     .base-map-list li a:hover
+     {
+      opacity: 0.5;
+     } 
+     .dropBox {
+        background-color: #fff;
+        height: auto;
+        right: -51px;
+        position: absolute;
+        top: 46px;
+        width: 400px;
+        padding: 15px;
+        border: 1px solid rgba(0, 0, 0, 0.2);
+        -webkit-box-shadow: 0 2px 10px rgba(0, 0, 0, 0.2);
+        -moz-box-shadow: 0 2px 10px rgba(0, 0, 0, 0.2);
+        box-shadow: 0 2px 10px rgba(0, 0, 0, 0.2);
+    }
+    .dropBox:before {
+        content:"";
+        width: 0; 
+        height: 0; 
+        border-left: 10px solid transparent;
+        border-right: 10px solid transparent;        
+        border-bottom: 10px solid rgba(0, 0, 0, 0.2);
+        position: absolute;
+        right: 60px;
+        top: -11px; 
+    }
+    .arrow-up {
+        width: 0; 
+        height: 0; 
+        border-left: 10px solid transparent;
+        border-right: 10px solid transparent;        
+        border-bottom: 10px solid rgb(255, 255, 255);
+        position: absolute;
+        right: 60px;
+        top: -10px;
+      }
+      .directions .input-group-addon
+      {
+        background: none;
+        border: none;
+      }
+      .directions .input-group-addon i
+      {
+       width: 20px;
+       font-size: 21px;
+      }
+      .directions .input-group .form-control
+      {
+        border: none;
+        border-bottom: 1px solid rgba(0, 0, 0, 0.14);
+        box-shadow: none;
+        padding-left: 0;
+      }
+      .directions .input-group .form-control:focus
+      {
+
+        border-bottom: 2px solid rgba(56, 150, 226, 0.9);
+
+      }
+      .btn-group-justified > .btn, .btn-group-justified > .btn-group
+      {
+          border-radius: 0;
+      }
+      
+    
+