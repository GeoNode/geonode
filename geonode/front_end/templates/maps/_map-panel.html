--- conflicted
+++ resolved
@@ -227,11 +227,7 @@
 
     <div class="container-fluid" style="padding: 0;">
         <div class="row">
-<<<<<<< HEAD
-            <div class="col-md-4" style="padding-right: 0">
-=======
             <div class="col-md-5" style="padding-right: 0" id="query-grid">
->>>>>>> 21f7293b
                 <div class="panel panel-info">
                     <div class="panel-heading">
                         <h3 class="panel-title">Query</h3>
@@ -254,13 +250,8 @@
                                                         Query <i class="fa fa-binoculars" style="font-size: 16px;" aria-hidden="true"></i>    
                                                     </a>
                         <a href="" 
-<<<<<<< HEAD
-                        onclick="animating()"
-                        class="btn btn-default btn-sm pull-right" target="_self" style="margin-right: 5px;">
-=======
                         ng-click="disableQuery()"
                         class="btn btn-default pull-right" target="_self" style="margin-right: 5px;">
->>>>>>> 21f7293b
                                                             Cancel <i class="fa fa-times" aria-hidden="true"></i></a>
 
                         <div style="clear:both"></div>
@@ -268,11 +259,7 @@
                 </div>
             </div>
 
-<<<<<<< HEAD
-            <div class="col-md-8" style="padding-left: 3px">
-=======
             <div class="col-md-7" style="padding-left: 3px" id="attribute-grid">
->>>>>>> 21f7293b
                 <div class="panel panel-info">
                     <div class="panel-heading">
                         <h3 class="panel-title">
