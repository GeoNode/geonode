<div class="navbar" style="min-height: 36px;margin-bottom:0;" ng-cloak ng-controller="controlButtonsController">
    <div class="navbar-inner map-toolbar">


        <location-search></location-search>
        <ul class="nav">

            <!-- <li draft-only>
                        <edit-toggle-button></edit-toggle-button>
                    </li>
                    <li class="divider-vertical" draft-only></li>
                    <li>
                        <geo-location-toggle-button></geo-location-toggle-button>
                    </li>
                    <li class="divider-vertical" draft-only></li> -->
            <li>
                <navigation-history-buttons></navigation-history-buttons>
            </li>
            <li>
                <zoom-in-out-buttons> </zoom-in-out-buttons>
            </li>
            <li>
                <zoom-to-max-extent-button></zoom-to-max-extent-button>
            </li>
            <li>
                <zoom-to-extent-button></zoom-to-extent-button>
            </li>
            <li>
                <measurement-buttons></measurement-buttons>
            </li>
            <li>
                <set-marker></set-marker>
            </li>
            <li>
                <div class="btn-group">
                    <button type="button" title="Measure" class="control-button icon dropdown-toggle" data-toggle="dropdown" aria-haspopup="true" aria-expanded="false">
                            <i class="fa fa-search" aria-hidden="true"></i>
                            <span class="caret"></span>
                        </button>
                    <ul class="dropdown-menu">
                        <li>
                            <button class="control-button icon" ng-click="action.drawCircle()" title="Draw Circle"><i class="fa fa-circle-o" aria-hidden="true"></i> Radius Search</button>
                        </li>
                        <li>
                            <button class="control-button icon" ng-click="action.boundingBoxSearch()" title="BBOX search"><i class="fa fa-square-o" aria-hidden="true"></i>  Bounding Box Search</button>
                        </li>
                    </ul>
                </div>
            </li>
            <li class="divider-vertical" draft-only></li>
            <li draft-only>
                <button class="control-button icon" id="close-project" ng-click="action.showCloseProjectOptions()" ng-disabled="(mapService.isEmpty() && !mapService.getMapName()) || isAttributeGridOn" title="Close Map">
                            <i class="fa fa-times-circle-o" aria-hidden="true"></i>                                                    
                            </button>
            </li>
            <li draft-only>
                <button class="control-button icon" id="browse-projects" ng-disabled="isAttributeGridOn" ng-click="action.browseProject()" remove-focus title="Browse Maps">
                            <i class="fa fa-map-o" aria-hidden="true"></i>                                    
                            </button>
            </li>


            <li draft-only ng-init="action.showOverPassDialog=false">
                <button class="control-button icon svg-ico-button" id="overpass-query" ng-disabled="isAttributeGridOn" ng-click="action.showOverPassDialog=true" remove-focus title="Overpass Query">
                            
                            <svg version="1.1" id="Capa_1" xmlns="http://www.w3.org/2000/svg" xmlns:xlink="http://www.w3.org/1999/xlink" x="0px" y="0px"
                            viewBox="0 0 476.554 476.554" style="enable-background:new 0 0 476.554 476.554;" xml:space="preserve" class="svg-icon">
                         <g>
                           <g>
                             <path d="M263.877,100.431c-57.108,0-104.369,47.261-104.369,105.354s47.262,105.354,104.369,105.354
                                   c58.092,0,104.369-47.261,104.369-105.354S320.985,100.431,263.877,100.431z M263.877,290.462
                                   c-46.277,0-84.677-38.4-84.677-85.662s38.4-85.662,84.677-85.662c47.261,0,84.677,38.4,84.677,85.662
                                   S310.154,290.462,263.877,290.462z"/>
                           </g>
                         </g>
                         <g>
                           <g>
                             <rect x="337.755" y="274.671" transform="matrix(0.7119 -0.7023 0.7023 0.7119 -103.8152 327.7919)" width="19.693" height="31.508"/>
                           </g>
                         </g>
                         <g>
                           <g>
                             <path d="M375.139,275.693L330.831,320l101.415,102.4l44.308-44.308L375.139,275.693z M358.4,320l16.738-16.739l73.846,74.831
                                   l-16.738,16.739L358.4,320z"/>
                           </g>
                         </g>
                         <g>
                           <g>
                             <polygon points="403.692,267.815 403.692,1.969 0,1.969 0,474.585 324.923,474.585 388.923,415.508 375.139,400.739 
                                   317.046,454.892 19.692,454.892 19.692,21.662 384,21.662 384,267.815 		"/>
                           </g>
                         </g>
                         <g>
                           <g>
                             <rect x="59.077" y="51.2" width="128" height="19.692"/>
                           </g>
                         </g>
                         <g>
                           <g>
                             <rect x="64" y="129.969" width="73.846" height="19.692"/>
                           </g>
                         </g>
                         <g>
                           <g>
                             <rect x="65.969" y="341.662" width="124.062" height="19.692"/>
                           </g>
                         </g>
                         <g>
                           <g>
                             <rect x="59.077" y="395.815" width="236.308" height="19.692"/>
                           </g>
                         </g>
                         <g></g>
                         <g></g>
                         <g></g>
                         <g></g>
                         <g></g>
                         <g></g>
                         <g></g>
                         <g></g>
                         <g></g>
                         <g></g>
                         <g></g>
                         <g></g>
                         <g></g>
                         <g></g>
                         <g></g>
                       </svg>
                            
                            </button>
                <div class="dropBox directions" ng-if="action.showOverPassDialog" style="right: -55px;" ng-controller="OverpassApiQueryBuilderController">
                    <div class="arrow-up"></div>
                    <form class="form-inline ng-pristine ng-valid" style="margin-bottom: 25px;" ng-submit="executeQuery(queryStr)">
                        <textarea ng-model="queryStr" class="form-control" rows="3" style="width: 100%;margin-bottom:10px;"></textarea>
                        <a href="" ng-click="executeQuery(queryStr)" class="btn btn-gd-primary pull-right icon-btn-color" target="_self">
                                                    Submit <i class="fa fa-arrow-right" aria-hidden="true"></i>    
                                                </a>
                        <a href="" ng-click="action.showOverPassDialog=false; closeDialog()" class="btn btn-default pull-right" target="_self" style="margin-right: 5px;">
                                                        Cancel <i class="fa fa-times" aria-hidden="true"></i></a>
                        <a href="" class="btn btn-default pull-right" target="_self" style="margin-right: 5px;" data-ng-click="dragBox()" title="Drag Box">Drag Box</a>

                        <a href="" class="btn btn-default pull-right" target="_self" style="margin-right: 5px;" data-ng-click="SaveAsLayer()" title="Drag Box">Save as layer</a>
                    </form>
                    <div></div>
                </div>
            </li>
            <li draft-only>
                <button class="control-button icon" id="save" data-ng-click="action.saveProject()" ng-disabled="!enable.saveProject()" title="Save Map">
                            <i class="fa fa-floppy-o" aria-hidden="true"></i>                                    
                            </button>
            </li>
            <li draft-only>
                <!-- @* <button class="control-button icon icon32 icon-print" data-ng-click="action.printPreview()" title="Print">
                                <span>Print
                                    <br />
                                    Map
                                </span>
                            </button>*@ -->
                <button class="control-button icon" data-ng-click="action.printPreview()" title="Print Map">
                            <i class="fa fa-print" aria-hidden="true"></i>                                    
                               
                            </button>

            </li>
            <li class="divider-vertical" draft-only></li>
            <li draft-only>
                <button class="control-button icon" id="browse-data" ng-click="action.browseData()" ng-disabled="isAttributeGridOn" remove-focus title="Browse Data">
                            <i class="fa fa-database" aria-hidden="true"></i>                                    
                            </button>
            </li>
            <li class="divider-vertical" draft-only></li>

            <li draft-only>
                <button class="control-button icon" onclick="animating()" title="Query">
                            <i class="fa fa-binoculars"></i>                                  
                                </button>
            </li>

            <li>
                <!-- <button class="control-button icon icon32 icon-help" ng-click="action.openHelp('Url.Action(" Help ", "Document ")')" title="Open Help">
                                <span>Help</span>
                            </button> -->
            </li>
            <li>
                <button class="control-button icon" ng-click="action.shareMap()" title="Share map">
                        <i class="fa fa-share" aria-hidden="true"></i>       
                            </button>
            </li>
        </ul>

        <!-- /.nav-collapse -->

    </div>
    <!-- /navbar-inner -->
</div>


<div class="feature-edit-button-container donot-print" ng-init="showLegend=true" ng-show="isEditing()">
    <feature-edit-buttons></feature-edit-buttons>
    <location-capture-buttons></location-capture-buttons>
    <feature-redo-undo-buttons></feature-redo-undo-buttons>
</div>

<visualization-legend></visualization-legend>

<map-loading-icon></map-loading-icon>
<zoom-level-display></zoom-level-display>
<base-map-switcher></base-map-switcher>
<route-pop-up-directive></route-pop-up-directive>
<div id="map_canvas">
    <div id="gmap" class="map">
    </div>
    <div id="olmap" class="map">
    </div>
</div>


<div id="panel-bottom" class="panel-bottom slideOutDown">


    <div class="container-fluid" style="padding: 0;">
        <div class="row">
<<<<<<< HEAD
            <div class="col-md-5" style="padding-right: 0">
=======
            <div class="col-md-3" style="padding-right: 0">
>>>>>>> 7bea9378
                <div class="panel panel-info">
                    <div class="panel-heading">
                        <h3 class="panel-title">Query</h3>
                    </div>
                    <div class="panel-body">
<<<<<<< HEAD
                        <query-builder layer-id="layerId" group="group"></query-builder>
                    </div>

                    <div class="panel-footer">
                        <a href="" 
                        ng-click="getQueryResult()"
                        class="btn btn-gd-primary pull-right icon-btn-color">
=======
                        <form>
                            <div class="checkbox" style="padding-left: 0"> <label> <input type="checkbox"> Query by current map extent </label> </div>
                            <div class="checkbox" style="padding-left: 0"> <label> <input type="checkbox"> Query by attributes </label> </div>
                        </form>

                        <div class="panel panel-default">
                            <div class="panel-body">
                                <form class="form-inline" style="margin-bottom: 10px;">
                                    <div class="form-group">
                                        <label for="exampleInputName2">Match</label>
                                        <select class="form-control input-sm">
                                <option>Any</option>                                                                        <option>2</option>
                                <option>All</option>
                                <option>None</option>
                                </select>
                                    </div>
                                    <div class="form-group">
                                        <label for="exampleInputEmail2">Of the following</label>
                                    </div>
                                </form>

                                <form class="form-inline" style="margin-bottom: 10px;">
                                    <div class="form-group">
                                        <label><i class="fa fa-minus-circle"></i></label>
                                    </div>
                                    <div class="form-group">

                                        <select class="form-control input-sm">
                                        <option>Any</option>                                                                        <option>2</option>
                                        <option>All</option>
                                        <option>None</option>
                                        </select>
                                    </div>

                                    <div class="form-group">

                                        <select class="form-control input-sm">
                                             <option>Any</option>                                                                        <option>2</option>
                                             <option>All</option>
                                             <option>None</option>
                                             </select>
                                    </div>

                                    <div class="form-group">

                                        <input type="email" class="form-control input-sm" id="inputEmail3" style="width: 50px;">
                                    </div>


                                </form>

                                <button type="submit" class="btn btn-primary"><i class="fa fa-plus-circle"></i> Add condition</button>


                            </div>
                        </div>


                    </div>

                    <div class="panel-footer">
                        <a href="" class="btn btn-gd-primary pull-right icon-btn-color">
>>>>>>> 7bea9378
                                                        Query <i class="fa fa-binoculars" aria-hidden="true"></i>    
                                                    </a>
                        <a href="" class="btn btn-default pull-right" target="_self" style="margin-right: 5px;">
                                                            Cancel <i class="fa fa-times" aria-hidden="true"></i></a>

                        <div style="clear:both"></div>
                    </div>
<<<<<<< HEAD
                </div>
            </div>

            <div class="col-md-7" style="padding-left: 3px">
                <div class="panel panel-info">
                    <div class="panel-heading">
                        <h3 class="panel-title">Attribute Grid</h3>
                    </div>

                    <div class="table-responsive panel-bottom-table">
                        <attribute-grid layer-id="layerId"></attribute-grid>
                        <!-- <a href="" class="btn btn-default pull-left" target="_self" style="margin-right: 5px;">
                                                                <i class="fa fa-step-backward"></i></a>

                                                                <a href="" class="btn btn-default pull-left" target="_self" style="margin-right: 5px;">
                                                                        <i class="fa fa-caret-left"></i></a>

                                                                        <a href="" class="btn btn-default pull-left" target="_self" style="margin-right: 5px;">
                                                                                <i class="fa fa-caret-right"></i></a>

                                                                                <a href="" class="btn btn-default pull-left" target="_self" style="margin-right: 5px;">
                                                                                        <i class="fa fa-step-forward"></i></a> -->
=======


                </div>
            </div>

            <div class="col-md-9" style="padding-left: 3px">
                <div class="panel panel-info">
                    <div class="panel-heading">
                        <h3 class="panel-title">Table</h3>
                    </div>

                    <div class="table-responsive panel-bottom-table">
                        <table class="table table-hover table-striped">
                            <thead>
                                <tr>
                                    <th>#</th>
                                    <th>First Name</th>
                                    <th>Last Name</th>
                                    <th>Username</th>
                                </tr>
                            </thead>
                            <tbody>
                                <tr>
                                    <td>Mark</td>
                                    <td>Mark</td>
                                    <td>Otto</td>
                                    <td>@mdo</td>
                                </tr>
                                <tr>
                                    <td>Mark</td>
                                    <td>Jacob</td>
                                    <td>Thornton</td>
                                    <td>@fat</td>
                                </tr>
                                <tr>
                                    <td>Mark</td>
                                    <td>Larry</td>
                                    <td>the Bird</td>
                                    <td>@twitter</td>
                                </tr>

                                <tr>
                                    <td>Mark</td>
                                    <td>Larry</td>
                                    <td>the Bird</td>
                                    <td>@twitter</td>
                                </tr>

                                <tr>
                                    <td>Mark</td>
                                    <td>Larry</td>
                                    <td>the Bird</td>
                                    <td>@twitter</td>
                                </tr>


                                <tr>
                                    <td>Mark</td>
                                    <td>Larry</td>
                                    <td>the Bird</td>
                                    <td>@twitter</td>
                                </tr>

                                <tr>
                                    <td>Mark</td>
                                    <td>Larry</td>
                                    <td>the Bird</td>
                                    <td>@twitter</td>
                                </tr>

                                <tr>
                                    <td>Mark</td>
                                    <td>Larry</td>
                                    <td>the Bird</td>
                                    <td>@twitter</td>
                                </tr>
                            </tbody>
                        </table>
                    </div>

                    <div class="panel-footer">
                        <a href="" class="btn btn-gd-primary pull-right icon-btn-color" title="Zoom to selected features">
                            <i class="fa fa-search" style="margin-left: 0"></i></i>
                        </a>
                        <a href="" class="btn btn-default pull-left" target="_self" style="margin-right: 5px;">
                            <i class="fa fa-step-backward"></i></a>

                        <a href="" class="btn btn-default pull-left" target="_self" style="margin-right: 5px;">
                            <i class="fa fa-caret-left"></i></a>

                        <a href="" class="btn btn-default pull-left" target="_self" style="margin-right: 5px;">
                            <i class="fa fa-caret-right"></i></a>

                        <a href="" class="btn btn-default pull-left" target="_self" style="margin-right: 5px;">
                            <i class="fa fa-step-forward"></i></a>
>>>>>>> 7bea9378

                        <div style="clear:both"></div>
                    </div>

                </div>
            </div>

        </div>

    </div>
</div>


<script>
    var count = 0;

    function animating() {
<<<<<<< HEAD
=======
        console.log("asdasda");
>>>>>>> 7bea9378
        if (count === 0) {
            document.getElementById('panel-bottom').className = 'panel-bottom slideInUp';

            count++;
        } else {
            document.getElementById('panel-bottom').className = 'panel-bottom slideOutDown'; //hide

            count--;
        }
    }
</script><|MERGE_RESOLUTION|>--- conflicted
+++ resolved
@@ -220,17 +220,12 @@
 
     <div class="container-fluid" style="padding: 0;">
         <div class="row">
-<<<<<<< HEAD
             <div class="col-md-5" style="padding-right: 0">
-=======
-            <div class="col-md-3" style="padding-right: 0">
->>>>>>> 7bea9378
                 <div class="panel panel-info">
                     <div class="panel-heading">
                         <h3 class="panel-title">Query</h3>
                     </div>
                     <div class="panel-body">
-<<<<<<< HEAD
                         <query-builder layer-id="layerId" group="group"></query-builder>
                     </div>
 
@@ -238,70 +233,6 @@
                         <a href="" 
                         ng-click="getQueryResult()"
                         class="btn btn-gd-primary pull-right icon-btn-color">
-=======
-                        <form>
-                            <div class="checkbox" style="padding-left: 0"> <label> <input type="checkbox"> Query by current map extent </label> </div>
-                            <div class="checkbox" style="padding-left: 0"> <label> <input type="checkbox"> Query by attributes </label> </div>
-                        </form>
-
-                        <div class="panel panel-default">
-                            <div class="panel-body">
-                                <form class="form-inline" style="margin-bottom: 10px;">
-                                    <div class="form-group">
-                                        <label for="exampleInputName2">Match</label>
-                                        <select class="form-control input-sm">
-                                <option>Any</option>                                                                        <option>2</option>
-                                <option>All</option>
-                                <option>None</option>
-                                </select>
-                                    </div>
-                                    <div class="form-group">
-                                        <label for="exampleInputEmail2">Of the following</label>
-                                    </div>
-                                </form>
-
-                                <form class="form-inline" style="margin-bottom: 10px;">
-                                    <div class="form-group">
-                                        <label><i class="fa fa-minus-circle"></i></label>
-                                    </div>
-                                    <div class="form-group">
-
-                                        <select class="form-control input-sm">
-                                        <option>Any</option>                                                                        <option>2</option>
-                                        <option>All</option>
-                                        <option>None</option>
-                                        </select>
-                                    </div>
-
-                                    <div class="form-group">
-
-                                        <select class="form-control input-sm">
-                                             <option>Any</option>                                                                        <option>2</option>
-                                             <option>All</option>
-                                             <option>None</option>
-                                             </select>
-                                    </div>
-
-                                    <div class="form-group">
-
-                                        <input type="email" class="form-control input-sm" id="inputEmail3" style="width: 50px;">
-                                    </div>
-
-
-                                </form>
-
-                                <button type="submit" class="btn btn-primary"><i class="fa fa-plus-circle"></i> Add condition</button>
-
-
-                            </div>
-                        </div>
-
-
-                    </div>
-
-                    <div class="panel-footer">
-                        <a href="" class="btn btn-gd-primary pull-right icon-btn-color">
->>>>>>> 7bea9378
                                                         Query <i class="fa fa-binoculars" aria-hidden="true"></i>    
                                                     </a>
                         <a href="" class="btn btn-default pull-right" target="_self" style="margin-right: 5px;">
@@ -309,7 +240,6 @@
 
                         <div style="clear:both"></div>
                     </div>
-<<<<<<< HEAD
                 </div>
             </div>
 
@@ -332,103 +262,6 @@
 
                                                                                 <a href="" class="btn btn-default pull-left" target="_self" style="margin-right: 5px;">
                                                                                         <i class="fa fa-step-forward"></i></a> -->
-=======
-
-
-                </div>
-            </div>
-
-            <div class="col-md-9" style="padding-left: 3px">
-                <div class="panel panel-info">
-                    <div class="panel-heading">
-                        <h3 class="panel-title">Table</h3>
-                    </div>
-
-                    <div class="table-responsive panel-bottom-table">
-                        <table class="table table-hover table-striped">
-                            <thead>
-                                <tr>
-                                    <th>#</th>
-                                    <th>First Name</th>
-                                    <th>Last Name</th>
-                                    <th>Username</th>
-                                </tr>
-                            </thead>
-                            <tbody>
-                                <tr>
-                                    <td>Mark</td>
-                                    <td>Mark</td>
-                                    <td>Otto</td>
-                                    <td>@mdo</td>
-                                </tr>
-                                <tr>
-                                    <td>Mark</td>
-                                    <td>Jacob</td>
-                                    <td>Thornton</td>
-                                    <td>@fat</td>
-                                </tr>
-                                <tr>
-                                    <td>Mark</td>
-                                    <td>Larry</td>
-                                    <td>the Bird</td>
-                                    <td>@twitter</td>
-                                </tr>
-
-                                <tr>
-                                    <td>Mark</td>
-                                    <td>Larry</td>
-                                    <td>the Bird</td>
-                                    <td>@twitter</td>
-                                </tr>
-
-                                <tr>
-                                    <td>Mark</td>
-                                    <td>Larry</td>
-                                    <td>the Bird</td>
-                                    <td>@twitter</td>
-                                </tr>
-
-
-                                <tr>
-                                    <td>Mark</td>
-                                    <td>Larry</td>
-                                    <td>the Bird</td>
-                                    <td>@twitter</td>
-                                </tr>
-
-                                <tr>
-                                    <td>Mark</td>
-                                    <td>Larry</td>
-                                    <td>the Bird</td>
-                                    <td>@twitter</td>
-                                </tr>
-
-                                <tr>
-                                    <td>Mark</td>
-                                    <td>Larry</td>
-                                    <td>the Bird</td>
-                                    <td>@twitter</td>
-                                </tr>
-                            </tbody>
-                        </table>
-                    </div>
-
-                    <div class="panel-footer">
-                        <a href="" class="btn btn-gd-primary pull-right icon-btn-color" title="Zoom to selected features">
-                            <i class="fa fa-search" style="margin-left: 0"></i></i>
-                        </a>
-                        <a href="" class="btn btn-default pull-left" target="_self" style="margin-right: 5px;">
-                            <i class="fa fa-step-backward"></i></a>
-
-                        <a href="" class="btn btn-default pull-left" target="_self" style="margin-right: 5px;">
-                            <i class="fa fa-caret-left"></i></a>
-
-                        <a href="" class="btn btn-default pull-left" target="_self" style="margin-right: 5px;">
-                            <i class="fa fa-caret-right"></i></a>
-
-                        <a href="" class="btn btn-default pull-left" target="_self" style="margin-right: 5px;">
-                            <i class="fa fa-step-forward"></i></a>
->>>>>>> 7bea9378
 
                         <div style="clear:both"></div>
                     </div>
@@ -446,10 +279,6 @@
     var count = 0;
 
     function animating() {
-<<<<<<< HEAD
-=======
-        console.log("asdasda");
->>>>>>> 7bea9378
         if (count === 0) {
             document.getElementById('panel-bottom').className = 'panel-bottom slideInUp';
 
