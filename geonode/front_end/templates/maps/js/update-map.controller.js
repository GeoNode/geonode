--- conflicted
+++ resolved
@@ -2,17 +2,9 @@
     appModule
         .controller('MapUpdateController', MapUpdateController);
 
-<<<<<<< HEAD
     MapUpdateController.$inject = ['mapService', '$window', 'analyticsService', 'LayerService', '$scope'];
 
     function MapUpdateController(mapService, $window, analyticsService, LayerService, $scope) {
-=======
-
-    MapUpdateController.$inject = ['mapService', '$window', 'analyticsService'];
-
-    function MapUpdateController(mapService, $window, analyticsService) {
-
->>>>>>> a5ac2c31
         var self = this;
         var map = mapService.getMap();
         self.MapConfig = $window.mapConfig;
