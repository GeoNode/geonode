--- conflicted
+++ resolved
@@ -1,245 +1,238 @@
-﻿repositoryModule.factory('layerRepository', [
-    '$http', 'urlResolver', 'dirtyManager', '$window', 'surfFeatureFactory', '$q', '$window', '$cookies',
-    function($http, urlResolver, dirtyManager, $window, surfFeatureFactory, $q, $window, $cookies) {
-        return {
-            getFids: function(layerId) {
-                return $http.get(urlResolver.resolveLayer('GetFids', { layerId: layerId }));
-            },
-            downloadData: function(layerId) {
-                $window.open(urlResolver.resolveMap("DownloadLayerData", { layerId: layerId }));
-            },
-            saveAttributeDefinitions: function(layerId, attributeDefinitions) {
-                return $http.post(urlResolver.resolveLayer('SaveAttributeDefinitions'), { layerId: layerId, attributeDefinitions: attributeDefinitions }).success(function() {
-                    dirtyManager.setDirty(true);
-                });
-            },
-            saveProperties: function(id, layerId, layerName, zoomLevel, properties, sldStyle, selectionStyleSld, labelingSld, callBack) {
-                if (properties.hasOwnProperty('$isNew'))
-                    delete properties.$isNew;
-                return $http.put('/layers/style/' + id + '/', {
-                    LayerId: layerId,
-                    Name: layerName,
-                    ZoomLevel: zoomLevel,
-                    StyleString: angular.toJson(properties),
-                    SldStyle: sldStyle,
-                    SelectionStyleSld: selectionStyleSld,
-                    LabelingSld: labelingSld,
-                    Title: properties.Title
-                }, {
-                    headers: {
-                        'X-CSRFToken': $cookies.get('csrftoken')
-                    }
-                }).success(function() {
-                    dirtyManager.setDirty(true);
-                    if (callBack) {
-                        callBack();
-                    }
-                });
-            },
-            createProperties: function(layerId, layerName, zoomLevel, properties, sldStyle, selectionStyleSld, labelingSld, callBack) {
-                if (properties.hasOwnProperty('$isNew'))
-                    delete properties.$isNew;
-                return $http.post('/layers/' + layerName + '/style/', {
-                    LayerId: layerId,
-                    Name: layerName,
-                    ZoomLevel: zoomLevel,
-                    StyleString: angular.toJson(properties),
-                    SldStyle: sldStyle,
-                    SelectionStyleSld: selectionStyleSld,
-                    LabelingSld: labelingSld,
-                    Title: properties.Title
-                }, {
-                    headers: {
-                        'X-CSRFToken': $cookies.get('csrftoken')
-                    }
-                }).success(function(res) {
-                    dirtyManager.setDirty(true);
-                    if (callBack) {
-                        callBack(res);
-                    }
-                });
-            },
-            getAttributeValues: function(layerId, attributeId) {
-                return $http.get(urlResolver.resolveClassification('GetAttributeValues', {
-                    layerId: layerId,
-                    attributeId: attributeId
-                }));
-            },
-            getColumnValues: function(layerId, attributeId) {
-                // return $http.get(urlResolver.resolveClassification('GetColumnValues', {
-                //     layerId: layerId,
-                //     attributeId: attributeId
-                // }));
-                return $http.get("/layers/" + layerId + "/unique-value-for-attribute/" + attributeId + "/");
-            },
-            getColumnMinMaxValues: function(layerId, attributeIds) {
-                var attributeQueryString = _.map(attributeIds, function(item) {
-                    return 'attributes=' + item;
-                }).join("&");
-                var url = '/layers/' + layerId + '/range-value-for-attribute/?' + attributeQueryString;
-                return $http.get(url);
-            },
-            getAttributeGridData: function(dataRetrievalInfo, surfLayer) {
-                return surfFeatureFactory.getFeatureFromUrl(urlResolver.resolveGeoServer('wfs', dataRetrievalInfo), surfLayer);
-            },
-
-            getNumberOfFeatures: function(dataId) {
-                return $http.get(urlResolver.resolveGeoServer('wfs', {
-                    request: 'GetFeature',
-                    typeName: dataId,
-                    version: '1.1.0',
-                    resultType: 'hits'
-                }));
-            },
-            updateLayerExtent: function(surfLayer) {
-                return $http.get(urlResolver.resolveCatalog('GetDataExtent', { dataId: surfLayer.DataId })).success(function(layerExtent) {
-                    surfLayer.setMapExtent(layerExtent);
-                });
-            },
-            getUniqueClassesWithCount: function(layerId, attributeId) {
-                return $http.get(urlResolver.resolveClassification('GetUniqueValuesForField', { layerId: layerId, attributeId: attributeId }));
-            },
-            getRangeClassesWithCount: function(layerId, attributeId, ranges) {
-                return $http.post(urlResolver.resolveClassification('GetCountForRanges'), { layerId: layerId, attributeId: attributeId, ranges: ranges });
-            },
-            getNewGuid: function() {
-                return $http.get(urlResolver.resolveCatalog('GetNewGuid'));
-            },
-            uploadDataFile: function(url) {
-                return $http.get(url);
-            },
-            createDataFromShapeFiles: function(fileName, dataName, canceler) {
-                return $http.post(urlResolver.resolveCatalog('CreateDataFromShpFile', { fileId: fileName, fileName: dataName }), { timeout: canceler.promise });
-            },
-            clearFeatures: function(layerId) {
-                return $http.post(urlResolver.resolveLayer("SaveDeleteAllShapes"), { layerId: layerId }).success(function() {
-                    dirtyManager.setDirty(true);
-                });
-            },
-            saveVisualizationSettings: function(layerId, settings, sldStyle) {
-                if (settings !== null) {
-                    settings = angular.toJson(settings);
-                }
-                return $http.post(urlResolver.resolveLayer("SaveVisualizationSettings"), { layerId: layerId, settings: settings, sldStyle: sldStyle });
-            },
-            getAttributeValueRange: function(layerId, attributeId) {
-                return $http.post(urlResolver.resolveClassification("GetRangeForField"), { layerId: layerId, attributeId: attributeId });
-            },
-            getRasterBandValue: function(layerId) {
-                return $http.post(urlResolver.resolveClassification("GetValueForRasterBand"), { layerId: layerId });
-            },
-            getRanges: function(dataId, attributeId, divisions, algorithm) {
-                return $http.post(urlResolver.resolveClassification('GetRanges'), { dataId: dataId, attributeId: attributeId, divisions: divisions, algorithm: algorithm });
-            },
-            isSingleBanded: function(layerId) {
-                return $http.post(urlResolver.resolveClassification("IsSingleBanded"), { layerId: layerId });
-            },
-            saveVisibility: function(layerId, isVisible) {
-                return $http.post(urlResolver.resolveLayer("SaveVisibility"), { layerId: layerId, isVisible: isVisible });
-            },
-            getUniqueRasterValues: function(layerId) {
-                return $http.post(urlResolver.resolveClassification("GetUniqueRasterValues"), { layerId: layerId });
-            },
-            makeLayerEdited: function(layerId) {
-                return $http.get(urlResolver.resolveLayer("MakeLayerDirty", { layerId: layerId })).then(function() {
-                    dirtyManager.setDirty(true);
-                });
-            },
-            getLayerByName: function(name) {
-                return $q(function(resolve, reject) {
-                    $http.get('/layers/' + name + '/get').then(function(res) {
-                        resolve(res.data);
-                    }, function(res) {
-                        reject(res);
-                    });
-                });
-            },
-            getLayers: function(url) {
-                // http://172.16.0.237:8000/proxy/?url=http%3A%2F%2F172.16.0.247%3A8080%2Fgeoserver%2Fwms%3Faccess_token%3D9df608bcabe911e7a833080027252357%26SERVICE%3DWMS%26REQUEST%3DGetCapabilities%26TILED%3Dtrue%26AcceptFormats%3D
-
-                return $q(function(resolve, reject) {
-                    $http.get('/proxy/?url=' + encodeURIComponent(url)).then(function(res) {
-                        var formatter = new ol.format.WMSCapabilities();
-                        var obj = formatter.read(res.data);
-                        resolve(obj.Capability.Layer.Layer);
-                    }, function(res) {
-                        reject(res);
-                    });
-                });
-            },
-            get: function(url) {
-                var deferred = $q.defer();
-                $http.get(url)
-                    .success(function(res) {
-                        deferred.resolve(res);
-                    }).error(function(error, status) {
-                        deferred.reject({ error: error, status: status });
-                    });
-                return deferred.promise;
-            },
-            post: function(url, data, options) {
-                var deferred = $q.defer();
-                var options = Object.assign({
-                    headers: {
-                        "X-CSRFToken": $cookies.get('csrftoken')
-                    }
-                }, options);
-                $http.post(url, data, options)
-                    .success(function(res) {
-                        deferred.resolve(res);
-                    }).error(function(error, status) {
-                        deferred.reject({ error: error, status: status });
-                    });
-                return deferred.promise;
-            },
-            getWMS: function(url, params) {
-                var options = {
-                    service: "wms",
-                    version: "1.1.1",
-                    request: "getfeatureinfo",
-                    format: "image/jpeg",
-                    transparent: true,
-                    query_layers: "",
-                    styles: '',
-                    layers: "",
-                    info_format: "application/json",
-                    feature_count: 1,
-                    srs: "epsg:3857",
-                };
-                for (var k in params) {
-                    options[k] = params[k];
-                }
-                url = url || $window.GeoServerHttp2Root + options.query_layers.split(':')[0] + "/wms?";
-                for (var k in options) {
-                    url += '&' + k + '=' + options[k];
-                }
-                var uri = encodeURIComponent(url);
-                return this.get('/proxy/?url=' + uri);
-
-            },
-            uploadCsvLayer: function(layerData, file, fileName) {
-                var data = new FormData();
-                for (var k in layerData) {
-                    if (typeof layerData[k] == 'object')
-                        layerData[k] = JSON.stringify(layerData[k]);
-                    data.append(k, layerData[k]);
-                }
-<<<<<<< HEAD
-                if (file instanceof Blob) {
-                    file = new File([file], fileName);
-                }
-                data.append('base_file', file);
-=======
-                data.append('base_file', file, fileName);
->>>>>>> 59628e2a
-                return this.post('/layers/upload', data, {
-                    transformRequest: angular.identity,
-                    headers: {
-                        'Content-Type': undefined,
-                        "X-CSRFToken": $cookies.get('csrftoken')
-                    }
-                });
-            }
-        };
-    }
+﻿repositoryModule.factory('layerRepository', [
+    '$http', 'urlResolver', 'dirtyManager', '$window', 'surfFeatureFactory', '$q', '$window', '$cookies',
+    function($http, urlResolver, dirtyManager, $window, surfFeatureFactory, $q, $window, $cookies) {
+        return {
+            getFids: function(layerId) {
+                return $http.get(urlResolver.resolveLayer('GetFids', { layerId: layerId }));
+            },
+            downloadData: function(layerId) {
+                $window.open(urlResolver.resolveMap("DownloadLayerData", { layerId: layerId }));
+            },
+            saveAttributeDefinitions: function(layerId, attributeDefinitions) {
+                return $http.post(urlResolver.resolveLayer('SaveAttributeDefinitions'), { layerId: layerId, attributeDefinitions: attributeDefinitions }).success(function() {
+                    dirtyManager.setDirty(true);
+                });
+            },
+            saveProperties: function(id, layerId, layerName, zoomLevel, properties, sldStyle, selectionStyleSld, labelingSld, callBack) {
+                if (properties.hasOwnProperty('$isNew'))
+                    delete properties.$isNew;
+                return $http.put('/layers/style/' + id + '/', {
+                    LayerId: layerId,
+                    Name: layerName,
+                    ZoomLevel: zoomLevel,
+                    StyleString: angular.toJson(properties),
+                    SldStyle: sldStyle,
+                    SelectionStyleSld: selectionStyleSld,
+                    LabelingSld: labelingSld,
+                    Title: properties.Title
+                }, {
+                    headers: {
+                        'X-CSRFToken': $cookies.get('csrftoken')
+                    }
+                }).success(function() {
+                    dirtyManager.setDirty(true);
+                    if (callBack) {
+                        callBack();
+                    }
+                });
+            },
+            createProperties: function(layerId, layerName, zoomLevel, properties, sldStyle, selectionStyleSld, labelingSld, callBack) {
+                if (properties.hasOwnProperty('$isNew'))
+                    delete properties.$isNew;
+                return $http.post('/layers/' + layerName + '/style/', {
+                    LayerId: layerId,
+                    Name: layerName,
+                    ZoomLevel: zoomLevel,
+                    StyleString: angular.toJson(properties),
+                    SldStyle: sldStyle,
+                    SelectionStyleSld: selectionStyleSld,
+                    LabelingSld: labelingSld,
+                    Title: properties.Title
+                }, {
+                    headers: {
+                        'X-CSRFToken': $cookies.get('csrftoken')
+                    }
+                }).success(function(res) {
+                    dirtyManager.setDirty(true);
+                    if (callBack) {
+                        callBack(res);
+                    }
+                });
+            },
+            getAttributeValues: function(layerId, attributeId) {
+                return $http.get(urlResolver.resolveClassification('GetAttributeValues', {
+                    layerId: layerId,
+                    attributeId: attributeId
+                }));
+            },
+            getColumnValues: function(layerId, attributeId) {
+                // return $http.get(urlResolver.resolveClassification('GetColumnValues', {
+                //     layerId: layerId,
+                //     attributeId: attributeId
+                // }));
+                return $http.get("/layers/" + layerId + "/unique-value-for-attribute/" + attributeId + "/");
+            },
+            getColumnMinMaxValues: function(layerId, attributeIds) {
+                var attributeQueryString = _.map(attributeIds, function(item) {
+                    return 'attributes=' + item;
+                }).join("&");
+                var url = '/layers/' + layerId + '/range-value-for-attribute/?' + attributeQueryString;
+                return $http.get(url);
+            },
+            getAttributeGridData: function(dataRetrievalInfo, surfLayer) {
+                return surfFeatureFactory.getFeatureFromUrl(urlResolver.resolveGeoServer('wfs', dataRetrievalInfo), surfLayer);
+            },
+
+            getNumberOfFeatures: function(dataId) {
+                return $http.get(urlResolver.resolveGeoServer('wfs', {
+                    request: 'GetFeature',
+                    typeName: dataId,
+                    version: '1.1.0',
+                    resultType: 'hits'
+                }));
+            },
+            updateLayerExtent: function(surfLayer) {
+                return $http.get(urlResolver.resolveCatalog('GetDataExtent', { dataId: surfLayer.DataId })).success(function(layerExtent) {
+                    surfLayer.setMapExtent(layerExtent);
+                });
+            },
+            getUniqueClassesWithCount: function(layerId, attributeId) {
+                return $http.get(urlResolver.resolveClassification('GetUniqueValuesForField', { layerId: layerId, attributeId: attributeId }));
+            },
+            getRangeClassesWithCount: function(layerId, attributeId, ranges) {
+                return $http.post(urlResolver.resolveClassification('GetCountForRanges'), { layerId: layerId, attributeId: attributeId, ranges: ranges });
+            },
+            getNewGuid: function() {
+                return $http.get(urlResolver.resolveCatalog('GetNewGuid'));
+            },
+            uploadDataFile: function(url) {
+                return $http.get(url);
+            },
+            createDataFromShapeFiles: function(fileName, dataName, canceler) {
+                return $http.post(urlResolver.resolveCatalog('CreateDataFromShpFile', { fileId: fileName, fileName: dataName }), { timeout: canceler.promise });
+            },
+            clearFeatures: function(layerId) {
+                return $http.post(urlResolver.resolveLayer("SaveDeleteAllShapes"), { layerId: layerId }).success(function() {
+                    dirtyManager.setDirty(true);
+                });
+            },
+            saveVisualizationSettings: function(layerId, settings, sldStyle) {
+                if (settings !== null) {
+                    settings = angular.toJson(settings);
+                }
+                return $http.post(urlResolver.resolveLayer("SaveVisualizationSettings"), { layerId: layerId, settings: settings, sldStyle: sldStyle });
+            },
+            getAttributeValueRange: function(layerId, attributeId) {
+                return $http.post(urlResolver.resolveClassification("GetRangeForField"), { layerId: layerId, attributeId: attributeId });
+            },
+            getRasterBandValue: function(layerId) {
+                return $http.post(urlResolver.resolveClassification("GetValueForRasterBand"), { layerId: layerId });
+            },
+            getRanges: function(dataId, attributeId, divisions, algorithm) {
+                return $http.post(urlResolver.resolveClassification('GetRanges'), { dataId: dataId, attributeId: attributeId, divisions: divisions, algorithm: algorithm });
+            },
+            isSingleBanded: function(layerId) {
+                return $http.post(urlResolver.resolveClassification("IsSingleBanded"), { layerId: layerId });
+            },
+            saveVisibility: function(layerId, isVisible) {
+                return $http.post(urlResolver.resolveLayer("SaveVisibility"), { layerId: layerId, isVisible: isVisible });
+            },
+            getUniqueRasterValues: function(layerId) {
+                return $http.post(urlResolver.resolveClassification("GetUniqueRasterValues"), { layerId: layerId });
+            },
+            makeLayerEdited: function(layerId) {
+                return $http.get(urlResolver.resolveLayer("MakeLayerDirty", { layerId: layerId })).then(function() {
+                    dirtyManager.setDirty(true);
+                });
+            },
+            getLayerByName: function(name) {
+                return $q(function(resolve, reject) {
+                    $http.get('/layers/' + name + '/get').then(function(res) {
+                        resolve(res.data);
+                    }, function(res) {
+                        reject(res);
+                    });
+                });
+            },
+            getLayers: function(url) {
+                // http://172.16.0.237:8000/proxy/?url=http%3A%2F%2F172.16.0.247%3A8080%2Fgeoserver%2Fwms%3Faccess_token%3D9df608bcabe911e7a833080027252357%26SERVICE%3DWMS%26REQUEST%3DGetCapabilities%26TILED%3Dtrue%26AcceptFormats%3D
+
+                return $q(function(resolve, reject) {
+                    $http.get('/proxy/?url=' + encodeURIComponent(url)).then(function(res) {
+                        var formatter = new ol.format.WMSCapabilities();
+                        var obj = formatter.read(res.data);
+                        resolve(obj.Capability.Layer.Layer);
+                    }, function(res) {
+                        reject(res);
+                    });
+                });
+            },
+            get: function(url) {
+                var deferred = $q.defer();
+                $http.get(url)
+                    .success(function(res) {
+                        deferred.resolve(res);
+                    }).error(function(error, status) {
+                        deferred.reject({ error: error, status: status });
+                    });
+                return deferred.promise;
+            },
+            post: function(url, data, options) {
+                var deferred = $q.defer();
+                var options = Object.assign({
+                    headers: {
+                        "X-CSRFToken": $cookies.get('csrftoken')
+                    }
+                }, options);
+                $http.post(url, data, options)
+                    .success(function(res) {
+                        deferred.resolve(res);
+                    }).error(function(error, status) {
+                        deferred.reject({ error: error, status: status });
+                    });
+                return deferred.promise;
+            },
+            getWMS: function(url, params) {
+                var options = {
+                    service: "wms",
+                    version: "1.1.1",
+                    request: "getfeatureinfo",
+                    format: "image/jpeg",
+                    transparent: true,
+                    query_layers: "",
+                    styles: '',
+                    layers: "",
+                    info_format: "application/json",
+                    feature_count: 1,
+                    srs: "epsg:3857",
+                };
+                for (var k in params) {
+                    options[k] = params[k];
+                }
+                url = url || $window.GeoServerHttp2Root + options.query_layers.split(':')[0] + "/wms?";
+                for (var k in options) {
+                    url += '&' + k + '=' + options[k];
+                }
+                var uri = encodeURIComponent(url);
+                return this.get('/proxy/?url=' + uri);
+
+            },
+            uploadCsvLayer: function(layerData, file, fileName) {
+                var data = new FormData();
+                for (var k in layerData) {
+                    if (typeof layerData[k] == 'object')
+                        layerData[k] = JSON.stringify(layerData[k]);
+                    data.append(k, layerData[k]);
+                }
+                data.append('base_file', file, fileName);
+                return this.post('/layers/upload', data, {
+                    transformRequest: angular.identity,
+                    headers: {
+                        'Content-Type': undefined,
+                        "X-CSRFToken": $cookies.get('csrftoken')
+                    }
+                });
+            }
+        };
+    }
 ]);