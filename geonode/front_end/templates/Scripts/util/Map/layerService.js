﻿mapModule.factory('layerService', layerService);

layerService.$inject = [
    '$rootScope', 'layerRepository', 'featureService', 'layerStyleGenerator', 'featureFilterGenerator', 'sldTemplateService', 'interactionHandler', '$q', 'LayerService', 'visualizationService', 'layerRenderingModeFactory', '$window'
];

function layerService($rootScope, layerRepository, featureService, layerStyleGenerator, featureFilterGenerator, sldTemplateService, interactionHandler, $q, newLayerService, visualizationService, layerRenderingModeFactory, $window) {
    function _map(layer, order) {
        if (layer.BoundingBox) {
            layer.bbox = [layer.BoundingBox[0].extent[0],
                layer.BoundingBox[0].extent[1],
                layer.BoundingBox[0].extent[2],
                layer.BoundingBox[0].extent[3]
            ];

        }
        if (!layer.bbox) {
            layer.bbox = [-9818543.41779904, 5183814.6260749, -9770487.95134629, 5235883.07751104];
        }
        // var userStyle = layer.name + '_' + _uuid();
        return {
            "LayerId": layer.Name || layer.name,
            "Name": layer.Name || layer.name,
            "SortOrder": order || 0,
            // "LastUpdateOn": "2017-10-10T11:10:26.083Z",
            "ClassifierDefinitions": {},
            "CanWrite": true,
            // "DataId": "s_facf34ee54914605943fe987f5b3637c",
            // "ShapeType": "point",

            "VisualizationSettings": null,
            "IsVisible": layer.visibility || true,
            "Filters": [],
            "ZoomLevel": 0,
            "ModificationState": "Added",
            "LayerExtent": {
                "MinX": layer.bbox[0],
                "MinY": layer.bbox[1],
                "MaxX": layer.bbox[2],
                "MaxY": layer.bbox[3]
            },
            "AttributeDefinition": [],
            // "IdColumn": "gid",
            "LinearUnit": "Meter",
            "IsLocked": false,
            "DataSourceName": "illinois_poi",
            "SourceFileExists": true,
            "IsDataOwner": true,
            "IsRaster": false,
            "geoserverUrl": layer.geoserverUrl,
            "Style": newLayerService.getNewStyle()
                // "SavedDataId": "s_fe297a3305394811919f33cdb16fc30d"
        };
    }
    var layerDataType = {};
    function _getPointData(data) {
         return Object.assign({
            'permissions': {},
            'charset': 'UTF-8',
            'layer_title': 'auto_layer_upload_point',
            'category': 'building',
            'organization': 1,
            'csv_layer_type': 'latlon',
            'longitude': 'longitude',
            'lattitude': 'latitude',
            'layer_type': 'csv',
            // 'admin_upload': true
        }, data);
    }

    function _getGeomData(data) {
        return {
            'permissions': {},
            'charset': 'UTF-8',
            'layer_title': 'auto_layer_upload_multi',
            'category': 'building',
            'organization': 1,
            'csv_layer_type': 'the_geom',
            'the_geom': 'geom',
            'layer_type': 'csv',
            // 'admin_upload': true
        };
    }
    layerDataType.Point = _getPointData;
    layerDataType.Geom = _getGeomData;

    var factory = {

        downloadData: function(surfLayer) {
            layerRepository.downloadData(surfLayer.getId());
        },
        saveAttributeDefinitions: function(surfLayer, attributeDefinitions) {
            layerRepository.saveAttributeDefinitions(surfLayer.getId(), attributeDefinitions).success(function(definition) {
                surfLayer.setAttributeDefinition(definition);
                surfLayer.resetLastAttributeDefinitionUpdateTime();
                if (featureService.hasActive()) {
                    surfLayer.tools.selectFeature.innerTool.reloadCurrentFeature();
                }
            });
        },
        saveProperties: function(surfLayer, name, zoomLevel, style, excludeSld, callBack) {
            var defaultStyleSld = excludeSld ? null : layerStyleGenerator.getSldStyle(surfLayer.getFeatureType(),
                style.default, HTMLOptGroupElement, null, style.labelConfig);

            var selectionStyleSld = excludeSld ? null : layerStyleGenerator.getSldStyle(surfLayer.getFeatureType(),
                style.select, HTMLOptGroupElement, null);

            var labelingSld = layerStyleGenerator.getLabelingSld(style.labelConfig, surfLayer.getFeatureType());

            var classificationSlds = getClassificationSld(surfLayer.getFeatureType(), style.classifierDefinitions, excludeSld);
            var reClassifier = new RegExp("\\{classifierSld\\}", "g");
            var reLabel = new RegExp("\\{labelSld\\}", "g");
            var chartSldRegex = new RegExp("<!--chartSld-->", "g");

            defaultStyleSld = defaultStyleSld.replace(reClassifier, classificationSlds.classificationStyle);
            defaultStyleSld = defaultStyleSld.replace(reLabel, labelingSld);

            layerRenderingModeFactory.setLayerRenderingMode(surfLayer);

            if (surfLayer.Style.VisualizationSettings) {
                visualizationService.getVisualizationSld(surfLayer, surfLayer.Style.VisualizationSettings)
                    .then(function(visSld) {
                        if (visualizationService.isChart(surfLayer.Style.VisualizationSettings)) {
                            defaultStyleSld = defaultStyleSld.replace(chartSldRegex, visSld);
                        } else if (visualizationService.isHeatMap(surfLayer.Style.VisualizationSettings)) {
                            defaultStyleSld = visSld;
                        }

                        return doAction();
                    });
            } else {
                return doAction();
            }


            function doAction() {
                surfLayer.setName(name);
                surfLayer.setStyle(style);
                //surfLayer.setTiled(surfLayer.Style.tiled);
                surfLayer.setZoomLevel(zoomLevel);
                if (!style.id) {
                    return layerRepository.createProperties(surfLayer.getId(), surfLayer.getName(), zoomLevel, surfLayer.getStyle(),
                        defaultStyleSld, selectionStyleSld, labelingSld,
                        function(res) {
                            style.id = res.id;
                            style.Name = res.uuid;
                            style.Title = res.title;
                            surfLayer.setStyle(style);

                            if (callBack) {
                                callBack();
                            } else {
                                surfLayer.refresh();
                                $rootScope.$broadcast('refreshSelectionLayer');
                            }
                        });
                }
                return layerRepository.saveProperties(style.id, surfLayer.getId(), surfLayer.getName(), zoomLevel, surfLayer.getStyle(),
                    defaultStyleSld, selectionStyleSld, labelingSld,
                    function() {
                        if (callBack) {
                            callBack();
                        } else {
                            surfLayer.refresh();
                            $rootScope.$broadcast('refreshSelectionLayer');
                        }
                    });
            }

        },
        saveVisibility: function(surfLayer) {
            return;
            layerRepository.saveVisibility(surfLayer.getId(), surfLayer.IsVisible).success(function() {
                if (surfLayer.hasClassifierDefinitions()) {
                    var classes = surfLayer.getClassifierDefinitions().selected;
                    for (var index in surfLayer.groups) {
                        surfLayer.groups[index].isChecked = surfLayer.IsVisible;
                    }
                    if (!classes || !classes.length) {
                        return;
                    }

                    for (var i in classes) {
                        surfLayer.setClassVisible(classes[i], surfLayer.IsVisible, true);
                    }
                    factory.saveClassifierDefinitions(surfLayer, surfLayer.getClassifierDefinitions(), true, true);
                    surfLayer.setFilter(featureFilterGenerator.getFilter(surfLayer));
                }
            });
        },
        queryLayer: function(surfLayer, queries) {
            surfLayer.setQuery(queries);

        },
        saveClassVisibility: function(surfLayer, classes) {
            for (var index in classes) {
                surfLayer.setClassVisible(classes[index], classes[index].checked);
            }
            surfLayer.setFilter(featureFilterGenerator.getFilter(surfLayer));
            factory.saveClassifierDefinitions(surfLayer, surfLayer.getClassifierDefinitions(), true, true);
        },
        saveClassifierDefinitions: function(surfLayer, classifierDefinitions, hideProgress, excludeSld, broadcastUpdate) {
            if (!hideProgress) {
                busyStateManager.showBusyState(appMessages.busyState.apply);
            }
            var classificationSlds = getClassificationSld(surfLayer.getFeatureType(), classifierDefinitions, excludeSld);

            return layerRepository.saveClassifierDefinitions(surfLayer.getId(), classifierDefinitions,
                    classificationSlds.classificationStyle, classificationSlds.defaultStyleCondition)
                .success(function() {
                    surfLayer.setClassifierDefinitions(classifierDefinitions);
                    if (!hideProgress) {
                        surfLayer.refresh();
                        busyStateManager.hideBusyState();
                    }
                    surfLayer.setFilter(featureFilterGenerator.getFilter(surfLayer));
                    if (broadcastUpdate) {
                        $rootScope.$broadcast('classificationChanged', { layer: surfLayer });
                    }
                });
        },
        clearFeatures: function(surfLayer) {
            return layerRepository.clearFeatures(surfLayer.getId()).success(function() {
                featureService.updateClassifier(surfLayer);
                surfLayer.refresh();
                interactionHandler.clearFeatures();
            });
        },
        fetchWMSFeatures: function(params) {
            return layerRepository.getWMS(undefined, params);
        },
        fetchLayers: function(url) {
            var mappedLayer = [];
            return $q(function(resolve, reject) {
                if (!url)
                    resolve(mappedLayer);
                else {
                    layerRepository.getLayers(url).then(function(res) {
                        res.forEach(function(e) {
                            e.geoserverUrl = url;
                            mappedLayer.push(_map(e));
                        }, this);
                        resolve(mappedLayer);
                    });
                }
            });
        },
        map: function(layer, order) {
            return _map(layer, order);
        },
        createLayerFromFeature: function(features, data, defaultDataProjection, featureProjection) {
            var deferred = $q.defer();

            var featureType;
            var geoJsonFormat = new ol.format.GeoJSON();
            var wktFormat = new ol.format.WKT();
            var geoJsonFeatures = [];
            features.forEach(function(f) {

                var geoJsonFeature = JSON.parse(geoJsonFormat.writeFeature(f, {
                    defaultDataProjection: defaultDataProjection || 'EPSG:4326',
                    featureProjection: featureProjection || 'EPSG:3857'
                }));

                var wkt = wktFormat.writeFeature(f, {
                    dataProjection: defaultDataProjection || 'EPSG:4326',
                    featureProjection: featureProjection || 'EPSG:3857'
                });
<<<<<<< HEAD
            },
            map: function(layer, order){
                return _map(layer, order);
            },
            saveGeoJSONLayer: function(geoJsonFeatures){
                var csv = geoJsonToCsv(geoJsonFeatures);
                var file = new Blob([csv], {type: 'application/octet-stream'});
                var url = '/layers/upload';
                var data = {
                    'permissions': {},
                    'charset': 'UTF-8',
                    'layer_title': 'auto layer upload',
                    'category': 'building',
                    'organization': 1,
                    'csv_layer_type': 'latlon',
                    'longitude': 'longitude',
                    'lattitude': 'latitude',
                    'layer_type': 'csv',
                    'admin_upload': true
                };
                return layerRepository.uploadCsvLayer(data, file, 'over-pass.csv');

            }
=======
                geoJsonFeature.properties = Object.assign(geoJsonFeature.properties, { 'geom': wkt });
                geoJsonFeatures.push(geoJsonFeature);
            });

            featureType = geoJsonFeatures[0].geometry.type;

            factory.saveGeoJSONLayer(geoJsonFeatures, featureType, data)
                .then(function(res) {
                    var layer_name = res.url.split('/').pop();

                    var layer = factory.map({
                        name: layer_name,
                        geoserverUrl: $window.GeoServerTileRoot + '?access_token=' + $window.mapConfig.access_token
                    });
                    deferred.resolve(layer);

                }, function(error, status) {
                    deferred.reject({ error: error, status: status });

                });
            return deferred.promise;
        },
        saveGeoJSONLayer: function(geoJsonFeatures, featureType, data) {
            featureType = featureType == 'Point' ? 'Point' : 'Geom';

            var csv = geoJsonToCsv(geoJsonFeatures);
            var file = new Blob([csv], { type: 'application/octet-stream' });
            var url = '/layers/upload';
            var data = layerDataType[featureType](data);

            return layerRepository.uploadCsvLayer(data, file, 'over-pass_the_geom.csv');
        }
    };

    function geoJsonToCsv(geoJsonFeatures) {
        var json = [];
        var keys = {};
        var reducer = function(a, e) {
            var data = {};
            data[e] = true;
            return Object.assign(a, data);
>>>>>>> 59628e2a
        };
        geoJsonFeatures.forEach(function(e) {
            keys = Object.assign(keys, Object.keys(e.properties).reduce(reducer, {}));
            json.push(Object.assign(e.properties, {
                longitude: e.geometry.coordinates[0],
                latitude: e.geometry.coordinates[1]
            }));
        });
        keys = Object.assign(keys, {
            'longitude': true,
            'latitude': true
        });
        return JsonToCsv(json, keys);
    }

<<<<<<< HEAD
        function geoJsonToCsv(geoJsonFeatures){
            var json = [];
            var keys = {};
            var reducer = function(a, e){return Object.assign(a, {[e]: true});};
            geoJsonFeatures.forEach(function(e){
                keys = Object.assign(keys, Object.keys(e.properties).reduce(reducer, {}));
                json.push(Object.assign(e.properties, {
                    longitude: e.geometry.coordinates[1],
                    latitude: e.geometry.coordinates[0]
                }));
            });
            keys = Object.assign(keys, {
                'longitude': true,
                'latitude': true
            });
            return JsonToCsv(json, keys);
        }

        function JsonToCsv(json, keys){
            var fields = [];
            if (keys){
                fields = Object.keys(keys);
            }else {
                fields = Object.keys(json[0]);                
            }

            var replacer = function(key, value){return value == null? '' : value;};
            var csv = json.map(function(row){
                return fields.map(function(name){
                    return JSON.stringify(row[name], replacer);
                }).join(',');
            });
            csv.unshift(fields.join(','));
            csv = csv.join('\r\n');
            console.log(csv);
            return csv;
        }

        function replaceSpecialCharacters(style) {
            return style.replace(/&/g, '&amp;').replace(/'/g, '&apos;');
=======
    function JsonToCsv(json, keys) {
        var fields = [];
        if (keys) {
            fields = Object.keys(keys);
        } else {
            fields = Object.keys(json[0]);
>>>>>>> 59628e2a
        }

        var replacer = function(key, value) { return value == null ? '' : value; };
        var csv = json.map(function(row) {
            return fields.map(function(name) {
                return JSON.stringify(row[name], replacer);
            }).join(',');
        });
        csv.unshift(fields.join(','));
        csv = csv.join('\r\n');
        return csv;
    }

    function replaceSpecialCharacters(style) {
        return style.replace(/&/g, '&amp;').replace(/'/g, '&apos;');
    }

    function getClassificationSld(featureType, classifierDefinitions, excludeSld) {
        if (excludeSld) return { classificationStyle: null, defaultStyleCondition: null };
        var sldStyle = "";
        var conditionalSld = "";
        for (var i in classifierDefinitions.selected) {
            var classification = { isFirstClass: i == 0 };
            angular.extend(classification, classifierDefinitions.selected[i]);
            delete classification.style;
            classification.attributeName = classifierDefinitions.selectedField;
            sldStyle += sldTemplateService.wrapWithRuleTag(layerStyleGenerator.getSldStyle(featureType, classifierDefinitions.selected[i].style, false, classification));
            conditionalSld += layerStyleGenerator.getConditionalSld(classification);
        }
        conditionalSld = sldTemplateService.wrapWithFilterTag(sldTemplateService.wrapWithAndTag(conditionalSld));

        sldStyle = replaceSpecialCharacters(sldStyle);
        conditionalSld = replaceSpecialCharacters(conditionalSld);

        return { classificationStyle: sldStyle, defaultStyleCondition: conditionalSld };
    }
    return factory;
}<|MERGE_RESOLUTION|>--- conflicted
+++ resolved
@@ -1,437 +1,368 @@
-﻿mapModule.factory('layerService', layerService);
-
-layerService.$inject = [
-    '$rootScope', 'layerRepository', 'featureService', 'layerStyleGenerator', 'featureFilterGenerator', 'sldTemplateService', 'interactionHandler', '$q', 'LayerService', 'visualizationService', 'layerRenderingModeFactory', '$window'
-];
-
-function layerService($rootScope, layerRepository, featureService, layerStyleGenerator, featureFilterGenerator, sldTemplateService, interactionHandler, $q, newLayerService, visualizationService, layerRenderingModeFactory, $window) {
-    function _map(layer, order) {
-        if (layer.BoundingBox) {
-            layer.bbox = [layer.BoundingBox[0].extent[0],
-                layer.BoundingBox[0].extent[1],
-                layer.BoundingBox[0].extent[2],
-                layer.BoundingBox[0].extent[3]
-            ];
-
-        }
-        if (!layer.bbox) {
-            layer.bbox = [-9818543.41779904, 5183814.6260749, -9770487.95134629, 5235883.07751104];
-        }
-        // var userStyle = layer.name + '_' + _uuid();
-        return {
-            "LayerId": layer.Name || layer.name,
-            "Name": layer.Name || layer.name,
-            "SortOrder": order || 0,
-            // "LastUpdateOn": "2017-10-10T11:10:26.083Z",
-            "ClassifierDefinitions": {},
-            "CanWrite": true,
-            // "DataId": "s_facf34ee54914605943fe987f5b3637c",
-            // "ShapeType": "point",
-
-            "VisualizationSettings": null,
-            "IsVisible": layer.visibility || true,
-            "Filters": [],
-            "ZoomLevel": 0,
-            "ModificationState": "Added",
-            "LayerExtent": {
-                "MinX": layer.bbox[0],
-                "MinY": layer.bbox[1],
-                "MaxX": layer.bbox[2],
-                "MaxY": layer.bbox[3]
-            },
-            "AttributeDefinition": [],
-            // "IdColumn": "gid",
-            "LinearUnit": "Meter",
-            "IsLocked": false,
-            "DataSourceName": "illinois_poi",
-            "SourceFileExists": true,
-            "IsDataOwner": true,
-            "IsRaster": false,
-            "geoserverUrl": layer.geoserverUrl,
-            "Style": newLayerService.getNewStyle()
-                // "SavedDataId": "s_fe297a3305394811919f33cdb16fc30d"
-        };
-    }
-    var layerDataType = {};
-    function _getPointData(data) {
-         return Object.assign({
-            'permissions': {},
-            'charset': 'UTF-8',
-            'layer_title': 'auto_layer_upload_point',
-            'category': 'building',
-            'organization': 1,
-            'csv_layer_type': 'latlon',
-            'longitude': 'longitude',
-            'lattitude': 'latitude',
-            'layer_type': 'csv',
-            // 'admin_upload': true
-        }, data);
-    }
-
-    function _getGeomData(data) {
-        return {
-            'permissions': {},
-            'charset': 'UTF-8',
-            'layer_title': 'auto_layer_upload_multi',
-            'category': 'building',
-            'organization': 1,
-            'csv_layer_type': 'the_geom',
-            'the_geom': 'geom',
-            'layer_type': 'csv',
-            // 'admin_upload': true
-        };
-    }
-    layerDataType.Point = _getPointData;
-    layerDataType.Geom = _getGeomData;
-
-    var factory = {
-
-        downloadData: function(surfLayer) {
-            layerRepository.downloadData(surfLayer.getId());
-        },
-        saveAttributeDefinitions: function(surfLayer, attributeDefinitions) {
-            layerRepository.saveAttributeDefinitions(surfLayer.getId(), attributeDefinitions).success(function(definition) {
-                surfLayer.setAttributeDefinition(definition);
-                surfLayer.resetLastAttributeDefinitionUpdateTime();
-                if (featureService.hasActive()) {
-                    surfLayer.tools.selectFeature.innerTool.reloadCurrentFeature();
-                }
-            });
-        },
-        saveProperties: function(surfLayer, name, zoomLevel, style, excludeSld, callBack) {
-            var defaultStyleSld = excludeSld ? null : layerStyleGenerator.getSldStyle(surfLayer.getFeatureType(),
-                style.default, HTMLOptGroupElement, null, style.labelConfig);
-
-            var selectionStyleSld = excludeSld ? null : layerStyleGenerator.getSldStyle(surfLayer.getFeatureType(),
-                style.select, HTMLOptGroupElement, null);
-
-            var labelingSld = layerStyleGenerator.getLabelingSld(style.labelConfig, surfLayer.getFeatureType());
-
-            var classificationSlds = getClassificationSld(surfLayer.getFeatureType(), style.classifierDefinitions, excludeSld);
-            var reClassifier = new RegExp("\\{classifierSld\\}", "g");
-            var reLabel = new RegExp("\\{labelSld\\}", "g");
-            var chartSldRegex = new RegExp("<!--chartSld-->", "g");
-
-            defaultStyleSld = defaultStyleSld.replace(reClassifier, classificationSlds.classificationStyle);
-            defaultStyleSld = defaultStyleSld.replace(reLabel, labelingSld);
-
-            layerRenderingModeFactory.setLayerRenderingMode(surfLayer);
-
-            if (surfLayer.Style.VisualizationSettings) {
-                visualizationService.getVisualizationSld(surfLayer, surfLayer.Style.VisualizationSettings)
-                    .then(function(visSld) {
-                        if (visualizationService.isChart(surfLayer.Style.VisualizationSettings)) {
-                            defaultStyleSld = defaultStyleSld.replace(chartSldRegex, visSld);
-                        } else if (visualizationService.isHeatMap(surfLayer.Style.VisualizationSettings)) {
-                            defaultStyleSld = visSld;
-                        }
-
-                        return doAction();
-                    });
-            } else {
-                return doAction();
-            }
-
-
-            function doAction() {
-                surfLayer.setName(name);
-                surfLayer.setStyle(style);
-                //surfLayer.setTiled(surfLayer.Style.tiled);
-                surfLayer.setZoomLevel(zoomLevel);
-                if (!style.id) {
-                    return layerRepository.createProperties(surfLayer.getId(), surfLayer.getName(), zoomLevel, surfLayer.getStyle(),
-                        defaultStyleSld, selectionStyleSld, labelingSld,
-                        function(res) {
-                            style.id = res.id;
-                            style.Name = res.uuid;
-                            style.Title = res.title;
-                            surfLayer.setStyle(style);
-
-                            if (callBack) {
-                                callBack();
-                            } else {
-                                surfLayer.refresh();
-                                $rootScope.$broadcast('refreshSelectionLayer');
-                            }
-                        });
-                }
-                return layerRepository.saveProperties(style.id, surfLayer.getId(), surfLayer.getName(), zoomLevel, surfLayer.getStyle(),
-                    defaultStyleSld, selectionStyleSld, labelingSld,
-                    function() {
-                        if (callBack) {
-                            callBack();
-                        } else {
-                            surfLayer.refresh();
-                            $rootScope.$broadcast('refreshSelectionLayer');
-                        }
-                    });
-            }
-
-        },
-        saveVisibility: function(surfLayer) {
-            return;
-            layerRepository.saveVisibility(surfLayer.getId(), surfLayer.IsVisible).success(function() {
-                if (surfLayer.hasClassifierDefinitions()) {
-                    var classes = surfLayer.getClassifierDefinitions().selected;
-                    for (var index in surfLayer.groups) {
-                        surfLayer.groups[index].isChecked = surfLayer.IsVisible;
-                    }
-                    if (!classes || !classes.length) {
-                        return;
-                    }
-
-                    for (var i in classes) {
-                        surfLayer.setClassVisible(classes[i], surfLayer.IsVisible, true);
-                    }
-                    factory.saveClassifierDefinitions(surfLayer, surfLayer.getClassifierDefinitions(), true, true);
-                    surfLayer.setFilter(featureFilterGenerator.getFilter(surfLayer));
-                }
-            });
-        },
-        queryLayer: function(surfLayer, queries) {
-            surfLayer.setQuery(queries);
-
-        },
-        saveClassVisibility: function(surfLayer, classes) {
-            for (var index in classes) {
-                surfLayer.setClassVisible(classes[index], classes[index].checked);
-            }
-            surfLayer.setFilter(featureFilterGenerator.getFilter(surfLayer));
-            factory.saveClassifierDefinitions(surfLayer, surfLayer.getClassifierDefinitions(), true, true);
-        },
-        saveClassifierDefinitions: function(surfLayer, classifierDefinitions, hideProgress, excludeSld, broadcastUpdate) {
-            if (!hideProgress) {
-                busyStateManager.showBusyState(appMessages.busyState.apply);
-            }
-            var classificationSlds = getClassificationSld(surfLayer.getFeatureType(), classifierDefinitions, excludeSld);
-
-            return layerRepository.saveClassifierDefinitions(surfLayer.getId(), classifierDefinitions,
-                    classificationSlds.classificationStyle, classificationSlds.defaultStyleCondition)
-                .success(function() {
-                    surfLayer.setClassifierDefinitions(classifierDefinitions);
-                    if (!hideProgress) {
-                        surfLayer.refresh();
-                        busyStateManager.hideBusyState();
-                    }
-                    surfLayer.setFilter(featureFilterGenerator.getFilter(surfLayer));
-                    if (broadcastUpdate) {
-                        $rootScope.$broadcast('classificationChanged', { layer: surfLayer });
-                    }
-                });
-        },
-        clearFeatures: function(surfLayer) {
-            return layerRepository.clearFeatures(surfLayer.getId()).success(function() {
-                featureService.updateClassifier(surfLayer);
-                surfLayer.refresh();
-                interactionHandler.clearFeatures();
-            });
-        },
-        fetchWMSFeatures: function(params) {
-            return layerRepository.getWMS(undefined, params);
-        },
-        fetchLayers: function(url) {
-            var mappedLayer = [];
-            return $q(function(resolve, reject) {
-                if (!url)
-                    resolve(mappedLayer);
-                else {
-                    layerRepository.getLayers(url).then(function(res) {
-                        res.forEach(function(e) {
-                            e.geoserverUrl = url;
-                            mappedLayer.push(_map(e));
-                        }, this);
-                        resolve(mappedLayer);
-                    });
-                }
-            });
-        },
-        map: function(layer, order) {
-            return _map(layer, order);
-        },
-        createLayerFromFeature: function(features, data, defaultDataProjection, featureProjection) {
-            var deferred = $q.defer();
-
-            var featureType;
-            var geoJsonFormat = new ol.format.GeoJSON();
-            var wktFormat = new ol.format.WKT();
-            var geoJsonFeatures = [];
-            features.forEach(function(f) {
-
-                var geoJsonFeature = JSON.parse(geoJsonFormat.writeFeature(f, {
-                    defaultDataProjection: defaultDataProjection || 'EPSG:4326',
-                    featureProjection: featureProjection || 'EPSG:3857'
-                }));
-
-                var wkt = wktFormat.writeFeature(f, {
-                    dataProjection: defaultDataProjection || 'EPSG:4326',
-                    featureProjection: featureProjection || 'EPSG:3857'
-                });
-<<<<<<< HEAD
-            },
-            map: function(layer, order){
-                return _map(layer, order);
-            },
-            saveGeoJSONLayer: function(geoJsonFeatures){
-                var csv = geoJsonToCsv(geoJsonFeatures);
-                var file = new Blob([csv], {type: 'application/octet-stream'});
-                var url = '/layers/upload';
-                var data = {
-                    'permissions': {},
-                    'charset': 'UTF-8',
-                    'layer_title': 'auto layer upload',
-                    'category': 'building',
-                    'organization': 1,
-                    'csv_layer_type': 'latlon',
-                    'longitude': 'longitude',
-                    'lattitude': 'latitude',
-                    'layer_type': 'csv',
-                    'admin_upload': true
-                };
-                return layerRepository.uploadCsvLayer(data, file, 'over-pass.csv');
-
-            }
-=======
-                geoJsonFeature.properties = Object.assign(geoJsonFeature.properties, { 'geom': wkt });
-                geoJsonFeatures.push(geoJsonFeature);
-            });
-
-            featureType = geoJsonFeatures[0].geometry.type;
-
-            factory.saveGeoJSONLayer(geoJsonFeatures, featureType, data)
-                .then(function(res) {
-                    var layer_name = res.url.split('/').pop();
-
-                    var layer = factory.map({
-                        name: layer_name,
-                        geoserverUrl: $window.GeoServerTileRoot + '?access_token=' + $window.mapConfig.access_token
-                    });
-                    deferred.resolve(layer);
-
-                }, function(error, status) {
-                    deferred.reject({ error: error, status: status });
-
-                });
-            return deferred.promise;
-        },
-        saveGeoJSONLayer: function(geoJsonFeatures, featureType, data) {
-            featureType = featureType == 'Point' ? 'Point' : 'Geom';
-
-            var csv = geoJsonToCsv(geoJsonFeatures);
-            var file = new Blob([csv], { type: 'application/octet-stream' });
-            var url = '/layers/upload';
-            var data = layerDataType[featureType](data);
-
-            return layerRepository.uploadCsvLayer(data, file, 'over-pass_the_geom.csv');
-        }
-    };
-
-    function geoJsonToCsv(geoJsonFeatures) {
-        var json = [];
-        var keys = {};
-        var reducer = function(a, e) {
-            var data = {};
-            data[e] = true;
-            return Object.assign(a, data);
->>>>>>> 59628e2a
-        };
-        geoJsonFeatures.forEach(function(e) {
-            keys = Object.assign(keys, Object.keys(e.properties).reduce(reducer, {}));
-            json.push(Object.assign(e.properties, {
-                longitude: e.geometry.coordinates[0],
-                latitude: e.geometry.coordinates[1]
-            }));
-        });
-        keys = Object.assign(keys, {
-            'longitude': true,
-            'latitude': true
-        });
-        return JsonToCsv(json, keys);
-    }
-
-<<<<<<< HEAD
-        function geoJsonToCsv(geoJsonFeatures){
-            var json = [];
-            var keys = {};
-            var reducer = function(a, e){return Object.assign(a, {[e]: true});};
-            geoJsonFeatures.forEach(function(e){
-                keys = Object.assign(keys, Object.keys(e.properties).reduce(reducer, {}));
-                json.push(Object.assign(e.properties, {
-                    longitude: e.geometry.coordinates[1],
-                    latitude: e.geometry.coordinates[0]
-                }));
-            });
-            keys = Object.assign(keys, {
-                'longitude': true,
-                'latitude': true
-            });
-            return JsonToCsv(json, keys);
-        }
-
-        function JsonToCsv(json, keys){
-            var fields = [];
-            if (keys){
-                fields = Object.keys(keys);
-            }else {
-                fields = Object.keys(json[0]);                
-            }
-
-            var replacer = function(key, value){return value == null? '' : value;};
-            var csv = json.map(function(row){
-                return fields.map(function(name){
-                    return JSON.stringify(row[name], replacer);
-                }).join(',');
-            });
-            csv.unshift(fields.join(','));
-            csv = csv.join('\r\n');
-            console.log(csv);
-            return csv;
-        }
-
-        function replaceSpecialCharacters(style) {
-            return style.replace(/&/g, '&amp;').replace(/'/g, '&apos;');
-=======
-    function JsonToCsv(json, keys) {
-        var fields = [];
-        if (keys) {
-            fields = Object.keys(keys);
-        } else {
-            fields = Object.keys(json[0]);
->>>>>>> 59628e2a
-        }
-
-        var replacer = function(key, value) { return value == null ? '' : value; };
-        var csv = json.map(function(row) {
-            return fields.map(function(name) {
-                return JSON.stringify(row[name], replacer);
-            }).join(',');
-        });
-        csv.unshift(fields.join(','));
-        csv = csv.join('\r\n');
-        return csv;
-    }
-
-    function replaceSpecialCharacters(style) {
-        return style.replace(/&/g, '&amp;').replace(/'/g, '&apos;');
-    }
-
-    function getClassificationSld(featureType, classifierDefinitions, excludeSld) {
-        if (excludeSld) return { classificationStyle: null, defaultStyleCondition: null };
-        var sldStyle = "";
-        var conditionalSld = "";
-        for (var i in classifierDefinitions.selected) {
-            var classification = { isFirstClass: i == 0 };
-            angular.extend(classification, classifierDefinitions.selected[i]);
-            delete classification.style;
-            classification.attributeName = classifierDefinitions.selectedField;
-            sldStyle += sldTemplateService.wrapWithRuleTag(layerStyleGenerator.getSldStyle(featureType, classifierDefinitions.selected[i].style, false, classification));
-            conditionalSld += layerStyleGenerator.getConditionalSld(classification);
-        }
-        conditionalSld = sldTemplateService.wrapWithFilterTag(sldTemplateService.wrapWithAndTag(conditionalSld));
-
-        sldStyle = replaceSpecialCharacters(sldStyle);
-        conditionalSld = replaceSpecialCharacters(conditionalSld);
-
-        return { classificationStyle: sldStyle, defaultStyleCondition: conditionalSld };
-    }
-    return factory;
+﻿mapModule.factory('layerService', layerService);
+
+layerService.$inject = [
+    '$rootScope', 'layerRepository', 'featureService', 'layerStyleGenerator', 'featureFilterGenerator', 'sldTemplateService', 'interactionHandler', '$q', 'LayerService', 'visualizationService', 'layerRenderingModeFactory', '$window'
+];
+
+function layerService($rootScope, layerRepository, featureService, layerStyleGenerator, featureFilterGenerator, sldTemplateService, interactionHandler, $q, newLayerService, visualizationService, layerRenderingModeFactory, $window) {
+    function _map(layer, order) {
+        if (layer.BoundingBox) {
+            layer.bbox = [layer.BoundingBox[0].extent[0],
+                layer.BoundingBox[0].extent[1],
+                layer.BoundingBox[0].extent[2],
+                layer.BoundingBox[0].extent[3]
+            ];
+
+        }
+        if (!layer.bbox) {
+            layer.bbox = [-9818543.41779904, 5183814.6260749, -9770487.95134629, 5235883.07751104];
+        }
+        // var userStyle = layer.name + '_' + _uuid();
+        return {
+            "LayerId": layer.Name || layer.name,
+            "Name": layer.Name || layer.name,
+            "SortOrder": order || 0,
+            // "LastUpdateOn": "2017-10-10T11:10:26.083Z",
+            "ClassifierDefinitions": {},
+            "CanWrite": true,
+            // "DataId": "s_facf34ee54914605943fe987f5b3637c",
+            // "ShapeType": "point",
+
+            "VisualizationSettings": null,
+            "IsVisible": layer.visibility || true,
+            "Filters": [],
+            "ZoomLevel": 0,
+            "ModificationState": "Added",
+            "LayerExtent": {
+                "MinX": layer.bbox[0],
+                "MinY": layer.bbox[1],
+                "MaxX": layer.bbox[2],
+                "MaxY": layer.bbox[3]
+            },
+            "AttributeDefinition": [],
+            // "IdColumn": "gid",
+            "LinearUnit": "Meter",
+            "IsLocked": false,
+            "DataSourceName": "illinois_poi",
+            "SourceFileExists": true,
+            "IsDataOwner": true,
+            "IsRaster": false,
+            "geoserverUrl": layer.geoserverUrl,
+            "Style": newLayerService.getNewStyle()
+                // "SavedDataId": "s_fe297a3305394811919f33cdb16fc30d"
+        };
+    }
+    var layerDataType = {};
+    function _getPointData(data) {
+         return Object.assign({
+            'permissions': {},
+            'charset': 'UTF-8',
+            'layer_title': 'auto_layer_upload_point',
+            'category': 'building',
+            'organization': 1,
+            'csv_layer_type': 'latlon',
+            'longitude': 'longitude',
+            'lattitude': 'latitude',
+            'layer_type': 'csv',
+            // 'admin_upload': true
+        }, data);
+    }
+
+    function _getGeomData(data) {
+        return {
+            'permissions': {},
+            'charset': 'UTF-8',
+            'layer_title': 'auto_layer_upload_multi',
+            'category': 'building',
+            'organization': 1,
+            'csv_layer_type': 'the_geom',
+            'the_geom': 'geom',
+            'layer_type': 'csv',
+            // 'admin_upload': true
+        };
+    }
+    layerDataType.Point = _getPointData;
+    layerDataType.Geom = _getGeomData;
+
+    var factory = {
+
+        downloadData: function(surfLayer) {
+            layerRepository.downloadData(surfLayer.getId());
+        },
+        saveAttributeDefinitions: function(surfLayer, attributeDefinitions) {
+            layerRepository.saveAttributeDefinitions(surfLayer.getId(), attributeDefinitions).success(function(definition) {
+                surfLayer.setAttributeDefinition(definition);
+                surfLayer.resetLastAttributeDefinitionUpdateTime();
+                if (featureService.hasActive()) {
+                    surfLayer.tools.selectFeature.innerTool.reloadCurrentFeature();
+                }
+            });
+        },
+        saveProperties: function(surfLayer, name, zoomLevel, style, excludeSld, callBack) {
+            var defaultStyleSld = excludeSld ? null : layerStyleGenerator.getSldStyle(surfLayer.getFeatureType(),
+                style.default, HTMLOptGroupElement, null, style.labelConfig);
+
+            var selectionStyleSld = excludeSld ? null : layerStyleGenerator.getSldStyle(surfLayer.getFeatureType(),
+                style.select, HTMLOptGroupElement, null);
+
+            var labelingSld = layerStyleGenerator.getLabelingSld(style.labelConfig, surfLayer.getFeatureType());
+
+            var classificationSlds = getClassificationSld(surfLayer.getFeatureType(), style.classifierDefinitions, excludeSld);
+            var reClassifier = new RegExp("\\{classifierSld\\}", "g");
+            var reLabel = new RegExp("\\{labelSld\\}", "g");
+            var chartSldRegex = new RegExp("<!--chartSld-->", "g");
+
+            defaultStyleSld = defaultStyleSld.replace(reClassifier, classificationSlds.classificationStyle);
+            defaultStyleSld = defaultStyleSld.replace(reLabel, labelingSld);
+
+            layerRenderingModeFactory.setLayerRenderingMode(surfLayer);
+
+            if (surfLayer.Style.VisualizationSettings) {
+                visualizationService.getVisualizationSld(surfLayer, surfLayer.Style.VisualizationSettings)
+                    .then(function(visSld) {
+                        if (visualizationService.isChart(surfLayer.Style.VisualizationSettings)) {
+                            defaultStyleSld = defaultStyleSld.replace(chartSldRegex, visSld);
+                        } else if (visualizationService.isHeatMap(surfLayer.Style.VisualizationSettings)) {
+                            defaultStyleSld = visSld;
+                        }
+
+                        return doAction();
+                    });
+            } else {
+                return doAction();
+            }
+
+
+            function doAction() {
+                surfLayer.setName(name);
+                surfLayer.setStyle(style);
+                //surfLayer.setTiled(surfLayer.Style.tiled);
+                surfLayer.setZoomLevel(zoomLevel);
+                if (!style.id) {
+                    return layerRepository.createProperties(surfLayer.getId(), surfLayer.getName(), zoomLevel, surfLayer.getStyle(),
+                        defaultStyleSld, selectionStyleSld, labelingSld,
+                        function(res) {
+                            style.id = res.id;
+                            style.Name = res.uuid;
+                            style.Title = res.title;
+                            surfLayer.setStyle(style);
+
+                            if (callBack) {
+                                callBack();
+                            } else {
+                                surfLayer.refresh();
+                                $rootScope.$broadcast('refreshSelectionLayer');
+                            }
+                        });
+                }
+                return layerRepository.saveProperties(style.id, surfLayer.getId(), surfLayer.getName(), zoomLevel, surfLayer.getStyle(),
+                    defaultStyleSld, selectionStyleSld, labelingSld,
+                    function() {
+                        if (callBack) {
+                            callBack();
+                        } else {
+                            surfLayer.refresh();
+                            $rootScope.$broadcast('refreshSelectionLayer');
+                        }
+                    });
+            }
+
+        },
+        saveVisibility: function(surfLayer) {
+            return;
+            layerRepository.saveVisibility(surfLayer.getId(), surfLayer.IsVisible).success(function() {
+                if (surfLayer.hasClassifierDefinitions()) {
+                    var classes = surfLayer.getClassifierDefinitions().selected;
+                    for (var index in surfLayer.groups) {
+                        surfLayer.groups[index].isChecked = surfLayer.IsVisible;
+                    }
+                    if (!classes || !classes.length) {
+                        return;
+                    }
+
+                    for (var i in classes) {
+                        surfLayer.setClassVisible(classes[i], surfLayer.IsVisible, true);
+                    }
+                    factory.saveClassifierDefinitions(surfLayer, surfLayer.getClassifierDefinitions(), true, true);
+                    surfLayer.setFilter(featureFilterGenerator.getFilter(surfLayer));
+                }
+            });
+        },
+        queryLayer: function(surfLayer, queries) {
+            surfLayer.setQuery(queries);
+
+        },
+        saveClassVisibility: function(surfLayer, classes) {
+            for (var index in classes) {
+                surfLayer.setClassVisible(classes[index], classes[index].checked);
+            }
+            surfLayer.setFilter(featureFilterGenerator.getFilter(surfLayer));
+            factory.saveClassifierDefinitions(surfLayer, surfLayer.getClassifierDefinitions(), true, true);
+        },
+        saveClassifierDefinitions: function(surfLayer, classifierDefinitions, hideProgress, excludeSld, broadcastUpdate) {
+            if (!hideProgress) {
+                busyStateManager.showBusyState(appMessages.busyState.apply);
+            }
+            var classificationSlds = getClassificationSld(surfLayer.getFeatureType(), classifierDefinitions, excludeSld);
+
+            return layerRepository.saveClassifierDefinitions(surfLayer.getId(), classifierDefinitions,
+                    classificationSlds.classificationStyle, classificationSlds.defaultStyleCondition)
+                .success(function() {
+                    surfLayer.setClassifierDefinitions(classifierDefinitions);
+                    if (!hideProgress) {
+                        surfLayer.refresh();
+                        busyStateManager.hideBusyState();
+                    }
+                    surfLayer.setFilter(featureFilterGenerator.getFilter(surfLayer));
+                    if (broadcastUpdate) {
+                        $rootScope.$broadcast('classificationChanged', { layer: surfLayer });
+                    }
+                });
+        },
+        clearFeatures: function(surfLayer) {
+            return layerRepository.clearFeatures(surfLayer.getId()).success(function() {
+                featureService.updateClassifier(surfLayer);
+                surfLayer.refresh();
+                interactionHandler.clearFeatures();
+            });
+        },
+        fetchWMSFeatures: function(params) {
+            return layerRepository.getWMS(undefined, params);
+        },
+        fetchLayers: function(url) {
+            var mappedLayer = [];
+            return $q(function(resolve, reject) {
+                if (!url)
+                    resolve(mappedLayer);
+                else {
+                    layerRepository.getLayers(url).then(function(res) {
+                        res.forEach(function(e) {
+                            e.geoserverUrl = url;
+                            mappedLayer.push(_map(e));
+                        }, this);
+                        resolve(mappedLayer);
+                    });
+                }
+            });
+        },
+        map: function(layer, order) {
+            return _map(layer, order);
+        },
+        createLayerFromFeature: function(features, data, defaultDataProjection, featureProjection) {
+            var deferred = $q.defer();
+
+            var featureType;
+            var geoJsonFormat = new ol.format.GeoJSON();
+            var wktFormat = new ol.format.WKT();
+            var geoJsonFeatures = [];
+            features.forEach(function(f) {
+
+                var geoJsonFeature = JSON.parse(geoJsonFormat.writeFeature(f, {
+                    defaultDataProjection: defaultDataProjection || 'EPSG:4326',
+                    featureProjection: featureProjection || 'EPSG:3857'
+                }));
+
+                var wkt = wktFormat.writeFeature(f, {
+                    dataProjection: defaultDataProjection || 'EPSG:4326',
+                    featureProjection: featureProjection || 'EPSG:3857'
+                });
+                geoJsonFeature.properties = Object.assign(geoJsonFeature.properties, { 'geom': wkt });
+                geoJsonFeatures.push(geoJsonFeature);
+            });
+
+            featureType = geoJsonFeatures[0].geometry.type;
+
+            factory.saveGeoJSONLayer(geoJsonFeatures, featureType, data)
+                .then(function(res) {
+                    var layer_name = res.url.split('/').pop();
+
+                    var layer = factory.map({
+                        name: layer_name,
+                        geoserverUrl: $window.GeoServerTileRoot + '?access_token=' + $window.mapConfig.access_token
+                    });
+                    deferred.resolve(layer);
+
+                }, function(error, status) {
+                    deferred.reject({ error: error, status: status });
+
+                });
+            return deferred.promise;
+        },
+        saveGeoJSONLayer: function(geoJsonFeatures, featureType, data) {
+            featureType = featureType == 'Point' ? 'Point' : 'Geom';
+
+            var csv = geoJsonToCsv(geoJsonFeatures);
+            var file = new Blob([csv], { type: 'application/octet-stream' });
+            var url = '/layers/upload';
+            var data = layerDataType[featureType](data);
+
+            return layerRepository.uploadCsvLayer(data, file, 'over-pass_the_geom.csv');
+        }
+    };
+
+    function geoJsonToCsv(geoJsonFeatures) {
+        var json = [];
+        var keys = {};
+        var reducer = function(a, e) {
+            var data = {};
+            data[e] = true;
+            return Object.assign(a, data);
+        };
+        geoJsonFeatures.forEach(function(e) {
+            keys = Object.assign(keys, Object.keys(e.properties).reduce(reducer, {}));
+            json.push(Object.assign(e.properties, {
+                longitude: e.geometry.coordinates[0],
+                latitude: e.geometry.coordinates[1]
+            }));
+        });
+        keys = Object.assign(keys, {
+            'longitude': true,
+            'latitude': true
+        });
+        return JsonToCsv(json, keys);
+    }
+
+    function JsonToCsv(json, keys) {
+        var fields = [];
+        if (keys) {
+            fields = Object.keys(keys);
+        } else {
+            fields = Object.keys(json[0]);
+        }
+
+        var replacer = function(key, value) { return value == null ? '' : value; };
+        var csv = json.map(function(row) {
+            return fields.map(function(name) {
+                return JSON.stringify(row[name], replacer);
+            }).join(',');
+        });
+        csv.unshift(fields.join(','));
+        csv = csv.join('\r\n');
+        return csv;
+    }
+
+    function replaceSpecialCharacters(style) {
+        return style.replace(/&/g, '&amp;').replace(/'/g, '&apos;');
+    }
+
+    function getClassificationSld(featureType, classifierDefinitions, excludeSld) {
+        if (excludeSld) return { classificationStyle: null, defaultStyleCondition: null };
+        var sldStyle = "";
+        var conditionalSld = "";
+        for (var i in classifierDefinitions.selected) {
+            var classification = { isFirstClass: i == 0 };
+            angular.extend(classification, classifierDefinitions.selected[i]);
+            delete classification.style;
+            classification.attributeName = classifierDefinitions.selectedField;
+            sldStyle += sldTemplateService.wrapWithRuleTag(layerStyleGenerator.getSldStyle(featureType, classifierDefinitions.selected[i].style, false, classification));
+            conditionalSld += layerStyleGenerator.getConditionalSld(classification);
+        }
+        conditionalSld = sldTemplateService.wrapWithFilterTag(sldTemplateService.wrapWithAndTag(conditionalSld));
+
+        sldStyle = replaceSpecialCharacters(sldStyle);
+        conditionalSld = replaceSpecialCharacters(conditionalSld);
+
+        return { classificationStyle: sldStyle, defaultStyleCondition: conditionalSld };
+    }
+    return factory;
 }