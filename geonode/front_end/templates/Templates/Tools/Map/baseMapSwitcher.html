<!-- <div class="base-map-switcher">
    <button ng-show="!expanded" class="on-map-button pull-right" ng-click="expanded=true"><i class="fa fa-chevron-circle-left"></i> Change basemap</button>
    <button ng-show="expanded" class="on-map-button pull-right" ng-click="expanded=false"><i class="fa fa-chevron-circle-right"></i></button>

    <div ng-show="expanded" class="layers-list">
        <h4>Base Layer</h4>
        <label ng-repeat="baseMap in baseMaps">
            <input type="radio" name="baseMapSwitcher" ng-model="model.selectedBaseMap" ng-value="baseMap" ng-change="changed()" />
            {{baseMap.title}}
        </label>
    </div>
</div> -->
<style>
        /* Tooltip container */
        .tooltip {
            position: relative;
            display: inline-block;
            border-bottom: 1px dotted black; /* If you want dots under the hoverable text */
        }
        
        /* Tooltip text */
        .tooltip .tooltiptext {
            visibility: hidden;
            width: 120px;
            background-color: black;
            color: #fff;
            text-align: center;
            padding: 5px 0;
            border-radius: 6px;
<<<<<<< HEAD
         
=======
            top: -35px;
         left: -43px;
>>>>>>> 4fdd3128
            /* Position the tooltip text - see examples below! */
            position: absolute;
            z-index: 1000000;
        }
        
        /* Show the tooltip text when you mouse over the tooltip container */
        .tooltip:hover .tooltiptext {
            visibility: visible;
        }

        .tooltip .tooltiptext::after {
            content: " ";
            position: absolute;
            top: 100%; /* At the bottom of the tooltip */
            left: 50%;
            margin-left: -5px;
            border-width: 5px;
            border-style: solid;
            border-color: black transparent transparent transparent;
        }
        </style>

<button ng-show="!expanded" class="on-map-button pull-right" ng-click="expanded=true"><img src="/static/geonode/images/map-thumb.jpg" width="20" height="20"/> Change basemap</button>
<button ng-show="expanded" class="on-map-button pull-right" ng-click="expanded=false"><img src="/static/geonode/images/map-thumb.jpg" width="20" height="20"/> Change basemap</button>

<div class="dropBox base-map-switcher" ng-show="expanded">
   

    <div>

            <div class="arrow-up"></div>

            <ul class="base-map-list" ng-repeat="(key, value) in baseMapGroups">
                <li class="name"> {{key}} </li>     
                <li ng-repeat="basemap in value"> <a class="tooltip" href="" ng-click="changed(basemap)">
                    <img  src="/static/geonode/images/map-thumb.jpg"/>
                    <span class="tooltiptext">{{basemap.title}}</span></li></a>
                    
                                 
            </ul>

    </div>
</div>
<|MERGE_RESOLUTION|>--- conflicted
+++ resolved
@@ -1,78 +1,74 @@
-<!-- <div class="base-map-switcher">
-    <button ng-show="!expanded" class="on-map-button pull-right" ng-click="expanded=true"><i class="fa fa-chevron-circle-left"></i> Change basemap</button>
-    <button ng-show="expanded" class="on-map-button pull-right" ng-click="expanded=false"><i class="fa fa-chevron-circle-right"></i></button>
-
-    <div ng-show="expanded" class="layers-list">
-        <h4>Base Layer</h4>
-        <label ng-repeat="baseMap in baseMaps">
-            <input type="radio" name="baseMapSwitcher" ng-model="model.selectedBaseMap" ng-value="baseMap" ng-change="changed()" />
-            {{baseMap.title}}
-        </label>
-    </div>
-</div> -->
-<style>
-        /* Tooltip container */
-        .tooltip {
-            position: relative;
-            display: inline-block;
-            border-bottom: 1px dotted black; /* If you want dots under the hoverable text */
-        }
-        
-        /* Tooltip text */
-        .tooltip .tooltiptext {
-            visibility: hidden;
-            width: 120px;
-            background-color: black;
-            color: #fff;
-            text-align: center;
-            padding: 5px 0;
-            border-radius: 6px;
-<<<<<<< HEAD
-         
-=======
-            top: -35px;
-         left: -43px;
->>>>>>> 4fdd3128
-            /* Position the tooltip text - see examples below! */
-            position: absolute;
-            z-index: 1000000;
-        }
-        
-        /* Show the tooltip text when you mouse over the tooltip container */
-        .tooltip:hover .tooltiptext {
-            visibility: visible;
-        }
-
-        .tooltip .tooltiptext::after {
-            content: " ";
-            position: absolute;
-            top: 100%; /* At the bottom of the tooltip */
-            left: 50%;
-            margin-left: -5px;
-            border-width: 5px;
-            border-style: solid;
-            border-color: black transparent transparent transparent;
-        }
-        </style>
-
-<button ng-show="!expanded" class="on-map-button pull-right" ng-click="expanded=true"><img src="/static/geonode/images/map-thumb.jpg" width="20" height="20"/> Change basemap</button>
-<button ng-show="expanded" class="on-map-button pull-right" ng-click="expanded=false"><img src="/static/geonode/images/map-thumb.jpg" width="20" height="20"/> Change basemap</button>
-
-<div class="dropBox base-map-switcher" ng-show="expanded">
-   
-
-    <div>
-
-            <div class="arrow-up"></div>
-
-            <ul class="base-map-list" ng-repeat="(key, value) in baseMapGroups">
-                <li class="name"> {{key}} </li>     
-                <li ng-repeat="basemap in value"> <a class="tooltip" href="" ng-click="changed(basemap)">
-                    <img  src="/static/geonode/images/map-thumb.jpg"/>
-                    <span class="tooltiptext">{{basemap.title}}</span></li></a>
-                    
-                                 
-            </ul>
-
-    </div>
-</div>
+<!-- <div class="base-map-switcher">
+    <button ng-show="!expanded" class="on-map-button pull-right" ng-click="expanded=true"><i class="fa fa-chevron-circle-left"></i> Change basemap</button>
+    <button ng-show="expanded" class="on-map-button pull-right" ng-click="expanded=false"><i class="fa fa-chevron-circle-right"></i></button>
+
+    <div ng-show="expanded" class="layers-list">
+        <h4>Base Layer</h4>
+        <label ng-repeat="baseMap in baseMaps">
+            <input type="radio" name="baseMapSwitcher" ng-model="model.selectedBaseMap" ng-value="baseMap" ng-change="changed()" />
+            {{baseMap.title}}
+        </label>
+    </div>
+</div> -->
+<style>
+        /* Tooltip container */
+        .tooltip {
+            position: relative;
+            display: inline-block;
+            border-bottom: 1px dotted black; /* If you want dots under the hoverable text */
+        }
+        
+        /* Tooltip text */
+        .tooltip .tooltiptext {
+            visibility: hidden;
+            width: 120px;
+            background-color: black;
+            color: #fff;
+            text-align: center;
+            padding: 5px 0;
+            border-radius: 6px;
+            top: -35px;
+         left: -43px;
+            /* Position the tooltip text - see examples below! */
+            position: absolute;
+            z-index: 1000000;
+        }
+        
+        /* Show the tooltip text when you mouse over the tooltip container */
+        .tooltip:hover .tooltiptext {
+            visibility: visible;
+        }
+
+        .tooltip .tooltiptext::after {
+            content: " ";
+            position: absolute;
+            top: 100%; /* At the bottom of the tooltip */
+            left: 50%;
+            margin-left: -5px;
+            border-width: 5px;
+            border-style: solid;
+            border-color: black transparent transparent transparent;
+        }
+        </style>
+
+<button ng-show="!expanded" class="on-map-button pull-right" ng-click="expanded=true"><img src="/static/geonode/images/map-thumb.jpg" width="20" height="20"/> Change basemap</button>
+<button ng-show="expanded" class="on-map-button pull-right" ng-click="expanded=false"><img src="/static/geonode/images/map-thumb.jpg" width="20" height="20"/> Change basemap</button>
+
+<div class="dropBox base-map-switcher" ng-show="expanded">
+   
+
+    <div>
+
+            <div class="arrow-up"></div>
+
+            <ul class="base-map-list" ng-repeat="(key, value) in baseMapGroups">
+                <li class="name"> {{key}} </li>     
+                <li ng-repeat="basemap in value"> <a class="tooltip" href="" ng-click="changed(basemap)">
+                    <img  src="/static/geonode/images/map-thumb.jpg"/>
+                    <span class="tooltiptext">{{basemap.title}}</span></li></a>
+                    
+                                 
+            </ul>
+
+    </div>
+</div>