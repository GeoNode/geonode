{% extends "layers/layer_base.html" %}
{% load i18n %}
{% load dialogos_tags %}
{% load agon_ratings_tags %}
{% load bootstrap_tags %}
{% load pagination_tags %}
{% load url from future %}
{% load base_tags %}
{% load guardian_tags %}

{% block title %}{{ resource.title|default:resource.typename }} — {{ block.super }}{% endblock %}

{% block head %}
<base href="/">
    <link rel="stylesheet" href="/static/.components/angular-ui-grid/ui-grid.min.css">
  {% if TWITTER_CARD %}
    {% include "base/_resourcebase_twittercard.html" %}
  {% endif %}

  {% if OPENGRAPH_ENABLED %}
    {% include "base/_resourcebase_opengraph.html" %}
  {% endif %}

  {% if preview == 'geoext' %}
    {% include "layers/layer_geoext_map.html" %}
  {% else %}
    {% include "layers/layer_leaflet_map.html" %}
  {% endif %}
{{ block.super }}
{% endblock %}


{% block body_class %}layers{% endblock %}

{% block body_outer %}
    <div class="gd-content" style="border-top:5px solid lightgrey;">
      <div class="gd-content-body layer-test" >
        <div class="row">
        <div class="panel-container">
          <div class="panel-left">
          <div class="margin-zero right-pad-zero overlay_layerdetails" id="myNav">
            <div id="gd-accordion-style" class="layer-information">
                        <div class="panel-group" id="accordion___" role="tablist" aria-multiselectable="true">
                            <div class="panel panel-default">
                                <div class="panel-heading" role="tab" id="headingOne">
                                    <h4 class="panel-title">
                                        <a role="button" data-toggle="collapse" data-parent="#accordion1"
                                           href="#collapse1-per" aria-expanded="true" aria-controls="collapseOne">
                                            
                                            <i class="fa fa-chevron-up" aria-hidden="true"></i>
                                            <i class="fa fa-chevron-down" aria-hidden="true"></i>
                                            {{ resource.title|default:resource.typename }}
                                        </a>
                                    </h4>
                                </div>
                                <div id="collapse1-per" class="panel-collapse collapse in" role="tabpanel"
                                     aria-labelledby="headingOne">
                                    <div class="panel-body">
                                        <ul class="list-group gd-link-style inaccordion">
                                            {% if resource.storeType != "remoteStore" %}
                                                {% if user_role == "member" %}
                                                 {% if status == 'DENIED' %}
                                                <li class="list-group-item">
                                                        <button class="btn btn-gd-primary btn-md btn-block" data-toggle="modal" data-target="#_deny_comments">{% trans "Comments" %}</button>
                                                        {% include "layer_templates/_deny_comments.html" %}
                                                </li>
                                                {% endif %}
                                                <li class="list-group-item">
                                                        <button class="btn btn-gd-primary btn-md btn-block" data-toggle="modal" data-target="#_publish_layer">{% trans "Push for Approval" %}</button>
                                                        {% include "layer_templates/_publish_layer.html" %}
                                                    {% endif %}
                                                </li>
                                                {% if user_role == "manager" and status == 'PENDING' %}
                                                <li class="list-group-item">
                                                        <button class="btn btn-gd-primary btn-md btn-block" data-toggle="modal" data-target="#_deny_comments">{% trans "Comments" %}</button>
                                                        {% include "layer_templates/_deny_comments.html" %}
                                                </li>
                                                <li class="list-group-item">
                                                        <button class="btn btn-gd-primary btn-md btn-block" data-toggle="modal" data-target="#_approve_layer">{% trans "Approve Layer" %}</button>
                                                        {% include "layer_templates/_approve_layer.html" %}
                                                </li>
                                                <li class="list-group-item">
                                                        <button class="btn btn-gd-primary btn-md btn-block" data-toggle="modal" data-target="#_deney_layer">{% trans "Deny Layer" %}</button>
                                                        {% include "layer_templates/_deny_layer.html" %}
                                                    {% endif %}
                                                </li>

                                            {% endif %}

                                            {% if resource.storeType != "remoteStore" %}
                                                {% if links %}
                                                    <li class="list-group-item">
                                                        <button class="btn btn-gd-primary btn-md btn-block"
                                                                data-toggle="modal" data-target="#download-layer">
                                                            {% trans "Download Layer" %}
                                                        </button>
                                                    </li>
                                                {% else %}
                                                    {% if request.user.is_authenticated %}
                                                        <li class="list-group-item">
                                                            <button class="btn btn-gd-primary btn-md btn-block"
                                                                    id="request-download">
                                                                {% trans "Request Download" %}
                                                            </button>
                                                        </li>
                                                    {% endif %}
                                                {% endif %}
                                            {% endif %}
                                            {% comment %}
                                            <li class="list-group-item">
                                                <a href="/layers/attribute-view/?name={{resource.typename}}">
                                                  <button class="btn btn-gd-primary btn-md btn-block">{% trans "Attribute View" %}</button>
                                                </a>
                                              </li>
                                              {% endcomment %}
                                        <div class="modal fade" id="download-layer" tabindex="-1" role="dialog"
                                             aria-labelledby="myModalLabel" aria-hidden="true">
                                            <div class="modal-dialog modal-dialog-edit">
                                                <div class="modal-content">
                                                    <div class="modal-header">
                                                        <button type="button" class="close" data-dismiss="modal"
                                                                aria-hidden="true">&times;</button>
                                                        <h4 class="modal-title"
                                                            id="myModalLabel">{% trans "Download Layer..." %}</h4>
                                                    </div>
                                                    <div class="modal-body">
                                                        <h2>Data format</h2>
                                                        <div class="native">

                                                            {% if links %}
{#                                                                <ul>#}
                                                                    {% for link in links %}
                                                                        <div class="radio">
                                                                            <label>
                                                                                <input type="radio" name="native-download" id="{{ link.name }}-data" value="{{ link.url }}&srsName=EPSG%3A{{ user_data_epsg }}">
                                                                                {% trans link.name %}
                                                                            </label>
                                                                        </div>
                                                                        {% comment %}<li>
                                                                            <a href="{{ link.url }}">{% trans link.name %}</a>
                                                                        </li>{% endcomment %}
                                                                    {% endfor %}
{#                                                                </ul>#}
                                                            {% endif %}
                                                            {% if links_download %}
                                                                {% comment %}<ul>{% endcomment %}
                                                                    {% for link in links_download %}
                                                                        {% comment %}<li>{% endcomment %}
                                                                        <div class="radio">
                                                                            <label>
                                                                                <input type="radio" name="native-download" id="{{ link.name }}-data" value="{{ link.url }}&srsName=EPSG%3A{{ user_data_epsg }}">
                                                                                {% trans link.name %}
                                                                            </label>
                                                                        </div>
                                                                            {% comment %}<a href="{{ link.url }}">{% trans link.name %}</a>{% endcomment %}
                                                                        {% comment %}</li>{% endcomment %}
                                                                    {% endfor %}
                                                                {% comment %}</ul>{% endcomment %}
                                                            {% endif %}
                                                        </div>
                                                        <div class="wgs84">

                                                            {% if links %}
<<<<<<< HEAD
                                                                <ul>
=======
                                                                {% comment %}<ul>{% endcomment %}
>>>>>>> 91cbd6b0
                                                                    {% for link in links %}
                                                                        <div class="radio">
                                                                            <label>
                                                                                <input type="radio" name="wgs84-download" id="{{ link.name }}-data" value="{{ link.url }}">
                                                                                {% trans link.name %}
                                                                            </label>
                                                                        </div>
                                                                        {% comment %}<li>
                                                                            <a href="{{ link.url }}&srsName=EPSG%3A{{ user_data_epsg }}">{% trans link.name %}</a>
                                                                        </li>{% endcomment %}
                                                                    {% endfor %}
                                                                {% comment %}</ul>{% endcomment %}
                                                            {% endif %}

                                                            {% if links_download %}
                                                                {% comment %}<ul>{% endcomment %}
                                                                    {% for link in links_download %}
                                                                        {% comment %}<li>{% endcomment %}
                                                                        <div class="radio">
                                                                            <label>
                                                                                <input type="radio" name="wgs84-download" id="{{ link.name }}-data" value="{{ link.url }}">
                                                                                {% trans link.name %}
                                                                            </label>
                                                                        </div>

                                                                            {% comment %}<a href="{{ link.url }}">{% trans link.name %}</a>{% endcomment %}
                                                                        {% comment %}</li>{% endcomment %}
                                                                    {% endfor %}
                                                                {% comment %}</ul>{% endcomment %}
                                                            {% endif %}
                                                        </div>

                                                        {% if user_data_epsg != 'None' and user_data_epsg != "4326" %}

                                                            <h3>Projections</h3>
                                                            <div class="radio">
                                                                <label>
                                                                    <input type="radio" name="nativeOrwgs84" id="native-data" value="native" checked>
                                                                    {% comment %}Native{% endcomment %}
                                                                    {% if user_data_proj %}
                                                                    {{ user_data_proj }}
                                                                    {% endif %}
                                                                </label>
                                                            </div>
                                                            <div class="radio">
                                                                <label>
                                                                    <input type="radio" name="nativeOrwgs84" id="wgs84-data" value="wgs84">
                                                                    WGS 84
                                                                </label>
                                                            </div>
                                                        {% endif %}

<<<<<<< HEAD
=======


>>>>>>> 91cbd6b0
                                                    </div>
                                                    <div class="modal-footer">
                                                        <button type="button" class="btn btn-primary pull-left data-export-button">Export...</button>
                                                        <button type="button" class="btn btn-default btn-gd"
                                                                data-dismiss="modal">
                                                            {% trans "Close" %}
                                                        </button>
                                                    </div>
                                                </div>
                                            </div>
                                        </div>
                                        {% if GEOSERVER_BASE_URL %}
                                            {% get_obj_perms request.user for resource.layer as "layer_perms" %}
                                        {% endif %}
                                        {% if "change_resourcebase_metadata" in perms_list or "change_resourcebase" in perms_list or "delete_resourcebase" in perms_list or "change_layer_style" in layer_perms %}
                                            <li class="list-group-item">
                                                <button class="btn btn-gd-primary btn-md btn-block"
                                                        data-toggle="modal" data-target="#edit-layer">
                                                    {% trans "Edit Layer" %}
                                                </button>
                                            </li>
                                            <div class="modal fade" id="edit-layer" tabindex="-1" role="dialog"
                                                 aria-labelledby="myModalLabel" aria-hidden="true">
                                                <div class="modal-dialog modal-dialog-edit">
                                                    <div class="modal-content">
                                                        <div class="modal-header">
                                                            <button type="button" class="close" data-dismiss="modal"
                                                                    aria-hidden="true">&times;</button>
                                                            <h4 class="modal-title"
                                                                id="myModalLabel">{% trans "Edit Layer" %}</h4>
                                                        </div>
                                                        <div class="modal-body">
                                                            <div class="row edit-modal">
                                                                {% if "change_resourcebase_metadata" in perms_list %}
                                                                    <div class="col-sm-3">
                                                                        <i class="fa fa-list-alt fa-3x"></i>
                                                                        <h4>{% trans "Metadata" %}</h4>
                                                                        <a class="btn btn-default btn-gd btn-block btn-xs"
                                                                           href="{% url "layer_metadata" resource.service_typename %}">{% trans "Edit" %}</a>
                                                                    </div>
                                                                {% endif %}
                                                                {% if GEOSERVER_BASE_URL and not resource.service %}
                                                                    {% if "change_layer_style" in layer_perms %}
                                                                        <div class="col-sm-3">
                                                                            <i class="fa fa-tint fa-3x"></i>
                                                                            <h4>{% trans "Styles" %}</h4>
                                                                            {% if preview == 'geoext' %}
                                                                                <a class="btn btn-default btn-gd btn-block btn-xs style-edit"
                                                                                   data-dismiss="modal"
                                                                                   href="#">{% trans "Edit" %}</a>
                                                                            {% endif %}
                                                                            <a class="btn btn-default btn-gd btn-block btn-xs"
                                                                               href="{% url "layer_style_manage" resource.service_typename %}">{% trans "Manage" %}</a>
                                                                        </div>
                                                                    {% endif %}
                                                                {% endif %}
                                                                {% if "change_resourcebase" in perms_list %}
                                                                    <div class="col-sm-3">
                                                                        <i class="fa fa-photo fa-3x"></i>
                                                                        <h4>{% trans "Thumbnail" %}</h4>
                                                                        <a class="btn btn-default btn-gd btn-block btn-xs"
                                                                           href="#"
                                                                           id="set_thumbnail">{% trans "Set" %}</a>
                                                                    </div>
                                                                {% endif %}

                                                                {% if "change_resourcebase" in perms_list or "delete_resourcebase" in perms_list or "change_layer_data" in layer_perms %}
                                                                    <div class="col-sm-3">
                                                                        <i class="fa fa-square-o fa-3x rotate-45"></i>
                                                                        <h4>{% trans "Layer" %}</h4>
                                                                        {% if "change_resourcebase" in perms_list and not resource.service %}
                                                                            <a class="btn btn-default btn-gd btn-block btn-xs"
                                                                               href="{% url "layer_replace" resource.service_typename %}">{% trans "Replace" %}</a>
                                                                        {% endif %}
                                                                        {% if resource.storeType == 'dataStore' and "change_layer_data" in layer_perms %}
                                                                            <a class="btn btn-default btn-gd btn-block btn-xs"
                                                                               href="{% url "new_map" %}?layer={{ resource.service_typename }}">{% trans "Edit data" %}</a>
                                                                        {% endif %}
                                                                        {% if layer_status != 'ACTIVE' or request.user.is_superuser %}
                                                                            {% if "delete_resourcebase" in perms_list %}
                                                                            <a class="btn btn-danger btn-gd btn-block btn-xs"
                                                                               href="{% url "layer_remove" resource.service_typename %}">{% trans "Remove" %}</a>
                                                                            {% endif %}
                                                                        {% endif %}

                                                                    </div>
                                                                {% endif %}

                                                                <div class="tab-content">

                                                                </div>
                                                            </div>
                                                            <div class="modal-footer">
                                                                <button type="button" class="btn btn-gd btn-default"
                                                                        data-dismiss="modal">{% trans "Close" %}</button>
                                                            </div>
                                                        </div>
                                                    </div>
                                                </div>
                                            {% endif %}
                                            <!--
                                            <li class="list-group-item lastchild">
                                                <button class="btn btn-default btn-gd btn-md btn-block"
                                                        data-toggle="modal"
                                                        data-target="#download-metadata">
                                                    {% trans "Download Metadata" %}
                                                </button>
                                            </li>-->
                                            <div class="modal fade" id="download-metadata" tabindex="-1" role="dialog"
                                                 aria-labelledby="myModalLabel" aria-hidden="true">
                                                <div class="modal-dialog modal-dialog-edit">
                                                    <div class="modal-content">
                                                        <div class="modal-header">
                                                            <button type="button" class="close" data-dismiss="modal"
                                                                    aria-hidden="true">&times;</button>
                                                            <h4 class="modal-title"
                                                                id="myModalLabel">{% trans "Download Metadata" %}</h4>
                                                        </div>
                                                        <div class="modal-body">
                                                            <ul>
                                                                {% for link in metadata %}
                                                                    <li><a href="{{ link.url }}">{{ link.name }}</a>
                                                                    </li>
                                                                {% endfor %}
                                                            </ul>
                                                        </div>
                                                        <div class="modal-footer">
                                                            <button type="button" class="btn btn-gd btn-default"
                                                                    data-dismiss="modal">{% trans "Close" %}</button>
                                                        </div>
                                                    </div>
                                                </div>
                                            </div>
                                        </ul>
                                    </div>
                                </div>
                            </div>
                            {% if GEONODE_SECURITY_ENABLED %}
                                {% if "change_resourcebase_permissions" in perms_list %}
                                    <div class="panel panel-default">
                                        <div class="panel-heading" role="tab" id="headingTwo">
                                            <h4 class="panel-title">
                                                <a role="button" data-toggle="collapse"
                                                   data-parent="#accordion" href="#collapse7-per" aria-expanded="false"
                                                   aria-controls="collapseTwo">
                                                    
                                                    <i class="fa fa-chevron-up" aria-hidden="true"></i>
                                                    <i class="fa fa-chevron-down" aria-hidden="true"></i>
                                                    {% trans "Permissions" %}
                                                </a>
                                            </h4>
                                        </div>
                                        <div id="collapse7-per" class="panel-collapse collapse in" role="tabpanel"
                                             aria-labelledby="headingTwo">
                                            <div class="panel-body">
                                                <p>{% trans "Click the button below to change the permissions of this layer." %}</p>
                                                <p><a href="#modal_per" data-toggle="modal"
                                                      class="btn btn-gd-primary btn-block"
                                                      data-target="#_permissions">{% trans "Change Layer Permissions" %}</a>
                                                </p>
                                            </div>
                                        </div>
                                    </div>
                                {% endif %}
                            {% endif %}
                            {% if resource.get_legend %}
                                <div class="panel panel-default">
                                    <div class="panel-heading" role="tab" id="headingTwo">
                                        <h4 class="panel-title">
                                            <a role="button" data-toggle="collapse"
                                               data-parent="#accordion2" href="#collapse-leg" aria-expanded="false"
                                               aria-controls="collapse2">
                                               
                                                <i class="fa fa-chevron-up" aria-hidden="true"></i>
                                                <i class="fa fa-chevron-down" aria-hidden="true"></i>
                                                {% trans "Legend" %}
                                            </a>
                                        </h4>
                                    </div>
                                    <div id="collapse-leg" class="panel-collapse collapse in" role="tabpanel"
                                         aria-labelledby="headingTwo">
                                        <div class="panel-body">
                                            <p>{{ style.sld_title }}</p>
                                            {% if resource.get_legend.link_type == 'image' %}
                                                <p><img id="legend_icon" src="{{ resource.get_legend.url }}"></p>
                                            {% else %}
                                                <div id='legend_placeholder'></div>
                                            {% endif %}
                                            <div id='chart-legend-holder'></div>
                                        </div>
                                    </div>
                                </div>
                            {% endif %}
                            <div class="panel panel-default">
                                <div class="panel-heading" role="tab" id="headingTwo">
                                    <h4 class="panel-title">
                                        <a role="button" data-toggle="collapse"
                                           data-parent="#accordion3" href="#collapse3-map" aria-expanded="false"
                                           aria-controls="collapseTwo">
                                            
                                            <i class="fa fa-chevron-up" aria-hidden="true"></i>
                                            <i class="fa fa-chevron-down" aria-hidden="true"></i>
                                            {% trans "Maps using this layer" %}
                                        </a>
                                    </h4>
                                </div>
                                <div id="collapse3-map" class="panel-collapse collapse in" role="tabpanel"
                                     aria-labelledby="headingTwo">
                                    <div class="panel-body">
                                        {% if resource.maps %}
                                            <p>{% trans "List of maps using this layer:" %}</p>
                                        {% endif %}
                                        <ul class="list-unstyled">
                                            {% for maplayer in resource.maps %}
                                                <li>
                                                    <a href="{{ maplayer.map.get_absolute_url }}">{{ maplayer.map.title }}</a>
                                                </li>
                                            {% empty %}
                                                <li>{% trans "This layer is not currently used in any maps." %}</li>
                                            {% endfor %}
                                        </ul>
                                    </div>
                                </div>
                            </div>
                            <div class="panel panel-default">
                                <div class="panel-heading" role="tab" id="headingTwo">
                                    <h4 class="panel-title">
                                        <a role="button" data-toggle="collapse"
                                           data-parent="#accordion" href="#collapse4-create" aria-expanded="false"
                                           aria-controls="collapseTwo">
                                            
                                            <i class="fa fa-chevron-up" aria-hidden="true"></i>
                                            <i class="fa fa-chevron-down" aria-hidden="true"></i>
                                            {% trans "Create a map using this layer" %}
                                        </a>
                                    </h4>
                                </div>
                                <div id="collapse4-create" class="panel-collapse collapse in" role="tabpanel"
                                     aria-labelledby="headingTwo">
                                    <div class="panel-body">
                                        <p>{% trans "Click the button below to generate a new map based on this layer." %}</p>
                                        <a href="{% url "new_map" %}?layer={{ resource.service_typename }}"
                                           class="btn btn-gd-primary btn-block">{% trans "Create a Map" %}</a>
                                    </div>
                                </div>
                            </div>
                            {% if documents.count > 0 %}
                                <div class="panel panel-default">
                                    <div class="panel-heading" role="tab" id="headingTwo">
                                        <h4 class="panel-title">
                                            <a role="button" data-toggle="collapse"
                                               data-parent="#accordion" href="#collapse5" aria-expanded="false"
                                               aria-controls="collapseTwo">
                                                
                                                <i class="fa fa-chevron-up" aria-hidden="true"></i>
                                                <i class="fa fa-chevron-down" aria-hidden="true"></i>
                                                {% trans "Documents related to this layer" %}
                                            </a>
                                        </h4>
                                    </div>
                                    <div id="collapse5" class="panel-collapse collapse in" role="tabpanel"
                                         aria-labelledby="headingTwo">
                                        <div class="panel-body">
                                            <p>{% trans "List of documents related to this layer:" %}</p>
                                            <ul class="list-unstyled">
                                                {% for document in documents %}
                                                    <li>
                                                        <a href="{{ document.get_absolute_url }}">{{ document.title }}</a>
                                                    </li>
                                                {% endfor %}
                                            </ul>
                                        </div>
                                    </div>
                                </div>
                            {% endif %}
                            {% if user.is_authenticated %}
                                <div class="panel panel-default">
                                    <div class="panel-heading" role="tab" id="headingTwo">
                                        <h4 class="panel-title">
                                            <a role="button" data-toggle="collapse"
                                               data-parent="#accordion" href="#collapse6-styles" aria-expanded="false"
                                               aria-controls="collapseTwo">
                                               
                                                <i class="fa fa-chevron-up" aria-hidden="true"></i>
                                                <i class="fa fa-chevron-down" aria-hidden="true"></i>
                                                {% trans "Styles" %}
                                            </a>
                                        </h4>
                                    </div>
                                    <div id="collapse6-styles" class="panel-collapse collapse in" role="tabpanel"
                                         aria-labelledby="headingTwo">
                                        <div class="panel-body">
                                            <p>{% trans "The following styles are associated with this layer. Choose a style to view it in the preview map." %}</p>
                                            <ul class="list-unstyled">
                                                {% for style in resource.styles.all %}
                                                    <li>
                                                        {% if resource.default_style == style %}
                                                            <input type="radio" checked name="style"
                                                                   id="{{ style.name }}"
                                                                   value="{{ style.title }}"/>
                                                            (default style)
                                                        {% else %}
                                                            <input type="radio" name="style" id="{{ style.name }}"
                                                                   value="{{ style.title }}"/>
                                                        {% endif %}
                                                        <a href="{{ GEOSERVER_BASE_URL }}{{ style.absolute_url }}">
                                                            {{ style.sld_title }}
                                                        </a>
                                                    </li>
                                                {% empty %}
                                                    <li>{% trans "No styles associated with this layer" %}</li>
                                                {% endfor %}
                                            </ul>
                                        </div>
                                    </div>
                                </div>
                            {% endif %}

                            {% if resource.storeType == "remoteStore" %}
                                <div class="panel panel-default">
                                    <div class="panel-heading" role="tab" id="headingTwo">
                                        <h4 class="panel-title">
                                            <a role="button" data-toggle="collapse"
                                               data-parent="#accordion" href="#collapse8" aria-expanded="false"
                                               aria-controls="collapseTwo">
                                               
                                                <i class="fa fa-chevron-up" aria-hidden="true"></i>
                                                <i class="fa fa-chevron-down" aria-hidden="true"></i>
                                                {% trans "External service layer" %}
                                            </a>
                                        </h4>
                                    </div>
                                    <div id="collapse8" class="panel-collapse collapse in" role="tabpanel"
                                         aria-labelledby="headingTwo">
                                        <div class="panel-body">
                                            <div>{% trans "Source" %}: <a
                                                    href="/services/{{ resource.service.id }}">{{ resource.service.title }}</a>
                                            </div>
                                            <div>{% trans "Type" %}: {{ resource.service.type }}</div>
                                        </div>
                                    </div>
                                </div>
                            {% endif %}
                            <div class="panel panel-default">
                                <div class="panel-heading" role="tab" id="headingTwo">
                                    <h4 class="panel-title">
                                        <a role="button" data-toggle="collapse"
                                           data-parent="#accordion" href="#collapse9" aria-expanded="false"
                                           aria-controls="collapseTwo">
                                           
                                            <i class="fa fa-chevron-up" aria-hidden="true"></i>
                                            <i class="fa fa-chevron-down" aria-hidden="true"></i>
                                            {% trans "About" %}
                                        </a>
                                    </h4>
                                </div>
                                <div id="collapse9" class="panel-collapse collapse in" role="tabpanel"
                                     aria-labelledby="headingTwo">
                                    <div class="panel-body">
                                        {% if resource.owner == resource.poc and resource.owner == resource.metadata_author %}
                                            <p>{% trans "Owner, Point of Contact, Metadata Author" %}</p>
                                            {% with resource.owner as profile %}
                                                {% include "people/_profile_about_item.html" %}
                                            {% endwith %}
                                        {% else %}
                                            <p>{% trans "Owner" %}</p>
                                            {% with resource.owner as profile %}
                                                {% include "people/_profile_about_item.html" %}
                                            {% endwith %}
                                            <p>{% trans "Point of Contact" %}</p>
                                            {% with resource.poc as profile %}
                                                {% include "people/_profile_about_item.html" %}
                                            {% endwith %}
                                            <p>{% trans "Metadata Author" %}</p>
                                            {% with resource.metadata_author as profile %}
                                                {% include "people/_profile_about_item.html" %}
                                            {% endwith %}
                                        {% endif %}
                                    </div>
                                </div>
                            </div>
                            <div class="panel panel-default">
                                <div class="panel-heading" role="tab" id="headingTwo">
                                    <h4 class="panel-title">
                                        <a role="button" data-toggle="collapse"
                                           data-parent="#accordion" href="#collapse10" aria-expanded="false"
                                           aria-controls="collapseTwo">
                                            
                                            <i class="fa fa-chevron-up" aria-hidden="true"></i>
                                            <i class="fa fa-chevron-down" aria-hidden="true"></i>
                                            Information
                                        </a>
                                    </h4>
                                </div>
                                <div id="collapse10" class="panel-collapse collapse in" role="tabpanel"
                                     aria-labelledby="headingTwo">
                                    <div class="panel-body">
                                        <div class="layer-info-items">
                                            <div class="layer-actions">
                                                {% include "_actions.html" %}
                                            </div>
                                            <div class="tab-content gd-tab-content-style">

                                                {% include "base/resourcebase_info_panel.html" %}

                                                <article id="attributes" class="tab-pane" style="width:300px;overflow:auto;">
                                                    {% if resource.attribute_set.all %}
                                                        <table class="table table-striped table-bordered table-condensed">
                                                            <thead>
                                                            <tr>
                                                                <th>{% trans "Attribute Name" %}</th>
                                                                <th>{% trans "Label" %}</th>
                                                                <th>{% trans "Description" %}</th>
                                                                {% if wps_enabled %}
                                                                    <th>{% trans "Range" %}</th>
                                                                    <th>{% trans "Average" %}</th>
                                                                    <th>{% trans "Median" %}</th>
                                                                    <th>{% trans "Standard Deviation" %}</th>
                                                                {% endif %}
                                                            </tr>
                                                            </thead>
                                                            <tbody>
                                                            {% for attribute in resource.attributes %}
                                                                <tr>
                                                                    <td {% if attribute.attribute_label and attribute.attribute_label != attribute.attribute %}title="{{ attribute.attribute }}"{% endif %}>{{ attribute }}</td>
                                                                    <td>{{ attribute.attribute_label }}</td>
                                                                    <td>{{ attribute.description }}</td>
                                                                    {% if wps_enabled %}
                                                                        {% if attribute.unique_values == "NA" %}
                                                                            <td>{{ attribute.unique_values }}</td>
                                                                        {% else %}
                                                                            <td>
                                                                                <select name="unique_values">
                                                                                    {% for value in attribute.unique_values_as_list %}
                                                                                        <option value="{{ value }}">{{ value }}</option>
                                                                                    {% endfor %}
                                                                                </select>
                                                                            </td>
                                                                        {% endif %}
                                                                        <td>{{ attribute.average|floatformat:"2" }}</td>
                                                                        <td>{{ attribute.median|floatformat:"2" }}</td>
                                                                        <td>{{ attribute.stddev|floatformat:"2" }}</td>
                                                                    {% endif %}
                                                                </tr>
                                                            {% endfor %}
                                                            </tbody>
                                                        </table>
                                                    {% endif %}
                                                </article>

                                                {% block social_links %}
                                                    {% if SOCIAL_BUTTONS %}
                                                        {% include "social_links.html" %}
                                                    {% endif %}
                                                {% endblock %}

                                                <article id="comments" class="tab-pane">
                                                    {% with resource as obj %}
                                                        {% include "_comments.html" %}
                                                    {% endwith %}
                                                </article>

                                                {% if GEOGIG_ENABLED and resource.link_set.geogig %}
                                                    {% with "_geogig_layer_detail.html" as geogig_template %}
                                                        <article id="geogig" class="tab-pane">
                                                            {% with resource as obj %}
                                                                {% include geogig_template %}
                                                            {% endwith %}
                                                        </article>
                                                    {% endwith %}
                                                {% endif %}
                                                <article id="rate" class="tab-pane">
                                                    {% if request.user.is_authenticated %}
                                                        <h4>{% trans "Rate this layer" %}</h4>
                                                        {% user_rating request.user resource "layer" as user_layer_rating %}
                                                        <div id="user_rating" class="category-layer"
                                                             data-score="{{ user_layer_rating }}"></div>
                                                    {% endif %}
                                                    <h4>{% trans 'Average Rating' %}</h4>
                                                    {% overall_rating resource "layer" as layer_rating %}
                                                    {% num_ratings resource as num_votes %}
                                                    <div class="overall_rating" data-score="{{ layer_rating }}"></div>
                                                    ({{ num_votes }})
                                                </article>
                                            </div>
                                        </div>
                                    </div>
                                </div>
                            </div>
                        </div>
                    </div>
          {% if GEONODE_SECURITY_ENABLED %}
            {% include "_permissions_form.html" %}
          {% endif %}

          </div> <!-- col-md-4 -->
          </div>
          <div class="splitter">
          </div>
          <div class="panel-right">
            <div class="col-md-12">

              <ul class="nav nav-tabs pull-right">
                  <li role="presentation" class="active" id="map" onclick="activeTab('map')">
                      <a  aria-controls="profile" role="tab" data-toggle="tab" href="javascript:void(0)">{% trans "Map" %}</a></li>
                  <li role="presentation" id="attribute" onclick="activeTab('attribute')">
                      <a aria-controls="profile" role="tab" data-toggle="tab" href="javascript:void(0)">{% trans "Attribute" %}</a></li>
                </ul>     
            </div>
            
                <div class="col-md-12" id="myNav_map_left">

            <div id="embedded_map" class="mrg-btm">
              <div id="preview_map"></div>
            </div>
              <div class="layerdetails_arro" id="layerdetails_arro_addcls" onclick="openNav()">
                  <span id="layerdetails_show">
                      <img  src="{{ STATIC_URL }}geonode/images/layer_details_mini_icon.png" style="" class="img-responsive1 expand_view open_carlet" title="Expand side panel"  alt="Mini-right">
                      <!--<i style="width:40px;height:20px;" class="fa fa-caret-right expand_view open_carlet" onclick="openNav()" aria-hidden="true"></i>-->
                      <!--<i class="fa fa-caret-right expand_view open_carlet" title="Expand to view layer options" onclick="openNav()" aria-hidden="true"></i>-->
                  </span>
                  <!--<span id="layerdetails_hide" >-->
                    <!--<img  src="{{ STATIC_URL }}geonode/images/caret-left.png" onclick="closeNav();" class="img-responsive expand_view close_carlet" title="Expand to view layer options" alt="Mini-left">-->
                  <!--</span>-->
              </div>
              <div class="layer-mini-slider" id="mini-slider" onclick="closeNav();">
                <span>
                    <img src="{{ STATIC_URL }}geonode/images/layer_details_mini_icon.png" class="img-responsive1 expand_view close_carlet" title="Collapse side panel" alt="Mini-left">
                </span>
              </div>
          </div>
          <div class="col-md-12" id="attribute_view_left" style="overflow-y: auto;">
                {% include "layers/_layer_attribute_view.html" %}
        </div>
          </div>
        </div>
        </div> <!-- row -->
      </div>
    </div>
{% endblock %}

{% block extra_script %}
<script src="{{ STATIC_URL }}.components/angular-ui-grid/ui-grid.min.js"></script>
<script src="{{ STATIC_URL }}.components/angular-file-upload/dist/angular-file-upload.js"></script>

<script src="{{ STATIC_URL }}layers/js/layer.module.js"></script>
<script src="{{ STATIC_URL }}layers/js/layer.service.js"></script>
<script src="{{ STATIC_URL }}layers/js/attribute-view.controller.js"></script>
<script>
    $.fn.resizable = undefined;
</script>
<script src="https://rawgit.com/RickStrahl/jquery-resizable/master/src/jquery-resizable.js"></script>
<link rel="stylesheet" href="{{ STATIC_URL }}layers/css/styles.css">
    <script type="text/javascript">
    setTimeout(openNav, 1000);
    $( ".expand_view" ).tooltip({ show: { effect: "blind", duration: 300 } });

    function openNav()
    {
        $('#myNav').css('width','100%');
        $('#layerdetails_arro_addcls').removeClass('layerdetails_arro');
        $('#myNav_map_left').css('width','100%');
        $('#myNav_map_left').css('float','right');
        $('#myNav_map_left').css('left','0%');
        $('#attribute_view_left').css('width','100%');
        $('#attribute_view_left').css('float','right');
        $('#attribute_view_left').css('left','0%');
        $('#layerdetails_show').css('display','none');
        $('#layerdetails_hide').css('display','block');
        $('#mini-slider').css('display','block');
    }
    function closeNav()
    {
        $('#myNav').css('width','0%');
        $('#myNav_map_left').css('width','100%');
        $('#attribute_view_left').css('width','100%');
        $('#layerdetails_arro_addcls').addClass('layerdetails_arro');
        $('#layerdetails_show').css('display','block');
        $('#layerdetails_hide').css('display','none');
        $('#mini-slider').css('display','none');
    }
        //var legend_clolor_str = ' http://chart?chf=bg,s,FFFFFF00&cht=p&chd=t:${100* AREA / UNIONCOD01},${100 * Ucode_updt / UNIONCOD01},${100 * Ucode_updt / UNIONCOD01},${100 * Ucode_updt / UNIONCOD01}&label=AR|UcodeUpdt|UcodeUpt|Test&chco=3366CC,DC3912,FF9900,109618 ';
        var legend_clolor_str = '{{chart_link}}'; // chart_link
        console.log(legend_clolor_str);
        $(document).ready(function () {
            addChartLegend(legend_clolor_str);
        });

        function addChartLegend(uri) {
            //console.log(uri);
            uri = uri.trim();
            uri = uri.replaceAll('&amp;','&');
            if(uri !== ''){
                var chartLegend = '';
                var colors = getUriParameterByName('chco', uri);
                var labels = getUriParameterByName('label', uri);
                //console.log(colors,labels);
                if(colors !== undefined && colors !== '' && labels !== null && labels !== undefined && labels !== ''){
                    console.log(colors, labels);
                    var colorList = colors.split(',');
                    var labelList = labels.split('|');
                    //console.log(colorList,labelList);
                    //console.log(colorList.length, labelList.length);
                    if(colorList.length == labelList.length){
                        for(var i=0;i<colorList.length; i++){
                            chartLegend += '<div><span style="background: #'+colorList[i]+'; height:5px;width:5px;margin-right: 5px; padding: 0 10px;"></span><span>'+labelList[i]+'</span></div>';
                        }
                    }
                }
                $('#chart-legend-holder').html(chartLegend);
            }
        }
        function getUriParameterByName (name, url){
            if (!url) {
              return '';
            }
            name = name.replace(/[\[\]]/g, "\\$&");
            var regex = new RegExp("[?&]" + name + "(=([^&#]*)|&|#|$)"),
                results = regex.exec(url);
            if (!results) return null;
            if (!results[2]) return '';
            return decodeURIComponent(results[2].replace(/\+/g, " "));
        }
    
                    function activeTab(tabId){
                        $('#myTabs a[id=#'+tabId+']').tab('show');
                        console.log($('#myTabs a[id=#'+tabId+']').tab('show'));
                        if(tabId == 'attribute'){
                            $('#attribute_view_left').show();
                            $('#myNav_map_left').hide();
                        }else {
                            $('#attribute_view_left').hide();
                            $('#myNav_map_left').show();
                        }           
                    }
    </script>
    <script type="text/javascript">
        var GD_WRAPPER__HEIGHT = 0;
        /*function resetWrapperHight() {
            var bodyHeight = $("body").height();
            console.log("bodyHeight", bodyHeight);
            var documentHeight = $("document").height();
            console.log("documentHeight", documentHeight);
            var wrapperHeight = $("#gd-wrapper").height();
            wrapperHeight = parseInt(parseInt(wrapperHeight) - 53);
            GD_WRAPPER__HEIGHT = wrapperHeight;
            $("#gd-wrapper .layer-information, #gd-wrapper .layer-map-info").css("height", wrapperHeight + "px");
            console.log("wrapperHeight", wrapperHeight);
        }*/
        function resetWrapperHight() {
            var bodyHeight = $("body").height();
            bodyHeight = parseInt(parseInt(bodyHeight) - 53);
            console.log("bodyHeight", bodyHeight);
            GD_WRAPPER__HEIGHT = bodyHeight;
            $("#gd-wrapper .layer-information, #gd-wrapper .layer-map-info").css("height", bodyHeight +56 + "px");
        }

        $(document).ready(function () {
            {% if status != 'ACTIVE' %}
                anyonePermissionDisable();
            {% endif %}
            // wrapper
            resetWrapperHight();
            $(window).resize(function () {
                resetWrapperHight();
            });
        });
    </script>
    {% if GEOGIG_ENABLED and resource.link_set.geogig %}
        {% with "_geogig_scripts.html" as geogig_scripts_template %}
            {% include  geogig_scripts_template %}
        {% endwith %}
    {% endif %}

    {% if request.user.is_authenticated %}
        {% user_rating_js request.user resource "layer" %}
    {% else %}
      {% overall_rating resource 'layer' as the_layer_rating %}
    {% endif %}
    {% include 'rating.html' %}
    {% include 'request_download.html' %}
    <script type="text/javascript">
       $("#comment_submit_btn").click(function(event) {
            $.ajax({
              type: "POST",
              url: $("#form_post_comment").attr('action'),
              data: $("#form_post_comment").serialize(),
              success: function() {
                $('#form_post_comment_div').modal('hide');
                $('#comments_section').load(window.location.pathname + ' #comments_section',
                		function(){$(this).children().unwrap()})
              }
            });
            return false;
          });

        {% if resource.get_legend.link_type == 'json' %}
        $.getJSON('{{resource.get_legend_url}}', function (data) {
            var legend = data.layers[0].legend;
            var items = [];
            $.each(legend, function (key, dvalue) {
                items.push('<li><img src="data:image/png;base64,' + dvalue.imageData + '">'+dvalue.label+'</li>');
            });

            $('<ul/>', {
                'class': 'arcgis-legend',
                html: items.join('')

            }).appendTo('#legend_placeholder');

        });
        {% endif %}
    </script>
    <script type="text/javascript">
      $('#set_thumbnail').click(function(){
        createMapThumbnail();
        $('#edit-layer').modal('toggle');
      });
    </script>
    {% if GEONODE_SECURITY_ENABLED %}
    {% include "_permissions_form_js.html" %}
    {% endif %}
    <script type="text/javascript">
        user_info = '{{ request.user.id }}';
        layer_info = '{{ resource.id }}';
        map_info = '{{ maps|length }}' == 'NULL' ? 0 : '{{ maps.0.id }}';

        // Layer load
        var user_location = JSON.parse(localStorage.getItem("user_location"));

        var url = '/analytics/api/layer/load/create/';
        var latitude = '';
        var longitude = '';
        try{
            latitude = user_location.latitude.toString();
            longitude = user_location.longitude.toString()
        }catch(err){
            latitude = "";
            longitude = "";
        }

        var data = {
            'user': user_info,
            'layer': layer_info,
            'latitude': latitude,
            'longitude': longitude,
            'agent': '',
            'ip': ''
        };


        layer_load_activity_submit(data, url);

        function layer_load_activity_submit(data, url){

            // using jQuery
            function getCookie(name) {
                var cookieValue = null;
                if (document.cookie && document.cookie !== '') {
                    var cookies = document.cookie.split(';');
                    for (var i = 0; i < cookies.length; i++) {
                        var cookie = jQuery.trim(cookies[i]);
                        // Does this cookie string begin with the name we want?
                        if (cookie.substring(0, name.length + 1) === (name + '=')) {
                            cookieValue = decodeURIComponent(cookie.substring(name.length + 1));
                            break;
                        }
                    }
                }
                return cookieValue;
            }
            var csrftoken = getCookie('csrftoken');
            function csrfSafeMethod(method) {
                // these HTTP methods do not require CSRF protection
                return (/^(GET|HEAD|OPTIONS|TRACE)$/.test(method));
            }
            $.ajaxSetup({
                beforeSend: function(xhr, settings) {
                    if (!csrfSafeMethod(settings.type) && !this.crossDomain) {
                        xhr.setRequestHeader("X-CSRFToken", csrftoken);
                    }
                }
            });

            $.ajax({
                url: url,
                method: 'POST',
                data: data,
                dataType: 'json',
                success: function(data){
                    console.log(data);

                }
            });

        }

        {% if user_data_epsg and user_data_epsg != "4326" %}

            $(".native").show();
            $(".wgs84").hide();

            $("#native-data").change(function(){
                if(this.checked){
                    $(".native").show();
                    $(".wgs84").hide();
                    $("input[name='wgs84-download']").attr("checked", false);

                }
            });
            $("#wgs84-data").change(function(){
                if(this.checked){
                    $(".native").hide();
                    $(".wgs84").show();
                    $("input[name='native-download']").attr("checked", false);
                }
            });
        {% else %}
            $(".native").show();
            $(".wgs84").hide();
        {% endif %}

        $(".data-export-button").click(function(e){
            var nativeDataValue = $("input[name='native-download']:checked").val();
            var wgs84DataValue = $("input[name='wgs84-download']:checked").val();

            if(nativeDataValue == undefined && wgs84DataValue == undefined){
                alert("Should have select at least one data format");
            }else {
                if(nativeDataValue != undefined){
                    e.preventDefault();
                    window.open(nativeDataValue, '_blank');
                    window.focus();

                }else {
                    e.preventDefault();
                    window.open(wgs84DataValue, '_blank');
                    window.focus();
                }
            }
        });

<<<<<<< HEAD
    $(".panel-left").resizable({
       handleSelector: ".splitter",
       resizeHeight: false
     });
=======
     $(document).ready(function(){
         $(".panel-left").resizable({
       handleSelector: ".splitter",
       resizeHeight: false
     });
     });
>>>>>>> 91cbd6b0
    </script>

{% endblock extra_script %}
<|MERGE_RESOLUTION|>--- conflicted
+++ resolved
@@ -161,11 +161,9 @@
                                                         <div class="wgs84">
 
                                                             {% if links %}
-<<<<<<< HEAD
-                                                                <ul>
-=======
+
                                                                 {% comment %}<ul>{% endcomment %}
->>>>>>> 91cbd6b0
+
                                                                     {% for link in links %}
                                                                         <div class="radio">
                                                                             <label>
@@ -218,11 +216,7 @@
                                                             </div>
                                                         {% endif %}
 
-<<<<<<< HEAD
-=======
-
-
->>>>>>> 91cbd6b0
+
                                                     </div>
                                                     <div class="modal-footer">
                                                         <button type="button" class="btn btn-primary pull-left data-export-button">Export...</button>
@@ -1065,19 +1059,14 @@
             }
         });
 
-<<<<<<< HEAD
-    $(".panel-left").resizable({
-       handleSelector: ".splitter",
-       resizeHeight: false
-     });
-=======
+
      $(document).ready(function(){
          $(".panel-left").resizable({
        handleSelector: ".splitter",
        resizeHeight: false
      });
      });
->>>>>>> 91cbd6b0
+
     </script>
 
 {% endblock extra_script %}
