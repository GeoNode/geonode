--- conflicted
+++ resolved
@@ -778,11 +778,7 @@
                 <div class="col-md-12" id="myNav_map_left" style="padding: 0">
 
             <div id="embedded_map" class="mrg-btm">
-<<<<<<< HEAD
-                    <div class="col-md-8  margin-zero left-pad-zero r surfgis" ng-controller="appController" style="width: 100%;padding-right: 0;" ng-app="appModule" ng-click="bodyClicked()">
-=======
                     <div class="col-md-8  margin-zero left-pad-zero r surfgis" ng-controller="appController" style="width: 100%;padding-right: 0;"  ng-click="bodyClicked()">
->>>>>>> 99da3347
                             <div class="gd-content-body map-details-info" ng-controller="MapUpdateController">
                                 <!-- <div id="embedded_map"> -->
                                     <!-- <div id="the_map"></div> -->
