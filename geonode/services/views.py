# -*- coding: utf-8 -*-
#########################################################################
#
# Copyright (C) 2017 OSGeo
#
# This program is free software: you can redistribute it and/or modify
# it under the terms of the GNU General Public License as published by
# the Free Software Foundation, either version 3 of the License, or
# (at your option) any later version.
#
# This program is distributed in the hope that it will be useful,
# but WITHOUT ANY WARRANTY; without even the implied warranty of
# MERCHANTABILITY or FITNESS FOR A PARTICULAR PURPOSE. See the
# GNU General Public License for more details.
#
# You should have received a copy of the GNU General Public License
# along with this program. If not, see <http://www.gnu.org/licenses/>.
#
#########################################################################

import logging

from django.conf import settings
from django.contrib.auth.decorators import login_required
from django.contrib import messages
from django.core.paginator import EmptyPage, PageNotAnInteger, Paginator
from django.core.urlresolvers import reverse
from django.http import HttpResponse, HttpResponseRedirect
from django.http import Http404
from django.shortcuts import get_object_or_404
from django.shortcuts import redirect
from django.shortcuts import render
<<<<<<< HEAD
from django.shortcuts import render_to_response
from django.template import RequestContext, loader
from django.utils.translation import ugettext as _

from geonode.security.views import _perms_info_json
from geonode.layers.models import Layer
=======
from django.template import loader
from django.utils.translation import ugettext as _
from django.views.decorators.csrf import requires_csrf_token
from django.views.decorators.cache import cache_control
from geonode.security.views import _perms_info_json
from geonode.layers.models import Layer
from geonode.proxy.views import proxy
from urlparse import urljoin
from urllib import quote
>>>>>>> 94866488
from .serviceprocessors import get_service_handler
from . import enumerations
from . import forms
from .models import HarvestJob
from .models import Service
from . import tasks

logger = logging.getLogger("geonode.core.layers.views")

<<<<<<< HEAD
=======

@requires_csrf_token
@cache_control(public=True, must_revalidate=True, max_age=604800)
def service_proxy(request, service_id):
    service = get_object_or_404(Service, pk=service_id)
    if not service.proxy_base:
        service_url = service.base_url
    else:
        service_url = "{ows_url}?{ows_request}".format(
            ows_url=service.base_url, ows_request=request.META['QUERY_STRING'])
        if urljoin(settings.SITEURL, reverse('proxy')) != service.proxy_base:
            service_url = "{proxy_base}?url={service_url}".format(proxy_base=service.proxy_base,
                                                                  service_url=quote(service_url, safe=''))
    return proxy(request, url=service_url, sec_chk_hosts=False)

>>>>>>> 94866488

@login_required
def services(request):
    """This view shows the list of all registered services"""
    return render(
        request,
        "services/service_list.html",
        {"services": Service.objects.all()}
    )


@login_required
def register_service(request):
    service_register_template = "services/service_register.html"
    if request.method == "POST":
        form = forms.CreateServiceForm(request.POST)
        if form.is_valid():
            service_handler = form.cleaned_data["service_handler"]
            service = service_handler.create_geonode_service(
                owner=request.user)
            service.full_clean()
            service.save()
            service.keywords.add(*service_handler.get_keywords())
            service.set_default_permissions()
            if service_handler.indexing_method == enumerations.CASCADED:
                service_handler.create_cascaded_store()
            request.session[service_handler.url] = service_handler
            logger.debug("Added handler to the session")
            messages.add_message(
                request,
                messages.SUCCESS,
                _("Service registered successfully")
            )
            result = HttpResponseRedirect(
                reverse("harvest_resources",
                        kwargs={"service_id": service.id})
            )
        else:
            result = render(request, service_register_template, {"form": form})
    else:
        form = forms.CreateServiceForm()
        result = render(
            request, service_register_template, {"form": form})
    return result


def _get_service_handler(request, service):
    """Add the service handler to the HttpSession.

    We use the django session object to store the service handler's
    representation of the remote service between sequentially logic steps.
    This is done in order to improve user experience, as we avoid making
    multiple Capabilities requests (this is a time saver on servers that
    feature many layers.

    """
<<<<<<< HEAD
=======

    service_handler = get_service_handler(
        service.base_url, service.proxy_base, service.type)
    request.session[service.base_url] = service_handler
    logger.debug("Added handler to the session")
    return service_handler
>>>>>>> 94866488

    service_handler = get_service_handler(service.base_url, service.type)
    request.session[service.base_url] = service_handler
    logger.debug("Added handler to the session")
    return service_handler

<<<<<<< HEAD

=======
>>>>>>> 94866488
@login_required()
def harvest_resources(request, service_id):
    service = get_object_or_404(Service, pk=service_id)
    try:
        handler = request.session[service.base_url]
    except KeyError:  # handler is not saved on the session, recreate it
        return redirect(
            reverse("rescan_service", kwargs={"service_id": service.id})
        )
    available_resources = handler.get_resources()
    is_sync = getattr(settings, "CELERY_TASK_ALWAYS_EAGER", False)
    if request.method == "GET":
        already_harvested = HarvestJob.objects.values_list(
            "resource_id", flat=True).filter(service=service)
        not_yet_harvested = [
            r for r in available_resources if r.id not in already_harvested]
        not_yet_harvested.sort(key=lambda resource: resource.id)
        paginator = Paginator(
            not_yet_harvested, getattr(settings, "CLIENT_RESULTS_LIMIT", 100))
        page = request.GET.get('page')
        try:
            harvestable_resources = paginator.page(page)
        except PageNotAnInteger:
            harvestable_resources = paginator.page(1)
        except EmptyPage:
            harvestable_resources = paginator.page(paginator.num_pages)
        result = render(
            request,
            "services/service_resources_harvest.html",
            {
                "service_handler": handler,
                "service": service,
                "importable": not_yet_harvested,
                "resources": harvestable_resources,
                "is_sync": is_sync,
            }
        )
    elif request.method == "POST":
        requested = request.POST.getlist("resource_list")
        resources_to_harvest = []
        for id in _gen_harvestable_ids(requested, available_resources):
            logger.debug("id: {}".format(id))
            harvest_job, created = HarvestJob.objects.get_or_create(
                service=service,
                resource_id=id,
            )
            if created:
                resources_to_harvest.append(id)
                tasks.harvest_resource.apply_async((harvest_job.id,))
            else:
                logger.warning(
                    "resource {} already has a harvest job".format(id))
        msg_async = _("The selected resources are being imported")
        msg_sync = _("The selected resources have been imported")
        messages.add_message(
            request,
            messages.SUCCESS,
            msg_sync if is_sync else msg_async
        )
        go_to = (
            "harvest_resources" if handler.has_unharvested_resources(
                service) else "service_detail"
        )
        result = redirect(reverse(go_to, kwargs={"service_id": service.id}))
    else:
        result = None
    return result


@login_required()
def harvest_single_resource(request, service_id, resource_id):
    service = get_object_or_404(Service, pk=service_id)
    handler = _get_service_handler(request, service)
    try:  # check that resource_id is valid for this handler
        handler.get_resource(resource_id)
    except KeyError:
        raise Http404()
    harvest_job, created = HarvestJob.objects.get_or_create(
        service=service,
        resource_id=resource_id,
    )
    if not created and harvest_job.status == enumerations.IN_PROCESS:
        raise HttpResponse(
            _("Resource is already being processed"), status=409)
    else:
        tasks.harvest_resource.apply_async((harvest_job.id,))
    messages.add_message(
        request,
        messages.SUCCESS,
        _("Resource {} is being processed".format(resource_id))
    )
    return redirect(
        reverse("service_detail",
                kwargs={"service_id": service.id})
    )


def _gen_harvestable_ids(requested_ids, available_resources):
    available_resource_ids = [r.id for r in available_resources]
    for id in requested_ids:
        identifier = str(id)
        if identifier in available_resource_ids:
            yield identifier


@login_required
def rescan_service(request, service_id):
    service = get_object_or_404(Service, pk=service_id)
    try:
        _get_service_handler(request, service)
    except Exception:
        return render(
            request,
            "services/remote_service_unavailable.html",
            {"service": service}
        )
    print("Finished rescaning service. About to redirect back...")
    messages.add_message(
        request, messages.SUCCESS, _("Service rescanned successfully"))
    return redirect(
        reverse("harvest_resources", kwargs={"service_id": service_id}))


def service_detail(request, service_id):
    """This view shows the details of a service"""
    service = get_object_or_404(Service, pk=service_id)
    job_statuses = (
        enumerations.QUEUED,
        enumerations.IN_PROCESS,
        enumerations.FAILED,
    )
    resources_being_harvested = HarvestJob.objects.filter(
        service=service, status__in=job_statuses)
<<<<<<< HEAD
    already_imported_layers = Layer.objects.filter(service=service)
=======
    already_imported_layers = Layer.objects.filter(remote_service=service)
>>>>>>> 94866488
    service_list = service.service_set.all()
    all_resources = (list(resources_being_harvested) +
                     list(already_imported_layers) + list(service_list))
    paginator = Paginator(
        all_resources,
        getattr(settings, "CLIENT_RESULTS_LIMIT", 25),
        orphans=3
    )
    page = request.GET.get("page")
    try:
        resources = paginator.page(page)
    except PageNotAnInteger:
        resources = paginator.page(1)
    except EmptyPage:
        resources = paginator.page(paginator.num_pages)

    # pop the handler out of the session in order to free resources
    # - we had stored the service handler on the session in order to
    # speed up the register/harvest resources flow. However, for services
    # with many resources, keeping the handler in the session leads to degraded
    # performance
    try:
        request.session.pop(service.base_url)
    except KeyError:
        pass

    return render(
        request,
        template_name="services/service_detail.html",
        context={
            "service": service,
            "layers": (r for r in resources if isinstance(r, Layer)),
            "services": (r for r in resources if isinstance(r, Service)),
            "resource_jobs": (
                r for r in resources if isinstance(r, HarvestJob)),
            "permissions_json": _perms_info_json(service),
            "resources": resources,
            "total_resources": len(all_resources),
        }
    )


@login_required
def edit_service(request, service_id):
    """
    Edit an existing Service
    """
    service_obj = get_object_or_404(Service, pk=service_id)

    if request.method == "POST":
        service_form = forms.ServiceForm(
            request.POST, instance=service_obj, prefix="service")
        if service_form.is_valid():
            service_obj = service_form.save(commit=False)
            service_obj.keywords.clear()
            service_obj.keywords.add(*service_form.cleaned_data['keywords'])
            service_obj.save()

            return HttpResponseRedirect(service_obj.get_absolute_url())
    else:
        service_form = forms.ServiceForm(
            instance=service_obj, prefix="service")
<<<<<<< HEAD

    return render_to_response("services/service_edit.html",
                              RequestContext(request,
                                             {"service": service_obj,
                                              "service_form": service_form}))

=======

    return render(request,
                  "services/service_edit.html",
                  context={"service": service_obj, "service_form": service_form})

>>>>>>> 94866488

@login_required
def remove_service(request, service_id):
    """Delete a service and its constituent layers"""
    service = get_object_or_404(Service, pk=service_id)
    if not request.user.has_perm('maps.delete_service', obj=service):
        return HttpResponse(
            loader.render_to_string(
                '401.html', context={
                        'error_message': _(
                            "You are not permitted to remove this service."
<<<<<<< HEAD
                        )})), status=401)
=======
                        )}, request=request), status=401)
>>>>>>> 94866488
    if request.method == 'GET':
        return render(request, "services/service_remove.html",
                      {"service": service})
    elif request.method == 'POST':
        service.layer_set.all().delete()
        service.delete()
        messages.add_message(
            request,
            messages.INFO,
            _("Service {} has been deleted".format(service.name))
        )
        return HttpResponseRedirect(reverse("services"))<|MERGE_RESOLUTION|>--- conflicted
+++ resolved
@@ -30,14 +30,6 @@
 from django.shortcuts import get_object_or_404
 from django.shortcuts import redirect
 from django.shortcuts import render
-<<<<<<< HEAD
-from django.shortcuts import render_to_response
-from django.template import RequestContext, loader
-from django.utils.translation import ugettext as _
-
-from geonode.security.views import _perms_info_json
-from geonode.layers.models import Layer
-=======
 from django.template import loader
 from django.utils.translation import ugettext as _
 from django.views.decorators.csrf import requires_csrf_token
@@ -47,7 +39,6 @@
 from geonode.proxy.views import proxy
 from urlparse import urljoin
 from urllib import quote
->>>>>>> 94866488
 from .serviceprocessors import get_service_handler
 from . import enumerations
 from . import forms
@@ -57,8 +48,6 @@
 
 logger = logging.getLogger("geonode.core.layers.views")
 
-<<<<<<< HEAD
-=======
 
 @requires_csrf_token
 @cache_control(public=True, must_revalidate=True, max_age=604800)
@@ -74,7 +63,6 @@
                                                                   service_url=quote(service_url, safe=''))
     return proxy(request, url=service_url, sec_chk_hosts=False)
 
->>>>>>> 94866488
 
 @login_required
 def services(request):
@@ -131,25 +119,14 @@
     feature many layers.
 
     """
-<<<<<<< HEAD
-=======
 
     service_handler = get_service_handler(
         service.base_url, service.proxy_base, service.type)
     request.session[service.base_url] = service_handler
     logger.debug("Added handler to the session")
     return service_handler
->>>>>>> 94866488
-
-    service_handler = get_service_handler(service.base_url, service.type)
-    request.session[service.base_url] = service_handler
-    logger.debug("Added handler to the session")
-    return service_handler
-
-<<<<<<< HEAD
-
-=======
->>>>>>> 94866488
+
+
 @login_required()
 def harvest_resources(request, service_id):
     service = get_object_or_404(Service, pk=service_id)
@@ -283,11 +260,7 @@
     )
     resources_being_harvested = HarvestJob.objects.filter(
         service=service, status__in=job_statuses)
-<<<<<<< HEAD
-    already_imported_layers = Layer.objects.filter(service=service)
-=======
     already_imported_layers = Layer.objects.filter(remote_service=service)
->>>>>>> 94866488
     service_list = service.service_set.all()
     all_resources = (list(resources_being_harvested) +
                      list(already_imported_layers) + list(service_list))
@@ -350,20 +323,11 @@
     else:
         service_form = forms.ServiceForm(
             instance=service_obj, prefix="service")
-<<<<<<< HEAD
-
-    return render_to_response("services/service_edit.html",
-                              RequestContext(request,
-                                             {"service": service_obj,
-                                              "service_form": service_form}))
-
-=======
 
     return render(request,
                   "services/service_edit.html",
                   context={"service": service_obj, "service_form": service_form})
 
->>>>>>> 94866488
 
 @login_required
 def remove_service(request, service_id):
@@ -375,11 +339,7 @@
                 '401.html', context={
                         'error_message': _(
                             "You are not permitted to remove this service."
-<<<<<<< HEAD
-                        )})), status=401)
-=======
                         )}, request=request), status=401)
->>>>>>> 94866488
     if request.method == 'GET':
         return render(request, "services/service_remove.html",
                       {"service": service})
