# -*- coding: utf-8 -*-
#########################################################################
#
# Copyright (C) 2017 OSGeo
#
# This program is free software: you can redistribute it and/or modify
# it under the terms of the GNU General Public License as published by
# the Free Software Foundation, either version 3 of the License, or
# (at your option) any later version.
#
# This program is distributed in the hope that it will be useful,
# but WITHOUT ANY WARRANTY; without even the implied warranty of
# MERCHANTABILITY or FITNESS FOR A PARTICULAR PURPOSE. See the
# GNU General Public License for more details.
#
# You should have received a copy of the GNU General Public License
# along with this program. If not, see <http://www.gnu.org/licenses/>.
#
#########################################################################
"""Celery tasks for geonode.services"""

from __future__ import absolute_import

import logging

from celery import shared_task
from django.db import transaction

from . import enumerations
from . import models
from .serviceprocessors import get_service_handler

from geonode.layers.models import Layer
from geonode.catalogue.models import catalogue_post_save

logger = logging.getLogger(__name__)


@shared_task(bind=True,
             name='geonode.services.tasks.update.harvest_resource',
             queue='update',)
def harvest_resource(self, harvest_job_id):
    harvest_job = models.HarvestJob.objects.get(pk=harvest_job_id)
    harvest_job.update_status(
        status=enumerations.IN_PROCESS, details="Harvesting resource...")
    result = False
    details = ""
    try:
        handler = get_service_handler(
            base_url=harvest_job.service.base_url,
            proxy_base=harvest_job.service.proxy_base,
            service_type=harvest_job.service.type
        )
        with transaction.atomic():
            logger.debug("harvesting resource...")
            handler.harvest_resource(
                harvest_job.resource_id, harvest_job.service)
            result = True
        logger.debug("Resource harvested successfully")

        logger.debug("Updating Layer Metadata ...")
        try:
            layer = Layer.objects.get(alternate=harvest_job.resource_id)
            catalogue_post_save(instance=layer, sender=layer.__class__)
<<<<<<< HEAD
        except:
=======
        except BaseException:
>>>>>>> 2362e118
            logger.error("Remote Layer [%s] couldn't be updated" % (harvest_job.resource_id))
    except Exception as err:
        logger.exception(msg="An error has occurred while harvesting "
                             "resource {!r}".format(harvest_job.resource_id))
        details = str(err)  # TODO: pass more context about the error
    finally:
        harvest_job.update_status(
            status=enumerations.PROCESSED if result else enumerations.FAILED,
            details=details
        )<|MERGE_RESOLUTION|>--- conflicted
+++ resolved
@@ -62,11 +62,7 @@
         try:
             layer = Layer.objects.get(alternate=harvest_job.resource_id)
             catalogue_post_save(instance=layer, sender=layer.__class__)
-<<<<<<< HEAD
-        except:
-=======
         except BaseException:
->>>>>>> 2362e118
             logger.error("Remote Layer [%s] couldn't be updated" % (harvest_job.resource_id))
     except Exception as err:
         logger.exception(msg="An error has occurred while harvesting "
