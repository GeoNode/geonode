--- conflicted
+++ resolved
@@ -333,22 +333,6 @@
             layer_name=geonode_layer.name,
             version=version,
             params=_p_url.query
-<<<<<<< HEAD
-        )
-        logger.debug(f"legend_url: {legend_url}")
-        Link.objects.get_or_create(
-            resource=geonode_layer.resourcebase_ptr,
-            url=legend_url,
-            name='Legend',
-            defaults={
-                "extension": 'png',
-                "name": 'Legend',
-                "url": legend_url,
-                "mime": 'image/png',
-                "link_type": 'image',
-            }
-        )
-=======
         )
         logger.debug(f"legend_url: {legend_url}")
         try:
@@ -366,7 +350,6 @@
             )
         except ResourceBase.DoesNotExist as e:
             logger.exception(e)
->>>>>>> cc310884
         return legend_url
 
     def _create_layer_service_link(self, geonode_layer):
