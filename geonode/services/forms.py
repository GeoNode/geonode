# -*- coding: utf-8 -*-
#########################################################################
#
# Copyright (C) 2017 OSGeo
#
# This program is free software: you can redistribute it and/or modify
# it under the terms of the GNU General Public License as published by
# the Free Software Foundation, either version 3 of the License, or
# (at your option) any later version.
#
# This program is distributed in the hope that it will be useful,
# but WITHOUT ANY WARRANTY; without even the implied warranty of
# MERCHANTABILITY or FITNESS FOR A PARTICULAR PURPOSE. See the
# GNU General Public License for more details.
#
# You should have received a copy of the GNU General Public License
# along with this program. If not, see <http://www.gnu.org/licenses/>.
#
#########################################################################

import logging

from django import forms
from django.core.exceptions import ValidationError
from django.utils.translation import ugettext as _
import taggit
<<<<<<< HEAD

from . import enumerations
from .models import Service
from .serviceprocessors import get_service_handler

logger = logging.getLogger(__name__)
=======
>>>>>>> 5418981e

from . import enumerations
from .models import Service
from .serviceprocessors import get_service_handler

<<<<<<< HEAD
class CreateServiceForm(forms.Form):
    url = forms.CharField(
        label=_("Service URL"),
        max_length=512,
        widget=forms.TextInput(
            attrs={
                'size': '65',
                'class': 'inputText',
                'required': '',
                'type': 'url',

            }
        )
    )
    type = forms.ChoiceField(
        label=_("Service Type"),
        choices=(
            # (enumerations.AUTO, _('Auto-detect')),
            # (enumerations.OWS, _('Paired WMS/WFS/WCS')),
            (enumerations.WMS, _('Web Map Service')),
            # (enumerations.CSW, _('Catalogue Service')),
            # (enumerations.REST, _('ArcGIS REST Service')),
            # (enumerations.OGP, _('OpenGeoPortal')),
            # (enumerations.HGL, _('Harvard Geospatial Library')),
        ),
        initial='AUTO',
    )

    def clean_url(self):
        proposed_url = self.cleaned_data["url"]
        existing = Service.objects.filter(base_url=proposed_url).exists()
        if existing:
            raise ValidationError(
                _("Service %(url)s is already registered"),
                params={"url": proposed_url}
            )
        return proposed_url

    def clean(self):
        """Validates form fields that depend on each other"""
        super(CreateServiceForm, self).clean()
        url = self.cleaned_data.get("url")
        service_type = self.cleaned_data.get("type")
        if url is not None and service_type is not None:
            try:
                service_handler = get_service_handler(
                    base_url=url, service_type=service_type)
            except Exception:
                raise ValidationError(
                    _("Could not connect to the service at %(url)s"),
                    params={"url": url}
                )
            if not service_handler.has_resources():
                raise ValidationError(
                    _("Could not find importable resources for the service "
                      "at %(url)s"),
                    params={"url": url}
                )
            elif service_type not in (enumerations.AUTO, enumerations.OWS):
                if service_handler.service_type != service_type:
                    raise ValidationError(
                        _("Found service of type %(found_type)s instead "
                          "of %(service_type)s"),
                        params={
                            "found_type": service_handler.service_type,
                            "service_type": service_type
                        }
                    )
            self.cleaned_data["service_handler"] = service_handler
            self.cleaned_data["type"] = service_handler.service_type


class ServiceForm(forms.ModelForm):
    title = forms.CharField(
        label=_('Title'),
        max_length=255,
        widget=forms.TextInput(
            attrs={
                'size': '60',
                'class': 'inputText'
            }
        )
    )
    description = forms.CharField(
        label=_('Description'),
        widget=forms.Textarea(
            attrs={
                'cols': 60
            }
        )
    )
    abstract = forms.CharField(
        label=_("Abstract"),
        widget=forms.Textarea(
            attrs={
                'cols': 60
            }
        )
    )
    keywords = taggit.forms.TagField(required=False)

    class Meta:
        model = Service
        fields = (
            'title',
            'description',
            'abstract',
            'keywords',
        )
=======
logger = logging.getLogger(__name__)


class CreateServiceForm(forms.Form):
    url = forms.CharField(
        label=_("Service URL"),
        max_length=512,
        widget=forms.TextInput(
            attrs={
                'size': '65',
                'class': 'inputText',
                'required': '',
                'type': 'url',

            }
        )
    )
    type = forms.ChoiceField(
        label=_("Service Type"),
        choices=(
            # (enumerations.AUTO, _('Auto-detect')),
            # (enumerations.OWS, _('Paired WMS/WFS/WCS')),
            (enumerations.WMS, _('Web Map Service')),
            # (enumerations.CSW, _('Catalogue Service')),
            # (enumerations.REST, _('ArcGIS REST Service')),
            # (enumerations.OGP, _('OpenGeoPortal')),
            # (enumerations.HGL, _('Harvard Geospatial Library')),
        ),
        initial='AUTO',
    )

    def clean_url(self):
        proposed_url = self.cleaned_data["url"]
        existing = Service.objects.filter(base_url=proposed_url).exists()
        if existing:
            raise ValidationError(
                _("Service %(url)s is already registered"),
                params={"url": proposed_url}
            )
        return proposed_url

    def clean(self):
        """Validates form fields that depend on each other"""
        super(CreateServiceForm, self).clean()
        url = self.cleaned_data.get("url")
        service_type = self.cleaned_data.get("type")
        if url is not None and service_type is not None:
            try:
                service_handler = get_service_handler(
                    base_url=url, service_type=service_type)
            except Exception:
                raise ValidationError(
                    _("Could not connect to the service at %(url)s"),
                    params={"url": url}
                )
            if not service_handler.has_resources():
                raise ValidationError(
                    _("Could not find importable resources for the service "
                      "at %(url)s"),
                    params={"url": url}
                )
            elif service_type not in (enumerations.AUTO, enumerations.OWS):
                if service_handler.service_type != service_type:
                    raise ValidationError(
                        _("Found service of type %(found_type)s instead "
                          "of %(service_type)s"),
                        params={
                            "found_type": service_handler.service_type,
                            "service_type": service_type
                        }
                    )
            self.cleaned_data["service_handler"] = service_handler
            self.cleaned_data["type"] = service_handler.service_type
>>>>>>> 5418981e
<|MERGE_RESOLUTION|>--- conflicted
+++ resolved
@@ -24,21 +24,14 @@
 from django.core.exceptions import ValidationError
 from django.utils.translation import ugettext as _
 import taggit
-<<<<<<< HEAD
 
 from . import enumerations
 from .models import Service
 from .serviceprocessors import get_service_handler
 
 logger = logging.getLogger(__name__)
-=======
->>>>>>> 5418981e
 
-from . import enumerations
-from .models import Service
-from .serviceprocessors import get_service_handler
 
-<<<<<<< HEAD
 class CreateServiceForm(forms.Form):
     url = forms.CharField(
         label=_("Service URL"),
@@ -147,79 +140,4 @@
             'description',
             'abstract',
             'keywords',
-        )
-=======
-logger = logging.getLogger(__name__)
-
-
-class CreateServiceForm(forms.Form):
-    url = forms.CharField(
-        label=_("Service URL"),
-        max_length=512,
-        widget=forms.TextInput(
-            attrs={
-                'size': '65',
-                'class': 'inputText',
-                'required': '',
-                'type': 'url',
-
-            }
-        )
-    )
-    type = forms.ChoiceField(
-        label=_("Service Type"),
-        choices=(
-            # (enumerations.AUTO, _('Auto-detect')),
-            # (enumerations.OWS, _('Paired WMS/WFS/WCS')),
-            (enumerations.WMS, _('Web Map Service')),
-            # (enumerations.CSW, _('Catalogue Service')),
-            # (enumerations.REST, _('ArcGIS REST Service')),
-            # (enumerations.OGP, _('OpenGeoPortal')),
-            # (enumerations.HGL, _('Harvard Geospatial Library')),
-        ),
-        initial='AUTO',
-    )
-
-    def clean_url(self):
-        proposed_url = self.cleaned_data["url"]
-        existing = Service.objects.filter(base_url=proposed_url).exists()
-        if existing:
-            raise ValidationError(
-                _("Service %(url)s is already registered"),
-                params={"url": proposed_url}
-            )
-        return proposed_url
-
-    def clean(self):
-        """Validates form fields that depend on each other"""
-        super(CreateServiceForm, self).clean()
-        url = self.cleaned_data.get("url")
-        service_type = self.cleaned_data.get("type")
-        if url is not None and service_type is not None:
-            try:
-                service_handler = get_service_handler(
-                    base_url=url, service_type=service_type)
-            except Exception:
-                raise ValidationError(
-                    _("Could not connect to the service at %(url)s"),
-                    params={"url": url}
-                )
-            if not service_handler.has_resources():
-                raise ValidationError(
-                    _("Could not find importable resources for the service "
-                      "at %(url)s"),
-                    params={"url": url}
-                )
-            elif service_type not in (enumerations.AUTO, enumerations.OWS):
-                if service_handler.service_type != service_type:
-                    raise ValidationError(
-                        _("Found service of type %(found_type)s instead "
-                          "of %(service_type)s"),
-                        params={
-                            "found_type": service_handler.service_type,
-                            "service_type": service_type
-                        }
-                    )
-            self.cleaned_data["service_handler"] = service_handler
-            self.cleaned_data["type"] = service_handler.service_type
->>>>>>> 5418981e
+        )