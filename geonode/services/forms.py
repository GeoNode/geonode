--- conflicted
+++ resolved
@@ -52,16 +52,11 @@
             # (enumerations.AUTO, _('Auto-detect')),
             # (enumerations.OWS, _('Paired WMS/WFS/WCS')),
             (enumerations.WMS, _('Web Map Service')),
-<<<<<<< HEAD
-            # (enumerations.CSW, _('Catalogue Service')),
-            # (enumerations.REST, _('ArcGIS REST Service')),
-=======
             (enumerations.GN_WMS, _('GeoNode (Web Map Service)')),
             # (enumerations.GN_CSW, _('GeoNode (Catalogue Service)')),
             # (enumerations.CSW, _('Catalogue Service')),
             (enumerations.REST_MAP, _('ArcGIS REST MapServer')),
             # (enumerations.REST_IMG, _('ArcGIS REST ImageServer')),
->>>>>>> 94866488
             # (enumerations.OGP, _('OpenGeoPortal')),
             # (enumerations.HGL, _('Harvard Geospatial Library')),
         ),
