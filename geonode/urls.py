# -*- coding: utf-8 -*-
#########################################################################
#
# Copyright (C) 2016 OSGeo
#
# This program is free software: you can redistribute it and/or modify
# it under the terms of the GNU General Public License as published by
# the Free Software Foundation, either version 3 of the License, or
# (at your option) any later version.
#
# This program is distributed in the hope that it will be useful,
# but WITHOUT ANY WARRANTY; without even the implied warranty of
# MERCHANTABILITY or FITNESS FOR A PARTICULAR PURPOSE. See the
# GNU General Public License for more details.
#
# You should have received a copy of the GNU General Public License
# along with this program. If not, see <http://www.gnu.org/licenses/>.
#
#########################################################################

from django.conf.urls import include, patterns, url
from django.conf import settings
from django.contrib.staticfiles.urls import staticfiles_urlpatterns
from django.conf.urls.static import static
from geonode.sitemap import LayerSitemap, MapSitemap
from django.views.generic import TemplateView
from django.contrib import admin

import geonode.proxy.urls
from geonode.cms.views import IndexClass
import geonode.front_end.urls

from geonode.api.urls import api
from geonode.api.views import verify_token, roles, users, admin_role

import autocomplete_light

from geonode.api.download_task_api import DownloadTaskAPIView, DownloadAPIView

# Setup Django Admin
autocomplete_light.autodiscover()

admin.autodiscover()

js_info_dict = {
    'domain': 'djangojs',
    'packages': ('geonode',)
}

sitemaps = {
    "layer": LayerSitemap,
    "map": MapSitemap
}

urlpatterns = patterns('',

                       # Social authentication
                       #url('', include('social.apps.django_app.urls', namespace='social')),

                       # Static pages
                       url(r'^categories_key_words/?$', TemplateView.as_view(template_name='categories_key_words.html'),name='categories_key_words'),
                       # url(r'^/?$', TemplateView.as_view(template_name='index.html'), name='home'),
                       url(r'^/?$', IndexClass.as_view(), name='home'),
                       url(r'^help/$', TemplateView.as_view(template_name='help.html'), name='help'),
                       url(r'^developer/$', TemplateView.as_view(template_name='developer.html'), name='developer'),
                       url(r'^about/$', TemplateView.as_view(template_name='about.html'), name='about'),

                       #@jahangir091
                       #django-notify app url
                       url(r'^notifications/$',
                       TemplateView.as_view(template_name='notification/notifications_detail_page.html'), name='notifications_all'),
                       url(r'^notifications/', include('notify.urls', 'notifications')),
                       url(r'^add_news/$', TemplateView.as_view(template_name='news/add_news.html'), name='add_news'),
                       #end

                       # Layer views
                       (r'^layers/', include('geonode.layers.urls')),

                       # Map views
                       (r'^maps/', include('geonode.maps.urls')),


                       #@jahangir091
                       # cms
                       (r'^cms/', include('geonode.cms.urls')),

                       # News views
                       (r'^news/', include('geonode.news.urls')),

                       # dashboard views
                       (r'^dashboard/', include('geonode.dashboard.urls')),

                       # workspace views
                       (r'^workspace/', include('geonode.workspace.urls')),
                       #end



                       # Catalogue views
                       (r'^catalogue/', include('geonode.catalogue.urls')),

                       # data.json
                       url(r'^data.json$', 'geonode.catalogue.views.data_json', name='data_json'),

                       # ident
                       url(r'^ident.json$', 'geonode.views.ident_json', name='ident_json'),

                       # h keywords
                       url(r'^h_keywords_api$', 'geonode.views.h_keywords', name='h_keywords_api'),

                       # Search views
                       url(r'^search/$', TemplateView.as_view(template_name='search/search.html'), name='search'),
                       url(r'^searchuser/$', TemplateView.as_view(template_name='search/searchuser.html'), name='searchuser'),
                       url(r'^searchorg/$', TemplateView.as_view(template_name='search/searchorg.html'), name='searchorg'),

                       # user notification url
                       url(r'^notifications/', include('notify.urls', 'notifications')),

                       # Social views
                       (r"^account/", include("account.urls")),
                       (r'^people/', include('geonode.people.urls')),
                       (r'^avatar/', include('avatar.urls')),
                       (r'^comments/', include('dialogos.urls')),
                       (r'^ratings/', include('agon_ratings.urls')),
                       (r'^activity/', include('actstream.urls')),
                       (r'^announcements/', include('announcements.urls')),
                       (r'^messages/', include('user_messages.urls')),
                       (r'^social/', include('geonode.social.urls')),
                       (r'^security/', include('geonode.security.urls')),

                       # Accounts
                       url(r'^account/ajax_login$', 'geonode.views.ajax_login', name='account_ajax_login'),
                       url(r'^account/ajax_lookup$', 'geonode.views.ajax_lookup', name='account_ajax_lookup'),

                       # Meta
                       url(r'^topiccategory/create$', 'geonode.views.topiccategory_create', name='topiccategory-create'),
                       url(r'^topiccategory/list$', 'geonode.views.topiccategory_list', name='topiccategory-list'),
                       url(r'^topiccategory/delete$', 'geonode.views.topiccategory_delete', name='topiccategory-delete'),
                       url(r'^lang\.js$', TemplateView.as_view(template_name='lang.js', content_type='text/javascript'),
                           name='lang'),

                       #keywords
                       url(r'^keyword/create$', 'geonode.views.keyword_create', name='keyword-create'),
                       url(r'^keyword/list$', 'geonode.views.keyword_list', name='keyword-list'),
                       url(r'^keyword/delete$', 'geonode.views.keyword_delete', name='keyword-delete'),

                       url(r'^jsi18n/$', 'django.views.i18n.javascript_catalog', js_info_dict, name='jscat'),
                       url(r'^sitemap\.xml$', 'django.contrib.sitemaps.views.sitemap', {'sitemaps': sitemaps},
                           name='sitemap'),

                       (r'^i18n/', include('django.conf.urls.i18n')),
                       (r'^autocomplete/', include('autocomplete_light.urls')),
                       (r'^admin/', include(admin.site.urls)),
                       (r'^groups/', include('geonode.groups.urls')),
                       (r'^documents/', include('geonode.documents.urls')),
                       (r'^services/', include('geonode.services.urls')),

                       # OAuth Provider
                       url(r'^o/', include('oauth2_provider.urls', namespace='oauth2_provider')),

                       # Api Views
                       url(r'^api/o/v4/tokeninfo', verify_token, name='tokeninfo'),
                       url(r'^api/roles', roles, name='roles'),
                       url(r'^api/adminRole', admin_role, name='adminRole'),
                       url(r'^api/users', users, name='users'),
                       url(r'^api/geoserver/', include('geonode.geoserver.api.urls')),
<<<<<<< HEAD
=======
                       url(r'^api/error-reporting/', include('geonode.error_reporting.api.urls')),
                       
>>>>>>> cbc75094
                       url(r'^api/analytics/', include('geonode.analytics.api.urls')),
                       
                       url(r'', include(api.urls)),

                       # Analytics
                       url(r'^analytics/', include('geonode.analytics.urls')),

                       # Logging and Error Reporting
                       url(r'^error/reporting/', include('geonode.error_reporting.urls')),

                       # Download task API
                       url(r'^api/download/task/', DownloadTaskAPIView.as_view()),
                       url(r'^download/(?P<file_name>[0-9a-z.]+)', DownloadAPIView.as_view()),


                       # Locations
                       url(r'^locations/', include('geonode.locations.urls')),

                       # System Settings
                       url(r'^settings/', include('geonode.system_settings.urls')),

                       )

if "geonode.contrib.dynamic" in settings.INSTALLED_APPS:
    urlpatterns += patterns('',
                            (r'^dynamic/', include('geonode.contrib.dynamic.urls')),
                            )

if "geonode.contrib.metadataxsl" in settings.INSTALLED_APPS:
    urlpatterns += patterns('',
                            (r'^showmetadata/', include('geonode.contrib.metadataxsl.urls')),
                            )

if 'geonode.geoserver' in settings.INSTALLED_APPS:
    # GeoServer Helper Views
    urlpatterns += patterns('',
                            # Upload views
                            (r'^upload/', include('geonode.upload.urls')),
                            (r'^gs/', include('geonode.geoserver.urls')),
                            )
if 'geonode_qgis_server' in settings.INSTALLED_APPS:
    # QGIS Server's urls
    urlpatterns += patterns('',
                            (r'', include('geonode_qgis_server.urls')),
                            )

if 'notification' in settings.INSTALLED_APPS:
    urlpatterns += patterns('',
                            (r'^notifications/', include('notification.urls')),
                            )

if "djmp" in settings.INSTALLED_APPS:
    urlpatterns += patterns('',
                            (r'^djmp/', include('djmp.urls')),
                            )

# Set up proxy
urlpatterns += geonode.proxy.urls.urlpatterns

# Serve static files
urlpatterns += staticfiles_urlpatterns()
urlpatterns += static(settings.LOCAL_MEDIA_URL, document_root=settings.MEDIA_ROOT)
handler403 = 'geonode.views.err403'

# Featured Maps Pattens
urlpatterns += patterns('',
                        (r'^featured/(?P<site>[A-Za-z0-9_\-]+)/$', 'geonode.maps.views.featured_map'),
                        (r'^featured/(?P<site>[A-Za-z0-9_\-]+)/info$', 'geonode.maps.views.featured_map_info'),
                        )

#Custom injected app
urlpatterns += geonode.front_end.urls.urlpatterns
<|MERGE_RESOLUTION|>--- conflicted
+++ resolved
@@ -164,11 +164,8 @@
                        url(r'^api/adminRole', admin_role, name='adminRole'),
                        url(r'^api/users', users, name='users'),
                        url(r'^api/geoserver/', include('geonode.geoserver.api.urls')),
-<<<<<<< HEAD
-=======
                        url(r'^api/error-reporting/', include('geonode.error_reporting.api.urls')),
                        
->>>>>>> cbc75094
                        url(r'^api/analytics/', include('geonode.analytics.api.urls')),
                        
                        url(r'', include(api.urls)),
