--- conflicted
+++ resolved
@@ -93,13 +93,6 @@
                        (r'^social/', include('geonode.social.urls')),
                        (r'^security/', include('geonode.security.urls')),
 
-<<<<<<< HEAD
-                        # Accounts
-                       #url(r'^account/ajax_login$', 'geonode.views.ajax_login', name='account_ajax_login'),
-                       url(r'^account/login/$','django_cas_ng.views.login', name='account_login'),
-                       url(r'^account/login/$', 'django_cas_ng.views.login', name='cas_ng_login'),
-                       url(r'^account/logout/$', 'django_cas_ng.views.logout', name='cas_ng_logout'),
-=======
                        # Accounts
                        #url(r'^account/ajax_login$', 'geonode.views.ajax_login', name='account_ajax_login'),
                        url(r'^account/login/$','django_cas_ng.views.login', name='account_login'),
@@ -107,9 +100,7 @@
                        url(r'^account/logout/$', 'django_cas_ng.views.logout', name='account_logout'),
                        url(r'^account/logout/$', 'django_cas_ng.views.logout', name='cas_ng_logout'),
                        url(r'^accounts/callback$', 'django_cas_ng.views.callback', name='cas_ng_proxy_callback'),
->>>>>>> 89e34cce
                        url(r'^account/ajax_lookup$', 'geonode.views.ajax_lookup', name='account_ajax_lookup'),
-                       url(r'^accounts/callback$', 'django_cas_ng.views.callback', name='cas_ng_proxy_callback'),
 
 		       #Geocoding
                        (r'^geocoding/',include('geonode.arealocate.urls',namespace='arealocate')),
