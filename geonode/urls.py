#########################################################################
#
# Copyright (C) 2012 OpenPlans
#
# This program is free software: you can redistribute it and/or modify
# it under the terms of the GNU General Public License as published by
# the Free Software Foundation, either version 3 of the License, or
# (at your option) any later version.
#
# This program is distributed in the hope that it will be useful,
# but WITHOUT ANY WARRANTY; without even the implied warranty of
# MERCHANTABILITY or FITNESS FOR A PARTICULAR PURPOSE. See the
# GNU General Public License for more details.
#
# You should have received a copy of the GNU General Public License
# along with this program. If not, see <http://www.gnu.org/licenses/>.
#
#########################################################################

from django.conf.urls import include, patterns, url
from django.conf import settings
from django.contrib.staticfiles.urls import staticfiles_urlpatterns
from django.conf.urls.static import static
from geonode.sitemap import LayerSitemap, MapSitemap
from django.views.generic import TemplateView
from django.contrib import admin

import geonode.proxy.urls
import geonode.cephgeo.urls

from geonode.api.urls import api

import django_cas_ng

import autocomplete_light
from geonode.views import forbidden

#from geonode import settings

# Setup Django Admin
autocomplete_light.autodiscover()

admin.autodiscover()

js_info_dict = {
    'domain': 'djangojs',
    'packages': ('geonode',)
}

sitemaps = {
    "layer": LayerSitemap,
    "map": MapSitemap
}

urlpatterns = patterns('',

                       # Static pages
                       url(r'^/?$', 'geonode.views.philgrid', name='home'),
                       url(r'^help/$', TemplateView.as_view(template_name='help.html'), name='help'),
                       url(r'^developer/$', TemplateView.as_view(template_name='developer.html'), name='developer'),
                       url(r'^about/$', TemplateView.as_view(template_name='about.html'), name='about'),

                       # EULA URLs
                       url(r'^eula/', include('geonode.eula.urls'), name='eula'),

                       # Permission denied handler
                       url(r'^forbidden/$', forbidden, name='forbidden'),

                       # Layer views
                       (r'^layers/', include('geonode.layers.urls')),

                       # Map views
                       (r'^maps/', include('geonode.maps.urls')),

                       # Catalogue views
                       (r'^catalogue/', include('geonode.catalogue.urls')),

                       # data.json
                       url(r'^data.json$', 'geonode.catalogue.views.data_json', name='data_json'),

                       # Search views
                       url(r'^search/$', TemplateView.as_view(template_name='search/search.html'), name='search'),

                       # Social views
                       #(r"^account/", include("account.urls")),
                       (r'^people/', include('geonode.people.urls')),
                       (r'^avatar/', include('avatar.urls')),
                       (r'^comments/', include('dialogos.urls')),
                       (r'^ratings/', include('agon_ratings.urls')),
                       (r'^activity/', include('actstream.urls')),
                       (r'^announcements/', include('announcements.urls')),
                       (r'^messages/', include('user_messages.urls')),
                       (r'^social/', include('geonode.social.urls')),
                       (r'^security/', include('geonode.security.urls')),

                       # Accounts
                       #url(r'^account/ajax_login$', 'geonode.views.ajax_login', name='account_ajax_login'),
<<<<<<< HEAD
                       url(r'^account/login/$', 'django_cas_ng.views.login', name='account_ajax_login'),
                       url(r'^account/login/$','django_cas_ng.views.login', name='account_login'),
                       url(r'^account/login/$', 'django_cas_ng.views.login', name='cas_ng_login'),
                       url(r'^account/logout/$', 'django_cas_ng.views.logout', name='account_logout'),
                       url(r'^account/logout/$', 'django_cas_ng.views.logout', name='cas_ng_logout'),
=======
                       url(r'^account/login$', 'django_cas_ng.views.login', name='account_ajax_login'),
                       url(r'^account/login/$','django_cas_ng.views.login', name='account_login'),
                       url(r'^account/login/$', 'django_cas_ng.views.login', name='cas_ng_login'),
                       url(r'^account/logout/$', 'django_cas_ng.views.logout', name='cas_ng_logout'),
                       url(r'^account/logout/$', 'django_cas_ng.views.logout', name='account_logout'),
>>>>>>> d449aef2
                       url(r'^accounts/callback$', 'django_cas_ng.views.callback', name='cas_ng_proxy_callback'),
                       url(r'^account/ajax_lookup$', 'geonode.views.ajax_lookup', name='account_ajax_lookup'),

		       #Geocoding
                       (r'^geocoding/',include('geonode.arealocate.urls',namespace='arealocate')),

                       # Data Request Profiles
                       (r'^requests/', include('geonode.datarequests.urls', namespace='datarequests')),

                       # Misc
                       # url(r'^captcha/', include('captcha.urls')),

					   # CephGeo
					   url(r'^ceph/', include("geonode.cephgeo.urls")),

					   #MapTiles
					   url(r'^maptiles/',include("geonode.maptiles.urls")),

                       # Meta
                       url(r'^lang\.js$', TemplateView.as_view(template_name='lang.js', content_type='text/javascript'),
                           name='lang'),

                       url(r'^jsi18n/$', 'django.views.i18n.javascript_catalog', js_info_dict, name='jscat'),
                       url(r'^sitemap\.xml$', 'django.contrib.sitemaps.views.sitemap', {'sitemaps': sitemaps},
                           name='sitemap'),

                       (r'^i18n/', include('django.conf.urls.i18n')),
                       (r'^autocomplete/', include('autocomplete_light.urls')),
                       (r'^admin/', include(admin.site.urls)),
                       (r'^groups/', include('geonode.groups.urls')),
                       (r'^documents/', include('geonode.documents.urls')),
                       (r'^services/', include('geonode.services.urls')),
                       url(r'', include(api.urls)),
                       (r'^api/', include('geonode.api.urls')),

                       # Reports views
                       (r'^reports/', include('geonode.reports.urls')),
                       )

if "geonode.contrib.dynamic" in settings.INSTALLED_APPS:
    urlpatterns += patterns('',
                            (r'^dynamic/', include('geonode.contrib.dynamic.urls')),
                            )

if 'geonode.geoserver' in settings.INSTALLED_APPS:
    # GeoServer Helper Views
    urlpatterns += patterns('',
                            # Upload views
                            (r'^upload/', include('geonode.upload.urls')),
                            (r'^gs/', include('geonode.geoserver.urls')),
                            )

if 'notification' in settings.INSTALLED_APPS:
    urlpatterns += patterns('',
                            (r'^notifications/', include('notification.urls')),
                            )

if 'simple_sso.sso_server' in settings.INSTALLED_APPS:
    from simple_sso.sso_server.server import Server
    server = Server()
    urlpatterns += server.get_urls()

# Set up proxy
urlpatterns += geonode.proxy.urls.urlpatterns

# Serve static files
urlpatterns += staticfiles_urlpatterns()
urlpatterns += static(settings.MEDIA_URL, document_root=settings.MEDIA_ROOT)
handler403 = 'geonode.views.err403'

# Featured Maps Pattens
urlpatterns += patterns('',
                        (r'^featured/(?P<site>[A-Za-z0-9_\-]+)/$', 'geonode.maps.views.featured_map'),
                        (r'^featured/(?P<site>[A-Za-z0-9_\-]+)/info$', 'geonode.maps.views.featured_map_info'),
                        )<|MERGE_RESOLUTION|>--- conflicted
+++ resolved
@@ -95,19 +95,11 @@
 
                        # Accounts
                        #url(r'^account/ajax_login$', 'geonode.views.ajax_login', name='account_ajax_login'),
-<<<<<<< HEAD
-                       url(r'^account/login/$', 'django_cas_ng.views.login', name='account_ajax_login'),
-                       url(r'^account/login/$','django_cas_ng.views.login', name='account_login'),
-                       url(r'^account/login/$', 'django_cas_ng.views.login', name='cas_ng_login'),
-                       url(r'^account/logout/$', 'django_cas_ng.views.logout', name='account_logout'),
-                       url(r'^account/logout/$', 'django_cas_ng.views.logout', name='cas_ng_logout'),
-=======
                        url(r'^account/login$', 'django_cas_ng.views.login', name='account_ajax_login'),
                        url(r'^account/login/$','django_cas_ng.views.login', name='account_login'),
                        url(r'^account/login/$', 'django_cas_ng.views.login', name='cas_ng_login'),
                        url(r'^account/logout/$', 'django_cas_ng.views.logout', name='cas_ng_logout'),
                        url(r'^account/logout/$', 'django_cas_ng.views.logout', name='account_logout'),
->>>>>>> d449aef2
                        url(r'^accounts/callback$', 'django_cas_ng.views.callback', name='cas_ng_proxy_callback'),
                        url(r'^account/ajax_lookup$', 'geonode.views.ajax_lookup', name='account_ajax_lookup'),
 
