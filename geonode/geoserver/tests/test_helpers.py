--- conflicted
+++ resolved
@@ -27,13 +27,8 @@
 from geonode.decorators import on_ogc_backend
 from geonode.tests.base import GeoNodeBaseTestSupport
 from geonode.geoserver.views import _response_callback
-<<<<<<< HEAD
 from geonode.geoserver.helpers import get_dataset_storetype
-from geonode.datasets.populate_datasets_data import create_dataset_data
-=======
-from geonode.geoserver.helpers import get_layer_subtype
-from geonode.layers.populate_layers_data import create_layer_data
->>>>>>> 88e5c657
+from geonode.datasets.populate_layers_data import create_dataset_data
 
 from geonode.base.populate_test_data import (
     all_public,
@@ -184,7 +179,6 @@
         self.assertTrue(re.findall(f'{urljoin(settings.SITEURL, "/gs/")}ows', str(_content)))
 
     def test_return_element_if_not_exists_in_the_subtypes(self):
-<<<<<<< HEAD
         el = get_dataset_storetype('not-existing-type')
         self.assertEqual('not-existing-type', el)
 
@@ -198,19 +192,4 @@
 
     def test_remoteStore_should_return_remote(self):
         el = get_dataset_storetype('remoteStore')
-=======
-        el = get_layer_subtype('not-existing-type')
-        self.assertEqual('not-existing-type', el)
-
-    def test_datastore_should_return_vector(self):
-        el = get_layer_subtype('dataStore')
-        self.assertEqual('vector', el)
-
-    def test_coverageStore_should_return_raster(self):
-        el = get_layer_subtype('coverageStore')
-        self.assertEqual('raster', el)
-
-    def test_remoteStore_should_return_remote(self):
-        el = get_layer_subtype('remoteStore')
->>>>>>> 88e5c657
         self.assertEqual('remote', el)