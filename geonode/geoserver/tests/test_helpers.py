# -*- coding: utf-8 -*-
#########################################################################
#
# Copyright (C) 2019 OSGeo
#
# This program is free software: you can redistribute it and/or modify
# it under the terms of the GNU General Public License as published by
# the Free Software Foundation, either version 3 of the License, or
# (at your option) any later version.
#
# This program is distributed in the hope that it will be useful,
# but WITHOUT ANY WARRANTY; without even the implied warranty of
# MERCHANTABILITY or FITNESS FOR A PARTICULAR PURPOSE. See the
# GNU General Public License for more details.
#
# You should have received a copy of the GNU General Public License
# along with this program. If not, see <http://www.gnu.org/licenses/>.
#
#########################################################################
from django.contrib.auth import get_user_model
from geonode.tests.base import GeoNodeBaseTestSupport

import re
from urllib.parse import urljoin

from django.conf import settings

from geonode import geoserver
from geonode.decorators import on_ogc_backend

from geonode.layers.populate_layers_data import create_layer_data

from geonode.geoserver.views import _response_callback

import logging
logger = logging.getLogger(__name__)


class HelperTest(GeoNodeBaseTestSupport):

    type = 'layer'

    def setUp(self):
        super(HelperTest, self).setUp()
        self.user = 'admin'
        self.passwd = 'admin'
        create_layer_data()

    @on_ogc_backend(geoserver.BACKEND_PACKAGE)
<<<<<<< HEAD
=======
    def test_replace_layer(self):
        """
        Ensures the layer_style_manage route returns a 200.
        """
        admin = get_user_model().objects.get(username="admin")
        layer = Layer.objects.all()[0]
        logger.debug(Layer.objects.all())
        self.assertIsNotNone(layer)

        logger.debug("Attempting to replace a vector layer with a raster.")
        filename = filename = os.path.join(
            gisdata.GOOD_DATA,
            'vector/san_andres_y_providencia_administrative.shp')
        vector_layer = file_upload(filename, user=admin)
        self.assertTrue(vector_layer.is_vector())
        filename = os.path.join(gisdata.GOOD_DATA, 'raster/test_grid.tif')
        with self.assertRaisesRegex(Exception, "You are attempting to replace a vector layer with a raster."):
            file_upload(filename, layer=vector_layer, overwrite=True)

        logger.debug("Attempting to replace a raster layer with a vector.")
        raster_layer = file_upload(filename, user=admin)
        self.assertFalse(raster_layer.is_vector())
        filename = filename = os.path.join(
            gisdata.GOOD_DATA,
            'vector/san_andres_y_providencia_administrative.shp')
        with self.assertRaisesRegex(Exception, "You are attempting to replace a raster layer with a vector."):
            file_upload(filename, layer=raster_layer, overwrite=True)

        logger.debug("Attempting to replace a vector layer.")
        replaced = file_upload(filename, layer=vector_layer, overwrite=True, gtype='LineString')
        self.assertIsNotNone(replaced)
        self.assertTrue(replaced.is_vector())

    @on_ogc_backend(geoserver.BACKEND_PACKAGE)
>>>>>>> 6489b00e
    def test_replace_callback(self):
        content = f"""<Layer>
      <Title>GeoNode Local GeoServer</Title>
      <Abstract>This is a description of your Web Map Server.</Abstract>
      <!--Limited list of EPSG projections:-->
      <CRS>EPSG:4326</CRS>
      <CRS>EPSG:3785</CRS>
      <CRS>EPSG:3857</CRS>
      <CRS>EPSG:900913</CRS>
      <CRS>EPSG:32647</CRS>
      <CRS>EPSG:32736</CRS>
      <CRS>CRS:84</CRS>
      <EX_GeographicBoundingBox>
        <westBoundLongitude>-124.731422</westBoundLongitude>
        <eastBoundLongitude>12.512771464573753</eastBoundLongitude>
        <southBoundLatitude>12.4801497</southBoundLatitude>
        <northBoundLatitude>49.371735</northBoundLatitude>
      </EX_GeographicBoundingBox>
      <BoundingBox CRS="CRS:84" ..../>
      <BoundingBox CRS="EPSG:4326" ..../>
      <BoundingBox CRS="EPSG:3785" ..../>
      <BoundingBox CRS="EPSG:3857" ..../>
      <BoundingBox CRS="EPSG:900913" ..../>
      <BoundingBox CRS="EPSG:32647" ..../>
      <BoundingBox CRS="EPSG:32736" ..../>
      <Layer queryable="1" opaque="0">
        <Name>geonode:DE_USNG_UTM18</Name>
        <Title>DE_USNG_UTM18</Title>
        <Abstract>No abstract provided</Abstract>
        <KeywordList>
          <Keyword>DE_USNG_UTM18</Keyword>
          <Keyword>features</Keyword>
        </KeywordList>
        <CRS>EPSG:26918</CRS>
        <CRS>CRS:84</CRS>
        <EX_GeographicBoundingBox>
          <westBoundLongitude>-75.93570725669369</westBoundLongitude>
          <eastBoundLongitude>-75.00000000000001</eastBoundLongitude>
          <southBoundLatitude>38.3856300861002</southBoundLatitude>
          <northBoundLatitude>39.89406880610797</northBoundLatitude>
        </EX_GeographicBoundingBox>
        <BoundingBox CRS="CRS:84" .01" maxy="39.89406880610797"/>
        <BoundingBox CRS="EPSG:26918" ..../>
        <BoundingBox CRS="EPSG:4326" ..../>
        <BoundingBox CRS="EPSG:3785" ..../>
        <BoundingBox CRS="EPSG:3857" ..../>
        <BoundingBox CRS="EPSG:900913" ..../>
        <BoundingBox CRS="EPSG:32647" ..../>
        <BoundingBox CRS="EPSG:32736" ..../>
        <MetadataURL type="other">
          <Format>other</Format>
          <OnlineResource xlink:type="simple"
xlink:href="{settings.GEOSERVER_LOCATION}catalogue/csw?outputschema=...."/>
        </MetadataURL>
        <MetadataURL type="other">
          <Format>other</Format>
          <OnlineResource xlink:type="simple"
xlink:href="{settings.GEOSERVER_LOCATION}catalogue/csw?outputschema=...."/>
        </MetadataURL>
        <MetadataURL type="other">
          <Format>other</Format>
          <OnlineResource xlink:type="simple"
xlink:href="{settings.GEOSERVER_LOCATION}catalogue/csw?outputschema=...."/>
        </MetadataURL>
        <MetadataURL type="other">
          <Format>other</Format>
          <OnlineResource xlink:type="simple"
xlink:href="{settings.GEOSERVER_LOCATION}catalogue/csw?outputschema=...."/>
        </MetadataURL>
        <MetadataURL type="FGDC">
          <Format>text/xml</Format>
          <OnlineResource xlink:type="simple"
xlink:href="{settings.GEOSERVER_LOCATION}catalogue/csw?outputschema=...."/>
        </MetadataURL>
        <MetadataURL type="other">
          <Format>other</Format>
          <OnlineResource xlink:type="simple"
xlink:href="{settings.GEOSERVER_LOCATION}catalogue/csw?outputschema=...."/>
        </MetadataURL>
        <MetadataURL type="other">
          <Format>other</Format>
          <OnlineResource xlink:type="simple"
xlink:href="{settings.GEOSERVER_LOCATION}showmetadata/xsl/584"/>
        </MetadataURL>
        <Style>
          <Name>geonode:DE_USNG_UTM18</Name>
          <Title>Default Polygon</Title>
          <Abstract>A sample style that draws a polygon</Abstract>
          <LegendURL width="20" height="20">
            <Format>image/png</Format>
            <OnlineResource
xmlns:xlink="http://www.w3.org/1999/xlink" xlink:type="simple"
xlink:href="{settings.GEOSERVER_LOCATION}ows?service=WMS&amp;request=GetLegendGraphic&...."/>
          </LegendURL>
        </Style>
      </Layer>"""
        kwargs = {
            'content': content,
            'status': 200,
            'content_type': 'application/xml'
        }
        _content = _response_callback(**kwargs).content
        self.assertTrue(re.findall(f'{urljoin(settings.SITEURL, "/gs/")}ows', str(_content)))

        kwargs = {
            'content': content,
            'status': 200,
            'content_type': 'text/xml; charset=UTF-8'
        }
        _content = _response_callback(**kwargs).content
        self.assertTrue(re.findall(f'{urljoin(settings.SITEURL, "/gs/")}ows', str(_content)))<|MERGE_RESOLUTION|>--- conflicted
+++ resolved
@@ -47,43 +47,6 @@
         create_layer_data()
 
     @on_ogc_backend(geoserver.BACKEND_PACKAGE)
-<<<<<<< HEAD
-=======
-    def test_replace_layer(self):
-        """
-        Ensures the layer_style_manage route returns a 200.
-        """
-        admin = get_user_model().objects.get(username="admin")
-        layer = Layer.objects.all()[0]
-        logger.debug(Layer.objects.all())
-        self.assertIsNotNone(layer)
-
-        logger.debug("Attempting to replace a vector layer with a raster.")
-        filename = filename = os.path.join(
-            gisdata.GOOD_DATA,
-            'vector/san_andres_y_providencia_administrative.shp')
-        vector_layer = file_upload(filename, user=admin)
-        self.assertTrue(vector_layer.is_vector())
-        filename = os.path.join(gisdata.GOOD_DATA, 'raster/test_grid.tif')
-        with self.assertRaisesRegex(Exception, "You are attempting to replace a vector layer with a raster."):
-            file_upload(filename, layer=vector_layer, overwrite=True)
-
-        logger.debug("Attempting to replace a raster layer with a vector.")
-        raster_layer = file_upload(filename, user=admin)
-        self.assertFalse(raster_layer.is_vector())
-        filename = filename = os.path.join(
-            gisdata.GOOD_DATA,
-            'vector/san_andres_y_providencia_administrative.shp')
-        with self.assertRaisesRegex(Exception, "You are attempting to replace a raster layer with a vector."):
-            file_upload(filename, layer=raster_layer, overwrite=True)
-
-        logger.debug("Attempting to replace a vector layer.")
-        replaced = file_upload(filename, layer=vector_layer, overwrite=True, gtype='LineString')
-        self.assertIsNotNone(replaced)
-        self.assertTrue(replaced.is_vector())
-
-    @on_ogc_backend(geoserver.BACKEND_PACKAGE)
->>>>>>> 6489b00e
     def test_replace_callback(self):
         content = f"""<Layer>
       <Title>GeoNode Local GeoServer</Title>
