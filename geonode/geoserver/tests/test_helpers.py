--- conflicted
+++ resolved
@@ -18,10 +18,7 @@
 #########################################################################
 import re
 import os
-<<<<<<< HEAD
-=======
 import time
->>>>>>> 72143a02
 import logging
 
 from urllib.parse import urljoin
@@ -37,10 +34,7 @@
 from geonode.geoserver.views import _response_callback
 from geonode.geoserver.helpers import (
     gs_catalog,
-<<<<<<< HEAD
-=======
     ows_endpoint_in_path,
->>>>>>> 72143a02
     get_dataset_storetype,
     extract_name_from_sld)
 from geonode.layers.populate_datasets_data import create_dataset_data
