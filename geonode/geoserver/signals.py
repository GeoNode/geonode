# -*- coding: utf-8 -*-
#########################################################################
#
# Copyright (C) 2016 OSGeo
#
# This program is free software: you can redistribute it and/or modify
# it under the terms of the GNU General Public License as published by
# the Free Software Foundation, either version 3 of the License, or
# (at your option) any later version.
#
# This program is distributed in the hope that it will be useful,
# but WITHOUT ANY WARRANTY; without even the implied warranty of
# MERCHANTABILITY or FITNESS FOR A PARTICULAR PURPOSE. See the
# GNU General Public License for more details.
#
# You should have received a copy of the GNU General Public License
# along with this program. If not, see <http://www.gnu.org/licenses/>.
#
#########################################################################

import errno
import logging
<<<<<<< HEAD
import urllib

from urlparse import urlparse, urljoin
=======
>>>>>>> af1bd107

from django.conf import settings
from django.forms.models import model_to_dict

# use different name to avoid module clash
from . import BACKEND_PACKAGE
from geonode import GeoNodeException
from geonode.utils import set_resource_default_links
from geonode.decorators import on_ogc_backend
from geonode.geoserver.upload import geoserver_upload
from geonode.geoserver.helpers import (cascading_delete,
                                       set_attributes_from_geoserver,
                                       set_styles,
                                       set_layer_style,
                                       gs_catalog,
                                       ogc_server_settings,
                                       create_gs_thumbnail,
                                       _stylefilterparams_geowebcache_layer,
                                       _invalidate_geowebcache_layer)
from geonode.base.models import ResourceBase
from geonode.people.models import Profile
from geonode.layers.models import Layer
from geonode.social.signals import json_serializer_producer
from geonode.catalogue.models import catalogue_post_save
from geonode.services.enumerations import CASCADED

import geoserver
from geoserver.layer import Layer as GsLayer

logger = logging.getLogger("geonode.geoserver.signals")


def geoserver_delete(typename):
    # cascading_delete should only be called if
    # ogc_server_settings.BACKEND_WRITE_ENABLED == True
    if getattr(ogc_server_settings, "BACKEND_WRITE_ENABLED", True):
        cascading_delete(gs_catalog, typename)


def geoserver_pre_delete(instance, sender, **kwargs):
    """Removes the layer from GeoServer
    """
    # cascading_delete should only be called if
    # ogc_server_settings.BACKEND_WRITE_ENABLED == True
    if getattr(ogc_server_settings, "BACKEND_WRITE_ENABLED", True):
        if instance.remote_service is None or instance.remote_service.method == CASCADED:
            if instance.alternate:
                cascading_delete(gs_catalog, instance.alternate)


def geoserver_pre_save(*args, **kwargs):
    # nothing to do here, processing is pushed to post-save
    pass


@on_ogc_backend(BACKEND_PACKAGE)
def geoserver_post_save(instance, sender, **kwargs):
    from geonode.messaging import producer
    # this is attached to various models, (ResourceBase, Document)
    # so we should select what will be handled here
    if isinstance(instance, Layer):
        instance_dict = model_to_dict(instance)
        payload = json_serializer_producer(instance_dict)
        producer.geoserver_upload_layer(payload)

        if getattr(settings, 'DELAYED_SECURITY_SIGNALS', False):
            instance.set_dirty_state()

        if instance.storeType != 'remoteStore':
            logger.info("... Creating Thumbnail for Layer [%s]" % (instance.alternate))
            try:
                create_gs_thumbnail(instance, overwrite=True, check_bbox=True)
            except BaseException:
                logger.warn("!WARNING! - Failure while Creating Thumbnail for Layer [%s]" % (instance.alternate))


def geoserver_post_save_local(instance, *args, **kwargs):
    """Send information to geoserver.

       The attributes sent include:

        * Title
        * Abstract
        * Name
        * Keywords
        * Metadata Links,
        * Point of Contact name and url
    """
    # Don't run this signal if is a Layer from a remote service
    if getattr(instance, "remote_service", None) is not None:
        return

    # Don't run this signal handler if it is a tile layer or a remote store (Service)
    #    Currently only gpkg files containing tiles will have this type & will be served via MapProxy.
    if hasattr(instance, 'storeType') and getattr(instance, 'storeType') in ['tileStore', 'remoteStore']:
        return instance

    gs_resource = None
    values = None

    # If the store in None then it's a new instance from an upload,
    # only in this case run the geoserver_upload method
    if not instance.store or getattr(instance, 'overwrite', False):
        base_file, info = instance.get_base_file()

        # There is no need to process it if there is not file.
        if base_file is None:
            return
        gs_name, workspace, values, gs_resource = geoserver_upload(instance,
                                                                   base_file.file.path,
                                                                   instance.owner,
                                                                   instance.name,
                                                                   overwrite=True,
                                                                   title=instance.title,
                                                                   abstract=instance.abstract,
                                                                   # keywords=instance.keywords,
                                                                   charset=instance.charset)

    if not gs_resource:
        gs_resource = gs_catalog.get_resource(
            instance.name,
            store=instance.store,
            workspace=instance.workspace)
        if not gs_resource:
            gs_resource = gs_catalog.get_resource(instance.alternate)

    if gs_resource:
        gs_resource.title = instance.title or ""
        gs_resource.abstract = instance.abstract or ""
        gs_resource.name = instance.name or ""

        if not values:
            values = dict(store=gs_resource.store.name,
                          storeType=gs_resource.store.resource_type,
                          alternate=gs_resource.store.workspace.name + ':' + gs_resource.name,
                          title=gs_resource.title or gs_resource.store.name,
                          abstract=gs_resource.abstract or '',
                          owner=instance.owner)
    else:
        msg = "There isn't a geoserver resource for this layer: %s" % instance.name
        logger.exception(msg)
        raise Exception(msg)

    # Get metadata links
    metadata_links = []
    for link in instance.link_set.metadata():
        metadata_links.append((link.mime, link.name, link.url))

    gs_resource.metadata_links = metadata_links
    # gs_resource should only be called if
    # ogc_server_settings.BACKEND_WRITE_ENABLED == True
    if getattr(ogc_server_settings, "BACKEND_WRITE_ENABLED", True):
        try:
            gs_catalog.save(gs_resource)
        except geoserver.catalog.FailedRequestError as e:
            msg = ('Error while trying to save resource named %s in GeoServer, '
                   'try to use: "%s"' % (gs_resource, str(e)))
            e.args = (msg,)
            logger.exception(e)

    # Update Attribution link
    if instance.poc:
        # gsconfig now utilizes an attribution dictionary
        gs_resource.attribution = {'title': str(instance.poc),
                                   'width': None,
                                   'height': None,
                                   'href': None,
                                   'url': None,
                                   'type': None}
        profile = Profile.objects.get(username=instance.poc.username)
        site_url = settings.SITEURL.rstrip('/') if settings.SITEURL.startswith('http') else settings.SITEURL
        gs_resource.attribution_link = site_url + profile.get_absolute_url()
        # gs_resource should only be called if
        # ogc_server_settings.BACKEND_WRITE_ENABLED == True
        if getattr(ogc_server_settings, "BACKEND_WRITE_ENABLED", True):
            try:
                gs_catalog.save(gs_resource)
            except geoserver.catalog.FailedRequestError as e:
                msg = ('Error while trying to save layer named %s in GeoServer, '
                       'try to use: "%s"' % (gs_resource, str(e)))
                e.args = (msg,)
                logger.exception(e)

    if isinstance(instance, ResourceBase):
        if hasattr(instance, 'layer'):
            instance = instance.layer
        else:
            return

    # Save layer attributes
    set_attributes_from_geoserver(instance)

    # Save layer styles
    set_styles(instance, gs_catalog)

    # set SLD
    sld = instance.default_style.sld_body if instance.default_style else None
    if sld:
        set_layer_style(instance, instance.alternate, sld)

    # Invalidate GeoWebCache for the updated resource
    try:
        _stylefilterparams_geowebcache_layer(instance.alternate)
        _invalidate_geowebcache_layer(instance.alternate)
    except BaseException:
        pass

    if instance.storeType == "remoteStore":
        # Save layer attributes
        set_attributes_from_geoserver(instance)
        return

    """Get information from geoserver.

       The attributes retrieved include:

       * Bounding Box
       * SRID
       * Download links (WMS, WCS or WFS and KML)
       * Styles (SLD)
    """
    # instance.name = instance.name or gs_resource.name
    # instance.title = instance.title or gs_resource.title
    instance.abstract = gs_resource.abstract or ''
    instance.workspace = gs_resource.store.workspace.name
    instance.store = gs_resource.store.name

    try:
        logger.debug(" -------------------------------------------------- ")
        bbox = gs_resource.native_bbox
        logger.debug(bbox)
        logger.debug(" -------------------------------------------------- ")
        # Set bounding box values
        instance.bbox_x0 = bbox[0]
        instance.bbox_x1 = bbox[1]
        instance.bbox_y0 = bbox[2]
        instance.bbox_y1 = bbox[3]
        instance.srid = bbox[4]
    except BaseException:
        pass

    if instance.srid:
        instance.srid_url = "http://www.spatialreference.org/ref/" + \
            instance.srid.replace(':', '/').lower() + "/"
    elif instance.bbox_x0 and instance.bbox_x1 and instance.bbox_y0 and instance.bbox_y1:
        # Guessing 'EPSG:4326' by default
        instance.srid = 'EPSG:4326'
    else:
        raise GeoNodeException("Invalid Projection. Layer is missing CRS!")

    # Iterate over values from geoserver.
    for key in ['alternate', 'store', 'storeType']:
        # attr_name = key if 'typename' not in key else 'alternate'
        # print attr_name
        setattr(instance, key, values[key])

    if settings.RESOURCE_PUBLISHING:
        if instance.is_published != gs_resource.advertised:
            if getattr(ogc_server_settings, "BACKEND_WRITE_ENABLED", True):
                gs_resource.advertised = 'true' if instance.is_published else 'false'
                gs_catalog.save(gs_resource)

    if not settings.FREETEXT_KEYWORDS_READONLY:
        try:
            if len(instance.keyword_list()) == 0 and gs_resource.keywords:
                for keyword in gs_resource.keywords:
                    if keyword not in instance.keyword_list():
                        instance.keywords.add(keyword)
        except BaseException:
            pass

    if any(instance.keyword_list()):
        keywords = instance.keyword_list()
        gs_resource.keywords = [kw.decode("utf-8", "replace") for kw in list(set(keywords))]

        # gs_resource should only be called if
        # ogc_server_settings.BACKEND_WRITE_ENABLED == True
        if getattr(ogc_server_settings, "BACKEND_WRITE_ENABLED", True):
            try:
                gs_catalog.save(gs_resource)
            except geoserver.catalog.FailedRequestError as e:
                msg = ('Error while trying to save resource named %s in GeoServer, '
                       'try to use: "%s"' % (gs_resource, str(e)))
                e.args = (msg,)
                logger.exception(e)

    to_update = {
        'title': instance.title or instance.name,
        'abstract': instance.abstract or "",
        'alternate': instance.alternate,
        'bbox_x0': instance.bbox_x0,
        'bbox_x1': instance.bbox_x1,
        'bbox_y0': instance.bbox_y0,
        'bbox_y1': instance.bbox_y1,
        'srid': instance.srid
    }

    # Update ResourceBase
    resources = ResourceBase.objects.filter(id=instance.resourcebase_ptr.id)
    resources.update(**to_update)

    # to_update['name'] = instance.name,
    to_update['workspace'] = instance.workspace
    to_update['store'] = instance.store
    to_update['storeType'] = instance.storeType
    to_update['typename'] = instance.alternate

    # Save all the modified information in the instance without triggering signals.
    Layer.objects.filter(id=instance.id).update(**to_update)

    # Refresh from DB
    instance.refresh_from_db()

    # store the resource to avoid another geoserver call in the post_save
    instance.gs_resource = gs_resource

    # Refresh and create the instance default links
    layer = Layer.objects.get(id=instance.id)
    set_resource_default_links(instance, layer, prune=True)

    # some thumbnail generators will update thumbnail_url.  If so, don't
    # immediately re-generate the thumbnail here.  use layer#save(update_fields=['thumbnail_url'])
    if 'update_fields' in kwargs and kwargs['update_fields'] is not None and \
<<<<<<< HEAD
            'thumbnail_url' in kwargs['update_fields'] and instance.storeType != "remoteStore":
        logger.info("... Creating Thumbnail for Layer [%s]" % (instance))
        try:
            thumbnail_task.delay(
                instance.id,
                instance.__class__.__name__,
                overwrite=True)
        except BaseException:
            logger.warn("!WARNING! - Failure while Creating Thumbnail for Layer [%s]" % (instance))

    try:
        Link.objects.filter(resource=instance.resourcebase_ptr, name='Legend').delete()
    except BaseException:
        pass

    for style in instance.styles.all():
        legend_url = ogc_server_settings.PUBLIC_LOCATION + \
            'wms?request=GetLegendGraphic&format=image/png&WIDTH=20&HEIGHT=20&LAYER=' + \
            instance.alternate + '&STYLE=' + style.name + \
            '&legend_options=fontAntiAliasing:true;fontSize:12;forceLabels:on'

        Link.objects.get_or_create(resource=instance.resourcebase_ptr,
                                   url=legend_url,
                                   defaults=dict(
                                       extension='png',
                                       name='Legend',
                                       url=legend_url,
                                       mime='image/png',
                                       link_type='image',
                                   )
                                   )

    # ogc_wms_path = '%s/ows' % instance.workspace
    ogc_wms_path = 'ows'
    ogc_wms_url = urljoin(ogc_server_settings.public_url, ogc_wms_path)
    ogc_wms_name = 'OGC WMS: %s Service' % instance.workspace
    Link.objects.get_or_create(resource=instance.resourcebase_ptr,
                               url=ogc_wms_url,
                               defaults=dict(
                                   extension='html',
                                   name=ogc_wms_name,
                                   url=ogc_wms_url,
                                   mime='text/html',
                                   link_type='OGC:WMS',
                               )
                               )

    if instance.storeType == "dataStore":
        # ogc_wfs_path = '%s/wfs' % instance.workspace
        ogc_wfs_path = 'wfs'
        ogc_wfs_url = urljoin(ogc_server_settings.public_url, ogc_wfs_path)
        ogc_wfs_name = 'OGC WFS: %s Service' % instance.workspace
        Link.objects.get_or_create(resource=instance.resourcebase_ptr,
                                   url=ogc_wfs_url,
                                   defaults=dict(
                                       extension='html',
                                       name=ogc_wfs_name,
                                       url=ogc_wfs_url,
                                       mime='text/html',
                                       link_type='OGC:WFS',
                                   )
                                   )

    if instance.storeType == "coverageStore":
        # ogc_wcs_path = '%s/wcs' % instance.workspace
        ogc_wcs_path = 'wcs'
        ogc_wcs_url = urljoin(ogc_server_settings.public_url, ogc_wcs_path)
        ogc_wcs_name = 'OGC WCS: %s Service' % instance.workspace
        Link.objects.get_or_create(resource=instance.resourcebase_ptr,
                                   url=ogc_wcs_url,
                                   defaults=dict(
                                       extension='html',
                                       name=ogc_wcs_name,
                                       url=ogc_wcs_url,
                                       mime='text/html',
                                       link_type='OGC:WCS',
                                   )
                                   )

    # remove links that belong to and old address
    for link in instance.link_set.all():
        if not urlparse(
            settings.SITEURL).hostname == urlparse(
            link.url).hostname and not urlparse(
            ogc_server_settings.public_url).hostname == urlparse(
                link.url).hostname:
            link.delete()

    # Define the link after the cleanup, we should use this more rather then remove
    # potential parasites
    tile_url = ('%swms?' % ogc_server_settings.public_url)

    link, created = Link.objects.get_or_create(resource=instance.resourcebase_ptr,
                                               extension='tiles',
                                               name="Tiles",
                                               mime='image/png',
                                               link_type='image',
                                               )
    if created:
        Link.objects.filter(pk=link.pk).update(url=tile_url)
=======
            'thumbnail_url' in kwargs['update_fields']:
        logger.info("... Creating Thumbnail for Layer [%s]" % (instance.alternate))
        create_gs_thumbnail(instance, overwrite=True)
>>>>>>> af1bd107

    # NOTTODO by simod: we should not do this!
    # need to be removed when fixing #2015
    catalogue_post_save(instance, Layer)

    # Updating HAYSTACK Indexes if needed
    if settings.HAYSTACK_SEARCH:
        from django.core.management import call_command
        call_command('update_index')


def geoserver_pre_save_maplayer(instance, sender, **kwargs):
    # If this object was saved via fixtures,
    # do not do post processing.
    if kwargs.get('raw', False):
        return

    try:
        instance.local = isinstance(
            gs_catalog.get_layer(
                instance.name),
            GsLayer)
    except EnvironmentError as e:
        if e.errno == errno.ECONNREFUSED:
            msg = 'Could not connect to catalog to verify if layer %s was local' % instance.name
            logger.warn(msg)
        else:
            raise e


def geoserver_post_save_map(instance, sender, **kwargs):
    instance.set_missing_info()
    logger.info("... Creating Thumbnail for Map [%s]" % (instance.title))
    create_gs_thumbnail(instance, overwrite=False, check_bbox=True)<|MERGE_RESOLUTION|>--- conflicted
+++ resolved
@@ -20,12 +20,6 @@
 
 import errno
 import logging
-<<<<<<< HEAD
-import urllib
-
-from urlparse import urlparse, urljoin
-=======
->>>>>>> af1bd107
 
 from django.conf import settings
 from django.forms.models import model_to_dict
@@ -349,112 +343,9 @@
     # some thumbnail generators will update thumbnail_url.  If so, don't
     # immediately re-generate the thumbnail here.  use layer#save(update_fields=['thumbnail_url'])
     if 'update_fields' in kwargs and kwargs['update_fields'] is not None and \
-<<<<<<< HEAD
-            'thumbnail_url' in kwargs['update_fields'] and instance.storeType != "remoteStore":
-        logger.info("... Creating Thumbnail for Layer [%s]" % (instance))
-        try:
-            thumbnail_task.delay(
-                instance.id,
-                instance.__class__.__name__,
-                overwrite=True)
-        except BaseException:
-            logger.warn("!WARNING! - Failure while Creating Thumbnail for Layer [%s]" % (instance))
-
-    try:
-        Link.objects.filter(resource=instance.resourcebase_ptr, name='Legend').delete()
-    except BaseException:
-        pass
-
-    for style in instance.styles.all():
-        legend_url = ogc_server_settings.PUBLIC_LOCATION + \
-            'wms?request=GetLegendGraphic&format=image/png&WIDTH=20&HEIGHT=20&LAYER=' + \
-            instance.alternate + '&STYLE=' + style.name + \
-            '&legend_options=fontAntiAliasing:true;fontSize:12;forceLabels:on'
-
-        Link.objects.get_or_create(resource=instance.resourcebase_ptr,
-                                   url=legend_url,
-                                   defaults=dict(
-                                       extension='png',
-                                       name='Legend',
-                                       url=legend_url,
-                                       mime='image/png',
-                                       link_type='image',
-                                   )
-                                   )
-
-    # ogc_wms_path = '%s/ows' % instance.workspace
-    ogc_wms_path = 'ows'
-    ogc_wms_url = urljoin(ogc_server_settings.public_url, ogc_wms_path)
-    ogc_wms_name = 'OGC WMS: %s Service' % instance.workspace
-    Link.objects.get_or_create(resource=instance.resourcebase_ptr,
-                               url=ogc_wms_url,
-                               defaults=dict(
-                                   extension='html',
-                                   name=ogc_wms_name,
-                                   url=ogc_wms_url,
-                                   mime='text/html',
-                                   link_type='OGC:WMS',
-                               )
-                               )
-
-    if instance.storeType == "dataStore":
-        # ogc_wfs_path = '%s/wfs' % instance.workspace
-        ogc_wfs_path = 'wfs'
-        ogc_wfs_url = urljoin(ogc_server_settings.public_url, ogc_wfs_path)
-        ogc_wfs_name = 'OGC WFS: %s Service' % instance.workspace
-        Link.objects.get_or_create(resource=instance.resourcebase_ptr,
-                                   url=ogc_wfs_url,
-                                   defaults=dict(
-                                       extension='html',
-                                       name=ogc_wfs_name,
-                                       url=ogc_wfs_url,
-                                       mime='text/html',
-                                       link_type='OGC:WFS',
-                                   )
-                                   )
-
-    if instance.storeType == "coverageStore":
-        # ogc_wcs_path = '%s/wcs' % instance.workspace
-        ogc_wcs_path = 'wcs'
-        ogc_wcs_url = urljoin(ogc_server_settings.public_url, ogc_wcs_path)
-        ogc_wcs_name = 'OGC WCS: %s Service' % instance.workspace
-        Link.objects.get_or_create(resource=instance.resourcebase_ptr,
-                                   url=ogc_wcs_url,
-                                   defaults=dict(
-                                       extension='html',
-                                       name=ogc_wcs_name,
-                                       url=ogc_wcs_url,
-                                       mime='text/html',
-                                       link_type='OGC:WCS',
-                                   )
-                                   )
-
-    # remove links that belong to and old address
-    for link in instance.link_set.all():
-        if not urlparse(
-            settings.SITEURL).hostname == urlparse(
-            link.url).hostname and not urlparse(
-            ogc_server_settings.public_url).hostname == urlparse(
-                link.url).hostname:
-            link.delete()
-
-    # Define the link after the cleanup, we should use this more rather then remove
-    # potential parasites
-    tile_url = ('%swms?' % ogc_server_settings.public_url)
-
-    link, created = Link.objects.get_or_create(resource=instance.resourcebase_ptr,
-                                               extension='tiles',
-                                               name="Tiles",
-                                               mime='image/png',
-                                               link_type='image',
-                                               )
-    if created:
-        Link.objects.filter(pk=link.pk).update(url=tile_url)
-=======
             'thumbnail_url' in kwargs['update_fields']:
         logger.info("... Creating Thumbnail for Layer [%s]" % (instance.alternate))
         create_gs_thumbnail(instance, overwrite=True)
->>>>>>> af1bd107
 
     # NOTTODO by simod: we should not do this!
     # need to be removed when fixing #2015
