--- conflicted
+++ resolved
@@ -34,184 +34,6 @@
 from geonode.geoserver.geofence import Batch, Rule, AutoPriorityBatch
 from geonode.geoserver.helpers import geofence, gf_utils
 from geonode.groups.models import GroupProfile
-<<<<<<< HEAD
-
-logger = logging.getLogger(__name__)
-
-
-def _get_geofence_payload(
-    layer, dataset_name, workspace, access, user=None, group=None, service=None, request=None, geo_limit=None
-):
-    highest_priority = get_highest_priority()
-    root_el = etree.Element("Rule")
-    username_el = etree.SubElement(root_el, "userName")
-    if user is not None:
-        username_el.text = user
-    else:
-        username_el.text = ""
-    priority_el = etree.SubElement(root_el, "priority")
-    priority_el.text = str(highest_priority if highest_priority >= 0 else 0)
-    if group is not None:
-        role_el = etree.SubElement(root_el, "roleName")
-        role_el.text = f"ROLE_{group.upper()}"
-    workspace_el = etree.SubElement(root_el, "workspace")
-    workspace_el.text = workspace
-    dataset_el = etree.SubElement(root_el, "layer")
-    dataset_el.text = dataset_name
-    if service is not None and service != "*":
-        service_el = etree.SubElement(root_el, "service")
-        service_el.text = service
-    if request is not None and request != "*":
-        service_el = etree.SubElement(root_el, "request")
-        service_el.text = request
-    if service and service == "*" and geo_limit is not None and geo_limit != "":
-        access_el = etree.SubElement(root_el, "access")
-        access_el.text = "LIMIT"
-        limits = etree.SubElement(root_el, "limits")
-        catalog_mode = etree.SubElement(limits, "catalogMode")
-        catalog_mode.text = "MIXED"
-        allowed_area = etree.SubElement(limits, "allowedArea")
-        allowed_area.text = geo_limit
-    else:
-        access_el = etree.SubElement(root_el, "access")
-        access_el.text = access
-    return etree.tostring(root_el)
-
-
-def _update_geofence_rule(
-    layer, dataset_name, workspace, service, request=None, user=None, group=None, geo_limit=None, allow=True
-):
-    payload = _get_geofence_payload(
-        layer=layer,
-        dataset_name=dataset_name,
-        workspace=workspace,
-        access="ALLOW" if allow else "DENY",
-        user=user,
-        group=group,
-        service=service,
-        request=request,
-        geo_limit=geo_limit,
-    )
-    logger.debug(f"request data: {payload}")
-    response = requests.post(
-        f"{settings.OGC_SERVER['default']['LOCATION']}rest/geofence/rules",
-        data=payload,
-        headers={"Content-type": "application/xml"},
-        auth=HTTPBasicAuth(
-            username=settings.OGC_SERVER["default"]["USER"], password=settings.OGC_SERVER["default"]["PASSWORD"]
-        ),
-    )
-    logger.debug(f"response status_code: {response.status_code}")
-    if response.status_code not in (200, 201):
-        msg = f"Could not ADD GeoServer User {user} Rule for " f"Dataset {layer}: '{response.text}'"
-        if "Duplicate Rule" in response.text:
-            logger.debug(msg)
-        else:
-            raise RuntimeError(msg)
-
-
-def get_geofence_rules(page=0, entries=1, count=False):
-    """Get the number of available GeoFence Cache Rules"""
-    try:
-        url = settings.OGC_SERVER["default"]["LOCATION"]
-        user = settings.OGC_SERVER["default"]["USER"]
-        passwd = settings.OGC_SERVER["default"]["PASSWORD"]
-
-        _url = ""
-        _headers = {"Content-type": "application/json"}
-        if count:
-            """
-            curl -X GET -u admin:geoserver \
-                http://<host>:<port>/geoserver/rest/geofence/rules/count.json
-            """
-            _url = f"{url}rest/geofence/rules/count.json"
-        elif page or entries:
-            """
-            curl -X GET -u admin:geoserver \
-                http://<host>:<port>/geoserver/rest/geofence/rules.json?page={page}&entries={entries}
-            """
-            _url = f"{url}rest/geofence/rules.json?page={page}&entries={entries}"
-        r = requests.get(_url, headers=_headers, auth=HTTPBasicAuth(user, passwd), timeout=10, verify=False)
-        if r.status_code < 200 or r.status_code > 201:
-            logger.debug("Could not retrieve GeoFence Rules count.")
-
-        rules_objs = json.loads(r.text)
-        return rules_objs
-    except Exception:
-        tb = traceback.format_exc()
-        logger.debug(tb)
-        return {"count": -1}
-
-
-def get_geofence_rules_count():
-    """Get the number of available GeoFence Cache Rules"""
-    rules_objs = get_geofence_rules(count=True)
-    rules_count = rules_objs["count"]
-    return rules_count
-
-
-def get_highest_priority():
-    """Get the highest Rules priority"""
-    try:
-        rules_count = get_geofence_rules_count()
-        rules_objs = get_geofence_rules(rules_count - 1)
-        if len(rules_objs["rules"]) > 0:
-            highest_priority = rules_objs["rules"][0]["priority"]
-        else:
-            highest_priority = 0
-        return int(highest_priority)
-    except Exception:
-        tb = traceback.format_exc()
-        logger.debug(tb)
-        return -1
-
-
-def purge_geofence_all():
-    """purge all existing GeoFence Cache Rules"""
-    if settings.OGC_SERVER["default"]["GEOFENCE_SECURITY_ENABLED"]:
-        try:
-            url = settings.OGC_SERVER["default"]["LOCATION"]
-            user = settings.OGC_SERVER["default"]["USER"]
-            passwd = settings.OGC_SERVER["default"]["PASSWORD"]
-            """
-            curl -X GET -u admin:geoserver -H "Content-Type: application/json" \
-                  http://<host>:<port>/geoserver/rest/geofence/rules.json
-            """
-            headers = {"Content-type": "application/json"}
-            r = requests.get(
-                f"{url}rest/geofence/rules.json",
-                headers=headers,
-                auth=HTTPBasicAuth(user, passwd),
-                timeout=10,
-                verify=False,
-            )
-            if r.status_code < 200 or r.status_code > 201:
-                logger.debug("Could not Retrieve GeoFence Rules")
-            else:
-                try:
-                    rules_objs = json.loads(r.text)
-                    rules_count = rules_objs["count"]
-                    rules = rules_objs["rules"]
-                    if rules_count > 0:
-                        # Delete GeoFence Rules associated to the Dataset
-                        # curl -X DELETE -u admin:geoserver http://<host>:<port>/geoserver/rest/geofence/rules/id/{r_id}
-                        for rule in rules:
-                            r = requests.delete(
-                                f"{url}rest/geofence/rules/id/{str(rule['id'])}",
-                                headers=headers,
-                                auth=HTTPBasicAuth(user, passwd),
-                            )
-                            if r.status_code < 200 or r.status_code > 201:
-                                msg = f"Could not DELETE GeoServer Rule id[{rule['id']}]"
-                                e = Exception(msg)
-                                logger.debug(f"Response [{r.status_code}] : {r.text}")
-                                raise e
-                except Exception:
-                    logger.debug(f"Response [{r.status_code}] : {r.text}")
-        except Exception:
-            tb = traceback.format_exc()
-            logger.debug(tb)
-=======
 from geonode.utils import get_dataset_workspace
 
 
@@ -224,54 +46,12 @@
         settings, "GEOFENCE_SECURITY_ENABLED", False
     ):
         gf_utils.delete_all_rules()
->>>>>>> 0e89afe8
 
 
 def delete_geofence_rules_for_layer(instance):
     """Delete all rules for a given layer
     This function wraps the gf_util method, since it doesn't know about Dataset model
     """
-<<<<<<< HEAD
-    url = settings.OGC_SERVER["default"]["LOCATION"]
-    user = settings.OGC_SERVER["default"]["USER"]
-    passwd = settings.OGC_SERVER["default"]["PASSWORD"]
-    headers = {"Content-type": "application/json"}
-    workspace = get_dataset_workspace(resource.dataset)
-    dataset_name = (
-        resource.dataset.name if resource.dataset and hasattr(resource.dataset, "name") else resource.dataset.alternate
-    )
-    try:
-        r = requests.get(
-            f"{url}rest/geofence/rules.json?workspace={workspace}&layer={dataset_name}",
-            headers=headers,
-            auth=HTTPBasicAuth(user, passwd),
-            timeout=10,
-            verify=False,
-        )
-        if r.status_code >= 200 and r.status_code < 300:
-            gs_rules = r.json()
-            r_ids = []
-            if gs_rules and gs_rules["rules"]:
-                for r in gs_rules["rules"]:
-                    if r["layer"] and r["layer"] == dataset_name:
-                        r_ids.append(r["id"])
-
-            # Delete GeoFence Rules associated to the Dataset
-            # curl -X DELETE -u admin:geoserver http://<host>:<port>/geoserver/rest/geofence/rules/id/{r_id}
-            for r_id in r_ids:
-                r = requests.delete(
-                    f"{url}rest/geofence/rules/id/{str(r_id)}", headers=headers, auth=HTTPBasicAuth(user, passwd)
-                )
-                if r.status_code < 200 or r.status_code > 201:
-                    msg = "Could not DELETE GeoServer Rule for Dataset "
-                    msg = msg + str(dataset_name)
-                    e = Exception(msg)
-                    logger.debug(f"Response [{r.status_code}] : {r.text}")
-                    logger.exception(e)
-    except Exception:
-        tb = traceback.format_exc()
-        logger.debug(tb)
-=======
     if settings.OGC_SERVER["default"]["GEOFENCE_SECURITY_ENABLED"] or getattr(
         settings, "GEOFENCE_SECURITY_ENABLED", False
     ):
@@ -284,29 +64,13 @@
         )
         logger.debug(f"Removing rules for layer {workspace_name}:{layer_name}")
         gf_utils.delete_layer_rules(workspace_name, layer_name)
->>>>>>> 0e89afe8
 
 
 def invalidate_geofence_cache():
     """invalidate GeoFence Cache Rules"""
     if settings.OGC_SERVER["default"]["GEOFENCE_SECURITY_ENABLED"]:
         try:
-<<<<<<< HEAD
-            url = settings.OGC_SERVER["default"]["LOCATION"]
-            user = settings.OGC_SERVER["default"]["USER"]
-            passwd = settings.OGC_SERVER["default"]["PASSWORD"]
-            """
-            curl -X GET -u admin:geoserver \
-                  http://<host>:<port>/geoserver/rest/ruleCache/invalidate
-            """
-            r = requests.put(f"{url}rest/ruleCache/invalidate", auth=HTTPBasicAuth(user, passwd))
-
-            if r.status_code < 200 or r.status_code > 201:
-                logger.debug("Could not Invalidate GeoFence Rules.")
-                return False
-=======
             geofence.invalidate_cache()
->>>>>>> 0e89afe8
             return True
         except Exception:
             tb = traceback.format_exc()
@@ -448,14 +212,10 @@
                 headers = {"Content-type": "text/xml"}
                 payload = f"<truncateLayer><layerName>{dataset_alternate}</layerName></truncateLayer>"
                 r = requests.post(
-<<<<<<< HEAD
-                    f"{url}gwc/rest/masstruncate", headers=headers, data=payload, auth=HTTPBasicAuth(user, passwd)
-=======
                     f"{url.rstrip('/')}/gwc/rest/masstruncate",
                     headers=headers,
                     data=payload,
                     auth=HTTPBasicAuth(user, passwd),
->>>>>>> 0e89afe8
                 )
                 if r.status_code < 200 or r.status_code > 201:
                     logger.debug(f"Could not Truncate GWC Cache for Dataset '{dataset_alternate}'.")
@@ -481,47 +241,17 @@
     dataset_name = (
         resource.dataset.name if resource.dataset and hasattr(resource.dataset, "name") else resource.dataset.alternate
     )
-<<<<<<< HEAD
-    logger.debug(f"going to work in workspace {workspace}")
-    try:
-        url = settings.OGC_SERVER["default"]["LOCATION"]
-        user = settings.OGC_SERVER["default"]["USER"]
-        passwd = settings.OGC_SERVER["default"]["PASSWORD"]
-
-        # Create GeoFence Rules for ANONYMOUS to the Dataset
-        """
-        curl -X POST -u admin:geoserver -H "Content-Type: text/xml" -d \
-        "<Rule><workspace>geonode</workspace><layer>{layer}</layer><access>ALLOW</access></Rule>" \
-        http://<host>:<port>/geoserver/rest/geofence/rules
-        """
-        headers = {"Content-type": "application/xml"}
-        payload = _get_geofence_payload(
-            layer=resource.dataset, dataset_name=dataset_name, workspace=workspace, access="ALLOW"
-        )
-        response = requests.post(
-            f"{url}rest/geofence/rules", headers=headers, data=payload, auth=HTTPBasicAuth(user, passwd)
-        )
-        if response.status_code not in (200, 201):
-            logger.debug(f"Response {response.status_code} : {response.text}")
-            raise RuntimeError("Could not ADD GeoServer ANONYMOUS Rule " f"for Dataset {dataset_name}")
-    except Exception:
-=======
     logger.debug(f"Allowing {workspace}:{dataset_name} access to everybody")
     try:
         priority = gf_utils.get_first_available_priority()
         geofence.insert_rule(Rule(Rule.ALLOW, priority=priority, workspace=workspace, layer=dataset_name))
     except Exception as e:
->>>>>>> 0e89afe8
         tb = traceback.format_exc()
         logger.debug(tb)
         raise RuntimeError(f"Could not ADD GeoServer ANONYMOUS Rule for Dataset {dataset_name}: {e}")
     finally:
         if not getattr(settings, "DELAYED_SECURITY_SIGNALS", False):
-<<<<<<< HEAD
-            set_geofence_invalidate_cache()
-=======
             invalidate_geofence_cache()
->>>>>>> 0e89afe8
         else:
             resource.set_dirty_state()
 
@@ -532,124 +262,13 @@
     Collect GeoFence rules related to passed perms into a Batch.
     If the batch does not exist, it is created and returned.
     """
-<<<<<<< HEAD
-    _dataset_name = dataset.name if dataset and hasattr(dataset, "name") else dataset.alternate
-    _dataset_workspace = get_dataset_workspace(dataset)
-=======
     layer_name = dataset.name if dataset and hasattr(dataset, "name") else dataset.alternate
     workspace_name = get_dataset_workspace(dataset)
->>>>>>> 0e89afe8
     # Create new rule-set
     gf_services = _get_gf_services(dataset, perms)
 
     gf_requests = {}
     if "change_dataset_data" not in perms:
-<<<<<<< HEAD
-        _skip_perm = False
-        if user and group_perms:
-            if isinstance(user, str):
-                user = get_user_model().objects.get(username=user)
-            user_groups = list(user.groups.values_list("name", flat=True))
-            for _group, _perm in group_perms.items():
-                if "change_dataset_data" in _perm and _group in user_groups:
-                    _skip_perm = True
-                    break
-        if not _skip_perm:
-            gf_requests["WFS"] = {"TRANSACTION": False, "LOCKFEATURE": False, "GETFEATUREWITHLOCK": False}
-    _user = None
-    _group = None
-    users_geolimits = None
-    groups_geolimits = None
-    anonymous_geolimits = None
-    _group, _user, _disable_cache, users_geolimits, groups_geolimits, anonymous_geolimits = get_user_geolimits(
-        dataset, user, group, gf_services
-    )
-
-    if _disable_cache:
-        gf_services_limits_first = {"*": gf_services.pop("*")}
-        gf_services_limits_first.update(gf_services)
-        gf_services = gf_services_limits_first
-
-    for service, allowed in gf_services.items():
-        if dataset and _dataset_name and allowed:
-            if _user:
-                logger.debug(f"Adding 'user' to geofence the rule: {dataset} {service} {_user}")
-                _wkt = None
-                if users_geolimits and users_geolimits.count():
-                    _wkt = users_geolimits.last().wkt
-                if service in gf_requests:
-                    for request, enabled in gf_requests[service].items():
-                        _update_geofence_rule(
-                            dataset,
-                            _dataset_name,
-                            _dataset_workspace,
-                            service,
-                            request=request,
-                            user=_user,
-                            allow=enabled,
-                        )
-                _update_geofence_rule(dataset, _dataset_name, _dataset_workspace, service, user=_user, geo_limit=_wkt)
-            elif not _group:
-                logger.debug(f"Adding to geofence the rule: {dataset} {service} *")
-                _wkt = None
-                if anonymous_geolimits and anonymous_geolimits.count():
-                    _wkt = anonymous_geolimits.last().wkt
-                if service in gf_requests:
-                    for request, enabled in gf_requests[service].items():
-                        _update_geofence_rule(
-                            dataset,
-                            _dataset_name,
-                            _dataset_workspace,
-                            service,
-                            request=request,
-                            user=_user,
-                            allow=enabled,
-                        )
-                _update_geofence_rule(dataset, _dataset_name, _dataset_workspace, service, geo_limit=_wkt)
-                if service in gf_requests:
-                    for request, enabled in gf_requests[service].items():
-                        _update_geofence_rule(
-                            dataset,
-                            _dataset_name,
-                            _dataset_workspace,
-                            service,
-                            request=request,
-                            user=_user,
-                            allow=enabled,
-                        )
-            if _group:
-                logger.debug(f"Adding 'group' to geofence the rule: {dataset} {service} {_group}")
-                _wkt = None
-                if groups_geolimits and groups_geolimits.count():
-                    _wkt = groups_geolimits.last().wkt
-                if service in gf_requests:
-                    for request, enabled in gf_requests[service].items():
-                        _update_geofence_rule(
-                            dataset,
-                            _dataset_name,
-                            _dataset_workspace,
-                            service,
-                            request=request,
-                            group=_group,
-                            allow=enabled,
-                        )
-                _update_geofence_rule(dataset, _dataset_name, _dataset_workspace, service, group=_group, geo_limit=_wkt)
-                if service in gf_requests:
-                    for request, enabled in gf_requests[service].items():
-                        _update_geofence_rule(
-                            dataset,
-                            _dataset_name,
-                            _dataset_workspace,
-                            service,
-                            request=request,
-                            group=_group,
-                            allow=enabled,
-                        )
-    if not getattr(settings, "DELAYED_SECURITY_SIGNALS", False):
-        set_geofence_invalidate_cache()
-    else:
-        dataset.set_dirty_state()
-=======
         gf_requests["WFS"] = {"TRANSACTION": False, "LOCKFEATURE": False, "GETFEATUREWITHLOCK": False}
 
     username = (user if isinstance(user, str) else user.username) if user else None
@@ -737,7 +356,6 @@
                     Rule(Rule.ALLOW, group=groupname, workspace=workspace_name, layer=layer_name, service=service)
                 )
     return batch
->>>>>>> 0e89afe8
 
 
 def sync_resources_with_guardian(resource=None):
@@ -842,11 +460,7 @@
     return gf_services
 
 
-<<<<<<< HEAD
-def _get_gwc_filters_and_formats(disable_cache: list = []) -> typing.Tuple[list, list]:
-=======
 def _get_gwc_filters_and_formats(disable_cache: bool) -> typing.Tuple[list, list]:
->>>>>>> 0e89afe8
     filters = [{"styleParameterFilter": {"STYLES": ""}}]
     formats = [
         "application/json;type=utfgrid",
@@ -860,21 +474,4 @@
     if disable_cache:
         filters = None
         formats = None
-<<<<<<< HEAD
-    return (filters, formats)
-
-
-def sync_permissions_and_disable_cache(cache_rules, resource, perms, user, group, group_perms):
-    if group_perms:
-        sync_geofence_with_guardian(dataset=resource, perms=perms, user=user, group_perms=group_perms)
-    else:
-        sync_geofence_with_guardian(dataset=resource, perms=perms, user=user, group=group)
-    gf_services = _get_gf_services(layer=resource, perms=perms)
-    _, _, _disable_dataset_cache, _, _, _ = get_user_geolimits(
-        layer=resource, user=user, group=group, gf_services=gf_services
-    )
-    cache_rules.append(_disable_dataset_cache)
-    return list(set(cache_rules))
-=======
-    return filters, formats
->>>>>>> 0e89afe8
+    return filters, formats