# -*- coding: utf-8 -*-
#########################################################################
#
# Copyright (C) 2017 OSGeo
#
# This program is free software: you can redistribute it and/or modify
# it under the terms of the GNU General Public License as published by
# the Free Software Foundation, either version 3 of the License, or
# (at your option) any later version.
#
# This program is distributed in the hope that it will be useful,
# but WITHOUT ANY WARRANTY; without even the implied warranty of
# MERCHANTABILITY or FITNESS FOR A PARTICULAR PURPOSE. See the
# GNU General Public License for more details.
#
# You should have received a copy of the GNU General Public License
# along with this program. If not, see <http://www.gnu.org/licenses/>.
#
#########################################################################
import os
import re
import shutil

from django.conf import settings
from django.db import transaction
from django.contrib.auth import get_user_model
from django.core.management import call_command
from django.utils.translation import ugettext_lazy as _
from django.contrib.staticfiles.templatetags import staticfiles

from celery.utils.log import get_task_logger

from geonode.celery_app import app
from geonode.tasks.tasks import (
    AcquireLock,
    FaultTolerantTask)
from geonode import GeoNodeException
from geonode.upload import signals
from geonode.layers.models import (
    Layer, UploadSession)
from geonode.base.models import (
    ResourceBase)
from geonode.utils import (
    is_monochromatic_image,
    set_resource_default_links)
from geonode.geoserver.upload import geoserver_upload
from geonode.security.utils import spec_perms_is_empty
from geonode.catalogue.models import catalogue_post_save

from .helpers import (
    gs_catalog,
    ogc_server_settings,
    gs_slurp,
    set_styles,
    get_sld_for,
    set_layer_style,
    cascading_delete,
    fetch_gs_resource,
    create_gs_thumbnail,
    set_attributes_from_geoserver,
    _invalidate_geowebcache_layer,
    _stylefilterparams_geowebcache_layer)

logger = get_task_logger(__name__)


@app.task(
    bind=True,
    base=FaultTolerantTask,
    name='geonode.geoserver.tasks.geoserver_update_layers',
    queue='geoserver.catalog',
    expires=600,
    acks_late=False,
    autoretry_for=(Exception, ),
    retry_kwargs={'max_retries': 3, 'countdown': 10},
    retry_backoff=True,
    retry_backoff_max=700,
    retry_jitter=True)
def geoserver_update_layers(self, *args, **kwargs):
    """
    Runs update layers.
    """
    lock_id = f'{self.request.id}'
    with AcquireLock(lock_id) as lock:
        if lock.acquire() is True:
            return gs_slurp(*args, **kwargs)


@app.task(
    bind=True,
    base=FaultTolerantTask,
    name='geonode.geoserver.tasks.geoserver_set_style',
    queue='geoserver.catalog',
    expires=30,
    acks_late=False,
    autoretry_for=(Exception, ),
    retry_kwargs={'max_retries': 3, 'countdown': 10},
    retry_backoff=True,
    retry_backoff_max=700,
    retry_jitter=True)
def geoserver_set_style(
        self,
        instance_id,
        base_file):
    """
    Sets styles from SLD file.
    """
    instance = None
    try:
        instance = Layer.objects.get(id=instance_id)
    except Layer.DoesNotExist:
        logger.debug(f"Layer id {instance_id} does not exist yet!")
        raise

    lock_id = f'{self.request.id}'
    with AcquireLock(lock_id) as lock:
        if lock.acquire() is True:
            try:
                sld = open(base_file, "rb").read()
                set_layer_style(
                    instance,
                    instance.alternate,
                    sld,
                    base_file=base_file)
            except Exception as e:
                logger.exception(e)


@app.task(
    bind=True,
    base=FaultTolerantTask,
    name='geonode.geoserver.tasks.geoserver_create_style',
    queue='geoserver.catalog',
    expires=30,
    acks_late=False,
    autoretry_for=(Exception, ),
    retry_kwargs={'max_retries': 3, 'countdown': 10},
    retry_backoff=True,
    retry_backoff_max=700,
    retry_jitter=True)
def geoserver_create_style(
        self,
        instance_id,
        name,
        sld_file,
        tempdir):
    """
    Sets or create styles from Upload Session.
    """
    instance = None
    try:
        instance = Layer.objects.get(id=instance_id)
    except Layer.DoesNotExist:
        logger.debug(f"Layer id {instance_id} does not exist yet!")
        raise

    lock_id = f'{self.request.id}'
    with AcquireLock(lock_id) as lock:
        if lock.acquire() is True and instance:
            if sld_file and os.path.exists(sld_file) and os.access(sld_file, os.R_OK):
                f = None
                if os.path.isfile(sld_file):
                    try:
                        f = open(sld_file, 'r')
                    except Exception:
                        pass
                elif tempdir and os.path.exists(tempdir):
                    if os.path.isfile(os.path.join(tempdir, sld_file)):
                        try:
                            f = open(os.path.join(tempdir, sld_file), 'r')
                        except Exception:
                            pass
                if f:
                    sld = f.read()
                    f.close()
                    if not gs_catalog.get_style(name=name, workspace=settings.DEFAULT_WORKSPACE):
                        style = gs_catalog.create_style(
                            name,
                            sld,
                            raw=True,
                            workspace=settings.DEFAULT_WORKSPACE)
                        gs_layer = gs_catalog.get_layer(name)
                        _default_style = gs_layer.default_style
                        gs_layer.default_style = style
                        gs_catalog.save(gs_layer)
                        set_styles(instance, gs_catalog)
                        try:
                            gs_catalog.delete(_default_style)
                        except Exception as e:
                            logger.exception(e)
                else:
                    get_sld_for(gs_catalog, instance)
            else:
                get_sld_for(gs_catalog, instance)


@app.task(
    bind=True,
    base=FaultTolerantTask,
    name='geonode.geoserver.tasks.geoserver_finalize_upload',
    queue='geoserver.events',
    expires=600,
    acks_late=False,
    autoretry_for=(Exception, ),
    retry_kwargs={'max_retries': 3, 'countdown': 10},
    retry_backoff=True,
    retry_backoff_max=700,
    retry_jitter=True)
def geoserver_finalize_upload(
        self,
        import_id,
        instance_id,
        permissions,
        created,
        xml_file,
        sld_file,
        sld_uploaded,
        tempdir):
    """
    Finalize Layer and GeoServer configuration:
     - Sets Layer Metadata from XML and updates GeoServer Layer accordingly.
     - Sets Default Permissions
    """
    instance = None
    try:
        instance = Layer.objects.get(id=instance_id)
    except Layer.DoesNotExist:
        logger.debug(f"Layer id {instance_id} does not exist yet!")
        raise

    lock_id = f'{self.request.id}'
    with AcquireLock(lock_id) as lock:
        if lock.acquire() is True:
            from geonode.upload.models import Upload
            upload = Upload.objects.get(import_id=import_id)
            upload.layer = instance
            upload.save()

            try:
                # Update the upload sessions
                geonode_upload_sessions = UploadSession.objects.filter(resource=instance)
                geonode_upload_sessions.update(processed=False)
                instance.upload_session = geonode_upload_sessions.first()
            except Exception as e:
                logger.exception(e)

            # Sanity checks
            if isinstance(xml_file, list):
                if len(xml_file) > 0:
                    xml_file = xml_file[0]
                else:
                    xml_file = None
            elif not isinstance(xml_file, str):
                xml_file = None

            if xml_file and os.path.exists(xml_file) and os.access(xml_file, os.R_OK):
                instance.metadata_uploaded = True

            try:
                gs_resource = gs_catalog.get_resource(
                    name=instance.name,
                    store=instance.store,
                    workspace=instance.workspace)
            except Exception:
                try:
                    gs_resource = gs_catalog.get_resource(
                        name=instance.alternate,
                        store=instance.store,
                        workspace=instance.workspace)
                except Exception:
                    try:
                        gs_resource = gs_catalog.get_resource(
                            name=instance.alternate or instance.typename)
                    except Exception:
<<<<<<< HEAD
                        try:
                            gs_resource = gs_catalog.get_resource(
                                name=instance.alternate or instance.typename)
                        except Exception:
                            gs_resource = None

=======
                        gs_resource = None

            if gs_resource:
>>>>>>> b609865e
                # Updating GeoServer resource
                gs_resource.title = instance.title
                gs_resource.abstract = instance.abstract
                gs_catalog.save(gs_resource)
<<<<<<< HEAD

                instance.store = gs_resource.store.name
                instance.storeType = gs_resource.store.resource_type
                instance.alternate = f"{gs_resource.store.workspace.name}:{gs_resource.name}"
                instance.title = gs_resource.title or gs_resource.store.name
                instance.abstract = gs_resource.abstract or ''
=======
                if gs_resource.store:
                    instance.storeType = gs_resource.store.resource_type
                    if not instance.alternate:
                        instance.alternate = f"{gs_resource.store.workspace.name}:{gs_resource.name}"
>>>>>>> b609865e

            if sld_uploaded:
                geoserver_set_style(instance.id, sld_file)
            else:
                geoserver_create_style(instance.id, instance.name, sld_file, tempdir)

            logger.debug(f'Finalizing (permissions and notifications) Layer {instance}')
            instance.handle_moderated_uploads()

            if permissions is not None and not spec_perms_is_empty(permissions):
                logger.debug(f'Setting permissions {permissions} for {instance.name}')
                instance.set_permissions(permissions, created=created)

            instance.save(notify=not created)

            try:
                logger.debug(f"... Cleaning up the temporary folders {tempdir}")
                if tempdir and os.path.exists(tempdir):
                    shutil.rmtree(tempdir)
            except Exception as e:
                logger.warning(e)
            finally:
                upload.complete = True
                upload.save()

            signals.upload_complete.send(sender=geoserver_finalize_upload, layer=instance)


@app.task(
    bind=True,
    base=FaultTolerantTask,
    name='geonode.geoserver.tasks.geoserver_post_save_layers',
    queue='geoserver.catalog',
    expires=3600,
    acks_late=False,
    autoretry_for=(Exception, ),
    retry_kwargs={'max_retries': 3, 'countdown': 10},
    retry_backoff=True,
    retry_backoff_max=700,
    retry_jitter=True)
def geoserver_post_save_layers(
        self,
        instance_id,
        *args, **kwargs):
    """
    Runs update layers.
    """
    instance = None
    try:
        instance = Layer.objects.get(id=instance_id)
    except Layer.DoesNotExist:
        logger.debug(f"Layer id {instance_id} does not exist yet!")
        raise

    lock_id = f'{self.request.id}'
    with AcquireLock(lock_id) as lock:
        if lock.acquire() is True:
            # Don't run this signal if is a Layer from a remote service
            if getattr(instance, "remote_service", None) is not None:
                return

            if instance.storeType == "remoteStore":
                return

            # Don't run this signal handler if it is a tile layer or a remote store (Service)
            #    Currently only gpkg files containing tiles will have this type & will be served via MapProxy.
            if hasattr(instance, 'storeType') and getattr(instance, 'storeType') in ['tileStore', 'remoteStore']:
                return instance

            if isinstance(instance, ResourceBase):
                if hasattr(instance, 'layer'):
                    instance = instance.layer
                else:
                    return

            geonode_upload_sessions = UploadSession.objects.filter(resource=instance)
            geonode_upload_sessions.update(processed=False)
            instance.set_dirty_state()

            gs_resource = None
            values = None
            _tries = 0
            _max_tries = getattr(ogc_server_settings, "MAX_RETRIES", 2)

            # If the store in None then it's a new instance from an upload,
            # only in this case run the geoserver_upload method
            if not instance.store or getattr(instance, 'overwrite', False):
                base_file, info = instance.get_base_file()

                # There is no need to process it if there is no file.
                if base_file is None:
                    return
                gs_name, workspace, values, gs_resource = geoserver_upload(
                    instance,
                    base_file.file.path,
                    instance.owner,
                    instance.name,
                    overwrite=True,
                    title=instance.title,
                    abstract=instance.abstract,
                    charset=instance.charset
                )

            values, gs_resource = fetch_gs_resource(instance, values, _tries)
            while not gs_resource and _tries < _max_tries:
                values, gs_resource = fetch_gs_resource(instance, values, _tries)
                _tries += 1

            # Get metadata links
            metadata_links = []
            for link in instance.link_set.metadata():
                metadata_links.append((link.mime, link.name, link.url))

            if gs_resource:
                logger.debug(f"Found geoserver resource for this layer: {instance.name}")
                gs_resource.metadata_links = metadata_links
                instance.gs_resource = gs_resource

                # Update Attribution link
                if instance.poc:
                    # gsconfig now utilizes an attribution dictionary
                    gs_resource.attribution = {
                        'title': str(instance.poc),
                        'width': None,
                        'height': None,
                        'href': None,
                        'url': None,
                        'type': None}
                    profile = get_user_model().objects.get(username=instance.poc.username)
                    site_url = settings.SITEURL.rstrip('/') if settings.SITEURL.startswith('http') else settings.SITEURL
                    gs_resource.attribution_link = site_url + profile.get_absolute_url()

                # Iterate over values from geoserver.
                for key in ['alternate', 'store', 'storeType']:
                    # attr_name = key if 'typename' not in key else 'alternate'
                    # print attr_name
                    setattr(instance, key, values[key])

                try:
                    if settings.RESOURCE_PUBLISHING:
                        if instance.is_published != gs_resource.advertised:
                            gs_resource.advertised = 'true'

                    if not settings.FREETEXT_KEYWORDS_READONLY:
                        # AF: Warning - this won't allow people to have empty keywords on GeoNode
                        if len(instance.keyword_list()) == 0 and gs_resource.keywords:
                            for keyword in gs_resource.keywords:
                                if keyword not in instance.keyword_list():
                                    instance.keywords.add(keyword)

                    if any(instance.keyword_list()):
                        keywords = instance.keyword_list()
                        gs_resource.keywords = [kw for kw in list(set(keywords))]

                    # gs_resource should only be called if
                    # ogc_server_settings.BACKEND_WRITE_ENABLED == True
                    if getattr(ogc_server_settings, "BACKEND_WRITE_ENABLED", True):
                        gs_catalog.save(gs_resource)
                except Exception as e:
                    msg = (f'Error while trying to save resource named {gs_resource} in GeoServer, '
                           f'try to use: "{e}"')
                    e.args = (msg,)
                    logger.exception(e)

                # store the resource to avoid another geoserver call in the post_save
                """Get information from geoserver.
                The attributes retrieved include:
                * Bounding Box
                * SRID
                """
                try:
                    # This is usually done in Layer.pre_save, however if the hooks
                    # are bypassed by custom create/updates we need to ensure the
                    # bbox is calculated properly.
                    srid = gs_resource.projection
                    bbox = gs_resource.native_bbox
                    instance.set_bbox_polygon([bbox[0], bbox[2], bbox[1], bbox[3]], srid)
                except Exception as e:
                    logger.exception(e)
                    srid = instance.srid
                    bbox = instance.bbox

                if instance.srid:
                    instance.srid_url = f"http://www.spatialreference.org/ref/{instance.srid.replace(':', '/').lower()}/"
                elif instance.bbox_polygon is not None:
                    # Guessing 'EPSG:4326' by default
                    instance.srid = 'EPSG:4326'
                else:
                    raise GeoNodeException(_("Invalid Projection. Layer is missing CRS!"))

                to_update = {
                    'title': instance.title or instance.name,
                    'abstract': instance.abstract or "",
                    'alternate': instance.alternate
                }

                if is_monochromatic_image(instance.thumbnail_url):
                    to_update['thumbnail_url'] = staticfiles.static(settings.MISSING_THUMBNAIL)

                # Save all the modified information in the instance without triggering signals.
                try:
                    with transaction.atomic():
                        ResourceBase.objects.filter(
                            id=instance.resourcebase_ptr.id).update(
                            **to_update)

                        # to_update['name'] = instance.name,
                        to_update['workspace'] = gs_resource.store.workspace.name
                        to_update['store'] = gs_resource.store.name
                        to_update['storeType'] = instance.storeType
                        to_update['typename'] = instance.alternate

                        Layer.objects.filter(id=instance.id).update(**to_update)

                        # Dealing with the BBOX: this is a trick to let GeoDjango storing original coordinates
                        instance.set_bbox_polygon([bbox[0], bbox[2], bbox[1], bbox[3]], 'EPSG:4326')
                        Layer.objects.filter(id=instance.id).update(
                            bbox_polygon=instance.bbox_polygon, srid='EPSG:4326')

                        # Refresh from DB
                        instance.refresh_from_db()
                except Exception as e:
                    logger.exception(e)

                try:
                    with transaction.atomic():
                        match = re.match(r'^(EPSG:)?(?P<srid>\d{4,6})$', str(srid))
                        instance.bbox_polygon.srid = int(match.group('srid')) if match else 4326
                        Layer.objects.filter(id=instance.id).update(
                            ll_bbox_polygon=instance.bbox_polygon, srid=srid)
                except Exception as e:
                    logger.warning(e)
                    try:
                        with transaction.atomic():
                            instance.bbox_polygon.srid = 4326
                            Layer.objects.filter(id=instance.id).update(
                                ll_bbox_polygon=instance.bbox_polygon, srid='EPSG:4326')
                    except Exception as e:
                        logger.warning(e)

                # Refreshing CSW records
                logger.debug(f"... Updating the Catalogue entries for Layer {instance.title}")
                try:
                    catalogue_post_save(instance=instance, sender=instance.__class__)
                except Exception as e:
                    logger.exception(e)

                # Refreshing layer links
                logger.debug(f"... Creating Default Resource Links for Layer {instance.title}")
                try:
                    set_resource_default_links(instance, instance, prune=True)
                except Exception as e:
                    logger.exception(e)

                # Save layer attributes
                logger.debug(f"... Refresh GeoServer attributes list for Layer {instance.title}")
                try:
                    set_attributes_from_geoserver(instance)
                except Exception as e:
                    logger.exception(e)

                # Save layer styles
                logger.debug(f"... Refresh Legend links for Layer {instance.title}")
                try:
                    set_styles(instance, gs_catalog)
                except Exception as e:
                    logger.exception(e)

                # Invalidate GeoWebCache for the updated resource
                try:
                    _stylefilterparams_geowebcache_layer(instance.alternate)
                    _invalidate_geowebcache_layer(instance.alternate)
                except Exception:
                    pass

                # Creating Layer Thumbnail by sending a signal
                from geonode.geoserver.signals import geoserver_post_save_complete
                geoserver_post_save_complete.send(
                    sender=instance.__class__, instance=instance, update_fields=['thumbnail_url'])
            try:
                geonode_upload_sessions = UploadSession.objects.filter(resource=instance)
                geonode_upload_sessions.update(processed=True)
            except Exception as e:
                logger.exception(e)
            finally:
                instance.clear_dirty_state()

            # Updating HAYSTACK Indexes if needed
            if settings.HAYSTACK_SEARCH:
                call_command('update_index')


@app.task(
    bind=True,
    base=FaultTolerantTask,
    name='geonode.geoserver.tasks.geoserver_create_thumbnail',
    queue='geoserver.events',
    expires=30,
    acks_late=False,
    autoretry_for=(Exception, ),
    retry_kwargs={'max_retries': 3, 'countdown': 10},
    retry_backoff=True,
    retry_backoff_max=700,
    retry_jitter=True)
def geoserver_create_thumbnail(self, instance_id, overwrite=True, check_bbox=True):
    """
    Runs create_gs_thumbnail.
    """
    instance = None
    try:
        instance = ResourceBase.objects.get(id=instance_id).get_real_instance()
    except Exception:
        logger.error(f"Resource id {instance_id} does not exist yet!")
        raise

    lock_id = f'{self.request.id}'
    with AcquireLock(lock_id) as lock:
        if lock.acquire() is True:
            try:
                create_gs_thumbnail(instance, overwrite=overwrite, check_bbox=check_bbox)
                logger.debug(f"... Created Thumbnail for Layer {instance.title}")
            except Exception as e:
                geoserver_create_thumbnail.retry(exc=e)


@app.task(
    bind=True,
    base=FaultTolerantTask,
    name='geonode.geoserver.tasks.geoserver_cascading_delete',
    queue='cleanup',
    expires=600,
    acks_late=False,
    autoretry_for=(Exception, ),
    retry_kwargs={'max_retries': 3, 'countdown': 10},
    retry_backoff=True,
    retry_backoff_max=700,
    retry_jitter=True)
def geoserver_cascading_delete(self, *args, **kwargs):
    """
    Runs cascading_delete.
    """
    lock_id = f'{self.request.id}'
    with AcquireLock(lock_id) as lock:
        if lock.acquire() is True:
            return cascading_delete(*args, **kwargs)<|MERGE_RESOLUTION|>--- conflicted
+++ resolved
@@ -272,35 +272,17 @@
                         gs_resource = gs_catalog.get_resource(
                             name=instance.alternate or instance.typename)
                     except Exception:
-<<<<<<< HEAD
-                        try:
-                            gs_resource = gs_catalog.get_resource(
-                                name=instance.alternate or instance.typename)
-                        except Exception:
-                            gs_resource = None
-
-=======
                         gs_resource = None
 
             if gs_resource:
->>>>>>> b609865e
                 # Updating GeoServer resource
                 gs_resource.title = instance.title
                 gs_resource.abstract = instance.abstract
                 gs_catalog.save(gs_resource)
-<<<<<<< HEAD
-
-                instance.store = gs_resource.store.name
-                instance.storeType = gs_resource.store.resource_type
-                instance.alternate = f"{gs_resource.store.workspace.name}:{gs_resource.name}"
-                instance.title = gs_resource.title or gs_resource.store.name
-                instance.abstract = gs_resource.abstract or ''
-=======
                 if gs_resource.store:
                     instance.storeType = gs_resource.store.resource_type
                     if not instance.alternate:
                         instance.alternate = f"{gs_resource.store.workspace.name}:{gs_resource.name}"
->>>>>>> b609865e
 
             if sld_uploaded:
                 geoserver_set_style(instance.id, sld_file)
