# -*- coding: utf-8 -*-
#########################################################################
#
# Copyright (C) 2016 OSGeo
#
# This program is free software: you can redistribute it and/or modify
# it under the terms of the GNU General Public License as published by
# the Free Software Foundation, either version 3 of the License, or
# (at your option) any later version.
#
# This program is distributed in the hope that it will be useful,
# but WITHOUT ANY WARRANTY; without even the implied warranty of
# MERCHANTABILITY or FITNESS FOR A PARTICULAR PURPOSE. See the
# GNU General Public License for more details.
#
# You should have received a copy of the GNU General Public License
# along with this program. If not, see <http://www.gnu.org/licenses/>.
#
#########################################################################

import os
import re
import json
import logging
import traceback
from lxml import etree
from defusedxml import lxml as dlxml
from os.path import isfile

from urllib.parse import urlsplit, urljoin, unquote

from django.contrib.auth import authenticate
from django.http import HttpResponse, HttpResponseRedirect
from django.views.decorators.http import require_POST
from django.shortcuts import render
from django.conf import settings
from django.contrib.auth.decorators import user_passes_test
from django.contrib.auth import get_user_model
from django.contrib.auth.decorators import login_required
from django.urls import reverse
from django.template.loader import get_template
from django.utils.datastructures import MultiValueDictKeyError
from django.utils.translation import ugettext as _

from guardian.shortcuts import get_objects_for_user

from geonode.base.models import ResourceBase
from geonode.compat import ensure_string
from geonode.base.auth import get_or_create_token
from geonode.decorators import logged_in_or_basicauth
from geonode.layers.forms import LayerStyleUploadForm
from geonode.layers.models import Layer, Style
from geonode.layers.views import _resolve_layer, _PERMISSION_MSG_MODIFY
from geonode.maps.models import Map
from geonode.proxy.views import proxy
from .tasks import geoserver_update_layers
from geonode.utils import json_response, _get_basic_auth_info, http_client
from geoserver.catalog import FailedRequestError
from geonode.geoserver.signals import (gs_catalog,
                                       geoserver_post_save_local)
from .helpers import (get_stores,
                      ogc_server_settings,
                      extract_name_from_sld,
                      set_styles,
                      style_update,
                      set_layer_style,
                      _stylefilterparams_geowebcache_layer,
                      _invalidate_geowebcache_layer)

from django.views.decorators.csrf import csrf_exempt
from django.views.decorators.cache import cache_control

logger = logging.getLogger(__name__)


def stores(request, store_type=None):
    stores = get_stores(store_type)
    data = json.dumps(stores)
    return HttpResponse(data)


@user_passes_test(lambda u: u.is_superuser)
def updatelayers(request):
    params = request.GET
    # Get the owner specified in the request if any, otherwise used the logged
    # user
    owner = params.get('owner', None)
    owner = get_user_model().objects.get(
        username=owner) if owner is not None else request.user
    workspace = params.get('workspace', None)
    store = params.get('store', None)
    filter = params.get('filter', None)
    result = geoserver_update_layers.delay(
        ignore_errors=False, owner=owner, workspace=workspace,
        store=store, filter=filter)
    # Attempt to run task synchronously
    result.get()

    return HttpResponseRedirect(reverse('layer_browse'))


@login_required
@require_POST
def layer_style(request, layername):
    layer = _resolve_layer(
        request,
        layername,
        'base.change_resourcebase',
        _PERMISSION_MSG_MODIFY)

    style_name = request.POST.get('defaultStyle')

    # would be nice to implement
    # better handling of default style switching
    # in layer model or deeper (gsconfig.py, REST API)

    old_default = layer.default_style
    if old_default.name == style_name:
        return HttpResponse(
            "Default style for %s remains %s" %
            (layer.name, style_name), status=200)

    # This code assumes without checking
    # that the new default style name is included
    # in the list of possible styles.

    new_style = next(style for style in layer.styles if style.name == style_name)

    # Does this change this in geoserver??
    layer.default_style = new_style
    layer.styles = [
        s for s in layer.styles if s.name != style_name] + [old_default]
    layer.save(notify=True)

    # Invalidate GeoWebCache for the updated resource
    try:
        _stylefilterparams_geowebcache_layer(layer.alternate)
        _invalidate_geowebcache_layer(layer.alternate)
    except Exception:
        pass

    return HttpResponse(
        "Default style for %s changed to %s" %
        (layer.name, style_name), status=200)


@login_required
def layer_style_upload(request, layername):
    def respond(*args, **kw):
        kw['content_type'] = 'text/html'
        return json_response(*args, **kw)
    form = LayerStyleUploadForm(request.POST, request.FILES)
    if not form.is_valid():
        return respond(errors="Please provide an SLD file.")

    data = form.cleaned_data
    layer = _resolve_layer(
        request,
        layername,
        'base.change_resourcebase',
        _PERMISSION_MSG_MODIFY)

    sld = request.FILES['sld'].read()
    sld_name = None
    try:
        # Check SLD is valid
        try:
            if sld:
                if isfile(sld):
                    sld = open(sld, "r").read()
                etree.XML(sld)
        except Exception:
            logger.exception("The uploaded SLD file is not valid XML")
            raise Exception(
                "The uploaded SLD file is not valid XML")

        sld_name = extract_name_from_sld(
            gs_catalog, sld, sld_file=request.FILES['sld'])
    except Exception as e:
        respond(errors="The uploaded SLD file is not valid XML: {}".format(e))

    name = data.get('name') or sld_name

    set_layer_style(layer, data.get('title') or name, sld)

    return respond(
        body={
            'success': True,
            'style': data.get('title') or name,
            'updated': data['update']})


@login_required
def layer_style_manage(request, layername):
    layer = _resolve_layer(
        request,
        layername,
        'layers.change_layer_style',
        _PERMISSION_MSG_MODIFY)

    if request.method == 'GET':
        try:
            cat = gs_catalog

            # First update the layer style info from GS to GeoNode's DB
            try:
                set_styles(layer, cat)
            except AttributeError:
                logger.warn(
                    'Unable to set the default style.  Ensure Geoserver is running and that this layer exists.')

            gs_styles = []
            # Temporary Hack to remove GeoServer temp styles from the list
            Style.objects.filter(name__iregex=r'\w{8}-\w{4}-\w{4}-\w{4}-\w{12}_(ms)_\d{13}').delete()
            for style in Style.objects.values('name', 'sld_title'):
                gs_styles.append((style['name'], style['sld_title']))
            current_layer_styles = layer.styles.all()
            layer_styles = []
            for style in current_layer_styles:
                sld_title = style.name
                try:
                    if style.sld_title:
                        sld_title = style.sld_title
                except Exception:
                    tb = traceback.format_exc()
                    logger.debug(tb)
                layer_styles.append((style.name, sld_title))

            # Render the form
            def_sld_name = None  # noqa
            def_sld_title = None  # noqa
            if layer.default_style:
                def_sld_name = layer.default_style.name  # noqa
                def_sld_title = layer.default_style.name  # noqa
                try:
                    if layer.default_style.sld_title:
                        def_sld_title = layer.default_style.sld_title
                except Exception:
                    tb = traceback.format_exc()
                    logger.debug(tb)
                default_style = (def_sld_name, def_sld_title)
<<<<<<< HEAD
                layer_styles.append(default_style)
=======
>>>>>>> 0243fb80

            return render(
                request,
                'layers/layer_style_manage.html',
                context={
                    "layer": layer,
                    "gs_styles": gs_styles,
                    "layer_styles": layer_styles,
                    "layer_style_names": [s[0] for s in layer_styles],
                    "default_style": default_style
                }
            )
        except (FailedRequestError, EnvironmentError):
            tb = traceback.format_exc()
            logger.debug(tb)
            msg = ('Could not connect to geoserver at "%s"'
                   'to manage style information for layer "%s"' % (
                       ogc_server_settings.LOCATION, layer.name)
                   )
            logger.debug(msg)
            # If geoserver is not online, return an error
            return render(
                request,
                'layers/layer_style_manage.html',
                context={
                    "layer": layer,
                    "error": msg
                }
            )
    elif request.method in ('POST', 'PUT', 'DELETE'):
        try:
            selected_styles = request.POST.getlist('style-select')
            default_style = request.POST['default_style']

            # Save to GeoServer
            cat = gs_catalog
            gs_layer = cat.get_layer(layer.name)
            if not gs_layer:
                gs_layer = cat.get_layer(layer.alternate)

            if gs_layer:
                gs_layer.default_style = cat.get_style(default_style, workspace=settings.DEFAULT_WORKSPACE) or \
                    cat.get_style(default_style)
                styles = []
                for style in selected_styles:
                    gs_sld = cat.get_style(style, workspace=settings.DEFAULT_WORKSPACE) or cat.get_style(style)
                    if gs_sld:
                        styles.append(gs_sld)
                gs_layer.styles = styles
                cat.save(gs_layer)

            # Save to Django
            set_styles(layer, cat)

            # Invalidate GeoWebCache for the updated resource
            try:
                _stylefilterparams_geowebcache_layer(layer.alternate)
                _invalidate_geowebcache_layer(layer.alternate)
            except Exception:
                pass

            return HttpResponseRedirect(
                reverse(
                    'layer_detail',
                    args=(
                        layer.service_typename,
                    )))
        except (FailedRequestError, EnvironmentError, MultiValueDictKeyError):
            tb = traceback.format_exc()
            logger.debug(tb)
            msg = ('Error Saving Styles for Layer "%s"' % (layer.name)
                   )
            logger.warn(msg)
            return render(
                request,
                'layers/layer_style_manage.html',
                context={
                    "layer": layer,
                    "error": msg
                }
            )


def feature_edit_check(request, layername, permission='change_layer_data'):
    """
    If the layer is not a raster and the user has edit permission, return a status of 200 (OK).
    Otherwise, return a status of 401 (unauthorized).
    """
    try:
        layer = _resolve_layer(request, layername)
    except Exception:
        # Intercept and handle correctly resource not found exception
        return HttpResponse(
            json.dumps({'authorized': False}), content_type="application/json")
    datastore = ogc_server_settings.DATASTORE
    feature_edit = datastore
    is_admin = False
    is_staff = False
    is_owner = False
    is_manager = False
    if request.user:
        is_admin = request.user.is_superuser if request.user else False
        is_staff = request.user.is_staff if request.user else False
        is_owner = (str(request.user) == str(layer.owner))
        try:
            is_manager = request.user.groupmember_set.all().filter(
                role='manager').exists()
        except Exception:
            is_manager = False
    if is_admin or is_staff or is_owner or is_manager or request.user.has_perm(
            permission,
            obj=layer) and \
            ((permission == 'change_layer_data' and layer.storeType == 'dataStore' and feature_edit) or
             True):
        return HttpResponse(
            json.dumps({'authorized': True}), content_type="application/json")
    else:
        return HttpResponse(
            json.dumps({'authorized': False}), content_type="application/json")


def style_edit_check(request, layername):
    """
    If the layer is not a raster and the user has edit permission, return a status of 200 (OK).
    Otherwise, return a status of 401 (unauthorized).
    """
    return feature_edit_check(request, layername, permission='change_layer_style')


def style_change_check(request, path):
    """
    If the layer has not change_layer_style permission, return a status of
    401 (unauthorized)
    """
    # a new style is created with a POST and then a PUT,
    # a style is updated with a PUT
    # a layer is updated with a style with a PUT
    # in both case we need to check permissions here
    # for PUT path is /gs/rest/styles/san_andres_y_providencia_water_a452004b.xml
    # or /ge/rest/layers/geonode:san_andres_y_providencia_coastline.json
    # for POST path is /gs/rest/styles
    # we will suppose that a user can create a new style only if he is an
    # authenticated (we need to discuss about it)
    authorized = True
    if request.method in ('PUT', 'POST'):
        if not request.user.is_authenticated:
            authorized = False
        elif path == 'rest/layers' and request.method == 'PUT':
            # layer update, should be safe to always authorize it
            authorized = True
        else:
            # style new/update
            # we will iterate all layers (should be just one if not using GS)
            # to which the posted style is associated
            # and check if the user has change_style_layer permissions on each
            # of them
            style_name = os.path.splitext(request.path)[0].split('/')[-1]
            if style_name == 'styles' and 'raw' in request.GET:
                authorized = True
            else:
                try:
                    style = Style.objects.get(name=style_name)
                    for layer in style.layer_styles.all():
                        if not request.user.has_perm(
                                'change_layer_style', obj=layer):
                            authorized = False
                except Exception:
                    authorized = (request.method == 'POST')  # The user is probably trying to create a new style
                    logger.warn(
                        'There is not a style with such a name: %s.' % style_name)
    return authorized


@csrf_exempt
@logged_in_or_basicauth(realm="GeoNode")
def geoserver_protected_proxy(request,
                              proxy_path,
                              downstream_path,
                              workspace=None,
                              layername=None):
    return geoserver_proxy(request,
                           proxy_path,
                           downstream_path,
                           workspace=workspace,
                           layername=layername)


@csrf_exempt
@cache_control(public=True, must_revalidate=True, max_age=30)
def geoserver_proxy(request,
                    proxy_path,
                    downstream_path,
                    workspace=None,
                    layername=None):
    """
    WARNING: Decorators are applied in the order they appear in the source.
    """
    # AF: No need to authenticate first. We will check if "access_token" is present
    # or not on session

    # @dismissed
    # if not request.user.is_authenticated:
    #     return HttpResponse(
    #         "You must be logged in to access GeoServer",
    #         content_type="text/plain",
    #         status=401)

    def strip_prefix(path, prefix):
        if prefix not in path:
            _s_prefix = prefix.split('/', 3)
            _s_path = path.split('/', 3)
            assert _s_prefix[1] == _s_path[1]
            _prefix = f'/{_s_path[1]}/{_s_path[2]}'
        else:
            _prefix = prefix
        assert _prefix in path
        prefix_idx = path.index(_prefix)
        _prefix = path[:prefix_idx] + _prefix
        full_prefix = "%s/%s/%s" % (
            _prefix, layername, downstream_path) if layername else _prefix
        return path[len(full_prefix):]

    path = strip_prefix(request.get_full_path(), proxy_path)

    raw_url = str(
        "".join([ogc_server_settings.LOCATION, downstream_path, path]))

    if settings.DEFAULT_WORKSPACE or workspace:
        ws = (workspace or settings.DEFAULT_WORKSPACE)
        if ws and ws in path:
            # Strip out WS from PATH
            try:
                path = "/%s" % strip_prefix(path, "/%s:" % (ws))
            except Exception:
                pass

        if proxy_path == '/gs/%s' % settings.DEFAULT_WORKSPACE and layername:
            import posixpath
            raw_url = urljoin(ogc_server_settings.LOCATION,
                              posixpath.join(workspace, layername, downstream_path, path))

        if downstream_path in ('rest/styles') and len(request.body) > 0:
            if ws:
                # Lets try
                # http://localhost:8080/geoserver/rest/workspaces/<ws>/styles/<style>.xml
                _url = str("".join([ogc_server_settings.LOCATION,
                                    'rest/workspaces/', ws, '/styles',
                                    path]))
            else:
                _url = str("".join([ogc_server_settings.LOCATION,
                                    'rest/styles',
                                    path]))
            raw_url = _url

    if downstream_path in 'ows' and (
        'rest' in path or
            re.match(r'/(w.*s).*$', path, re.IGNORECASE) or
            re.match(r'/(ows).*$', path, re.IGNORECASE)):
        _url = str("".join([ogc_server_settings.LOCATION, '', path[1:]]))
        raw_url = _url
    url = urlsplit(raw_url)
    affected_layers = None

    if '%s/layers' % ws in path:
        downstream_path = 'rest/layers'
    elif '%s/styles' % ws in path:
        downstream_path = 'rest/styles'

    if request.method in ("POST", "PUT", "DELETE"):
        if downstream_path in ('rest/styles', 'rest/layers',
                               'rest/workspaces'):
            if not style_change_check(request, downstream_path):
                return HttpResponse(
                    _(
                        "You don't have permissions to change style for this layer"),
                    content_type="text/plain",
                    status=401)
            elif downstream_path == 'rest/styles':
                logger.debug(
                    "[geoserver_proxy] Updating Style ---> url %s" %
                    url.geturl())
                affected_layers = style_update(request, raw_url)
            elif downstream_path == 'rest/layers':
                logger.debug(
                    "[geoserver_proxy] Updating Layer ---> url %s" %
                    url.geturl())
                try:
                    _layer_name = os.path.splitext(os.path.basename(request.path))[0]
                    _layer = Layer.objects.get(name__icontains=_layer_name)
                    affected_layers = [_layer]
                except Exception:
                    logger.warn("Could not find any Layer %s on DB" % os.path.basename(request.path))

    kwargs = {'affected_layers': affected_layers}
    raw_url = unquote(raw_url)
    timeout = getattr(ogc_server_settings, 'TIMEOUT') or 60
    allowed_hosts = [urlsplit(ogc_server_settings.public_url).hostname, ]
    return proxy(request, url=raw_url, response_callback=_response_callback,
                 timeout=timeout, allowed_hosts=allowed_hosts, **kwargs)


def _response_callback(**kwargs):
    content = kwargs['content']
    status = kwargs['status']
    content_type = kwargs['content_type']
    content_type_list = ['application/xml', 'text/xml', 'text/plain', 'application/json', 'text/json']

    if content:
        if not content_type:
            if isinstance(content, bytes):
                content = content.decode('UTF-8')
            if (re.match(r'^<.+>$', content)):
                content_type = 'application/xml'
            elif (re.match(r'^({|[).+(}|])$', content)):
                content_type = 'application/json'
            else:
                content_type = 'text/plain'

        # Replace Proxy URL
        try:
            if isinstance(content, bytes):
                _content = content.decode('UTF-8')
            else:
                _content = content
            if re.findall(r"(?=(\b" + '|'.join(content_type_list) + r"\b))", content_type):
                _gn_proxy_url = urljoin(settings.SITEURL, '/gs/')
                content = _content\
                    .replace(ogc_server_settings.LOCATION, _gn_proxy_url)\
                    .replace(ogc_server_settings.PUBLIC_LOCATION, _gn_proxy_url)
                for _ows_endpoint in list(dict.fromkeys(re.findall(rf'{_gn_proxy_url}w\ws', content, re.IGNORECASE))):
                    content = content.replace(_ows_endpoint, f'{_gn_proxy_url}ows')
        except Exception as e:
            logger.exception(e)

    if 'affected_layers' in kwargs and kwargs['affected_layers']:
        for layer in kwargs['affected_layers']:
            geoserver_post_save_local(layer)

    return HttpResponse(
        content=content,
        status=status,
        content_type=content_type)


def resolve_user(request):
    user = None
    geoserver = False
    superuser = False
    acl_user = request.user
    if 'HTTP_AUTHORIZATION' in request.META:
        username, password = _get_basic_auth_info(request)
        acl_user = authenticate(username=username, password=password)
        if acl_user:
            user = acl_user.username
            superuser = acl_user.is_superuser
        elif _get_basic_auth_info(request) == ogc_server_settings.credentials:
            geoserver = True
            superuser = True
        else:
            return HttpResponse(_("Bad HTTP Authorization Credentials."),
                                status=401,
                                content_type="text/plain")

    if not any([user, geoserver, superuser]
               ) and not request.user.is_anonymous:
        user = request.user.username
        superuser = request.user.is_superuser

    resp = {
        'user': user,
        'geoserver': geoserver,
        'superuser': superuser,
    }

    if acl_user and acl_user.is_authenticated:
        resp['fullname'] = acl_user.get_full_name()
        resp['email'] = acl_user.email
    return HttpResponse(json.dumps(resp), content_type="application/json")


@logged_in_or_basicauth(realm="GeoNode")
def layer_acls(request):
    """
    returns json-encoded lists of layer identifiers that
    represent the sets of read-write and read-only layers
    for the currently authenticated user.
    """
    # the layer_acls view supports basic auth, and a special
    # user which represents the geoserver administrator that
    # is not present in django.
    acl_user = request.user
    if 'HTTP_AUTHORIZATION' in request.META:
        try:
            username, password = _get_basic_auth_info(request)
            acl_user = authenticate(username=username, password=password)

            # Nope, is it the special geoserver user?
            if (acl_user is None and
                    username == ogc_server_settings.USER and
                    password == ogc_server_settings.PASSWORD):
                # great, tell geoserver it's an admin.
                result = {
                    'rw': [],
                    'ro': [],
                    'name': username,
                    'is_superuser': True,
                    'is_anonymous': False
                }
                return HttpResponse(
                    json.dumps(result),
                    content_type="application/json")
        except Exception:
            pass

        if acl_user is None:
            return HttpResponse(_("Bad HTTP Authorization Credentials."),
                                status=401,
                                content_type="text/plain")

    # Include permissions on the anonymous user
    # use of polymorphic selectors/functions to optimize performances
    resources_readable = get_objects_for_user(
        acl_user, 'view_resourcebase',
        ResourceBase.objects.filter(polymorphic_ctype__model='layer')).values_list('id', flat=True)
    layer_writable = get_objects_for_user(
        acl_user, 'change_layer_data',
        Layer.objects.all())

    _read = set(
        Layer.objects.filter(
            id__in=resources_readable).values_list(
            'alternate',
            flat=True))
    _write = set(layer_writable.values_list('alternate', flat=True))

    read_only = _read ^ _write
    read_write = _read & _write

    result = {
        'rw': list(read_write),
        'ro': list(read_only),
        'name': acl_user.username,
        'is_superuser': acl_user.is_superuser,
        'is_anonymous': acl_user.is_anonymous,
    }
    if acl_user.is_authenticated:
        result['fullname'] = acl_user.get_full_name()
        result['email'] = acl_user.email

    return HttpResponse(json.dumps(result), content_type="application/json")


# capabilities
def get_layer_capabilities(layer, version='1.3.0', access_token=None, tolerant=False):
    """
    Retrieve a layer-specific GetCapabilities document
    """
    workspace, layername = layer.alternate.split(":") if ":" in layer.alternate else (None, layer.alternate)
    if not layer.remote_service:
        wms_url = '%s%s/%s/wms?service=wms&version=%s&request=GetCapabilities'\
            % (ogc_server_settings.LOCATION, workspace, layername, version)
        if access_token:
            wms_url += ('&access_token=%s' % access_token)
    else:
        wms_url = '%s?service=wms&version=%s&request=GetCapabilities'\
            % (layer.remote_service.service_url, version)

    _user, _password = ogc_server_settings.credentials
    req, content = http_client.get(wms_url, user=_user)
    getcap = ensure_string(content)
    if not getattr(settings, 'DELAYED_SECURITY_SIGNALS', False):
        if tolerant and ('ServiceException' in getcap or req.status_code == 404):
            # WARNING Please make sure to have enabled DJANGO CACHE as per
            # https://docs.djangoproject.com/en/2.0/topics/cache/#filesystem-caching
            wms_url = '%s%s/ows?service=wms&version=%s&request=GetCapabilities&layers=%s'\
                % (ogc_server_settings.public_url, workspace, version, layer)
            if access_token:
                wms_url += ('&access_token=%s' % access_token)
            req, content = http_client.get(wms_url, user=_user)
            getcap = ensure_string(content)

    if 'ServiceException' in getcap or req.status_code == 404:
        return None
    return getcap.encode('UTF-8')


def format_online_resource(workspace, layer, element, namespaces):
    """
    Replace workspace/layer-specific OnlineResource links with the more
    generic links returned by a site-wide GetCapabilities document
    """
    layerName = element.find('.//wms:Capability/wms:Layer/wms:Layer/wms:Name',
                             namespaces)
    if layerName is None:
        return

    layerName.text = workspace + ":" + layer if workspace else layer
    layerresources = element.findall('.//wms:OnlineResource', namespaces)
    if layerresources is None:
        return

    for resource in layerresources:
        wtf = resource.attrib['{http://www.w3.org/1999/xlink}href']
        replace_string = "/" + workspace + "/" + layer if workspace else "/" + layer
        resource.attrib['{http://www.w3.org/1999/xlink}href'] = wtf.replace(
            replace_string, "")


def get_capabilities(request, layerid=None, user=None,
                     mapid=None, category=None, tolerant=False):
    """
    Compile a GetCapabilities document containing public layers
    filtered by layer, user, map, or category
    """

    rootdoc = None
    layers = None
    cap_name = ' Capabilities - '
    if layerid is not None:
        layer_obj = Layer.objects.get(id=layerid)
        cap_name += layer_obj.title
        layers = Layer.objects.filter(id=layerid)
    elif user is not None:
        layers = Layer.objects.filter(owner__username=user)
        cap_name += user
    elif category is not None:
        layers = Layer.objects.filter(category__identifier=category)
        cap_name += category
    elif mapid is not None:
        map_obj = Map.objects.get(id=mapid)
        cap_name += map_obj.title
        alternates = []
        for layer in map_obj.layers:
            if layer.local:
                alternates.append(layer.name)
        layers = Layer.objects.filter(alternate__in=alternates)

    for layer in layers:
        if request.user.has_perm('view_resourcebase',
                                 layer.get_self_resource()):
            access_token = get_or_create_token(request.user)
            if access_token and not access_token.is_expired():
                access_token = access_token.token
            else:
                access_token = None
            try:
                workspace, layername = layer.alternate.split(":") if ":" in layer.alternate else (None, layer.alternate)
                layercap = get_layer_capabilities(layer,
                                                  access_token=access_token,
                                                  tolerant=tolerant)
                if layercap is not None:  # 1st one, seed with real GetCapabilities doc
                    try:
                        namespaces = {'wms': 'http://www.opengis.net/wms',
                                      'xlink': 'http://www.w3.org/1999/xlink',
                                      'xsi': 'http://www.w3.org/2001/XMLSchema-instance'}
                        layercap = dlxml.fromstring(layercap)
                        rootdoc = etree.ElementTree(layercap)
                        format_online_resource(workspace, layername, rootdoc, namespaces)
                        service_name = rootdoc.find('.//wms:Service/wms:Name', namespaces)
                        if service_name is not None:
                            service_name.text = cap_name
                        rootdoc = rootdoc.find('.//wms:Capability/wms:Layer/wms:Layer', namespaces)
                    except Exception as e:
                        import traceback
                        traceback.print_exc()
                        logger.error(
                            "Error occurred creating GetCapabilities for %s: %s" %
                            (layer.typename, str(e)))
                        rootdoc = None
                if layercap is None or not len(layercap) or rootdoc is None or not len(rootdoc):
                    # Get the required info from layer model
                    # TODO: store time dimension on DB also
                    tpl = get_template("geoserver/layer.xml")
                    ctx = {
                        'layer': layer,
                        'geoserver_public_url': ogc_server_settings.public_url,
                        'catalogue_url': settings.CATALOGUE['default']['URL'],
                    }
                    gc_str = tpl.render(ctx)
                    gc_str = gc_str.encode("utf-8", "replace")
                    layerelem = etree.XML(gc_str)
                    rootdoc = etree.ElementTree(layerelem)
            except Exception as e:
                import traceback
                traceback.print_exc()
                logger.error(
                    "Error occurred creating GetCapabilities for %s:%s" %
                    (layer.typename, str(e)))
                rootdoc = None
    if rootdoc is not None:
        capabilities = etree.tostring(
            rootdoc,
            xml_declaration=True,
            encoding='UTF-8',
            pretty_print=True)
        return HttpResponse(capabilities, content_type="text/xml")
    return HttpResponse(status=200)


def server_online(request):
    """
    Returns {success} whenever the LOCAL_GEOSERVER is up and running
    """
    from .helpers import check_geoserver_is_up
    try:
        check_geoserver_is_up()
        return HttpResponse(json.dumps({'online': True}), content_type="application/json")
    except Exception:
        return HttpResponse(json.dumps({'online': False}), content_type="application/json")<|MERGE_RESOLUTION|>--- conflicted
+++ resolved
@@ -239,10 +239,6 @@
                     tb = traceback.format_exc()
                     logger.debug(tb)
                 default_style = (def_sld_name, def_sld_title)
-<<<<<<< HEAD
-                layer_styles.append(default_style)
-=======
->>>>>>> 0243fb80
 
             return render(
                 request,
