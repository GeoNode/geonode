# -*- coding: utf-8 -*-
#########################################################################
#
# Copyright (C) 2016 OSGeo
#
# This program is free software: you can redistribute it and/or modify
# it under the terms of the GNU General Public License as published by
# the Free Software Foundation, either version 3 of the License, or
# (at your option) any later version.
#
# This program is distributed in the hope that it will be useful,
# but WITHOUT ANY WARRANTY; without even the implied warranty of
# MERCHANTABILITY or FITNESS FOR A PARTICULAR PURPOSE. See the
# GNU General Public License for more details.
#
# You should have received a copy of the GNU General Public License
# along with this program. If not, see <http://www.gnu.org/licenses/>.
#
#########################################################################
import os
import re
import six
import sys
import time
import uuid
# import base64
import json
import errno
import logging
import datetime
import traceback

from six import (
    string_types,
    reraise as raise_
)
from itertools import cycle
from collections import namedtuple, defaultdict
from os.path import basename, splitext, isfile
from threading import local
from urllib.parse import urlparse, urlencode, urlsplit, urljoin
from pinax.ratings.models import OverallRating
from bs4 import BeautifulSoup
from dialogos.models import Comment
from django.conf import settings
from django.contrib.contenttypes.models import ContentType
from django.core.exceptions import ImproperlyConfigured
from django.db.models.signals import pre_delete
from django.template.loader import render_to_string
from django.utils import timezone
from django.utils.translation import ugettext as _
from geoserver.catalog import Catalog, FailedRequestError
from geoserver.resource import FeatureType, Coverage
from geoserver.store import CoverageStore, DataStore, datastore_from_index, \
    coveragestore_from_index, wmsstore_from_index
from geoserver.support import DimensionInfo
from geoserver.workspace import Workspace
from gsimporter import Client
from lxml import etree
from defusedxml import lxml as dlxml
from owslib.wcs import WebCoverageService
from owslib.wms import WebMapService
from geonode import GeoNodeException
from geonode.base.auth import get_or_create_token
from geonode.utils import http_client
from geonode.layers.models import Layer, Attribute, Style
from geonode.layers.enumerations import LAYER_ATTRIBUTE_NUMERIC_DATA_TYPES
from geonode.security.views import _perms_info_json
from geonode.security.utils import set_geowebcache_invalidate_cache
import xml.etree.ElementTree as ET
from django.utils.module_loading import import_string


logger = logging.getLogger(__name__)

if not hasattr(settings, 'OGC_SERVER'):
    msg = (
        'Please configure OGC_SERVER when enabling geonode.geoserver.'
        ' More info can be found at '
        'http://docs.geonode.org/en/2.10.x/basic/settings/index.html#ogc-server')
    raise ImproperlyConfigured(msg)


def check_geoserver_is_up():
    """Verifies all geoserver is running,
       this is needed to be able to upload.
    """
    url = "%s" % ogc_server_settings.LOCATION
    req, content = http_client.get(url, user=_user)
    msg = ('Cannot connect to the GeoServer at %s\nPlease make sure you '
           'have started it.' % url)
    logger.debug(req)
    assert req.status_code == 200, msg


def _add_sld_boilerplate(symbolizer):
    """
    Wrap an XML snippet representing a single symbolizer in the appropriate
    elements to make it a valid SLD which applies that symbolizer to all features,
    including format strings to allow interpolating a "name" variable in.
    """
    return """
<StyledLayerDescriptor version="1.0.0" xmlns="http://www.opengis.net/sld" xmlns:ogc="http://www.opengis.net/ogc"
  xmlns:xlink="http://www.w3.org/1999/xlink" xmlns:xsi="http://www.w3.org/2001/XMLSchema-instance"
  xsi:schemaLocation="http://www.opengis.net/sld http://schemas.opengis.net/sld/1.0.0/StyledLayerDescriptor.xsd">
  <NamedLayer>
    <Name>%(name)s</Name>
    <UserStyle>
    <Name>%(name)s</Name>
    <Title>%(name)s</Title>
      <FeatureTypeStyle>
        <Rule>
""" + symbolizer + """
        </Rule>
      </FeatureTypeStyle>
    </UserStyle>
  </NamedLayer>
</StyledLayerDescriptor>
"""


_raster_template = """
<RasterSymbolizer>
    <Opacity>1.0</Opacity>
</RasterSymbolizer>
"""

_polygon_template = """
<PolygonSymbolizer>
  <Fill>
    <CssParameter name="fill">%(bg)s</CssParameter>
  </Fill>
  <Stroke>
    <CssParameter name="stroke">%(fg)s</CssParameter>
    <CssParameter name="stroke-width">0.7</CssParameter>
  </Stroke>
</PolygonSymbolizer>
"""

_line_template = """
<LineSymbolizer>
  <Stroke>
    <CssParameter name="stroke">%(bg)s</CssParameter>
    <CssParameter name="stroke-width">3</CssParameter>
  </Stroke>
</LineSymbolizer>
</Rule>
</FeatureTypeStyle>
<FeatureTypeStyle>
<Rule>
<LineSymbolizer>
  <Stroke>
    <CssParameter name="stroke">%(fg)s</CssParameter>
  </Stroke>
</LineSymbolizer>
"""

_point_template = """
<PointSymbolizer>
  <Graphic>
    <Mark>
      <WellKnownName>%(mark)s</WellKnownName>
      <Fill>
        <CssParameter name="fill">%(bg)s</CssParameter>
      </Fill>
      <Stroke>
        <CssParameter name="stroke">%(fg)s</CssParameter>
      </Stroke>
    </Mark>
    <Size>10</Size>
  </Graphic>
</PointSymbolizer>
"""

_style_templates = dict(
    raster=_add_sld_boilerplate(_raster_template),
    polygon=_add_sld_boilerplate(_polygon_template),
    line=_add_sld_boilerplate(_line_template),
    point=_add_sld_boilerplate(_point_template)
)


def _style_name(resource):
    return _punc.sub("_", resource.store.workspace.name + ":" + resource.name)


def extract_name_from_sld(gs_catalog, sld, sld_file=None):
    try:
        if sld:
            if isfile(sld):
                sld = open(sld, "rb").read()
            if isinstance(sld, string_types):
                sld = sld.encode('utf-8')
            dom = etree.XML(sld)
        elif sld_file and isfile(sld_file):
            sld = open(sld_file, "rb").read()
            if isinstance(sld, string_types):
                sld = sld.encode('utf-8')
            dom = dlxml.parse(sld_file)
    except Exception:
        logger.exception("The uploaded SLD file is not valid XML")
        raise Exception(
            "The uploaded SLD file is not valid XML")

    named_layer = dom.findall(
        "{http://www.opengis.net/sld}NamedLayer")
    user_layer = dom.findall(
        "{http://www.opengis.net/sld}UserLayer")

    el = None
    if named_layer and len(named_layer) > 0:
        user_style = named_layer[0].findall("{http://www.opengis.net/sld}UserStyle")
        if user_style and len(user_style) > 0:
            el = user_style[0].findall("{http://www.opengis.net/sld}Name")
            if len(el) == 0:
                el = user_style[0].findall("{http://www.opengis.net/se}Name")

        if len(el) == 0:
            el = named_layer[0].findall("{http://www.opengis.net/sld}Name")
        if len(el) == 0:
            el = named_layer[0].findall("{http://www.opengis.net/se}Name")

    if not el or len(el) == 0:
        if user_layer and len(user_layer) > 0:
            user_style = user_layer[0].findall("{http://www.opengis.net/sld}UserStyle")
            if user_style and len(user_style) > 0:
                el = user_style[0].findall("{http://www.opengis.net/sld}Name")
                if len(el) == 0:
                    el = user_style[0].findall("{http://www.opengis.net/se}Name")

            if len(el) == 0:
                el = user_layer[0].findall("{http://www.opengis.net/sld}Name")
            if len(el) == 0:
                el = user_layer[0].findall("{http://www.opengis.net/se}Name")

    if not el or len(el) == 0:
        if sld_file:
            return splitext(basename(sld_file))[0]
        else:
            raise Exception(
                "Please provide a name, unable to extract one from the SLD.")

    return el[0].text


def get_sld_for(gs_catalog, layer):
    name = None
    gs_layer = None
    gs_style = None

    _default_style = None
    _max_retries, _tries = getattr(ogc_server_settings, "MAX_RETRIES", 2), 0
    try:
        gs_layer = gs_catalog.get_layer(layer.name)
        if gs_layer.default_style:
            gs_style = gs_layer.default_style.sld_body
            set_layer_style(layer,
                            layer.alternate,
                            gs_style)
        name = gs_layer.default_style.name
        _default_style = gs_layer.default_style
    except Exception:
        name = None

    while not name and _tries < _max_retries:
        try:
            gs_layer = gs_catalog.get_layer(layer.name)
            if gs_layer.default_style:
                gs_style = gs_layer.default_style.sld_body
                set_layer_style(layer,
                                layer.alternate,
                                gs_style)
            name = gs_layer.default_style.name
            if name:
                break
        except Exception:
            name = None
        _tries += 1
        time.sleep(3)

    if not _default_style:
        _default_style = layer.default_style if layer else None
        name = _default_style.name if _default_style else None
        gs_style = _default_style.sld_body if _default_style else None

    if not name:
        msg = """
            GeoServer didn't return a default style for this layer.
            Consider increasing OGC_SERVER MAX_RETRIES value.''
        """
        raise GeoNodeException(msg)

    # Detect geometry type if it is a FeatureType
    res = gs_layer.resource if gs_layer else None
    if res and res.resource_type == 'featureType':
        res.fetch()
        ft = res.store.get_resources(name=res.name)
        ft.fetch()
        for attr in ft.dom.find("attributes").getchildren():
            attr_binding = attr.find("binding")
            if "jts.geom" in attr_binding.text:
                if "Polygon" in attr_binding.text:
                    name = "polygon"
                elif "Line" in attr_binding.text:
                    name = "line"
                else:
                    name = "point"

    # FIXME: When gsconfig.py exposes the default geometry type for vector
    # layers we should use that rather than guessing based on the auto-detected
    # style.
    if name in _style_templates:
        fg, bg, mark = next(_style_contexts)
        return _style_templates[name] % dict(
            name=layer.name,
            fg=fg,
            bg=bg,
            mark=mark)
    else:
        return gs_style


def fixup_style(cat, resource, style):
    logger.debug("Creating styles for layers associated with [%s]", resource)
    layers = cat.get_layers(resource=resource)
    logger.debug("Found %d layers associated with [%s]", len(layers), resource)
    for lyr in layers:
        if lyr.default_style.name in _style_templates:
            logger.debug("%s uses a default style, generating a new one", lyr)
            name = _style_name(lyr.resource)
            if style is None:
                sld = get_sld_for(cat, lyr)
            else:
                sld = style.read()
            logger.debug("Creating style [%s]", name)
            style = cat.create_style(name, sld, overwrite=True, raw=True, workspace=settings.DEFAULT_WORKSPACE)
            cat.reset()
            style = cat.get_style(name, workspace=settings.DEFAULT_WORKSPACE) or cat.get_style(name)
            lyr.default_style = style
            logger.debug("Saving changes to %s", lyr)
            cat.save(lyr)
            logger.debug("Successfully updated %s", lyr)


def set_layer_style(saved_layer, title, sld, base_file=None):
    # Check SLD is valid
    try:
        if sld:
            if isfile(sld):
                sld = open(sld, "rb").read()
<<<<<<< HEAD
            elif isinstance(sld, six.string_types):
=======
            elif isinstance(sld, string_types):
>>>>>>> 0243fb80
                sld = sld.strip('b\'\n')
                sld = re.sub(r'(\\r)|(\\n)', '', sld).encode("UTF-8")
            etree.XML(sld)
        elif base_file and isfile(base_file):
            sld = open(base_file, "rb").read()
            dlxml.parse(base_file)
    except Exception:
        logger.exception("The uploaded SLD file is not valid XML")
        raise Exception("The uploaded SLD file is not valid XML")

    # Check Layer's available styles
    match = None
    styles = list(saved_layer.styles.all()) + [
        saved_layer.default_style]
    for style in styles:
        if style and style.name == saved_layer.name:
            match = style
            break
    layer = gs_catalog.get_layer(title)
    style = None
    if match is None:
        try:
            style = gs_catalog.get_style(saved_layer.name, workspace=saved_layer.workspace) or \
                gs_catalog.get_style(saved_layer.name)
            if not style:
                style = gs_catalog.create_style(
                    saved_layer.name, sld, overwrite=False, raw=True, workspace=saved_layer.workspace)
        except Exception as e:
            logger.exception(e)
    else:
        style = gs_catalog.get_style(saved_layer.name, workspace=saved_layer.workspace) or \
            gs_catalog.get_style(saved_layer.name)
        try:
            if style:
                style = gs_catalog.create_style(
                    style.sld_name, sld,
                    overwrite=True, raw=True,
                    workspace=saved_layer.workspace)
            else:
                style = gs_catalog.create_style(
                    saved_layer.name, sld,
                    overwrite=True, raw=True,
                    workspace=saved_layer.workspace)
        except Exception as e:
            logger.exception(e)

    if layer and style:
        layer.default_style = style
        gs_catalog.save(layer)
        set_styles(saved_layer, gs_catalog)


def cascading_delete(layer_name=None, catalog=None):
    if not layer_name:
        return
    cat = catalog or gs_catalog
    resource = None
    workspace = None
    try:
        if layer_name.find(':') != -1 and len(layer_name.split(':')) == 2:
            workspace, name = layer_name.split(':')
            ws = cat.get_workspace(workspace)
            store = None
            try:
                store = get_store(cat, name, workspace=ws)
            except FailedRequestError:
                if ogc_server_settings.DATASTORE:
                    try:
                        layers = Layer.objects.filter(alternate=layer_name)
                        for layer in layers:
                            store = get_store(cat, layer.store, workspace=ws)
                    except FailedRequestError:
                        logger.debug(
                            'the store was not found in geoserver')
                        return
                else:
                    logger.debug(
                        'the store was not found in geoserver')
                    return
            if ws is None or store is None:
                logger.debug(
                    'cascading delete was called on a layer where the workspace was not found')
                return
            resource = cat.get_resource(name=name, store=store, workspace=workspace)
        else:
            resource = cat.get_resource(name=layer_name)
    except EnvironmentError as e:
        if e.errno == errno.ECONNREFUSED:
            msg = ('Could not connect to geoserver at "%s"'
                   'to save information for layer "%s"' % (
                       ogc_server_settings.LOCATION, layer_name)
                   )
            logger.debug(msg)
            return None
        else:
            raise e

    if resource is None:
        # If there is no associated resource,
        # this method can not delete anything.
        # Let's return and make a note in the log.
        logger.debug(
            'cascading_delete was called with a non existent resource')
        return
    resource_name = resource.name
    lyr = None
    try:
        lyr = cat.get_layer(resource_name)
    except Exception as e:
        logger.debug(e)
    if lyr is not None:  # Already deleted
        store = resource.store
        styles = lyr.styles
        try:
            styles = styles + [lyr.default_style]
        except Exception:
            pass
        if workspace:
            gs_styles = [x for x in cat.get_styles(names=[f"{workspace}_{resource_name}"])]
            styles = styles + gs_styles
        if settings.DEFAULT_WORKSPACE and settings.DEFAULT_WORKSPACE != workspace:
            gs_styles = [x for x in cat.get_styles(names=[f"{settings.DEFAULT_WORKSPACE}_{resource_name}"])]
            styles = styles + gs_styles
        cat.delete(lyr)
        for s in styles:
            if s is not None and s.name not in _default_style_names:
                try:
                    logger.debug("Trying to delete Style [%s]" % s.name)
                    cat.delete(s, purge='true')
                except Exception as e:
                    # Trying to delete a shared style will fail
                    # We'll catch the exception and log it.
                    logger.debug(e)

        # Due to a possible bug of geoserver, we need this trick for now
        # TODO: inspect the issue reported by this hack. Should be solved
        #       with GS 2.7+
        try:
            cat.delete(resource, recurse=True)  # This may fail
        except Exception:
            cat._cache.clear()
            cat.reset()

        if store.resource_type == 'dataStore' and 'dbtype' in store.connection_parameters and \
                store.connection_parameters['dbtype'] == 'postgis':
            delete_from_postgis(resource_name, store)
        else:
            if store.resource_type == 'coverageStore':
                try:
                    logger.debug(" - Going to purge the " + store.resource_type + " : " + store.href)
                    cat.reset()  # this resets the coverage readers and unlocks the files
                    cat.delete(store, purge='all', recurse=True)
                    # cat.reload()  # this preservers the integrity of geoserver
                except Exception as e:
                    # Trying to recursively purge a store may fail
                    # We'll catch the exception and log it.
                    logger.debug(e)
            else:
                try:
                    if not store.get_resources():
                        cat.delete(store, recurse=True)
                except Exception as e:
                    # Catch the exception and log it.
                    logger.debug(e)


def delete_from_postgis(layer_name, store):
    """
    Delete a table from PostGIS (because Geoserver won't do it yet);
    to be used after deleting a layer from the system.
    """
    import psycopg2

    # we will assume that store/database may change (when using shard for example)
    # but user and password are the ones from settings (DATASTORE_URL)
    db = ogc_server_settings.datastore_db
    db_name = store.connection_parameters['database']
    user = db['USER']
    password = db['PASSWORD']
    host = store.connection_parameters['host']
    port = store.connection_parameters['port']
    conn = None
    try:
        conn = psycopg2.connect(dbname=db_name, user=user, host=host, port=port, password=password)
        cur = conn.cursor()
        cur.execute("SELECT DropGeometryTable ('%s')" % layer_name)
        conn.commit()
    except Exception as e:
        logger.error(
            "Error deleting PostGIS table %s:%s",
            layer_name,
            str(e))
    finally:
        try:
            if conn:
                conn.close()
        except Exception as e:
            logger.error("Error closing PostGIS conn %s:%s", layer_name, str(e))


def gs_slurp(
        ignore_errors=True,
        verbosity=1,
        console=None,
        owner=None,
        workspace=None,
        store=None,
        filter=None,
        skip_unadvertised=False,
        skip_geonode_registered=False,
        remove_deleted=False,
        permissions=None,
        execute_signals=False):
    """Configure the layers available in GeoServer in GeoNode.

       It returns a list of dictionaries with the name of the layer,
       the result of the operation and the errors and traceback if it failed.
    """
    if console is None:
        console = open(os.devnull, 'w')
    if verbosity > 0:
        print("Inspecting the available layers in GeoServer ...", file=console)
    cat = gs_catalog
    if workspace is not None and workspace:
        workspace = cat.get_workspace(workspace)
        if workspace is None:
            resources = []
        else:
            # obtain the store from within the workspace. if it exists, obtain resources
            # directly from store, otherwise return an empty list:
            if store is not None:
                store = get_store(cat, store, workspace=workspace)
                if store is None:
                    resources = []
                else:
                    resources = cat.get_resources(stores=[store])
            else:
                resources = cat.get_resources(workspaces=[workspace])
    elif store is not None:
        store = get_store(cat, store)
        resources = cat.get_resources(stores=[store])
    else:
        resources = cat.get_resources()

    if remove_deleted:
        resources_for_delete_compare = resources[:]
        workspace_for_delete_compare = workspace
        # filter out layers for delete comparison with GeoNode layers by following criteria:
        # enabled = true, if --skip-unadvertised: advertised = true, but
        # disregard the filter parameter in the case of deleting layers
        try:
            resources_for_delete_compare = [
                k for k in resources_for_delete_compare if k.enabled in ["true", True]]
            if skip_unadvertised:
                resources_for_delete_compare = [
                    k for k in resources_for_delete_compare if k.advertised in ["true", True]]
        except Exception:
            if ignore_errors:
                pass
            else:
                raise

    if filter:
        resources = [k for k in resources if filter in k.name]

    # filter out layers depending on enabled, advertised status:
    _resources = []
    for k in resources:
        try:
            if k.enabled in ["true", True]:
                _resources.append(k)
        except Exception:
            if ignore_errors:
                continue
            else:
                raise
    # resources = [k for k in resources if k.enabled in ["true", True]]
    resources = _resources
    if skip_unadvertised:
        try:
            resources = [k for k in resources if k.advertised in ["true", True]]
        except Exception:
            if ignore_errors:
                pass
            else:
                raise

    # filter out layers already registered in geonode
    layer_names = Layer.objects.all().values_list('alternate', flat=True)
    if skip_geonode_registered:
        try:
            resources = [k for k in resources
                         if not '%s:%s' % (k.workspace.name, k.name) in layer_names]
        except Exception:
            if ignore_errors:
                pass
            else:
                raise

    # TODO: Should we do something with these?
    # i.e. look for matching layers in GeoNode and also disable?
    # disabled_resources = [k for k in resources if k.enabled == "false"]

    number = len(resources)
    if verbosity > 0:
        msg = "Found %d layers, starting processing" % number
        print(msg, file=console)
    output = {
        'stats': {
            'failed': 0,
            'updated': 0,
            'created': 0,
            'deleted': 0,
        },
        'layers': [],
        'deleted_layers': []
    }
    start = datetime.datetime.now(timezone.get_current_timezone())
    for i, resource in enumerate(resources):
        name = resource.name
        the_store = resource.store
        workspace = the_store.workspace
        try:
            layer, created = Layer.objects.get_or_create(name=name, workspace=workspace.name, defaults={
                # "workspace": workspace.name,
                "store": the_store.name,
                "storeType": the_store.resource_type,
                "alternate": "%s:%s" % (workspace.name, resource.name),
                "title": resource.title or 'No title provided',
                "abstract": resource.abstract or "{}".format(_('No abstract provided')),
                "owner": owner,
                "uuid": str(uuid.uuid4())
            })
            bbox = resource.native_bbox
            layer.set_bbox_polygon([bbox[0], bbox[2], bbox[1], bbox[3]], resource.projection)

            # sync permissions in GeoFence
            perm_spec = json.loads(_perms_info_json(layer))
            layer.set_permissions(perm_spec)

            # recalculate the layer statistics
            set_attributes_from_geoserver(layer, overwrite=True)

            # in some cases we need to explicitily save the resource to execute the signals
            # (for sure when running updatelayers)
            if execute_signals:
                layer.save(notify=True)

            # Fix metadata links if the ip has changed
            if layer.link_set.metadata().count() > 0:
                if not created and settings.SITEURL not in layer.link_set.metadata()[0].url:
                    layer.link_set.metadata().delete()
                    layer.save()
                    metadata_links = []
                    for link in layer.link_set.metadata():
                        metadata_links.append((link.mime, link.name, link.url))
                    resource.metadata_links = metadata_links
                    cat.save(resource)

        except Exception as e:
            if ignore_errors:
                status = 'failed'
                exception_type, error, traceback = sys.exc_info()
            else:
                if verbosity > 0:
                    msg = "Stopping process because --ignore-errors was not set and an error was found."
                    print(msg, file=sys.stderr)
                raise_(
                    Exception,
                    Exception("Failed to process {}".format(resource.name), e),
                    sys.exc_info()[2]
                )
        else:
            if created:
                if not permissions:
                    layer.set_default_permissions()
                else:
                    layer.set_permissions(permissions)

                status = 'created'
                output['stats']['created'] += 1
            else:
                status = 'updated'
                output['stats']['updated'] += 1

        msg = "[%s] Layer %s (%d/%d)" % (status, name, i + 1, number)
        info = {'name': name, 'status': status}
        if status == 'failed':
            output['stats']['failed'] += 1
            info['traceback'] = traceback
            info['exception_type'] = exception_type
            info['error'] = error
        output['layers'].append(info)
        if verbosity > 0:
            print(msg, file=console)

    if remove_deleted:
        q = Layer.objects.filter()
        if workspace_for_delete_compare is not None:
            if isinstance(workspace_for_delete_compare, Workspace):
                q = q.filter(
                    workspace__exact=workspace_for_delete_compare.name)
            else:
                q = q.filter(workspace__exact=workspace_for_delete_compare)
        if store is not None:
            if isinstance(
                    store,
                    CoverageStore) or isinstance(
                    store,
                    DataStore):
                q = q.filter(store__exact=store.name)
            else:
                q = q.filter(store__exact=store)
        logger.debug("Executing 'remove_deleted' logic")
        logger.debug("GeoNode Layers Found:")

        # compare the list of GeoNode layers obtained via query/filter with valid resources found in GeoServer
        # filtered per options passed to updatelayers: --workspace, --store, --skip-unadvertised
        # add any layers not found in GeoServer to deleted_layers (must match
        # workspace and store as well):
        deleted_layers = []
        for layer in q:
            logger.debug(
                "GeoNode Layer info: name: %s, workspace: %s, store: %s",
                layer.name,
                layer.workspace,
                layer.store)
            layer_found_in_geoserver = False
            for resource in resources_for_delete_compare:
                # if layer.name matches a GeoServer resource, check also that
                # workspace and store match, mark valid:
                if layer.name == resource.name:
                    if layer.workspace == resource.workspace.name and layer.store == resource.store.name:
                        logger.debug(
                            "Matches GeoServer layer: name: %s, workspace: %s, store: %s",
                            resource.name,
                            resource.workspace.name,
                            resource.store.name)
                        layer_found_in_geoserver = True
            if not layer_found_in_geoserver:
                logger.debug(
                    "----- Layer %s not matched, marked for deletion ---------------",
                    layer.name)
                deleted_layers.append(layer)

        number_deleted = len(deleted_layers)
        if verbosity > 0:
            msg = "\nFound %d layers to delete, starting processing" % number_deleted if number_deleted > 0 else \
                "\nFound %d layers to delete" % number_deleted
            print(msg, file=console)

        for i, layer in enumerate(deleted_layers):
            logger.debug(
                "GeoNode Layer to delete: name: %s, workspace: %s, store: %s",
                layer.name,
                layer.workspace,
                layer.store)
            try:
                # delete ratings, comments, and taggit tags:
                ct = ContentType.objects.get_for_model(layer)
                OverallRating.objects.filter(
                    content_type=ct,
                    object_id=layer.id).delete()
                Comment.objects.filter(
                    content_type=ct,
                    object_id=layer.id).delete()
                layer.keywords.clear()

                layer.delete()
                output['stats']['deleted'] += 1
                status = "delete_succeeded"
            except Exception:
                status = "delete_failed"
            finally:
                from .signals import geoserver_pre_delete
                pre_delete.connect(geoserver_pre_delete, sender=Layer)

            msg = "[%s] Layer %s (%d/%d)" % (status,
                                             layer.name,
                                             i + 1,
                                             number_deleted)
            info = {'name': layer.name, 'status': status}
            if status == "delete_failed":
                exception_type, error, traceback = sys.exc_info()
                info['traceback'] = traceback
                info['exception_type'] = exception_type
                info['error'] = error
            output['deleted_layers'].append(info)
            if verbosity > 0:
                print(msg, file=console)

    finish = datetime.datetime.now(timezone.get_current_timezone())
    td = finish - start
    output['stats']['duration_sec'] = td.microseconds / \
        1000000 + td.seconds + td.days * 24 * 3600
    return output


def get_stores(store_type=None):
    cat = gs_catalog
    stores = cat.get_stores()
    store_list = []
    for store in stores:
        store.fetch()
        stype = store.dom.find('type').text.lower()
        if store_type and store_type.lower() == stype:
            store_list.append({'name': store.name, 'type': stype})
        elif store_type is None:
            store_list.append({'name': store.name, 'type': stype})
    return store_list


def set_attributes(
        layer,
        attribute_map,
        overwrite=False,
        attribute_stats=None):
    """ *layer*: a geonode.layers.models.Layer instance
        *attribute_map*: a list of 2-lists specifying attribute names and types,
            example: [ ['id', 'Integer'], ... ]
        *overwrite*: replace existing attributes with new values if name/type matches.
        *attribute_stats*: dictionary of return values from get_attribute_statistics(),
            of the form to get values by referencing attribute_stats[<layer_name>][<field_name>].
    """
    # we need 3 more items; description, attribute_label, and display_order
    attribute_map_dict = {
        'field': 0,
        'ftype': 1,
        'description': 2,
        'label': 3,
        'display_order': 4,
    }
    for attribute in attribute_map:
        attribute.extend((None, None, 0))

    attributes = layer.attribute_set.all()
    # Delete existing attributes if they no longer exist in an updated layer
    for la in attributes:
        lafound = False
        for attribute in attribute_map:
            field, ftype, description, label, display_order = attribute
            if field == la.attribute:
                lafound = True
                # store description and attribute_label in attribute_map
                attribute[attribute_map_dict['description']] = la.description
                attribute[attribute_map_dict['label']] = la.attribute_label
                attribute[attribute_map_dict['display_order']] = la.display_order
        if overwrite or not lafound:
            logger.debug(
                "Going to delete [%s] for [%s]",
                la.attribute,
                layer.name)
            la.delete()

    # Add new layer attributes if they doesn't exist already
    if attribute_map:
        iter = len(Attribute.objects.filter(layer=layer)) + 1
        for attribute in attribute_map:
            field, ftype, description, label, display_order = attribute
            if field:
                la, created = Attribute.objects.get_or_create(layer=layer, attribute=field)
                if created:
                    la.visible = ftype.find("gml:") != 0
                    la.attribute_type = ftype,
                    la.description = description
                    la.attribute_label = label
                    la.display_order = iter
                    iter += 1
                if (not attribute_stats or layer.name not in attribute_stats or
                        field not in attribute_stats[layer.name]):
                    result = None
                else:
                    result = attribute_stats[layer.name][field]
                if result:
                    logger.debug("Generating layer attribute statistics")
                    la.count = result['Count']
                    la.min = result['Min']
                    la.max = result['Max']
                    la.average = result['Average']
                    la.median = result['Median']
                    la.stddev = result['StandardDeviation']
                    la.sum = result['Sum']
                    la.unique_values = result['unique_values']
                    la.last_stats_updated = datetime.datetime.now(timezone.get_current_timezone())
                la.save()
    else:
        logger.debug("No attributes found")


def set_attributes_from_geoserver(layer, overwrite=False):
    """
    Retrieve layer attribute names & types from Geoserver,
    then store in GeoNode database using Attribute model
    """
    attribute_map = []
    server_url = ogc_server_settings.LOCATION if layer.storeType != "remoteStore" else layer.remote_service.service_url
    if layer.storeType == "remoteStore" and layer.remote_service.ptype == "gxp_arcrestsource":
        dft_url = server_url + ("%s?f=json" % (layer.alternate or layer.typename))
        try:
            # The code below will fail if http_client cannot be imported
            req, body = http_client.get(dft_url, user=_user)
            body = json.loads(body)
            attribute_map = [[n["name"], _esri_types[n["type"]]]
                             for n in body["fields"] if n.get("name") and n.get("type")]
        except Exception:
            tb = traceback.format_exc()
            logger.debug(tb)
            attribute_map = []
    elif layer.storeType in ["dataStore", "remoteStore", "wmsStore"]:
        typename = layer.alternate if layer.alternate else layer.typename
        dft_url = re.sub(r"\/wms\/?$",
                         "/",
                         server_url) + "ows?" + urlencode({"service": "wfs",
                                                           "version": "1.0.0",
                                                           "request": "DescribeFeatureType",
                                                           "typename": typename,
                                                          })
        try:
            # The code below will fail if http_client cannot be imported or WFS not supported
            req, body = http_client.get(dft_url, user=_user)
            doc = dlxml.fromstring(body.encode())
            path = ".//{xsd}extension/{xsd}sequence/{xsd}element".format(
                xsd="{http://www.w3.org/2001/XMLSchema}")
            attribute_map = [[n.attrib["name"], n.attrib["type"]] for n in doc.findall(
                path) if n.attrib.get("name") and n.attrib.get("type")]
        except Exception:
            tb = traceback.format_exc()
            logger.debug(tb)
            attribute_map = []
            # Try WMS instead
            dft_url = server_url + "?" + urlencode({
                "service": "wms",
                "version": "1.0.0",
                "request": "GetFeatureInfo",
                "bbox": ','.join([str(x) for x in layer.bbox]),
                "LAYERS": layer.alternate,
                "QUERY_LAYERS": typename,
                "feature_count": 1,
                "width": 1,
                "height": 1,
                "srs": "EPSG:4326",
                "info_format": "text/html",
                "x": 1,
                "y": 1
            })
            try:
                req, body = http_client.get(dft_url, user=_user)
                soup = BeautifulSoup(body, features="lxml")
                for field in soup.findAll('th'):
                    if(field.string is None):
                        field_name = field.contents[0].string
                    else:
                        field_name = field.string
                    attribute_map.append([field_name, "xsd:string"])
            except Exception:
                tb = traceback.format_exc()
                logger.debug(tb)
                attribute_map = []
    elif layer.storeType in ["coverageStore"]:
        typename = layer.alternate if layer.alternate else layer.typename
        dc_url = server_url + "wcs?" + urlencode({
            "service": "wcs",
            "version": "1.1.0",
            "request": "DescribeCoverage",
            "identifiers": typename
        })
        try:
            req, body = http_client.get(dc_url, user=_user)
            doc = dlxml.fromstring(body.encode())
            path = ".//{wcs}Axis/{wcs}AvailableKeys/{wcs}Key".format(
                wcs="{http://www.opengis.net/wcs/1.1.1}")
            attribute_map = [[n.text, "raster"] for n in doc.findall(path)]
        except Exception:
            tb = traceback.format_exc()
            logger.debug(tb)
            attribute_map = []
    # Get attribute statistics & package for call to really_set_attributes()
    attribute_stats = defaultdict(dict)
    # Add new layer attributes if they don't already exist
    for attribute in attribute_map:
        field, ftype = attribute
        if field is not None:
            if Attribute.objects.filter(layer=layer, attribute=field).exists():
                continue
            elif is_layer_attribute_aggregable(
                    layer.storeType,
                    field,
                    ftype):
                logger.debug("Generating layer attribute statistics")
                result = get_attribute_statistics(layer.alternate or layer.typename, field)
            else:
                result = None
            attribute_stats[layer.name][field] = result
    set_attributes(
        layer, attribute_map, overwrite=overwrite, attribute_stats=attribute_stats
    )


def set_styles(layer, gs_catalog):
    style_set = []
    gs_layer = None
    try:
        gs_layer = gs_catalog.get_layer(layer.name)
    except Exception:
        tb = traceback.format_exc()
        logger.exception(tb)

    if not gs_layer:
        try:
            gs_layer = gs_catalog.get_layer(layer.alternate or layer.typename)
        except Exception:
            tb = traceback.format_exc()
            logger.error(tb)
            logger.exception("No GeoServer Layer found!")

    if gs_layer:
        default_style = gs_layer.default_style
        if not default_style:
            try:
                default_style = gs_catalog.get_style(layer.name, workspace=layer.workspace) \
                    or gs_catalog.get_style(layer.name)
                gs_layer.default_style = default_style
                gs_catalog.save(gs_layer)
            except Exception:
                tb = traceback.format_exc()
                logger.error(tb)
                logger.exception("GeoServer Layer Default Style issues!")

        if default_style:
            # make sure we are not using a default SLD (which won't be editable)
            if not default_style.workspace:
                sld_name = default_style.sld_name
                sld_body = default_style.sld_body
                try:
                    style = gs_catalog.get_style(sld_name, workspace=layer.workspace)
                    if not style:
                        style = gs_catalog.create_style(sld_name, sld_body, raw=True, workspace=layer.workspace)
                except Exception:
                    tb = traceback.format_exc()
                    logger.error(tb)
                    logger.exception("GeoServer Layer Default Style issues!")
            else:
                style = default_style

            gs_layer.default_style = style
            gs_catalog.save(gs_layer)
            layer.default_style = save_style(style, layer)
<<<<<<< HEAD
=======
            style_set.append(layer.default_style)
>>>>>>> 0243fb80
        try:
            if gs_layer.styles:
                alt_styles = gs_layer.styles
                for alt_style in alt_styles:
                    if alt_style and alt_style:
                        _s = save_style(alt_style, layer)
                        if _s != layer.default_style:
                            style_set.append(_s)
        except Exception:
            tb = traceback.format_exc()
            logger.error(tb)
            logger.exception("GeoServer Layer Default Style issues!")

    if style_set:
        # Remove duplicates
        style_set = list(dict.fromkeys(style_set))
        layer.styles.set(style_set)

    # Update default style to database
    to_update = {
        'default_style': layer.default_style
    }

    Layer.objects.filter(id=layer.id).update(**to_update)
    layer.refresh_from_db()

    # Legend links
    logger.debug(" -- Resource Links[Legend link]...")
<<<<<<< HEAD
    from geonode.base.models import Link
    layer_legends = Link.objects.filter(resource=layer.resourcebase_ptr, name='Legend')
    for style in set(list(layer.styles.all()) + [layer.default_style, ]):
        style_name = os.path.basename(
                urlparse(style.sld_url).path).split('.')[0]
        legend_url = ogc_server_settings.PUBLIC_LOCATION + \
            'ows?service=WMS&request=GetLegendGraphic&format=image/png&WIDTH=20&HEIGHT=20&LAYER=' + \
            layer.alternate + '&STYLE=' + style_name + \
            '&legend_options=fontAntiAliasing:true;fontSize:12;forceLabels:on'

        if layer_legends.filter(url=legend_url).count() == 0:
            Link.objects.update_or_create(
                resource=layer.resourcebase_ptr,
                name='Legend',
                url=legend_url,
                defaults=dict(
                    extension='png',
                    url=legend_url,
                    mime='image/png',
                    link_type='image',
                )
            )
    logger.debug(" -- Resource Links[Legend link]...done!")

    try:
        set_geowebcache_invalidate_cache(layer.alternate or layer.typename)
=======
    try:
        from geonode.base.models import Link
        layer_legends = Link.objects.filter(resource=layer.resourcebase_ptr, name='Legend')
        for style in set(list(layer.styles.all()) + [layer.default_style, ]):
            if style:
                style_name = os.path.basename(
                    urlparse(style.sld_url).path).split('.')[0]
                legend_url = ogc_server_settings.PUBLIC_LOCATION + \
                    'ows?service=WMS&request=GetLegendGraphic&format=image/png&WIDTH=20&HEIGHT=20&LAYER=' + \
                    layer.alternate + '&STYLE=' + style_name + \
                    '&legend_options=fontAntiAliasing:true;fontSize:12;forceLabels:on'

            if layer_legends.filter(url=legend_url).count() == 0:
                Link.objects.update_or_create(
                    resource=layer.resourcebase_ptr,
                    name='Legend',
                    url=legend_url,
                    defaults=dict(
                        extension='png',
                        url=legend_url,
                        mime='image/png',
                        link_type='image',
                    )
                )
        logger.debug(" -- Resource Links[Legend link]...done!")
    except Exception as e:
        logger.debug(f" -- Resource Links[Legend link]...error: {e}")

    try:
        set_geowebcache_invalidate_cache(layer.alternate or layer.typename, cat=gs_catalog)
>>>>>>> 0243fb80
    except Exception:
        tb = traceback.format_exc()
        logger.debug(tb)


def save_style(gs_style, layer):
    style_name = os.path.basename(
        urlparse(gs_style.body_href).path).split('.')[0]
    sld_name = gs_style.sld_name
    sld_body = gs_style.sld_body
    if not gs_style.workspace:
        try:
            gs_style = gs_catalog.get_style(style_name, workspace=layer.workspace)
            if not gs_style:
                gs_style = gs_catalog.create_style(style_name, sld_body, raw=True, workspace=layer.workspace)
        except Exception as e:
            tb = traceback.format_exc()
            logger.debug(tb)
            raise e
    style = None
    try:
        style, created = Style.objects.get_or_create(name=style_name)
        if not style.workspace and gs_style.workspace:
            style.workspace = layer.workspace
        style.sld_title = gs_style.sld_title or sld_name
        style.sld_body = gs_style.sld_body
        style.sld_url = gs_style.body_href
        style.save()
    except Exception as e:
        tb = traceback.format_exc()
        logger.debug(tb)
        raise e
    return style


def is_layer_attribute_aggregable(store_type, field_name, field_type):
    """
    Decipher whether layer attribute is suitable for statistical derivation
    """

    # must be vector layer
    if store_type != 'dataStore':
        return False
    # must be a numeric data type
    if field_type not in LAYER_ATTRIBUTE_NUMERIC_DATA_TYPES:
        return False
    # must not be an identifier type field
    if field_name.lower() in ['id', 'identifier']:
        return False

    return True


def get_attribute_statistics(layer_name, field):
    """
    Generate statistics (range, mean, median, standard deviation, unique values)
    for layer attribute
    """

    logger.debug('Deriving aggregate statistics for attribute %s', field)

    if not ogc_server_settings.WPS_ENABLED:
        return None
    try:
        return wps_execute_layer_attribute_statistics(layer_name, field)
    except Exception:
        tb = traceback.format_exc()
        logger.debug(tb)
        logger.exception('Error generating layer aggregate statistics')


def get_wcs_record(instance, retry=True):
    wcs = WebCoverageService(ogc_server_settings.LOCATION + 'wcs', '1.0.0')
    key = instance.workspace + ':' + instance.name
    logger.debug(wcs.contents)
    if key in wcs.contents:
        return wcs.contents[key]
    else:
        msg = ("Layer '%s' was not found in WCS service at %s." %
               (key, ogc_server_settings.public_url)
               )
        if retry:
            logger.debug(
                msg +
                ' Waiting a couple of seconds before trying again.')
            time.sleep(2)
            return get_wcs_record(instance, retry=False)
        else:
            raise GeoNodeException(msg)


def get_coverage_grid_extent(instance):
    """
        Returns a list of integers with the size of the coverage
        extent in pixels
    """
    instance_wcs = get_wcs_record(instance)
    grid = instance_wcs.grid
    return [(int(h) - int(l) + 1) for
            h, l in zip(grid.highlimits, grid.lowlimits)]


GEOSERVER_LAYER_TYPES = {
    'vector': FeatureType.resource_type,
    'raster': Coverage.resource_type,
}


def cleanup(name, uuid):
    """Deletes GeoServer and Catalogue records for a given name.

       Useful to clean the mess when something goes terribly wrong.
       It also verifies if the Django record existed, in which case
       it performs no action.
    """
    try:
        Layer.objects.get(name=name)
    except Layer.DoesNotExist:
        pass
    else:
        msg = ('Not doing any cleanup because the layer %s exists in the '
               'Django db.' % name)
        raise GeoNodeException(msg)

    cat = gs_catalog
    gs_store = None
    gs_layer = None
    gs_resource = None
    # FIXME: Could this lead to someone deleting for example a postgis db
    # with the same name of the uploaded file?.
    try:
        gs_store = cat.get_store(name)
        if gs_store is not None:
            gs_layer = cat.get_layer(name)
            if gs_layer is not None:
                gs_resource = gs_layer.resource
        else:
            gs_layer = None
            gs_resource = None
    except FailedRequestError as e:
        msg = ('Couldn\'t connect to GeoServer while cleaning up layer '
               '[%s] !!', str(e))
        logger.warning(msg)

    if gs_layer is not None:
        try:
            cat.delete(gs_layer)
        except Exception:
            logger.warning("Couldn't delete GeoServer layer during cleanup()")
    if gs_resource is not None:
        try:
            cat.delete(gs_resource)
        except Exception:
            msg = 'Couldn\'t delete GeoServer resource during cleanup()'
            logger.warning(msg)
    if gs_store is not None:
        try:
            cat.delete(gs_store)
        except Exception:
            logger.warning("Couldn't delete GeoServer store during cleanup()")

    logger.warning('Deleting dangling Catalogue record for [%s] '
                   '(no Django record to match)', name)

    if 'geonode.catalogue' in settings.INSTALLED_APPS:
        from geonode.catalogue import get_catalogue
        catalogue = get_catalogue()
        catalogue.remove_record(uuid)
        logger.warning('Finished cleanup after failed Catalogue/Django '
                       'import for layer: %s', name)


def create_geoserver_db_featurestore(
        store_type=None, store_name=None,
        author_name='admin', author_email='admin@geonode.org',
        charset="UTF-8", workspace=None):
    cat = gs_catalog
    dsname = store_name or ogc_server_settings.DATASTORE
    # get or create datastore
    ds_exists = False
    try:
        if dsname:
            ds = cat.get_store(dsname, workspace=workspace)
        else:
            return None
        if ds is None:
            raise FailedRequestError
        ds_exists = True
    except FailedRequestError:
        logger.debug(
            'Creating target datastore %s' % dsname)
        ds = cat.create_datastore(dsname, workspace=workspace)
        db = ogc_server_settings.datastore_db
        db_engine = 'postgis' if \
            'postgis' in db['ENGINE'] else db['ENGINE']
        ds.connection_parameters.update(
            {'Evictor run periodicity': 300,
             'Estimated extends': 'true',
             'fetch size': 100000,
             'encode functions': 'false',
             'Expose primary keys': 'true',
             'validate connections': 'true',
             'Support on the fly geometry simplification': 'false',
             'Connection timeout': 10,
             'create database': 'false',
             'Batch insert size': 30,
             'preparedStatements': 'false',
             'min connections': 10,
             'max connections': 100,
             'Evictor tests per run': 3,
             'Max connection idle time': 300,
             'Loose bbox': 'true',
             'Test while idle': 'true',
             'host': db['HOST'],
             'port': db['PORT'] if isinstance(
                 db['PORT'], string_types) else str(db['PORT']) or '5432',
             'database': db['NAME'],
             'user': db['USER'],
             'passwd': db['PASSWORD'],
             'dbtype': db_engine}
        )

    if ds_exists:
        ds.save_method = "PUT"

    logger.debug('Updating target datastore % s' % dsname)
    cat.save(ds)

    logger.debug('Reloading target datastore % s' % dsname)
    ds = get_store(cat, dsname, workspace=workspace)
    assert ds.enabled

    return ds


def _create_featurestore(name, data, overwrite=False, charset="UTF-8", workspace=None):

    cat = gs_catalog
    cat.create_featurestore(name, data, workspace=workspace, overwrite=overwrite, charset=charset)
    store = get_store(cat, name, workspace=workspace)
    return store, cat.get_resource(name=name, store=store, workspace=workspace)


def _create_coveragestore(name, data, overwrite=False, charset="UTF-8", workspace=None):
    cat = gs_catalog
    cat.create_coveragestore(name, path=data, workspace=workspace, overwrite=overwrite, upload_data=True)
    store = get_store(cat, name, workspace=workspace)
    return store, cat.get_resource(name=name, store=store, workspace=workspace)


def _create_db_featurestore(name, data, overwrite=False, charset="UTF-8", workspace=None):
    """Create a database store then use it to import a shapefile.

    If the import into the database fails then delete the store
    (and delete the PostGIS table for it).
    """
    cat = gs_catalog
    db = ogc_server_settings.datastore_db
    # dsname = ogc_server_settings.DATASTORE
    dsname = db['NAME']
    ds = create_geoserver_db_featurestore(store_name=dsname, workspace=workspace)

    try:
        cat.add_data_to_store(ds,
                              name,
                              data,
                              overwrite=overwrite,
                              workspace=workspace,
                              charset=charset)
        resource = cat.get_resource(name=name, store=ds, workspace=workspace)
        assert resource is not None
        return ds, resource
    except Exception:
        msg = _("An exception occurred loading data to PostGIS")
        msg += "- %s" % (sys.exc_info()[1])
        try:
            delete_from_postgis(name, ds)
        except Exception:
            msg += _(" Additionally an error occured during database cleanup")
            msg += "- %s" % (sys.exc_info()[1])
        raise GeoNodeException(msg)


def get_store(cat, name, workspace=None):
    # Make sure workspace is a workspace object and not a string.
    # If the workspace does not exist, continue as if no workspace had been defined.
    if isinstance(workspace, string_types):
        workspace = cat.get_workspace(workspace)

    if workspace is None:
        workspace = cat.get_default_workspace()

    if workspace:
        try:
            store = cat.get_xml('%s/%s.xml' % (workspace.datastore_url[:-4], name))
        except FailedRequestError:
            try:
                store = cat.get_xml('%s/%s.xml' % (workspace.coveragestore_url[:-4], name))
            except FailedRequestError:
                try:
                    store = cat.get_xml('%s/%s.xml' % (workspace.wmsstore_url[:-4], name))
                except FailedRequestError:
                    raise FailedRequestError("No store found named: " + name)
        if store:
            if store.tag == 'dataStore':
                store = datastore_from_index(cat, workspace, store)
            elif store.tag == 'coverageStore':
                store = coveragestore_from_index(cat, workspace, store)
            elif store.tag == 'wmsStore':
                store = wmsstore_from_index(cat, workspace, store)

            return store
        else:
            raise FailedRequestError("No store found named: " + name)
    else:
        raise FailedRequestError("No store found named: " + name)


class ServerDoesNotExist(Exception):
    pass


class OGC_Server(object):

    """
    OGC Server object.
    """

    def __init__(self, ogc_server, alias):
        self.alias = alias
        self.server = ogc_server

    def __getattr__(self, item):
        return self.server.get(item)

    @property
    def credentials(self):
        """
        Returns a tuple of the server's credentials.
        """
        creds = namedtuple('OGC_SERVER_CREDENTIALS', ['username', 'password'])
        return creds(username=self.USER, password=self.PASSWORD)

    @property
    def datastore_db(self):
        """
        Returns the server's datastore dict or None.
        """
        if self.DATASTORE and settings.DATABASES.get(self.DATASTORE, None):
            datastore_dict = settings.DATABASES.get(self.DATASTORE, dict())
            return datastore_dict
        else:
            return dict()

    @property
    def ows(self):
        """
        The Open Web Service url for the server.
        """
        location = self.PUBLIC_LOCATION if self.PUBLIC_LOCATION else self.LOCATION
        return self.OWS_LOCATION if self.OWS_LOCATION else urljoin(location, 'ows')

    @property
    def rest(self):
        """
        The REST endpoint for the server.
        """
        return urljoin(self.LOCATION, 'rest') if not self.REST_LOCATION else self.REST_LOCATION

    @property
    def public_url(self):
        """
        The global public endpoint for the server.
        """
        return self.LOCATION if not self.PUBLIC_LOCATION else self.PUBLIC_LOCATION

    @property
    def internal_ows(self):
        """
        The Open Web Service url for the server used by GeoNode internally.
        """
        location = self.LOCATION
        return urljoin(location, 'ows')

    @property
    def hostname(self):
        return urlsplit(self.LOCATION).hostname

    @property
    def netloc(self):
        return urlsplit(self.LOCATION).netloc

    def __str__(self):
        return "{0}".format(self.alias)


class OGC_Servers_Handler(object):

    """
    OGC Server Settings Convenience dict.
    """

    def __init__(self, ogc_server_dict):
        self.servers = ogc_server_dict
        # FIXME(Ariel): Are there better ways to do this without involving
        # local?
        self._servers = local()

    def ensure_valid_configuration(self, alias):
        """
        Ensures the settings are valid.
        """
        try:
            server = self.servers[alias]
        except KeyError:
            raise ServerDoesNotExist("The server %s doesn't exist" % alias)

        if 'PRINTNG_ENABLED' in server:
            raise ImproperlyConfigured("The PRINTNG_ENABLED setting has been removed, use 'PRINT_NG_ENABLED' instead.")

    def ensure_defaults(self, alias):
        """
        Puts the defaults into the settings dictionary for a given connection where no settings is provided.
        """
        try:
            server = self.servers[alias]
        except KeyError:
            raise ServerDoesNotExist("The server %s doesn't exist" % alias)

        server.setdefault('BACKEND', 'geonode.geoserver')
        server.setdefault('LOCATION', 'http://localhost:8080/geoserver/')
        server.setdefault('USER', 'admin')
        server.setdefault('PASSWORD', 'geoserver')
        server.setdefault('DATASTORE', str())

        for option in ['MAPFISH_PRINT_ENABLED', 'PRINT_NG_ENABLED', 'GEONODE_SECURITY_ENABLED',
                       'GEOFENCE_SECURITY_ENABLED', 'BACKEND_WRITE_ENABLED']:
            server.setdefault(option, True)

        for option in ['WMST_ENABLED', 'WPS_ENABLED']:
            server.setdefault(option, False)

    def __getitem__(self, alias):
        if hasattr(self._servers, alias):
            return getattr(self._servers, alias)

        self.ensure_defaults(alias)
        self.ensure_valid_configuration(alias)
        server = self.servers[alias]
        server = OGC_Server(alias=alias, ogc_server=server)
        setattr(self._servers, alias, server)
        return server

    def __setitem__(self, key, value):
        setattr(self._servers, key, value)

    def __iter__(self):
        return iter(self.servers)

    def all(self):
        return [self[alias] for alias in self]


def get_wms():
    wms_url = ogc_server_settings.internal_ows + \
        "?service=WMS&request=GetCapabilities&version=1.1.0"
    req, body = http_client.get(wms_url, user=_user)
    _wms = WebMapService(wms_url, xml=body)
    return _wms


def wps_execute_layer_attribute_statistics(layer_name, field):
    """Derive aggregate statistics from WPS endpoint"""

    # generate statistics using WPS
    url = urljoin(ogc_server_settings.LOCATION, 'ows')

    request = render_to_string('layers/wps_execute_gs_aggregate.xml', {
                               'layer_name': layer_name,
                               'field': field
                               })
    u = urlsplit(url)

    headers = {
        'User-Agent': 'OWSLib (https://geopython.github.io/OWSLib)',
        'Content-type': 'text/xml',
        'Accept': 'text/xml',
        'Accept-Language': 'en-US',
        'Accept-Encoding': 'gzip,deflate',
        'Host': u.netloc,
    }

    response, content = http_client.request(
        url,
        method='POST',
        data=request,
        headers=headers,
        user=_user,
        timeout=5,
        retries=1)

    exml = dlxml.fromstring(content.encode())

    result = {}

    for f in ['Min', 'Max', 'Average', 'Median', 'StandardDeviation', 'Sum']:
        fr = exml.find(f)
        if fr is not None:
            result[f] = fr.text
        else:
            result[f] = 'NA'

    count = exml.find('Count')
    if count is not None:
        result['Count'] = int(count.text)
    else:
        result['Count'] = 0

    result['unique_values'] = 'NA'

    return result


def _stylefilterparams_geowebcache_layer(layer_name):
    headers = {
        "Content-Type": "text/xml"
    }
    url = '%sgwc/rest/layers/%s.xml' % (ogc_server_settings.LOCATION, layer_name)

    # read GWC configuration
    req, content = http_client.get(
        url,
        headers=headers,
        user=_user)
    if req.status_code != 200:
        line = "Error {0} reading Style Filter Params GeoWebCache at {1}".format(
            req.status_code, url
        )
        logger.error(line)
        return

    # check/write GWC filter parameters
    import xml.etree.ElementTree as ET
    body = None
    tree = dlxml.fromstring(_)
    param_filters = tree.findall('parameterFilters')
    if param_filters and len(param_filters) > 0:
        if not param_filters[0].findall('styleParameterFilter'):
            style_filters_xml = "<styleParameterFilter><key>STYLES</key>\
                <defaultValue></defaultValue></styleParameterFilter>"
            style_filters_elem = dlxml.fromstring(style_filters_xml)
            param_filters[0].append(style_filters_elem)
            body = ET.tostring(tree)
    if body:
        req, content = http_client.post(
            url,
            data=body,
            headers=headers,
            user=_user)
        if req.status_code != 200:
            line = "Error {0} writing Style Filter Params GeoWebCache at {1}".format(
                req.status_code, url
            )
            logger.error(line)


def _invalidate_geowebcache_layer(layer_name, url=None):
    # http.add_credentials(username, password)
    headers = {
        "Content-Type": "text/xml",
    }
    body = """
        <truncateLayer><layerName>{0}</layerName></truncateLayer>
        """.strip().format(layer_name)
    if not url:
        url = '%sgwc/rest/masstruncate' % ogc_server_settings.LOCATION
    req, content = http_client.post(
        url,
        data=body,
        headers=headers,
        user=_user)

    if req.status_code != 200:
        line = "Error {0} invalidating GeoWebCache at {1}".format(
            req.status_code, url
        )
        logger.debug(line)


def style_update(request, url):
    """
    Sync style stuff from GS to GN.
    Ideally we should call this from a view straight from GXP, and we should use
    gsConfig, that at this time does not support styles updates. Before gsConfig
    is updated, for now we need to parse xml.
    In case of a DELETE, we need to query request.path to get the style name,
    and then remove it.
    In case of a POST or PUT, we need to parse the xml from
    request.body, which is in this format:
    """
    affected_layers = []
    if request.method in ('POST', 'PUT', 'DELETE'):  # we need to parse xml
        # Need to remove NSx from IE11
        if "HTTP_USER_AGENT" in request.META:
            if ('Trident/7.0' in request.META['HTTP_USER_AGENT'] and
                    'rv:11.0' in request.META['HTTP_USER_AGENT']):
                txml = re.sub(r'xmlns:NS[0-9]=""', '', request.body)
                txml = re.sub(r'NS[0-9]:', '', txml)
                request._body = txml
        style_name = os.path.basename(request.path)
        elm_user_style_title = style_name
        sld_body = None
        layer_name = None
        if 'name' in request.GET:
            style_name = request.GET['name']
            sld_body = request.body
        elif request.method == 'DELETE':
            style_name = os.path.basename(request.path)
        else:
            try:
                tree = ET.ElementTree(dlxml.fromstring(request.body))
                elm_namedlayer_name = tree.findall(
                    './/{http://www.opengis.net/sld}Name')[0]
                elm_user_style_name = tree.findall(
                    './/{http://www.opengis.net/sld}Name')[1]
                elm_user_style_title = tree.find(
                    './/{http://www.opengis.net/sld}Title')
                if not elm_user_style_title:
                    elm_user_style_title = elm_user_style_name.text
                layer_name = elm_namedlayer_name.text
                style_name = elm_user_style_name.text
                sld_body = '<?xml version="1.0" encoding="UTF-8"?>%s' % request.body
            except Exception:
                logger.warn("Could not recognize Style and Layer name from Request!")
        # add style in GN and associate it to layer
        if request.method == 'DELETE':
            if style_name:
                try:
                    style = Style.objects.get(name=style_name)
                    style.delete()
                except Exception:
                    pass
        if request.method == 'POST':
            if style_name:
                style, created = Style.objects.get_or_create(name=style_name)
                style.sld_body = sld_body
                style.sld_url = url
                style.save()
            layer = None
            if layer_name:
                try:
                    layer = Layer.objects.get(name=layer_name)
                except Exception:
                    try:
                        layer = Layer.objects.get(alternate=layer_name)
                    except Exception:
                        pass
            if layer:
                style.layer_styles.add(layer)
                style.save()
                affected_layers.append(layer)
        elif request.method == 'PUT':  # update style in GN
            if style_name:
                style, created = Style.objects.get_or_create(name=style_name)
                style.sld_body = sld_body
                style.sld_url = url
                if elm_user_style_title and len(elm_user_style_title) > 0:
                    style.sld_title = elm_user_style_title
                style.save()
                for layer in style.layer_styles.all():
                    affected_layers.append(layer)

        # Invalidate GeoWebCache so it doesn't retain old style in tiles
        try:
            _stylefilterparams_geowebcache_layer(layer_name)
            _invalidate_geowebcache_layer(layer_name)
        except Exception:
            pass

    elif request.method == 'DELETE':  # delete style from GN
        style_name = os.path.basename(request.path)
        style = Style.objects.get(name=style_name)
        style.delete()

    return affected_layers


def set_time_info(layer, attribute, end_attribute, presentation,
                  precision_value, precision_step, enabled=True):
    '''Configure the time dimension for a layer.

    :param layer: the layer to configure
    :param attribute: the attribute used to represent the instant or period
                      start
    :param end_attribute: the optional attribute used to represent the end
                          period
    :param presentation: either 'LIST', 'DISCRETE_INTERVAL', or
                         'CONTINUOUS_INTERVAL'
    :param precision_value: number representing number of steps
    :param precision_step: one of 'seconds', 'minutes', 'hours', 'days',
                           'months', 'years'
    :param enabled: defaults to True
    '''
    layer = gs_catalog.get_layer(layer.name)
    if layer is None:
        raise ValueError('no such layer: %s' % layer.name)
    resource = layer.resource if layer else None
    if not resource:
        resources = gs_catalog.get_resources(stores=[layer.name])
        if resources:
            resource = resources[0]

    resolution = None
    if precision_value and precision_step:
        resolution = '%s %s' % (precision_value, precision_step)
    info = DimensionInfo("time", enabled, presentation, resolution, "ISO8601",
                         None, attribute=attribute, end_attribute=end_attribute)
    if resource and resource.metadata:
        metadata = dict(resource.metadata or {})
    else:
        metadata = dict({})
    metadata['time'] = info

    if resource and resource.metadata:
        resource.metadata = metadata
    if resource:
        gs_catalog.save(resource)


def get_time_info(layer):
    '''Get the configured time dimension metadata for the layer as a dict.

    The keys of the dict will be those of the parameters of `set_time_info`.

    :returns: dict of values or None if not configured
    '''
    layer = gs_catalog.get_layer(layer.name)
    if layer is None:
        raise ValueError('no such layer: %s' % layer.name)
    resource = layer.resource if layer else None
    if not resource:
        resources = gs_catalog.get_resources(stores=[layer.name])
        if resources:
            resource = resources[0]

    info = resource.metadata.get('time', None) if resource.metadata else None
    vals = None
    if info:
        value = step = None
        resolution = info.resolution_str()
        if resolution:
            value, step = resolution.split()
        vals = dict(
            enabled=info.enabled,
            attribute=info.attribute,
            end_attribute=info.end_attribute,
            presentation=info.presentation,
            precision_value=value,
            precision_step=step,
        )
    return vals


ogc_server_settings = OGC_Servers_Handler(settings.OGC_SERVER)['default']

_wms = None
_csw = None
_user, _password = ogc_server_settings.credentials

url = ogc_server_settings.rest
gs_catalog = Catalog(url, _user, _password,
                     retries=ogc_server_settings.MAX_RETRIES,
                     backoff_factor=ogc_server_settings.BACKOFF_FACTOR)
gs_uploader = Client(url, _user, _password)

_punc = re.compile(r"[\.:]")  # regex for punctuation that confuses restconfig
_foregrounds = [
    "#ffbbbb",
    "#bbffbb",
    "#bbbbff",
    "#ffffbb",
    "#bbffff",
    "#ffbbff"]
_backgrounds = [
    "#880000",
    "#008800",
    "#000088",
    "#888800",
    "#008888",
    "#880088"]
_marks = ["square", "circle", "cross", "x", "triangle"]
_style_contexts = zip(cycle(_foregrounds), cycle(_backgrounds), cycle(_marks))
_default_style_names = ["point", "line", "polygon", "raster"]
_esri_types = {
    "esriFieldTypeDouble": "xsd:double",
    "esriFieldTypeString": "xsd:string",
    "esriFieldTypeSmallInteger": "xsd:int",
    "esriFieldTypeInteger": "xsd:int",
    "esriFieldTypeDate": "xsd:dateTime",
    "esriFieldTypeOID": "xsd:long",
    "esriFieldTypeGeometry": "xsd:geometry",
    "esriFieldTypeBlob": "xsd:base64Binary",
    "esriFieldTypeRaster": "raster",
    "esriFieldTypeGUID": "xsd:string",
    "esriFieldTypeGlobalID": "xsd:string",
    "esriFieldTypeXML": "xsd:anyType"}


def _render_thumbnail(req_body, width=240, height=200):
    spec = _fixup_ows_url(req_body)
    url = "%srest/printng/render.png" % ogc_server_settings.LOCATION
    headers = {'Content-type': 'text/html'}
    _default_thumb_size = getattr(
        settings, 'THUMBNAIL_GENERATOR_DEFAULT_SIZE', {'width': 240, 'height': 200})
    params = dict(width=width, height=height)
    url += "?" + urlencode(params)
    try:
        req, content = http_client.request(
            url,
            method='POST',
            data=spec,
            headers=headers,
            user=_user)
        if not content:
            return content
        if not isinstance(content, bytes):
            raise Exception(content)

        # Optimize the Thumbnail size and resolution
        from PIL import Image
        from io import BytesIO
        from resizeimage import resizeimage
        content_data = BytesIO(content)
        im = Image.open(content_data)
        im.thumbnail(
            (_default_thumb_size['width'], _default_thumb_size['height']),
            resample=Image.ANTIALIAS)
        cover = resizeimage.resize_cover(
            im,
            [_default_thumb_size['width'], _default_thumb_size['height']])
        imgByteArr = BytesIO()
        cover.save(imgByteArr, format='JPEG')
        content = imgByteArr.getvalue()
    except Exception as e:
        logger.debug(e)
        raise e

    return content


def _prepare_thumbnail_body_from_opts(request_body, request=None):

    if isinstance(request_body, bytes):
        request_body = request_body.decode("UTF-8")
    try:
        import mercantile
        from geonode.utils import (_v,
                                   bbox_to_projection,
                                   bounds_to_zoom_level)
        image = None
        _default_thumb_size = getattr(
            settings, 'THUMBNAIL_GENERATOR_DEFAULT_SIZE', {'width': 240, 'height': 200})
        width = _default_thumb_size['width']
        height = _default_thumb_size['height']

        if isinstance(request_body, string_types):
            try:
                request_body = json.loads(request_body)
            except Exception as e:
                logger.debug(e)
                try:
                    image = _render_thumbnail(
                        request_body, width=width, height=height)
                except Exception as e:
                    logger.debug(e)
                    image = None

        if image is not None:
            return image

        # Defaults
        _img_src_template = """<img src='{ogc_location}'
        style='width: {width}px; height: {height}px;
        left: {left}px; top: {top}px;
        opacity: 1; visibility: inherit; position: absolute;'/>\n"""

        def decimal_encode(bbox):
            import decimal
            _bbox = []
            for o in [float(coord) for coord in bbox]:
                if isinstance(o, decimal.Decimal):
                    o = (str(o) for o in [o])
                _bbox.append(o)
            # Must be in the form : [x0, x1, y0, y1]
            return [_bbox[0], _bbox[1], _bbox[2], _bbox[3]]

        # Sanity Checks
        if 'bbox' not in request_body:
            return None
        if 'srid' not in request_body:
            return None
        for coord in request_body['bbox']:
            if not coord:
                return None

        if 'width' in request_body:
            width = int(request_body['width'])
        if 'height' in request_body:
            height = int(request_body['height'])
        smurl = None
        if 'smurl' in request_body:
            smurl = request_body['smurl']
        if not smurl and getattr(settings, 'THUMBNAIL_GENERATOR_DEFAULT_BG', None):
            smurl = settings.THUMBNAIL_GENERATOR_DEFAULT_BG
        layers = None
        thumbnail_create_url = None
        if 'thumbnail_create_url' in request_body:
            thumbnail_create_url = request_body['thumbnail_create_url']
        elif 'layers' in request_body:
            layers = request_body['layers']
            styles = ''
            if 'styles' in request_body:
                styles = request_body['styles']

            ogc_server_location = request_body["ogc_server_location"] if "ogc_server_location" \
                in request_body else ogc_server_settings.LOCATION
            wms_endpoint = getattr(ogc_server_settings, "WMS_ENDPOINT") or 'wms'
            wms_version = getattr(ogc_server_settings, "WMS_VERSION") or '1.3.0'
            wms_format = getattr(ogc_server_settings, "WMS_FORMAT") or 'image/png'

            params = {
                'service': 'WMS',
                'version': wms_version,
                'request': 'GetMap',
                'layers': layers.replace(' ', '+'),
                'styles': styles,
                'format': wms_format,
                # 'TIME': '-99999999999-01-01T00:00:00.0Z/99999999999-01-01T00:00:00.0Z'
            }

            if request and request.user:
                access_token = get_or_create_token(request.user)
                if access_token and not access_token.is_expired():
                    params['access_token'] = access_token.token
            elif not request:
                from django.contrib.auth import get_user_model
                _user, _password = ogc_server_settings.credentials
                _u = get_user_model().objects.get(username=_user)
                access_token = get_or_create_token(_u)
                if access_token and not access_token.is_expired():
                    params['access_token'] = access_token.token

            _p = "&".join("%s=%s" % item for item in params.items())

            import posixpath
            thumbnail_create_url = posixpath.join(
                ogc_server_location,
                wms_endpoint) + "?" + _p

        # Compute Bounds
        wgs84_bbox = decimal_encode(
            bbox_to_projection([float(coord) for coord in request_body['bbox']] + [request_body['srid'], ],
                               target_srid=4326)[:4])

        # Fetch XYZ tiles - we are assuming Mercatore here
        bounds = wgs84_bbox[0:4]
        # Fixes bounds to tiles system
        bounds[0] = _v(bounds[0], x=True, target_srid=4326)
        bounds[2] = _v(bounds[2], x=True, target_srid=4326)
        if bounds[3] > 85.051:
            bounds[3] = 85.0
        if bounds[1] < -85.051:
            bounds[1] = -85.0
        if 'zoom' in request_body:
            zoom = int(request_body['zoom'])
        else:
            zoom = bounds_to_zoom_level(bounds, width, height)

        t_ll = mercantile.tile(bounds[0], bounds[1], zoom)
        t_ur = mercantile.tile(bounds[2], bounds[3], zoom)

        numberOfRows = t_ll.y - t_ur.y + 1

        bounds_ll = mercantile.bounds(t_ll)
        bounds_ur = mercantile.bounds(t_ur)

        lat_res = abs(256 / (bounds_ur.north - bounds_ur.south))
        lng_res = abs(256 / (bounds_ll.east - bounds_ll.west))
        top = round(abs(bounds_ur.north - bounds[3]) * -lat_res)
        left = round(abs(bounds_ll.west - bounds[0]) * -lng_res)

        tmp_tile = mercantile.tile(bounds[0], bounds[3], zoom)
        width_acc = 256 + int(left)
        first_row = [tmp_tile]
        # Add tiles to fill image width
        _n_step = 0
        while int(width) > int(width_acc):
            c = mercantile.ul(tmp_tile.x + 1, tmp_tile.y, zoom)
            lng = _v(c.lng, x=True, target_srid=4326)
            if lng == 180.0:
                lng = -180.0
            tmp_tile = mercantile.tile(lng, bounds[3], zoom)
            first_row.append(tmp_tile)
            width_acc += 256
            _n_step = _n_step + 1
        # Build Image Request Template
        _img_request_template = "<div style='height:{height}px; width:{width}px;'>\
            <div style='position: absolute; top:{top}px; left:{left}px; z-index: 749; \
            transform: translate3d(0px, 0px, 0px) scale3d(1, 1, 1);'> \
            \n".format(height=height, width=width, top=top, left=left)

        for row in range(0, numberOfRows):
            for col in range(0, len(first_row)):
                box = [col * 256, row * 256]
                t = first_row[col]
                y = t.y + row
                if smurl:
                    imgurl = smurl.format(z=t.z, x=t.x, y=y)
                    _img_request_template += _img_src_template.format(ogc_location=imgurl,
                                                                      height=256, width=256,
                                                                      left=box[0], top=box[1])
                xy_bounds = mercantile.xy_bounds(t.x, y, t.z)
                bbox = ",".join([str(xy_bounds.left), str(xy_bounds.bottom),
                                 str(xy_bounds.right), str(xy_bounds.top)])
                params = {
                    'width': 256,
                    'height': 256,
                    'transparent': True,
                    'bbox': bbox,
                    'crs': 'EPSG:3857',

                }
                _p = "&".join("%s=%s" % item for item in params.items())
                _img_request_template += \
                    _img_src_template.format(ogc_location=(thumbnail_create_url + '&' + _p),
                                             height=256, width=256,
                                             left=box[0], top=box[1])
        _img_request_template += "</div></div>"
        image = _render_thumbnail(_img_request_template, width=width, height=height)
    except Exception as e:
        logger.warning('Error generating thumbnail')
        logger.exception(e)
        raise e

    return image


def _fixup_ows_url(thumb_spec):
    # @HACK - for whatever reason, a map's maplayers ows_url contains only /geoserver/wms
    # so rendering of thumbnails fails - replace those uri's with full geoserver URL
    import re
    gspath = '"' + ogc_server_settings.public_url  # this should be in img src attributes
    repl = '"' + ogc_server_settings.LOCATION
    return re.sub(gspath, repl, thumb_spec)


def mosaic_delete_first_granule(cat, layer):
    # - since GeoNode will uploade the first granule again through the Importer, we need to /
    #   delete the one created by the gs_config
    cat._cache.clear()
    store = cat.get_store(layer)
    coverages = cat.mosaic_coverages(store)

    granule_id = layer + ".1"

    cat.mosaic_delete_granule(coverages['coverages']['coverage'][0]['name'], store, granule_id)


def set_time_dimension(cat, name, workspace, time_presentation, time_presentation_res, time_presentation_default_value,
                       time_presentation_reference_value):
    # configure the layer time dimension as LIST
    cat._cache.clear()
    # cat.reload()

    presentation = time_presentation
    if not presentation:
        presentation = "LIST"

    resolution = None
    if time_presentation == 'DISCRETE_INTERVAL':
        resolution = time_presentation_res

    strategy = None
    if time_presentation_default_value and not time_presentation_default_value == "":
        strategy = time_presentation_default_value

    timeInfo = DimensionInfo("time", "true", presentation, resolution, "ISO8601", None, attribute="time",
                             strategy=strategy, reference_value=time_presentation_reference_value)

    layer = cat.get_layer(name)
    resource = layer.resource if layer else None
    if not resource:
        resources = cat.get_resources(stores=[name]) or cat.get_resources(stores=[name], workspaces=[workspace])
        if resources:
            resource = resources[0]

    if not resource:
        logger.exception("No resource could be found on GeoServer with name %s" % name)
        raise Exception("No resource could be found on GeoServer with name %s" % name)

    resource.metadata = {'time': timeInfo}
    cat.save(resource)


# main entry point to create a thumbnail - will use implementation
# defined in settings.THUMBNAIL_GENERATOR (see settings.py)
def create_gs_thumbnail(instance, overwrite=False, check_bbox=False):
    implementation = import_string(settings.THUMBNAIL_GENERATOR)
    return implementation(instance, overwrite, check_bbox)<|MERGE_RESOLUTION|>--- conflicted
+++ resolved
@@ -19,7 +19,6 @@
 #########################################################################
 import os
 import re
-import six
 import sys
 import time
 import uuid
@@ -348,11 +347,7 @@
         if sld:
             if isfile(sld):
                 sld = open(sld, "rb").read()
-<<<<<<< HEAD
-            elif isinstance(sld, six.string_types):
-=======
             elif isinstance(sld, string_types):
->>>>>>> 0243fb80
                 sld = sld.strip('b\'\n')
                 sld = re.sub(r'(\\r)|(\\n)', '', sld).encode("UTF-8")
             etree.XML(sld)
@@ -1100,10 +1095,7 @@
             gs_layer.default_style = style
             gs_catalog.save(gs_layer)
             layer.default_style = save_style(style, layer)
-<<<<<<< HEAD
-=======
             style_set.append(layer.default_style)
->>>>>>> 0243fb80
         try:
             if gs_layer.styles:
                 alt_styles = gs_layer.styles
@@ -1132,34 +1124,6 @@
 
     # Legend links
     logger.debug(" -- Resource Links[Legend link]...")
-<<<<<<< HEAD
-    from geonode.base.models import Link
-    layer_legends = Link.objects.filter(resource=layer.resourcebase_ptr, name='Legend')
-    for style in set(list(layer.styles.all()) + [layer.default_style, ]):
-        style_name = os.path.basename(
-                urlparse(style.sld_url).path).split('.')[0]
-        legend_url = ogc_server_settings.PUBLIC_LOCATION + \
-            'ows?service=WMS&request=GetLegendGraphic&format=image/png&WIDTH=20&HEIGHT=20&LAYER=' + \
-            layer.alternate + '&STYLE=' + style_name + \
-            '&legend_options=fontAntiAliasing:true;fontSize:12;forceLabels:on'
-
-        if layer_legends.filter(url=legend_url).count() == 0:
-            Link.objects.update_or_create(
-                resource=layer.resourcebase_ptr,
-                name='Legend',
-                url=legend_url,
-                defaults=dict(
-                    extension='png',
-                    url=legend_url,
-                    mime='image/png',
-                    link_type='image',
-                )
-            )
-    logger.debug(" -- Resource Links[Legend link]...done!")
-
-    try:
-        set_geowebcache_invalidate_cache(layer.alternate or layer.typename)
-=======
     try:
         from geonode.base.models import Link
         layer_legends = Link.objects.filter(resource=layer.resourcebase_ptr, name='Legend')
@@ -1190,7 +1154,6 @@
 
     try:
         set_geowebcache_invalidate_cache(layer.alternate or layer.typename, cat=gs_catalog)
->>>>>>> 0243fb80
     except Exception:
         tb = traceback.format_exc()
         logger.debug(tb)
