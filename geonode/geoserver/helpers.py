# -*- coding: utf-8 -*-
#########################################################################
#
# Copyright (C) 2016 OSGeo
#
# This program is free software: you can redistribute it and/or modify
# it under the terms of the GNU General Public License as published by
# the Free Software Foundation, either version 3 of the License, or
# (at your option) any later version.
#
# This program is distributed in the hope that it will be useful,
# but WITHOUT ANY WARRANTY; without even the implied warranty of
# MERCHANTABILITY or FITNESS FOR A PARTICULAR PURPOSE. See the
# GNU General Public License for more details.
#
# You should have received a copy of the GNU General Public License
# along with this program. If not, see <http://www.gnu.org/licenses/>.
#
#########################################################################

from collections import namedtuple, defaultdict
import datetime
from decimal import Decimal
import errno
from itertools import cycle, izip
import json
import logging
import os
from os.path import basename, splitext, isfile
import re
import sys
from threading import local
import time
import uuid
import base64
import httplib2

import urllib
from urlparse import urlparse
from urlparse import urlsplit

from agon_ratings.models import OverallRating
from bs4 import BeautifulSoup
from dialogos.models import Comment
from django.conf import settings
from django.contrib.contenttypes.models import ContentType
from django.core.exceptions import ImproperlyConfigured
from django.db.models.signals import pre_delete
from django.template.loader import render_to_string
from django.utils import timezone
from django.utils.translation import ugettext as _
from geoserver.catalog import Catalog, FailedRequestError
from geoserver.resource import FeatureType, Coverage
from geoserver.store import CoverageStore, DataStore, datastore_from_index, \
    coveragestore_from_index, wmsstore_from_index
from geoserver.support import DimensionInfo
from geoserver.workspace import Workspace
from gsimporter import Client
from lxml import etree
from owslib.util import http_post
from owslib.wcs import WebCoverageService
from owslib.wms import WebMapService

from geonode import GeoNodeException
from geonode.layers.enumerations import LAYER_ATTRIBUTE_NUMERIC_DATA_TYPES
from geonode.layers.models import Layer, Attribute, Style
from geonode.security.views import _perms_info_json
from geonode.utils import set_attributes
import xml.etree.ElementTree as ET
from django.utils.module_loading import import_string


logger = logging.getLogger(__name__)

if not hasattr(settings, 'OGC_SERVER'):
    msg = (
        'Please configure OGC_SERVER when enabling geonode.geoserver.'
        ' More info can be found at '
        'http://docs.geonode.org/en/master/reference/developers/settings.html#ogc-server')
    raise ImproperlyConfigured(msg)


def check_geoserver_is_up():
    """Verifies all geoserver is running,
       this is needed to be able to upload.
    """
    url = "%sweb/" % ogc_server_settings.LOCATION
    resp, content = http_client.request(url, "GET")
    msg = ('Cannot connect to the GeoServer at %s\nPlease make sure you '
           'have started it.' % ogc_server_settings.LOCATION)
    assert resp['status'] == '200', msg


def _add_sld_boilerplate(symbolizer):
    """
    Wrap an XML snippet representing a single symbolizer in the appropriate
    elements to make it a valid SLD which applies that symbolizer to all features,
    including format strings to allow interpolating a "name" variable in.
    """
    return """
<StyledLayerDescriptor version="1.0.0" xmlns="http://www.opengis.net/sld" xmlns:ogc="http://www.opengis.net/ogc"
  xmlns:xlink="http://www.w3.org/1999/xlink" xmlns:xsi="http://www.w3.org/2001/XMLSchema-instance"
  xsi:schemaLocation="http://www.opengis.net/sld http://schemas.opengis.net/sld/1.0.0/StyledLayerDescriptor.xsd">
  <NamedLayer>
    <Name>%(name)s</Name>
    <UserStyle>
    <Name>%(name)s</Name>
    <Title>%(name)s</Title>
      <FeatureTypeStyle>
        <Rule>
""" + symbolizer + """
        </Rule>
      </FeatureTypeStyle>
    </UserStyle>
  </NamedLayer>
</StyledLayerDescriptor>
"""


_raster_template = """
<RasterSymbolizer>
    <Opacity>1.0</Opacity>
</RasterSymbolizer>
"""

_polygon_template = """
<PolygonSymbolizer>
  <Fill>
    <CssParameter name="fill">%(bg)s</CssParameter>
  </Fill>
  <Stroke>
    <CssParameter name="stroke">%(fg)s</CssParameter>
    <CssParameter name="stroke-width">0.7</CssParameter>
  </Stroke>
</PolygonSymbolizer>
"""

_line_template = """
<LineSymbolizer>
  <Stroke>
    <CssParameter name="stroke">%(bg)s</CssParameter>
    <CssParameter name="stroke-width">3</CssParameter>
  </Stroke>
</LineSymbolizer>
</Rule>
</FeatureTypeStyle>
<FeatureTypeStyle>
<Rule>
<LineSymbolizer>
  <Stroke>
    <CssParameter name="stroke">%(fg)s</CssParameter>
  </Stroke>
</LineSymbolizer>
"""

_point_template = """
<PointSymbolizer>
  <Graphic>
    <Mark>
      <WellKnownName>%(mark)s</WellKnownName>
      <Fill>
        <CssParameter name="fill">%(bg)s</CssParameter>
      </Fill>
      <Stroke>
        <CssParameter name="stroke">%(fg)s</CssParameter>
      </Stroke>
    </Mark>
    <Size>10</Size>
  </Graphic>
</PointSymbolizer>
"""

_style_templates = dict(
    raster=_add_sld_boilerplate(_raster_template),
    polygon=_add_sld_boilerplate(_polygon_template),
    line=_add_sld_boilerplate(_line_template),
    point=_add_sld_boilerplate(_point_template)
)


def _style_name(resource):
    return _punc.sub("_", resource.store.workspace.name + ":" + resource.name)


def extract_name_from_sld(gs_catalog, sld, sld_file=None):
    try:
        if sld:
            if isfile(sld):
                sld = open(sld, "r").read()
            dom = etree.XML(sld)
        elif sld_file and isfile(sld_file):
            sld = open(sld_file, "r").read()
            dom = etree.parse(sld_file)
    except Exception:
        logger.exception("The uploaded SLD file is not valid XML")
        raise Exception(
            "The uploaded SLD file is not valid XML")

    named_layer = dom.findall(
        "{http://www.opengis.net/sld}NamedLayer")
    user_layer = dom.findall(
        "{http://www.opengis.net/sld}UserLayer")

    el = None
    if named_layer and len(named_layer) > 0:
        user_style = named_layer[0].findall("{http://www.opengis.net/sld}UserStyle")
        if user_style and len(user_style) > 0:
            el = user_style[0].findall("{http://www.opengis.net/sld}Name")
            if len(el) == 0:
                el = user_style[0].findall("{http://www.opengis.net/se}Name")

        if len(el) == 0:
            el = named_layer[0].findall("{http://www.opengis.net/sld}Name")
        if len(el) == 0:
            el = named_layer[0].findall("{http://www.opengis.net/se}Name")

    if not el or len(el) == 0:
        if user_layer and len(user_layer) > 0:
            user_style = user_layer[0].findall("{http://www.opengis.net/sld}UserStyle")
            if user_style and len(user_style) > 0:
                el = user_style[0].findall("{http://www.opengis.net/sld}Name")
                if len(el) == 0:
                    el = user_style[0].findall("{http://www.opengis.net/se}Name")

            if len(el) == 0:
                el = user_layer[0].findall("{http://www.opengis.net/sld}Name")
            if len(el) == 0:
                el = user_layer[0].findall("{http://www.opengis.net/se}Name")

    if not el or len(el) == 0:
        if sld_file:
            return splitext(basename(sld_file))[0]
        else:
            raise Exception(
                "Please provide a name, unable to extract one from the SLD.")

    return el[0].text


def get_sld_for(gs_catalog, layer):
    # GeoServer sometimes fails to associate a style with the data, so
    # for now we default to using a point style.(it works for lines and
    # polygons, hope this doesn't happen for rasters  though)
    if layer.default_style is None:
        gs_catalog._cache.clear()
        gs_layer = gs_catalog.get_layer(layer.name)
        name = gs_layer.default_style.name if gs_layer.default_style is not None else "raster"
    else:
        name = layer.default_style.name if layer.default_style is not None else "raster"

    # Detect geometry type if it is a FeatureType
    if layer.resource and layer.resource.resource_type == 'featureType':
        res = layer.resource
        res.fetch()
        ft = res.store.get_resources(res.name)
        ft.fetch()
        for attr in ft.dom.find("attributes").getchildren():
            attr_binding = attr.find("binding")
            if "jts.geom" in attr_binding.text:
                if "Polygon" in attr_binding.text:
                    name = "polygon"
                elif "Line" in attr_binding.text:
                    name = "line"
                else:
                    name = "point"

    # FIXME: When gsconfig.py exposes the default geometry type for vector
    # layers we should use that rather than guessing based on the auto-detected
    # style.
    if name in _style_templates:
        fg, bg, mark = _style_contexts.next()
        return _style_templates[name] % dict(
            name=layer.name,
            fg=fg,
            bg=bg,
            mark=mark)
    else:
        return None


def fixup_style(cat, resource, style):
    logger.debug("Creating styles for layers associated with [%s]", resource)
    layers = cat.get_layers(resource=resource)
    logger.info("Found %d layers associated with [%s]", len(layers), resource)
    for lyr in layers:
        if lyr.default_style.name in _style_templates:
            logger.info("%s uses a default style, generating a new one", lyr)
            name = _style_name(resource)
            if style is None:
                sld = get_sld_for(cat, lyr)
            else:
                sld = style.read()
            logger.info("Creating style [%s]", name)
            style = cat.create_style(name, sld, overwrite=True, raw=True, workspace=settings.DEFAULT_WORKSPACE)
            style = cat.get_style(name, workspace=settings.DEFAULT_WORKSPACE) or cat.get_style(name)
            lyr.default_style = style
            logger.info("Saving changes to %s", lyr)
            cat.save(lyr)

            # Invalidate GeoWebCache for the updated resource
            _invalidate_geowebcache_layer(resource)

            logger.info("Successfully updated %s", lyr)


def set_layer_style(saved_layer, title, sld, base_file=None):
    # Check SLD is valid
    try:
        if sld:
            if isfile(sld):
                sld = open(sld, "r").read()
            etree.XML(sld)
        elif base_file and isfile(base_file):
            sld = open(base_file, "r").read()
            etree.parse(base_file)
    except Exception:
        logger.exception("The uploaded SLD file is not valid XML")
        raise Exception(
            "The uploaded SLD file is not valid XML")

    # Check Layer's available styles
    match = None
    styles = list(saved_layer.styles.all()) + [
        saved_layer.default_style]
    for style in styles:
        if style and style.name == saved_layer.name:
            match = style
            break
    cat = gs_catalog
    layer = cat.get_layer(title)
    if match is None:
        try:
            cat.create_style(saved_layer.name, sld, raw=True, workspace=settings.DEFAULT_WORKSPACE)
            style = cat.get_style(saved_layer.name, workspace=settings.DEFAULT_WORKSPACE) or \
                cat.get_style(saved_layer.name)
            if layer and style:
                layer.default_style = style
                cat.save(layer)
                saved_layer.default_style = save_style(style)
        except Exception as e:
            logger.exception(e)
    else:
        style = cat.get_style(saved_layer.name, workspace=settings.DEFAULT_WORKSPACE) or \
            cat.get_style(saved_layer.name)
        # style.update_body(sld)
        try:
            cat.create_style(saved_layer.name, sld, overwrite=True, raw=True,
                             workspace=settings.DEFAULT_WORKSPACE)
            style = cat.get_style(saved_layer.name, workspace=settings.DEFAULT_WORKSPACE) or \
                cat.get_style(saved_layer.name)
            if layer and style:
                layer.default_style = style
                cat.save(layer)
                saved_layer.default_style = save_style(style)
        except Exception as e:
            logger.exception(e)

    # Invalidate GeoWebCache for the updated resource
    _invalidate_geowebcache_layer(saved_layer.alternate)


def cascading_delete(cat, layer_name):
    resource = None
    try:
        if layer_name.find(':') != -1 and len(layer_name.split(':')) == 2:
            workspace, name = layer_name.split(':')
            ws = cat.get_workspace(workspace)
            try:
                store = get_store(cat, name, workspace=ws)
            except FailedRequestError:
                if ogc_server_settings.DATASTORE:
                    try:
                        layers = Layer.objects.filter(alternate=layer_name)
                        for layer in layers:
                            store = get_store(cat, layer.store, workspace=ws)
                    except FailedRequestError:
                        logger.debug(
                            'the store was not found in geoserver')
                        return
                else:
                    logger.debug(
                        'the store was not found in geoserver')
                    return
            if ws is None:
                logger.debug(
                    'cascading delete was called on a layer where the workspace was not found')
                return
            resource = cat.get_resource(name, store=store, workspace=workspace)
        else:
            resource = cat.get_resource(layer_name)
    except EnvironmentError as e:
        if e.errno == errno.ECONNREFUSED:
            msg = ('Could not connect to geoserver at "%s"'
                   'to save information for layer "%s"' % (
                       ogc_server_settings.LOCATION, layer_name)
                   )
            logger.warn(msg)
            return None
        else:
            raise e

    if resource is None:
            # If there is no associated resource,
            # this method can not delete anything.
            # Let's return and make a note in the log.
        logger.debug(
            'cascading_delete was called with a non existent resource')
        return
    resource_name = resource.name
    lyr = cat.get_layer(resource_name)
    if(lyr is not None):  # Already deleted
        store = resource.store
        styles = lyr.styles + [lyr.default_style]
        gs_styles = [x for x in cat.get_styles()]
        if settings.DEFAULT_WORKSPACE:
            gs_styles = gs_styles + [x for x in cat.get_styles(workspace=settings.DEFAULT_WORKSPACE)]
            ws_styles = []
            for s in styles:
                m = re.search(r'\d+$', s.name)
                _name = s.name[:-len(m.group())] if m else s.name
                _s = "%s_%s" % (settings.DEFAULT_WORKSPACE, _name)
                for _gs in gs_styles:
                    if _s in _gs.name and _gs not in styles:
                            ws_styles.append(_gs)
            styles = styles + ws_styles
        cat.delete(lyr)
        for s in styles:
            if s is not None and s.name not in _default_style_names:
                try:
                    logger.info("Trying to delete Style [%s]" % s.name)
                    cat.delete(s, purge='true')
                    workspace, name = layer_name.split(':')
                except FailedRequestError as e:
                    # Trying to delete a shared style will fail
                    # We'll catch the exception and log it.
                    logger.debug(e)

        # Due to a possible bug of geoserver, we need this trick for now
        # TODO: inspect the issue reported by this hack. Should be solved
        #       with GS 2.7+
        try:
            cat.delete(resource, recurse=True)  # This may fail
        except:
            cat._cache.clear()
            cat.reset()
        #    cat.reload()  # this preservers the integrity of geoserver

        if store.resource_type == 'dataStore' and 'dbtype' in store.connection_parameters and \
                store.connection_parameters['dbtype'] == 'postgis':
            delete_from_postgis(resource_name, store)
        elif store.type and store.type.lower() == 'geogig':
            # Prevent the entire store from being removed when the store is a
            # GeoGig repository.
            return
        else:
            if store.resource_type == 'coverageStore':
                try:
                    logger.info(" - Going to purge the " + store.resource_type + " : " + store.href)
                    cat.reset()  # this resets the coverage readers and unlocks the files
                    cat.delete(store, purge='all', recurse=True)
                    # cat.reload()  # this preservers the integrity of geoserver
                except FailedRequestError as e:
                    # Trying to recursively purge a store may fail
                    # We'll catch the exception and log it.
                    logger.debug(e)
            else:
                try:
                    if not store.get_resources():
                        cat.delete(store, recurse=True)
                except FailedRequestError as e:
                    # Catch the exception and log it.
                    logger.debug(e)


def delete_from_postgis(layer_name, store):
    """
    Delete a table from PostGIS (because Geoserver won't do it yet);
    to be used after deleting a layer from the system.
    """
    import psycopg2

    # we will assume that store/database may change (when using shard for example)
    # but user and password are the ones from settings (DATASTORE_URL)
    db = ogc_server_settings.datastore_db
    db_name = store.connection_parameters['database']
    user = db['USER']
    password = db['PASSWORD']
    host = store.connection_parameters['host']
    port = store.connection_parameters['port']
    conn = None
    try:
        conn = psycopg2.connect(dbname=db_name, user=user, host=host, port=port, password=password)
        cur = conn.cursor()
        cur.execute("SELECT DropGeometryTable ('%s')" % layer_name)
        conn.commit()
    except Exception as e:
        logger.error(
            "Error deleting PostGIS table %s:%s",
            layer_name,
            str(e))
    finally:
        try:
            if conn:
                conn.close()
        except Exception as e:
            logger.error("Error closing PostGIS conn %s:%s", layer_name, str(e))


def gs_slurp(
        ignore_errors=True,
        verbosity=1,
        console=None,
        owner=None,
        workspace=None,
        store=None,
        filter=None,
        skip_unadvertised=False,
        skip_geonode_registered=False,
        remove_deleted=False,
        permissions=None,
        execute_signals=False):
    """Configure the layers available in GeoServer in GeoNode.

       It returns a list of dictionaries with the name of the layer,
       the result of the operation and the errors and traceback if it failed.
    """
    if console is None:
        console = open(os.devnull, 'w')

    if verbosity > 0:
        print >> console, "Inspecting the available layers in GeoServer ..."
    cat = Catalog(ogc_server_settings.internal_rest, _user, _password)
    if workspace is not None:
        workspace = cat.get_workspace(workspace)
        if workspace is None:
            resources = []
        else:
            # obtain the store from within the workspace. if it exists, obtain resources
            # directly from store, otherwise return an empty list:
            if store is not None:
                store = get_store(cat, store, workspace=workspace)
                if store is None:
                    resources = []
                else:
                    resources = cat.get_resources(store=store)
            else:
                resources = cat.get_resources(workspace=workspace)

    elif store is not None:
        store = get_store(cat, store)
        resources = cat.get_resources(store=store)
    else:
        resources = cat.get_resources()
    if remove_deleted:
        resources_for_delete_compare = resources[:]
        workspace_for_delete_compare = workspace
        # filter out layers for delete comparison with GeoNode layers by following criteria:
        # enabled = true, if --skip-unadvertised: advertised = true, but
        # disregard the filter parameter in the case of deleting layers
        resources_for_delete_compare = [
            k for k in resources_for_delete_compare if k.enabled in ["true", True]]
        if skip_unadvertised:
            resources_for_delete_compare = [
                k for k in resources_for_delete_compare if k.advertised in ["true", True]]

    if filter:
        resources = [k for k in resources if filter in k.name]

    # filter out layers depending on enabled, advertised status:
    resources = [k for k in resources if k.enabled in ["true", True]]
    if skip_unadvertised:
        resources = [k for k in resources if k.advertised in ["true", True]]

    # filter out layers already registered in geonode
    layer_names = Layer.objects.all().values_list('alternate', flat=True)
    if skip_geonode_registered:
        resources = [k for k in resources
                     if not '%s:%s' % (k.workspace.name, k.name) in layer_names]

    # TODO: Should we do something with these?
    # i.e. look for matching layers in GeoNode and also disable?
    # disabled_resources = [k for k in resources if k.enabled == "false"]

    number = len(resources)
    if verbosity > 0:
        msg = "Found %d layers, starting processing" % number
        print >> console, msg
    output = {
        'stats': {
            'failed': 0,
            'updated': 0,
            'created': 0,
            'deleted': 0,
        },
        'layers': [],
        'deleted_layers': []
    }
    start = datetime.datetime.now(timezone.get_current_timezone())
    for i, resource in enumerate(resources):
        name = resource.name
        the_store = resource.store
        workspace = the_store.workspace
        try:
            layer, created = Layer.objects.get_or_create(name=name, workspace=workspace.name, defaults={
                # "workspace": workspace.name,
                "store": the_store.name,
                "storeType": the_store.resource_type,
                "alternate": "%s:%s" % (workspace.name.encode('utf-8'), resource.name.encode('utf-8')),
                "title": resource.title or 'No title provided',
                "abstract": resource.abstract or unicode(_('No abstract provided')).encode('utf-8'),
                "owner": owner,
                "uuid": str(uuid.uuid4()),
                "bbox_x0": Decimal(resource.native_bbox[0]),
                "bbox_x1": Decimal(resource.native_bbox[1]),
                "bbox_y0": Decimal(resource.native_bbox[2]),
                "bbox_y1": Decimal(resource.native_bbox[3]),
<<<<<<< HEAD
                "srid": resource.projection,
=======
                "srid": resource.projection
>>>>>>> 4c41e0dd
            })

            # sync permissions in GeoFence
            perm_spec = json.loads(_perms_info_json(layer))
            layer.set_permissions(perm_spec)

            # recalculate the layer statistics
            set_attributes_from_geoserver(layer, overwrite=True)

            # in some cases we need to explicitily save the resource to execute the signals
            # (for sure when running updatelayers)
            if execute_signals:
                layer.save()

            # Fix metadata links if the ip has changed
            if layer.link_set.metadata().count() > 0:
                if not created and settings.SITEURL not in layer.link_set.metadata()[0].url:
                    layer.link_set.metadata().delete()
                    layer.save()
                    metadata_links = []
                    for link in layer.link_set.metadata():
                        metadata_links.append((link.mime, link.name, link.url))
                    resource.metadata_links = metadata_links
                    cat.save(resource)

        except Exception as e:
            if ignore_errors:
                status = 'failed'
                exception_type, error, traceback = sys.exc_info()
            else:
                if verbosity > 0:
                    msg = "Stopping process because --ignore-errors was not set and an error was found."
                    print >> sys.stderr, msg
                raise Exception(
                    'Failed to process %s' %
                    resource.name.encode('utf-8'), e), None, sys.exc_info()[2]
        else:
            if created:
                if not permissions:
                    layer.set_default_permissions()
                else:
                    layer.set_permissions(permissions)

                status = 'created'
                output['stats']['created'] += 1
            else:
                status = 'updated'
                output['stats']['updated'] += 1

        msg = "[%s] Layer %s (%d/%d)" % (status, name, i + 1, number)
        info = {'name': name, 'status': status}
        if status == 'failed':
            output['stats']['failed'] += 1
            info['traceback'] = traceback
            info['exception_type'] = exception_type
            info['error'] = error
        output['layers'].append(info)
        if verbosity > 0:
            print >> console, msg

    if remove_deleted:
        q = Layer.objects.filter()
        if workspace_for_delete_compare is not None:
            if isinstance(workspace_for_delete_compare, Workspace):
                q = q.filter(
                    workspace__exact=workspace_for_delete_compare.name)
            else:
                q = q.filter(workspace__exact=workspace_for_delete_compare)
        if store is not None:
            if isinstance(
                    store,
                    CoverageStore) or isinstance(
                    store,
                    DataStore):
                q = q.filter(store__exact=store.name)
            else:
                q = q.filter(store__exact=store)
        logger.debug("Executing 'remove_deleted' logic")
        logger.debug("GeoNode Layers Found:")

        # compare the list of GeoNode layers obtained via query/filter with valid resources found in GeoServer
        # filtered per options passed to updatelayers: --workspace, --store, --skip-unadvertised
        # add any layers not found in GeoServer to deleted_layers (must match
        # workspace and store as well):
        deleted_layers = []
        for layer in q:
            logger.debug(
                "GeoNode Layer info: name: %s, workspace: %s, store: %s",
                layer.name,
                layer.workspace,
                layer.store)
            layer_found_in_geoserver = False
            for resource in resources_for_delete_compare:
                # if layer.name matches a GeoServer resource, check also that
                # workspace and store match, mark valid:
                if layer.name == resource.name:
                    if layer.workspace == resource.workspace.name and layer.store == resource.store.name:
                        logger.debug(
                            "Matches GeoServer layer: name: %s, workspace: %s, store: %s",
                            resource.name,
                            resource.workspace.name,
                            resource.store.name)
                        layer_found_in_geoserver = True
            if not layer_found_in_geoserver:
                logger.debug(
                    "----- Layer %s not matched, marked for deletion ---------------",
                    layer.name)
                deleted_layers.append(layer)

        number_deleted = len(deleted_layers)
        if verbosity > 0:
            msg = "\nFound %d layers to delete, starting processing" % number_deleted if number_deleted > 0 else \
                "\nFound %d layers to delete" % number_deleted
            print >> console, msg

        for i, layer in enumerate(deleted_layers):
            logger.debug(
                "GeoNode Layer to delete: name: %s, workspace: %s, store: %s",
                layer.name,
                layer.workspace,
                layer.store)
            try:
                # delete ratings, comments, and taggit tags:
                ct = ContentType.objects.get_for_model(layer)
                OverallRating.objects.filter(
                    content_type=ct,
                    object_id=layer.id).delete()
                Comment.objects.filter(
                    content_type=ct,
                    object_id=layer.id).delete()
                layer.keywords.clear()

                layer.delete()
                output['stats']['deleted'] += 1
                status = "delete_succeeded"
            except Exception as e:
                status = "delete_failed"
            finally:
                from .signals import geoserver_pre_delete
                pre_delete.connect(geoserver_pre_delete, sender=Layer)

            msg = "[%s] Layer %s (%d/%d)" % (status,
                                             layer.name,
                                             i + 1,
                                             number_deleted)
            info = {'name': layer.name, 'status': status}
            if status == "delete_failed":
                exception_type, error, traceback = sys.exc_info()
                info['traceback'] = traceback
                info['exception_type'] = exception_type
                info['error'] = error
            output['deleted_layers'].append(info)
            if verbosity > 0:
                print >> console, msg

    finish = datetime.datetime.now(timezone.get_current_timezone())
    td = finish - start
    output['stats']['duration_sec'] = td.microseconds / \
        1000000 + td.seconds + td.days * 24 * 3600
    return output


def get_stores(store_type=None):
    cat = Catalog(ogc_server_settings.internal_rest, _user, _password)
    stores = cat.get_stores()
    store_list = []
    for store in stores:
        store.fetch()
        stype = store.dom.find('type').text.lower()
        if store_type and store_type.lower() == stype:
            store_list.append({'name': store.name, 'type': stype})
        elif store_type is None:
            store_list.append({'name': store.name, 'type': stype})
    return store_list


def set_attributes_from_geoserver(layer, overwrite=False):
    """
    Retrieve layer attribute names & types from Geoserver,
    then store in GeoNode database using Attribute model
    """
    attribute_map = []
    server_url = ogc_server_settings.LOCATION if layer.storeType != "remoteStore" else layer.remote_service.service_url

    if layer.storeType == "remoteStore" and layer.remote_service.ptype == "gxp_arcrestsource":
        dft_url = server_url + ("%s?f=json" % layer.alternate)
        try:
            # The code below will fail if http_client cannot be imported
            body = json.loads(http_client.request(dft_url)[1])
            attribute_map = [[n["name"], _esri_types[n["type"]]]
                             for n in body["fields"] if n.get("name") and n.get("type")]
        except Exception:
            attribute_map = []
    elif layer.storeType in ["dataStore", "remoteStore", "wmsStore"]:
        dft_url = re.sub("\/wms\/?$",
                         "/",
                         server_url) + "ows?" + urllib.urlencode({"service": "wfs",
                                                                  "version": "1.0.0",
                                                                  "request": "DescribeFeatureType",
                                                                  "typename": layer.alternate.encode('utf-8'),
                                                                  })
        try:
            # The code below will fail if http_client cannot be imported  or
            # WFS not supported
            body = http_client.request(dft_url)[1]
            doc = etree.fromstring(body)
            path = ".//{xsd}extension/{xsd}sequence/{xsd}element".format(
                xsd="{http://www.w3.org/2001/XMLSchema}")
            attribute_map = [[n.attrib["name"], n.attrib["type"]] for n in doc.findall(
                path) if n.attrib.get("name") and n.attrib.get("type")]
        except Exception:
            attribute_map = []
            # Try WMS instead
            dft_url = server_url + "?" + urllib.urlencode({
                "service": "wms",
                "version": "1.0.0",
                "request": "GetFeatureInfo",
                "bbox": ','.join([str(x) for x in layer.bbox]),
                "LAYERS": layer.alternate.encode('utf-8'),
                "QUERY_LAYERS": layer.alternate.encode('utf-8'),
                "feature_count": 1,
                "width": 1,
                "height": 1,
                "srs": "EPSG:4326",
                "info_format": "text/html",
                "x": 1,
                "y": 1
            })
            try:
                body = http_client.request(dft_url)[1]
                soup = BeautifulSoup(body)
                for field in soup.findAll('th'):
                    if(field.string is None):
                        field_name = field.contents[0].string
                    else:
                        field_name = field.string
                    attribute_map.append([field_name, "xsd:string"])
            except Exception:
                attribute_map = []

    elif layer.storeType in ["coverageStore"]:
        dc_url = server_url + "wcs?" + urllib.urlencode({
            "service": "wcs",
            "version": "1.1.0",
            "request": "DescribeCoverage",
            "identifiers": layer.alternate.encode('utf-8')
        })
        try:
            response, body = http_client.request(dc_url)
            doc = etree.fromstring(body)
            path = ".//{wcs}Axis/{wcs}AvailableKeys/{wcs}Key".format(
                wcs="{http://www.opengis.net/wcs/1.1.1}")
            attribute_map = [[n.text, "raster"] for n in doc.findall(path)]
        except Exception:
            attribute_map = []

    # Get attribute statistics & package for call to really_set_attributes()
    attribute_stats = defaultdict(dict)
    # Add new layer attributes if they don't already exist
    for attribute in attribute_map:
        field, ftype = attribute
        if field is not None:
            if Attribute.objects.filter(layer=layer, attribute=field).exists():
                continue
            else:
                if is_layer_attribute_aggregable(
                        layer.storeType,
                        field,
                        ftype):
                    logger.debug("Generating layer attribute statistics")
                    result = get_attribute_statistics(layer.alternate, field)
                else:
                    result = None
                attribute_stats[layer.name][field] = result

    set_attributes(
        layer, attribute_map, overwrite=overwrite, attribute_stats=attribute_stats
    )


def set_styles(layer, gs_catalog):
    style_set = []

    gs_layer = gs_catalog.get_layer(layer.name)
    if not gs_layer:
        gs_layer = gs_catalog.get_layer(layer.alternate)

    if gs_layer:
        default_style = None
        if gs_layer.default_style:
            default_style = gs_layer.default_style
        else:
            default_style = gs_catalog.get_style(layer.name, workspace=settings.DEFAULT_WORKSPACE) \
                            or gs_catalog.get_style(layer.name)
            try:
                gs_layer.default_style = default_style
                gs_catalog.save(gs_layer)
            except:
                logger.exception("GeoServer Layer Default Style issues!")

        if default_style:
            layer.default_style = save_style(default_style)
            # FIXME: This should remove styles that are no longer valid
            style_set.append(layer.default_style)

        if gs_layer.styles:
            alt_styles = gs_layer.styles

            for alt_style in alt_styles:
                style_set.append(save_style(alt_style))

    layer.styles = style_set

    # Update default style to database
    to_update = {
        'default_style': layer.default_style
    }

    Layer.objects.filter(id=layer.id).update(**to_update)
    layer.refresh_from_db()
    return layer


def save_style(gs_style):
    style, created = Style.objects.get_or_create(name=gs_style.name)
    try:
        style.sld_title = gs_style.sld_title
    except:
        style.sld_title = gs_style.name
    finally:
        style.sld_body = gs_style.sld_body
        style.sld_url = gs_style.body_href
        style.save()
    return style


def is_layer_attribute_aggregable(store_type, field_name, field_type):
    """
    Decipher whether layer attribute is suitable for statistical derivation
    """

    # must be vector layer
    if store_type != 'dataStore':
        return False
    # must be a numeric data type
    if field_type not in LAYER_ATTRIBUTE_NUMERIC_DATA_TYPES:
        return False
    # must not be an identifier type field
    if field_name.lower() in ['id', 'identifier']:
        return False

    return True


def get_attribute_statistics(layer_name, field):
    """
    Generate statistics (range, mean, median, standard deviation, unique values)
    for layer attribute
    """

    logger.debug('Deriving aggregate statistics for attribute %s', field)

    if not ogc_server_settings.WPS_ENABLED:
        return None
    try:
        return wps_execute_layer_attribute_statistics(layer_name, field)
    except Exception:
        logger.exception('Error generating layer aggregate statistics')


def get_wcs_record(instance, retry=True):
    wcs = WebCoverageService(ogc_server_settings.LOCATION + 'wcs', '1.0.0')
    key = instance.workspace + ':' + instance.name
    logger.debug(wcs.contents)
    if key in wcs.contents:
        return wcs.contents[key]
    else:
        msg = ("Layer '%s' was not found in WCS service at %s." %
               (key, ogc_server_settings.public_url)
               )
        if retry:
            logger.debug(
                msg +
                ' Waiting a couple of seconds before trying again.')
            time.sleep(2)
            return get_wcs_record(instance, retry=False)
        else:
            raise GeoNodeException(msg)


def get_coverage_grid_extent(instance):
    """
        Returns a list of integers with the size of the coverage
        extent in pixels
    """
    instance_wcs = get_wcs_record(instance)
    grid = instance_wcs.grid
    return [(int(h) - int(l) + 1) for
            h, l in zip(grid.highlimits, grid.lowlimits)]


GEOSERVER_LAYER_TYPES = {
    'vector': FeatureType.resource_type,
    'raster': Coverage.resource_type,
}


def cleanup(name, uuid):
    """Deletes GeoServer and Catalogue records for a given name.

       Useful to clean the mess when something goes terribly wrong.
       It also verifies if the Django record existed, in which case
       it performs no action.
    """
    try:
        Layer.objects.get(name=name)
    except Layer.DoesNotExist as e:
        pass
    else:
        msg = ('Not doing any cleanup because the layer %s exists in the '
               'Django db.' % name)
        raise GeoNodeException(msg)

    cat = gs_catalog
    gs_store = None
    gs_layer = None
    gs_resource = None
    # FIXME: Could this lead to someone deleting for example a postgis db
    # with the same name of the uploaded file?.
    try:
        gs_store = cat.get_store(name)
        if gs_store is not None:
            gs_layer = cat.get_layer(name)
            if gs_layer is not None:
                gs_resource = gs_layer.resource
        else:
            gs_layer = None
            gs_resource = None
    except FailedRequestError as e:
        msg = ('Couldn\'t connect to GeoServer while cleaning up layer '
               '[%s] !!', str(e))
        logger.warning(msg)

    if gs_layer is not None:
        try:
            cat.delete(gs_layer)
        except:
            logger.warning("Couldn't delete GeoServer layer during cleanup()")
    if gs_resource is not None:
        try:
            cat.delete(gs_resource)
        except:
            msg = 'Couldn\'t delete GeoServer resource during cleanup()'
            logger.warning(msg)
    if gs_store is not None:
        try:
            cat.delete(gs_store)
        except:
            logger.warning("Couldn't delete GeoServer store during cleanup()")

    logger.warning('Deleting dangling Catalogue record for [%s] '
                   '(no Django record to match)', name)

    if 'geonode.catalogue' in settings.INSTALLED_APPS:
        from geonode.catalogue import get_catalogue
        catalogue = get_catalogue()
        catalogue.remove_record(uuid)
        logger.warning('Finished cleanup after failed Catalogue/Django '
                       'import for layer: %s', name)


def _create_featurestore(name, data, overwrite=False, charset="UTF-8", workspace=None):

    cat = gs_catalog
    cat.create_featurestore(name, data, overwrite=overwrite, charset=charset)
    store = get_store(cat, name, workspace=workspace)
    return store, cat.get_resource(name, store=store, workspace=workspace)


def _create_coveragestore(name, data, overwrite=False, charset="UTF-8", workspace=None):
    cat = gs_catalog
    cat.create_coveragestore(name, data, overwrite=overwrite)
    store = get_store(cat, name, workspace=workspace)
    return store, cat.get_resource(name, store=store, workspace=workspace)


def _create_db_featurestore(name, data, overwrite=False, charset="UTF-8", workspace=None):
    """Create a database store then use it to import a shapefile.

    If the import into the database fails then delete the store
    (and delete the PostGIS table for it).
    """
    cat = gs_catalog
    db = ogc_server_settings.datastore_db
    # dsname = ogc_server_settings.DATASTORE
    dsname = db['NAME']

    ds_exists = False
    try:
        ds = get_store(cat, dsname, workspace=workspace)
        ds_exists = True
    except FailedRequestError:
        ds = cat.create_datastore(dsname, workspace=workspace)
        db = ogc_server_settings.datastore_db
        db_engine = 'postgis' if \
            'postgis' in db['ENGINE'] else db['ENGINE']
        ds.connection_parameters.update(
            {'validate connections': 'true',
             'max connections': '10',
             'min connections': '1',
             'fetch size': '1000',
             'host': db['HOST'],
             'port': db['PORT'] if isinstance(
                 db['PORT'], basestring) else str(db['PORT']) or '5432',
             'database': db['NAME'],
             'user': db['USER'],
             'passwd': db['PASSWORD'],
             'dbtype': db_engine}
        )

    if ds_exists:
        ds.save_method = "PUT"

    cat.save(ds)
    ds = get_store(cat, dsname, workspace=workspace)

    try:
        cat.add_data_to_store(ds, name, data,
                              overwrite=overwrite,
                              charset=charset)
        resource = cat.get_resource(name, store=ds, workspace=workspace)
        return ds, resource
    except Exception:
        msg = _("An exception occurred loading data to PostGIS")
        msg += "- %s" % (sys.exc_info()[1])
        try:
            delete_from_postgis(name, ds)
        except Exception:
            msg += _(" Additionally an error occured during database cleanup")
            msg += "- %s" % (sys.exc_info()[1])
        raise GeoNodeException(msg)


def get_store(cat, name, workspace=None):

    # Make sure workspace is a workspace object and not a string.
    # If the workspace does not exist, continue as if no workspace had been defined.
    if isinstance(workspace, basestring):
        workspace = cat.get_workspace(workspace)

    if workspace is None:
        workspace = cat.get_default_workspace()
    try:
        store = cat.get_xml('%s/%s.xml' % (workspace.datastore_url[:-4], name))
    except FailedRequestError:
        try:
            store = cat.get_xml('%s/%s.xml' % (workspace.coveragestore_url[:-4], name))
        except FailedRequestError:
            try:
                store = cat.get_xml('%s/%s.xml' % (workspace.wmsstore_url[:-4], name))
            except FailedRequestError:
                raise FailedRequestError("No store found named: " + name)

    if store.tag == 'dataStore':
        store = datastore_from_index(cat, workspace, store)
    elif store.tag == 'coverageStore':
        store = coveragestore_from_index(cat, workspace, store)
    elif store.tag == 'wmsStore':
        store = wmsstore_from_index(cat, workspace, store)

    return store


class ServerDoesNotExist(Exception):
    pass


class OGC_Server(object):

    """
    OGC Server object.
    """

    def __init__(self, ogc_server, alias):
        self.alias = alias
        self.server = ogc_server

    def __getattr__(self, item):
        return self.server.get(item)

    @property
    def credentials(self):
        """
        Returns a tuple of the server's credentials.
        """
        creds = namedtuple('OGC_SERVER_CREDENTIALS', ['username', 'password'])
        return creds(username=self.USER, password=self.PASSWORD)

    @property
    def datastore_db(self):
        """
        Returns the server's datastore dict or None.
        """
        if self.DATASTORE and settings.DATABASES.get(self.DATASTORE, None):
            datastore_dict = settings.DATABASES.get(self.DATASTORE, dict())
            if hasattr(settings, 'SHARD_STRATEGY'):
                if settings.SHARD_STRATEGY:
                    from geonode.contrib.datastore_shards.utils import get_shard_database_name
                    datastore_dict['NAME'] = get_shard_database_name()
            return datastore_dict
        else:
            return dict()

    @property
    def ows(self):
        """
        The Open Web Service url for the server.
        """
        location = self.PUBLIC_LOCATION if self.PUBLIC_LOCATION else self.LOCATION
        return self.OWS_LOCATION if self.OWS_LOCATION else location + 'ows'

    @property
    def rest(self):
        """
        The REST endpoint for the server.
        """
        return self.LOCATION + \
            'rest' if not self.REST_LOCATION else self.REST_LOCATION

    @property
    def public_url(self):
        """
        The global public endpoint for the server.
        """
        return self.LOCATION if not self.PUBLIC_LOCATION else self.PUBLIC_LOCATION

    @property
    def internal_ows(self):
        """
        The Open Web Service url for the server used by GeoNode internally.
        """
        location = self.LOCATION
        return location + 'ows'

    @property
    def internal_rest(self):
        """
        The internal REST endpoint for the server.
        """
        return self.LOCATION + 'rest'

    @property
    def hostname(self):
        return urlsplit(self.LOCATION).hostname

    @property
    def netloc(self):
        return urlsplit(self.LOCATION).netloc

    def __str__(self):
        return self.alias


class OGC_Servers_Handler(object):

    """
    OGC Server Settings Convenience dict.
    """

    def __init__(self, ogc_server_dict):
        self.servers = ogc_server_dict
        # FIXME(Ariel): Are there better ways to do this without involving
        # local?
        self._servers = local()

    def ensure_valid_configuration(self, alias):
        """
        Ensures the settings are valid.
        """
        try:
            server = self.servers[alias]
        except KeyError:
            raise ServerDoesNotExist("The server %s doesn't exist" % alias)

        datastore = server.get('DATASTORE')
        uploader_backend = getattr(
            settings,
            'UPLOADER',
            dict()).get(
            'BACKEND',
            'geonode.rest')

        if uploader_backend == 'geonode.importer' and datastore and not settings.DATABASES.get(
                datastore):
            raise ImproperlyConfigured(
                'The OGC_SERVER setting specifies a datastore '
                'but no connection parameters are present.')

        if uploader_backend == 'geonode.importer' and not datastore:
            raise ImproperlyConfigured(
                'The UPLOADER BACKEND is set to geonode.importer but no DATASTORE is specified.')

        if 'PRINTNG_ENABLED' in server:
            raise ImproperlyConfigured("The PRINTNG_ENABLED setting has been removed, use 'PRINT_NG_ENABLED' instead.")

    def ensure_defaults(self, alias):
        """
        Puts the defaults into the settings dictionary for a given connection where no settings is provided.
        """
        try:
            server = self.servers[alias]
        except KeyError:
            raise ServerDoesNotExist("The server %s doesn't exist" % alias)

        server.setdefault('BACKEND', 'geonode.geoserver')
        server.setdefault('LOCATION', 'http://localhost:8080/geoserver/')
        server.setdefault('USER', 'admin')
        server.setdefault('PASSWORD', 'geoserver')
        server.setdefault('DATASTORE', str())
        server.setdefault('GEOGIG_DATASTORE_DIR', str())

        for option in ['MAPFISH_PRINT_ENABLED', 'PRINT_NG_ENABLED', 'GEONODE_SECURITY_ENABLED',
                       'GEOFENCE_SECURITY_ENABLED', 'BACKEND_WRITE_ENABLED']:
            server.setdefault(option, True)

        for option in ['GEOGIG_ENABLED', 'WMST_ENABLED', 'WPS_ENABLED']:
            server.setdefault(option, False)

    def __getitem__(self, alias):
        if hasattr(self._servers, alias):
            return getattr(self._servers, alias)

        self.ensure_defaults(alias)
        self.ensure_valid_configuration(alias)
        server = self.servers[alias]
        server = OGC_Server(alias=alias, ogc_server=server)
        setattr(self._servers, alias, server)
        return server

    def __setitem__(self, key, value):
        setattr(self._servers, key, value)

    def __iter__(self):
        return iter(self.servers)

    def all(self):
        return [self[alias] for alias in self]


def get_wms():
    wms_url = ogc_server_settings.internal_ows + \
        "?service=WMS&request=GetCapabilities&version=1.1.0"
    netloc = urlparse(wms_url).netloc
    http = httplib2.Http()
    http.add_credentials(_user, _password)
    http.authorizations.append(
        httplib2.BasicAuthentication(
            (_user, _password),
            netloc,
            wms_url,
            {},
            None,
            None,
            http
        )
    )
    body = http.request(wms_url)[1]
    _wms = WebMapService(wms_url, xml=body)
    return _wms


def wps_execute_layer_attribute_statistics(layer_name, field):
    """Derive aggregate statistics from WPS endpoint"""

    # generate statistics using WPS
    url = '%s/ows' % (ogc_server_settings.LOCATION)

    # TODO: use owslib.wps.WebProcessingService for WPS interaction
    # this requires GeoServer's WPS gs:Aggregate function to
    # return a proper wps:ExecuteResponse

    request = render_to_string('layers/wps_execute_gs_aggregate.xml', {
                               'layer_name': layer_name,
                               'field': field
                               })
    response = http_post(
        url,
        request,
        timeout=ogc_server_settings.TIMEOUT,
        username=ogc_server_settings.credentials.username,
        password=ogc_server_settings.credentials.password)

    exml = etree.fromstring(response)

    result = {}

    for f in ['Min', 'Max', 'Average', 'Median', 'StandardDeviation', 'Sum']:
        fr = exml.find(f)
        if fr is not None:
            result[f] = fr.text
        else:
            result[f] = 'NA'

    count = exml.find('Count')
    if count is not None:
        result['Count'] = int(count.text)
    else:
        result['Count'] = 0

    result['unique_values'] = 'NA'

    return result

    # TODO: find way of figuring out threshold better
    # Looks incomplete what is the purpose if the nex lines?

    # if result['Count'] < 10000:
    #     request = render_to_string('layers/wps_execute_gs_unique.xml', {
    #                                'layer_name': 'geonode:%s' % layer_name,
    #                                'field': field
    #                                })

    #     response = http_post(
    #     url,
    #     request,
    #     timeout=ogc_server_settings.TIMEOUT,
    #     username=ogc_server_settings.credentials.username,
    #     password=ogc_server_settings.credentials.password)
    #     exml = etree.fromstring(response)


def _invalidate_geowebcache_layer(layer_name, url=None):
    http = httplib2.Http()
    username, password = ogc_server_settings.credentials
    auth = base64.encodestring(username + ':' + password)
    # http.add_credentials(username, password)
    method = "POST"
    headers = {
        "Content-Type": "text/xml",
        "Authorization": "Basic " + auth
    }
    body = """
        <truncateLayer><layerName>{0}</layerName></truncateLayer>
        """.strip().format(layer_name)
    if not url:
        url = '%sgwc/rest/masstruncate' % ogc_server_settings.LOCATION
    response, _ = http.request(url, method, body=body, headers=headers)

    if response.status != 200:
        line = "Error {0} invalidating GeoWebCache at {1}".format(
            response.status, url
        )
        logger.error(line)


def style_update(request, url):
    """
    Sync style stuff from GS to GN.
    Ideally we should call this from a view straight from GXP, and we should use
    gsConfig, that at this time does not support styles updates. Before gsConfig
    is updated, for now we need to parse xml.
    In case of a DELETE, we need to query request.path to get the style name,
    and then remove it.
    In case of a POST or PUT, we need to parse the xml from
    request.body, which is in this format:
    """
    affected_layers = []
    if request.method in ('POST', 'PUT'):  # we need to parse xml
        # Need to remove NSx from IE11
        if "HTTP_USER_AGENT" in request.META:
            if ('Trident/7.0' in request.META['HTTP_USER_AGENT'] and
               'rv:11.0' in request.META['HTTP_USER_AGENT']):
                txml = re.sub(r'xmlns:NS[0-9]=""', '', request.body)
                txml = re.sub(r'NS[0-9]:', '', txml)
                request._body = txml
        tree = ET.ElementTree(ET.fromstring(request.body))
        elm_namedlayer_name = tree.findall(
            './/{http://www.opengis.net/sld}Name')[0]
        elm_user_style_name = tree.findall(
            './/{http://www.opengis.net/sld}Name')[1]
        elm_user_style_title = tree.find(
            './/{http://www.opengis.net/sld}Title')
        if not elm_user_style_title:
            elm_user_style_title = elm_user_style_name
        layer_name = elm_namedlayer_name.text
        style_name = elm_user_style_name.text
        sld_body = '<?xml version="1.0" encoding="UTF-8"?>%s' % request.body
        # add style in GN and associate it to layer
        if request.method == 'POST':
            style = Style(name=style_name, sld_body=sld_body, sld_url=url)
            style.save()
            layer = Layer.objects.get(alternate=layer_name)
            style.layer_styles.add(layer)
            style.save()
            affected_layers.append(layer)
        elif request.method == 'PUT':  # update style in GN
            style = Style.objects.get(name=style_name)
            style.sld_body = sld_body
            style.sld_url = url
            if len(elm_user_style_title.text) > 0:
                style.sld_title = elm_user_style_title.text
            style.save()
            for layer in style.layer_styles.all():
                layer.save()
                affected_layers.append(layer)

        # Invalidate GeoWebCache so it doesn't retain old style in tiles
        try:
            _invalidate_geowebcache_layer(layer_name)
        except:
            pass

    elif request.method == 'DELETE':  # delete style from GN
        style_name = os.path.basename(request.path)
        style = Style.objects.get(name=style_name)
        style.delete()

    return affected_layers


def set_time_info(layer, attribute, end_attribute, presentation,
                  precision_value, precision_step, enabled=True):
    '''Configure the time dimension for a layer.

    :param layer: the layer to configure
    :param attribute: the attribute used to represent the instant or period
                      start
    :param end_attribute: the optional attribute used to represent the end
                          period
    :param presentation: either 'LIST', 'DISCRETE_INTERVAL', or
                         'CONTINUOUS_INTERVAL'
    :param precision_value: number representing number of steps
    :param precision_step: one of 'seconds', 'minutes', 'hours', 'days',
                           'months', 'years'
    :param enabled: defaults to True
    '''
    layer = gs_catalog.get_layer(layer.name)
    if layer is None:
        raise ValueError('no such layer: %s' % layer.name)
    resource = layer.resource
    resolution = None
    if precision_value and precision_step:
        resolution = '%s %s' % (precision_value, precision_step)
    info = DimensionInfo("time", enabled, presentation, resolution, "ISO8601",
                         None, attribute=attribute, end_attribute=end_attribute)
    if resource and resource.metadata:
        metadata = dict(resource.metadata or {})
    else:
        metadata = dict({})
    metadata['time'] = info
    if resource and resource.metadata:
        resource.metadata = metadata
    if resource:
        gs_catalog.save(resource)


def get_time_info(layer):
    '''Get the configured time dimension metadata for the layer as a dict.

    The keys of the dict will be those of the parameters of `set_time_info`.

    :returns: dict of values or None if not configured
    '''
    layer = gs_catalog.get_layer(layer.name)
    if layer is None:
        raise ValueError('no such layer: %s' % layer.name)
    resource = layer.resource
    info = resource.metadata.get('time', None) if resource.metadata else None
    vals = None
    if info:
        value = step = None
        resolution = info.resolution_str()
        if resolution:
            value, step = resolution.split()
        vals = dict(
            enabled=info.enabled,
            attribute=info.attribute,
            end_attribute=info.end_attribute,
            presentation=info.presentation,
            precision_value=value,
            precision_step=step,
        )
    return vals


ogc_server_settings = OGC_Servers_Handler(settings.OGC_SERVER)['default']

_wms = None
_csw = None
_user, _password = ogc_server_settings.credentials

http_client = httplib2.Http()
http_client.add_credentials(_user, _password)
http_client.add_credentials(_user, _password)
_netloc = urlparse(ogc_server_settings.LOCATION).netloc
http_client.authorizations.append(
    httplib2.BasicAuthentication(
        (_user, _password),
        _netloc,
        ogc_server_settings.LOCATION,
        {},
        None,
        None,
        http_client
    )
)


url = ogc_server_settings.rest
gs_catalog = Catalog(url, _user, _password)
gs_uploader = Client(url, _user, _password)

_punc = re.compile(r"[\.:]")  # regex for punctuation that confuses restconfig
_foregrounds = [
    "#ffbbbb",
    "#bbffbb",
    "#bbbbff",
    "#ffffbb",
    "#bbffff",
    "#ffbbff"]
_backgrounds = [
    "#880000",
    "#008800",
    "#000088",
    "#888800",
    "#008888",
    "#880088"]
_marks = ["square", "circle", "cross", "x", "triangle"]
_style_contexts = izip(cycle(_foregrounds), cycle(_backgrounds), cycle(_marks))
_default_style_names = ["point", "line", "polygon", "raster"]
_esri_types = {
    "esriFieldTypeDouble": "xsd:double",
    "esriFieldTypeString": "xsd:string",
    "esriFieldTypeSmallInteger": "xsd:int",
    "esriFieldTypeInteger": "xsd:int",
    "esriFieldTypeDate": "xsd:dateTime",
    "esriFieldTypeOID": "xsd:long",
    "esriFieldTypeGeometry": "xsd:geometry",
    "esriFieldTypeBlob": "xsd:base64Binary",
    "esriFieldTypeRaster": "raster",
    "esriFieldTypeGUID": "xsd:string",
    "esriFieldTypeGlobalID": "xsd:string",
    "esriFieldTypeXML": "xsd:anyType"}


def _render_thumbnail(req_body):
    spec = _fixup_ows_url(req_body)
    url = "%srest/printng/render.png" % ogc_server_settings.LOCATION
    hostname = urlparse(settings.SITEURL).hostname
    params = dict(width=240, height=180, auth="%s,%s,%s" % (hostname, _user, _password))
    url = url + "?" + urllib.urlencode(params)

    # @todo annoying but not critical
    # openlayers controls posted back contain a bad character. this seems
    # to come from a &minus; entity in the html, but it gets converted
    # to a unicode en-dash but is not uncoded properly during transmission
    # 'ignore' the error for now as controls are not being rendered...
    data = spec
    if type(data) == unicode:
        # make sure any stored bad values are wiped out
        # don't use keyword for errors - 2.6 compat
        # though unicode accepts them (as seen below)
        data = data.encode('ASCII', 'ignore')
    data = unicode(data, errors='ignore').encode('UTF-8')
    try:
        resp, content = http_client.request(url, "POST", data, {
            'Content-type': 'text/html'
        })
    except Exception:
        logging.warning('Error generating thumbnail')
        return
    return content


def _fixup_ows_url(thumb_spec):
    # @HACK - for whatever reason, a map's maplayers ows_url contains only /geoserver/wms
    # so rendering of thumbnails fails - replace those uri's with full geoserver URL
    import re
    gspath = '"' + ogc_server_settings.public_url  # this should be in img src attributes
    repl = '"' + ogc_server_settings.LOCATION
    return re.sub(gspath, repl, thumb_spec)


def mosaic_delete_first_granule(cat, layer):
    # - since GeoNode will uploade the first granule again through the Importer, we need to /
    #   delete the one created by the gs_config
    cat._cache.clear()
    store = cat.get_store(layer)
    coverages = cat.mosaic_coverages(store)

    granule_id = layer + ".1"

    cat.mosaic_delete_granule(coverages['coverages']['coverage'][0]['name'], store, granule_id)


def set_time_dimension(cat, layer, time_presentation, time_presentation_res, time_presentation_default_value,
                       time_presentation_reference_value):
    # configure the layer time dimension as LIST
    cat._cache.clear()

    presentation = time_presentation
    if not presentation:
        presentation = "LIST"

    resolution = None
    if time_presentation == 'DISCRETE_INTERVAL':
        resolution = time_presentation_res

    strategy = None
    if time_presentation_default_value and not time_presentation_default_value == "":
        strategy = time_presentation_default_value

    timeInfo = DimensionInfo("time", "true", presentation, resolution, "ISO8601", None, attribute="time",
                             strategy=strategy, reference_value=time_presentation_reference_value)

    resource = cat.get_layer(layer).resource
    resource.metadata = {'time': timeInfo}
    cat.save(resource)


# main entry point to create a thumbnail - will use implementation
# defined in settings.THUMBNAIL_GENERATOR (see settings.py)
def create_gs_thumbnail(instance, overwrite=False):
    implementation = import_string(settings.THUMBNAIL_GENERATOR)
    return implementation(instance, overwrite)<|MERGE_RESOLUTION|>--- conflicted
+++ resolved
@@ -614,11 +614,7 @@
                 "bbox_x1": Decimal(resource.native_bbox[1]),
                 "bbox_y0": Decimal(resource.native_bbox[2]),
                 "bbox_y1": Decimal(resource.native_bbox[3]),
-<<<<<<< HEAD
-                "srid": resource.projection,
-=======
                 "srid": resource.projection
->>>>>>> 4c41e0dd
             })
 
             # sync permissions in GeoFence
