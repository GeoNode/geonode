# -*- coding: utf-8 -*-
#########################################################################
#
# Copyright (C) 2016 OSGeo
#
# This program is free software: you can redistribute it and/or modify
# it under the terms of the GNU General Public License as published by
# the Free Software Foundation, either version 3 of the License, or
# (at your option) any later version.
#
# This program is distributed in the hope that it will be useful,
# but WITHOUT ANY WARRANTY; without even the implied warranty of
# MERCHANTABILITY or FITNESS FOR A PARTICULAR PURPOSE. See the
# GNU General Public License for more details.
#
# You should have received a copy of the GNU General Public License
# along with this program. If not, see <http://www.gnu.org/licenses/>.
#
#########################################################################
from __future__ import print_function

from collections import namedtuple, defaultdict
import datetime
from decimal import Decimal
import errno
from itertools import cycle
try:
    from itertools import izip as zip
except ImportError:
    pass
from six import (
    string_types,
    text_type,
    reraise as raise_
)
import json
import logging
import traceback
import os
from os.path import basename, splitext, isfile
import re
import sys
from threading import local
import time
import uuid
# import base64
try:
    from urllib.parse import urlencode, urlsplit, urljoin
except ImportError:
    from urllib import urlencode
    from urlparse import urlsplit, urljoin

from pinax.ratings.models import OverallRating
from bs4 import BeautifulSoup
from dialogos.models import Comment
from django.conf import settings
from django.contrib.contenttypes.models import ContentType
from django.core.exceptions import ImproperlyConfigured
from django.db.models.signals import pre_delete
from django.template.loader import render_to_string
from django.utils import timezone
from django.utils.translation import ugettext as _
from geoserver.catalog import Catalog, FailedRequestError
from geoserver.resource import FeatureType, Coverage
from geoserver.store import CoverageStore, DataStore, datastore_from_index, \
    coveragestore_from_index, wmsstore_from_index
from geoserver.support import DimensionInfo
from geoserver.workspace import Workspace
from gsimporter import Client
from lxml import etree
from defusedxml import lxml as dlxml
from owslib.wcs import WebCoverageService
from owslib.wms import WebMapService
from geonode import GeoNodeException
from geonode.base.auth import get_or_create_token
from geonode.utils import http_client
from geonode.catalogue.models import catalogue_post_save
from geonode.layers.models import Layer, Attribute, Style
from geonode.layers.enumerations import LAYER_ATTRIBUTE_NUMERIC_DATA_TYPES
from geonode.security.views import _perms_info_json
from geonode.security.utils import set_geowebcache_invalidate_cache
import xml.etree.ElementTree as ET
from django.utils.module_loading import import_string


logger = logging.getLogger(__name__)

if not hasattr(settings, 'OGC_SERVER'):
    msg = (
        'Please configure OGC_SERVER when enabling geonode.geoserver.'
        ' More info can be found at '
        'http://docs.geonode.org/en/2.10.x/basic/settings/index.html#ogc-server')
    raise ImproperlyConfigured(msg)


def check_geoserver_is_up():
    """Verifies all geoserver is running,
       this is needed to be able to upload.
    """
    url = "%s" % ogc_server_settings.LOCATION
    req, content = http_client.get(url, user=_user)
    msg = ('Cannot connect to the GeoServer at %s\nPlease make sure you '
           'have started it.' % url)
    logger.debug(req)
    assert req.status_code == 200, msg


def _add_sld_boilerplate(symbolizer):
    """
    Wrap an XML snippet representing a single symbolizer in the appropriate
    elements to make it a valid SLD which applies that symbolizer to all features,
    including format strings to allow interpolating a "name" variable in.
    """
    return """
<StyledLayerDescriptor version="1.0.0" xmlns="http://www.opengis.net/sld" xmlns:ogc="http://www.opengis.net/ogc"
  xmlns:xlink="http://www.w3.org/1999/xlink" xmlns:xsi="http://www.w3.org/2001/XMLSchema-instance"
  xsi:schemaLocation="http://www.opengis.net/sld http://schemas.opengis.net/sld/1.0.0/StyledLayerDescriptor.xsd">
  <NamedLayer>
    <Name>%(name)s</Name>
    <UserStyle>
    <Name>%(name)s</Name>
    <Title>%(name)s</Title>
      <FeatureTypeStyle>
        <Rule>
""" + symbolizer + """
        </Rule>
      </FeatureTypeStyle>
    </UserStyle>
  </NamedLayer>
</StyledLayerDescriptor>
"""


_raster_template = """
<RasterSymbolizer>
    <Opacity>1.0</Opacity>
</RasterSymbolizer>
"""

_polygon_template = """
<PolygonSymbolizer>
  <Fill>
    <CssParameter name="fill">%(bg)s</CssParameter>
  </Fill>
  <Stroke>
    <CssParameter name="stroke">%(fg)s</CssParameter>
    <CssParameter name="stroke-width">0.7</CssParameter>
  </Stroke>
</PolygonSymbolizer>
"""

_line_template = """
<LineSymbolizer>
  <Stroke>
    <CssParameter name="stroke">%(bg)s</CssParameter>
    <CssParameter name="stroke-width">3</CssParameter>
  </Stroke>
</LineSymbolizer>
</Rule>
</FeatureTypeStyle>
<FeatureTypeStyle>
<Rule>
<LineSymbolizer>
  <Stroke>
    <CssParameter name="stroke">%(fg)s</CssParameter>
  </Stroke>
</LineSymbolizer>
"""

_point_template = """
<PointSymbolizer>
  <Graphic>
    <Mark>
      <WellKnownName>%(mark)s</WellKnownName>
      <Fill>
        <CssParameter name="fill">%(bg)s</CssParameter>
      </Fill>
      <Stroke>
        <CssParameter name="stroke">%(fg)s</CssParameter>
      </Stroke>
    </Mark>
    <Size>10</Size>
  </Graphic>
</PointSymbolizer>
"""

_style_templates = dict(
    raster=_add_sld_boilerplate(_raster_template),
    polygon=_add_sld_boilerplate(_polygon_template),
    line=_add_sld_boilerplate(_line_template),
    point=_add_sld_boilerplate(_point_template)
)


def _style_name(resource):
    return _punc.sub("_", resource.store.workspace.name + ":" + resource.name)


def extract_name_from_sld(gs_catalog, sld, sld_file=None):
    try:
        if sld:
            if isfile(sld):
                sld = open(sld, "r").read()
            dom = etree.XML(sld)
        elif sld_file and isfile(sld_file):
            sld = open(sld_file, "r").read()
            dom = dlxml.parse(sld_file)
    except Exception:
        logger.exception("The uploaded SLD file is not valid XML")
        raise Exception(
            "The uploaded SLD file is not valid XML")

    named_layer = dom.findall(
        "{http://www.opengis.net/sld}NamedLayer")
    user_layer = dom.findall(
        "{http://www.opengis.net/sld}UserLayer")

    el = None
    if named_layer and len(named_layer) > 0:
        user_style = named_layer[0].findall("{http://www.opengis.net/sld}UserStyle")
        if user_style and len(user_style) > 0:
            el = user_style[0].findall("{http://www.opengis.net/sld}Name")
            if len(el) == 0:
                el = user_style[0].findall("{http://www.opengis.net/se}Name")

        if len(el) == 0:
            el = named_layer[0].findall("{http://www.opengis.net/sld}Name")
        if len(el) == 0:
            el = named_layer[0].findall("{http://www.opengis.net/se}Name")

    if not el or len(el) == 0:
        if user_layer and len(user_layer) > 0:
            user_style = user_layer[0].findall("{http://www.opengis.net/sld}UserStyle")
            if user_style and len(user_style) > 0:
                el = user_style[0].findall("{http://www.opengis.net/sld}Name")
                if len(el) == 0:
                    el = user_style[0].findall("{http://www.opengis.net/se}Name")

            if len(el) == 0:
                el = user_layer[0].findall("{http://www.opengis.net/sld}Name")
            if len(el) == 0:
                el = user_layer[0].findall("{http://www.opengis.net/se}Name")

    if not el or len(el) == 0:
        if sld_file:
            return splitext(basename(sld_file))[0]
        else:
            raise Exception(
                "Please provide a name, unable to extract one from the SLD.")

    return el[0].text


def get_sld_for(gs_catalog, layer):
    name = None
    gs_layer = None
    gs_style = None
    _default_style = layer.default_style if layer else None

    if _default_style is None:
        _max_retries, _tries = getattr(ogc_server_settings, "MAX_RETRIES", 2), 0
        try:
            gs_layer = gs_catalog.get_layer(layer.name)
            if gs_layer.default_style:
                gs_style = gs_layer.default_style.sld_body
                set_layer_style(layer,
                                layer.alternate,
                                gs_style)
            name = gs_layer.default_style.name
        except BaseException:
            name = None
        while not name and _tries < _max_retries:
            try:
                gs_layer = gs_catalog.get_layer(layer.name)
                if gs_layer.default_style:
                    gs_style = gs_layer.default_style.sld_body
                    set_layer_style(layer,
                                    layer.alternate,
                                    gs_style)
                name = gs_layer.default_style.name
                if name:
                    break
            except BaseException:
                name = None
            _tries += 1
            time.sleep(3)
    else:
        name = _default_style.name
        gs_style = _default_style.sld_body

    if not name:
        msg = """
            GeoServer didn't return a default style for this layer.
            Consider increasing OGC_SERVER MAX_RETRIES value.''
        """
        raise GeoNodeException(msg)

    # Detect geometry type if it is a FeatureType
    res = gs_layer.resource if gs_layer else None
    if res and res.resource_type == 'featureType':
        res.fetch()
        ft = res.store.get_resources(name=res.name)
        ft.fetch()
        for attr in ft.dom.find("attributes").getchildren():
            attr_binding = attr.find("binding")
            if "jts.geom" in attr_binding.text:
                if "Polygon" in attr_binding.text:
                    name = "polygon"
                elif "Line" in attr_binding.text:
                    name = "line"
                else:
                    name = "point"

    # FIXME: When gsconfig.py exposes the default geometry type for vector
    # layers we should use that rather than guessing based on the auto-detected
    # style.
    if name in _style_templates:
        fg, bg, mark = next(_style_contexts)
        return _style_templates[name] % dict(
            name=layer.name,
            fg=fg,
            bg=bg,
            mark=mark)
    else:
        return gs_style


def fixup_style(cat, resource, style):
    logger.debug("Creating styles for layers associated with [%s]", resource)
    layers = cat.get_layers(resource=resource)
    logger.info("Found %d layers associated with [%s]", len(layers), resource)
    for lyr in layers:
        if lyr.default_style.name in _style_templates:
            logger.info("%s uses a default style, generating a new one", lyr)
            name = _style_name(lyr.resource)
            if style is None:
                sld = get_sld_for(cat, lyr)
            else:
                sld = style.read()
            logger.info("Creating style [%s]", name)
            style = cat.create_style(name, sld, overwrite=True, raw=True, workspace=settings.DEFAULT_WORKSPACE)
            style = cat.get_style(name, workspace=settings.DEFAULT_WORKSPACE) or cat.get_style(name)
            lyr.default_style = style
            logger.info("Saving changes to %s", lyr)
            cat.save(lyr)
            logger.info("Successfully updated %s", lyr)


def set_layer_style(saved_layer, title, sld, base_file=None):
    # Check SLD is valid
    try:
        if sld:
            if isfile(sld):
                sld = open(sld, "r").read()
            etree.XML(sld)
        elif base_file and isfile(base_file):
            sld = open(base_file, "r").read()
            dlxml.parse(base_file)
    except Exception:
        logger.exception("The uploaded SLD file is not valid XML")
        # raise Exception("The uploaded SLD file is not valid XML")

    # Check Layer's available styles
    match = None
    styles = list(saved_layer.styles.all()) + [
        saved_layer.default_style]
    for style in styles:
        if style and style.name == saved_layer.name:
            match = style
            break
    cat = gs_catalog
    layer = cat.get_layer(title)
    style = None
    if match is None:
        try:
            cat.create_style(
                saved_layer.name, sld, overwrite=False, raw=True, workspace=saved_layer.workspace)
            style = cat.get_style(saved_layer.name, workspace=saved_layer.workspace) or \
                cat.get_style(saved_layer.name)
        except Exception as e:
            logger.exception(e)
    else:
        style = cat.get_style(saved_layer.name, workspace=saved_layer.workspace) or \
            cat.get_style(saved_layer.name)
        # style.update_body(sld)
        try:
            cat.create_style(saved_layer.name, sld, overwrite=True, raw=True,
                             workspace=saved_layer.workspace)
            style = cat.get_style(saved_layer.name, workspace=saved_layer.workspace)
        except Exception as e:
            logger.exception(e)

    if layer and style:
        try:
            layer.default_style = style
            cat.save(layer)
            set_styles(saved_layer, cat)
        except Exception as e:
            logger.exception(e)


def cascading_delete(cat, layer_name):
    resource = None
    try:
        if layer_name.find(':') != -1 and len(layer_name.split(':')) == 2:
            workspace, name = layer_name.split(':')
            ws = cat.get_workspace(workspace)
            store = None
            try:
                store = get_store(cat, name, workspace=ws)
            except FailedRequestError:
                if ogc_server_settings.DATASTORE:
                    try:
                        layers = Layer.objects.filter(alternate=layer_name)
                        for layer in layers:
                            store = get_store(cat, layer.store, workspace=ws)
                    except FailedRequestError:
                        logger.debug(
                            'the store was not found in geoserver')
                        return
                else:
                    logger.debug(
                        'the store was not found in geoserver')
                    return
            if ws is None or store is None:
                logger.debug(
                    'cascading delete was called on a layer where the workspace was not found')
                return
            resource = cat.get_resource(name=name, store=store, workspace=workspace)
        else:
            resource = cat.get_resource(name=layer_name)
    except EnvironmentError as e:
        if e.errno == errno.ECONNREFUSED:
            msg = ('Could not connect to geoserver at "%s"'
                   'to save information for layer "%s"' % (
                       ogc_server_settings.LOCATION, layer_name)
                   )
            logger.debug(msg)
            return None
        else:
            raise e

    if resource is None:
        # If there is no associated resource,
        # this method can not delete anything.
        # Let's return and make a note in the log.
        logger.debug(
            'cascading_delete was called with a non existent resource')
        return
    resource_name = resource.name
    lyr = cat.get_layer(resource_name)
    if(lyr is not None):  # Already deleted
        store = resource.store
        styles = lyr.styles
        try:
            styles = styles + [lyr.default_style]
        except BaseException:
            pass
        gs_styles = [x for x in cat.get_styles()]
        if settings.DEFAULT_WORKSPACE:
            gs_styles = gs_styles + [x for x in cat.get_styles(workspaces=settings.DEFAULT_WORKSPACE)]
            ws_styles = []
            for s in styles:
                if s is not None and s.name not in _default_style_names:
                    m = re.search(r'\d+$', s.name)
                    _name = s.name[:-len(m.group())] if m else s.name
                    _s = "%s_%s" % (settings.DEFAULT_WORKSPACE, _name)
                    for _gs in gs_styles:
                        if ((_gs.name and _gs.name.startswith("%s_" % settings.DEFAULT_WORKSPACE)) or
                            (_s in _gs.name)) and\
                        _gs not in styles:
                            ws_styles.append(_gs)
            styles = styles + ws_styles
        cat.delete(lyr)
        for s in styles:
            if s is not None and s.name not in _default_style_names:
                try:
                    logger.info("Trying to delete Style [%s]" % s.name)
                    cat.delete(s, purge='true')
                    workspace, name = layer_name.split(':') if ':' in layer_name else \
                        (settings.DEFAULT_WORKSPACE, layer_name)
                except BaseException as e:
                    # Trying to delete a shared style will fail
                    # We'll catch the exception and log it.
                    logger.debug(e)

        # Due to a possible bug of geoserver, we need this trick for now
        # TODO: inspect the issue reported by this hack. Should be solved
        #       with GS 2.7+
        try:
            cat.delete(resource, recurse=True)  # This may fail
        except BaseException:
            cat._cache.clear()
            cat.reset()

        if store.resource_type == 'dataStore' and 'dbtype' in store.connection_parameters and \
                store.connection_parameters['dbtype'] == 'postgis':
            delete_from_postgis(resource_name, store)
        else:
            if store.resource_type == 'coverageStore':
                try:
                    logger.info(" - Going to purge the " + store.resource_type + " : " + store.href)
                    cat.reset()  # this resets the coverage readers and unlocks the files
                    cat.delete(store, purge='all', recurse=True)
                    # cat.reload()  # this preservers the integrity of geoserver
                except FailedRequestError as e:
                    # Trying to recursively purge a store may fail
                    # We'll catch the exception and log it.
                    logger.debug(e)
            else:
                try:
                    if not store.get_resources():
                        cat.delete(store, recurse=True)
                except FailedRequestError as e:
                    # Catch the exception and log it.
                    logger.debug(e)


def delete_from_postgis(layer_name, store):
    """
    Delete a table from PostGIS (because Geoserver won't do it yet);
    to be used after deleting a layer from the system.
    """
    import psycopg2

    # we will assume that store/database may change (when using shard for example)
    # but user and password are the ones from settings (DATASTORE_URL)
    db = ogc_server_settings.datastore_db
    db_name = store.connection_parameters['database']
    user = db['USER']
    password = db['PASSWORD']
    host = store.connection_parameters['host']
    port = store.connection_parameters['port']
    conn = None
    try:
        conn = psycopg2.connect(dbname=db_name, user=user, host=host, port=port, password=password)
        cur = conn.cursor()
        cur.execute("SELECT DropGeometryTable ('%s')" % layer_name)
        conn.commit()
    except Exception as e:
        logger.error(
            "Error deleting PostGIS table %s:%s",
            layer_name,
            str(e))
    finally:
        try:
            if conn:
                conn.close()
        except Exception as e:
            logger.error("Error closing PostGIS conn %s:%s", layer_name, str(e))


def gs_slurp(
        ignore_errors=True,
        verbosity=1,
        console=None,
        owner=None,
        workspace=None,
        store=None,
        filter=None,
        skip_unadvertised=False,
        skip_geonode_registered=False,
        remove_deleted=False,
        permissions=None,
        execute_signals=False):
    """Configure the layers available in GeoServer in GeoNode.

       It returns a list of dictionaries with the name of the layer,
       the result of the operation and the errors and traceback if it failed.
    """
    if console is None:
        console = open(os.devnull, 'w')
    if verbosity > 0:
<<<<<<< HEAD
        print >> console, "Inspecting the available layers in GeoServer ..."
=======
        print("Inspecting the available layers in GeoServer ...", file=console)
>>>>>>> 1d4b0375
    cat = gs_catalog
    if workspace is not None:
        workspace = cat.get_workspace(workspace)
        if workspace is None:
            resources = []
        else:
            # obtain the store from within the workspace. if it exists, obtain resources
            # directly from store, otherwise return an empty list:
            if store is not None:
                store = get_store(cat, store, workspace=workspace)
                if store is None:
                    resources = []
                else:
                    resources = cat.get_resources(stores=[store])
            else:
                resources = cat.get_resources(workspaces=[workspace])
    elif store is not None:
        store = get_store(cat, store)
        resources = cat.get_resources(stores=[store])
    else:
        resources = cat.get_resources()

    if remove_deleted:
        resources_for_delete_compare = resources[:]
        workspace_for_delete_compare = workspace
        # filter out layers for delete comparison with GeoNode layers by following criteria:
        # enabled = true, if --skip-unadvertised: advertised = true, but
        # disregard the filter parameter in the case of deleting layers
        resources_for_delete_compare = [
            k for k in resources_for_delete_compare if k.enabled in ["true", True]]
        if skip_unadvertised:
            resources_for_delete_compare = [
                k for k in resources_for_delete_compare if k.advertised in ["true", True]]

    if filter:
        resources = [k for k in resources if filter in k.name]

    # filter out layers depending on enabled, advertised status:
    _resources = []
    for k in resources:
        try:
            if k.enabled in ["true", True]:
                _resources.append(k)
        except BaseException:
            if ignore_errors:
                continue
            else:
                raise
    # resources = [k for k in resources if k.enabled in ["true", True]]
    resources = _resources
    if skip_unadvertised:
        resources = [k for k in resources if k.advertised in ["true", True]]

    # filter out layers already registered in geonode
    layer_names = Layer.objects.all().values_list('alternate', flat=True)
    if skip_geonode_registered:
        resources = [k for k in resources
                     if not '%s:%s' % (k.workspace.name, k.name) in layer_names]

    # TODO: Should we do something with these?
    # i.e. look for matching layers in GeoNode and also disable?
    # disabled_resources = [k for k in resources if k.enabled == "false"]

    number = len(resources)
    if verbosity > 0:
        msg = "Found %d layers, starting processing" % number
        print(msg, file=console)
    output = {
        'stats': {
            'failed': 0,
            'updated': 0,
            'created': 0,
            'deleted': 0,
        },
        'layers': [],
        'deleted_layers': []
    }
    start = datetime.datetime.now(timezone.get_current_timezone())
    for i, resource in enumerate(resources):
        name = resource.name
        the_store = resource.store
        workspace = the_store.workspace
        try:
            layer, created = Layer.objects.get_or_create(name=name, workspace=workspace.name, defaults={
                # "workspace": workspace.name,
                "store": the_store.name,
                "storeType": the_store.resource_type,
                "alternate": "%s:%s" % (workspace.name.encode('utf-8'), resource.name.encode('utf-8')),
                "title": resource.title or 'No title provided',
                "abstract": resource.abstract or u"{}".format(_('No abstract provided')).encode('utf-8'),
                "owner": owner,
                "uuid": str(uuid.uuid4())
            })
            layer.bbox_x0 = Decimal(resource.native_bbox[0])
            layer.bbox_x1 = Decimal(resource.native_bbox[1])
            layer.bbox_y0 = Decimal(resource.native_bbox[2])
            layer.bbox_y1 = Decimal(resource.native_bbox[3])
            layer.srid = resource.projection

            # sync permissions in GeoFence
            perm_spec = json.loads(_perms_info_json(layer))
            layer.set_permissions(perm_spec)

            # recalculate the layer statistics
            set_attributes_from_geoserver(layer, overwrite=True)

            # in some cases we need to explicitily save the resource to execute the signals
            # (for sure when running updatelayers)
            if execute_signals:
                layer.save()

            # Fix metadata links if the ip has changed
            if layer.link_set.metadata().count() > 0:
                if not created and settings.SITEURL not in layer.link_set.metadata()[0].url:
                    layer.link_set.metadata().delete()
                    layer.save()
                    metadata_links = []
                    for link in layer.link_set.metadata():
                        metadata_links.append((link.mime, link.name, link.url))
                    resource.metadata_links = metadata_links
                    cat.save(resource)

        except Exception as e:
            if ignore_errors:
                status = 'failed'
                exception_type, error, traceback = sys.exc_info()
            else:
                if verbosity > 0:
                    msg = "Stopping process because --ignore-errors was not set and an error was found."
                    print(msg, file=sys.stderr)
                raise_(
                    Exception,
                    Exception("Failed to process {}".format(resource.name.encode('utf-8')), e),
                    sys.exc_info()[2]
                )
        else:
            if created:
                if not permissions:
                    layer.set_default_permissions()
                else:
                    layer.set_permissions(permissions)

                status = 'created'
                output['stats']['created'] += 1
            else:
                status = 'updated'
                output['stats']['updated'] += 1

        msg = "[%s] Layer %s (%d/%d)" % (status, name, i + 1, number)
        info = {'name': name, 'status': status}
        if status == 'failed':
            output['stats']['failed'] += 1
            info['traceback'] = traceback
            info['exception_type'] = exception_type
            info['error'] = error
        output['layers'].append(info)
        if verbosity > 0:
            print(msg, file=console)

    if remove_deleted:
        q = Layer.objects.filter()
        if workspace_for_delete_compare is not None:
            if isinstance(workspace_for_delete_compare, Workspace):
                q = q.filter(
                    workspace__exact=workspace_for_delete_compare.name)
            else:
                q = q.filter(workspace__exact=workspace_for_delete_compare)
        if store is not None:
            if isinstance(
                    store,
                    CoverageStore) or isinstance(
                    store,
                    DataStore):
                q = q.filter(store__exact=store.name)
            else:
                q = q.filter(store__exact=store)
        logger.debug("Executing 'remove_deleted' logic")
        logger.debug("GeoNode Layers Found:")

        # compare the list of GeoNode layers obtained via query/filter with valid resources found in GeoServer
        # filtered per options passed to updatelayers: --workspace, --store, --skip-unadvertised
        # add any layers not found in GeoServer to deleted_layers (must match
        # workspace and store as well):
        deleted_layers = []
        for layer in q:
            logger.debug(
                "GeoNode Layer info: name: %s, workspace: %s, store: %s",
                layer.name,
                layer.workspace,
                layer.store)
            layer_found_in_geoserver = False
            for resource in resources_for_delete_compare:
                # if layer.name matches a GeoServer resource, check also that
                # workspace and store match, mark valid:
                if layer.name == resource.name:
                    if layer.workspace == resource.workspace.name and layer.store == resource.store.name:
                        logger.debug(
                            "Matches GeoServer layer: name: %s, workspace: %s, store: %s",
                            resource.name,
                            resource.workspace.name,
                            resource.store.name)
                        layer_found_in_geoserver = True
            if not layer_found_in_geoserver:
                logger.debug(
                    "----- Layer %s not matched, marked for deletion ---------------",
                    layer.name)
                deleted_layers.append(layer)

        number_deleted = len(deleted_layers)
        if verbosity > 0:
            msg = "\nFound %d layers to delete, starting processing" % number_deleted if number_deleted > 0 else \
                "\nFound %d layers to delete" % number_deleted
            print(msg, file=console)

        for i, layer in enumerate(deleted_layers):
            logger.debug(
                "GeoNode Layer to delete: name: %s, workspace: %s, store: %s",
                layer.name,
                layer.workspace,
                layer.store)
            try:
                # delete ratings, comments, and taggit tags:
                ct = ContentType.objects.get_for_model(layer)
                OverallRating.objects.filter(
                    content_type=ct,
                    object_id=layer.id).delete()
                Comment.objects.filter(
                    content_type=ct,
                    object_id=layer.id).delete()
                layer.keywords.clear()

                layer.delete()
                output['stats']['deleted'] += 1
                status = "delete_succeeded"
            except Exception as e:
                status = "delete_failed"
            finally:
                from .signals import geoserver_pre_delete
                pre_delete.connect(geoserver_pre_delete, sender=Layer)

            msg = "[%s] Layer %s (%d/%d)" % (status,
                                             layer.name,
                                             i + 1,
                                             number_deleted)
            info = {'name': layer.name, 'status': status}
            if status == "delete_failed":
                exception_type, error, traceback = sys.exc_info()
                info['traceback'] = traceback
                info['exception_type'] = exception_type
                info['error'] = error
            output['deleted_layers'].append(info)
            if verbosity > 0:
                print(msg, file=console)

    finish = datetime.datetime.now(timezone.get_current_timezone())
    td = finish - start
    output['stats']['duration_sec'] = td.microseconds / \
        1000000 + td.seconds + td.days * 24 * 3600
    return output


def get_stores(store_type=None):
    cat = gs_catalog
    stores = cat.get_stores()
    store_list = []
    for store in stores:
        store.fetch()
        stype = store.dom.find('type').text.lower()
        if store_type and store_type.lower() == stype:
            store_list.append({'name': store.name, 'type': stype})
        elif store_type is None:
            store_list.append({'name': store.name, 'type': stype})
    return store_list


def set_attributes(
        layer,
        attribute_map,
        overwrite=False,
        attribute_stats=None):
    """ *layer*: a geonode.layers.models.Layer instance
        *attribute_map*: a list of 2-lists specifying attribute names and types,
            example: [ ['id', 'Integer'], ... ]
        *overwrite*: replace existing attributes with new values if name/type matches.
        *attribute_stats*: dictionary of return values from get_attribute_statistics(),
            of the form to get values by referencing attribute_stats[<layer_name>][<field_name>].
    """
    # we need 3 more items; description, attribute_label, and display_order
    attribute_map_dict = {
        'field': 0,
        'ftype': 1,
        'description': 2,
        'label': 3,
        'display_order': 4,
    }
    for attribute in attribute_map:
        attribute.extend((None, None, 0))

    attributes = layer.attribute_set.all()
    # Delete existing attributes if they no longer exist in an updated layer
    for la in attributes:
        lafound = False
        for attribute in attribute_map:
            field, ftype, description, label, display_order = attribute
            if field == la.attribute:
                lafound = True
                # store description and attribute_label in attribute_map
                attribute[attribute_map_dict['description']] = la.description
                attribute[attribute_map_dict['label']] = la.attribute_label
                attribute[attribute_map_dict['display_order']
                          ] = la.display_order
        if overwrite or not lafound:
            logger.debug(
                "Going to delete [%s] for [%s]",
                la.attribute,
                layer.name.encode('utf-8'))
            la.delete()

    # Add new layer attributes if they don't already exist
    if attribute_map is not None:
        iter = len(Attribute.objects.filter(layer=layer)) + 1
        for attribute in attribute_map:
            field, ftype, description, label, display_order = attribute
            if field is not None:
                _attrs = Attribute.objects.filter(layer=layer,
                                                  attribute=field,
                                                  attribute_type=ftype,
                                                  description=description,
                                                  attribute_label=label,
                                                  display_order=display_order)
                if _attrs.count() > 1:
                    _attrs.delete()
                la, created = Attribute.objects.get_or_create(
                    layer=layer, attribute=field, attribute_type=ftype,
                    description=description, attribute_label=label,
                    display_order=display_order)
                if created:
                    if (not attribute_stats or layer.name not in attribute_stats or
                            field not in attribute_stats[layer.name]):
                        result = None
                    else:
                        result = attribute_stats[layer.name][field]

                    if result is not None:
                        logger.debug("Generating layer attribute statistics")
                        la.count = result['Count']
                        la.min = result['Min']
                        la.max = result['Max']
                        la.average = result['Average']
                        la.median = result['Median']
                        la.stddev = result['StandardDeviation']
                        la.sum = result['Sum']
                        la.unique_values = result['unique_values']
                        la.last_stats_updated = datetime.datetime.now(timezone.get_current_timezone())
                    la.visible = ftype.find("gml:") != 0
                    la.display_order = iter
                    la.save()
                    iter += 1
                    logger.debug(
                        "Created [%s] attribute for [%s]",
                        field,
                        layer.name.encode('utf-8'))
    else:
        logger.debug("No attributes found")


def set_attributes_from_geoserver(layer, overwrite=False):
    """
    Retrieve layer attribute names & types from Geoserver,
    then store in GeoNode database using Attribute model
    """
    attribute_map = []
    server_url = ogc_server_settings.LOCATION if layer.storeType != "remoteStore" else layer.remote_service.service_url
    if layer.storeType == "remoteStore" and layer.remote_service.ptype == "gxp_arcrestsource":
        dft_url = server_url + ("%s?f=json" % (layer.alternate or layer.typename))
        try:
            # The code below will fail if http_client cannot be imported
            req, body = http_client.get(dft_url, user=_user)
            body = json.loads(body)
            attribute_map = [[n["name"], _esri_types[n["type"]]]
                             for n in body["fields"] if n.get("name") and n.get("type")]
        except BaseException:
            tb = traceback.format_exc()
            logger.debug(tb)
            attribute_map = []
    elif layer.storeType in ["dataStore", "remoteStore", "wmsStore"]:
        typename = layer.alternate.encode('utf-8') if layer.alternate else layer.typename.encode('utf-8')
        dft_url = re.sub(r"\/wms\/?$",
                         "/",
                         server_url) + "ows?" + urlencode({"service": "wfs",
                                                           "version": "1.0.0",
                                                           "request": "DescribeFeatureType",
                                                           "typename": typename,
                                                          })
        try:
            # The code below will fail if http_client cannot be imported or WFS not supported
            req, body = http_client.get(dft_url, user=_user)
            doc = dlxml.fromstring(body)
            path = ".//{xsd}extension/{xsd}sequence/{xsd}element".format(
                xsd="{http://www.w3.org/2001/XMLSchema}")
            attribute_map = [[n.attrib["name"], n.attrib["type"]] for n in doc.findall(
                path) if n.attrib.get("name") and n.attrib.get("type")]
        except BaseException:
            tb = traceback.format_exc()
            logger.debug(tb)
            attribute_map = []
            # Try WMS instead
            dft_url = server_url + "?" + urlencode({
                "service": "wms",
                "version": "1.0.0",
                "request": "GetFeatureInfo",
                "bbox": ','.join([str(x) for x in layer.bbox]),
                "LAYERS": layer.alternate.encode('utf-8'),
                "QUERY_LAYERS": typename,
                "feature_count": 1,
                "width": 1,
                "height": 1,
                "srs": "EPSG:4326",
                "info_format": "text/html",
                "x": 1,
                "y": 1
            })
            try:
                req, body = http_client.get(dft_url, user=_user)
                soup = BeautifulSoup(body, features="lxml")
                for field in soup.findAll('th'):
                    if(field.string is None):
                        field_name = field.contents[0].string
                    else:
                        field_name = field.string
                    attribute_map.append([field_name, "xsd:string"])
            except BaseException:
                tb = traceback.format_exc()
                logger.debug(tb)
                attribute_map = []
    elif layer.storeType in ["coverageStore"]:
        typename = layer.alternate.encode('utf-8') if layer.alternate else layer.typename.encode('utf-8')
        dc_url = server_url + "wcs?" + urlencode({
            "service": "wcs",
            "version": "1.1.0",
            "request": "DescribeCoverage",
            "identifiers": typename
        })
        try:
            req, body = http_client.get(dc_url, user=_user)
            doc = dlxml.fromstring(body)
            path = ".//{wcs}Axis/{wcs}AvailableKeys/{wcs}Key".format(
                wcs="{http://www.opengis.net/wcs/1.1.1}")
            attribute_map = [[n.text, "raster"] for n in doc.findall(path)]
        except BaseException:
            tb = traceback.format_exc()
            logger.debug(tb)
            attribute_map = []
    # Get attribute statistics & package for call to really_set_attributes()
    attribute_stats = defaultdict(dict)
    # Add new layer attributes if they don't already exist
    for attribute in attribute_map:
        field, ftype = attribute
        if field is not None:
            if Attribute.objects.filter(layer=layer, attribute=field).exists():
                continue
            else:
                if is_layer_attribute_aggregable(
                        layer.storeType,
                        field,
                        ftype):
                    logger.debug("Generating layer attribute statistics")
                    result = get_attribute_statistics(layer.alternate or layer.typename, field)
                else:
                    result = None
                attribute_stats[layer.name][field] = result
    set_attributes(
        layer, attribute_map, overwrite=overwrite, attribute_stats=attribute_stats
    )


def set_styles(layer, gs_catalog):
    style_set = []

    gs_layer = gs_catalog.get_layer(layer.name)
    if not gs_layer:
        gs_layer = gs_catalog.get_layer(layer.alternate or layer.typename)

    if gs_layer:
        default_style = None
        try:
            default_style = gs_layer.default_style or None
        except BaseException:
            tb = traceback.format_exc()
            logger.debug(tb)
            pass

        if not default_style:
            try:
                default_style = gs_catalog.get_style(layer.name, workspace=layer.workspace) \
                    or gs_catalog.get_style(layer.name)
                gs_layer.default_style = default_style
                gs_catalog.save(gs_layer)
            except BaseException:
                tb = traceback.format_exc()
                logger.debug(tb)
                logger.exception("GeoServer Layer Default Style issues!")

        if default_style:
            # make sure we are not using a default SLD (which won't be editable)
            if not default_style.workspace or default_style.workspace != layer.workspace:
                sld_body = default_style.sld_body
                try:
                    gs_catalog.create_style(layer.name, sld_body, raw=True, workspace=layer.workspace)
                except BaseException:
                    tb = traceback.format_exc()
                    logger.debug(tb)
                    pass
                style = gs_catalog.get_style(layer.name, workspace=layer.workspace)
            else:
                style = default_style
            if style:
                layer.default_style = save_style(style, layer)
                if layer.default_style not in style_set:
                    style_set.append(layer.default_style)
                gs_layer.default_style = style
                gs_catalog.save(gs_layer)

        try:
            if gs_layer.styles:
                alt_styles = gs_layer.styles
                for alt_style in alt_styles:
                    if alt_style:
                        style_set.append(save_style(alt_style, layer))
        except BaseException:
            tb = traceback.format_exc()
            logger.debug(tb)
            pass

    # Remove duplicates
    style_set = list(dict.fromkeys(style_set))
    layer.styles = style_set

    # Update default style to database
    to_update = {
        'default_style': layer.default_style
    }

    Layer.objects.filter(id=layer.id).update(**to_update)
    layer.refresh_from_db()

    # refresh catalogue metadata records
    catalogue_post_save(instance=layer, sender=layer.__class__)

    try:
        set_geowebcache_invalidate_cache(layer.alternate or layer.typename)
    except BaseException as e:
        logger.exception(e)


def save_style(gs_style, layer):

    if not gs_style.workspace or gs_style.workspace != layer.workspace:
        sld_body = gs_style.sld_body
        try:
            gs_catalog.create_style(gs_style.name, sld_body, raw=True, workspace=layer.workspace)
        except BaseException:
            tb = traceback.format_exc()
            logger.debug(tb)
            pass
        style = gs_catalog.get_style(gs_style.name, workspace=layer.workspace)

    style, created = Style.objects.get_or_create(name=gs_style.name)
    if not style.workspace:
        style.workspace = layer.workspace

    try:
        style.sld_title = gs_style.sld_title or gs_style.sld_name
    except BaseException:
        tb = traceback.format_exc()
        logger.debug(tb)
        style.sld_title = gs_style.name
    finally:
        style.sld_body = gs_style.sld_body
        style.sld_url = gs_style.body_href
        style.save()
    return style


def is_layer_attribute_aggregable(store_type, field_name, field_type):
    """
    Decipher whether layer attribute is suitable for statistical derivation
    """

    # must be vector layer
    if store_type != 'dataStore':
        return False
    # must be a numeric data type
    if field_type not in LAYER_ATTRIBUTE_NUMERIC_DATA_TYPES:
        return False
    # must not be an identifier type field
    if field_name.lower() in ['id', 'identifier']:
        return False

    return True


def get_attribute_statistics(layer_name, field):
    """
    Generate statistics (range, mean, median, standard deviation, unique values)
    for layer attribute
    """

    logger.debug('Deriving aggregate statistics for attribute %s', field)

    if not ogc_server_settings.WPS_ENABLED:
        return None
    try:
        return wps_execute_layer_attribute_statistics(layer_name, field)
    except BaseException:
        tb = traceback.format_exc()
        logger.debug(tb)
        logger.exception('Error generating layer aggregate statistics')


def get_wcs_record(instance, retry=True):
    wcs = WebCoverageService(ogc_server_settings.LOCATION + 'wcs', '1.0.0')
    key = instance.workspace + ':' + instance.name
    logger.debug(wcs.contents)
    if key in wcs.contents:
        return wcs.contents[key]
    else:
        msg = ("Layer '%s' was not found in WCS service at %s." %
               (key, ogc_server_settings.public_url)
               )
        if retry:
            logger.debug(
                msg +
                ' Waiting a couple of seconds before trying again.')
            time.sleep(2)
            return get_wcs_record(instance, retry=False)
        else:
            raise GeoNodeException(msg)


def get_coverage_grid_extent(instance):
    """
        Returns a list of integers with the size of the coverage
        extent in pixels
    """
    instance_wcs = get_wcs_record(instance)
    grid = instance_wcs.grid
    return [(int(h) - int(l) + 1) for
            h, l in zip(grid.highlimits, grid.lowlimits)]


GEOSERVER_LAYER_TYPES = {
    'vector': FeatureType.resource_type,
    'raster': Coverage.resource_type,
}


def cleanup(name, uuid):
    """Deletes GeoServer and Catalogue records for a given name.

       Useful to clean the mess when something goes terribly wrong.
       It also verifies if the Django record existed, in which case
       it performs no action.
    """
    try:
        Layer.objects.get(name=name)
    except Layer.DoesNotExist as e:
        pass
    else:
        msg = ('Not doing any cleanup because the layer %s exists in the '
               'Django db.' % name)
        raise GeoNodeException(msg)

    cat = gs_catalog
    gs_store = None
    gs_layer = None
    gs_resource = None
    # FIXME: Could this lead to someone deleting for example a postgis db
    # with the same name of the uploaded file?.
    try:
        gs_store = cat.get_store(name)
        if gs_store is not None:
            gs_layer = cat.get_layer(name)
            if gs_layer is not None:
                gs_resource = gs_layer.resource
        else:
            gs_layer = None
            gs_resource = None
    except FailedRequestError as e:
        msg = ('Couldn\'t connect to GeoServer while cleaning up layer '
               '[%s] !!', str(e))
        logger.warning(msg)

    if gs_layer is not None:
        try:
            cat.delete(gs_layer)
        except BaseException:
            logger.warning("Couldn't delete GeoServer layer during cleanup()")
    if gs_resource is not None:
        try:
            cat.delete(gs_resource)
        except BaseException:
            msg = 'Couldn\'t delete GeoServer resource during cleanup()'
            logger.warning(msg)
    if gs_store is not None:
        try:
            cat.delete(gs_store)
        except BaseException:
            logger.warning("Couldn't delete GeoServer store during cleanup()")

    logger.warning('Deleting dangling Catalogue record for [%s] '
                   '(no Django record to match)', name)

    if 'geonode.catalogue' in settings.INSTALLED_APPS:
        from geonode.catalogue import get_catalogue
        catalogue = get_catalogue()
        catalogue.remove_record(uuid)
        logger.warning('Finished cleanup after failed Catalogue/Django '
                       'import for layer: %s', name)


def create_geoserver_db_featurestore(
        store_type=None, store_name=None,
        author_name='admin', author_email='admin@geonode.org',
        charset="UTF-8", workspace=None):
    cat = gs_catalog
    dsname = store_name or ogc_server_settings.DATASTORE
    # get or create datastore
    ds_exists = False
    try:
        if dsname:
            ds = cat.get_store(dsname, workspace=workspace)
        else:
            return None
        if ds is None:
            raise FailedRequestError
        ds_exists = True
    except FailedRequestError:
        logger.info(
            'Creating target datastore %s' % dsname)
        ds = cat.create_datastore(dsname, workspace=workspace)
        db = ogc_server_settings.datastore_db
        db_engine = 'postgis' if \
            'postgis' in db['ENGINE'] else db['ENGINE']
        ds.connection_parameters.update(
            {'Evictor run periodicity': 300,
             'Estimated extends': 'true',
             'fetch size': 100000,
             'encode functions': 'false',
             'Expose primary keys': 'true',
             'validate connections': 'true',
             'Support on the fly geometry simplification': 'false',
             'Connection timeout': 10,
             'create database': 'false',
             'Batch insert size': 30,
             'preparedStatements': 'false',
             'min connections': 10,
             'max connections': 100,
             'Evictor tests per run': 3,
             'Max connection idle time': 300,
             'Loose bbox': 'true',
             'Test while idle': 'true',
             'host': db['HOST'],
             'port': db['PORT'] if isinstance(
                 db['PORT'], string_types) else str(db['PORT']) or '5432',
             'database': db['NAME'],
             'user': db['USER'],
             'passwd': db['PASSWORD'],
             'dbtype': db_engine}
        )

    if ds_exists:
        ds.save_method = "PUT"

    logger.info('Updating target datastore % s' % dsname)
    cat.save(ds)

    logger.info('Reloading target datastore % s' % dsname)
    ds = get_store(cat, dsname, workspace=workspace)
    assert ds.enabled

    return ds


def _create_featurestore(name, data, overwrite=False, charset="UTF-8", workspace=None):

    cat = gs_catalog
    try:
        cat.create_featurestore(name, data, overwrite=overwrite, charset=charset)
    except BaseException as e:
        logger.exception(e)
    store = get_store(cat, name, workspace=workspace)
    return store, cat.get_resource(name=name, store=store, workspace=workspace)


def _create_coveragestore(name, data, overwrite=False, charset="UTF-8", workspace=None):
    cat = gs_catalog
    try:
        cat.create_coveragestore(name, path=data, overwrite=overwrite, upload_data=True)
    except BaseException as e:
        logger.exception(e)
    store = get_store(cat, name, workspace=workspace)
    return store, cat.get_resource(name=name, store=store, workspace=workspace)


def _create_db_featurestore(name, data, overwrite=False, charset="UTF-8", workspace=None):
    """Create a database store then use it to import a shapefile.

    If the import into the database fails then delete the store
    (and delete the PostGIS table for it).
    """
    cat = gs_catalog
    db = ogc_server_settings.datastore_db
    # dsname = ogc_server_settings.DATASTORE
    dsname = db['NAME']
    ds = create_geoserver_db_featurestore(store_name=dsname, workspace=workspace)

    try:
        cat.add_data_to_store(ds,
                              name,
                              data,
                              overwrite=overwrite,
                              workspace=workspace,
                              charset=charset)
        resource = cat.get_resource(name=name, store=ds, workspace=workspace)
        assert resource is not None
        return ds, resource
    except Exception:
        msg = _("An exception occurred loading data to PostGIS")
        msg += "- %s" % (sys.exc_info()[1])
        try:
            delete_from_postgis(name, ds)
        except Exception:
            msg += _(" Additionally an error occured during database cleanup")
            msg += "- %s" % (sys.exc_info()[1])
        raise GeoNodeException(msg)


def get_store(cat, name, workspace=None):
    # Make sure workspace is a workspace object and not a string.
    # If the workspace does not exist, continue as if no workspace had been defined.
    if isinstance(workspace, string_types):
        workspace = cat.get_workspace(workspace)

    if workspace is None:
        workspace = cat.get_default_workspace()

    if workspace:
        try:
            store = cat.get_xml('%s/%s.xml' % (workspace.datastore_url[:-4], name))
        except FailedRequestError:
            try:
                store = cat.get_xml('%s/%s.xml' % (workspace.coveragestore_url[:-4], name))
            except FailedRequestError:
                try:
                    store = cat.get_xml('%s/%s.xml' % (workspace.wmsstore_url[:-4], name))
                except FailedRequestError:
                    raise FailedRequestError("No store found named: " + name)
        if store:
            if store.tag == 'dataStore':
                store = datastore_from_index(cat, workspace, store)
            elif store.tag == 'coverageStore':
                store = coveragestore_from_index(cat, workspace, store)
            elif store.tag == 'wmsStore':
                store = wmsstore_from_index(cat, workspace, store)

            return store
        else:
            raise FailedRequestError("No store found named: " + name)
    else:
        raise FailedRequestError("No store found named: " + name)


class ServerDoesNotExist(Exception):
    pass


class OGC_Server(object):

    """
    OGC Server object.
    """

    def __init__(self, ogc_server, alias):
        self.alias = alias
        self.server = ogc_server

    def __getattr__(self, item):
        return self.server.get(item)

    @property
    def credentials(self):
        """
        Returns a tuple of the server's credentials.
        """
        creds = namedtuple('OGC_SERVER_CREDENTIALS', ['username', 'password'])
        return creds(username=self.USER, password=self.PASSWORD)

    @property
    def datastore_db(self):
        """
        Returns the server's datastore dict or None.
        """
        if self.DATASTORE and settings.DATABASES.get(self.DATASTORE, None):
            datastore_dict = settings.DATABASES.get(self.DATASTORE, dict())
            return datastore_dict
        else:
            return dict()

    @property
    def ows(self):
        """
        The Open Web Service url for the server.
        """
        location = self.PUBLIC_LOCATION if self.PUBLIC_LOCATION else self.LOCATION
        return self.OWS_LOCATION if self.OWS_LOCATION else urljoin(location, 'ows')

    @property
    def rest(self):
        """
        The REST endpoint for the server.
        """
        return urljoin(self.LOCATION, 'rest') if not self.REST_LOCATION else self.REST_LOCATION

    @property
    def public_url(self):
        """
        The global public endpoint for the server.
        """
        return self.LOCATION if not self.PUBLIC_LOCATION else self.PUBLIC_LOCATION

    @property
    def internal_ows(self):
        """
        The Open Web Service url for the server used by GeoNode internally.
        """
        location = self.LOCATION
        return urljoin(location, 'ows')

    @property
    def hostname(self):
        return urlsplit(self.LOCATION).hostname

    @property
    def netloc(self):
        return urlsplit(self.LOCATION).netloc

    def __unicode__(self):
        return self.alias


class OGC_Servers_Handler(object):

    """
    OGC Server Settings Convenience dict.
    """

    def __init__(self, ogc_server_dict):
        self.servers = ogc_server_dict
        # FIXME(Ariel): Are there better ways to do this without involving
        # local?
        self._servers = local()

    def ensure_valid_configuration(self, alias):
        """
        Ensures the settings are valid.
        """
        try:
            server = self.servers[alias]
        except KeyError:
            raise ServerDoesNotExist("The server %s doesn't exist" % alias)

        if 'PRINTNG_ENABLED' in server:
            raise ImproperlyConfigured("The PRINTNG_ENABLED setting has been removed, use 'PRINT_NG_ENABLED' instead.")

    def ensure_defaults(self, alias):
        """
        Puts the defaults into the settings dictionary for a given connection where no settings is provided.
        """
        try:
            server = self.servers[alias]
        except KeyError:
            raise ServerDoesNotExist("The server %s doesn't exist" % alias)

        server.setdefault('BACKEND', 'geonode.geoserver')
        server.setdefault('LOCATION', 'http://localhost:8080/geoserver/')
        server.setdefault('USER', 'admin')
        server.setdefault('PASSWORD', 'geoserver')
        server.setdefault('DATASTORE', str())

        for option in ['MAPFISH_PRINT_ENABLED', 'PRINT_NG_ENABLED', 'GEONODE_SECURITY_ENABLED',
                       'GEOFENCE_SECURITY_ENABLED', 'BACKEND_WRITE_ENABLED']:
            server.setdefault(option, True)

        for option in ['WMST_ENABLED', 'WPS_ENABLED']:
            server.setdefault(option, False)

    def __getitem__(self, alias):
        if hasattr(self._servers, alias):
            return getattr(self._servers, alias)

        self.ensure_defaults(alias)
        self.ensure_valid_configuration(alias)
        server = self.servers[alias]
        server = OGC_Server(alias=alias, ogc_server=server)
        setattr(self._servers, alias, server)
        return server

    def __setitem__(self, key, value):
        setattr(self._servers, key, value)

    def __iter__(self):
        return iter(self.servers)

    def all(self):
        return [self[alias] for alias in self]


def get_wms():
    wms_url = ogc_server_settings.internal_ows + \
        "?service=WMS&request=GetCapabilities&version=1.1.0"
    req, body = http_client.get(wms_url, user=_user)
    _wms = WebMapService(wms_url, xml=body)
    return _wms


def wps_execute_layer_attribute_statistics(layer_name, field):
    """Derive aggregate statistics from WPS endpoint"""

    # generate statistics using WPS
    url = urljoin(ogc_server_settings.LOCATION, 'ows')

    request = render_to_string('layers/wps_execute_gs_aggregate.xml', {
                               'layer_name': layer_name,
                               'field': field
                               })
    u = urlsplit(url)

    headers = {
        'User-Agent': 'OWSLib (https://geopython.github.io/OWSLib)',
        'Content-type': 'text/xml',
        'Accept': 'text/xml',
        'Accept-Language': 'en-US',
        'Accept-Encoding': 'gzip,deflate',
        'Host': u.netloc,
    }

    response, content = http_client.request(
        url,
        method='POST',
        data=request,
        headers=headers,
        user=_user,
        timeout=5,
        retries=1)

    exml = dlxml.fromstring(content)

    result = {}

    for f in ['Min', 'Max', 'Average', 'Median', 'StandardDeviation', 'Sum']:
        fr = exml.find(f)
        if fr is not None:
            result[f] = fr.text
        else:
            result[f] = 'NA'

    count = exml.find('Count')
    if count is not None:
        result['Count'] = int(count.text)
    else:
        result['Count'] = 0

    result['unique_values'] = 'NA'

    return result


def _stylefilterparams_geowebcache_layer(layer_name):
    headers = {
        "Content-Type": "text/xml"
    }
    url = '%sgwc/rest/layers/%s.xml' % (ogc_server_settings.LOCATION, layer_name)

    # read GWC configuration
    req, content = http_client.get(
        url,
        headers=headers,
        user=_user)
    if req.status_code != 200:
        line = "Error {0} reading Style Filter Params GeoWebCache at {1}".format(
            req.status_code, url
        )
        logger.error(line)
        return

    # check/write GWC filter parameters
    import xml.etree.ElementTree as ET
    body = None
    tree = dlxml.fromstring(_)
    param_filters = tree.findall('parameterFilters')
    if param_filters and len(param_filters) > 0:
        if not param_filters[0].findall('styleParameterFilter'):
            style_filters_xml = "<styleParameterFilter><key>STYLES</key>\
                <defaultValue></defaultValue></styleParameterFilter>"
            style_filters_elem = dlxml.fromstring(style_filters_xml)
            param_filters[0].append(style_filters_elem)
            body = ET.tostring(tree)
    if body:
        req, content = http_client.post(
            url,
            data=body,
            headers=headers,
            user=_user)
        if req.status_code != 200:
            line = "Error {0} writing Style Filter Params GeoWebCache at {1}".format(
                req.status_code, url
            )
            logger.error(line)


def _invalidate_geowebcache_layer(layer_name, url=None):
    # http.add_credentials(username, password)
    headers = {
        "Content-Type": "text/xml",
    }
    body = """
        <truncateLayer><layerName>{0}</layerName></truncateLayer>
        """.strip().format(layer_name)
    if not url:
        url = '%sgwc/rest/masstruncate' % ogc_server_settings.LOCATION
    req, content = http_client.post(
        url,
        data=body,
        headers=headers,
        user=_user)

    if req.status_code != 200:
        line = "Error {0} invalidating GeoWebCache at {1}".format(
            req.status_code, url
        )
        logger.error(line)


def style_update(request, url):
    """
    Sync style stuff from GS to GN.
    Ideally we should call this from a view straight from GXP, and we should use
    gsConfig, that at this time does not support styles updates. Before gsConfig
    is updated, for now we need to parse xml.
    In case of a DELETE, we need to query request.path to get the style name,
    and then remove it.
    In case of a POST or PUT, we need to parse the xml from
    request.body, which is in this format:
    """
    affected_layers = []
    if request.method in ('POST', 'PUT', 'DELETE'):  # we need to parse xml
        # Need to remove NSx from IE11
        if "HTTP_USER_AGENT" in request.META:
            if ('Trident/7.0' in request.META['HTTP_USER_AGENT'] and
                    'rv:11.0' in request.META['HTTP_USER_AGENT']):
                txml = re.sub(r'xmlns:NS[0-9]=""', '', request.body)
                txml = re.sub(r'NS[0-9]:', '', txml)
                request._body = txml
        style_name = os.path.basename(request.path)
        elm_user_style_title = style_name
        sld_body = None
        layer_name = None
        if 'name' in request.GET:
            style_name = request.GET['name']
            sld_body = request.body
        elif request.method == 'DELETE':
            style_name = os.path.basename(request.path)
        else:
            try:
                tree = ET.ElementTree(dlxml.fromstring(request.body))
                elm_namedlayer_name = tree.findall(
                    './/{http://www.opengis.net/sld}Name')[0]
                elm_user_style_name = tree.findall(
                    './/{http://www.opengis.net/sld}Name')[1]
                elm_user_style_title = tree.find(
                    './/{http://www.opengis.net/sld}Title')
                if not elm_user_style_title:
                    elm_user_style_title = elm_user_style_name.text
                layer_name = elm_namedlayer_name.text
                style_name = elm_user_style_name.text
                sld_body = '<?xml version="1.0" encoding="UTF-8"?>%s' % request.body
            except BaseException:
                logger.warn("Could not recognize Style and Layer name from Request!")
        # add style in GN and associate it to layer
        if request.method == 'DELETE':
            if style_name:
                try:
                    style = Style.objects.get(name=style_name)
                    style.delete()
                except BaseException:
                    pass
        if request.method == 'POST':
            if style_name:
                style, created = Style.objects.get_or_create(name=style_name)
                style.sld_body = sld_body
                style.sld_url = url
                style.save()
            layer = None
            if layer_name:
                try:
                    layer = Layer.objects.get(name=layer_name)
                except BaseException:
                    try:
                        layer = Layer.objects.get(alternate=layer_name)
                    except BaseException:
                        pass
            if layer:
                style.layer_styles.add(layer)
                style.save()
                affected_layers.append(layer)
        elif request.method == 'PUT':  # update style in GN
            if style_name:
                style, created = Style.objects.get_or_create(name=style_name)
                style.sld_body = sld_body
                style.sld_url = url
                if elm_user_style_title and len(elm_user_style_title) > 0:
                    style.sld_title = elm_user_style_title
                style.save()
                for layer in style.layer_styles.all():
                    affected_layers.append(layer)

        # Invalidate GeoWebCache so it doesn't retain old style in tiles
        try:
            _stylefilterparams_geowebcache_layer(layer_name)
            _invalidate_geowebcache_layer(layer_name)
        except BaseException:
            pass

    elif request.method == 'DELETE':  # delete style from GN
        style_name = os.path.basename(request.path)
        style = Style.objects.get(name=style_name)
        style.delete()

    return affected_layers


def set_time_info(layer, attribute, end_attribute, presentation,
                  precision_value, precision_step, enabled=True):
    '''Configure the time dimension for a layer.

    :param layer: the layer to configure
    :param attribute: the attribute used to represent the instant or period
                      start
    :param end_attribute: the optional attribute used to represent the end
                          period
    :param presentation: either 'LIST', 'DISCRETE_INTERVAL', or
                         'CONTINUOUS_INTERVAL'
    :param precision_value: number representing number of steps
    :param precision_step: one of 'seconds', 'minutes', 'hours', 'days',
                           'months', 'years'
    :param enabled: defaults to True
    '''
    layer = gs_catalog.get_layer(layer.name)
    if layer is None:
        raise ValueError('no such layer: %s' % layer.name)
    resource = layer.resource if layer else None
    if not resource:
        resources = gs_catalog.get_resources(stores=[layer.name])
        if resources:
            resource = resources[0]

    resolution = None
    if precision_value and precision_step:
        resolution = '%s %s' % (precision_value, precision_step)
    info = DimensionInfo("time", enabled, presentation, resolution, "ISO8601",
                         None, attribute=attribute, end_attribute=end_attribute)
    if resource and resource.metadata:
        metadata = dict(resource.metadata or {})
    else:
        metadata = dict({})
    metadata['time'] = info

    if resource and resource.metadata:
        resource.metadata = metadata
    if resource:
        gs_catalog.save(resource)


def get_time_info(layer):
    '''Get the configured time dimension metadata for the layer as a dict.

    The keys of the dict will be those of the parameters of `set_time_info`.

    :returns: dict of values or None if not configured
    '''
    layer = gs_catalog.get_layer(layer.name)
    if layer is None:
        raise ValueError('no such layer: %s' % layer.name)
    resource = layer.resource if layer else None
    if not resource:
        resources = gs_catalog.get_resources(stores=[layer.name])
        if resources:
            resource = resources[0]

    info = resource.metadata.get('time', None) if resource.metadata else None
    vals = None
    if info:
        value = step = None
        resolution = info.resolution_str()
        if resolution:
            value, step = resolution.split()
        vals = dict(
            enabled=info.enabled,
            attribute=info.attribute,
            end_attribute=info.end_attribute,
            presentation=info.presentation,
            precision_value=value,
            precision_step=step,
        )
    return vals


ogc_server_settings = OGC_Servers_Handler(settings.OGC_SERVER)['default']

_wms = None
_csw = None
_user, _password = ogc_server_settings.credentials

url = ogc_server_settings.rest
gs_catalog = Catalog(url, _user, _password,
                     retries=ogc_server_settings.MAX_RETRIES,
                     backoff_factor=ogc_server_settings.BACKOFF_FACTOR)
gs_uploader = Client(url, _user, _password)

_punc = re.compile(r"[\.:]")  # regex for punctuation that confuses restconfig
_foregrounds = [
    "#ffbbbb",
    "#bbffbb",
    "#bbbbff",
    "#ffffbb",
    "#bbffff",
    "#ffbbff"]
_backgrounds = [
    "#880000",
    "#008800",
    "#000088",
    "#888800",
    "#008888",
    "#880088"]
_marks = ["square", "circle", "cross", "x", "triangle"]
_style_contexts = zip(cycle(_foregrounds), cycle(_backgrounds), cycle(_marks))
_default_style_names = ["point", "line", "polygon", "raster"]
_esri_types = {
    "esriFieldTypeDouble": "xsd:double",
    "esriFieldTypeString": "xsd:string",
    "esriFieldTypeSmallInteger": "xsd:int",
    "esriFieldTypeInteger": "xsd:int",
    "esriFieldTypeDate": "xsd:dateTime",
    "esriFieldTypeOID": "xsd:long",
    "esriFieldTypeGeometry": "xsd:geometry",
    "esriFieldTypeBlob": "xsd:base64Binary",
    "esriFieldTypeRaster": "raster",
    "esriFieldTypeGUID": "xsd:string",
    "esriFieldTypeGlobalID": "xsd:string",
    "esriFieldTypeXML": "xsd:anyType"}


def _render_thumbnail(req_body, width=240, height=180):
    spec = _fixup_ows_url(req_body)
    url = "%srest/printng/render.png" % ogc_server_settings.LOCATION
    headers = {'Content-type': 'text/html'}
    # valid_uname_pw = base64.b64encode(b"%s:%s" % (_user, _password)).decode("ascii")
    # headers['Authorization'] = 'Basic {}'.format(valid_uname_pw)
    params = dict(width=width, height=height)
    url += "?" + urlencode(params)

    # @todo annoying but not critical
    # openlayers controls posted back contain a bad character. this seems
    # to come from a &minus; entity in the html, but it gets converted
    # to a unicode en-dash but is not uncoded properly during transmission
    # 'ignore' the error for now as controls are not being rendered...
    data = spec
    if isinstance(data, text_type):
        # make sure any stored bad values are wiped out
        # don't use keyword for errors - 2.6 compat
        # though unicode accepts them (as seen below)
        data = data.encode('ASCII', 'ignore')
    data = u"{}".format(data).encode('utf-8')
    try:
        req, content = http_client.request(
            url,
            method='POST',
            data=data,
            timeout=60,
            retries=2,
            headers=headers,
            user=_user)
        # Optimize the Thumbnail size and resolution
        from PIL import Image
        from io import BytesIO
        content_data = BytesIO(content)
        im = Image.open(content_data)
        im_width, im_height = im.size
        right = min(width, im_width)
        bottom = min(height, im_height)
        size = right, bottom
        im.thumbnail(size, Image.ANTIALIAS)
        imgByteArr = BytesIO()
        im.save(imgByteArr, format='JPEG')
        content = imgByteArr.getvalue()
    except BaseException as e:
        logger.warning('Error generating thumbnail')
        logger.exception(e)
        return

    return content


def _prepare_thumbnail_body_from_opts(request_body, request=None):
    try:
        import mercantile
        from geonode.utils import (_v,
                                   bbox_to_projection,
                                   bounds_to_zoom_level)
        image = None
        width = 240
        height = 200

        if isinstance(request_body, string_types):
            try:
                request_body = json.loads(request_body)
            except BaseException:
                try:
                    image = _render_thumbnail(
                        request_body, width=width, height=height)
                except BaseException:
                    image = None

        if image is not None:
            return image

        # Defaults
        _img_src_template = """<img src='{ogc_location}'
        style='width: {width}px; height: {height}px;
        left: {left}px; top: {top}px;
        opacity: 1; visibility: inherit; position: absolute;'/>\n"""

        def decimal_encode(bbox):
            import decimal
            _bbox = []
            for o in [float(coord) for coord in bbox]:
                if isinstance(o, decimal.Decimal):
                    o = (str(o) for o in [o])
                _bbox.append(o)
            # Must be in the form : [x0, x1, y0, y1
            return [_bbox[0], _bbox[2], _bbox[1], _bbox[3]]

        # Sanity Checks
        if 'bbox' not in request_body:
            return None
        if 'srid' not in request_body:
            return None
        for coord in request_body['bbox']:
            if not coord:
                return None

        if 'width' in request_body:
            width = int(request_body['width'])
        if 'height' in request_body:
            height = int(request_body['height'])
        if (float(width) / float(height)) > 1.3:
            height = int(float(width) / 1.3)
        smurl = None
        if 'smurl' in request_body:
            smurl = request_body['smurl']
        if not smurl and getattr(settings, 'THUMBNAIL_GENERATOR_DEFAULT_BG', None):
            smurl = settings.THUMBNAIL_GENERATOR_DEFAULT_BG

        layers = None
        thumbnail_create_url = None
        if 'thumbnail_create_url' in request_body:
            thumbnail_create_url = request_body['thumbnail_create_url']
        elif 'layers' in request_body:
            layers = request_body['layers']
            styles = ''
            if 'styles' in request_body:
                styles = request_body['styles']

            ogc_server_location = request_body["ogc_server_location"] if "ogc_server_location" \
                in request_body else ogc_server_settings.LOCATION
            wms_endpoint = getattr(ogc_server_settings, "WMS_ENDPOINT") or 'wms'
            wms_version = getattr(ogc_server_settings, "WMS_VERSION") or '1.3.0'
            wms_format = getattr(ogc_server_settings, "WMS_FORMAT") or 'image/png'

            params = {
                'service': 'WMS',
                'version': wms_version,
                'request': 'GetMap',
                'layers': layers.replace(' ', '+'),
                'styles': styles,
                'format': wms_format,
                # 'TIME': '-99999999999-01-01T00:00:00.0Z/99999999999-01-01T00:00:00.0Z'
            }

            if request and request.user:
                access_token = get_or_create_token(request.user)
                if access_token and not access_token.is_expired():
                    params['access_token'] = access_token.token
            elif not request:
                from django.contrib.auth import get_user_model
                _user, _password = ogc_server_settings.credentials
                _u = get_user_model().objects.get(username=_user)
                access_token = get_or_create_token(_u)
                if access_token and not access_token.is_expired():
                    params['access_token'] = access_token.token

            _p = "&".join("%s=%s" % item for item in params.items())

            import posixpath
            thumbnail_create_url = posixpath.join(
                ogc_server_location,
                wms_endpoint) + "?" + _p

        # Compute Bounds
        wgs84_bbox = decimal_encode(
            bbox_to_projection([float(coord) for coord in request_body['bbox']] + [request_body['srid'], ],
                               target_srid=4326)[:4])

        # Fetch XYZ tiles - we are assuming Mercatore here
        bounds = wgs84_bbox[0:4]
        # Fixes bounds to tiles system
        bounds[0] = _v(bounds[0], x=True, target_srid=4326)
        bounds[2] = _v(bounds[2], x=True, target_srid=4326)
        if bounds[3] > 85.051:
            bounds[3] = 85.0
        if bounds[1] < -85.051:
            bounds[1] = -85.0
        if 'zoom' in request_body:
            zoom = int(request_body['zoom'])
        else:
            zoom = bounds_to_zoom_level(bounds, width, height)

        t_ll = mercantile.tile(bounds[0], bounds[1], zoom)
        t_ur = mercantile.tile(bounds[2], bounds[3], zoom)

        numberOfRows = t_ll.y - t_ur.y + 1

        bounds_ll = mercantile.bounds(t_ll)
        bounds_ur = mercantile.bounds(t_ur)

        lat_res = abs(256 / (bounds_ur.north - bounds_ur.south))
        lng_res = abs(256 / (bounds_ll.east - bounds_ll.west))
        top = round(abs(bounds_ur.north - bounds[3]) * -lat_res)
        left = round(abs(bounds_ll.west - bounds[0]) * -lng_res)

        tmp_tile = mercantile.tile(bounds[0], bounds[3], zoom)
        width_acc = 256 + int(left)
        first_row = [tmp_tile]
        # Add tiles to fill image width
        _n_step = 0
        while int(width) > int(width_acc):
            c = mercantile.ul(tmp_tile.x + 1, tmp_tile.y, zoom)
            lng = _v(c.lng, x=True, target_srid=4326)
            if lng == 180.0:
                lng = -180.0
            tmp_tile = mercantile.tile(lng, bounds[3], zoom)
            first_row.append(tmp_tile)
            width_acc += 256
            _n_step = _n_step + 1
        # Build Image Request Template
        _img_request_template = "<div style='height:{height}px; width:{width}px;'>\
            <div style='position: absolute; top:{top}px; left:{left}px; z-index: 749; \
            transform: translate3d(0px, 0px, 0px) scale3d(1, 1, 1);'> \
            \n".format(height=height, width=width, top=top, left=left)

        for row in range(0, numberOfRows):
            for col in range(0, len(first_row)):
                box = [col * 256, row * 256]
                t = first_row[col]
                y = t.y + row
                if smurl:
                    imgurl = smurl.format(z=t.z, x=t.x, y=y)
                    _img_request_template += _img_src_template.format(ogc_location=imgurl,
                                                                      height=256, width=256,
                                                                      left=box[0], top=box[1])
                xy_bounds = mercantile.xy_bounds(t.x, y, t.z)
                bbox = ",".join([str(xy_bounds.left), str(xy_bounds.bottom),
                                 str(xy_bounds.right), str(xy_bounds.top)])
                params = {
                    'width': 256,
                    'height': 256,
                    'transparent': True,
                    'bbox': bbox,
                    'crs': 'EPSG:3857',

                }
                _p = "&".join("%s=%s" % item for item in params.items())
                _img_request_template += \
                    _img_src_template.format(ogc_location=(thumbnail_create_url + '&' + _p),
                                             height=256, width=256,
                                             left=box[0], top=box[1])
        _img_request_template += "</div></div>"
        image = _render_thumbnail(_img_request_template, width=width, height=height)
    except BaseException as e:
        logger.warning('Error generating thumbnail')
        logger.exception(e)
        image = None

    return image


def _fixup_ows_url(thumb_spec):
    # @HACK - for whatever reason, a map's maplayers ows_url contains only /geoserver/wms
    # so rendering of thumbnails fails - replace those uri's with full geoserver URL
    import re
    gspath = '"' + ogc_server_settings.public_url  # this should be in img src attributes
    repl = '"' + ogc_server_settings.LOCATION
    return re.sub(gspath, repl, thumb_spec)


def mosaic_delete_first_granule(cat, layer):
    # - since GeoNode will uploade the first granule again through the Importer, we need to /
    #   delete the one created by the gs_config
    cat._cache.clear()
    store = cat.get_store(layer)
    coverages = cat.mosaic_coverages(store)

    granule_id = layer + ".1"

    cat.mosaic_delete_granule(coverages['coverages']['coverage'][0]['name'], store, granule_id)


def set_time_dimension(cat, name, workspace, time_presentation, time_presentation_res, time_presentation_default_value,
                       time_presentation_reference_value):
    # configure the layer time dimension as LIST
    cat._cache.clear()
    # cat.reload()

    presentation = time_presentation
    if not presentation:
        presentation = "LIST"

    resolution = None
    if time_presentation == 'DISCRETE_INTERVAL':
        resolution = time_presentation_res

    strategy = None
    if time_presentation_default_value and not time_presentation_default_value == "":
        strategy = time_presentation_default_value

    timeInfo = DimensionInfo("time", "true", presentation, resolution, "ISO8601", None, attribute="time",
                             strategy=strategy, reference_value=time_presentation_reference_value)

    layer = cat.get_layer(name)
    resource = layer.resource if layer else None
    if not resource:
        resources = cat.get_resources(stores=[name]) or cat.get_resources(stores=[name], workspaces=[workspace])
        if resources:
            resource = resources[0]

    if not resource:
        logger.exception("No resource could be found on GeoServer with name %s" % name)
        raise Exception("No resource could be found on GeoServer with name %s" % name)

    resource.metadata = {'time': timeInfo}
    cat.save(resource)


# main entry point to create a thumbnail - will use implementation
# defined in settings.THUMBNAIL_GENERATOR (see settings.py)
def create_gs_thumbnail(instance, overwrite=False, check_bbox=False):
    implementation = import_string(settings.THUMBNAIL_GENERATOR)
    return implementation(instance, overwrite, check_bbox)<|MERGE_RESOLUTION|>--- conflicted
+++ resolved
@@ -571,11 +571,7 @@
     if console is None:
         console = open(os.devnull, 'w')
     if verbosity > 0:
-<<<<<<< HEAD
-        print >> console, "Inspecting the available layers in GeoServer ..."
-=======
         print("Inspecting the available layers in GeoServer ...", file=console)
->>>>>>> 1d4b0375
     cat = gs_catalog
     if workspace is not None:
         workspace = cat.get_workspace(workspace)
