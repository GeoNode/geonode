--- conflicted
+++ resolved
@@ -58,15 +58,7 @@
 from owslib.wcs import WebCoverageService
 from owslib.wms import WebMapService
 from geonode import GeoNodeException
-<<<<<<< HEAD
-from geonode.utils import (
-    _v,
-    http_client,
-    bbox_to_projection,
-    bounds_to_zoom_level)
-=======
 from geonode.utils import http_client
->>>>>>> 855958b4
 from geonode.layers.models import Layer, Attribute, Style
 from geonode.layers.enumerations import LAYER_ATTRIBUTE_NUMERIC_DATA_TYPES
 from geonode.security.views import _perms_info_json
@@ -2046,71 +2038,6 @@
         return f"Unable to dump image_spec for request: {request_body}"
 
 
-<<<<<<< HEAD
-def _compute_number_of_tiles(request_body, width, height, thumbnail_tile_size):
-
-    def decimal_encode(bbox):
-        import decimal
-        _bbox = []
-        for o in [float(coord) for coord in bbox]:
-            if isinstance(o, decimal.Decimal):
-                o = (str(o) for o in [o])
-            _bbox.append(o)
-        # Must be in the form : [x0, x1, y0, y1]
-        return [_bbox[0], _bbox[1], _bbox[2], _bbox[3]]
-
-    # Compute Bounds
-    wgs84_bbox = decimal_encode(
-        bbox_to_projection([float(coord) for coord in request_body['bbox']] + [request_body['srid'], ],
-                           target_srid=4326)[:4])
-
-    # Fetch XYZ tiles - we are assuming Mercatore here
-    bounds = wgs84_bbox[0:4]
-    # Fixes bounds to tiles system
-    bounds[0] = _v(bounds[0], x=True, target_srid=4326)
-    bounds[1] = _v(bounds[1], x=True, target_srid=4326)
-    if bounds[3] > 85.051:
-        bounds[3] = 85.0
-    if bounds[2] < -85.051:
-        bounds[2] = -85.0
-    if 'zoom' in request_body:
-        zoom = int(request_body['zoom'])
-    else:
-        zoom = bounds_to_zoom_level(bounds, width, height)
-
-    t_ll = mercantile.tile(bounds[0], bounds[2], zoom)
-    t_ur = mercantile.tile(bounds[1], bounds[3], zoom)
-
-    numberOfRows = t_ll.y - t_ur.y + 1
-
-    bounds_ll = mercantile.bounds(t_ll)
-    bounds_ur = mercantile.bounds(t_ur)
-
-    lat_res = abs(thumbnail_tile_size / (bounds_ur.north - bounds_ur.south))
-    lng_res = abs(thumbnail_tile_size / (bounds_ll.east - bounds_ll.west))
-    top = round(abs(bounds_ur.north - bounds[3]) * -lat_res)
-    left = round(abs(bounds_ll.west - bounds[0]) * -lng_res)
-
-    tmp_tile = mercantile.tile(bounds[0], bounds[3], zoom)
-    width_acc = thumbnail_tile_size + int(left)
-    first_row = [tmp_tile]
-    # Add tiles to fill image width
-    _n_step = 0
-    while int(width) > int(width_acc):
-        c = mercantile.ul(tmp_tile.x + 1, tmp_tile.y, zoom)
-        lng = _v(c.lng, x=True, target_srid=4326)
-        if lng == 180.0:
-            lng = -180.0
-        tmp_tile = mercantile.tile(lng, bounds[3], zoom)
-        first_row.append(tmp_tile)
-        width_acc += thumbnail_tile_size
-        _n_step = _n_step + 1
-
-    return top, left, first_row, numberOfRows
-
-
-=======
->>>>>>> 855958b4
 def _fixup_ows_url(thumb_spec):
     # @HACK - for whatever reason, a map's maplayers ows_url contains only /geoserver/wms
     # so rendering of thumbnails fails - replace those uri's with full geoserver URL
