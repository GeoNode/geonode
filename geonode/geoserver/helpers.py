--- conflicted
+++ resolved
@@ -557,12 +557,7 @@
         console = open(os.devnull, 'w')
     if verbosity > 0:
         print >> console, "Inspecting the available layers in GeoServer ..."
-<<<<<<< HEAD
-
-    cat = Catalog(ogc_server_settings.internal_rest, _user, _password)
-=======
     cat = gs_catalog
->>>>>>> 50d2aa0f
     if workspace is not None:
         workspace = cat.get_workspace(workspace)
         if workspace is None:
