#########################################################################
#
# Copyright (C) 2021 OSGeo
#
# This program is free software: you can redistribute it and/or modify
# it under the terms of the GNU General Public License as published by
# the Free Software Foundation, either version 3 of the License, or
# (at your option) any later version.
#
# This program is distributed in the hope that it will be useful,
# but WITHOUT ANY WARRANTY; without even the implied warranty of
# MERCHANTABILITY or FITNESS FOR A PARTICULAR PURPOSE. See the
# GNU General Public License for more details.
#
# You should have received a copy of the GNU General Public License
# along with this program. If not, see <http://www.gnu.org/licenses/>.
#
#########################################################################

import os
import uuid
import logging
import datetime

from urllib.parse import urlparse, urljoin

from django.urls import reverse
from django.conf import settings
from django.utils import timezone
from django.core.exceptions import FieldDoesNotExist
from django.utils.translation import ugettext_lazy as _
from geonode.utils import OGC_Servers_Handler
from django.utils.module_loading import import_string

from ..base import enumerations
from ..base.models import (
    ExtraMetadata,
    Link,
    License,
    ResourceBase,
    TopicCategory,
    ThesaurusKeyword,
    HierarchicalKeyword,
    SpatialRepresentationType,
)

from ..layers.models import Dataset
from ..documents.models import Document
from ..documents.enumerations import DOCUMENT_TYPE_MAP, DOCUMENT_MIMETYPE_MAP
from ..people.utils import get_valid_user
from geonode.people import Roles
from ..layers.utils import resolve_regions
from ..layers.metadata import convert_keyword

logger = logging.getLogger(__name__)

ogc_settings = OGC_Servers_Handler(settings.OGC_SERVER)["default"]


class KeywordHandler:
    """
    Object needed to handle the keywords coming from the XML
    The expected input are:
     - instance (Dataset/Document/Map): instance of any object inherited from ResourceBase.
     - keywords (list(dict)): Is required to analyze the keywords to find if some thesaurus is available.
    """

    def __init__(self, instance, keywords):
        self.instance = instance
        self.keywords = keywords

    def set_keywords(self):
        """
        Method with the responsible to set the keywords (free and thesaurus) to the object.
        At return there is always a call to final_step to let it hookable.
        """
        keywords, tkeyword = self.handle_metadata_keywords()
        self._set_free_keyword(keywords)
        self._set_tkeyword(tkeyword)
        return self.instance

    def handle_metadata_keywords(self):
        """
        Method the extract the keyword from the dict.
        If the keyword are passed, try to extract them from the dict
        by splitting free-keyword from the thesaurus
        """
        fkeyword = []
        tkeyword = []
        if len(self.keywords) > 0:
            for dkey in self.keywords:
                if isinstance(dkey, HierarchicalKeyword):
                    fkeyword += [dkey.name]
                    continue
                if isinstance(dkey, str):
                    fkeyword += [dkey]
                    continue
                if dkey["type"] == "place":
                    continue
                thesaurus = dkey["thesaurus"]
                if thesaurus["date"] or thesaurus["datetype"] or thesaurus["title"]:
                    for k in dkey["keywords"]:
                        tavailable = self.is_thesaurus_available(thesaurus, k)
                        if tavailable.exists():
                            tkeyword += [tavailable.first()]
                        else:
                            fkeyword += [k]
                else:
                    fkeyword += dkey["keywords"]
            return fkeyword, tkeyword
        return self.keywords, []

    @staticmethod
    def is_thesaurus_available(thesaurus, keyword):
        is_available = ThesaurusKeyword.objects.filter(alt_label=keyword).filter(thesaurus__title=thesaurus["title"])
        return is_available

    def _set_free_keyword(self, keywords):
        if len(keywords) > 0:
            if self.instance.keywords.exists():
                self.instance.keywords.clear()
            self.instance.keywords.add(*keywords)
        return keywords

    def _set_tkeyword(self, tkeyword):
        if len(tkeyword) > 0:
            if self.instance.tkeywords.exists():
                self.instance.tkeywords.clear()
            self.instance.tkeywords.add(*tkeyword)
        return [t.alt_label for t in tkeyword]


def update_resource(
    instance: ResourceBase,
    xml_file: str = None,
    regions: list = [],
    keywords: list = [],
    vals: dict = {},
    extra_metadata: list = [],
):
    if xml_file:
        instance.metadata_xml = open(xml_file).read()

    regions_resolved, regions_unresolved = resolve_regions(regions)
    _keywords = keywords.copy()
    _keywords.extend(convert_keyword(regions_unresolved))

    # Assign the regions (needs to be done after saving)
    regions_resolved = list(set(regions_resolved))
    if regions_resolved:
        if len(regions_resolved) > 0:
            if not instance.regions:
                instance.regions = regions_resolved
            else:
                instance.regions.clear()
                instance.regions.add(*regions_resolved)

    try:
        instance = KeywordHandler(instance, _keywords).set_keywords()
    except Exception as e:
        logger.error(e)

    # set model properties
    defaults = {}
    if vals:
        for key, value in vals.items():
            if key == "spatial_representation_type":
                defaults[key] = SpatialRepresentationType.objects.filter(identifier=value).first() if value else None
            elif key == "topic_category":
                value, created = TopicCategory.objects.get_or_create(
                    identifier=value, defaults={"description": "", "gn_description": value}
                )
                key = "category"
                defaults[key] = value
            else:
                defaults[key] = value

    contact_roles = {
        contact_role.name: defaults.pop(contact_role.name, getattr(instance, contact_role.name))
        for contact_role in Roles.get_multivalue_ones()
    }

    to_update = {}
    for _key in ("name",):
        try:
            instance._meta.get_field(_key)
            if _key in defaults:
                to_update[_key] = defaults.pop(_key)
            else:
                to_update[_key] = getattr(instance, _key)
        except FieldDoesNotExist:
            if _key in defaults:
                defaults.pop(_key)

    # Save all the modified information in the instance without triggering signals.
    _default_values = {"date": timezone.now(), "title": getattr(instance, "name", ""), "abstract": ""}
    for _key in _default_values.keys():
        if not defaults.get(_key, None):
            try:
                instance._meta.get_field(_key)
                defaults[_key] = getattr(instance, _key, None) or _default_values.get(_key)
            except FieldDoesNotExist:
                if _key in defaults:
                    defaults.pop(_key)

    if isinstance(instance, Dataset):
        for _key in ("workspace", "store", "subtype", "alternate", "typename"):
            if hasattr(instance, _key):
                if _key in defaults:
                    to_update[_key] = defaults.pop(_key)
                else:
                    to_update[_key] = getattr(instance, _key)
            elif _key in defaults:
                defaults.pop(_key)
    if isinstance(instance, Document):
        if "links" in defaults:
            defaults.pop("links")
        for _key in ("subtype", "doc_url", "doc_file", "extension"):
            if hasattr(instance, _key):
                if _key in defaults:
                    to_update[_key] = defaults.pop(_key)
                else:
                    to_update[_key] = getattr(instance, _key)
            elif _key in defaults:
                defaults.pop(_key)

    if hasattr(instance, "charset") and "charset" not in to_update:
        to_update["charset"] = defaults.pop("charset", instance.charset)
    if hasattr(instance, "subtype") and "subtype" not in to_update:
        to_update["subtype"] = defaults.pop("subtype", instance.subtype)
    if hasattr(instance, "urlsuffix") and "urlsuffix" not in to_update:
        to_update["urlsuffix"] = defaults.pop("urlsuffix", instance.urlsuffix)
    if hasattr(instance, "ows_url") and "ows_url" not in to_update:
        _default_ows_url = urljoin(ogc_settings.PUBLIC_LOCATION, "ows")
        to_update["ows_url"] = defaults.pop("ows_url", getattr(instance, "ows_url", None)) or _default_ows_url

    # update contact roles in instance
    [
        instance.__setattr__(contact_role_name, contact_role_value)
        for contact_role_name, contact_role_value in contact_roles.items()
    ]

    to_update.update(defaults)
    try:
        instance.get_real_concrete_instance_class().objects.filter(id=instance.id).update(**to_update)
    except Exception as e:
        logger.error(f"{e} - {to_update}")
        raise

    # Check for "remote services" availability
    from ..services.models import Service
    from ..harvesting.models import HarvestableResource

    if HarvestableResource.objects.filter(geonode_resource__uuid=instance.uuid).exists():
        _h = HarvestableResource.objects.filter(geonode_resource__uuid=instance.uuid).get().harvester
        if Service.objects.filter(harvester=_h).exists():
            _s = Service.objects.filter(harvester=_h).get()
            _to_update = {
                "remote_typename": _s.name,
            }
            if hasattr(instance, "remote_service"):
                _to_update["remote_service"] = _s
            instance.get_real_concrete_instance_class().objects.filter(id=instance.id).update(**_to_update)

    # Refresh from DB
    instance.refresh_from_db()

    if extra_metadata:
        instance.metadata.all().delete()
        for _m in extra_metadata:
            new_m = ExtraMetadata.objects.create(resource=instance, metadata=_m)
            instance.metadata.add(new_m)

    return instance


def call_storers(instance, custom={}):
    if not globals().get("storer_modules"):
        storer_module_path = settings.METADATA_STORERS if hasattr(settings, "METADATA_STORERS") else []
        globals()["storer_modules"] = [import_string(storer_path) for storer_path in storer_module_path]

    for storer in globals().get("storer_modules", []):
        storer(instance, custom)
    return instance


def get_alternate_name(instance):
    try:
        if isinstance(instance, Dataset):
            from ..services.enumerations import CASCADED
            from ..services.enumerations import INDEXED

            # these are only used if there is no user-configured value in the settings
            _DEFAULT_CASCADE_WORKSPACE = "cascaded-services"
            _DEFAULT_WORKSPACE = "geonode"

            if (
                hasattr(instance, "remote_service")
                and instance.remote_service is not None
                and instance.remote_service.method == INDEXED
            ):
                result = instance.name
            elif (
                hasattr(instance, "remote_service")
                and instance.remote_service is not None
                and instance.remote_service.method == CASCADED
            ):
                _ws = getattr(settings, "CASCADE_WORKSPACE", _DEFAULT_CASCADE_WORKSPACE)
                result = f"{_ws}:{instance.name}"
            else:
                if hasattr(instance, "sourcetype") and instance.sourcetype != enumerations.SOURCE_TYPE_LOCAL:
                    _ws = instance.workspace
                else:
                    # we are not dealing with a service-related instance
                    _ws = instance.workspace or getattr(settings, "DEFAULT_WORKSPACE", _DEFAULT_WORKSPACE)
                result = f"{_ws}:{instance.name}" if _ws else f"{instance.name}"
            return result
    except Exception as e:
        logger.debug(e)
    return instance.alternate


def document_post_save(instance, *args, **kwargs):
    instance.csw_type = "document"

    if instance.files:
        _, extension = os.path.splitext(os.path.basename(instance.files[0]))
        instance.extension = extension[1:]
        doc_type_map = DOCUMENT_TYPE_MAP
        doc_type_map.update(getattr(settings, "DOCUMENT_TYPE_MAP", {}))
        if doc_type_map is None:
            subtype = "other"
        else:
            subtype = doc_type_map.get(instance.extension.lower(), "other")
        instance.subtype = subtype
    elif instance.doc_url:
        if "." in urlparse(instance.doc_url).path:
            instance.extension = urlparse(instance.doc_url).path.rsplit(".")[-1]

    name = None
    ext = instance.extension
    mime_type_map = DOCUMENT_MIMETYPE_MAP
    mime_type_map.update(getattr(settings, "DOCUMENT_MIMETYPE_MAP", {}))
    mime = mime_type_map.get(ext, "text/plain")
    url = None

    if instance.id and instance.files:
        name = "Hosted Document"
        site_url = settings.SITEURL.rstrip("/") if settings.SITEURL.startswith("http") else settings.SITEURL
        url = f"{site_url}{reverse('document_download', args=(instance.id,))}"
    elif instance.doc_url:
        name = "External Document"
        url = instance.doc_url

    Document.objects.filter(id=instance.id).update(
        extension=instance.extension, subtype=instance.subtype, doc_url=instance.doc_url, csw_type=instance.csw_type
    )

    if name and url and ext:
        Link.objects.get_or_create(
            resource=instance.resourcebase_ptr,
            url=url,
            defaults=dict(
                extension=ext,
                name=name,
                mime=mime,
                url=url,
                link_type="data",
            ),
        )


def dataset_post_save(instance, *args, **kwargs):
    base_file, info = instance.get_base_file()

    if info:
        instance.info = info

    from ..layers.models import vec_exts, cov_exts

    if base_file is not None:
        extension = f".{base_file.name}"
        if extension in vec_exts:
            instance.subtype = "vector"
        elif extension in cov_exts:
            instance.subtype = "raster"

    Dataset.objects.filter(id=instance.id).update(subtype=instance.subtype)


def metadata_post_save(instance, *args, **kwargs):
    logger.debug("handling UUID In pre_save_dataset")
    defaults = {}
    if isinstance(instance, Dataset) and hasattr(settings, "LAYER_UUID_HANDLER") and settings.LAYER_UUID_HANDLER != "":
        logger.debug("using custom uuid handler In pre_save_dataset")
        from ..layers.utils import get_uuid_handler

        _uuid = get_uuid_handler()(instance).create_uuid()
        if _uuid != instance.uuid:
            instance.uuid = _uuid
            Dataset.objects.filter(id=instance.id).update(uuid=_uuid)

    # Set a default user for accountstream to work correctly.
    if instance.owner is None:
        instance.owner = get_valid_user()

    if not instance.uuid:
        instance.uuid = str(uuid.uuid4())

    # set default License if no specified
    if instance.license is None:
        license = License.objects.filter(name="Not Specified")
        if license and len(license) > 0:
            instance.license = license[0]

    instance.thumbnail_url = instance.get_real_instance().get_thumbnail_url()
    instance.csw_insert_date = datetime.datetime.now(timezone.get_current_timezone())
    instance.set_missing_info()

    defaults = dict(
        uuid=instance.uuid,
        owner=instance.owner,
        license=instance.license,
        alternate=instance.alternate,
        thumbnail_url=instance.thumbnail_url,
        csw_insert_date=instance.csw_insert_date,
    )

    # Fixup bbox
    if instance.bbox_polygon is None:
        instance.set_bbox_polygon((-180, -90, 180, 90), "EPSG:4326")
        defaults.update(
            dict(srid="EPSG:4326", bbox_polygon=instance.bbox_polygon, ll_bbox_polygon=instance.ll_bbox_polygon)
        )
    if instance.ll_bbox_polygon is None:
        instance.set_bounds_from_bbox(instance.bbox_polygon, instance.srid or instance.bbox_polygon.srid)
        defaults.update(
            dict(srid=instance.srid, bbox_polygon=instance.bbox_polygon, ll_bbox_polygon=instance.ll_bbox_polygon)
        )

    ResourceBase.objects.filter(id=instance.id).update(**defaults)

<<<<<<< HEAD
    try:
        if not instance.regions or instance.regions.count() == 0:
            srid1, wkt1 = instance.geographic_bounding_box.split(";")
            srid1 = re.findall(r"\d+", srid1)

            poly1 = GEOSGeometry(wkt1, srid=int(srid1[0]))
            poly1.transform(4326)

            queryset = Region.objects.all().order_by("name")
            global_regions = []
            regions_to_add = []
            for region in queryset:
                try:
                    if region.is_assignable_to_geom(poly1):
                        regions_to_add.append(region)
                    if region.level == 0 and region.parent is None:
                        global_regions.append(region)
                except Exception:
                    tb = traceback.format_exc()
                    if tb:
                        logger.debug(tb)
            if regions_to_add or global_regions:
                if regions_to_add:
                    instance.regions.add(*regions_to_add)
                else:
                    instance.regions.add(*global_regions)
    except Exception:
        tb = traceback.format_exc()
        if tb:
            logger.debug(tb)
    finally:
        # refresh catalogue metadata records
        from ..catalogue.models import catalogue_post_save
=======
    from ..catalogue.models import catalogue_post_save
>>>>>>> ccdddc06

    catalogue_post_save(instance=instance, sender=instance.__class__)


def resourcebase_post_save(instance, *args, **kwargs):
    """
    Used to fill any additional fields after the save.
    Has to be called by the children
    """
    if instance:
        instance = call_storers(instance.get_real_instance(), kwargs.get("custom", {}))
        if hasattr(instance, "abstract") and not getattr(instance, "abstract", None):
            instance.abstract = _("No abstract provided")
        if hasattr(instance, "title") and not getattr(instance, "title", None) or getattr(instance, "title", "") == "":
            if isinstance(instance, Document) and instance.files:
                instance.title = os.path.basename(instance.files[0])
            if hasattr(instance, "name") and getattr(instance, "name", None):
                instance.title = instance.name
        if (
            hasattr(instance, "alternate")
            and not getattr(instance, "alternate", None)
            or getattr(instance, "alternate", "") == ""
        ):
            instance.alternate = get_alternate_name(instance)

        if isinstance(instance, Document):
            document_post_save(instance, *args, **kwargs)
        if isinstance(instance, Dataset):
            dataset_post_save(instance, *args, **kwargs)

        metadata_post_save(instance, *args, **kwargs)<|MERGE_RESOLUTION|>--- conflicted
+++ resolved
@@ -440,43 +440,7 @@
 
     ResourceBase.objects.filter(id=instance.id).update(**defaults)
 
-<<<<<<< HEAD
-    try:
-        if not instance.regions or instance.regions.count() == 0:
-            srid1, wkt1 = instance.geographic_bounding_box.split(";")
-            srid1 = re.findall(r"\d+", srid1)
-
-            poly1 = GEOSGeometry(wkt1, srid=int(srid1[0]))
-            poly1.transform(4326)
-
-            queryset = Region.objects.all().order_by("name")
-            global_regions = []
-            regions_to_add = []
-            for region in queryset:
-                try:
-                    if region.is_assignable_to_geom(poly1):
-                        regions_to_add.append(region)
-                    if region.level == 0 and region.parent is None:
-                        global_regions.append(region)
-                except Exception:
-                    tb = traceback.format_exc()
-                    if tb:
-                        logger.debug(tb)
-            if regions_to_add or global_regions:
-                if regions_to_add:
-                    instance.regions.add(*regions_to_add)
-                else:
-                    instance.regions.add(*global_regions)
-    except Exception:
-        tb = traceback.format_exc()
-        if tb:
-            logger.debug(tb)
-    finally:
-        # refresh catalogue metadata records
-        from ..catalogue.models import catalogue_post_save
-=======
     from ..catalogue.models import catalogue_post_save
->>>>>>> ccdddc06
 
     catalogue_post_save(instance=instance, sender=instance.__class__)
 
