--- conflicted
+++ resolved
@@ -378,7 +378,6 @@
             finally:
                 _resource.save(notify=notify)
                 resourcebase_post_save(_resource.get_real_instance())
-<<<<<<< HEAD
             if kwargs.get('sld_file', False) and kwargs.get('sld_uploaded', False):
                 self._concrete_resource_manager.set_style(
                     method="",
@@ -387,9 +386,7 @@
                     sld_file=kwargs.get('sld_file', False),
                     sld_uploaded=kwargs.get('sld_uploaded', False)
                 )
-=======
                 _resource.set_permissions()
->>>>>>> 42df51e0
         return _resource
 
     def ingest(self, files: typing.List[str], /, uuid: str = None, resource_type: typing.Optional[object] = None, defaults: dict = {}, **kwargs) -> ResourceBase:
