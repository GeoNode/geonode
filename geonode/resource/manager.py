# -*- coding: utf-8 -*-
#########################################################################
#
# Copyright (C) 2021 OSGeo
#
# This program is free software: you can redistribute it and/or modify
# it under the terms of the GNU General Public License as published by
# the Free Software Foundation, either version 3 of the License, or
# (at your option) any later version.
#
# This program is distributed in the hope that it will be useful,
# but WITHOUT ANY WARRANTY; without even the implied warranty of
# MERCHANTABILITY or FITNESS FOR A PARTICULAR PURPOSE. See the
# GNU General Public License for more details.
#
# You should have received a copy of the GNU General Public License
# along with this program. If not, see <http://www.gnu.org/licenses/>.
#
#########################################################################
from geonode.documents.models import Document
import logging
import importlib

from uuid import uuid1
from abc import ABCMeta, abstractmethod

from guardian.models import (
    UserObjectPermission,
    GroupObjectPermission)
from guardian.shortcuts import (
    assign_perm,
    get_anonymous_user)

from django.conf import settings
from django.db import transaction
from django.db.models.query import QuerySet
from django.contrib.auth.models import Group
from django.contrib.auth import get_user_model
from django.core.exceptions import ValidationError
from django.contrib.contenttypes.models import ContentType

from geonode.groups.conf import settings as groups_settings
from geonode.security.permissions import VIEW_PERMISSIONS
from geonode.security.utils import (
    get_user_groups,
    set_owner_permissions,
    get_obj_group_managers,
    skip_registered_members_common_group)

from . import settings as rm_settings
from .utils import (
    metadata_storers,
    resourcebase_post_save,
    update_resource)

from ..base import enumerations
from ..base.models import ResourceBase
from ..layers.metadata import parse_metadata
from ..layers.models import Layer

from geonode.geoserver.helpers import gs_catalog
from ..storage.manager import storage_manager

logger = logging.getLogger(__name__)


class ResourceManagerInterface(metaclass=ABCMeta):

    @abstractmethod
    def search(self, filter: dict, /, type: object = None) -> QuerySet:
        pass

    @abstractmethod
    def exists(self, uuid: str, /, instance: ResourceBase = None) -> bool:
        pass

    @abstractmethod
    def delete(self, uuid: str, /, instance: ResourceBase = None) -> int:
        pass

    @abstractmethod
    def create(self, uuid: str, /, resource_type: object = None, defaults: dict = {}) -> ResourceBase:
        pass

    @abstractmethod
    def update(self, uuid: str, /, instance: ResourceBase = None, xml_file: str = None, metadata_uploaded: bool = False,
               vals: dict = {}, regions: dict = {}, keywords: dict = {}, custom: dict = {}, notify: bool = True) -> ResourceBase:
        pass

    @abstractmethod
    def exec(self, method: str, uuid: str, /, instance: ResourceBase = None, **kwargs) -> ResourceBase:
        pass

    @abstractmethod
    def remove_permissions(self, uuid: str, /, instance: ResourceBase = None) -> bool:
        pass

    @abstractmethod
    def set_permissions(self, uuid: str, /, instance: ResourceBase = None, owner=None, permissions: dict = {}, created: bool = False) -> bool:
        pass

    @abstractmethod
    def set_workflow_permissions(self, uuid: str, /, instance: ResourceBase = None, approved: bool = False, published: bool = False) -> bool:
        pass

    @abstractmethod
    def set_thumbnail(self, uuid: str, /, instance: ResourceBase = None, overwrite: bool = True, check_bbox: bool = True) -> bool:
        pass


class ResourceManager(ResourceManagerInterface):

    def __init__(self):
        self._concrete_resource_manager = self._get_concrete_manager()

    def _get_concrete_manager(self):
        module_name, class_name = rm_settings.RESOURCE_MANAGER_CONCRETE_CLASS.rsplit(".", 1)
        module = importlib.import_module(module_name)
        class_ = getattr(module, class_name)
        return class_()

    @classmethod
    def _get_instance(cls, uuid: str) -> ResourceBase:
        _resources = ResourceBase.objects.filter(uuid=uuid)
        _exists = _resources.count() == 1
        if _exists:
            return _resources.get()
        return None

    def search(self, filter: dict, /, type: object = None) -> QuerySet:
        _class = type or ResourceBase
        _resources_queryset = _class.objects.filter(**filter)
        _filter = self._concrete_resource_manager.search(filter, type=_class)
        if _filter:
            _resources_queryset.filter(_filter)
        return _resources_queryset

    def exists(self, uuid: str, /, instance: ResourceBase = None) -> bool:
        _resource = instance or ResourceManager._get_instance(uuid)
        if _resource:
            return self._concrete_resource_manager.exists(uuid, instance=_resource)
        return False

    @transaction.atomic
    def delete(self, uuid: str, /, instance: ResourceBase = None) -> int:
        _resource = instance or ResourceManager._get_instance(uuid)
        if _resource:
            try:
                self._concrete_resource_manager.delete(uuid, instance=_resource)
                _resource.get_real_instance().delete()
                return 1
            except Exception as e:
                logger.exception(e)
        return 0

    @transaction.atomic
    def create(self, uuid: str, /, resource_type: object = None, defaults: dict = {}) -> ResourceBase:
        if resource_type.objects.filter(uuid=uuid).exists():
            raise ValidationError(f'Object of type {resource_type} with uuid [{uuid}] already exists.')
        uuid = uuid or str(uuid1())
        _resource, _created = resource_type.objects.get_or_create(
            uuid=uuid,
            defaults=defaults)
        if _resource and _created:
            try:
                _resource.set_processing_state(enumerations.STATE_RUNNING)
                _resource.set_missing_info()
                _resource = self._concrete_resource_manager.create(uuid, resource_type=resource_type, defaults=defaults)
                _resource.set_processing_state(enumerations.STATE_PROCESSED)
            except Exception as e:
                _resource.delete()
                raise e
            resourcebase_post_save(_resource)
        return _resource

    @transaction.atomic
    def update(self, uuid: str, /, instance: ResourceBase = None, xml_file: str = None, metadata_uploaded: bool = False,
               vals: dict = {}, regions: list = [], keywords: list = [], custom: dict = {}, notify: bool = True) -> ResourceBase:
        _resource = instance or ResourceManager._get_instance(uuid)
        if _resource:
            _resource.set_processing_state(enumerations.STATE_RUNNING)
            _resource.set_missing_info()
            _resource.metadata_uploaded = metadata_uploaded
            logger.debug(f'Look for xml and finalize Layer metadata {_resource}')
            try:
                if metadata_uploaded and xml_file:
                    _md_file = None
                    try:
                        _md_file = storage_manager.open(xml_file)
                    except Exception as e:
                        logger.exception(e)
                        _md_file = open(xml_file)

                    _resource.metadata_xml = _md_file.read()

                    _uuid, vals, regions, keywords, custom = parse_metadata(_md_file.read())
                    if uuid and uuid != _uuid:
                        raise ValidationError("The UUID identifier from the XML Metadata is different from the {_resource} one.")
                    else:
                        uuid = _uuid

                logger.debug(f'Update Layer with information coming from XML File if available {_resource}')
<<<<<<< HEAD
                if xml_file:
                    _resource = update_resource_with_xml_info(_resource.get_real_instance(), xml_file, regions, keywords, vals)
                _resource = self._concrete_resource_manager.update(uuid, instance=_resource, vals=vals, regions=regions, keywords=keywords, custom=custom, notify=notify)
=======

                _resource = update_resource(instance=_resource.get_real_instance(), regions=regions, keywords=keywords, vals=vals)

                _resource = self._concrete_resource_manager.update(uuid, instance=_resource, notify=notify)

>>>>>>> 4e66e663
                _resource = metadata_storers(_resource.get_real_instance(), custom)
            except Exception as e:
                logger.exception(e)
            finally:
                _resource.set_processing_state(enumerations.STATE_PROCESSED)
                _resource.save(notify=notify)
            resourcebase_post_save(_resource)
        return _resource

    @transaction.atomic
    def exec(self, method: str, uuid: str, /, instance: ResourceBase = None, **kwargs) -> ResourceBase:
        _resource = instance or ResourceManager._get_instance(uuid)
        if _resource:
            if hasattr(self._concrete_resource_manager, method):
                _method = getattr(self._concrete_resource_manager, method)
                return _method(method, uuid, instance=_resource, **kwargs)
        return instance

    @transaction.atomic
    def remove_permissions(self, uuid: str, /, instance: ResourceBase = None) -> bool:
        """Remove object permissions on given resource.
        If is a layer removes the layer specific permissions then the
        resourcebase permissions.
        """
        _resource = instance or ResourceManager._get_instance(uuid)
        if _resource:
            _resource.set_processing_state(enumerations.STATE_RUNNING)
            try:
                logger.debug(f'Removing all permissions on {_resource}')
                from geonode.layers.models import Layer
                _layer = _resource.get_real_instance() if isinstance(_resource.get_real_instance(), Layer) else None
                if not _layer:
                    _layer = _resource.layer if hasattr(_resource, "layer") else None
                if _layer:
                    UserObjectPermission.objects.filter(
                        content_type=ContentType.objects.get_for_model(_layer),
                        object_pk=instance.id
                    ).delete()
                    GroupObjectPermission.objects.filter(
                        content_type=ContentType.objects.get_for_model(_layer),
                        object_pk=instance.id
                    ).delete()
                UserObjectPermission.objects.filter(
                    content_type=ContentType.objects.get_for_model(_resource),
                    object_pk=instance.id).delete()
                GroupObjectPermission.objects.filter(
                    content_type=ContentType.objects.get_for_model(_resource),
                    object_pk=instance.id).delete()
                return self._concrete_resource_manager.remove_permissions(uuid, instance=_resource)
            except Exception as e:
                logger.exception(e)
            finally:
                _resource.set_processing_state(enumerations.STATE_PROCESSED)
        return False

    @transaction.atomic
    def set_permissions(self, uuid: str, /, instance: ResourceBase = None, owner=None, permissions: dict = {}, created: bool = False) -> bool:
        _resource = instance or ResourceManager._get_instance(uuid)
        if _resource:
            _resource.set_processing_state(enumerations.STATE_RUNNING)
            logger.debug(f'Finalizing (permissions and notifications) on resource {instance}')
            try:
                logger.debug(f'Setting permissions {permissions} on {_resource}')
                """
                Remove all the permissions except for the owner and assign the
                view permission to the anonymous group
                """
                self.remove_permissions(uuid, instance=_resource)
                if permissions is not None:
<<<<<<< HEAD
                    _resource.get_real_instance().set_permissions(permissions, created=created)
                    self._concrete_resource_manager.set_permissions(uuid, instance=_resource, permissions=permissions, created=created)
=======
                    """
                    Sets an object's the permission levels based on the perm_spec JSON.

                    the mapping looks like:
                    {
                        'users': {
                            'AnonymousUser': ['view'],
                            <username>: ['perm1','perm2','perm3'],
                            <username2>: ['perm1','perm2','perm3']
                            ...
                        }
                        'groups': [
                            <groupname>: ['perm1','perm2','perm3'],
                            <groupname2>: ['perm1','perm2','perm3'],
                            ...
                            ]
                    }
                    """

                    # default permissions for resource owner
                    set_owner_permissions(_resource)

                    # Anonymous User group
                    if 'users' in permissions and "AnonymousUser" in permissions['users']:
                        anonymous_group = Group.objects.get(name='anonymous')
                        for perm in permissions['users']['AnonymousUser']:
                            if _resource.polymorphic_ctype.name == 'layer' and perm in (
                                    'change_layer_data', 'change_layer_style',
                                    'add_layer', 'change_layer', 'delete_layer',):
                                assign_perm(perm, anonymous_group, _resource.layer)
                            else:
                                assign_perm(perm, anonymous_group, _resource.get_self_resource())

                    # All the other users
                    if 'users' in permissions and len(permissions['users']) > 0:
                        for user, perms in permissions['users'].items():
                            _user = get_user_model().objects.get(username=user)
                            if _user != _resource.owner and user != "AnonymousUser":
                                for perm in perms:
                                    if _resource.polymorphic_ctype.name == 'layer' and perm in (
                                            'change_layer_data', 'change_layer_style',
                                            'add_layer', 'change_layer', 'delete_layer',):
                                        assign_perm(perm, _user, _resource.layer)
                                    else:
                                        assign_perm(perm, _user, _resource.get_self_resource())

                    # All the other groups
                    if 'groups' in permissions and len(permissions['groups']) > 0:
                        for group, perms in permissions['groups'].items():
                            _group = Group.objects.get(name=group)
                            for perm in perms:
                                if _resource.polymorphic_ctype.name == 'layer' and perm in (
                                        'change_layer_data', 'change_layer_style',
                                        'add_layer', 'change_layer', 'delete_layer',):
                                    assign_perm(perm, _group, _resource.layer)
                                else:
                                    assign_perm(perm, _group, _resource.get_self_resource())

                    # AnonymousUser
                    if 'users' in permissions and len(permissions['users']) > 0:
                        if "AnonymousUser" in permissions['users']:
                            _user = get_anonymous_user()
                            perms = permissions['users']["AnonymousUser"]
                            for perm in perms:
                                if _resource.polymorphic_ctype.name == 'layer' and perm in (
                                        'change_layer_data', 'change_layer_style',
                                        'add_layer', 'change_layer', 'delete_layer',):
                                    assign_perm(perm, _user, _resource.layer)
                                else:
                                    assign_perm(perm, _user, _resource.get_self_resource())
>>>>>>> 4e66e663
                else:
                    # default permissions for anonymous users
                    anonymous_group, created = Group.objects.get_or_create(name='anonymous')

                    # default permissions for owner
                    _owner = owner or _resource.owner

                    if not anonymous_group:
                        raise Exception("Could not acquire 'anonymous' Group.")

                    # default permissions for resource owner
                    set_owner_permissions(_resource, members=get_obj_group_managers(_owner))

                    # Anonymous
                    anonymous_can_view = settings.DEFAULT_ANONYMOUS_VIEW_PERMISSION
                    if anonymous_can_view:
                        assign_perm('view_resourcebase',
                                    anonymous_group, _resource.get_self_resource())
                    else:
                        for user_group in get_user_groups(_owner):
                            if not skip_registered_members_common_group(user_group):
                                assign_perm('view_resourcebase',
                                            user_group, _resource.get_self_resource())

                    anonymous_can_download = settings.DEFAULT_ANONYMOUS_DOWNLOAD_PERMISSION
                    if anonymous_can_download:
                        assign_perm('download_resourcebase',
                                    anonymous_group, _resource.get_self_resource())
                    else:
                        for user_group in get_user_groups(_owner):
                            if not skip_registered_members_common_group(user_group):
                                assign_perm('download_resourcebase',
                                            user_group, _resource.get_self_resource())

                    if _resource.__class__.__name__ == 'Layer':
                        # only for layer owner
                        assign_perm('change_layer_data', _owner, _resource)
                        assign_perm('change_layer_style', _owner, _resource)

                _resource.handle_moderated_uploads()
                return self._concrete_resource_manager.set_permissions(uuid, instance=_resource, owner=owner, permissions=permissions, created=created)
            except Exception as e:
                logger.exception(e)
            finally:
                _resource.set_processing_state(enumerations.STATE_PROCESSED)
        return False

    @transaction.atomic
    def set_workflow_permissions(self, uuid: str, /, instance: ResourceBase = None, approved: bool = False, published: bool = False) -> bool:
        """
                          |  N/PUBLISHED   | PUBLISHED
          --------------------------------------------
            N/APPROVED    |     GM/OWR     |     -
            APPROVED      |   registerd    |    all
          --------------------------------------------
        """
        _resource = instance or ResourceManager._get_instance(uuid)
        if _resource:
            _resource.set_processing_state(enumerations.STATE_RUNNING)
            try:
                anonymous_group = Group.objects.get(name='anonymous')
                if approved:
                    if groups_settings.AUTO_ASSIGN_REGISTERED_MEMBERS_TO_REGISTERED_MEMBERS_GROUP_NAME:
                        _members_group_name = groups_settings.REGISTERED_MEMBERS_GROUP_NAME
                        _members_group_group = Group.objects.get(name=_members_group_name)
                        for perm in VIEW_PERMISSIONS:
                            assign_perm(perm,
                                        _members_group_group, _resource.get_self_resource())
                    else:
                        for perm in VIEW_PERMISSIONS:
                            assign_perm(perm,
                                        anonymous_group, _resource.get_self_resource())
                if published:
                    for perm in VIEW_PERMISSIONS:
                        assign_perm(perm,
                                    anonymous_group, _resource.get_self_resource())

                return self._concrete_resource_manager.set_workflow_permissions(uuid, instance=_resource, approved=approved, published=published)
            except Exception as e:
                logger.exception(e)
            finally:
                _resource.set_processing_state(enumerations.STATE_PROCESSED)
        return False

    @transaction.atomic
    def set_thumbnail(self, uuid: str, /, instance: ResourceBase = None, overwrite: bool = True, check_bbox: bool = True) -> bool:
        _resource = instance or ResourceManager._get_instance(uuid)
        if _resource:
            _resource.set_processing_state(enumerations.STATE_RUNNING)
            try:
                self._concrete_resource_manager.set_thumbnail(uuid, instance=_resource, overwrite=overwrite, check_bbox=check_bbox)
                return True
            except Exception as e:
                logger.exception(e)
            finally:
                _resource.set_processing_state(enumerations.STATE_PROCESSED)
        return False

    def append(self, _resource: Layer, files: list, user):
        if self._validate_resource(_resource, 'append'):
            # If is a layer, we start the append flow
            upload_session, _ = self._concrete_resource_manager.revise_resource_value(_resource, files, user, action_type='append')
            upload_session.save()
            return True

    def replace(self, _resource: ResourceBase, files, user):
        if self._validate_resource(_resource, 'replace'):
            # Replacing old files with the new ones
            if isinstance(files, list):
                _resource.files = storage_manager.replace_files_list(_resource.files, files)
            else:    
                _resource.files = storage_manager.replace_single_file(_resource.files, files)
            if isinstance(_resource, Layer):
                upload_session, _ = self._concrete_resource_manager.revise_resource_value(_resource, files, user, action_type='replace')
                upload_session.save()

            return self.update(_resource.uuid, _resource)


    def _validate_resource(self, _resource, action_type) -> bool:
        if not isinstance(_resource, Layer) and action_type == 'append':
            raise Exception("Append data is available only for Layers")

        if isinstance(_resource, Document) and action_type == "replace":
            return True

        _resource = gs_catalog.get_layer(_resource.name)

        if _resource and _resource.type == 'VECTOR' and action_type == "append":
            is_valid = True
        elif _resource and action_type == "replace":
            is_valid = True
        else:
            is_valid = False
        return is_valid


resource_manager = ResourceManager()<|MERGE_RESOLUTION|>--- conflicted
+++ resolved
@@ -200,17 +200,11 @@
                         uuid = _uuid
 
                 logger.debug(f'Update Layer with information coming from XML File if available {_resource}')
-<<<<<<< HEAD
-                if xml_file:
-                    _resource = update_resource_with_xml_info(_resource.get_real_instance(), xml_file, regions, keywords, vals)
-                _resource = self._concrete_resource_manager.update(uuid, instance=_resource, vals=vals, regions=regions, keywords=keywords, custom=custom, notify=notify)
-=======
 
                 _resource = update_resource(instance=_resource.get_real_instance(), regions=regions, keywords=keywords, vals=vals)
 
                 _resource = self._concrete_resource_manager.update(uuid, instance=_resource, notify=notify)
 
->>>>>>> 4e66e663
                 _resource = metadata_storers(_resource.get_real_instance(), custom)
             except Exception as e:
                 logger.exception(e)
@@ -280,10 +274,6 @@
                 """
                 self.remove_permissions(uuid, instance=_resource)
                 if permissions is not None:
-<<<<<<< HEAD
-                    _resource.get_real_instance().set_permissions(permissions, created=created)
-                    self._concrete_resource_manager.set_permissions(uuid, instance=_resource, permissions=permissions, created=created)
-=======
                     """
                     Sets an object's the permission levels based on the perm_spec JSON.
 
@@ -354,7 +344,6 @@
                                     assign_perm(perm, _user, _resource.layer)
                                 else:
                                     assign_perm(perm, _user, _resource.get_self_resource())
->>>>>>> 4e66e663
                 else:
                     # default permissions for anonymous users
                     anonymous_group, created = Group.objects.get_or_create(name='anonymous')
