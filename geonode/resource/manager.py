--- conflicted
+++ resolved
@@ -271,7 +271,6 @@
                 """
                 self.remove_permissions(uuid, instance=_resource)
                 if permissions is not None:
-<<<<<<< HEAD
                     """
                     Sets an object's the permission levels based on the perm_spec JSON.
 
@@ -342,10 +341,6 @@
                                     assign_perm(perm, _user, _resource.layer)
                                 else:
                                     assign_perm(perm, _user, _resource.get_self_resource())
-=======
-                    _resource.get_real_instance().set_permissions(permissions, created=created)
-                    self._gs_resource_manager.set_permissions(uuid, instance=_resource, permissions=permissions, created=created)
->>>>>>> 3201833e
                 else:
                     # default permissions for anonymous users
                     anonymous_group, created = Group.objects.get_or_create(name='anonymous')
