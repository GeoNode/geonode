--- conflicted
+++ resolved
@@ -124,21 +124,4 @@
         return reverse('geoapp_embed', kwargs={'geoappid': self.pk})
 
     class Meta(ResourceBase.Meta):
-<<<<<<< HEAD
-        pass
-=======
-        pass
-
-
-class GeoAppData(models.Model):
-
-    blob = JSONField(
-        null=False,
-        default=dict)
-
-    resource = models.ForeignKey(
-        GeoApp,
-        null=False,
-        blank=False,
-        on_delete=models.CASCADE)
->>>>>>> c720f935
+        pass