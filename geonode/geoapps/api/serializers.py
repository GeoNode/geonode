--- conflicted
+++ resolved
@@ -37,11 +37,7 @@
         model = GeoApp
         name = "geoapp"
         view_name = "geoapps-list"
-<<<<<<< HEAD
-        fields = ("pk", "uuid", "data", "name", "executions")
-=======
         fields = ("pk", "uuid", "data", "name", "executions", "metadata")
->>>>>>> 0e89afe8
 
     def extra_update_checks(self, validated_data):
         _user_profiles = {}
