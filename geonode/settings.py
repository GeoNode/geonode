# -*- coding: utf-8 -*-
#########################################################################
#
# Copyright (C) 2012 OpenPlans
#
# This program is free software: you can redistribute it and/or modify
# it under the terms of the GNU General Public License as published by
# the Free Software Foundation, either version 3 of the License, or
# (at your option) any later version.
#
# This program is distributed in the hope that it will be useful,
# but WITHOUT ANY WARRANTY; without even the implied warranty of
# MERCHANTABILITY or FITNESS FOR A PARTICULAR PURPOSE. See the
# GNU General Public License for more details.
#
# You should have received a copy of the GNU General Public License
# along with this program. If not, see <http://www.gnu.org/licenses/>.
#
#########################################################################

# Django settings for the GeoNode project.
import os
from kombu import Queue
import geonode
from geonode.celery_app import app  # flake8: noqa

#
# General Django development settings
#

# GeoNode Version
VERSION = geonode.get_version()

# Defines the directory that contains the settings file as the PROJECT_ROOT
# It is used for relative settings elsewhere.
PROJECT_ROOT = os.path.abspath(os.path.dirname(__file__))

# Setting debug to true makes Django serve static media and
# present pretty error pages.
DEBUG = TEMPLATE_DEBUG = True
#DEBUG = TEMPLATE_DEBUG = False

# Set to True to load non-minified versions of (static) client dependencies
# Requires to set-up Node and tools that are required for static development
# otherwise it will raise errors for the missing non-minified dependencies
DEBUG_STATIC = False

# This is needed for integration tests, they require
# geonode to be listening for GeoServer auth requests.
os.environ['DJANGO_LIVE_TEST_SERVER_ADDRESS'] = 'localhost:8000'

# Defines settings for development
DATABASES = {
    'default': {
        'ENGINE': 'django.db.backends.sqlite3',
        'NAME': os.path.join(PROJECT_ROOT, 'development.db'),
    },
    # vector datastore for uploads
    # 'datastore' : {
    #    'ENGINE': 'django.contrib.gis.db.backends.postgis',
    #    'NAME': '',
    #    'USER' : '',
    #    'PASSWORD' : '',
    #    'HOST' : '',
    #    'PORT' : '',
    # }
}

# Local time zone for this installation. Choices can be found here:
# http://en.wikipedia.org/wiki/List_of_tz_zones_by_name
# although not all choices may be available on all operating systems.
# If running in a Windows environment this must be set to the same as your
# system time zone.
TIME_ZONE = 'Asia/Manila'

# Language code for this installation. All choices can be found here:
# http://www.i18nguy.com/unicode/language-identifiers.html
LANGUAGE_CODE = 'en'

LANGUAGES = (
    ('en', 'English'),
    ('tl', 'Tagalog'),
)

EXTRA_LANG_INFO = {
    'am': {
        'bidi': False,
        'code': 'am',
        'name': 'Amharic',
        'name_local': 'Amharic',
        },
    'tl': {
        'bidi': False,
        'code': 'tl',
        'name': 'Tagalog',
        'name_local': 'tagalog',
        },
    'ta': {
        'bidi': False,
        'code': 'ta',
        'name': 'Tamil',
        'name_local': u'tamil',
        },
    'si': {
        'bidi': False,
        'code': 'si',
        'name': 'Sinhala',
        'name_local': 'sinhala',
        },
}

AUTH_USER_MODEL = 'people.Profile'

# If you set this to False, Django will make some optimizations so as not
# to load the internationalization machinery.
USE_I18N = True

MODELTRANSLATION_LANGUAGES = ['en', ]

MODELTRANSLATION_DEFAULT_LANGUAGE = 'en'

MODELTRANSLATION_FALLBACK_LANGUAGES = ('en',)

# Absolute path to the directory that holds media.
# Example: "/home/media/media.lawrence.com/"
MEDIA_ROOT = os.path.join(PROJECT_ROOT, "uploaded")

# URL that handles the media served from MEDIA_ROOT. Make sure to use a
# trailing slash if there is a path component (optional in other cases).
# Examples: "http://media.lawrence.com", "http://example.com/media/"
MEDIA_URL = "/uploaded/"

# Absolute path to the directory that holds static files like app media.
# Example: "/home/media/media.lawrence.com/apps/"
STATIC_ROOT = os.path.join(PROJECT_ROOT, "static_root")

# URL that handles the static files like app media.
# Example: "http://media.lawrence.com"
STATIC_URL = "/static/"

# Additional directories which hold static files
STATICFILES_DIRS = [
   os.path.join(PROJECT_ROOT, "static"),
]

STATICFILES_DIRS = [
   '/opt/geonode/geonode/media',
   os.path.join(PROJECT_ROOT, "static"),
   "/opt/geonode/virtualenv/geonode/local/lib/python2.7/site-packages/django/contrib/admin/static",
   "/opt/geonode/virtualenv/geonode/local/lib/python2.7/site-packages/autocomplete_light/static",
   "/opt/geonode/virtualenv/geonode/local/lib/python2.7/site-packages/leaflet/static",
]


# List of finder classes that know how to find static files in
# various locations.
STATICFILES_FINDERS = (
    'django.contrib.staticfiles.finders.FileSystemFinder',
    'django.contrib.staticfiles.finders.AppDirectoriesFinder',
    #    'django.contrib.staticfiles.finders.DefaultStorageFinder',
)

# Note that Django automatically includes the "templates" dir in all the
# INSTALLED_APPS, se there is no need to add maps/templates or admin/templates
TEMPLATE_DIRS = (
    os.path.join(PROJECT_ROOT, "templates"),
)

# Location of translation files
LOCALE_PATHS = (
    os.path.join(PROJECT_ROOT, "locale"),
)

# Make this unique, and don't share it with anybody.
SECRET_KEY = 'myv-y4#7j-d*p-__@j#*3z@!y24fz8%^z2v6atuy4bo9vqr1_a'

# Location of url mappings
ROOT_URLCONF = 'geonode.urls'

# Site id in the Django sites framework
SITE_ID = 1

# Login and logout urls override
LOGIN_URL = '/account/login/'
LOGOUT_URL = '/account/logout/'

# Documents application
ALLOWED_DOCUMENT_TYPES = [
    'doc', 'docx', 'gif', 'jpg', 'jpeg', 'ods', 'odt', 'odp', 'pdf', 'png', 'ppt',
    'pptx', 'rar', 'sld', 'tif', 'tiff', 'txt', 'xls', 'xlsx', 'xml', 'zip', 'gz'
]

MAX_DOCUMENT_SIZE = 50  # MB

# DOCUMENT_TYPE_MAP and DOCUMENT_MIMETYPE_MAP update enumerations in
# documents/enumerations.py and should only
# need to be uncommented if adding other types
# to settings.ALLOWED_DOCUMENT_TYPES

# DOCUMENT_TYPE_MAP = {}
# DOCUMENT_MIMETYPE_MAP = {}

GEONODE_APPS = (
    # GeoNode internal apps
    'geonode.people',
    'geonode.base',
    'geonode.layers',
    'geonode.maps',
    'geonode.proxy',
    'geonode.security',
    'geonode.social',
    'geonode.catalogue',
    'geonode.documents',
    'geonode.api',
    'geonode.groups',
    'geonode.services',

    # GeoNode Contrib Apps

    # 'geonode.contrib.dynamic',

    #CEPH App
    'geonode.cephgeo',

    # Maptiles
    # Django app for selecting and highlighting tiles
    'geonode.maptiles',

    #Registration app
    #'geonode.registration',

    # EULA app
    'geonode.eula',

    # GeoServer Apps
    # Geoserver needs to come last because
    # it's signals may rely on other apps' signals.
    'geonode.geoserver',
    'geonode.upload',
    'geonode.tasks',

    # Data Requests Management App
    'geonode.datarequests',

    # Reports
    'geonode.reports',
)

GEONODE_CONTRIB_APPS = (
    # GeoNode Contrib Apps
    'geonode.contrib.dynamic',
    'geonode.contrib.exif',
    'geonode.contrib.favorite',
    'geonode.contrib.geogig',
    'geonode.contrib.geosites',
    'geonode.contrib.nlp',
    'geonode.contrib.slack'
)

# Uncomment the following line to enable contrib apps
# GEONODE_APPS = GEONODE_APPS + GEONODE_CONTRIB_APPS

INSTALLED_APPS = (

    # Boostrap admin theme
    # 'django_admin_bootstrapped.bootstrap3',
    # 'django_admin_bootstrapped',

    # Apps bundled with Django
    'django.contrib.auth',
    'django.contrib.contenttypes',
    'django.contrib.sessions',
    'django.contrib.sites',
    'django.contrib.admin',
    'django.contrib.sitemaps',
    'django.contrib.staticfiles',
    'django.contrib.messages',
    'django.contrib.humanize',
    'django.contrib.gis',

    # Third party apps

    #Single Sign On
    #'simple_sso.sso_server',

    # Utility
    'pagination',
    'taggit',
    'friendlytagloader',
    'geoexplorer',
    'leaflet',
    'django_extensions',
    'corsheaders',
    # 'haystack',
    'autocomplete_light',
    'mptt',
    'modeltranslation',
    'djcelery',
    'djkombu',


    # Theme
    "pinax_theme_bootstrap_account",
    "pinax_theme_bootstrap",
    'django_forms_bootstrap',

    # Social
    'account',
    'avatar',
    'dialogos',
    'agon_ratings',
    'notification',
    'announcements',
    'actstream',
    'user_messages',
    'tastypie',
    'polymorphic',
    'guardian',

    # Crispy Forms
    'crispy_forms',
    'changuito',
    'djkombu',
    'south',
    'corsheaders',
    'captcha',

    #CAS client
    'django_cas_ng',

    #CAS client
    'django_cas_ng',
) + GEONODE_APPS

LOGGING = {
    'version': 1,
    'disable_existing_loggers': False,
    'formatters': {
        'verbose': {
            'format': '%(levelname)s %(asctime)s %(module)s %(process)d %(thread)d %(message)s'
        },
        'simple': {
            'format': '%(message)s',
        },
    },
    'filters': {
        'require_debug_false': {
            '()': 'django.utils.log.RequireDebugFalse'
        }
    },
    'handlers': {
        'null': {
            'level': 'ERROR',
            'class': 'django.utils.log.NullHandler',
        },
        'console': {
            'level': 'ERROR',
            'class': 'logging.StreamHandler',
            'formatter': 'simple'
        },
        'mail_admins': {
            'level': 'ERROR', 'filters': ['require_debug_false'],
            'class': 'django.utils.log.AdminEmailHandler',
        },
#        'file': {
#            'level': 'DEBUG',
#            'class': 'logging.FileHandler',
#            'filename': '/var/log/geonode.log',
#            'formatter': 'verbose'
#        }
    },
    "loggers": {
        "django": {
            "handlers": ["console"], "level": "ERROR", },
        "geonode": {
            "handlers": ["console"], "level": "ERROR", },
        "gsconfig.catalog": {
            "handlers": ["console"], "level": "ERROR", },
        "owslib": {
            "handlers": ["console"], "level": "ERROR", },
        "pycsw": {
            "handlers": ["console"], "level": "ERROR", },
        },
    }

#
# Customizations to built in Django settings required by GeoNode
#


TEMPLATE_CONTEXT_PROCESSORS = (
    'django.contrib.auth.context_processors.auth',
    'django.core.context_processors.debug',
    'django.core.context_processors.i18n',
    "django.core.context_processors.tz",
    'django.core.context_processors.media',
    "django.core.context_processors.static",
    'django.core.context_processors.request',
    'django.contrib.messages.context_processors.messages',
    'account.context_processors.account',
    # The context processor below adds things like SITEURL
    # and GEOSERVER_BASE_URL to all pages that use a RequestContext
    'geonode.context_processors.resource_urls',
    'geonode.geoserver.context_processors.geoserver_urls',
)

MIDDLEWARE_CLASSES = (
    'corsheaders.middleware.CorsMiddleware',
    'django.middleware.common.CommonMiddleware',
    'django.contrib.sessions.middleware.SessionMiddleware',
    'django.contrib.messages.middleware.MessageMiddleware',
    # The setting below makes it possible to serve different languages per
    # user depending on things like headers in HTTP requests.
    'django.middleware.locale.LocaleMiddleware',
    'pagination.middleware.PaginationMiddleware',
    'django.middleware.csrf.CsrfViewMiddleware',
    'django.contrib.auth.middleware.AuthenticationMiddleware',
    'django.middleware.clickjacking.XFrameOptionsMiddleware',
    # This middleware allows to print private layers for the users that have
    # the permissions to view them.
    # It sets temporary the involved layers as public before restoring the permissions.
    # Beware that for few seconds the involved layers are public there could be risks.
    # 'geonode.middleware.PrintProxyMiddleware',
    # E-Commerce cart middleware
    'changuito.middleware.CartMiddleware',
)


# Replacement of default authentication backend in order to support
# permissions per object.
AUTHENTICATION_BACKENDS = (#'django_auth_ldap.backend.LDAPBackend',
                           #'geonode.security.auth.GranularBackend',
                           'django.contrib.auth.backends.ModelBackend',
                           'guardian.backends.ObjectPermissionBackend',
                           'django_cas_ng.backends.CASBackend',)


ANONYMOUS_USER_ID = -1
GUARDIAN_GET_INIT_ANONYMOUS_USER = 'geonode.people.models.get_anonymous_user_instance'

# Whether the uplaoded resources should be public and downloadable by default or not
DEFAULT_ANONYMOUS_VIEW_PERMISSION = True
DEFAULT_ANONYMOUS_DOWNLOAD_PERMISSION = True

#
# Settings for default search size
#
DEFAULT_SEARCH_SIZE = 10


#
# Settings for third party apps
#

# Agon Ratings
AGON_RATINGS_CATEGORY_CHOICES = {
    "maps.Map": {
        "map": "How good is this map?"
    },
    "layers.Layer": {
        "layer": "How good is this layer?"
    },
    "documents.Document": {
        "document": "How good is this document?"
    }
}

# Activity Stream
ACTSTREAM_SETTINGS = {
    'MODELS': (
        'people.Profile',
        'layers.layer',
        'maps.map',
        'dialogos.comment',
        'documents.document',
        'services.service'),
    'FETCH_RELATIONS': True,
    'USE_PREFETCH': False,
    'USE_JSONFIELD': True,
    'GFK_FETCH_DEPTH': 1,
}

# Settings for Social Apps
REGISTRATION_OPEN = True
ACCOUNT_EMAIL_CONFIRMATION_EMAIL = False
ACCOUNT_EMAIL_CONFIRMATION_REQUIRED = False
ACCOUNT_APPROVAL_REQUIRED = False

# Mail Server Settings
EMAIL_HOST = "mail.lan.dream.upd.edu.ph"
EMAIL_PORT = 25

# Email for users to contact admins.
THEME_ACCOUNT_CONTACT_EMAIL = 'lipad@dream.upd.edu.ph'
LIPAD_SUPPORT_MAIL = 'lipad@dream.upd.edu.ph'
FTP_SUPPORT_MAIL = 'lipad@dream.upd.edu.ph'
FTP_AUTOMAIL = 'automailer@dream.upd.edu.ph'

#get data coverage layer name
PHILGRID_NAME = "philgrid_20160301"
#
# Test Settings
#

# Setting a custom test runner to avoid running the tests for
# some problematic 3rd party apps
TEST_RUNNER = 'django_nose.NoseTestSuiteRunner'

# Arguments for the test runner
NOSE_ARGS = [
    '--nocapture',
    '--detailed-errors',
]

#
# GeoNode specific settings
#

SITEURL = "http://localhost:8000/"

USE_QUEUE = False

DEFAULT_WORKSPACE = 'geonode'
CASCADE_WORKSPACE = 'geonode'

OGP_URL = "http://geodata.tufts.edu/solr/select"

# Topic Categories list should not be modified (they are ISO). In case you
# absolutely need it set to True this variable
MODIFY_TOPICCATEGORY = False

FILE_UPLOAD_PERMISSIONS = 0776
MISSING_THUMBNAIL = 'geonode/img/missing_thumb.png'
THUMBNAIL_FILE_PERMISSIONS = 0776

# Search Snippet Cache Time in Seconds
CACHE_TIME = 0

# OGC (WMS/WFS/WCS) Server Settings
# OGC (WMS/WFS/WCS) Server Settings
OGC_SERVER = {
    'default': {
        'BACKEND': 'geonode.geoserver',
        'LOCATION': 'http://localhost:8080/geoserver/',
        # PUBLIC_LOCATION needs to be kept like this because in dev mode
        # the proxy won't work and the integration tests will fail
        # the entire block has to be overridden in the local_settings
        'PUBLIC_LOCATION': 'http://localhost:8080/geoserver/',
        'USER': 'admin',
        'PASSWORD': 'geoserver',
        'MAPFISH_PRINT_ENABLED': True,
        'PRINT_NG_ENABLED': True,
        'GEONODE_SECURITY_ENABLED': True,
        'GEOGIG_ENABLED': False,
        'WMST_ENABLED': False,
        'BACKEND_WRITE_ENABLED': True,
        'WPS_ENABLED': False,
        'LOG_FILE': '%s/geoserver/data/logs/geoserver.log' % os.path.abspath(os.path.join(PROJECT_ROOT, os.pardir)),
        # Set to name of database in DATABASES dictionary to enable
        'DATASTORE': '',  # 'datastore',
        'TIMEOUT': 10  # number of seconds to allow for HTTP requests
    }
}

# Uploader Settings
UPLOADER = {
    'BACKEND': 'geonode.rest',
    'OPTIONS': {
        'TIME_ENABLED': False,
        'GEOGIG_ENABLED': False,
    }
}

# CSW settings
CATALOGUE = {
    'default': {
        # The underlying CSW implementation
        # default is pycsw in local mode (tied directly to GeoNode Django DB)
        'ENGINE': 'geonode.catalogue.backends.pycsw_local',
        # pycsw in non-local mode
        # 'ENGINE': 'geonode.catalogue.backends.pycsw_http',
        # GeoNetwork opensource
        # 'ENGINE': 'geonode.catalogue.backends.geonetwork',
        # deegree and others
        # 'ENGINE': 'geonode.catalogue.backends.generic',

        # The FULLY QUALIFIED base url to the CSW instance for this GeoNode
        'URL': '%scatalogue/csw' % SITEURL,
        # 'URL': 'http://localhost:8080/geonetwork/srv/en/csw',
        # 'URL': 'http://localhost:8080/deegree-csw-demo-3.0.4/services',

        # login credentials (for GeoNetwork)
        # 'USER': 'admin',
        # 'PASSWORD': 'admin',
    }
}

# pycsw settings
PYCSW = {
    # pycsw configuration
    'CONFIGURATION': {
        # uncomment / adjust to override server config system defaults
        #'server': {
        #    'maxrecords': '10',
        #    'pretty_print': 'true',
        #    'federatedcatalogues': 'http://catalog.data.gov/csw'
        #},
        'metadata:main': {
            'identification_title': 'GeoNode Catalogue',
            'identification_abstract': 'GeoNode is an open source platform that facilitates the creation, sharing, ' \
            'and collaborative use of geospatial data',
            'identification_keywords': 'sdi,catalogue,discovery,metadata,GeoNode',
            'identification_keywords_type': 'theme',
            'identification_fees': 'None',
            'identification_accessconstraints': 'None',
            'provider_name': 'Organization Name',
            'provider_url': SITEURL,
            'contact_name': 'Lastname, Firstname',
            'contact_position': 'Position Title',
            'contact_address': 'Mailing Address',
            'contact_city': 'City',
            'contact_stateorprovince': 'Administrative Area',
            'contact_postalcode': 'Zip or Postal Code',
            'contact_country': 'Country',
            'contact_phone': '+xx-xxx-xxx-xxxx',
            'contact_fax': '+xx-xxx-xxx-xxxx',
            'contact_email': 'Email Address',
            'contact_url': 'Contact URL',
            'contact_hours': 'Hours of Service',
            'contact_instructions': 'During hours of service. Off on weekends.',
            'contact_role': 'pointOfContact',
        },
        'metadata:inspire': {
            'enabled': 'true',
            'languages_supported': 'eng,gre',
            'default_language': 'eng',
            'date': 'YYYY-MM-DD',
            'gemet_keywords': 'Utility and governmental services',
            'conformity_service': 'notEvaluated',
            'contact_name': 'Organization Name',
            'contact_email': 'Email Address',
            'temp_extent': 'YYYY-MM-DD/YYYY-MM-DD',
        }
    }
}

# GeoNode javascript client configuration

# default map projection
# Note: If set to EPSG:4326, then only EPSG:4326 basemaps will work.
DEFAULT_MAP_CRS = "EPSG:900913"

# Where should newly created maps be focused?
DEFAULT_MAP_CENTER = (0, 0)

# How tightly zoomed should newly created maps be?
# 0 = entire world;
# maximum zoom is between 12 and 15 (for Google Maps, coverage varies by area)
DEFAULT_MAP_ZOOM = 0

MAP_BASELAYERS = [{
    "source": {"ptype": "gxp_olsource"},
    "type": "OpenLayers.Layer",
    "args": ["No background"],
    "visibility": False,
    "fixed": True,
    "group":"background"
}, {
    "source": {"ptype": "gxp_osmsource"},
    "type": "OpenLayers.Layer.OSM",
    "name": "mapnik",
    "visibility": True,
    "fixed": True,
    "group": "background"
},
# {
#    "source": {"ptype": "gxp_mapquestsource"},
#    "name": "osm",
#    "group": "background",
#    "visibility": False
#},
{
    "source": {"ptype": "gxp_mapquestsource"},
    "name": "naip",
    "group": "background",
    "visibility": False
},
{
    "source": {"ptype": "gxp_mapboxsource"},
}]

SOCIAL_BUTTONS = True

SOCIAL_ORIGINS = [{
    "label":"Email",
    "url":"mailto:?subject={name}&body={url}",
    "css_class":"email"
}, {
    "label":"Facebook",
    "url":"http://www.facebook.com/sharer.php?u={url}",
    "css_class":"fb"
}, {
    "label":"Twitter",
    "url":"https://twitter.com/share?url={url}&hashtags={hashtags}",
    "css_class":"tw"
}, {
    "label":"Google +",
    "url":"https://plus.google.com/share?url={url}",
    "css_class":"gp"
}]

#CKAN Query String Parameters names pulled from
#https://github.com/ckan/ckan/blob/2052628c4a450078d58fb26bd6dc239f3cc68c3e/ckan/logic/action/create.py#L43
CKAN_ORIGINS = [{
    "label":"Humanitarian Data Exchange (HDX)",
    "url":"https://data.hdx.rwlabs.org/dataset/new?title={name}&dataset_date={date}&notes={abstract}&caveats={caveats}",
    "css_class":"hdx"
}]
#SOCIAL_ORIGINS.extend(CKAN_ORIGINS)

# Setting TWITTER_CARD to True will enable Twitter Cards
# https://dev.twitter.com/cards/getting-started
# Be sure to replace @GeoNode with your organization or site's twitter handle.
TWITTER_CARD = True
TWITTER_SITE = '@GeoNode'
TWITTER_HASHTAGS = ['geonode']

OPENGRAPH_ENABLED = True

# Enable Licenses User Interface
# Regardless of selection, license field stil exists as a field in the Resourcebase model.
# Detail Display: above, below, never
# Metadata Options: verbose, light, never
LICENSES = {
    'ENABLED': True,
    'DETAIL': 'above',
    'METADATA': 'verbose',
}

# SRID = {
#     'DETAIL': 'never',
# }

SESSION_SERIALIZER = 'django.contrib.sessions.serializers.PickleSerializer'

# Require users to authenticate before using Geonode
LOCKDOWN_GEONODE = False

# Add additional paths (as regular expressions) that don't require
# authentication.
AUTH_EXEMPT_URLS = ()

# A tuple of hosts the proxy can send requests to.
PROXY_ALLOWED_HOSTS = ()

# The proxy to use when making cross origin requests.
PROXY_URL = '/proxy/?url=' if DEBUG else None

# Haystack Search Backend Configuration.  To enable, first install the following:
# - pip install django-haystack
# - pip install pyelasticsearch
# Set HAYSTACK_SEARCH to True
# Run "python manage.py rebuild_index"
HAYSTACK_SEARCH = False
# Avoid permissions prefiltering
SKIP_PERMS_FILTER = False
# Update facet counts from Haystack
HAYSTACK_FACET_COUNTS = False
# HAYSTACK_CONNECTIONS = {
#    'default': {
#        'ENGINE': 'haystack.backends.elasticsearch_backend.ElasticsearchSearchEngine',
#        'URL': 'http://127.0.0.1:9200/',
#        'INDEX_NAME': 'geonode',
#        },
#    }
# HAYSTACK_SIGNAL_PROCESSOR = 'haystack.signals.RealtimeSignalProcessor'
# HAYSTACK_SEARCH_RESULTS_PER_PAGE = 20

# Available download formats
DOWNLOAD_FORMATS_METADATA = [
    'Atom', 'DIF', 'Dublin Core', 'ebRIM', 'FGDC', 'ISO',
]
DOWNLOAD_FORMATS_VECTOR = [
    'JPEG', 'PNG', 'PDF', 'Zipped Shapefile',
    #'PDF', 'GML 2.0', 'GML 3.1.1', 'CSV',
    #'Excel', 'GeoJSON', 'KML', 'View in Google Earth', 'Tiles',
]
DOWNLOAD_FORMATS_RASTER = [
    'JPEG',
    'PNG',
    'PDF',
    # 'ArcGrid',
    'GeoTIFF',
    #'Gtopo30',
    #'ImageMosaic',
    # 'KML',
    'View in Google Earth',
    #'Tiles',
]

ACCOUNT_NOTIFY_ON_PASSWORD_CHANGE = False

TASTYPIE_DEFAULT_FORMATS = ['json']

# gravatar settings
AUTO_GENERATE_AVATAR_SIZES = (20, 32, 80, 100, 140, 200)

# notification settings
NOTIFICATION_LANGUAGE_MODULE = "account.Account"

# Number of results per page listed in the GeoNode search pages
CLIENT_RESULTS_LIMIT = 100

# Number of items returned by the apis 0 equals no limit
API_LIMIT_PER_PAGE = 0
API_INCLUDE_REGIONS_COUNT = False

LEAFLET_CONFIG = {
    'TILES': [
        # Find tiles at:
        # http://leaflet-extras.github.io/leaflet-providers/preview/

        # Stamen toner lite.

    ],
    'PLUGINS': {
        'esri-leaflet': {
            'js': 'lib/js/esri-leaflet.js',
            'auto-include': True,
        },
        'leaflet-fullscreen': {
            'css': 'lib/css/leaflet.fullscreen.css',
            'js': 'lib/js/Leaflet.fullscreen.min.js',
            'auto-include': True,
        },
    }
}

# option to enable/disable resource unpublishing for administrators
RESOURCE_PUBLISHING = False

# Settings for EXIF contrib app
EXIF_ENABLED = False

# Settings for NLP contrib app
NLP_ENABLED = False
NLP_LOCATION_THRESHOLD = 1.0
NLP_LIBRARY_PATH = "/opt/MITIE/mitielib"
NLP_MODEL_PATH = "/opt/MITIE/MITIE-models/english/ner_model.dat"

# Settings for Slack contrib app
SLACK_ENABLED = False
SLACK_WEBHOOK_URLS = [
    "https://hooks.slack.com/services/T000/B000/XX"
]

CACHES = {
    # DUMMY CACHE FOR DEVELOPMENT
    'default': {
        'BACKEND': 'django.core.cache.backends.dummy.DummyCache',
    },
    # MEMCACHED EXAMPLE
    # 'default': {
    #     'BACKEND': 'django.core.cache.backends.memcached.MemcachedCache',
    #     'LOCATION': '127.0.0.1:11211',
    #     },
    # FILECACHE EXAMPLE
    # 'default': {
    #     'BACKEND': 'django.core.cache.backends.filebased.FileBasedCache',
    #     'LOCATION': '/tmp/django_cache',
    #     }
}

LAYER_PREVIEW_LIBRARY = 'geoext'

SERVICE_UPDATE_INTERVAL = 0

SEARCH_FILTERS = {
    'TEXT_ENABLED': True,
    'TYPE_ENABLED': True,
    'CATEGORIES_ENABLED': True,
    'OWNERS_ENABLED': True,
    'KEYWORDS_ENABLED': True,
    'DATE_ENABLED': True,
    'REGION_ENABLED': True,
    'EXTENT_ENABLED': True,
}

# Queue non-blocking notifications.
NOTIFICATION_QUEUE_ALL = False

BROKER_URL = "django://"
CELERY_ALWAYS_EAGER = False
CELERY_EAGER_PROPAGATES_EXCEPTIONS = True
CELERY_IGNORE_RESULT = True
CELERY_SEND_EVENTS = False
CELERY_RESULT_BACKEND = None
CELERY_TASK_RESULT_EXPIRES = 18000
CELERY_DISABLE_RATE_LIMITS = True
CELERY_DEFAULT_QUEUE = "default"
CELERY_DEFAULT_EXCHANGE = "default"
CELERY_DEFAULT_EXCHANGE_TYPE = "direct"
CELERY_DEFAULT_ROUTING_KEY = "default"
CELERY_CREATE_MISSING_QUEUES = True
CELERY_IMPORTS = (
    'geonode.tasks.deletion',
    'geonode.tasks.update',
    'geonode.tasks.ceph_update',
    'geonode.tasks.email',
    'geonode.tasks.ftp',
    'geonode.tasks.mk_folder',
    'geonode.tasks.jurisdiction',
    'geonode.tasks.jurisdiction2',
    'geonode.tasks.requests',
    'geonode.tasks.users',
)


CELERY_QUEUES = [
    Queue('default', routing_key='default'),
    Queue('cleanup', routing_key='cleanup'),
    Queue('update', routing_key='update'),
    Queue('ceph_update', routing_key='ceph_update'),
    Queue('email', routing_key='email'),
    Queue('ftp', routing_key='ftp'),
    Queue('mk_folder', routing_key='mk_folder'),
    Queue('jurisdiction',routing_key='jurisdiction'),
    Queue('requests',routing_key='requests'),
    Queue('users',routing_key='users'),
]

import djcelery
djcelery.setup_loader()

#### Custom LiPAD Settings ####
#TILED_SHAPEFILE = "geonode:cut_phl_001k_grid_utm_z51n"
# TILED_SHAPEFILE = "geonode:index"
TILED_SHAPEFILE = "geonode:philgrid_20160301"
TILED_SHAPEFILE_TEST = "geonode:index"
EULA_URL = '/eula/eula_form/'
SELECTION_LIMIT=209715200

MUNICIPALITY_SHAPEFILE = 'geonode:phl_adm2_municipalities_utm_z51n'
#Upload permissions on file
FILE_UPLOAD_PERMISSIONS = 0776

GEOSTORAGE_HOST = ""

FILE_UPLOAD_TEMP_DIR = "/tmp/geonode"
# THUMBNAIL_FILE_PERMISSIONS = 0664
THUMBNAIL_FILE_PERMISSIONS = 0776

<<<<<<< HEAD
PH_BBOX= [116.22307468566594, 4.27103012208686, 127.09228398538997, 21.2510169394873 ]

_TILE_SIZE = 1000

CAS_VERSION = 3

FP_DELINEATION_PL1 = 'fp_252_201613026v2'
# used for layer tagging
# RB_DELINEATION_DREAM = 'DREAM_RB'

LIPAD_INSTANCES = [
'https://lipad-fmc.dream.upd.edu.ph/',
'https://parmap.dream.upd.edu.ph/',
'https://frexls.dream.upd.edu.ph/',
'https://remap.dream.upd.edu.ph/',
'https://coastmap.dream.upd.edu.ph/',
'https://phd.dream.upd.edu.ph/',
]

# geoserver sld names
DTM_SLD = 'dtm_sld'
ORTHO_SLD = 'ortho_sld'
DSM_SLD = 'dsm_sld'
LAZ_SLD = 'laz_sld'
PHILGRID_SLD = 'philgrid'
CLEAR_SLD = 'clear_sld'

MAX_FTP_SIZE = 1073741824
=======
CEPH_OGW = {
    'default' : {
        'USER' : '<ceph-user>',
        'KEY' : '<ceph-user-key>',
        'LOCATION' : 'http://ceph-radosgw.prd.dream.upd.edu.ph',
        'CONTAINER' : 'test-container',
    }
}
>>>>>>> c87167df

# Load more settings from a file called local_settings.py if it exists
try:
    from local_settings import *  # noqa
except ImportError:
    pass

try:
    BING_LAYER = {
        "source": {
            "ptype": "gxp_bingsource",
            "apiKey": BING_API_KEY
        },
        "name": "AerialWithLabels",
        "fixed": True,
        "visibility": False,
        "group": "background"
    }
    MAP_BASELAYERS.append(BING_LAYER)
except NameError:
    print "Not enabling BingMaps base layer as a BING_API_KEY is not defined in local_settings.py file."

# Require users to authenticate before using Geonode
if LOCKDOWN_GEONODE:
    MIDDLEWARE_CLASSES = MIDDLEWARE_CLASSES + \
        ('geonode.security.middleware.LoginRequiredMiddleware',)

#for windows users check if they didn't set GEOS and GDAL in local_settings.py
#maybe they set it as a windows environment
if os.name == 'nt':
    if not "GEOS_LIBRARY_PATH" in locals() or not "GDAL_LIBRARY_PATH" in locals():
        if os.environ.get("GEOS_LIBRARY_PATH", None) \
            and os.environ.get("GDAL_LIBRARY_PATH", None):
            GEOS_LIBRARY_PATH = os.environ.get('GEOS_LIBRARY_PATH')
            GDAL_LIBRARY_PATH = os.environ.get('GDAL_LIBRARY_PATH')
        else:
            #maybe it will be found regardless if not it will throw 500 error
            from django.contrib.gis.geos import GEOSGeometry


# define the urls after the settings are overridden
if 'geonode.geoserver' in GEONODE_APPS:
    LOCAL_GEOSERVER = {
        "source": {
            "ptype": "gxp_wmscsource",
            "url": OGC_SERVER['default']['PUBLIC_LOCATION'] + "wms",
            "restUrl": "/gs/rest"
        }
    }
    baselayers = MAP_BASELAYERS
    MAP_BASELAYERS = [LOCAL_GEOSERVER]
    MAP_BASELAYERS.extend(baselayers)
<|MERGE_RESOLUTION|>--- conflicted
+++ resolved
@@ -950,7 +950,6 @@
 # THUMBNAIL_FILE_PERMISSIONS = 0664
 THUMBNAIL_FILE_PERMISSIONS = 0776
 
-<<<<<<< HEAD
 PH_BBOX= [116.22307468566594, 4.27103012208686, 127.09228398538997, 21.2510169394873 ]
 
 _TILE_SIZE = 1000
@@ -979,7 +978,7 @@
 CLEAR_SLD = 'clear_sld'
 
 MAX_FTP_SIZE = 1073741824
-=======
+
 CEPH_OGW = {
     'default' : {
         'USER' : '<ceph-user>',
@@ -988,7 +987,6 @@
         'CONTAINER' : 'test-container',
     }
 }
->>>>>>> c87167df
 
 # Load more settings from a file called local_settings.py if it exists
 try:
