--- conflicted
+++ resolved
@@ -906,11 +906,8 @@
     'geonode.tasks.email',
     'geonode.tasks.ftp',
     'geonode.tasks.mk_folder',
-<<<<<<< HEAD
     'geonode.tasks.requests_update',
-=======
-    'geonode.tasks.jurisdiction',
->>>>>>> 3dc59ee9
+
 )
 
 
@@ -922,11 +919,9 @@
     Queue('email', routing_key='email'),
     Queue('ftp', routing_key='ftp'),
     Queue('mk_folder', routing_key='mk_folder'),
-<<<<<<< HEAD
     Queue('requests_update', routing_key='requests_update')
-=======
     Queue('jurisdiction',routing_key='jurisdiction')
->>>>>>> 3dc59ee9
+
 ]
 
 import djcelery
