# -*- coding: utf-8 -*-
#########################################################################
#
# Copyright (C) 2012 OpenPlans
#
# This program is free software: you can redistribute it and/or modify
# it under the terms of the GNU General Public License as published by
# the Free Software Foundation, either version 3 of the License, or
# (at your option) any later version.
#
# This program is distributed in the hope that it will be useful,
# but WITHOUT ANY WARRANTY; without even the implied warranty of
# MERCHANTABILITY or FITNESS FOR A PARTICULAR PURPOSE. See the
# GNU General Public License for more details.
#
# You should have received a copy of the GNU General Public License
# along with this program. If not, see <http://www.gnu.org/licenses/>.
#
#########################################################################

# Django settings for the GeoNode project.
import os
from kombu import Queue
import geonode
from geonode.celery_app import app  # flake8: noqa

#
# General Django development settings
#

# GeoNode Version
VERSION = geonode.get_version()

# Defines the directory that contains the settings file as the PROJECT_ROOT
# It is used for relative settings elsewhere.
PROJECT_ROOT = os.path.abspath(os.path.dirname(__file__))

# Setting debug to true makes Django serve static media and
# present pretty error pages.
DEBUG = TEMPLATE_DEBUG = True
#DEBUG = TEMPLATE_DEBUG = False

# Set to True to load non-minified versions of (static) client dependencies
# Requires to set-up Node and tools that are required for static development
# otherwise it will raise errors for the missing non-minified dependencies
DEBUG_STATIC = False

# This is needed for integration tests, they require
# geonode to be listening for GeoServer auth requests.
os.environ['DJANGO_LIVE_TEST_SERVER_ADDRESS'] = 'localhost:8000'

# Defines settings for development
DATABASES = {
    'default': {
        'ENGINE': 'django.db.backends.sqlite3',
        'NAME': os.path.join(PROJECT_ROOT, 'development.db'),
    },
    # vector datastore for uploads
    # 'datastore' : {
    #    'ENGINE': 'django.contrib.gis.db.backends.postgis',
    #    'NAME': '',
    #    'USER' : '',
    #    'PASSWORD' : '',
    #    'HOST' : '',
    #    'PORT' : '',
    # }
}

# Local time zone for this installation. Choices can be found here:
# http://en.wikipedia.org/wiki/List_of_tz_zones_by_name
# although not all choices may be available on all operating systems.
# If running in a Windows environment this must be set to the same as your
# system time zone.
TIME_ZONE = 'Asia/Manila'

# Language code for this installation. All choices can be found here:
# http://www.i18nguy.com/unicode/language-identifiers.html
LANGUAGE_CODE = 'en'

LANGUAGES = (
    ('en', 'English'),
    ('tl', 'Tagalog'),
)

EXTRA_LANG_INFO = {
    'am': {
        'bidi': False,
        'code': 'am',
        'name': 'Amharic',
        'name_local': 'Amharic',
        },
    'tl': {
        'bidi': False,
        'code': 'tl',
        'name': 'Tagalog',
        'name_local': 'tagalog',
        },
    'ta': {
        'bidi': False,
        'code': 'ta',
        'name': 'Tamil',
        'name_local': u'tamil',
        },
    'si': {
        'bidi': False,
        'code': 'si',
        'name': 'Sinhala',
        'name_local': 'sinhala',
        },
}

AUTH_USER_MODEL = 'people.Profile'

# If you set this to False, Django will make some optimizations so as not
# to load the internationalization machinery.
USE_I18N = True

MODELTRANSLATION_LANGUAGES = ['en', ]

MODELTRANSLATION_DEFAULT_LANGUAGE = 'en'

MODELTRANSLATION_FALLBACK_LANGUAGES = ('en',)

# Absolute path to the directory that holds media.
# Example: "/home/media/media.lawrence.com/"
MEDIA_ROOT = os.path.join(PROJECT_ROOT, "uploaded")

# URL that handles the media served from MEDIA_ROOT. Make sure to use a
# trailing slash if there is a path component (optional in other cases).
# Examples: "http://media.lawrence.com", "http://example.com/media/"
MEDIA_URL = "/uploaded/"

# Absolute path to the directory that holds static files like app media.
# Example: "/home/media/media.lawrence.com/apps/"
STATIC_ROOT = os.path.join(PROJECT_ROOT, "static_root")

# URL that handles the static files like app media.
# Example: "http://media.lawrence.com"
STATIC_URL = "/static/"

# Additional directories which hold static files
#STATICFILES_DIRS = [
#    os.path.join(PROJECT_ROOT, "static"),
#]

STATICFILES_DIRS = [
    '/opt/geonode/geonode/media',
    os.path.join(PROJECT_ROOT, "static"),
    "/opt/geonode/virtualenv/geonode/local/lib/python2.7/site-packages/django/contrib/admin/static",
    "/opt/geonode/virtualenv/geonode/local/lib/python2.7/site-packages/autocomplete_light/static",
    "/opt/geonode/virtualenv/geonode/local/lib/python2.7/site-packages/leaflet/static",
]


# List of finder classes that know how to find static files in
# various locations.
STATICFILES_FINDERS = (
    'django.contrib.staticfiles.finders.FileSystemFinder',
    'django.contrib.staticfiles.finders.AppDirectoriesFinder',
    #    'django.contrib.staticfiles.finders.DefaultStorageFinder',
)

# Note that Django automatically includes the "templates" dir in all the
# INSTALLED_APPS, se there is no need to add maps/templates or admin/templates
TEMPLATE_DIRS = (
    os.path.join(PROJECT_ROOT, "templates"),
)

# Location of translation files
LOCALE_PATHS = (
    os.path.join(PROJECT_ROOT, "locale"),
)

# Make this unique, and don't share it with anybody.
SECRET_KEY = 'myv-y4#7j-d*p-__@j#*3z@!y24fz8%^z2v6atuy4bo9vqr1_a'

# Location of url mappings
ROOT_URLCONF = 'geonode.urls'

# Site id in the Django sites framework
SITE_ID = 1

# Login and logout urls override
LOGIN_URL = '/account/login/'
LOGOUT_URL = '/account/logout/'

# Documents application
ALLOWED_DOCUMENT_TYPES = [
    'doc', 'docx', 'gif', 'jpg', 'jpeg', 'ods', 'odt', 'odp', 'pdf', 'png', 'ppt',
    'pptx', 'rar', 'sld', 'tif', 'tiff', 'txt', 'xls', 'xlsx', 'xml', 'zip', 'gz'
]

MAX_DOCUMENT_SIZE = 50  # MB

# DOCUMENT_TYPE_MAP and DOCUMENT_MIMETYPE_MAP update enumerations in
# documents/enumerations.py and should only
# need to be uncommented if adding other types
# to settings.ALLOWED_DOCUMENT_TYPES

# DOCUMENT_TYPE_MAP = {}
# DOCUMENT_MIMETYPE_MAP = {}

GEONODE_APPS = (
    # GeoNode internal apps
    'geonode.people',
    'geonode.base',
    'geonode.layers',
    'geonode.maps',
    'geonode.proxy',
    'geonode.security',
    'geonode.social',
    'geonode.catalogue',
    'geonode.documents',
    'geonode.api',
    'geonode.groups',
    'geonode.services',

    # GeoNode Contrib Apps

    # 'geonode.contrib.dynamic',

    #CEPH App
    'geonode.cephgeo',

    # Maptiles
    # Django app for selecting and highlighting tiles
    'geonode.maptiles',

    #Registration app
    #'geonode.registration',

    # EULA app
    'geonode.eula',

    # GeoServer Apps
    # Geoserver needs to come last because
    # it's signals may rely on other apps' signals.
    'geonode.geoserver',
    'geonode.upload',
    'geonode.tasks',

    # Data Requests Management App
    'geonode.datarequests',


)

GEONODE_CONTRIB_APPS = (
    # GeoNode Contrib Apps
    'geonode.contrib.dynamic',
    'geonode.contrib.exif',
    'geonode.contrib.favorite',
    'geonode.contrib.geogig',
    'geonode.contrib.geosites',
    'geonode.contrib.nlp',
    'geonode.contrib.slack'
)

# Uncomment the following line to enable contrib apps
# GEONODE_APPS = GEONODE_APPS + GEONODE_CONTRIB_APPS

INSTALLED_APPS = (

    # Boostrap admin theme
    # 'django_admin_bootstrapped.bootstrap3',
    # 'django_admin_bootstrapped',

    # Apps bundled with Django
    'django.contrib.auth',
    'django.contrib.contenttypes',
    'django.contrib.sessions',
    'django.contrib.sites',
    'django.contrib.admin',
    'django.contrib.sitemaps',
    'django.contrib.staticfiles',
    'django.contrib.messages',
    'django.contrib.humanize',
    'django.contrib.gis',

    # Third party apps

    #Single Sign On
    #'simple_sso.sso_server',

    # Utility
    'pagination',
    'taggit',
    'friendlytagloader',
    'geoexplorer',
    'leaflet',
    'django_extensions',
    'corsheaders',
    # 'haystack',
    'autocomplete_light',
    'mptt',
    'modeltranslation',
    'djcelery',
    'djkombu',


    # Theme
    "pinax_theme_bootstrap_account",
    "pinax_theme_bootstrap",
    'django_forms_bootstrap',

    # Social
    'account',
    'avatar',
    'dialogos',
    'agon_ratings',
    'notification',
    'announcements',
    'actstream',
    'user_messages',
    'tastypie',
    'polymorphic',
    'guardian',

    # Crispy Forms
    'crispy_forms',
    'changuito',
    'djkombu',
    'south',
    'corsheaders',
    'captcha',

) + GEONODE_APPS

LOGGING = {
    'version': 1,
    'disable_existing_loggers': False,
    'formatters': {
        'verbose': {
            'format': '%(levelname)s %(asctime)s %(module)s %(process)d %(thread)d %(message)s'
        },
        'simple': {
            'format': '%(message)s',
        },
    },
    'filters': {
        'require_debug_false': {
            '()': 'django.utils.log.RequireDebugFalse'
        }
    },
    'handlers': {
        'null': {
            'level': 'ERROR',
            'class': 'django.utils.log.NullHandler',
        },
        'console': {
            'level': 'ERROR',
            'class': 'logging.StreamHandler',
            'formatter': 'simple'
        },
        'mail_admins': {
            'level': 'ERROR', 'filters': ['require_debug_false'],
            'class': 'django.utils.log.AdminEmailHandler',
        },
#        'file': {
#            'level': 'DEBUG',
#            'class': 'logging.FileHandler',
#            'filename': '/var/log/geonode.log',
#            'formatter': 'verbose'
#        }
    },
    "loggers": {
        "django": {
            "handlers": ["console"], "level": "ERROR", },
        "geonode": {
            "handlers": ["console"], "level": "ERROR", },
        "gsconfig.catalog": {
            "handlers": ["console"], "level": "ERROR", },
        "owslib": {
            "handlers": ["console"], "level": "ERROR", },
        "pycsw": {
            "handlers": ["console"], "level": "ERROR", },
        },
    }

#
# Customizations to built in Django settings required by GeoNode
#


TEMPLATE_CONTEXT_PROCESSORS = (
    'django.contrib.auth.context_processors.auth',
    'django.core.context_processors.debug',
    'django.core.context_processors.i18n',
    "django.core.context_processors.tz",
    'django.core.context_processors.media',
    "django.core.context_processors.static",
    'django.core.context_processors.request',
    'django.contrib.messages.context_processors.messages',
    'account.context_processors.account',
    # The context processor below adds things like SITEURL
    # and GEOSERVER_BASE_URL to all pages that use a RequestContext
    'geonode.context_processors.resource_urls',
    'geonode.geoserver.context_processors.geoserver_urls',
)

MIDDLEWARE_CLASSES = (
    'corsheaders.middleware.CorsMiddleware',
    'django.middleware.common.CommonMiddleware',
    'django.contrib.sessions.middleware.SessionMiddleware',
    'django.contrib.messages.middleware.MessageMiddleware',
    # The setting below makes it possible to serve different languages per
    # user depending on things like headers in HTTP requests.
    'django.middleware.locale.LocaleMiddleware',
    'pagination.middleware.PaginationMiddleware',
    'django.middleware.csrf.CsrfViewMiddleware',
    'django.contrib.auth.middleware.AuthenticationMiddleware',
    'django.middleware.clickjacking.XFrameOptionsMiddleware',
    # This middleware allows to print private layers for the users that have
    # the permissions to view them.
    # It sets temporary the involved layers as public before restoring the permissions.
    # Beware that for few seconds the involved layers are public there could be risks.
    # 'geonode.middleware.PrintProxyMiddleware',
    # E-Commerce cart middleware
    'changuito.middleware.CartMiddleware',
)


# Replacement of default authentication backend in order to support
# permissions per object.
AUTHENTICATION_BACKENDS = (
    'django.contrib.auth.backends.ModelBackend',
    'guardian.backends.ObjectPermissionBackend',
)

ANONYMOUS_USER_ID = -1
GUARDIAN_GET_INIT_ANONYMOUS_USER = 'geonode.people.models.get_anonymous_user_instance'

# Whether the uplaoded resources should be public and downloadable by default or not
DEFAULT_ANONYMOUS_VIEW_PERMISSION = True
DEFAULT_ANONYMOUS_DOWNLOAD_PERMISSION = True

#
# Settings for default search size
#
DEFAULT_SEARCH_SIZE = 10


#
# Settings for third party apps
#

# Agon Ratings
AGON_RATINGS_CATEGORY_CHOICES = {
    "maps.Map": {
        "map": "How good is this map?"
    },
    "layers.Layer": {
        "layer": "How good is this layer?"
    },
    "documents.Document": {
        "document": "How good is this document?"
    }
}

# Activity Stream
ACTSTREAM_SETTINGS = {
    'MODELS': (
        'people.Profile',
        'layers.layer',
        'maps.map',
        'dialogos.comment',
        'documents.document',
        'services.service'),
    'FETCH_RELATIONS': True,
    'USE_PREFETCH': False,
    'USE_JSONFIELD': True,
    'GFK_FETCH_DEPTH': 1,
}

# Settings for Social Apps
REGISTRATION_OPEN = True
ACCOUNT_EMAIL_CONFIRMATION_EMAIL = False
ACCOUNT_EMAIL_CONFIRMATION_REQUIRED = False
ACCOUNT_APPROVAL_REQUIRED = False

# Mail Server Settings
EMAIL_HOST = "mail.lan.dream.upd.edu.ph"
EMAIL_PORT = 25

# Email for users to contact admins.
THEME_ACCOUNT_CONTACT_EMAIL = 'lipad@dream.upd.edu.ph'
LIPAD_SUPPORT_MAIL = 'lipad@dream.upd.edu.ph'
FTP_SUPPORT_MAIL = 'lipad@dream.upd.edu.ph'
FTP_AUTOMAIL = 'automailer@dream.upd.edu.ph'

#get data coverage layer name
PHILGRID_NAME = "philgrid_20160301"
#
# Test Settings
#

# Setting a custom test runner to avoid running the tests for
# some problematic 3rd party apps
TEST_RUNNER = 'django_nose.NoseTestSuiteRunner'

# Arguments for the test runner
NOSE_ARGS = [
    '--nocapture',
    '--detailed-errors',
]

#
# GeoNode specific settings
#

SITEURL = "http://localhost:8000/"

USE_QUEUE = False

DEFAULT_WORKSPACE = 'geonode'
CASCADE_WORKSPACE = 'geonode'

OGP_URL = "http://geodata.tufts.edu/solr/select"

# Topic Categories list should not be modified (they are ISO). In case you
# absolutely need it set to True this variable
MODIFY_TOPICCATEGORY = False

MISSING_THUMBNAIL = 'geonode/img/missing_thumb.png'

# Search Snippet Cache Time in Seconds
CACHE_TIME = 0

# OGC (WMS/WFS/WCS) Server Settings
# OGC (WMS/WFS/WCS) Server Settings
OGC_SERVER = {
    'default': {
        'BACKEND': 'geonode.geoserver',
        'LOCATION': 'http://localhost:8080/geoserver/',
        # PUBLIC_LOCATION needs to be kept like this because in dev mode
        # the proxy won't work and the integration tests will fail
        # the entire block has to be overridden in the local_settings
        'PUBLIC_LOCATION': 'http://localhost:8080/geoserver/',
        'USER': 'admin',
        'PASSWORD': 'geoserver',
        'MAPFISH_PRINT_ENABLED': True,
        'PRINT_NG_ENABLED': True,
        'GEONODE_SECURITY_ENABLED': True,
        'GEOGIG_ENABLED': False,
        'WMST_ENABLED': False,
        'BACKEND_WRITE_ENABLED': True,
        'WPS_ENABLED': False,
        'LOG_FILE': '%s/geoserver/data/logs/geoserver.log' % os.path.abspath(os.path.join(PROJECT_ROOT, os.pardir)),
        # Set to name of database in DATABASES dictionary to enable
        'DATASTORE': '',  # 'datastore',
        'TIMEOUT': 10  # number of seconds to allow for HTTP requests
    }
}

# Uploader Settings
UPLOADER = {
    'BACKEND': 'geonode.rest',
    'OPTIONS': {
        'TIME_ENABLED': False,
        'GEOGIG_ENABLED': False,
    }
}

# CSW settings
CATALOGUE = {
    'default': {
        # The underlying CSW implementation
        # default is pycsw in local mode (tied directly to GeoNode Django DB)
        'ENGINE': 'geonode.catalogue.backends.pycsw_local',
        # pycsw in non-local mode
        # 'ENGINE': 'geonode.catalogue.backends.pycsw_http',
        # GeoNetwork opensource
        # 'ENGINE': 'geonode.catalogue.backends.geonetwork',
        # deegree and others
        # 'ENGINE': 'geonode.catalogue.backends.generic',

        # The FULLY QUALIFIED base url to the CSW instance for this GeoNode
        'URL': '%scatalogue/csw' % SITEURL,
        # 'URL': 'http://localhost:8080/geonetwork/srv/en/csw',
        # 'URL': 'http://localhost:8080/deegree-csw-demo-3.0.4/services',

        # login credentials (for GeoNetwork)
        # 'USER': 'admin',
        # 'PASSWORD': 'admin',
    }
}

# pycsw settings
PYCSW = {
    # pycsw configuration
    'CONFIGURATION': {
        # uncomment / adjust to override server config system defaults
        #'server': {
        #    'maxrecords': '10',
        #    'pretty_print': 'true',
        #    'federatedcatalogues': 'http://catalog.data.gov/csw'
        #},
        'metadata:main': {
            'identification_title': 'GeoNode Catalogue',
            'identification_abstract': 'GeoNode is an open source platform that facilitates the creation, sharing, ' \
            'and collaborative use of geospatial data',
            'identification_keywords': 'sdi,catalogue,discovery,metadata,GeoNode',
            'identification_keywords_type': 'theme',
            'identification_fees': 'None',
            'identification_accessconstraints': 'None',
            'provider_name': 'Organization Name',
            'provider_url': SITEURL,
            'contact_name': 'Lastname, Firstname',
            'contact_position': 'Position Title',
            'contact_address': 'Mailing Address',
            'contact_city': 'City',
            'contact_stateorprovince': 'Administrative Area',
            'contact_postalcode': 'Zip or Postal Code',
            'contact_country': 'Country',
            'contact_phone': '+xx-xxx-xxx-xxxx',
            'contact_fax': '+xx-xxx-xxx-xxxx',
            'contact_email': 'Email Address',
            'contact_url': 'Contact URL',
            'contact_hours': 'Hours of Service',
            'contact_instructions': 'During hours of service. Off on weekends.',
            'contact_role': 'pointOfContact',
        },
        'metadata:inspire': {
            'enabled': 'true',
            'languages_supported': 'eng,gre',
            'default_language': 'eng',
            'date': 'YYYY-MM-DD',
            'gemet_keywords': 'Utility and governmental services',
            'conformity_service': 'notEvaluated',
            'contact_name': 'Organization Name',
            'contact_email': 'Email Address',
            'temp_extent': 'YYYY-MM-DD/YYYY-MM-DD',
        }
    }
}

# GeoNode javascript client configuration

# default map projection
# Note: If set to EPSG:4326, then only EPSG:4326 basemaps will work.
DEFAULT_MAP_CRS = "EPSG:900913"

# Where should newly created maps be focused?
DEFAULT_MAP_CENTER = (0, 0)

# How tightly zoomed should newly created maps be?
# 0 = entire world;
# maximum zoom is between 12 and 15 (for Google Maps, coverage varies by area)
DEFAULT_MAP_ZOOM = 0

MAP_BASELAYERS = [{
    "source": {"ptype": "gxp_olsource"},
    "type": "OpenLayers.Layer",
    "args": ["No background"],
    "visibility": False,
    "fixed": True,
    "group":"background"
}, {
    "source": {"ptype": "gxp_osmsource"},
    "type": "OpenLayers.Layer.OSM",
    "name": "mapnik",
    "visibility": True,
    "fixed": True,
    "group": "background"
}, {
    "source": {"ptype": "gxp_mapquestsource"},
    "name": "osm",
    "group": "background",
    "visibility": False
}, {
    "source": {"ptype": "gxp_mapquestsource"},
    "name": "naip",
    "group": "background",
    "visibility": False
}, 
{
    "source": {"ptype": "gxp_mapboxsource"},
}]

SOCIAL_BUTTONS = True

SOCIAL_ORIGINS = [{
    "label":"Email",
    "url":"mailto:?subject={name}&body={url}",
    "css_class":"email"
}, {
    "label":"Facebook",
    "url":"http://www.facebook.com/sharer.php?u={url}",
    "css_class":"fb"
}, {
    "label":"Twitter",
    "url":"https://twitter.com/share?url={url}&hashtags={hashtags}",
    "css_class":"tw"
}, {
    "label":"Google +",
    "url":"https://plus.google.com/share?url={url}",
    "css_class":"gp"
}]

#CKAN Query String Parameters names pulled from
#https://github.com/ckan/ckan/blob/2052628c4a450078d58fb26bd6dc239f3cc68c3e/ckan/logic/action/create.py#L43
CKAN_ORIGINS = [{
    "label":"Humanitarian Data Exchange (HDX)",
    "url":"https://data.hdx.rwlabs.org/dataset/new?title={name}&dataset_date={date}&notes={abstract}&caveats={caveats}",
    "css_class":"hdx"
}]
#SOCIAL_ORIGINS.extend(CKAN_ORIGINS)

# Setting TWITTER_CARD to True will enable Twitter Cards
# https://dev.twitter.com/cards/getting-started
# Be sure to replace @GeoNode with your organization or site's twitter handle.
TWITTER_CARD = True
TWITTER_SITE = '@GeoNode'
TWITTER_HASHTAGS = ['geonode']

OPENGRAPH_ENABLED = True

# Enable Licenses User Interface
# Regardless of selection, license field stil exists as a field in the Resourcebase model.
# Detail Display: above, below, never
# Metadata Options: verbose, light, never
LICENSES = {
    'ENABLED': True,
    'DETAIL': 'above',
    'METADATA': 'verbose',
}

SRID = {
    'DETAIL': 'never',
}

SESSION_SERIALIZER = 'django.contrib.sessions.serializers.PickleSerializer'

# Require users to authenticate before using Geonode
LOCKDOWN_GEONODE = False

# Add additional paths (as regular expressions) that don't require
# authentication.
AUTH_EXEMPT_URLS = ()

# A tuple of hosts the proxy can send requests to.
PROXY_ALLOWED_HOSTS = ()

# The proxy to use when making cross origin requests.
PROXY_URL = '/proxy/?url=' if DEBUG else None

# Haystack Search Backend Configuration.  To enable, first install the following:
# - pip install django-haystack
# - pip install pyelasticsearch
# Set HAYSTACK_SEARCH to True
# Run "python manage.py rebuild_index"
HAYSTACK_SEARCH = False
# Avoid permissions prefiltering
SKIP_PERMS_FILTER = False
# Update facet counts from Haystack
HAYSTACK_FACET_COUNTS = False
# HAYSTACK_CONNECTIONS = {
#    'default': {
#        'ENGINE': 'haystack.backends.elasticsearch_backend.ElasticsearchSearchEngine',
#        'URL': 'http://127.0.0.1:9200/',
#        'INDEX_NAME': 'geonode',
#        },
#    }
# HAYSTACK_SIGNAL_PROCESSOR = 'haystack.signals.RealtimeSignalProcessor'
# HAYSTACK_SEARCH_RESULTS_PER_PAGE = 20

# Available download formats
DOWNLOAD_FORMATS_METADATA = [
    'Atom', 'DIF', 'Dublin Core', 'ebRIM', 'FGDC', 'ISO',
]
DOWNLOAD_FORMATS_VECTOR = [
    'JPEG', 'PNG', 'Zipped Shapefile',
    #'PDF', 'GML 2.0', 'GML 3.1.1', 'CSV',
    #'Excel', 'GeoJSON', 'KML', 'View in Google Earth', 'Tiles',
]
DOWNLOAD_FORMATS_RASTER = [
    'JPEG',
    #'PDF',
    'PNG',
    'ArcGrid',
    'GeoTIFF',
    #'Gtopo30',
    #'ImageMosaic',
    'KML',
    'View in Google Earth',
    #'Tiles',
]

ACCOUNT_NOTIFY_ON_PASSWORD_CHANGE = False

TASTYPIE_DEFAULT_FORMATS = ['json']

# gravatar settings
AUTO_GENERATE_AVATAR_SIZES = (20, 32, 80, 100, 140, 200)

# notification settings
NOTIFICATION_LANGUAGE_MODULE = "account.Account"

# Number of results per page listed in the GeoNode search pages
CLIENT_RESULTS_LIMIT = 100

# Number of items returned by the apis 0 equals no limit
API_LIMIT_PER_PAGE = 0
API_INCLUDE_REGIONS_COUNT = False

LEAFLET_CONFIG = {
    'TILES': [
        # Find tiles at:
        # http://leaflet-extras.github.io/leaflet-providers/preview/

        # Stamen toner lite.
        
    ],
    'PLUGINS': {
        'esri-leaflet': {
            'js': 'lib/js/esri-leaflet.js?v=%s' % VERSION,
            'auto-include': True,
        },
        'leaflet-fullscreen': {
            'css': 'lib/css/leaflet.fullscreen.css?v=%s' % VERSION,
            'js': 'lib/js/Leaflet.fullscreen.min.js?v=%s' % VERSION,
            'auto-include': True,
        },
    }
}

# option to enable/disable resource unpublishing for administrators
RESOURCE_PUBLISHING = False

# Settings for EXIF contrib app
EXIF_ENABLED = False

# Settings for NLP contrib app
NLP_ENABLED = False
NLP_LOCATION_THRESHOLD = 1.0
NLP_LIBRARY_PATH = "/opt/MITIE/mitielib"
NLP_MODEL_PATH = "/opt/MITIE/MITIE-models/english/ner_model.dat"

# Settings for Slack contrib app
SLACK_ENABLED = False
SLACK_WEBHOOK_URLS = [
    "https://hooks.slack.com/services/T000/B000/XX"
]

CACHES = {
    # DUMMY CACHE FOR DEVELOPMENT
    'default': {
        'BACKEND': 'django.core.cache.backends.dummy.DummyCache',
    },
    # MEMCACHED EXAMPLE
    # 'default': {
    #     'BACKEND': 'django.core.cache.backends.memcached.MemcachedCache',
    #     'LOCATION': '127.0.0.1:11211',
    #     },
    # FILECACHE EXAMPLE
    # 'default': {
    #     'BACKEND': 'django.core.cache.backends.filebased.FileBasedCache',
    #     'LOCATION': '/tmp/django_cache',
    #     }
}

LAYER_PREVIEW_LIBRARY = 'geoext'

SERVICE_UPDATE_INTERVAL = 0

SEARCH_FILTERS = {
    'TEXT_ENABLED': True,
    'TYPE_ENABLED': True,
    'CATEGORIES_ENABLED': True,
    'OWNERS_ENABLED': True,
    'KEYWORDS_ENABLED': True,
    'DATE_ENABLED': True,
    'REGION_ENABLED': True,
    'EXTENT_ENABLED': True,
}

# Queue non-blocking notifications.
NOTIFICATION_QUEUE_ALL = False

BROKER_URL = "django://"
CELERY_ALWAYS_EAGER = False
CELERY_EAGER_PROPAGATES_EXCEPTIONS = True
CELERY_IGNORE_RESULT = True
CELERY_SEND_EVENTS = False
CELERY_RESULT_BACKEND = None
CELERY_TASK_RESULT_EXPIRES = 18000
CELERY_DISABLE_RATE_LIMITS = True
CELERY_DEFAULT_QUEUE = "default"
CELERY_DEFAULT_EXCHANGE = "default"
CELERY_DEFAULT_EXCHANGE_TYPE = "direct"
CELERY_DEFAULT_ROUTING_KEY = "default"
CELERY_CREATE_MISSING_QUEUES = True
CELERY_IMPORTS = (
    'geonode.tasks.deletion',
    'geonode.tasks.update',
    'geonode.tasks.ceph_update',
    'geonode.tasks.email',
    'geonode.tasks.ftp',
    'geonode.tasks.mk_folder'
)


CELERY_QUEUES = [
    Queue('default', routing_key='default'),
    Queue('cleanup', routing_key='cleanup'),
    Queue('update', routing_key='update'),
    Queue('ceph_update', routing_key='ceph_update'),
    Queue('email', routing_key='email'),
    Queue('ftp', routing_key='ftp'),
    Queue('mk_folder', routing_key='mk_folder')
]

import djcelery
djcelery.setup_loader()

#TILED_SHAPEFILE = "geonode:cut_phl_001k_grid_utm_z51n"
# TILED_SHAPEFILE = "geonode:index"
TILED_SHAPEFILE = "geonode:philgrid_20160301"
TILED_SHAPEFILE_TEST = "geonode:index"
EULA_URL = '/eula/eula_form/'
SELECTION_LIMIT=209715200

MUNICIPALITY_SHAPEFILE = 'geonode:phl_adm2_municipalities_utm_z51n'
#Upload permissions on file
FILE_UPLOAD_PERMISSIONS = 0666
GEOSTORAGE_HOST = ""

FILE_UPLOAD_TEMP_DIR = "/tmp/geonode"
THUMBNAIL_FILE_PERMISSIONS = 0664

# Load more settings from a file called local_settings.py if it exists
try:
    from local_settings import *  # noqa
except ImportError:
    pass

try:
    BING_LAYER = {    
        "source": {
            "ptype": "gxp_bingsource",
            "apiKey": BING_API_KEY
        },
        "name": "AerialWithLabels",
        "fixed": True,
        "visibility": False,
        "group": "background"
    }
    MAP_BASELAYERS.append(BING_LAYER)
except NameError:
    print "Not enabling BingMaps base layer as a BING_API_KEY is not defined in local_settings.py file."

# Require users to authenticate before using Geonode
if LOCKDOWN_GEONODE:
    MIDDLEWARE_CLASSES = MIDDLEWARE_CLASSES + \
        ('geonode.security.middleware.LoginRequiredMiddleware',)

#for windows users check if they didn't set GEOS and GDAL in local_settings.py
#maybe they set it as a windows environment
if os.name == 'nt':
    if not "GEOS_LIBRARY_PATH" in locals() or not "GDAL_LIBRARY_PATH" in locals():
        if os.environ.get("GEOS_LIBRARY_PATH", None) \
            and os.environ.get("GDAL_LIBRARY_PATH", None):
            GEOS_LIBRARY_PATH = os.environ.get('GEOS_LIBRARY_PATH')
            GDAL_LIBRARY_PATH = os.environ.get('GDAL_LIBRARY_PATH')
        else:
            #maybe it will be found regardless if not it will throw 500 error
            from django.contrib.gis.geos import GEOSGeometry


# define the urls after the settings are overridden
if 'geonode.geoserver' in GEONODE_APPS:
    LOCAL_GEOSERVER = {
        "source": {
            "ptype": "gxp_wmscsource",
            "url": OGC_SERVER['default']['PUBLIC_LOCATION'] + "wms",
            "restUrl": "/gs/rest"
        }
    }
    baselayers = MAP_BASELAYERS
    MAP_BASELAYERS = [LOCAL_GEOSERVER]
<<<<<<< HEAD
    MAP_BASELAYERS.extend(baselayers)
=======
    MAP_BASELAYERS.extend(baselayers)

PH_BBOX= [116.22307468566594, 4.27103012208686, 127.09228398538997, 21.2510169394873 ]
>>>>>>> 228af18c
<|MERGE_RESOLUTION|>--- conflicted
+++ resolved
@@ -978,10 +978,6 @@
     }
     baselayers = MAP_BASELAYERS
     MAP_BASELAYERS = [LOCAL_GEOSERVER]
-<<<<<<< HEAD
     MAP_BASELAYERS.extend(baselayers)
-=======
-    MAP_BASELAYERS.extend(baselayers)
-
-PH_BBOX= [116.22307468566594, 4.27103012208686, 127.09228398538997, 21.2510169394873 ]
->>>>>>> 228af18c
+
+PH_BBOX= [116.22307468566594, 4.27103012208686, 127.09228398538997, 21.2510169394873 ]