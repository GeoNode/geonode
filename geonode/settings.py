--- conflicted
+++ resolved
@@ -108,11 +108,7 @@
 #      )
 # )
 
-<<<<<<< HEAD
 #DATABASE_URL = 'postgresql://geonode:geonode_data@dev.skaphe.com:5432/geonode'
-=======
-DATABASE_URL = 'postgresql://geonode:geonode_data@dev.skaphe.com:5432/geonode'
->>>>>>> e9d3ac4c
 
 if DATABASE_URL.startswith("spatialite"):
     try:
@@ -148,18 +144,7 @@
     })
 
 DATABASES = {
-<<<<<<< HEAD
     'default': _db_conf
-=======
-   'default': {
-       'ENGINE': 'django.contrib.gis.db.backends.postgis',
-       'NAME': 'geonode',
-       'USER': 'geonode',
-       'PASSWORD': 'geonode_data',
-       'HOST': 'dev.skaphe.com',
-       'PORT': '5432',
-   }
->>>>>>> e9d3ac4c
 }
 
 if os.getenv('DEFAULT_BACKEND_DATASTORE'):
