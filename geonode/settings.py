# -*- coding: utf-8 -*-
#########################################################################
#
# Copyright (C) 2016 OSGeo
#
# This program is free software: you can redistribute it and/or modify
# it under the terms of the GNU General Public License as published by
# the Free Software Foundation, either version 3 of the License, or
# (at your option) any later version.
#
# This program is distributed in the hope that it will be useful,
# but WITHOUT ANY WARRANTY; without even the implied warranty of
# MERCHANTABILITY or FITNESS FOR A PARTICULAR PURPOSE. See the
# GNU General Public License for more details.
#
# You should have received a copy of the GNU General Public License
# along with this program. If not, see <http://www.gnu.org/licenses/>.
#
#########################################################################

# Django settings for the GeoNode project.
import os
import re
import ast
import sys
from datetime import timedelta
from distutils.util import strtobool  # noqa
from urllib.parse import urlparse, urlunparse, urljoin

import django
import dj_database_url
#
# General Django development settings
#
from django.conf.global_settings import DATETIME_INPUT_FORMATS
from geonode import get_version
from kombu import Queue, Exchange

SILENCED_SYSTEM_CHECKS = [
    '1_8.W001',
    'fields.W340',
    'auth.W004',
    'urls.W002'
]

# GeoNode Version
VERSION = get_version()

DEFAULT_CHARSET = "utf-8"

# Defines the directory that contains the settings file as the PROJECT_ROOT
# It is used for relative settings elsewhere.
PROJECT_ROOT = os.path.abspath(os.path.dirname(__file__))

# Setting debug to true makes Django serve static media and
# present pretty error pages.
DEBUG = ast.literal_eval(os.getenv('DEBUG', 'True'))

# Set to True to load non-minified versions of (static) client dependencies
# Requires to set-up Node and tools that are required for static development
# otherwise it will raise errors for the missing non-minified dependencies
DEBUG_STATIC = ast.literal_eval(os.getenv('DEBUG_STATIC', 'False'))

FORCE_SCRIPT_NAME = os.getenv('FORCE_SCRIPT_NAME', '')

# Define email service on GeoNode
EMAIL_ENABLE = ast.literal_eval(os.getenv('EMAIL_ENABLE', 'True'))

if EMAIL_ENABLE:
    EMAIL_BACKEND = os.getenv('DJANGO_EMAIL_BACKEND',
                              default='django.core.mail.backends.smtp.EmailBackend')
    EMAIL_HOST = os.getenv('DJANGO_EMAIL_HOST', 'smtp.gmail.com')
    EMAIL_PORT = os.getenv('DJANGO_EMAIL_PORT', 465)
    EMAIL_HOST_USER = os.getenv('DJANGO_EMAIL_HOST_USER', 'srst@skaphe.com')
    EMAIL_HOST_PASSWORD = os.getenv('DJANGO_EMAIL_HOST_PASSWORD', '***********')
    EMAIL_USE_TLS = ast.literal_eval(os.getenv('DJANGO_EMAIL_USE_TLS', 'False'))
    EMAIL_USE_SSL = ast.literal_eval(os.getenv('DJANGO_EMAIL_USE_SSL', 'True'))
    DEFAULT_FROM_EMAIL = os.getenv('DEFAULT_FROM_EMAIL', 'Skaphe <srst@skaphe.com>')
else:
    EMAIL_BACKEND = os.getenv('DJANGO_EMAIL_BACKEND',
                              default='django.core.mail.backends.console.EmailBackend')

# Make this unique, and don't share it with anybody.
_DEFAULT_SECRET_KEY = 'myv-y4#7j-d*p-__@j#*3z@!y24fz8%^z2v6atuy4bo9vqr1_a'
SECRET_KEY = os.getenv('SECRET_KEY', _DEFAULT_SECRET_KEY)

SITE_HOST_SCHEMA = os.getenv('SITE_HOST_SCHEMA', 'http')
SITE_HOST_NAME = os.getenv('SITE_HOST_NAME', 'localhost')
SITE_HOST_PORT = os.getenv('SITE_HOST_PORT', 8000)
_default_siteurl = "%s://%s:%s/" % (SITE_HOST_SCHEMA,
                                    SITE_HOST_NAME,
                                    SITE_HOST_PORT) if SITE_HOST_PORT else "%s://%s/" % (SITE_HOST_SCHEMA, SITE_HOST_NAME)
SITEURL = os.getenv('SITEURL', _default_siteurl)

# we need hostname for deployed
_surl = urlparse(SITEURL)
HOSTNAME = _surl.hostname

# add trailing slash to site url. geoserver url will be relative to this
if not SITEURL.endswith('/'):
    SITEURL = '{}/'.format(SITEURL)

DATABASE_URL = os.getenv(
    'DATABASE_URL',
    'sqlite:///{path}'.format(
        path=os.path.join(PROJECT_ROOT, 'development.db')
    )
)

# DATABASE_URL = 'postgresql://test_geonode:test_geonode@localhost:5432/geonode'

# Defines settings for development

# since GeoDjango is in use, you should use gis-enabled engine, for example:
# 'ENGINE': 'django.contrib.gis.db.backends.postgis'
# see https://docs.djangoproject.com/en/1.8/ref/contrib/gis/db-api/#module-django.contrib.gis.db.backends for
# detailed list of supported backends and notes.
_db_conf = dj_database_url.parse(DATABASE_URL, conn_max_age=5)
if 'spatialite' in DATABASE_URL:
    SPATIALITE_LIBRARY_PATH = 'mod_spatialite.so'

if 'CONN_TOUT' in _db_conf:
    _db_conf['CONN_TOUT'] = 5
if 'postgresql' in DATABASE_URL or 'postgis' in DATABASE_URL:
    if 'OPTIONS' not in _db_conf:
        _db_conf['OPTIONS'] = {}
    _db_conf['OPTIONS'].update({
        'connect_timeout': 5,
    })

DATABASES = {
    'default': _db_conf
}

if os.getenv('DEFAULT_BACKEND_DATASTORE'):
    GEODATABASE_URL = os.getenv('GEODATABASE_URL',
                                'postgis://\
geonode_data:geonode_data@localhost:5432/geonode_data')
    DATABASES[os.getenv('DEFAULT_BACKEND_DATASTORE')] = dj_database_url.parse(
        GEODATABASE_URL, conn_max_age=5
    )
    _geo_db = DATABASES[os.getenv('DEFAULT_BACKEND_DATASTORE')]
    if 'CONN_TOUT' in DATABASES['default']:
        _geo_db['CONN_TOUT'] = 5
    if 'postgresql' in GEODATABASE_URL or 'postgis' in GEODATABASE_URL:
        _geo_db['OPTIONS'] = DATABASES['default']['OPTIONS'] if 'OPTIONS' in DATABASES['default'] else {}
        _geo_db['OPTIONS'].update({
            'connect_timeout': 5,
        })

    DATABASES[os.getenv('DEFAULT_BACKEND_DATASTORE')] = _geo_db

# If set to 'True' it will refresh/regenrate all resource links everytime a 'migrate' will be performed
UPDATE_RESOURCE_LINKS_AT_MIGRATE = ast.literal_eval(os.getenv('UPDATE_RESOURCE_LINKS_AT_MIGRATE', 'False'))

MANAGERS = ADMINS = os.getenv('ADMINS', [])

# Local time zone for this installation. Choices can be found here:
# http://en.wikipedia.org/wiki/List_of_tz_zones_by_name
# although not all choices may be available on all operating systems.
# If running in a Windows environment this must be set to the same as your
# system time zone.
TIME_ZONE = os.getenv('TIME_ZONE', "UTC")

SITE_ID = int(os.getenv('SITE_ID', '1'))

USE_TZ = True
USE_I18N = ast.literal_eval(os.getenv('USE_I18N', 'True'))
USE_L10N = ast.literal_eval(os.getenv('USE_I18N', 'True'))

# Language code for this installation. All choices can be found here:
# http://www.i18nguy.com/unicode/language-identifiers.html
LANGUAGE_CODE = os.getenv('LANGUAGE_CODE', "en")

_DEFAULT_LANGUAGES = """(
    ('af', 'Afrikaans'),
    ('sq', 'Albanian'),
    ('am', 'Amharic'),
    ('ar', 'Arabic'),
    ('id', 'Bahasa Indonesia'),
    ('bn', 'Bengali'),
    ('de', 'Deutsch'),
    ('en', 'English'),
    ('es', 'Español'),
    ('fr', 'Français'),
    ('it', 'Italiano'),
    ('km', 'Khmer'),
    ('nl', 'Nederlands'),
    ('ne', 'Nepali'),
    ('fa', 'Persian'),
    ('pl', 'Polish'),
    ('pt', 'Portuguese'),
    ('pt-br', 'Portuguese (Brazil)'),
    ('ru', 'Russian'),
    ('si', 'Sinhala'),
    ('sw', 'Swahili'),
    ('sv', 'Swedish'),
    ('tl', 'Tagalog'),
    ('ta', 'Tamil'),
    ('uk', 'Ukranian'),
    ('vi', 'Vietnamese'),
    ('el', 'Ελληνικά'),
    ('th', 'ไทย'),
    ('zh-cn', '中文'),
    ('ja', '日本語'),
    ('ko', '한국어'),
)"""

LANGUAGES = ast.literal_eval(os.getenv('LANGUAGES', _DEFAULT_LANGUAGES))

EXTRA_LANG_INFO = {
    'am': {
        'bidi': False,
        'code': 'am',
        'name': 'Amharic',
        'name_local': 'Amharic',
    },
    'tl': {
        'bidi': False,
        'code': 'tl',
        'name': 'Tagalog',
        'name_local': 'tagalog',
    },
    'ta': {
        'bidi': False,
        'code': 'ta',
        'name': 'Tamil',
        'name_local': 'tamil',
    },
    'si': {
        'bidi': False,
        'code': 'si',
        'name': 'Sinhala',
        'name_local': 'sinhala',
    },
}

AUTH_USER_MODEL = os.getenv('AUTH_USER_MODEL', 'people.Profile')

PASSWORD_HASHERS = [
    'django.contrib.auth.hashers.SHA1PasswordHasher',
    'django.contrib.auth.hashers.PBKDF2PasswordHasher',
    'django.contrib.auth.hashers.PBKDF2SHA1PasswordHasher',
    # 'django.contrib.auth.hashers.Argon2PasswordHasher',
    # 'django.contrib.auth.hashers.BCryptSHA256PasswordHasher',
    # 'django.contrib.auth.hashers.BCryptPasswordHasher',
]

MODELTRANSLATION_LANGUAGES = ['en', ]
MODELTRANSLATION_DEFAULT_LANGUAGE = 'en'
MODELTRANSLATION_FALLBACK_LANGUAGES = ('en',)

# Location of translation files
_DEFAULT_LOCALE_PATHS = (
    os.path.join(PROJECT_ROOT, "locale"),
)

LOCALE_PATHS = os.getenv('LOCALE_PATHS', _DEFAULT_LOCALE_PATHS)

# Location of url mappings
ROOT_URLCONF = os.getenv('ROOT_URLCONF', 'geonode.urls')

# ########################################################################### #
# MEDIA / STATICS STORAGES SETTINGS
# ########################################################################### #

STATICFILES_LOCATION = 'static'
MEDIAFILES_LOCATION = 'uploaded'
THUMBNAIL_LOCATION = 'thumbs'

# Absolute path to the directory that holds media.
# Example: "/home/media/media.lawrence.com/"
MEDIA_ROOT = os.getenv('MEDIA_ROOT', os.path.join(PROJECT_ROOT, MEDIAFILES_LOCATION))

# URL that handles the media served from MEDIA_ROOT. Make sure to use a
# trailing slash if there is a path component (optional in other cases).
# Examples: "http://media.lawrence.com", "http://example.com/media/"
MEDIA_URL = os.getenv('MEDIA_URL', '%s/%s/' % (FORCE_SCRIPT_NAME, MEDIAFILES_LOCATION))
LOCAL_MEDIA_URL = os.getenv('LOCAL_MEDIA_URL', '%s/%s/' % (FORCE_SCRIPT_NAME, MEDIAFILES_LOCATION))

# Absolute path to the directory that holds static files like app media.
# Example: "/home/media/media.lawrence.com/apps/"
STATIC_ROOT = os.getenv('STATIC_ROOT',
                        os.path.join(PROJECT_ROOT, 'static_root')
                        )

# URL that handles the static files like app media.
# Example: "http://media.lawrence.com"
STATIC_URL = os.getenv('STATIC_URL', '%s/%s/' % (FORCE_SCRIPT_NAME, STATICFILES_LOCATION))

# Additional directories which hold static files
_DEFAULT_STATICFILES_DIRS = [
    os.path.join(PROJECT_ROOT, STATICFILES_LOCATION),
]

STATICFILES_DIRS = os.getenv('STATICFILES_DIRS', _DEFAULT_STATICFILES_DIRS)

# List of finder classes that know how to find static files in
# various locations.
STATICFILES_FINDERS = (
    'django.contrib.staticfiles.finders.FileSystemFinder',
    'django.contrib.staticfiles.finders.AppDirectoriesFinder',
    # 'django.contrib.staticfiles.finders.DefaultStorageFinder',
)

# AWS S3 Settings
S3_STATIC_ENABLED = ast.literal_eval(os.environ.get('S3_STATIC_ENABLED', 'False'))
S3_MEDIA_ENABLED = ast.literal_eval(os.environ.get('S3_MEDIA_ENABLED', 'False'))

# Required to run Sync Media to S3
AWS_BUCKET_NAME = os.environ.get('S3_BUCKET_NAME', '')

AWS_STORAGE_BUCKET_NAME = os.environ.get('S3_BUCKET_NAME', '')
AWS_ACCESS_KEY_ID = os.environ.get('AWS_ACCESS_KEY_ID', '')
AWS_SECRET_ACCESS_KEY = os.environ.get('AWS_SECRET_ACCESS_KEY', '')
AWS_S3_BUCKET_DOMAIN = '%s.s3.amazonaws.com' % AWS_STORAGE_BUCKET_NAME

AWS_QUERYSTRING_AUTH = False
if not DEBUG and S3_STATIC_ENABLED:
    STATICFILES_STORAGE = 'storages.backends.s3boto3.S3Boto3Storage'
    STATIC_URL = "https://%s/%s/" % (AWS_S3_BUCKET_DOMAIN,
                                     STATICFILES_LOCATION)

if not DEBUG and S3_MEDIA_ENABLED:
    MEDIAFILES_LOCATION = 'media'
    DEFAULT_FILE_STORAGE = 'storages.backends.s3boto3.S3Boto3Storage'
    MEDIA_URL = "https://%s/%s/" % (AWS_S3_BUCKET_DOMAIN, MEDIAFILES_LOCATION)

# Cache Bustin Settings
CACHE_BUSTING_STATIC_ENABLED = ast.literal_eval(os.environ.get('CACHE_BUSTING_STATIC_ENABLED', 'False'))
CACHE_BUSTING_MEDIA_ENABLED = ast.literal_eval(os.environ.get('CACHE_BUSTING_MEDIA_ENABLED', 'False'))

if not DEBUG and not S3_STATIC_ENABLED and not S3_MEDIA_ENABLED:
    if CACHE_BUSTING_STATIC_ENABLED or CACHE_BUSTING_MEDIA_ENABLED:
        from django.contrib.staticfiles import storage
        storage.ManifestStaticFilesStorage.manifest_strict = False
    if CACHE_BUSTING_STATIC_ENABLED:
        STATICFILES_STORAGE = 'django.contrib.staticfiles.storage.ManifestStaticFilesStorage'
    if CACHE_BUSTING_MEDIA_ENABLED:
        DEFAULT_FILE_STORAGE = 'django.contrib.staticfiles.storage.ManifestStaticFilesStorage'

CACHES = {
    # DUMMY CACHE FOR DEVELOPMENT
    'default': {
        'BACKEND': 'django.core.cache.backends.dummy.DummyCache',
    },
    # MEMCACHED EXAMPLE
    # 'default': {
    #     'BACKEND': 'django.core.cache.backends.memcached.MemcachedCache',
    #     'LOCATION': '127.0.0.1:11211',
    #     },
    # FILECACHE EXAMPLE
    # 'default': {
    #     'BACKEND': 'django.core.cache.backends.filebased.FileBasedCache',
    #     'LOCATION': '/tmp/django_cache',
    #     }
    # DATABASE EXAMPLE -> python manage.py createcachetable
    # 'default': {
    #     'BACKEND': 'django.core.cache.backends.db.DatabaseCache',
    #     'LOCATION': 'my_cache_table',
    # }
    # LOCAL-MEMORY CACHING
    # 'default': {
    #     'BACKEND': 'django.core.cache.backends.locmem.LocMemCache',
    #     'LOCATION': 'geonode-cache',
    #     'TIMEOUT': 10,
    #     'OPTIONS': {
    #         'MAX_ENTRIES': 10000
    #     }
    # },
    'resources': {
        'BACKEND': 'django.core.cache.backends.locmem.LocMemCache',
        'TIMEOUT': 600,
        'OPTIONS': {
            'MAX_ENTRIES': 10000
        }
    }
}

GEONODE_CORE_APPS = (
    # GeoNode internal apps
    'geonode.api',
    'geonode.base',
    'geonode.br',
    'geonode.layers',
    'geonode.maps',
    'geonode.documents',
    'geonode.security',
    'geonode.catalogue',
    'geonode.catalogue.metadataxsl',
)

GEONODE_INTERNAL_APPS = (
    # GeoNode internal apps
    'geonode.people',
    'geonode.client',
    'geonode.themes',
    'geonode.proxy',
    'geonode.social',
    'geonode.groups',
    'geonode.services',

    # QGIS Server Apps
    # Only enable this if using QGIS Server
    # 'geonode.qgis_server',

    # GeoServer Apps
    # Geoserver needs to come last because
    # it's signals may rely on other apps' signals.
    'geonode.geoserver',
    'geonode.upload',
    'geonode.tasks',
    'geonode.messaging',
    'geonode.monitoring',
    'geonode.frequently',

)

GEONODE_CONTRIB_APPS = (
    # GeoNode Contrib Apps
)

# Uncomment the following line to enable contrib apps
GEONODE_APPS = GEONODE_CORE_APPS + GEONODE_INTERNAL_APPS + GEONODE_CONTRIB_APPS

INSTALLED_APPS = (

    # Boostrap admin theme
    # 'django_admin_bootstrapped.bootstrap3',
    # 'django_admin_bootstrapped',

    # Apps bundled with Django
    'modeltranslation',
    'dal',
    'dal_select2',
    'grappelli',
    'django.contrib.auth',
    'django.contrib.contenttypes',
    'django.contrib.sessions',
    'django.contrib.sites',
    'django.contrib.admin',
    'django.contrib.sitemaps',
    'django.contrib.staticfiles',
    'django.contrib.messages',
    'django.contrib.humanize',
    'django.contrib.gis',

    # Utility
    'dj_pagination',
    'taggit',
    'treebeard',
    'leaflet',
    'bootstrap3_datetime',
    'django_filters',
    'mptt',
    'storages',
    'floppyforms',
    'tinymce',

    # Theme
    'django_forms_bootstrap',

    # Social
    'avatar',
    'dialogos',
    'pinax.ratings',
    'announcements',
    'actstream',
    'user_messages',
    'tastypie',
    'polymorphic',
    'guardian',
    'oauth2_provider',
    'corsheaders',
    'invitations',

    # login with external providers
    'allauth',
    'allauth.account',
    'allauth.socialaccount',

    # GeoNode
    'geonode',
    
    # FAQ
    'ckeditor',
<<<<<<< HEAD
    # 'frequently',
=======
    'frequently',
>>>>>>> c3348127
)

INSTALLED_APPS += ('markdownify',)
MARKDOWNIFY_STRIP = os.getenv('MARKDOWNIFY_STRIP', False)
markdown_white_listed_tags = {
    'a', 'p', 'h1', 'h2', 'h3', 'h4', 'h5', 'h6', 'h7', 'ul', 'li', 'span', 'blockquote', 'strong', 'code'
}
MARKDOWNIFY_WHITELIST_TAGS = os.getenv('MARKDOWNIFY_WHITELIST_TAGS', markdown_white_listed_tags)

INSTALLED_APPS += GEONODE_APPS

REST_FRAMEWORK = {
    # Use Django's standard `django.contrib.auth` permissions,
    # or allow read-only access for unauthenticated users.
    'DEFAULT_PERMISSION_CLASSES': [
        'rest_framework.permissions.DjangoModelPermissionsOrAnonReadOnly'
    ]
}

GRAPPELLI_ADMIN_TITLE = os.getenv('GRAPPELLI_ADMIN_TITLE', 'GeoNode')

# Documents application
try:
    # try to parse python notation, default in dockerized env
    ALLOWED_DOCUMENT_TYPES = ast.literal_eval(os.getenv('ALLOWED_DOCUMENT_TYPES'))
except ValueError:
    # fallback to regular list of values separated with misc chars
    ALLOWED_DOCUMENT_TYPES = [
        'doc', 'docx', 'gif', 'jpg', 'jpeg', 'ods', 'odt', 'odp', 'pdf', 'png',
        'ppt', 'pptx', 'rar', 'sld', 'tif', 'tiff', 'txt', 'xls', 'xlsx', 'xml',
        'zip', 'gz', 'qml'
    ] if os.getenv('ALLOWED_DOCUMENT_TYPES') is None \
        else re.split(r' *[,|:|;] *', os.getenv('ALLOWED_DOCUMENT_TYPES'))

MAX_DOCUMENT_SIZE = int(os.getenv('MAX_DOCUMENT_SIZE ', '2'))  # MB

# DOCUMENT_TYPE_MAP and DOCUMENT_MIMETYPE_MAP update enumerations in
# documents/enumerations.py and should only
# need to be uncommented if adding other types
# to settings.ALLOWED_DOCUMENT_TYPES

# DOCUMENT_TYPE_MAP = {}
# DOCUMENT_MIMETYPE_MAP = {}

UNOCONV_ENABLE = ast.literal_eval(os.getenv('UNOCONV_ENABLE', 'False'))

if UNOCONV_ENABLE:
    UNOCONV_EXECUTABLE = os.getenv('UNOCONV_EXECUTABLE', '/usr/bin/unoconv')
    UNOCONV_TIMEOUT = int(os.getenv('UNOCONV_TIMEOUT', 30))  # seconds

LOGGING = {
    'version': 1,
    'disable_existing_loggers': False,
    'formatters': {
        'verbose': {
            'format': '%(levelname)s %(asctime)s %(module)s %(process)d '
                      '%(thread)d %(message)s'
        },
        'simple': {
            'format': '%(message)s',
        },
    },
    'filters': {
        'require_debug_false': {
            '()': 'django.utils.log.RequireDebugFalse'
        }
    },
    'handlers': {
        'console': {
            'level': 'ERROR',
            'class': 'logging.StreamHandler',
            'formatter': 'simple'
        },
        'mail_admins': {
            'level': 'ERROR',
            'filters': ['require_debug_false'],
            'class': 'django.utils.log.AdminEmailHandler',
        }
    },
    "loggers": {
        "django": {
            "handlers": ["console"], "level": "ERROR", },
        "geonode": {
            "handlers": ["console"], "level": "ERROR", },
        "geonode.qgis_server": {
            "handlers": ["console"], "level": "ERROR", },
        "geoserver-restconfig.catalog": {
            "handlers": ["console"], "level": "ERROR", },
        "owslib": {
            "handlers": ["console"], "level": "ERROR", },
        "pycsw": {
            "handlers": ["console"], "level": "ERROR", },
        "celery": {
            'handlers': ["console"], 'level': 'ERROR', },
    },
}

#
# Test Settings
#
on_travis = ast.literal_eval(os.environ.get('ON_TRAVIS', 'False'))
core_tests = ast.literal_eval(os.environ.get('TEST_RUN_CORE', 'False'))
internal_apps_tests = ast.literal_eval(os.environ.get('TEST_RUN_INTERNAL_APPS', 'False'))
integration_tests = ast.literal_eval(os.environ.get('TEST_RUN_INTEGRATION', 'False'))
integration_server_tests = ast.literal_eval(os.environ.get('TEST_RUN_INTEGRATION_SERVER', 'False'))
integration_upload_tests = ast.literal_eval(os.environ.get('TEST_RUN_INTEGRATION_UPLOAD', 'False'))
integration_monitoring_tests = ast.literal_eval(os.environ.get('TEST_RUN_INTEGRATION_MONITORING', 'False'))
integration_csw_tests = ast.literal_eval(os.environ.get('TEST_RUN_INTEGRATION_CSW', 'False'))
integration_bdd_tests = ast.literal_eval(os.environ.get('TEST_RUN_INTEGRATION_BDD', 'False'))
selenium_tests = ast.literal_eval(os.environ.get('TEST_RUN_SELENIUM', 'False'))

# Django 1.11 ParallelTestSuite
TEST_RUNNER = 'geonode.tests.suite.runner.GeoNodeBaseSuiteDiscoverRunner'
TEST_RUNNER_KEEPDB = os.environ.get('TEST_RUNNER_KEEPDB', 0)
TEST_RUNNER_PARALLEL = os.environ.get('TEST_RUNNER_PARALLEL', 1)

# GeoNode test suite
# TEST_RUNNER = 'geonode.tests.suite.runner.DjangoParallelTestSuiteRunner'
# TEST_RUNNER_WORKER_MAX = 3
# TEST_RUNNER_WORKER_COUNT = 'auto'
# TEST_RUNNER_NOT_THREAD_SAFE = None
# TEST_RUNNER_PARENT_TIMEOUT = 10
# TEST_RUNNER_WORKER_TIMEOUT = 10

TEST = 'test' in sys.argv
INTEGRATION = 'geonode.tests.integration' in sys.argv

#
# Customizations to built in Django settings required by GeoNode
#

# Django automatically includes the "templates" dir in all the INSTALLED_APPS.
TEMPLATES = [
    {
        'NAME': 'GeoNode Project Templates',
        'BACKEND': 'django.template.backends.django.DjangoTemplates',
        'DIRS': [os.path.join(PROJECT_ROOT, "templates")],
        'APP_DIRS': True,
        'OPTIONS': {
            'context_processors': [
                'django.template.context_processors.debug',
                'django.template.context_processors.i18n',
                'django.template.context_processors.tz',
                'django.template.context_processors.request',
                'django.template.context_processors.media',
                'django.template.context_processors.static',
                'django.contrib.auth.context_processors.auth',
                'django.contrib.messages.context_processors.messages',
                'django.contrib.auth.context_processors.auth',
                # 'django.core.context_processors.debug',
                # 'django.core.context_processors.i18n',
                # 'django.core.context_processors.tz',
                # 'django.core.context_processors.media',
                # 'django.core.context_processors.static',
                # 'django.core.context_processors.request',
                'geonode.context_processors.resource_urls',
                'geonode.geoserver.context_processors.geoserver_urls',
                'geonode.themes.context_processors.custom_theme'
            ],
            # Either remove APP_DIRS or remove the 'loaders' option.
            # 'loaders': [
            #      'django.template.loaders.filesystem.Loader',
            #      'django.template.loaders.app_directories.Loader',
            # ],
            'debug': DEBUG,
        },
    },
]

MIDDLEWARE = (
    'corsheaders.middleware.CorsMiddleware',
    'django.middleware.common.CommonMiddleware',
    'django.contrib.sessions.middleware.SessionMiddleware',
    'django.contrib.messages.middleware.MessageMiddleware',
    'django.contrib.sites.middleware.CurrentSiteMiddleware',
    'dj_pagination.middleware.PaginationMiddleware',
    # The setting below makes it possible to serve different languages per
    # user depending on things like headers in HTTP requests.
    'django.middleware.locale.LocaleMiddleware',
    'django.middleware.csrf.CsrfViewMiddleware',
    'django.contrib.auth.middleware.AuthenticationMiddleware',
    'django.middleware.clickjacking.XFrameOptionsMiddleware',
    'django.middleware.security.SecurityMiddleware',
    'oauth2_provider.middleware.OAuth2TokenMiddleware',
    'geonode.base.middleware.MaintenanceMiddleware',
    'geonode.base.middleware.ReadOnlyMiddleware',   # a Middleware enabling Read Only mode of Geonode
)

MESSAGE_STORAGE = 'django.contrib.messages.storage.cookie.CookieStorage'

# Security stuff
SESSION_EXPIRED_CONTROL_ENABLED = ast.literal_eval(os.environ.get('SESSION_EXPIRED_CONTROL_ENABLED', 'True'))

if SESSION_EXPIRED_CONTROL_ENABLED:
    # This middleware checks for ACCESS_TOKEN validity and if expired forces
    # user logout
    MIDDLEWARE += \
            ('geonode.security.middleware.SessionControlMiddleware',)

SESSION_COOKIE_SECURE = ast.literal_eval(os.environ.get('SESSION_COOKIE_SECURE', 'False'))
CSRF_COOKIE_SECURE = ast.literal_eval(os.environ.get('CSRF_COOKIE_SECURE', 'False'))
CSRF_COOKIE_HTTPONLY = ast.literal_eval(os.environ.get('CSRF_COOKIE_HTTPONLY', 'False'))
CORS_ORIGIN_ALLOW_ALL = ast.literal_eval(os.environ.get('CORS_ORIGIN_ALLOW_ALL', 'False'))
X_FRAME_OPTIONS = os.environ.get('X_FRAME_OPTIONS', 'DENY')
SECURE_CONTENT_TYPE_NOSNIFF = ast.literal_eval(os.environ.get('SECURE_CONTENT_TYPE_NOSNIFF', 'True'))
SECURE_BROWSER_XSS_FILTER = ast.literal_eval(os.environ.get('SECURE_BROWSER_XSS_FILTER', 'True'))
SECURE_SSL_REDIRECT = ast.literal_eval(os.environ.get('SECURE_SSL_REDIRECT', 'False'))
SECURE_HSTS_SECONDS = int(os.getenv('SECURE_HSTS_SECONDS', '3600'))
SECURE_HSTS_INCLUDE_SUBDOMAINS = ast.literal_eval(os.environ.get('SECURE_HSTS_INCLUDE_SUBDOMAINS', 'True'))

# Replacement of the default authentication backend in order to support
# permissions per object.
AUTHENTICATION_BACKENDS = (
    'oauth2_provider.backends.OAuth2Backend',
    'django.contrib.auth.backends.ModelBackend',
    'guardian.backends.ObjectPermissionBackend',
    'allauth.account.auth_backends.AuthenticationBackend',
)

if 'announcements' in INSTALLED_APPS:
    AUTHENTICATION_BACKENDS += (
        'announcements.auth_backends.AnnouncementPermissionsBackend',
    )

OAUTH2_PROVIDER = {
    'SCOPES': {
        'openid': 'Default to OpenID',
        'read': 'Read scope',
        'write': 'Write scope',
        'groups': 'Access to your groups'
    },

    'CLIENT_ID_GENERATOR_CLASS': 'oauth2_provider.generators.ClientIdGenerator',
    'OAUTH2_SERVER_CLASS': 'geonode.security.oauth2_servers.OIDCServer',
    'OAUTH2_VALIDATOR_CLASS': 'geonode.security.oauth2_validators.OIDCValidator',

    # OpenID Connect
    "OIDC_ISS_ENDPOINT": SITEURL,
    "OIDC_USERINFO_ENDPOINT": f"{SITEURL}api/o/v4/tokeninfo/",
    "OIDC_RSA_PRIVATE_KEY": """-----BEGIN RSA PRIVATE KEY-----
MIICXQIBAAKBgQCIThjbTwpYu4Lwqp8oA7PqD6Ij/GwpLFJuPbWVaeCDaX6T7mh8
mJMIEgl/VIZasLH8SwU5mZ4sPeiqk7NgJq1XDo97q5mlFoNVHMCH38KQzSIBWtbq
WnEEnQdiqBbCmmIebLd4OcfpbIVUI89cnCq7U0M1ie0KOopWSHWOP6/35QIDAQAB
AoGBAIdwmtBotM5A3LaJxAY9z6uXhzSc4Vj0OqBiXymtgDL0Q5t4/Yg5D3ioe5lz
guFgzCr23KVEmOA7UBMXGtlC9V+iizVSbF4g2GqPLBKk+IYcAhfbSCg5rbbtQ5m2
PZxKZlJOQnjFLeh4sxitd84GfX16RfAhsvIiaN4d4CG+RAlhAkEA1Vitep0aHKmA
KRIGvZrgfH7uEZh2rRsCoo9lTxCT8ocCU964iEUxNH050yKdqYzVnNyFysY7wFgL
gsVzPROE6QJBAKOOWj9mN7uxhjRv2L4iYJ/rZaloVA49KBZEhvI+PgC5kAIrNVaS
n1kbJtFg54IS8HsYIP4YxONLqmDuhZL2rZ0CQQDId9wCo85eclMPxHV7AiXANdDj
zbxt6jxunYlXYr9yG7RvNI921HVo2eZU42j8YW5zR6+cGusYUGL4jSo8kLPJAkAG
SLPi97Rwe7OiVCHJvFxmCI9RYPbJzUO7B0sAB7AuKvMDglF8UAnbTJXDOavrbXrb
3+N0n9MAwKl9K+zp5pxpAkBSEUlYA0kDUqRgfuAXrrO/JYErGzE0UpaHxq5gCvTf
g+gp5fQ4nmDrSNHjakzQCX2mKMsx/GLWZzoIDd7ECV9f
-----END RSA PRIVATE KEY-----"""
}
OAUTH2_PROVIDER_APPLICATION_MODEL = "oauth2_provider.Application"
OAUTH2_PROVIDER_ACCESS_TOKEN_MODEL = "oauth2_provider.AccessToken"
OAUTH2_PROVIDER_ID_TOKEN_MODEL = "oauth2_provider.IDToken"
OAUTH2_PROVIDER_GRANT_MODEL = "oauth2_provider.Grant"
OAUTH2_PROVIDER_REFRESH_TOKEN_MODEL = "oauth2_provider.RefreshToken"

# In order to protect oauth2 REST endpoints, used by GeoServer to fetch user roles and
# infos, you should set this key and configure the "geonode REST role service"
# accordingly. Keep it secret!
# WARNING: If not set, the endpoint can be accessed by users without authorization.
OAUTH2_API_KEY = os.environ.get('OAUTH2_API_KEY', None)

# 1 day expiration time by default
ACCESS_TOKEN_EXPIRE_SECONDS = int(os.getenv('ACCESS_TOKEN_EXPIRE_SECONDS', '86400'))

# Require users to authenticate before using Geonode
LOCKDOWN_GEONODE = ast.literal_eval(os.getenv('LOCKDOWN_GEONODE', 'False'))

# Add additional paths (as regular expressions) that don't require
# authentication.
# - authorized exempt urls needed for oauth when GeoNode is set to lockdown
AUTH_EXEMPT_URLS = (
    r'^%s/?$' % FORCE_SCRIPT_NAME,
    '%s/o/*' % FORCE_SCRIPT_NAME,
    '%s/gs/*' % FORCE_SCRIPT_NAME,
    '%s/account/*' % FORCE_SCRIPT_NAME,
    '%s/static/*' % FORCE_SCRIPT_NAME,
    '%s/api/o/*' % FORCE_SCRIPT_NAME,
    '%s/api/roles' % FORCE_SCRIPT_NAME,
    '%s/api/adminRole' % FORCE_SCRIPT_NAME,
    '%s/api/users' % FORCE_SCRIPT_NAME,
    '%s/api/layers' % FORCE_SCRIPT_NAME,
    '%s/monitoring' % FORCE_SCRIPT_NAME,
    r'^/i18n/setlang/?$',
)

ANONYMOUS_USER_ID = os.getenv('ANONYMOUS_USER_ID', '-1')
GUARDIAN_GET_INIT_ANONYMOUS_USER = os.getenv(
    'GUARDIAN_GET_INIT_ANONYMOUS_USER',
    'geonode.people.models.get_anonymous_user_instance'
)

# Whether the uplaoded resources should be public and downloadable by default
# or not
DEFAULT_ANONYMOUS_VIEW_PERMISSION = ast.literal_eval(
    os.getenv('DEFAULT_ANONYMOUS_VIEW_PERMISSION', 'True')
)
DEFAULT_ANONYMOUS_DOWNLOAD_PERMISSION = ast.literal_eval(
    os.getenv('DEFAULT_ANONYMOUS_DOWNLOAD_PERMISSION', 'True')
)

#
# Settings for default search size
#
DEFAULT_SEARCH_SIZE = int(os.getenv('DEFAULT_SEARCH_SIZE', '10'))


#
# Settings for third party apps
#

# Pinax Ratings
PINAX_RATINGS_CATEGORY_CHOICES = {
    "maps.Map": {
        "map": "How good is this map?"
    },
    "layers.Layer": {
        "layer": "How good is this layer?"
    },
    "documents.Document": {
        "document": "How good is this document?"
    }
}

# Activity Stream
ACTSTREAM_SETTINGS = {
    'FETCH_RELATIONS': True,
    'USE_PREFETCH': False,
    'USE_JSONFIELD': True,
    'GFK_FETCH_DEPTH': 1,
}

# ACCOUNT_FORMS = {'signup': 'geonode.people.forms.CustomUserCreationForm'}

# Email for users to contact admins.
THEME_ACCOUNT_CONTACT_EMAIL = os.getenv(
    'THEME_ACCOUNT_CONTACT_EMAIL', 'srst@skaphe.com'
)

#
# GeoNode specific settings
#
# per-deployment settings should go here

# Login and logout urls override
LOGIN_URL = os.getenv('LOGIN_URL', '{}account/login/'.format(SITEURL))
LOGOUT_URL = os.getenv('LOGOUT_URL', '{}account/logout/'.format(SITEURL))

ACCOUNT_LOGIN_REDIRECT_URL = os.getenv('LOGIN_REDIRECT_URL', SITEURL)
ACCOUNT_LOGOUT_REDIRECT_URL = os.getenv('LOGOUT_REDIRECT_URL', SITEURL)

# Backend
DEFAULT_WORKSPACE = os.getenv('DEFAULT_WORKSPACE', 'geonode')
CASCADE_WORKSPACE = os.getenv('CASCADE_WORKSPACE', 'geonode')

OGP_URL = os.getenv('OGP_URL', "http://geodata.tufts.edu/solr/select")

# Topic Categories list should not be modified (they are ISO). In case you
# absolutely need it set to True this variable
MODIFY_TOPICCATEGORY = ast.literal_eval(os.getenv('MODIFY_TOPICCATEGORY', 'True'))

# If this option is enabled, Topic Categories will become strictly Mandatory on
# Metadata Wizard
TOPICCATEGORY_MANDATORY = ast.literal_eval(os.environ.get('TOPICCATEGORY_MANDATORY', 'False'))

MISSING_THUMBNAIL = os.getenv(
    'MISSING_THUMBNAIL', 'geonode/img/missing_thumb.png'
)

GEOSERVER_LOCATION = os.getenv(
    'GEOSERVER_LOCATION', 'http://localhost:8080/geoserver/'
)

GEOSERVER_PUBLIC_SCHEMA = os.getenv(
    'GEOSERVER_PUBLIC_SCHEMA', SITE_HOST_SCHEMA
)

GEOSERVER_PUBLIC_HOST = os.getenv(
    'GEOSERVER_PUBLIC_HOST', SITE_HOST_NAME
)

GEOSERVER_PUBLIC_PORT = os.getenv(
    'GEOSERVER_PUBLIC_PORT', 8080
)

_default_public_location = '{}://{}:{}/geoserver/'.format(
    GEOSERVER_PUBLIC_SCHEMA,
    GEOSERVER_PUBLIC_HOST,
    GEOSERVER_PUBLIC_PORT) if GEOSERVER_PUBLIC_PORT else '{}://{}/geoserver/'.format(GEOSERVER_PUBLIC_SCHEMA, GEOSERVER_PUBLIC_HOST)

GEOSERVER_PUBLIC_LOCATION = os.getenv(
    'GEOSERVER_PUBLIC_LOCATION', _default_public_location
)

GEOSERVER_WEB_UI_LOCATION = os.getenv(
    'GEOSERVER_WEB_UI_LOCATION', GEOSERVER_PUBLIC_LOCATION
)

OGC_SERVER_DEFAULT_USER = os.getenv(
    'GEOSERVER_ADMIN_USER', 'admin'
)

OGC_SERVER_DEFAULT_PASSWORD = os.getenv(
    'GEOSERVER_ADMIN_PASSWORD', 'geoserver'
)

GEOFENCE_SECURITY_ENABLED = False if TEST and not INTEGRATION else ast.literal_eval(os.getenv('GEOFENCE_SECURITY_ENABLED', 'True'))

# OGC (WMS/WFS/WCS) Server Settings
# OGC (WMS/WFS/WCS) Server Settings
OGC_SERVER = {
    'default': {
        'BACKEND': os.getenv('BACKEND', 'geonode.geoserver'),
        'LOCATION': GEOSERVER_LOCATION,
        'WEB_UI_LOCATION': GEOSERVER_WEB_UI_LOCATION,
        'LOGIN_ENDPOINT': 'j_spring_oauth2_geonode_login',
        'LOGOUT_ENDPOINT': 'j_spring_oauth2_geonode_logout',
        # PUBLIC_LOCATION needs to be kept like this because in dev mode
        # the proxy won't work and the integration tests will fail
        # the entire block has to be overridden in the local_settings
        'PUBLIC_LOCATION': GEOSERVER_PUBLIC_LOCATION,
        'USER': OGC_SERVER_DEFAULT_USER,
        'PASSWORD': OGC_SERVER_DEFAULT_PASSWORD,
        'MAPFISH_PRINT_ENABLED': ast.literal_eval(os.getenv('MAPFISH_PRINT_ENABLED', 'True')),
        'PRINT_NG_ENABLED': ast.literal_eval(os.getenv('PRINT_NG_ENABLED', 'True')),
        'GEONODE_SECURITY_ENABLED': ast.literal_eval(os.getenv('GEONODE_SECURITY_ENABLED', 'True')),
        'GEOFENCE_SECURITY_ENABLED': GEOFENCE_SECURITY_ENABLED,
        'GEOFENCE_URL': os.getenv('GEOFENCE_URL', 'internal:/'),
        'WMST_ENABLED': ast.literal_eval(os.getenv('WMST_ENABLED', 'False')),
        'BACKEND_WRITE_ENABLED': ast.literal_eval(os.getenv('BACKEND_WRITE_ENABLED', 'True')),
        'WPS_ENABLED': ast.literal_eval(os.getenv('WPS_ENABLED', 'False')),
        'LOG_FILE': '%s/geoserver/data/logs/geoserver.log'
        % os.path.abspath(os.path.join(PROJECT_ROOT, os.pardir)),
        # Set to name of database in DATABASES dictionary to enable
        # 'datastore',
        'DATASTORE': os.getenv('DEFAULT_BACKEND_DATASTORE', ''),
        'TIMEOUT': int(os.getenv('OGC_REQUEST_TIMEOUT', '60')),
        'MAX_RETRIES': int(os.getenv('OGC_REQUEST_MAX_RETRIES', '3')),
        'BACKOFF_FACTOR': float(os.getenv('OGC_REQUEST_BACKOFF_FACTOR', '0.3')),
        'POOL_MAXSIZE': int(os.getenv('OGC_REQUEST_POOL_MAXSIZE', '10')),
        'POOL_CONNECTIONS': int(os.getenv('OGC_REQUEST_POOL_CONNECTIONS', '10')),
    }
}

USE_GEOSERVER = 'geonode.geoserver' in INSTALLED_APPS and OGC_SERVER['default']['BACKEND'] == 'geonode.geoserver'

# Uploader Settings
DATA_UPLOAD_MAX_NUMBER_FIELDS = 100000
"""
    DEFAULT_BACKEND_UPLOADER = {'geonode.rest', 'geonode.importer'}
"""
UPLOADER = {
    'BACKEND': os.getenv('DEFAULT_BACKEND_UPLOADER', 'geonode.rest'),
    'OPTIONS': {
        'TIME_ENABLED': ast.literal_eval(os.getenv('TIME_ENABLED', 'False')),
        'MOSAIC_ENABLED': ast.literal_eval(os.getenv('MOSAIC_ENABLED', 'False')),
    },
    'SUPPORTED_CRS': [
        'EPSG:4326',
        'EPSG:3785',
        'EPSG:3857',
        'EPSG:32647',
        'EPSG:32736'
    ],
    'SUPPORTED_EXT': [
        '.shp',
        '.csv',
        '.kml',
        '.kmz',
        '.json',
        '.geojson',
        '.tif',
        '.tiff',
        '.geotiff',
        '.gml',
        '.xml'
    ]
}

EPSG_CODE_MATCHES = {
    'EPSG:4326': '(4326) WGS 84',
    'EPSG:900913': '(900913) Google Maps Global Mercator',
    'EPSG:3857': '(3857) WGS 84 / Pseudo-Mercator',
    'EPSG:3785': '(3785 DEPRECATED) Popular Visualisation CRS / Mercator',
    'EPSG:32647': '(32647) WGS 84 / UTM zone 47N',
    'EPSG:32736': '(32736) WGS 84 / UTM zone 36S'
}

# CSW settings
CATALOGUE = {
    'default': {
        # The underlying CSW implementation
        # default is pycsw in local mode (tied directly to GeoNode Django DB)
        'ENGINE': 'geonode.catalogue.backends.pycsw_local',
        # pycsw in non-local mode
        # 'ENGINE': 'geonode.catalogue.backends.pycsw_http',
        # GeoNetwork opensource
        # 'ENGINE': 'geonode.catalogue.backends.geonetwork',
        # deegree and others
        # 'ENGINE': 'geonode.catalogue.backends.generic',

        # The FULLY QUALIFIED base url to the CSW instance for this GeoNode
        'URL': urljoin(SITEURL, '/catalogue/csw'),
        # 'URL': 'http://localhost:8080/geonetwork/srv/en/csw',
        # 'URL': 'http://localhost:8080/deegree-csw-demo-3.0.4/services',

        # login credentials (for GeoNetwork)
        # 'USER': 'admin',
        # 'PASSWORD': 'admin',

        # 'ALTERNATES_ONLY': True,
    }
}

# pycsw settings
PYCSW = {
    # pycsw configuration
    'CONFIGURATION': {
        # uncomment / adjust to override server config system defaults
        # 'server': {
        #    'maxrecords': '10',
        #    'pretty_print': 'true',
        #    'federatedcatalogues': 'http://catalog.data.gov/csw'
        # },
        'server': {
            'home': '.',
            'url': CATALOGUE['default']['URL'],
            'encoding': 'UTF-8',
            'language': LANGUAGE_CODE,
            'maxrecords': '20',
            'pretty_print': 'true',
            # 'domainquerytype': 'range',
            'domaincounts': 'true',
            'profiles': 'apiso,ebrim',
        },
        'manager': {
            # authentication/authorization is handled by Django
            'transactions': 'false',
            'allowed_ips': '*',
            # 'csw_harvest_pagesize': '10',
        },
        'metadata:main': {
            'identification_title': 'GeoNode Catalogue',
            'identification_abstract': 'GeoNode is an open source platform' \
            ' that facilitates the creation, sharing, and collaborative use' \
            ' of geospatial data',
            'identification_keywords': 'sdi, catalogue, discovery, metadata,' \
            ' GeoNode',
            'identification_keywords_type': 'theme',
            'identification_fees': 'None',
            'identification_accessconstraints': 'None',
            'provider_name': 'Organization Name',
            'provider_url': SITEURL,
            'contact_name': 'Lastname, Firstname',
            'contact_position': 'Position Title',
            'contact_address': 'Mailing Address',
            'contact_city': 'City',
            'contact_stateorprovince': 'Administrative Area',
            'contact_postalcode': 'Zip or Postal Code',
            'contact_country': 'Country',
            'contact_phone': '+xx-xxx-xxx-xxxx',
            'contact_fax': '+xx-xxx-xxx-xxxx',
            'contact_email': 'Email Address',
            'contact_url': 'Contact URL',
            'contact_hours': 'Hours of Service',
            'contact_instructions': 'During hours of service. Off on ' \
            'weekends.',
            'contact_role': 'pointOfContact',
        },
        'metadata:inspire': {
            'enabled': 'true',
            'languages_supported': 'eng,gre',
            'default_language': 'eng',
            'date': 'YYYY-MM-DD',
            'gemet_keywords': 'Utility and governmental services',
            'conformity_service': 'notEvaluated',
            'contact_name': 'Organization Name',
            'contact_email': 'Email Address',
            'temp_extent': 'YYYY-MM-DD/YYYY-MM-DD',
        }
    }
}

_DATETIME_INPUT_FORMATS = ['%Y-%m-%d %H:%M:%S.%f %Z', '%Y-%m-%dT%H:%M:%S.%f', '%Y-%m-%dT%H:%M:%S%Z']
DATETIME_INPUT_FORMATS = DATETIME_INPUT_FORMATS + _DATETIME_INPUT_FORMATS

DISPLAY_SOCIAL = ast.literal_eval(os.getenv('DISPLAY_SOCIAL', 'True'))
DISPLAY_COMMENTS = ast.literal_eval(os.getenv('DISPLAY_COMMENTS', 'True'))
DISPLAY_RATINGS = ast.literal_eval(os.getenv('DISPLAY_RATINGS', 'True'))
DISPLAY_WMS_LINKS = ast.literal_eval(os.getenv('DISPLAY_WMS_LINKS', 'True'))

SOCIAL_ORIGINS = [{
    "label": "Email",
    "url": "mailto:?subject={name}&body={url}",
    "css_class": "email"
}, {
    "label": "Facebook",
    "url": "http://www.facebook.com/sharer.php?u={url}",
    "css_class": "fb"
}, {
    "label": "Twitter",
    "url": "https://twitter.com/share?url={url}&hashtags={hashtags}",
    "css_class": "tw"
}]

# CKAN Query String Parameters names pulled from
# http://tinyurl.com/og2jofn
CKAN_ORIGINS = [{
    "label": "Humanitarian Data Exchange (HDX)",
    "url": "https://data.hdx.rwlabs.org/dataset/new?title={name}&"
    "dataset_date={date}&notes={abstract}&caveats={caveats}",
    "css_class": "hdx"
}]
# SOCIAL_ORIGINS.extend(CKAN_ORIGINS)

# Setting TWITTER_CARD to True will enable Twitter Cards
# https://dev.twitter.com/cards/getting-started
# Be sure to replace @GeoNode with your organization or site's twitter handle.
TWITTER_CARD = ast.literal_eval(os.getenv('TWITTER_CARD', 'True'))
TWITTER_SITE = '@GeoNode'
TWITTER_HASHTAGS = ['geonode']

OPENGRAPH_ENABLED = ast.literal_eval(os.getenv('OPENGRAPH_ENABLED', 'True'))

# Enable Licenses User Interface
# Regardless of selection, license field stil exists as a field in the
# Resourcebase model.
# Detail Display: above, below, never
# Metadata Options: verbose, light, never
LICENSES = {
    'ENABLED': True,
    'DETAIL': 'above',
    'METADATA': 'verbose',
}

SRID = {
    'DETAIL': 'never',
}

SESSION_SERIALIZER = 'django.contrib.sessions.serializers.PickleSerializer'

try:
    # try to parse python notation, default in dockerized env
    ALLOWED_HOSTS = ast.literal_eval(os.getenv('ALLOWED_HOSTS'))
except ValueError:
    # fallback to regular list of values separated with misc chars
    ALLOWED_HOSTS = [HOSTNAME, 'localhost', 'django', 'geonode'] if os.getenv('ALLOWED_HOSTS') is None \
        else re.split(r' *[,|:|;] *', os.getenv('ALLOWED_HOSTS'))

<<<<<<< HEAD
# ALLOWED_HOSTS = ['127.0.0.1','localhost','apps.skaphe.com','190.146.133.76']
=======
ALLOWED_HOSTS = ['127.0.0.1','localhost','apps.skaphe.com','190.146.133.76']
>>>>>>> c3348127
# AUTH_IP_WHITELIST property limits access to users/groups REST endpoints
# to only whitelisted IP addresses.
#
# Empty list means 'allow all'
#
# If you need to limit 'api' REST calls to only some specific IPs
# fill the list like below:
#
# AUTH_IP_WHITELIST = ['192.168.1.158', '192.168.1.159']
AUTH_IP_WHITELIST = [HOSTNAME, 'localhost', 'django', 'geonode'] if os.getenv('AUTH_IP_WHITELIST') is None \
        else re.split(r' *[,|:|;] *', os.getenv('AUTH_IP_WHITELIST'))

# A tuple of hosts the proxy can send requests to.
try:
    # try to parse python notation, default in dockerized env
    PROXY_ALLOWED_HOSTS = ast.literal_eval(os.getenv('PROXY_ALLOWED_HOSTS'))
except ValueError:
    # fallback to regular list of values separated with misc chars
    PROXY_ALLOWED_HOSTS = [HOSTNAME, 'localhost', 'django', 'geonode', 'spatialreference.org', 'nominatim.openstreetmap.org', 'dev.openlayers.org'] if os.getenv('PROXY_ALLOWED_HOSTS') is None \
        else re.split(r' *[,|:|;] *', os.getenv('PROXY_ALLOWED_HOSTS'))

# The proxy to use when making cross origin requests.
PROXY_URL = os.environ.get('PROXY_URL', '/proxy/?url=')

# Haystack Search Backend Configuration. To enable,
# first install the following:
# - pip install django-haystack
# - pip install pyelasticsearch
# Set HAYSTACK_SEARCH to True
# Run "python manage.py rebuild_index"
HAYSTACK_SEARCH = ast.literal_eval(os.getenv('HAYSTACK_SEARCH', 'False'))
# Avoid permissions prefiltering
SKIP_PERMS_FILTER = ast.literal_eval(os.getenv('SKIP_PERMS_FILTER', 'False'))
# Update facet counts from Haystack
HAYSTACK_FACET_COUNTS = ast.literal_eval(os.getenv('HAYSTACK_FACET_COUNTS', 'True'))
if HAYSTACK_SEARCH:
    if 'haystack' not in INSTALLED_APPS:
        INSTALLED_APPS += ('haystack', )
    HAYSTACK_CONNECTIONS = {
        'default': {
            'ENGINE': 'haystack.backends.elasticsearch2_backend.Elasticsearch2SearchEngine',
            'URL': os.getenv('HAYSTACK_ENGINE_URL', 'http://127.0.0.1:9200/'),
            'INDEX_NAME': os.getenv('HAYSTACK_ENGINE_INDEX_NAME', 'haystack'),
        },
    }
    HAYSTACK_SIGNAL_PROCESSOR = 'haystack.signals.RealtimeSignalProcessor'
    HAYSTACK_SEARCH_RESULTS_PER_PAGE = int(os.getenv('HAYSTACK_SEARCH_RESULTS_PER_PAGE', '200'))

# Available download formats
DOWNLOAD_FORMATS_METADATA = [
    'Atom', 'DIF', 'Dublin Core', 'ebRIM', 'FGDC', 'ISO',
]
DOWNLOAD_FORMATS_VECTOR = [
    'JPEG', 'PDF', 'PNG', 'Zipped Shapefile', 'GML 2.0', 'GML 3.1.1', 'CSV',
    'Excel', 'GeoJSON', 'KML', 'View in Google Earth', 'Tiles',
    'QGIS layer file (.qlr)',
    'QGIS project file (.qgs)',
]
DOWNLOAD_FORMATS_RASTER = [
    'JPEG',
    'PDF',
    'PNG',
    'ArcGrid',
    'GeoTIFF',
    'Gtopo30',
    'ImageMosaic',
    'KML',
    'View in Google Earth',
    'Tiles',
    'GML',
    'GZIP',
    'QGIS layer file (.qlr)',
    'QGIS project file (.qgs)',
    'Zipped All Files'
]


DISPLAY_ORIGINAL_DATASET_LINK = ast.literal_eval(
    os.getenv('DISPLAY_ORIGINAL_DATASET_LINK', 'True'))

ACCOUNT_NOTIFY_ON_PASSWORD_CHANGE = ast.literal_eval(
    os.getenv('ACCOUNT_NOTIFY_ON_PASSWORD_CHANGE', 'False'))

TASTYPIE_DEFAULT_FORMATS = ['json']

# gravatar settings
AUTO_GENERATE_AVATAR_SIZES = (
    20, 30, 32, 40, 50, 65, 70, 80, 100, 140, 200, 240
)
AVATAR_GRAVATAR_SSL = ast.literal_eval(os.getenv('AVATAR_GRAVATAR_SSL', 'False'))

AVATAR_DEFAULT_URL = os.getenv('AVATAR_DEFAULT_URL', '/geonode/img/avatar.png')

try:
    # try to parse python notation, default in dockerized env
    AVATAR_PROVIDERS = ast.literal_eval(os.getenv('AVATAR_PROVIDERS'))
except ValueError:
    # fallback to regular list of values separated with misc chars
    AVATAR_PROVIDERS = (
    'avatar.providers.PrimaryAvatarProvider',
    'avatar.providers.GravatarAvatarProvider',
    'avatar.providers.DefaultAvatarProvider'
   ) if os.getenv('AVATAR_PROVIDERS') is None \
        else re.split(r' *[,|:|;] *', os.getenv('AVATAR_PROVIDERS'))

# Number of results per page listed in the GeoNode search pages
CLIENT_RESULTS_LIMIT = int(os.getenv('CLIENT_RESULTS_LIMIT', '5'))

# LOCKDOWN API endpoints to prevent unauthenticated access.
# If set to True, search won't deliver results and filtering ResourceBase-objects is not possible for anonymous users
API_LOCKDOWN = ast.literal_eval(
    os.getenv('API_LOCKDOWN', 'False'))

# Number of items returned by the apis 0 equals no limit
API_LIMIT_PER_PAGE = int(os.getenv('API_LIMIT_PER_PAGE', '200'))
API_INCLUDE_REGIONS_COUNT = ast.literal_eval(
    os.getenv('API_INCLUDE_REGIONS_COUNT', 'False'))

# Settings for EXIF plugin
EXIF_ENABLED = ast.literal_eval(os.getenv('EXIF_ENABLED', 'True'))

if EXIF_ENABLED:
    if 'geonode.documents.exif' not in INSTALLED_APPS:
        INSTALLED_APPS += ('geonode.documents.exif',)

# Settings for CREATE_LAYER plugin
CREATE_LAYER = ast.literal_eval(os.getenv('CREATE_LAYER', 'False'))

if CREATE_LAYER:
    if 'geonode.geoserver.createlayer' not in INSTALLED_APPS:
        INSTALLED_APPS += ('geonode.geoserver.createlayer',)

# Settings for FAVORITE plugin
FAVORITE_ENABLED = ast.literal_eval(os.getenv('FAVORITE_ENABLED', 'True'))

if FAVORITE_ENABLED:
    if 'geonode.favorite' not in INSTALLED_APPS:
        INSTALLED_APPS += ('geonode.favorite',)


# Settings for RECAPTCHA plugin
RECAPTCHA_ENABLED = ast.literal_eval(os.environ.get('RECAPTCHA_ENABLED', 'False'))

if RECAPTCHA_ENABLED:
    if 'captcha' not in INSTALLED_APPS:
        INSTALLED_APPS += ('captcha',)
    ACCOUNT_SIGNUP_FORM_CLASS = os.getenv("ACCOUNT_SIGNUP_FORM_CLASS",
                                          'geonode.people.forms.AllauthReCaptchaSignupForm')
    """
     In order to generate reCaptcha keys, please see:
      - https://pypi.org/project/django-recaptcha/#installation
      - https://pypi.org/project/django-recaptcha/#local-development-and-functional-testing
    """
    RECAPTCHA_PUBLIC_KEY = os.getenv("RECAPTCHA_PUBLIC_KEY", 'geonode_RECAPTCHA_PUBLIC_KEY')
    RECAPTCHA_PRIVATE_KEY = os.getenv("RECAPTCHA_PRIVATE_KEY", 'geonode_RECAPTCHA_PRIVATE_KEY')

GEONODE_CATALOGUE_METADATA_XSL = ast.literal_eval(os.getenv('GEONODE_CATALOGUE_METADATA_XSL', 'True'))

# -- START Client Hooksets Setup

# GeoNode javascript client configuration

# default map projection
# Note: If set to EPSG:4326, then only EPSG:4326 basemaps will work.
DEFAULT_MAP_CRS = os.environ.get('DEFAULT_MAP_CRS', "EPSG:3857")

DEFAULT_LAYER_FORMAT = os.environ.get('DEFAULT_LAYER_FORMAT', "image/png")

# Where should newly created maps be focused?
DEFAULT_MAP_CENTER = (os.environ.get('DEFAULT_MAP_CENTER_X', 0), os.environ.get('DEFAULT_MAP_CENTER_Y', 0))

# How tightly zoomed should newly created maps be?
# 0 = entire world;
# maximum zoom is between 12 and 15 (for Google Maps, coverage varies by area)
DEFAULT_MAP_ZOOM = int(os.environ.get('DEFAULT_MAP_ZOOM', 0))

MAPBOX_ACCESS_TOKEN = os.environ.get('MAPBOX_ACCESS_TOKEN', None)
BING_API_KEY = os.environ.get('BING_API_KEY', None)
GOOGLE_API_KEY = os.environ.get('GOOGLE_API_KEY', None)

GEONODE_CLIENT_LAYER_PREVIEW_LIBRARY = os.getenv('GEONODE_CLIENT_LAYER_PREVIEW_LIBRARY', 'mapstore')

MAP_BASELAYERS = [{}]

"""
To enable the REACT based Client:
1. pip install pip install django-geonode-client==1.0.9
2. enable those:
"""

if GEONODE_CLIENT_LAYER_PREVIEW_LIBRARY == 'react':
    GEONODE_CLIENT_HOOKSET = os.getenv('GEONODE_CLIENT_HOOKSET', 'geonode.client.hooksets.ReactHookSet')
    if 'geonode-client' not in INSTALLED_APPS:
        INSTALLED_APPS += ('geonode-client', )

"""
To enable the Leaflet based Client:
1. enable those:
"""
if GEONODE_CLIENT_LAYER_PREVIEW_LIBRARY == 'leaflet':
    GEONODE_CLIENT_HOOKSET = os.getenv('GEONODE_CLIENT_HOOKSET', 'geonode.client.hooksets.LeafletHookSet')

    LEAFLET_CONFIG = {
        'TILES': [
            # Find tiles at:
            # http://leaflet-extras.github.io/leaflet-providers/preview/

            # Stamen toner lite.
            ('Watercolor',
                'http://{s}.tile.stamen.com/watercolor/{z}/{x}/{y}.png',
                'Map tiles by <a href="http://stamen.com">Stamen Design</a>, \
                <a href="http://creativecommons.org/licenses/by/3.0">CC BY 3.0</a> \
                &mdash; Map data &copy; \
                <a href="http://openstreetmap.org">OpenStreetMap</a> contributors, \
                <a href="http://creativecommons.org/licenses/by-sa/2.0/"> \
                CC-BY-SA</a>'),
            ('Toner Lite',
                'http://{s}.tile.stamen.com/toner-lite/{z}/{x}/{y}.png',
                'Map tiles by <a href="http://stamen.com">Stamen Design</a>, \
                <a href="http://creativecommons.org/licenses/by/3.0">CC BY 3.0</a> \
                &mdash; Map data &copy; \
                <a href="http://openstreetmap.org">OpenStreetMap</a> contributors, \
                <a href="http://creativecommons.org/licenses/by-sa/2.0/"> \
                CC-BY-SA</a>'),
        ],
        'PLUGINS': {
            'esri-leaflet': {
                'js': 'lib/js/leaflet.js',
                'auto-include': True,
            },
            'leaflet-fullscreen': {
                'css': 'lib/css/leaflet.fullscreen.css',
                'js': 'lib/js/Leaflet.fullscreen.min.js',
                'auto-include': True,
            },
            'leaflet-opacity': {
                'css': 'lib/css/L.Control.Opacity.css',
                'js': 'lib/js/L.Control.Opacity.js',
                'auto-include': True,
            },
            'leaflet-navbar': {
                'css': 'lib/css/Leaflet.NavBar.css',
                'js': 'lib/js/index.js',
                'auto-include': True,
            },
            'leaflet-measure': {
                'css': 'lib/css/leaflet-measure.css',
                'js': 'lib/js/leaflet-measure.js',
                'auto-include': True,
            },
        },
        'SRID': 3857,
        'RESET_VIEW': False
    }

    if not DEBUG_STATIC:
        # if not DEBUG_STATIC, use minified css and js
        LEAFLET_CONFIG['PLUGINS'] = {
            'leaflet-plugins': {
                'js': 'lib/js/leaflet-plugins.min.js',
                'css': 'lib/css/leaflet-plugins.min.css',
                'auto-include': True,
            }
        }

"""
To enable the MapStore2 REACT based Client:
1. pip install pip install django-geonode-mapstore-client==1.0
2. enable those:
"""
if GEONODE_CLIENT_LAYER_PREVIEW_LIBRARY == 'mapstore':
    GEONODE_CLIENT_HOOKSET = os.getenv('GEONODE_CLIENT_HOOKSET', 'geonode_mapstore_client.hooksets.MapStoreHookSet')

    if 'geonode_mapstore_client' not in INSTALLED_APPS:
        INSTALLED_APPS += (
            'mapstore2_adapter',
            'geonode_mapstore_client',)

    def get_geonode_catalogue_service():
        if PYCSW:
            pycsw_config = PYCSW["CONFIGURATION"]
            if pycsw_config:
                    pycsw_catalogue = {
                        ("%s" % pycsw_config['metadata:main']['identification_title']): {
                            "url": CATALOGUE['default']['URL'],
                            "type": "csw",
                            "title": pycsw_config['metadata:main']['identification_title'],
                            "autoload": True
                         }
                    }
                    return pycsw_catalogue
        return None

    GEONODE_CATALOGUE_SERVICE = get_geonode_catalogue_service()

    MAPSTORE_CATALOGUE_SERVICES = {
        "Demo WMS Service": {
            "url": "https://demo.geo-solutions.it/geoserver/wms",
            "type": "wms",
            "title": "Demo WMS Service",
            "autoload": False
         },
        "Demo WMTS Service": {
            "url": "https://demo.geo-solutions.it/geoserver/gwc/service/wmts",
            "type": "wmts",
            "title": "Demo WMTS Service",
            "autoload": False
        }
    }

    MAPSTORE_CATALOGUE_SELECTED_SERVICE = "Demo WMS Service"

    if GEONODE_CATALOGUE_SERVICE:
        MAPSTORE_CATALOGUE_SERVICES[list(list(GEONODE_CATALOGUE_SERVICE.keys()))[0]] = GEONODE_CATALOGUE_SERVICE[list(list(GEONODE_CATALOGUE_SERVICE.keys()))[0]]
        MAPSTORE_CATALOGUE_SELECTED_SERVICE = list(list(GEONODE_CATALOGUE_SERVICE.keys()))[0]

    DEFAULT_MS2_BACKGROUNDS = [
        {
            "type": "osm",
            "title": "Open Street Map",
            "name": "mapnik",
            "source": "osm",
            "group": "background",
            "visibility": True
        }, {
            "type": "tileprovider",
            "title": "OpenTopoMap",
            "provider": "OpenTopoMap",
            "name": "OpenTopoMap",
            "source": "OpenTopoMap",
            "group": "background",
            "visibility": False
        }, {
            "type": "wms",
            "title": "Sentinel-2 cloudless - https://s2maps.eu",
            "format": "image/jpeg",
            "id": "s2cloudless",
            "name": "s2cloudless:s2cloudless",
            "url": "https://maps.geo-solutions.it/geoserver/wms",
            "group": "background",
            "thumbURL": "%sstatic/mapstorestyle/img/s2cloudless-s2cloudless.png" % SITEURL,
            "visibility": False
       }, {
            "source": "ol",
            "group": "background",
            "id": "none",
            "name": "empty",
            "title": "Empty Background",
            "type": "empty",
            "visibility": False,
            "args": ["Empty Background", {"visibility": False}]
       }
       # Custom XYZ Tile Provider
        # {
        #     "type": "tileprovider",
        #     "title": "Title",
        #     "provider": "custom", // or undefined
        #     "name": "Name",
        #     "group": "background",
        #     "visibility": false,
        #     "url": "https://{s}.tile.openstreetmap.org/{z}/{x}/{y}.png",
        #     "options": {
        #         "subdomains": [ "a", "b"]
        #     }
        # }
    ]

    if MAPBOX_ACCESS_TOKEN:
        BASEMAP = {
            "type": "tileprovider",
            "title": "MapBox streets-v11",
            "provider": "MapBoxStyle",
            "name": "MapBox streets-v11",
            "accessToken": "%s" % MAPBOX_ACCESS_TOKEN,
            "source": "streets-v11",
            "thumbURL": "https://api.mapbox.com/styles/v1/mapbox/streets-v11/tiles/256/6/33/23?access_token=%s" % MAPBOX_ACCESS_TOKEN,
            "group": "background",
            "visibility": True
        }
        DEFAULT_MS2_BACKGROUNDS = [BASEMAP,] + DEFAULT_MS2_BACKGROUNDS

    if BING_API_KEY:
        BASEMAP = {
            "type": "bing",
            "title": "Bing Aerial",
            "name": "AerialWithLabels",
            "source": "bing",
            "group": "background",
            "apiKey": "{{apiKey}}",
            "visibility": False
        }
        DEFAULT_MS2_BACKGROUNDS = [BASEMAP,] + DEFAULT_MS2_BACKGROUNDS

    MAPSTORE_BASELAYERS = DEFAULT_MS2_BACKGROUNDS

# -- END Client Hooksets Setup

SERVICE_UPDATE_INTERVAL = 0

SEARCH_FILTERS = {
    'TEXT_ENABLED': True,
    'TYPE_ENABLED': True,
    'CATEGORIES_ENABLED': True,
    'OWNERS_ENABLED': True,
    'KEYWORDS_ENABLED': True,
    'H_KEYWORDS_ENABLED': True,
    'T_KEYWORDS_ENABLED': True,
    'DATE_ENABLED': True,
    'REGION_ENABLED': True,
    'EXTENT_ENABLED': True,
    'GROUPS_ENABLED': True,
    'GROUP_CATEGORIES_ENABLED': True,
}

# HTML WYSIWYG Editor (TINYMCE) Menu Bar Settings
TINYMCE_DEFAULT_CONFIG = {
    "selector": "textarea#id_resource-featureinfo_custom_template",
    "theme": "silver",
    "height": 500,
    "plugins": 'print preview paste importcss searchreplace autolink autosave save directionality code visualblocks visualchars fullscreen image link media template codesample table charmap hr pagebreak nonbreaking anchor toc insertdatetime advlist lists wordcount imagetools textpattern noneditable help charmap quickbars emoticons',
    "imagetools_cors_hosts": ['picsum.photos'],
    "menubar": 'file edit view insert format tools table help',
    "toolbar": 'undo redo | bold italic underline strikethrough | fontselect fontsizeselect formatselect | alignleft aligncenter alignright alignjustify | outdent indent |  numlist bullist | forecolor backcolor removeformat | pagebreak | charmap emoticons | fullscreen  preview save | insertfile image media template link anchor codesample | ltr rtl',
    "toolbar_sticky": "true",
    "autosave_ask_before_unload": "true",
    "autosave_interval": "30s",
    "autosave_prefix": "{path}{query}-{id}-",
    "autosave_restore_when_empty": "false",
    "autosave_retention": "2m",
    "image_advtab": "true",
    "content_css": '//www.tiny.cloud/css/codepen.min.css',
    "importcss_append": "true",
    "image_caption": "true",
    "quickbars_selection_toolbar": 'bold italic | quicklink h2 h3 blockquote quickimage quicktable',
    "noneditable_noneditable_class": "mceNonEditable",
    "toolbar_mode": 'sliding',
    "contextmenu": "link image imagetools table",
    "templates": [
        {
            "title": 'New Table',
            "description": 'creates a new table',
            "content": '<div class="mceTmpl"><table width="98%%"  border="0" cellspacing="0" cellpadding="0"><tr><th scope="col"> </th><th scope="col"> </th></tr><tr><td> </td><td> </td></tr></table></div>'
        },
        {
            "title": 'Starting my story',
            "description": 'A cure for writers block',
            "content": 'Once upon a time...'
        },
        {
            "title": 'New list with dates',
            "description": 'New List with dates',
            "content": '<div class="mceTmpl"><span class="cdate">cdate</span><br /><span class="mdate">mdate</span><h2>My List</h2><ul><li></li><li></li></ul></div>'
        }
    ],
    "template_cdate_format": '[Date Created (CDATE): %m/%d/%Y : %H:%M:%S]',
    "template_mdate_format": '[Date Modified (MDATE): %m/%d/%Y : %H:%M:%S]',
}

# Make Free-Text Kaywords writable from users or read-only
# - if True only admins can edit free-text kwds from admin dashboard
FREETEXT_KEYWORDS_READONLY = ast.literal_eval(os.environ.get('FREETEXT_KEYWORDS_READONLY', 'False'))

# notification settings
NOTIFICATION_ENABLED = ast.literal_eval(os.environ.get('NOTIFICATION_ENABLED', 'True')) or TEST
#PINAX_NOTIFICATIONS_LANGUAGE_MODEL = "people.Profile"

# notifications backends
_EMAIL_BACKEND = "geonode.notifications_backend.EmailBackend"
PINAX_NOTIFICATIONS_BACKENDS = [
    ("email", _EMAIL_BACKEND, 0),
]
PINAX_NOTIFICATIONS_HOOKSET = "pinax.notifications.hooks.DefaultHookSet"

# Queue non-blocking notifications.
PINAX_NOTIFICATIONS_QUEUE_ALL = ast.literal_eval(os.environ.get('NOTIFICATIONS_QUEUE_ALL', 'False'))
PINAX_NOTIFICATIONS_LOCK_WAIT_TIMEOUT = os.environ.get('NOTIFICATIONS_LOCK_WAIT_TIMEOUT', -1)

# explicitly define NOTIFICATION_LOCK_LOCATION
# NOTIFICATION_LOCK_LOCATION = <path>

# pinax.notifications
# or notification
NOTIFICATIONS_MODULE = 'pinax.notifications'

# set to true to have multiple recipients in /message/create/
USER_MESSAGES_ALLOW_MULTIPLE_RECIPIENTS = ast.literal_eval(
    os.environ.get('USER_MESSAGES_ALLOW_MULTIPLE_RECIPIENTS', 'True'))

if NOTIFICATION_ENABLED:
    if NOTIFICATIONS_MODULE not in INSTALLED_APPS:
        INSTALLED_APPS += (NOTIFICATIONS_MODULE, )

# async signals can be the same as broker url
# but they should have separate setting anyway
# use amqp://localhost for local rabbitmq server
"""
    sudo apt-get install -y erlang
    sudo apt-get install rabbitmq-server

    sudo update-rc.d rabbitmq-server enable

    sudo rabbitmqctl stop_app
    sudo rabbitmqctl reset
    sudo rabbitmqctl start_app

    sudo rabbitmqctl list_queues
"""
# Disabling the heartbeat because workers seems often disabled in flower,
# thanks to http://stackoverflow.com/a/14831904/654755
BROKER_HEARTBEAT = 0

# Avoid long running and retried tasks to be run over-and-over again.
BROKER_TRANSPORT_OPTIONS = {
    'fanout_prefix': True,
    'fanout_patterns': True,
    'socket_timeout': 60,
    'visibility_timeout': 86400
}

ASYNC_SIGNALS = ast.literal_eval(os.environ.get('ASYNC_SIGNALS', 'False'))
RABBITMQ_SIGNALS_BROKER_URL = 'amqp://localhost:5672'
# REDIS_SIGNALS_BROKER_URL = 'redis://localhost:6379/0'
LOCAL_SIGNALS_BROKER_URL = 'memory://'

if ASYNC_SIGNALS:
    _BROKER_URL = RABBITMQ_SIGNALS_BROKER_URL
    CELERY_RESULT_BACKEND = 'rpc://'
else:
    _BROKER_URL = LOCAL_SIGNALS_BROKER_URL
    CELERY_RESULT_BACKEND_PATH = os.getenv(
        'CELERY_RESULT_BACKEND_PATH', os.path.join(PROJECT_ROOT, '.celery_results'))
    if not os.path.exists(CELERY_RESULT_BACKEND_PATH):
        os.makedirs(CELERY_RESULT_BACKEND_PATH)
    CELERY_RESULT_BACKEND = 'file:///%s' % CELERY_RESULT_BACKEND_PATH

CELERY_BROKER_URL = os.environ.get('BROKER_URL', _BROKER_URL)
CELERY_RESULT_PERSISTENT = ast.literal_eval(os.environ.get('CELERY_RESULT_PERSISTENT', 'False'))
CELERY_IGNORE_RESULT = ast.literal_eval(os.environ.get('CELERY_IGNORE_RESULT', 'False'))

# Allow to recover from any unknown crash.
CELERY_ACKS_LATE = ast.literal_eval(os.environ.get('CELERY_ACKS_LATE', 'True'))

# Set this to False in order to run async
CELERY_TASK_ALWAYS_EAGER = ast.literal_eval(os.environ.get('CELERY_TASK_ALWAYS_EAGER', 'True'))
CELERY_TASK_EAGER_PROPAGATES = ast.literal_eval(os.environ.get('CELERY_TASK_EAGER_PROPAGATES', 'True'))
CELERY_TASK_IGNORE_RESULT = ast.literal_eval(os.environ.get('CELERY_TASK_IGNORE_RESULT', 'True'))

# I use these to debug kombu crashes; we get a more informative message.
CELERY_TASK_SERIALIZER = os.environ.get('CELERY_TASK_SERIALIZER', 'json')
CELERY_RESULT_SERIALIZER = os.environ.get('CELERY_RESULT_SERIALIZER', 'json')
CELERY_ACCEPT_CONTENT = [CELERY_RESULT_SERIALIZER, ]

# Set Tasks Queues
# CELERY_TASK_DEFAULT_QUEUE = "default"
# CELERY_TASK_DEFAULT_EXCHANGE = "default"
# CELERY_TASK_DEFAULT_EXCHANGE_TYPE = "direct"
# CELERY_TASK_DEFAULT_ROUTING_KEY = "default"
CELERY_TASK_CREATE_MISSING_QUEUES = ast.literal_eval(os.environ.get('CELERY_TASK_CREATE_MISSING_QUEUES', 'True'))
GEONODE_EXCHANGE = Exchange("default", type="direct", durable=True)
GEOSERVER_EXCHANGE = Exchange("geonode", type="topic", durable=False)
CELERY_TASK_QUEUES = (
    Queue('default', GEONODE_EXCHANGE, routing_key='default'),
    Queue('geonode', GEONODE_EXCHANGE, routing_key='geonode'),
    Queue('update', GEONODE_EXCHANGE, routing_key='update'),
    Queue('cleanup', GEONODE_EXCHANGE, routing_key='cleanup'),
    Queue('email', GEONODE_EXCHANGE, routing_key='email'),
)

if USE_GEOSERVER:
    CELERY_TASK_QUEUES += (
        Queue("broadcast", GEOSERVER_EXCHANGE, routing_key="#"),
        Queue("email.events", GEOSERVER_EXCHANGE, routing_key="email"),
        Queue("all.geoserver", GEOSERVER_EXCHANGE, routing_key="geoserver.#"),
        Queue("geoserver.catalog", GEOSERVER_EXCHANGE, routing_key="geoserver.catalog"),
        Queue("geoserver.data", GEOSERVER_EXCHANGE, routing_key="geoserver.catalog"),
        Queue("geoserver.events", GEOSERVER_EXCHANGE, routing_key="geonode.geoserver"),
        Queue("notifications.events", GEOSERVER_EXCHANGE, routing_key="notifications"),
        Queue("geonode.layer.viewer", GEOSERVER_EXCHANGE, routing_key="geonode.viewer"),
    )

# from celery.schedules import crontab
# EXAMPLES
#     ...
#     'update_feeds': {
#         'task': 'arena.social.tasks.Update',
#         'schedule': crontab(minute='*/6'),
#     },
#     ...
#     'send-summary-every-hour': {
#        'task': 'summary',
#         # There are 4 ways we can handle time, read further
#        'schedule': 3600.0,
#         # If you're using any arguments
#        'args': (‘We don’t need any’,),
#     },
#     # Executes every Friday at 4pm
#     'send-notification-on-friday-afternoon': {
#          'task': 'my_app.tasks.send_notification',
#          'schedule': crontab(hour=16, day_of_week=5),
#     },
CELERY_BEAT_SCHEDULE = {}

DELAYED_SECURITY_SIGNALS = ast.literal_eval(os.environ.get('DELAYED_SECURITY_SIGNALS', 'False'))
CELERY_ENABLE_UTC = ast.literal_eval(os.environ.get('CELERY_ENABLE_UTC', 'True'))
CELERY_TIMEZONE = TIME_ZONE

# Half a day is enough
CELERY_TASK_RESULT_EXPIRES = os.environ.get('CELERY_TASK_RESULT_EXPIRES', 43200)

# Sometimes, Ask asks us to enable this to debug issues.
# BTW, it will save some CPU cycles.
CELERY_DISABLE_RATE_LIMITS = ast.literal_eval(os.environ.get('CELERY_DISABLE_RATE_LIMITS', 'False'))
CELERY_SEND_TASK_EVENTS = ast.literal_eval(os.environ.get('CELERY_SEND_TASK_EVENTS', 'True'))
CELERY_WORKER_DISABLE_RATE_LIMITS = ast.literal_eval(os.environ.get('CELERY_WORKER_DISABLE_RATE_LIMITS', 'False'))
CELERY_WORKER_SEND_TASK_EVENTS = ast.literal_eval(os.environ.get('CELERY_WORKER_SEND_TASK_EVENTS', 'True'))

# Allow our remote workers to get tasks faster if they have a
# slow internet connection (yes Gurney, I'm thinking of you).
CELERY_MESSAGE_COMPRESSION = os.environ.get('CELERY_MESSAGE_COMPRESSION', 'gzip')

# The default beiing 5000, we need more than this.
CELERY_MAX_CACHED_RESULTS = os.environ.get('CELERY_MAX_CACHED_RESULTS', 32768)

# NOTE: I don't know if this is compatible with upstart.
CELERYD_POOL_RESTARTS = ast.literal_eval(os.environ.get('CELERYD_POOL_RESTARTS', 'True'))
CELERY_TRACK_STARTED = ast.literal_eval(os.environ.get('CELERY_TRACK_STARTED', 'True'))
CELERY_SEND_TASK_SENT_EVENT = ast.literal_eval(os.environ.get('CELERY_SEND_TASK_SENT_EVENT', 'True'))

# Disabled by default and I like it, because we use Sentry for this.
CELERY_SEND_TASK_ERROR_EMAILS = ast.literal_eval(os.environ.get('CELERY_SEND_TASK_ERROR_EMAILS', 'False'))

# ########################################################################### #
# SECURITY SETTINGS
# ########################################################################### #

# Require users to authenticate before using Geonode
if LOCKDOWN_GEONODE:
    MIDDLEWARE += \
        ('geonode.security.middleware.LoginRequiredMiddleware',)

# for windows users check if they didn't set GEOS and GDAL in local_settings.py
# maybe they set it as a windows environment
if os.name == 'nt':
    if "GEOS_LIBRARY_PATH" not in locals() \
            or "GDAL_LIBRARY_PATH" not in locals():
        if os.environ.get("GEOS_LIBRARY_PATH", None) \
                and os.environ.get("GDAL_LIBRARY_PATH", None):
            GEOS_LIBRARY_PATH = os.environ.get('GEOS_LIBRARY_PATH')
            GDAL_LIBRARY_PATH = os.environ.get('GDAL_LIBRARY_PATH')
        else:
            # maybe it will be found regardless if not it will throw 500 error
            from django.contrib.gis.geos import GEOSGeometry  # flake8: noqa

# Keywords thesauri
# e.g. THESAURUS = {'name':'inspire_themes', 'required':True, 'filter':True}
# Required: (boolean, optional, default false) mandatory while editing metadata (not implemented yet)
# Filter: (boolean, optional, default false) a filter option on that thesaurus will appear in the main search page
# THESAURUS = {'name': 'inspire_themes', 'required': True, 'filter': True}

# ######################################################## #
# Advanced Resource Publishing Worklow Settings - START    #
# ######################################################## #
"""
    - if [ RESOURCE_PUBLISHING == True ]
      By default the uploaded resources will be "unpublished".
      The owner will be able to change them to "published" **UNLESS** the ADMIN_MODERATE_UPLOADS is activated.
      If the owner assigns unpublished resources to a Group, both from Metadata and Permissions, in any case
       the Group "Managers" will be able to edit the Resource.

    - if [ ADMIN_MODERATE_UPLOADS == True ]
      1. The owner won't be able to change to neither "approved" nor "published" state (unless he is a superuser)
      2. If the Resource belongs to a Group somehow, the Managers will be able to change the state to "approved"
         but **NOT** to "published". Only a superuser can publish a resource.
      3. Superusers can do enything.

    - if [ GROUP_PRIVATE_RESOURCES == True ]
      The "unapproved" and "unpublished" Resources will be accessible **ONLY** by owners, superusers and member of 
       the belonging groups.

    - if [ GROUP_MANDATORY_RESOURCES == True ]
      Editor will be **FORCED** to select a Group when editing the resource metadata.
"""

# option to enable/disable resource unpublishing for administrators
RESOURCE_PUBLISHING = ast.literal_eval(os.getenv('RESOURCE_PUBLISHING', 'False'))

# Each uploaded Layer must be approved by an Admin before becoming visible
ADMIN_MODERATE_UPLOADS = ast.literal_eval(os.environ.get('ADMIN_MODERATE_UPLOADS', 'False'))

# If this option is enabled, Resources belonging to a Group won't be
# visible by others
GROUP_PRIVATE_RESOURCES = ast.literal_eval(os.environ.get('GROUP_PRIVATE_RESOURCES', 'False'))

# If this option is enabled, Groups will become strictly Mandatory on
# Metadata Wizard
GROUP_MANDATORY_RESOURCES = ast.literal_eval(os.environ.get('GROUP_MANDATORY_RESOURCES', 'False'))
# ######################################################## #
# Advanced Resource Publishing Worklow Settings - END      #
# ######################################################## #

# A boolean which specifies wether to display the email in user's profile
SHOW_PROFILE_EMAIL = ast.literal_eval(os.environ.get('SHOW_PROFILE_EMAIL', 'False'))

# Enables cross origin requests for geonode-client
MAP_CLIENT_USE_CROSS_ORIGIN_CREDENTIALS = ast.literal_eval(os.getenv(
    'MAP_CLIENT_USE_CROSS_ORIGIN_CREDENTIALS',
    'False'
))

ACCOUNT_OPEN_SIGNUP = ast.literal_eval(os.environ.get('ACCOUNT_OPEN_SIGNUP', 'True'))
ACCOUNT_APPROVAL_REQUIRED = ast.literal_eval(
    os.getenv('ACCOUNT_APPROVAL_REQUIRED', 'False')
)
ACCOUNT_ADAPTER = 'geonode.people.adapters.LocalAccountAdapter'
ACCOUNT_AUTHENTICATION_METHOD = os.environ.get('ACCOUNT_AUTHENTICATION_METHOD', 'email')
ACCOUNT_CONFIRM_EMAIL_ON_GET = ast.literal_eval(os.environ.get('ACCOUNT_CONFIRM_EMAIL_ON_GET', 'True'))
ACCOUNT_EMAIL_REQUIRED = ast.literal_eval(os.environ.get('ACCOUNT_EMAIL_REQUIRED', 'True'))
ACCOUNT_EMAIL_VERIFICATION = os.environ.get('ACCOUNT_EMAIL_VERIFICATION', 'mandatory')
ACCOUNT_AUTHENTICATED_LOGIN_REDIRECTS = os.environ.get('ACCOUNT_AUTHENTICATED_LOGIN_REDIRECTS', 'False')
ACCOUNT_UNIQUE_EMAIL = os.environ.get('ACCOUNT_UNIQUE_EMAIL', 'True')
ACCOUNT_EMAIL_CONFIRMATION_REQUIRED = os.environ.get('ACCOUNT_EMAIL_CONFIRMATION_REQUIRED', 'True')
ACCOUNT_USERNAME_REQUIRED = os.environ.get('ACCOUNT_USERNAME_REQUIRED', 'False')

SOCIALACCOUNT_ADAPTER = 'geonode.people.adapters.SocialAccountAdapter'
SOCIALACCOUNT_AUTO_SIGNUP = ast.literal_eval(os.environ.get('SOCIALACCOUNT_AUTO_SIGNUP', 'True'))
#This will hide or show local registration form in allauth view. True will show form
SOCIALACCOUNT_WITH_GEONODE_LOCAL_SINGUP = strtobool(os.environ.get('SOCIALACCOUNT_WITH_GEONODE_LOCAL_SINGUP', 'True'))

# Uncomment this to enable Linkedin and Facebook login
# INSTALLED_APPS += (
#    'allauth.socialaccount.providers.linkedin_oauth2',
#    'allauth.socialaccount.providers.facebook',
# )

SOCIALACCOUNT_PROVIDERS = {
    'linkedin_oauth2': {
        'SCOPE': [
            'r_emailaddress',
            'r_liteprofile',
        ],
        'PROFILE_FIELDS': [
            'id',
            'email-address',
            'first-name',
            'last-name',
            'picture-url',
            'public-profile-url',
        ]
    },
    'facebook': {
        'METHOD': 'oauth2',
        'SCOPE': [
            'email',
            'public_profile',
        ],
        'FIELDS': [
            'id',
            'email',
            'name',
            'first_name',
            'last_name',
            'verified',
            'locale',
            'timezone',
            'link',
            'gender',
        ]
    },
}

SOCIALACCOUNT_PROFILE_EXTRACTORS = {
    "facebook": "geonode.people.profileextractors.FacebookExtractor",
    "linkedin_oauth2": "geonode.people.profileextractors.LinkedInExtractor",
}

INVITATIONS_ADAPTER = ACCOUNT_ADAPTER

# Choose thumbnail generator -- this is the default generator
THUMBNAIL_GENERATOR = "geonode.layers.utils.create_gs_thumbnail_geonode"
#THUMBNAIL_GENERATOR_DEFAULT_BG = r"http://a.tile.openstreetmap.org/{z}/{x}/{y}.png"
THUMBNAIL_GENERATOR_DEFAULT_BG = r"https://maps.wikimedia.org/osm-intl/{z}/{x}/{y}.png"
THUMBNAIL_GENERATOR_DEFAULT_SIZE = {'width': 240, 'height': 200}

# define the urls after the settings are overridden
if USE_GEOSERVER:
    LOCAL_GXP_PTYPE = 'gxp_wmscsource'
    PUBLIC_GEOSERVER = {
        "source": {
            "title": "GeoServer - Public Layers",
            "attribution": "&copy; %s" % SITEURL,
            "ptype": LOCAL_GXP_PTYPE,
            "url": OGC_SERVER['default']['PUBLIC_LOCATION'] + "ows",
            "restUrl": "/gs/rest"
        }
    }
    LOCAL_GEOSERVER = {
        "source": {
            "title": "GeoServer - Private Layers",
            "attribution": "&copy; %s" % SITEURL,
            "ptype": LOCAL_GXP_PTYPE,
            "url": "/gs/ows",
            "restUrl": "/gs/rest"
        }
    }
    baselayers = MAP_BASELAYERS
    MAP_BASELAYERS = [PUBLIC_GEOSERVER]
    MAP_BASELAYERS.extend(baselayers)

# Settings for MONITORING plugin
MONITORING_ENABLED = ast.literal_eval(os.environ.get('MONITORING_ENABLED', 'False'))

MONITORING_CONFIG = os.getenv("MONITORING_CONFIG", None)
MONITORING_HOST_NAME = os.getenv("MONITORING_HOST_NAME", HOSTNAME)
MONITORING_SERVICE_NAME = os.getenv("MONITORING_SERVICE_NAME", 'geonode')

# how long monitoring data should be stored
MONITORING_DATA_TTL = timedelta(days=int(os.getenv("MONITORING_DATA_TTL", 365)))

# this will disable csrf check for notification config views,
# use with caution - for dev purpose only
MONITORING_DISABLE_CSRF = ast.literal_eval(os.environ.get('MONITORING_DISABLE_CSRF', 'False'))

if MONITORING_ENABLED:
    if 'geonode.monitoring' not in INSTALLED_APPS:
        INSTALLED_APPS += ('geonode.monitoring',)
    if 'geonode.monitoring.middleware.MonitoringMiddleware' not in MIDDLEWARE:
        MIDDLEWARE += \
            ('geonode.monitoring.middleware.MonitoringMiddleware',)

    # skip certain paths to not to mud stats too much
    MONITORING_SKIP_PATHS = ('/api/o/',
                             '/monitoring/',
                             '/admin',
                             '/jsi18n',
                             STATIC_URL,
                             MEDIA_URL,
                             re.compile('^/[a-z]{2}/admin/'),
                             )

    # configure aggregation of past data to control data resolution
    # list of data age, aggregation, in reverse order
    # for current data, 1 minute resolution
    # for data older than 1 day, 1-hour resolution
    # for data older than 2 weeks, 1 day resolution
    MONITORING_DATA_AGGREGATION = (
        (timedelta(seconds=0), timedelta(minutes=1),),
        (timedelta(days=1), timedelta(minutes=60),),
        (timedelta(days=14), timedelta(days=1),),
    )

    CELERY_BEAT_SCHEDULE['collect_metrics'] = {
        'task': 'geonode.monitoring.tasks.collect_metrics',
        'schedule': 60.0,
    }

USER_ANALYTICS_ENABLED = ast.literal_eval(os.getenv('USER_ANALYTICS_ENABLED', 'False'))
USER_ANALYTICS_GZIP = ast.literal_eval(os.getenv('USER_ANALYTICS_GZIP', 'False'))

GEOIP_PATH = os.getenv('GEOIP_PATH', os.path.join(PROJECT_ROOT, 'GeoIPCities.dat'))
#This controls if tastypie search on resourches is performed only with titles
SEARCH_RESOURCES_EXTENDED = strtobool(os.getenv('SEARCH_RESOURCES_EXTENDED', 'True'))
# -- END Settings for MONITORING plugin

FREQUENTLY_READY_FOR_V1 = True
FREQUENTLY_ALLOW_ANONYMOUS = True<|MERGE_RESOLUTION|>--- conflicted
+++ resolved
@@ -484,11 +484,7 @@
     
     # FAQ
     'ckeditor',
-<<<<<<< HEAD
     # 'frequently',
-=======
-    'frequently',
->>>>>>> c3348127
 )
 
 INSTALLED_APPS += ('markdownify',)
@@ -826,7 +822,7 @@
     'GFK_FETCH_DEPTH': 1,
 }
 
-# ACCOUNT_FORMS = {'signup': 'geonode.people.forms.CustomUserCreationForm'}
+ACCOUNT_FORMS = {'signup': 'geonode.people.forms.CustomUserCreationForm'}
 
 # Email for users to contact admins.
 THEME_ACCOUNT_CONTACT_EMAIL = os.getenv(
@@ -1143,11 +1139,7 @@
     ALLOWED_HOSTS = [HOSTNAME, 'localhost', 'django', 'geonode'] if os.getenv('ALLOWED_HOSTS') is None \
         else re.split(r' *[,|:|;] *', os.getenv('ALLOWED_HOSTS'))
 
-<<<<<<< HEAD
-# ALLOWED_HOSTS = ['127.0.0.1','localhost','apps.skaphe.com','190.146.133.76']
-=======
 ALLOWED_HOSTS = ['127.0.0.1','localhost','apps.skaphe.com','190.146.133.76']
->>>>>>> c3348127
 # AUTH_IP_WHITELIST property limits access to users/groups REST endpoints
 # to only whitelisted IP addresses.
 #
