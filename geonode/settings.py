--- conflicted
+++ resolved
@@ -496,11 +496,7 @@
     'rest_framework',
     'rest_framework_gis',
     'dynamic_rest',
-<<<<<<< HEAD
-    'drf_yasg',
-=======
     'drf_spectacular',
->>>>>>> 71577b9a
 
     # Theme
     'django_forms_bootstrap',
@@ -547,10 +543,7 @@
         'rest_framework.renderers.JSONRenderer',
         'dynamic_rest.renderers.DynamicBrowsableAPIRenderer',
     ],
-<<<<<<< HEAD
-=======
     'DEFAULT_SCHEMA_CLASS': 'drf_spectacular.openapi.AutoSchema',
->>>>>>> 71577b9a
 }
 
 REST_API_DEFAULT_PAGE = os.getenv('REST_API_DEFAULT_PAGE', 1)
