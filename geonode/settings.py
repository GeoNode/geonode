--- conflicted
+++ resolved
@@ -659,11 +659,7 @@
     "name": "naip",
     "group": "background",
     "visibility": False
-<<<<<<< HEAD
-}, 
-=======
 },
->>>>>>> 95946e23
 #{
 #    "source": {"ptype": "gxp_bingsource"},
 #    "name": "AerialWithLabels",
