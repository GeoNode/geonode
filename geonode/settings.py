# -*- coding: utf-8 -*-
# Django settings for the GeoNode project.
import os

# Do not delete the development database when running tests.
os.environ['REUSE_DB'] = "1"

#
# General Django development settings
#

# Defines the directory that contains the settings file as the PROJECT_ROOT
# It is used for relative settings elsewhere.
PROJECT_ROOT = os.path.abspath(os.path.dirname(__file__))

# Setting debug to true makes Django serve static media and
# present pretty error pages.
DEBUG = TEMPLATE_DEBUG = True

# Defines settings for development
DATABASES = {
    'default': {
        'ENGINE': 'django.db.backends.sqlite3',
        'NAME': os.path.join(PROJECT_ROOT, 'development.db'),
        'TEST_NAME': os.path.join(PROJECT_ROOT, 'development.db'),
    }
}

# Local time zone for this installation. Choices can be found here:
# http://en.wikipedia.org/wiki/List_of_tz_zones_by_name
# although not all choices may be available on all operating systems.
# If running in a Windows environment this must be set to the same as your
# system time zone.
TIME_ZONE = 'America/Chicago'

# Language code for this installation. All choices can be found here:
# http://www.i18nguy.com/unicode/language-identifiers.html
LANGUAGE_CODE = 'en'

LANGUAGES = (
    ('en', 'English'),
    ('es', 'Español'),
    ('it', 'Italiano'),
    ('fr', 'Français'),
    ('de', 'Deutsch'),
    ('el', 'Ελληνικά'),
    ('id', 'Bahasa Indonesia'),
    ('zh', '中文'),
)

# If you set this to False, Django will make some optimizations so as not
# to load the internationalization machinery.
USE_I18N = True

# Absolute path to the directory that holds media.
# Example: "/home/media/media.lawrence.com/"
MEDIA_ROOT = os.path.join(PROJECT_ROOT, "uploaded")

# URL that handles the media served from MEDIA_ROOT. Make sure to use a
# trailing slash if there is a path component (optional in other cases).
# Examples: "http://media.lawrence.com", "http://example.com/media/"
MEDIA_URL = "/uploaded/"

# Absolute path to the directory that holds static files like app media.
# Example: "/home/media/media.lawrence.com/apps/"
STATIC_ROOT = os.path.join(PROJECT_ROOT, "static_root")

# URL that handles the static files like app media.
# Example: "http://media.lawrence.com"
STATIC_URL = "/static/"

# Additional directories which hold static files
STATICFILES_DIRS = [
    os.path.join(PROJECT_ROOT, "static"),
]

# Note that Django automatically includes the "templates" dir in all the
# INSTALLED_APPS, se there is no need to add maps/templates or admin/templates
TEMPLATE_DIRS = (
    os.path.join(PROJECT_ROOT, "templates"),
)

# Location of translation files
LOCALE_PATHS = (
    os.path.join(PROJECT_ROOT, "locale"),
)

# Make this unique, and don't share it with anybody.
SECRET_KEY = 'myv-y4#7j-d*p-__@j#*3z@!y24fz8%^z2v6atuy4bo9vqr1_a'

# Location of url mappings
ROOT_URLCONF = 'geonode.urls'

# Site id in the Django sites framework
SITE_ID = 1


INSTALLED_APPS = (

    # Apps bundled with Django
    'django.contrib.auth',
    'django.contrib.contenttypes',
    'django.contrib.sessions',
    'django.contrib.sites',
    'django.contrib.admin',
    'django.contrib.sitemaps',
    'django.contrib.staticfiles',
    'django.contrib.messages',

    # Third party apps
    'django_forms_bootstrap',
    'django_extensions',
    'registration',
    'profiles',
    'avatar',
    'dialogos',
    'agon_ratings',
    'taggit',
    'south',
    'haystack',

    # GeoNode internal apps
    'geonode.maps',
    'geonode.layers',
    'geonode.people',
    'geonode.proxy',
    'geonode.security',
<<<<<<< HEAD
    'geonode.search',
=======
    'geonode.catalogue',
>>>>>>> 2c3c82c0
)

LOGGING = {
    "version": 1,
    "disable_existing_loggers": False,
    "handlers": {
        "null": {
            "level": "DEBUG",
            "class": "django.utils.log.NullHandler",
        },
        "console": {
            "level": "DEBUG",
            "class": "logging.StreamHandler",
        },
        "mail_admins": {
            "level": "ERROR",
            "class": "django.utils.log.AdminEmailHandler",
        },
    },
    "loggers": {
        "django.request": {
            "handlers": ["mail_admins"],
            "level": "ERROR",
            "propagate": True,
        },
        "geonode": {
            "handlers": ["console"],
            "level": "ERROR",
        },
        "gsconfig.catalog": {
            "handlers": ["console"],
            "level": "ERROR",
        },
    },
}


#
# Customizations to built in Django settings required by GeoNode
#


TEMPLATE_CONTEXT_PROCESSORS = (
    'django.contrib.auth.context_processors.auth',
    'django.contrib.messages.context_processors.messages',
    'django.core.context_processors.debug',
    'django.core.context_processors.i18n',
    'django.core.context_processors.media',
    'django.core.context_processors.request',
    # The context processor belows add things like SITEURL
    # and GEOSERVER_BASE_URL to all pages that use a RequestContext
    'geonode.context_processors.resource_urls',
)

MIDDLEWARE_CLASSES = (
    'django.middleware.common.CommonMiddleware',
    'django.contrib.sessions.middleware.SessionMiddleware',
    'django.contrib.messages.middleware.MessageMiddleware',
    # The setting below makes it possible to serve different languages per
    # user depending on things like headers in HTTP requests.
    'django.middleware.locale.LocaleMiddleware',
    'django.middleware.csrf.CsrfViewMiddleware',
    'django.contrib.auth.middleware.AuthenticationMiddleware',
)


# Replacement of default authentication backend in order to support
# permissions per object.
AUTHENTICATION_BACKENDS = ('geonode.security.auth.GranularBackend',)

def get_user_url(u):
    from django.contrib.sites.models import Site
    s = Site.objects.get_current()
    return "http://" + s.domain + "/profiles/" + u.username


ABSOLUTE_URL_OVERRIDES = {
    'auth.user': get_user_url
}

# Redirects to home page after login
# FIXME(Ariel): I do not know why this setting is needed,
# it would be best to use the ?next= parameter
LOGIN_REDIRECT_URL = "/"


#
# Settings for third party apps
#

# Agon Ratings
AGON_RATINGS_CATEGORY_CHOICES = {
    "maps.Map": {
        "map": "How good is this map?"
    },
    "maps.Layer": {
        "layer": "How good is this layer?"
    },
}

# For South migrations
SOUTH_MIGRATION_MODULES = {
    'registration': 'geonode.migrations.registration',
    'avatar': 'geonode.migrations.avatar',
}

# For django-profiles
AUTH_PROFILE_MODULE = 'people.Contact'

# For django-registration
REGISTRATION_OPEN = False

#
# Test Settings
#

# Setting a custom test runner to avoid running the tests for
# some problematic 3rd party apps
TEST_RUNNER = 'django_nose.NoseTestSuiteRunner'

# Arguments for the test runner
NOSE_ARGS = [
      '--verbosity=2',
      '--cover-erase',
      '--nocapture',
      '--with-coverage',
      '--cover-package=geonode',
      '--cover-inclusive',
      '--cover-tests',
      '--detailed-errors',
      '--with-xunit',
      '--stop',
      ]

#
# GeoNode specific settings
#

SITENAME = "GeoNode"

SITEURL = "http://localhost:8000/"

# GeoServer information

# The FULLY QUALIFIED url to the GeoServer instance for this GeoNode.
GEOSERVER_BASE_URL = "http://localhost:8001/geoserver/"

# The username and password for a user that can add and
# edit layer details on GeoServer
GEOSERVER_CREDENTIALS = "geoserver_admin", SECRET_KEY

# CSW settings
CATALOGUE = {
    'default': {
        # The underlying CSW implementation
        'ENGINE': 'geonode.catalogue.backends.geonetwork',

        # enabled formats
        #'formats': ['DIF', 'Dublin Core', 'FGDC', 'TC211'],
        'FORMATS': ['TC211'],

        # The FULLY QUALIFIED base url to the CSW instance for this GeoNode
        #'url': 'http://localhost/pycsw/trunk/csw.py',
        'URL': 'http://localhost:8001/geonetwork/srv/en/csw',
        #'url': 'http://localhost:8001/deegree-csw-demo-3.0.4/services',
    
        # login credentials (for GeoNetwork)
        'USER': 'admin',
        'PASSWORD': 'admin'
    }
}

# GeoNode javascript client configuration

# Google Api Key needed for 3D maps / Google Earth plugin
GOOGLE_API_KEY = "ABQIAAAAkofooZxTfcCv9Wi3zzGTVxTnme5EwnLVtEDGnh-lFVzRJhbdQhQgAhB1eT_2muZtc0dl-ZSWrtzmrw"

# Where should newly created maps be focused?
DEFAULT_MAP_CENTER = (0, 0)

# How tightly zoomed should newly created maps be?
# 0 = entire world;
# maximum zoom is between 12 and 15 (for Google Maps, coverage varies by area)
DEFAULT_MAP_ZOOM = 0

DEFAULT_LAYER_SOURCE = {
    "ptype": "gxp_wmscsource",
    "url": "/geoserver/wms",
    "restUrl": "/gs/rest"
}

MAP_BASELAYERS = [{
    "source": {"ptype": "gx_olsource"},
    "type":"OpenLayers.Layer",
    "args":["No background"],
    "visibility": False,
    "fixed": True,
    "group":"background"
  }, {
    "source": {"ptype": "gx_olsource"},
    "type":"OpenLayers.Layer.OSM",
    "args":["OpenStreetMap"],
    "visibility": False,
    "fixed": True,
    "group":"background"
  }, {
    "source": {"ptype": "gxp_mapquestsource"},
    "name":"osm",
    "group":"background",
    "visibility": True
  }, {
    "source": {"ptype": "gxp_mapquestsource"},
    "name":"naip",
    "group":"background",
    "visibility": False
  }, {
    "source": {"ptype": "gxp_bingsource"},
    "name": "AerialWithLabels",
    "fixed": True,
    "visibility": False,
    "group":"background"
  },{
    "source": {"ptype": "gxp_mapboxsource"},
  }, {
    "source": {"ptype": "gx_olsource"},
    "type":"OpenLayers.Layer.WMS",
    "group":"background",
    "visibility": False,
    "fixed": True,
    "args":[
      "bluemarble",
      "http://maps.opengeo.org/geowebcache/service/wms",
      {
        "layers":["bluemarble"],
        "format":"image/png",
        "tiled": True,
        "tilesOrigin": [-20037508.34, -20037508.34]
      },
      {"buffer": 0}
    ]

}]

GEONODE_CLIENT_LOCATION = "/static/geonode/"

# GeoNode vector data backend configuration.

#Import uploaded shapefiles into a database such as PostGIS?
DB_DATASTORE = False

#Database datastore connection settings
DB_DATASTORE_NAME = ''
DB_DATASTORE_USER = ''
DB_DATASTORE_PASSWORD = ''
DB_DATASTORE_HOST = ''
DB_DATASTORE_PORT = ''
DB_DATASTORE_TYPE = ''


# Haystack Search Backend Configuration
HAYSTACK_CONNECTIONS = {
    'default': {
        'ENGINE': 'haystack.backends.elasticsearch_backend.ElasticsearchSearchEngine',
        'URL': 'http://127.0.0.1:9200/',
        'INDEX_NAME': 'haystack',
    },
}

# Load more settings from a file called local_settings.py if it exists
try:
    from local_settings import *
except ImportError:
    pass<|MERGE_RESOLUTION|>--- conflicted
+++ resolved
@@ -125,11 +125,8 @@
     'geonode.people',
     'geonode.proxy',
     'geonode.security',
-<<<<<<< HEAD
     'geonode.search',
-=======
     'geonode.catalogue',
->>>>>>> 2c3c82c0
 )
 
 LOGGING = {
