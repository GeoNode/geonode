--- conflicted
+++ resolved
@@ -777,11 +777,7 @@
     'Atom', 'DIF', 'Dublin Core', 'ebRIM', 'FGDC', 'ISO',
 ]
 DOWNLOAD_FORMATS_VECTOR = [
-<<<<<<< HEAD
-    'JPEG', 'PNG', 'PDF','Zipped Shapefile',
-=======
     'JPEG', 'PNG', 'PDF', 'Zipped Shapefile',
->>>>>>> aed2d7c1
     #'PDF', 'GML 2.0', 'GML 3.1.1', 'CSV',
     #'Excel', 'GeoJSON', 'KML', 'View in Google Earth', 'Tiles',
 ]
@@ -793,11 +789,7 @@
     'GeoTIFF',
     #'Gtopo30',
     #'ImageMosaic',
-<<<<<<< HEAD
-    # 'KML', 
-=======
     # 'KML',
->>>>>>> aed2d7c1
     'View in Google Earth',
     #'Tiles',
 ]
