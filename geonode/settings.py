# -*- coding: utf-8 -*-
#########################################################################
#
# Copyright (C) 2012 OpenPlans
#
# This program is free software: you can redistribute it and/or modify
# it under the terms of the GNU General Public License as published by
# the Free Software Foundation, either version 3 of the License, or
# (at your option) any later version.
#
# This program is distributed in the hope that it will be useful,
# but WITHOUT ANY WARRANTY; without even the implied warranty of
# MERCHANTABILITY or FITNESS FOR A PARTICULAR PURPOSE. See the
# GNU General Public License for more details.
#
# You should have received a copy of the GNU General Public License
# along with this program. If not, see <http://www.gnu.org/licenses/>.
#
#########################################################################

# Django settings for the GeoNode project.
import os
from kombu import Queue
import geonode
from geonode.celery_app import app  # flake8: noqa

#
# General Django development settings
#

# GeoNode Version
VERSION = geonode.get_version()

# Defines the directory that contains the settings file as the PROJECT_ROOT
# It is used for relative settings elsewhere.
PROJECT_ROOT = os.path.abspath(os.path.dirname(__file__))

# Setting debug to true makes Django serve static media and
# present pretty error pages.
DEBUG = TEMPLATE_DEBUG = True
#DEBUG = TEMPLATE_DEBUG = False

# Set to True to load non-minified versions of (static) client dependencies
# Requires to set-up Node and tools that are required for static development
# otherwise it will raise errors for the missing non-minified dependencies
DEBUG_STATIC = False

# This is needed for integration tests, they require
# geonode to be listening for GeoServer auth requests.
os.environ['DJANGO_LIVE_TEST_SERVER_ADDRESS'] = 'localhost:8000'

# Defines settings for development
DATABASES = {
    'default': {
        'ENGINE': 'django.db.backends.sqlite3',
        'NAME': os.path.join(PROJECT_ROOT, 'development.db'),
    },
    # vector datastore for uploads
    # 'datastore' : {
    #    'ENGINE': 'django.contrib.gis.db.backends.postgis',
    #    'NAME': '',
    #    'USER' : '',
    #    'PASSWORD' : '',
    #    'HOST' : '',
    #    'PORT' : '',
    # }
}

# Local time zone for this installation. Choices can be found here:
# http://en.wikipedia.org/wiki/List_of_tz_zones_by_name
# although not all choices may be available on all operating systems.
# If running in a Windows environment this must be set to the same as your
# system time zone.
TIME_ZONE = 'Asia/Manila'

# Language code for this installation. All choices can be found here:
# http://www.i18nguy.com/unicode/language-identifiers.html
LANGUAGE_CODE = 'en'

LANGUAGES = (
    ('en', 'English'),
    ('tl', 'Tagalog'),
)

EXTRA_LANG_INFO = {
    'am': {
        'bidi': False,
        'code': 'am',
        'name': 'Amharic',
        'name_local': 'Amharic',
        },
    'tl': {
        'bidi': False,
        'code': 'tl',
        'name': 'Tagalog',
        'name_local': 'tagalog',
        },
    'ta': {
        'bidi': False,
        'code': 'ta',
        'name': 'Tamil',
        'name_local': u'tamil',
        },
    'si': {
        'bidi': False,
        'code': 'si',
        'name': 'Sinhala',
        'name_local': 'sinhala',
        },
}

AUTH_USER_MODEL = 'people.Profile'

# If you set this to False, Django will make some optimizations so as not
# to load the internationalization machinery.
USE_I18N = True

MODELTRANSLATION_LANGUAGES = ['en', ]

MODELTRANSLATION_DEFAULT_LANGUAGE = 'en'

MODELTRANSLATION_FALLBACK_LANGUAGES = ('en',)

# Absolute path to the directory that holds media.
# Example: "/home/media/media.lawrence.com/"
MEDIA_ROOT = os.path.join(PROJECT_ROOT, "uploaded")

# URL that handles the media served from MEDIA_ROOT. Make sure to use a
# trailing slash if there is a path component (optional in other cases).
# Examples: "http://media.lawrence.com", "http://example.com/media/"
MEDIA_URL = "/uploaded/"

# Absolute path to the directory that holds static files like app media.
# Example: "/home/media/media.lawrence.com/apps/"
STATIC_ROOT = os.path.join(PROJECT_ROOT, "static_root")

# URL that handles the static files like app media.
# Example: "http://media.lawrence.com"
STATIC_URL = "/static/"

# Additional directories which hold static files
#STATICFILES_DIRS = [
#    os.path.join(PROJECT_ROOT, "static"),
#]

STATICFILES_DIRS = [
    '/opt/geonode/geonode/media',
    os.path.join(PROJECT_ROOT, "static"),
    "/opt/geonode/virtualenv/geonode/local/lib/python2.7/site-packages/django/contrib/admin/static",
    "/opt/geonode/virtualenv/geonode/local/lib/python2.7/site-packages/autocomplete_light/static",
    "/opt/geonode/virtualenv/geonode/local/lib/python2.7/site-packages/leaflet/static",
]


# List of finder classes that know how to find static files in
# various locations.
STATICFILES_FINDERS = (
    'django.contrib.staticfiles.finders.FileSystemFinder',
    'django.contrib.staticfiles.finders.AppDirectoriesFinder',
    #    'django.contrib.staticfiles.finders.DefaultStorageFinder',
)

# Note that Django automatically includes the "templates" dir in all the
# INSTALLED_APPS, se there is no need to add maps/templates or admin/templates
TEMPLATE_DIRS = (
    os.path.join(PROJECT_ROOT, "templates"),
)

# Location of translation files
LOCALE_PATHS = (
    os.path.join(PROJECT_ROOT, "locale"),
)

# Make this unique, and don't share it with anybody.
SECRET_KEY = 'myv-y4#7j-d*p-__@j#*3z@!y24fz8%^z2v6atuy4bo9vqr1_a'

# Location of url mappings
ROOT_URLCONF = 'geonode.urls'

# Site id in the Django sites framework
SITE_ID = 1

# Login and logout urls override
LOGIN_URL = '/account/login/'
LOGOUT_URL = '/account/logout/'

# Documents application
ALLOWED_DOCUMENT_TYPES = [
    'doc', 'docx', 'gif', 'jpg', 'jpeg', 'ods', 'odt', 'odp', 'pdf', 'png', 'ppt',
    'pptx', 'rar', 'sld', 'tif', 'tiff', 'txt', 'xls', 'xlsx', 'xml', 'zip', 'gz'
]

MAX_DOCUMENT_SIZE = 50  # MB

# DOCUMENT_TYPE_MAP and DOCUMENT_MIMETYPE_MAP update enumerations in
# documents/enumerations.py and should only
# need to be uncommented if adding other types
# to settings.ALLOWED_DOCUMENT_TYPES

# DOCUMENT_TYPE_MAP = {}
# DOCUMENT_MIMETYPE_MAP = {}

GEONODE_APPS = (
    # GeoNode internal apps
    'geonode.people',
    'geonode.base',
    'geonode.layers',
    'geonode.maps',
    'geonode.proxy',
    'geonode.security',
    'geonode.social',
    'geonode.catalogue',
    'geonode.documents',
    'geonode.api',
    'geonode.groups',
    'geonode.services',

    # GeoNode Contrib Apps

    # 'geonode.contrib.dynamic',

    #CEPH App
    'geonode.cephgeo',

    # Maptiles
    # Django app for selecting and highlighting tiles
    'geonode.maptiles',

    #Registration app
    #'geonode.registration',

    # EULA app
    'geonode.eula',

    # GeoServer Apps
    # Geoserver needs to come last because
    # it's signals may rely on other apps' signals.
    'geonode.geoserver',
    'geonode.upload',
    'geonode.tasks',

    # Data Requests Management App
    'geonode.datarequests',
)

GEONODE_CONTRIB_APPS = (
    # GeoNode Contrib Apps
    'geonode.contrib.dynamic',
    'geonode.contrib.exif',
    'geonode.contrib.favorite',
    'geonode.contrib.geogig',
    'geonode.contrib.geosites',
    'geonode.contrib.nlp',
    'geonode.contrib.slack'
)

# Uncomment the following line to enable contrib apps
# GEONODE_APPS = GEONODE_APPS + GEONODE_CONTRIB_APPS

INSTALLED_APPS = (

    # Boostrap admin theme
    # 'django_admin_bootstrapped.bootstrap3',
    # 'django_admin_bootstrapped',

    # Apps bundled with Django
    'django.contrib.auth',
    'django.contrib.contenttypes',
    'django.contrib.sessions',
    'django.contrib.sites',
    'django.contrib.admin',
    'django.contrib.sitemaps',
    'django.contrib.staticfiles',
    'django.contrib.messages',
    'django.contrib.humanize',
    'django.contrib.gis',

    # Third party apps

    #Single Sign On
    #'simple_sso.sso_server',

    # Utility
    'pagination',
    'taggit',
    'friendlytagloader',
    'geoexplorer',
    'leaflet',
    'django_extensions',
    'corsheaders',
    # 'haystack',
    'autocomplete_light',
    'mptt',
    'modeltranslation',
    'djcelery',
    'djkombu',


    # Theme
    "pinax_theme_bootstrap_account",
    "pinax_theme_bootstrap",
    'django_forms_bootstrap',

    # Social
    'account',
    'avatar',
    'dialogos',
    'agon_ratings',
    'notification',
    'announcements',
    'actstream',
    'user_messages',
    'tastypie',
    'polymorphic',
    'guardian',

    # Crispy Forms
    'crispy_forms',
    'changuito',
    'djkombu',
    'south',
    'corsheaders',
    'captcha',

    #CAS client
    'django_cas_ng', 
) + GEONODE_APPS

LOGGING = {
    'version': 1,
    'disable_existing_loggers': False,
    'formatters': {
        'verbose': {
            'format': '%(levelname)s %(asctime)s %(module)s %(process)d %(thread)d %(message)s'
        },
        'simple': {
            'format': '%(message)s',
        },
    },
    'filters': {
        'require_debug_false': {
            '()': 'django.utils.log.RequireDebugFalse'
        }
    },
    'handlers': {
        'null': {
            'level': 'ERROR',
            'class': 'django.utils.log.NullHandler',
        },
        'console': {
            'level': 'ERROR',
            'class': 'logging.StreamHandler',
            'formatter': 'simple'
        },
        'mail_admins': {
            'level': 'ERROR', 'filters': ['require_debug_false'],
            'class': 'django.utils.log.AdminEmailHandler',
        },
#        'file': {
#            'level': 'DEBUG',
#            'class': 'logging.FileHandler',
#            'filename': '/var/log/geonode.log',
#            'formatter': 'verbose'
#        }
    },
    "loggers": {
        "django": {
            "handlers": ["console"], "level": "ERROR", },
        "geonode": {
            "handlers": ["console"], "level": "ERROR", },
        "gsconfig.catalog": {
            "handlers": ["console"], "level": "ERROR", },
        "owslib": {
            "handlers": ["console"], "level": "ERROR", },
        "pycsw": {
            "handlers": ["console"], "level": "ERROR", },
        },
    }

#
# Customizations to built in Django settings required by GeoNode
#


TEMPLATE_CONTEXT_PROCESSORS = (
    'django.contrib.auth.context_processors.auth',
    'django.core.context_processors.debug',
    'django.core.context_processors.i18n',
    "django.core.context_processors.tz",
    'django.core.context_processors.media',
    "django.core.context_processors.static",
    'django.core.context_processors.request',
    'django.contrib.messages.context_processors.messages',
    'account.context_processors.account',
    # The context processor below adds things like SITEURL
    # and GEOSERVER_BASE_URL to all pages that use a RequestContext
    'geonode.context_processors.resource_urls',
    'geonode.geoserver.context_processors.geoserver_urls',
)

MIDDLEWARE_CLASSES = (
    'corsheaders.middleware.CorsMiddleware',
    'django.middleware.common.CommonMiddleware',
    'django.contrib.sessions.middleware.SessionMiddleware',
    'django.contrib.messages.middleware.MessageMiddleware',
    # The setting below makes it possible to serve different languages per
    # user depending on things like headers in HTTP requests.
    'django.middleware.locale.LocaleMiddleware',
    'pagination.middleware.PaginationMiddleware',
    'django.middleware.csrf.CsrfViewMiddleware',
    'django.contrib.auth.middleware.AuthenticationMiddleware',
    'django.middleware.clickjacking.XFrameOptionsMiddleware',
    # This middleware allows to print private layers for the users that have
    # the permissions to view them.
    # It sets temporary the involved layers as public before restoring the permissions.
    # Beware that for few seconds the involved layers are public there could be risks.
    # 'geonode.middleware.PrintProxyMiddleware',
    # E-Commerce cart middleware
    'changuito.middleware.CartMiddleware',
)


# Replacement of default authentication backend in order to support
# permissions per object.
AUTHENTICATION_BACKENDS = (#y'django_auth_ldap.backend.LDAPBackend',
                           #'geonode.security.auth.GranularBackend',
                           'django.contrib.auth.backends.ModelBackend',
                           'guardian.backends.ObjectPermissionBackend',
                           'django_cas_ng.backends.CASBackend',)

ANONYMOUS_USER_ID = -1
GUARDIAN_GET_INIT_ANONYMOUS_USER = 'geonode.people.models.get_anonymous_user_instance'

# Whether the uplaoded resources should be public and downloadable by default or not
DEFAULT_ANONYMOUS_VIEW_PERMISSION = True
DEFAULT_ANONYMOUS_DOWNLOAD_PERMISSION = True

#
# Settings for default search size
#
DEFAULT_SEARCH_SIZE = 10


#
# Settings for third party apps
#

# Agon Ratings
AGON_RATINGS_CATEGORY_CHOICES = {
    "maps.Map": {
        "map": "How good is this map?"
    },
    "layers.Layer": {
        "layer": "How good is this layer?"
    },
    "documents.Document": {
        "document": "How good is this document?"
    }
}

# Activity Stream
ACTSTREAM_SETTINGS = {
    'MODELS': (
        'people.Profile',
        'layers.layer',
        'maps.map',
        'dialogos.comment',
        'documents.document',
        'services.service'),
    'FETCH_RELATIONS': True,
    'USE_PREFETCH': False,
    'USE_JSONFIELD': True,
    'GFK_FETCH_DEPTH': 1,
}

# Settings for Social Apps
REGISTRATION_OPEN = True
ACCOUNT_EMAIL_CONFIRMATION_EMAIL = False
ACCOUNT_EMAIL_CONFIRMATION_REQUIRED = False
ACCOUNT_APPROVAL_REQUIRED = False

# Mail Server Settings
EMAIL_HOST = "mail.lan.dream.upd.edu.ph"
EMAIL_PORT = 25

# Email for users to contact admins.
THEME_ACCOUNT_CONTACT_EMAIL = 'lipad@dream.upd.edu.ph'
LIPAD_SUPPORT_MAIL = 'lipad@dream.upd.edu.ph'
FTP_SUPPORT_MAIL = 'lipad@dream.upd.edu.ph'
FTP_AUTOMAIL = 'automailer@dream.upd.edu.ph'

#get data coverage layer name
PHILGRID_NAME = "philgrid_20160301"
#
# Test Settings
#

# Setting a custom test runner to avoid running the tests for
# some problematic 3rd party apps
TEST_RUNNER = 'django_nose.NoseTestSuiteRunner'

# Arguments for the test runner
NOSE_ARGS = [
    '--nocapture',
    '--detailed-errors',
]

#
# GeoNode specific settings
#

SITEURL = "http://localhost:8000/"

USE_QUEUE = False

DEFAULT_WORKSPACE = 'geonode'
CASCADE_WORKSPACE = 'geonode'

OGP_URL = "http://geodata.tufts.edu/solr/select"

# Topic Categories list should not be modified (they are ISO). In case you
# absolutely need it set to True this variable
MODIFY_TOPICCATEGORY = False

FILE_UPLOAD_PERMISSIONS = 0776
MISSING_THUMBNAIL = 'geonode/img/missing_thumb.png'
THUMBNAIL_FILE_PERMISSIONS = 0776

# Search Snippet Cache Time in Seconds
CACHE_TIME = 0

# OGC (WMS/WFS/WCS) Server Settings
# OGC (WMS/WFS/WCS) Server Settings
OGC_SERVER = {
    'default': {
        'BACKEND': 'geonode.geoserver',
        'LOCATION': 'http://localhost:8080/geoserver/',
        # PUBLIC_LOCATION needs to be kept like this because in dev mode
        # the proxy won't work and the integration tests will fail
        # the entire block has to be overridden in the local_settings
        'PUBLIC_LOCATION': 'http://localhost:8080/geoserver/',
        'USER': 'admin',
        'PASSWORD': 'geoserver',
        'MAPFISH_PRINT_ENABLED': True,
        'PRINT_NG_ENABLED': True,
        'GEONODE_SECURITY_ENABLED': True,
        'GEOGIG_ENABLED': False,
        'WMST_ENABLED': False,
        'BACKEND_WRITE_ENABLED': True,
        'WPS_ENABLED': False,
        'LOG_FILE': '%s/geoserver/data/logs/geoserver.log' % os.path.abspath(os.path.join(PROJECT_ROOT, os.pardir)),
        # Set to name of database in DATABASES dictionary to enable
        'DATASTORE': '',  # 'datastore',
        'TIMEOUT': 10  # number of seconds to allow for HTTP requests
    }
}

# Uploader Settings
UPLOADER = {
    'BACKEND': 'geonode.rest',
    'OPTIONS': {
        'TIME_ENABLED': False,
        'GEOGIG_ENABLED': False,
    }
}

# CSW settings
CATALOGUE = {
    'default': {
        # The underlying CSW implementation
        # default is pycsw in local mode (tied directly to GeoNode Django DB)
        'ENGINE': 'geonode.catalogue.backends.pycsw_local',
        # pycsw in non-local mode
        # 'ENGINE': 'geonode.catalogue.backends.pycsw_http',
        # GeoNetwork opensource
        # 'ENGINE': 'geonode.catalogue.backends.geonetwork',
        # deegree and others
        # 'ENGINE': 'geonode.catalogue.backends.generic',

        # The FULLY QUALIFIED base url to the CSW instance for this GeoNode
        'URL': '%scatalogue/csw' % SITEURL,
        # 'URL': 'http://localhost:8080/geonetwork/srv/en/csw',
        # 'URL': 'http://localhost:8080/deegree-csw-demo-3.0.4/services',

        # login credentials (for GeoNetwork)
        # 'USER': 'admin',
        # 'PASSWORD': 'admin',
    }
}

# pycsw settings
PYCSW = {
    # pycsw configuration
    'CONFIGURATION': {
        # uncomment / adjust to override server config system defaults
        #'server': {
        #    'maxrecords': '10',
        #    'pretty_print': 'true',
        #    'federatedcatalogues': 'http://catalog.data.gov/csw'
        #},
        'metadata:main': {
            'identification_title': 'GeoNode Catalogue',
            'identification_abstract': 'GeoNode is an open source platform that facilitates the creation, sharing, ' \
            'and collaborative use of geospatial data',
            'identification_keywords': 'sdi,catalogue,discovery,metadata,GeoNode',
            'identification_keywords_type': 'theme',
            'identification_fees': 'None',
            'identification_accessconstraints': 'None',
            'provider_name': 'Organization Name',
            'provider_url': SITEURL,
            'contact_name': 'Lastname, Firstname',
            'contact_position': 'Position Title',
            'contact_address': 'Mailing Address',
            'contact_city': 'City',
            'contact_stateorprovince': 'Administrative Area',
            'contact_postalcode': 'Zip or Postal Code',
            'contact_country': 'Country',
            'contact_phone': '+xx-xxx-xxx-xxxx',
            'contact_fax': '+xx-xxx-xxx-xxxx',
            'contact_email': 'Email Address',
            'contact_url': 'Contact URL',
            'contact_hours': 'Hours of Service',
            'contact_instructions': 'During hours of service. Off on weekends.',
            'contact_role': 'pointOfContact',
        },
        'metadata:inspire': {
            'enabled': 'true',
            'languages_supported': 'eng,gre',
            'default_language': 'eng',
            'date': 'YYYY-MM-DD',
            'gemet_keywords': 'Utility and governmental services',
            'conformity_service': 'notEvaluated',
            'contact_name': 'Organization Name',
            'contact_email': 'Email Address',
            'temp_extent': 'YYYY-MM-DD/YYYY-MM-DD',
        }
    }
}

# GeoNode javascript client configuration

# default map projection
# Note: If set to EPSG:4326, then only EPSG:4326 basemaps will work.
DEFAULT_MAP_CRS = "EPSG:900913"

# Where should newly created maps be focused?
DEFAULT_MAP_CENTER = (0, 0)

# How tightly zoomed should newly created maps be?
# 0 = entire world;
# maximum zoom is between 12 and 15 (for Google Maps, coverage varies by area)
DEFAULT_MAP_ZOOM = 0

MAP_BASELAYERS = [{
    "source": {"ptype": "gxp_olsource"},
    "type": "OpenLayers.Layer",
    "args": ["No background"],
    "visibility": False,
    "fixed": True,
    "group":"background"
}, {
    "source": {"ptype": "gxp_osmsource"},
    "type": "OpenLayers.Layer.OSM",
    "name": "mapnik",
    "visibility": True,
    "fixed": True,
    "group": "background"
},
# {
#    "source": {"ptype": "gxp_mapquestsource"},
#    "name": "osm",
#    "group": "background",
#    "visibility": False
#},
{
    "source": {"ptype": "gxp_mapquestsource"},
    "name": "naip",
    "group": "background",
    "visibility": False
},
{
    "source": {"ptype": "gxp_mapboxsource"},
}]

SOCIAL_BUTTONS = True

SOCIAL_ORIGINS = [{
    "label":"Email",
    "url":"mailto:?subject={name}&body={url}",
    "css_class":"email"
}, {
    "label":"Facebook",
    "url":"http://www.facebook.com/sharer.php?u={url}",
    "css_class":"fb"
}, {
    "label":"Twitter",
    "url":"https://twitter.com/share?url={url}&hashtags={hashtags}",
    "css_class":"tw"
}, {
    "label":"Google +",
    "url":"https://plus.google.com/share?url={url}",
    "css_class":"gp"
}]

#CKAN Query String Parameters names pulled from
#https://github.com/ckan/ckan/blob/2052628c4a450078d58fb26bd6dc239f3cc68c3e/ckan/logic/action/create.py#L43
CKAN_ORIGINS = [{
    "label":"Humanitarian Data Exchange (HDX)",
    "url":"https://data.hdx.rwlabs.org/dataset/new?title={name}&dataset_date={date}&notes={abstract}&caveats={caveats}",
    "css_class":"hdx"
}]
#SOCIAL_ORIGINS.extend(CKAN_ORIGINS)

# Setting TWITTER_CARD to True will enable Twitter Cards
# https://dev.twitter.com/cards/getting-started
# Be sure to replace @GeoNode with your organization or site's twitter handle.
TWITTER_CARD = True
TWITTER_SITE = '@GeoNode'
TWITTER_HASHTAGS = ['geonode']

OPENGRAPH_ENABLED = True

# Enable Licenses User Interface
# Regardless of selection, license field stil exists as a field in the Resourcebase model.
# Detail Display: above, below, never
# Metadata Options: verbose, light, never
LICENSES = {
    'ENABLED': True,
    'DETAIL': 'above',
    'METADATA': 'verbose',
}

# SRID = {
#     'DETAIL': 'never',
# }

SESSION_SERIALIZER = 'django.contrib.sessions.serializers.PickleSerializer'

# Require users to authenticate before using Geonode
LOCKDOWN_GEONODE = False

# Add additional paths (as regular expressions) that don't require
# authentication.
AUTH_EXEMPT_URLS = ()

# A tuple of hosts the proxy can send requests to.
PROXY_ALLOWED_HOSTS = ()

# The proxy to use when making cross origin requests.
PROXY_URL = '/proxy/?url=' if DEBUG else None

# Haystack Search Backend Configuration.  To enable, first install the following:
# - pip install django-haystack
# - pip install pyelasticsearch
# Set HAYSTACK_SEARCH to True
# Run "python manage.py rebuild_index"
HAYSTACK_SEARCH = False
# Avoid permissions prefiltering
SKIP_PERMS_FILTER = False
# Update facet counts from Haystack
HAYSTACK_FACET_COUNTS = False
# HAYSTACK_CONNECTIONS = {
#    'default': {
#        'ENGINE': 'haystack.backends.elasticsearch_backend.ElasticsearchSearchEngine',
#        'URL': 'http://127.0.0.1:9200/',
#        'INDEX_NAME': 'geonode',
#        },
#    }
# HAYSTACK_SIGNAL_PROCESSOR = 'haystack.signals.RealtimeSignalProcessor'
# HAYSTACK_SEARCH_RESULTS_PER_PAGE = 20

# Available download formats
DOWNLOAD_FORMATS_METADATA = [
    'Atom', 'DIF', 'Dublin Core', 'ebRIM', 'FGDC', 'ISO',
]
DOWNLOAD_FORMATS_VECTOR = [
    'JPEG', 'PNG', 'Zipped Shapefile',
    #'PDF', 'GML 2.0', 'GML 3.1.1', 'CSV',
    #'Excel', 'GeoJSON', 'KML', 'View in Google Earth', 'Tiles',
]
DOWNLOAD_FORMATS_RASTER = [
    'JPEG',
    #'PDF',
    'PNG',
    # 'ArcGrid',
    'GeoTIFF',
    #'Gtopo30',
    #'ImageMosaic',
    'KML',
    'View in Google Earth',
    #'Tiles',
]

ACCOUNT_NOTIFY_ON_PASSWORD_CHANGE = False

TASTYPIE_DEFAULT_FORMATS = ['json']

# gravatar settings
AUTO_GENERATE_AVATAR_SIZES = (20, 32, 80, 100, 140, 200)

# notification settings
NOTIFICATION_LANGUAGE_MODULE = "account.Account"

# Number of results per page listed in the GeoNode search pages
CLIENT_RESULTS_LIMIT = 100

# Number of items returned by the apis 0 equals no limit
API_LIMIT_PER_PAGE = 0
API_INCLUDE_REGIONS_COUNT = False

LEAFLET_CONFIG = {
    'TILES': [
        # Find tiles at:
        # http://leaflet-extras.github.io/leaflet-providers/preview/

        # Stamen toner lite.

    ],
    'PLUGINS': {
        'esri-leaflet': {
            'js': 'lib/js/esri-leaflet.js',
            'auto-include': True,
        },
        'leaflet-fullscreen': {
            'css': 'lib/css/leaflet.fullscreen.css',
            'js': 'lib/js/Leaflet.fullscreen.min.js',
            'auto-include': True,
        },
    }
}

# option to enable/disable resource unpublishing for administrators
RESOURCE_PUBLISHING = False

# Settings for EXIF contrib app
EXIF_ENABLED = False

# Settings for NLP contrib app
NLP_ENABLED = False
NLP_LOCATION_THRESHOLD = 1.0
NLP_LIBRARY_PATH = "/opt/MITIE/mitielib"
NLP_MODEL_PATH = "/opt/MITIE/MITIE-models/english/ner_model.dat"

# Settings for Slack contrib app
SLACK_ENABLED = False
SLACK_WEBHOOK_URLS = [
    "https://hooks.slack.com/services/T000/B000/XX"
]

CACHES = {
    # DUMMY CACHE FOR DEVELOPMENT
    'default': {
        'BACKEND': 'django.core.cache.backends.dummy.DummyCache',
    },
    # MEMCACHED EXAMPLE
    # 'default': {
    #     'BACKEND': 'django.core.cache.backends.memcached.MemcachedCache',
    #     'LOCATION': '127.0.0.1:11211',
    #     },
    # FILECACHE EXAMPLE
    # 'default': {
    #     'BACKEND': 'django.core.cache.backends.filebased.FileBasedCache',
    #     'LOCATION': '/tmp/django_cache',
    #     }
}

LAYER_PREVIEW_LIBRARY = 'geoext'

SERVICE_UPDATE_INTERVAL = 0

SEARCH_FILTERS = {
    'TEXT_ENABLED': True,
    'TYPE_ENABLED': True,
    'CATEGORIES_ENABLED': True,
    'OWNERS_ENABLED': True,
    'KEYWORDS_ENABLED': True,
    'DATE_ENABLED': True,
    'REGION_ENABLED': True,
    'EXTENT_ENABLED': True,
}

# Queue non-blocking notifications.
NOTIFICATION_QUEUE_ALL = False

BROKER_URL = "django://"
CELERY_ALWAYS_EAGER = False
CELERY_EAGER_PROPAGATES_EXCEPTIONS = True
CELERY_IGNORE_RESULT = True
CELERY_SEND_EVENTS = False
CELERY_RESULT_BACKEND = None
CELERY_TASK_RESULT_EXPIRES = 18000
CELERY_DISABLE_RATE_LIMITS = True
CELERY_DEFAULT_QUEUE = "default"
CELERY_DEFAULT_EXCHANGE = "default"
CELERY_DEFAULT_EXCHANGE_TYPE = "direct"
CELERY_DEFAULT_ROUTING_KEY = "default"
CELERY_CREATE_MISSING_QUEUES = True
CELERY_IMPORTS = (
    'geonode.tasks.deletion',
    'geonode.tasks.update',
    'geonode.tasks.ceph_update',
    'geonode.tasks.email',
    'geonode.tasks.ftp',
    'geonode.tasks.mk_folder',
    'geonode.tasks.jurisdiction',
    'geonode.tasks.jurisdiction2',

)


CELERY_QUEUES = [
    Queue('default', routing_key='default'),
    Queue('cleanup', routing_key='cleanup'),
    Queue('update', routing_key='update'),
    Queue('ceph_update', routing_key='ceph_update'),
    Queue('email', routing_key='email'),
    Queue('ftp', routing_key='ftp'),
    Queue('mk_folder', routing_key='mk_folder'),
    Queue('jurisdiction',routing_key='jurisdiction'),

]

import djcelery
djcelery.setup_loader()

#TILED_SHAPEFILE = "geonode:cut_phl_001k_grid_utm_z51n"
# TILED_SHAPEFILE = "geonode:index"
TILED_SHAPEFILE = "geonode:philgrid_20160301"
TILED_SHAPEFILE_TEST = "geonode:index"
EULA_URL = '/eula/eula_form/'
SELECTION_LIMIT=209715200

MUNICIPALITY_SHAPEFILE = 'geonode:phl_adm2_municipalities_utm_z51n'
#Upload permissions on file
<<<<<<< HEAD
FILE_UPLOAD_PERMISSIONS = 0776
=======

FILE_UPLOAD_PERMISSIONS = 0776

>>>>>>> 33e6e33d
GEOSTORAGE_HOST = ""

FILE_UPLOAD_TEMP_DIR = "/tmp/geonode"
# THUMBNAIL_FILE_PERMISSIONS = 0664
THUMBNAIL_FILE_PERMISSIONS = 0776

# Load more settings from a file called local_settings.py if it exists
try:
    from local_settings import *  # noqa
except ImportError:
    pass

try:
    BING_LAYER = {
        "source": {
            "ptype": "gxp_bingsource",
            "apiKey": BING_API_KEY
        },
        "name": "AerialWithLabels",
        "fixed": True,
        "visibility": False,
        "group": "background"
    }
    MAP_BASELAYERS.append(BING_LAYER)
except NameError:
    print "Not enabling BingMaps base layer as a BING_API_KEY is not defined in local_settings.py file."

# Require users to authenticate before using Geonode
if LOCKDOWN_GEONODE:
    MIDDLEWARE_CLASSES = MIDDLEWARE_CLASSES + \
        ('geonode.security.middleware.LoginRequiredMiddleware',)

#for windows users check if they didn't set GEOS and GDAL in local_settings.py
#maybe they set it as a windows environment
if os.name == 'nt':
    if not "GEOS_LIBRARY_PATH" in locals() or not "GDAL_LIBRARY_PATH" in locals():
        if os.environ.get("GEOS_LIBRARY_PATH", None) \
            and os.environ.get("GDAL_LIBRARY_PATH", None):
            GEOS_LIBRARY_PATH = os.environ.get('GEOS_LIBRARY_PATH')
            GDAL_LIBRARY_PATH = os.environ.get('GDAL_LIBRARY_PATH')
        else:
            #maybe it will be found regardless if not it will throw 500 error
            from django.contrib.gis.geos import GEOSGeometry


# define the urls after the settings are overridden
if 'geonode.geoserver' in GEONODE_APPS:
    LOCAL_GEOSERVER = {
        "source": {
            "ptype": "gxp_wmscsource",
            "url": OGC_SERVER['default']['PUBLIC_LOCATION'] + "wms",
            "restUrl": "/gs/rest"
        }
    }
    baselayers = MAP_BASELAYERS
    MAP_BASELAYERS = [LOCAL_GEOSERVER]
    MAP_BASELAYERS.extend(baselayers)

PH_BBOX= [116.22307468566594, 4.27103012208686, 127.09228398538997, 21.2510169394873 ]

_TILE_SIZE = 1000

CAS_VERSION = 3<|MERGE_RESOLUTION|>--- conflicted
+++ resolved
@@ -932,13 +932,8 @@
 
 MUNICIPALITY_SHAPEFILE = 'geonode:phl_adm2_municipalities_utm_z51n'
 #Upload permissions on file
-<<<<<<< HEAD
 FILE_UPLOAD_PERMISSIONS = 0776
-=======
-
-FILE_UPLOAD_PERMISSIONS = 0776
-
->>>>>>> 33e6e33d
+
 GEOSTORAGE_HOST = ""
 
 FILE_UPLOAD_TEMP_DIR = "/tmp/geonode"
