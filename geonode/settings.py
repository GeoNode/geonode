# -*- coding: utf-8 -*-
#########################################################################
#
# Copyright (C) 2016 OSGeo
#
# This program is free software: you can redistribute it and/or modify
# it under the terms of the GNU General Public License as published by
# the Free Software Foundation, either version 3 of the License, or
# (at your option) any later version.
#
# This program is distributed in the hope that it will be useful,
# but WITHOUT ANY WARRANTY; without even the implied warranty of
# MERCHANTABILITY or FITNESS FOR A PARTICULAR PURPOSE. See the
# GNU General Public License for more details.
#
# You should have received a copy of the GNU General Public License
# along with this program. If not, see <http://www.gnu.org/licenses/>.
#
#########################################################################

# Django settings for the GeoNode project.
import ast
import os
import re
import sys
from datetime import timedelta
from distutils.util import strtobool
from urlparse import urlparse, urlunparse, urljoin

import django
import dj_database_url
#
# General Django development settings
#
from django.conf.global_settings import DATETIME_INPUT_FORMATS
from geonode import get_version
from kombu import Queue, Exchange


SILENCED_SYSTEM_CHECKS = ['1_8.W001', 'fields.W340', 'auth.W004', 'urls.W002']

# GeoNode Version
VERSION = get_version()

# Defines the directory that contains the settings file as the PROJECT_ROOT
# It is used for relative settings elsewhere.
PROJECT_ROOT = os.path.abspath(os.path.dirname(__file__))

# Setting debug to true makes Django serve static media and
# present pretty error pages.
DEBUG = strtobool(os.getenv('DEBUG', 'True'))

# Set to True to load non-minified versions of (static) client dependencies
# Requires to set-up Node and tools that are required for static development
# otherwise it will raise errors for the missing non-minified dependencies
DEBUG_STATIC = strtobool(os.getenv('DEBUG_STATIC', 'False'))

# Define email service on GeoNode
EMAIL_ENABLE = strtobool(os.getenv('EMAIL_ENABLE', 'False'))

if EMAIL_ENABLE:
    EMAIL_BACKEND = os.getenv('DJANGO_EMAIL_BACKEND',
                              default='django.core.mail.backends.smtp.EmailBackend')
    EMAIL_HOST = 'localhost'
    EMAIL_PORT = 25
    EMAIL_HOST_USER = ''
    EMAIL_HOST_PASSWORD = ''
    EMAIL_USE_TLS = False
    DEFAULT_FROM_EMAIL = 'GeoNode <no-reply@geonode.org>'
else:
    EMAIL_BACKEND = os.getenv('DJANGO_EMAIL_BACKEND',
                              default='django.core.mail.backends.console.EmailBackend')

# This is needed for integration tests, they require
# geonode to be listening for GeoServer auth requests.
if django.VERSION[0] == 1 and django.VERSION[1] >= 11 and django.VERSION[2] >= 2:
    pass
else:
    DJANGO_LIVE_TEST_SERVER_ADDRESS = 'localhost:8000'

try:
    # try to parse python notation, default in dockerized env
    ALLOWED_HOSTS = ast.literal_eval(os.getenv('ALLOWED_HOSTS'))
except ValueError:
    # fallback to regular list of values separated with misc chars
    ALLOWED_HOSTS = ['localhost', 'django', 'geonode'] if os.getenv('ALLOWED_HOSTS') is None \
        else re.split(r' *[,|:|;] *', os.getenv('ALLOWED_HOSTS'))

# AUTH_IP_WHITELIST property limits access to users/groups REST endpoints
# to only whitelisted IP addresses.
#
# Empty list means 'allow all'
#
# If you need to limit 'api' REST calls to only some specific IPs
# fill the list like below:
#
# AUTH_IP_WHITELIST = ['192.168.1.158', '192.168.1.159']
AUTH_IP_WHITELIST = []

# Make this unique, and don't share it with anybody.
_DEFAULT_SECRET_KEY = 'myv-y4#7j-d*p-__@j#*3z@!y24fz8%^z2v6atuy4bo9vqr1_a'
SECRET_KEY = os.getenv('SECRET_KEY', _DEFAULT_SECRET_KEY)

DATABASE_URL = os.getenv(
    'DATABASE_URL',
    'sqlite:///{path}'.format(
        path=os.path.join(PROJECT_ROOT, 'development.db')
    )
)

# DATABASE_URL = 'postgresql://test_geonode:test_geonode@localhost:5432/geonode'

# Defines settings for development

# since GeoDjango is in use, you should use gis-enabled engine, for example:
# 'ENGINE': 'django.contrib.gis.db.backends.postgis'
# see https://docs.djangoproject.com/en/1.8/ref/contrib/gis/db-api/#module-django.contrib.gis.db.backends for
# detailed list of supported backends and notes.
DATABASES = {
    'default': dj_database_url.parse(DATABASE_URL, conn_max_age=600)
}

if os.getenv('DEFAULT_BACKEND_DATASTORE'):
    GEODATABASE_URL = os.getenv('GEODATABASE_URL',
                                'postgis://\
geonode_data:geonode_data@localhost:5432/geonode_data')
    DATABASES[os.getenv('DEFAULT_BACKEND_DATASTORE')] = dj_database_url.parse(
        GEODATABASE_URL, conn_max_age=600
    )

MANAGERS = ADMINS = os.getenv('ADMINS', [])

# Local time zone for this installation. Choices can be found here:
# http://en.wikipedia.org/wiki/List_of_tz_zones_by_name
# although not all choices may be available on all operating systems.
# If running in a Windows environment this must be set to the same as your
# system time zone.
TIME_ZONE = os.getenv('TIME_ZONE', "UTC")

SITE_ID = int(os.getenv('SITE_ID', '1'))

USE_TZ = True
USE_I18N = strtobool(os.getenv('USE_I18N', 'True'))
USE_L10N = strtobool(os.getenv('USE_I18N', 'True'))

# Language code for this installation. All choices can be found here:
# http://www.i18nguy.com/unicode/language-identifiers.html
LANGUAGE_CODE = os.getenv('LANGUAGE_CODE', "en")


_DEFAULT_LANGUAGES = (
    ('en', 'English'),
    ('es', 'Español'),
    ('it', 'Italiano'),
    ('fr', 'Français'),
    ('de', 'Deutsch'),
    ('el', 'Ελληνικά'),
    ('id', 'Bahasa Indonesia'),
    ('zh-cn', '中文'),
    ('ja', '日本語'),
    ('fa', 'Persian'),
    ('ar', 'Arabic'),
    ('bn', 'Bengali'),
    ('ne', 'Nepali'),
    ('sq', 'Albanian'),
    ('af', 'Afrikaans'),
    ('sw', 'Swahili'),
    ('pt', 'Portuguese'),
    ('pt-br', 'Portuguese (Brazil)'),
    ('ru', 'Russian'),
    ('vi', 'Vietnamese'),
    ('ko', '한국어'),
    ('am', 'Amharic'),
    ('km', 'Khmer'),
    ('pl', 'Polish'),
    ('sv', 'Swedish'),
    ('th', 'ไทย'),
    ('uk', 'Ukranian'),
    ('si', 'Sinhala'),
    ('ta', 'Tamil'),
    ('tl', 'Tagalog'),
)

LANGUAGES = os.getenv('LANGUAGES', _DEFAULT_LANGUAGES)

EXTRA_LANG_INFO = {
    'am': {
        'bidi': False,
        'code': 'am',
        'name': 'Amharic',
        'name_local': 'Amharic',
    },
    'tl': {
        'bidi': False,
        'code': 'tl',
        'name': 'Tagalog',
        'name_local': 'tagalog',
    },
    'ta': {
        'bidi': False,
        'code': 'ta',
        'name': 'Tamil',
        'name_local': u'tamil',
    },
    'si': {
        'bidi': False,
        'code': 'si',
        'name': 'Sinhala',
        'name_local': 'sinhala',
    },
}


AUTH_USER_MODEL = os.getenv('AUTH_USER_MODEL', 'people.Profile')

PASSWORD_HASHERS = [
    'django.contrib.auth.hashers.SHA1PasswordHasher',
    'django.contrib.auth.hashers.PBKDF2PasswordHasher',
    'django.contrib.auth.hashers.PBKDF2SHA1PasswordHasher',
    # 'django.contrib.auth.hashers.Argon2PasswordHasher',
    # 'django.contrib.auth.hashers.BCryptSHA256PasswordHasher',
    # 'django.contrib.auth.hashers.BCryptPasswordHasher',
]

MODELTRANSLATION_LANGUAGES = ['en', ]

MODELTRANSLATION_DEFAULT_LANGUAGE = 'en'

MODELTRANSLATION_FALLBACK_LANGUAGES = ('en',)

# Absolute path to the directory that holds media.
# Example: "/home/media/media.lawrence.com/"
MEDIA_ROOT = os.getenv('MEDIA_ROOT', os.path.join(PROJECT_ROOT, "uploaded"))

# URL that handles the media served from MEDIA_ROOT. Make sure to use a
# trailing slash if there is a path component (optional in other cases).
# Examples: "http://media.lawrence.com", "http://example.com/media/"
MEDIA_URL = os.getenv('MEDIA_URL', "/uploaded/")
LOCAL_MEDIA_URL = os.getenv('LOCAL_MEDIA_URL', "/uploaded/")

# Absolute path to the directory that holds static files like app media.
# Example: "/home/media/media.lawrence.com/apps/"
STATIC_ROOT = os.getenv('STATIC_ROOT',
                        os.path.join(PROJECT_ROOT, "static_root")
                        )

# URL that handles the static files like app media.
# Example: "http://media.lawrence.com"
STATIC_URL = os.getenv('STATIC_URL', "/static/")

# Additional directories which hold static files
_DEFAULT_STATICFILES_DIRS = [
    os.path.join(PROJECT_ROOT, "static"),
]

STATICFILES_DIRS = os.getenv('STATICFILES_DIRS', _DEFAULT_STATICFILES_DIRS)

# List of finder classes that know how to find static files in
# various locations.
STATICFILES_FINDERS = (
    'django.contrib.staticfiles.finders.FileSystemFinder',
    'django.contrib.staticfiles.finders.AppDirectoriesFinder',
    #    'django.contrib.staticfiles.finders.DefaultStorageFinder',
)

# Location of translation files
_DEFAULT_LOCALE_PATHS = (
    os.path.join(PROJECT_ROOT, "locale"),
)

LOCALE_PATHS = os.getenv('LOCALE_PATHS', _DEFAULT_LOCALE_PATHS)

# Location of url mappings
ROOT_URLCONF = os.getenv('ROOT_URLCONF', 'geonode.urls')

GEONODE_CORE_APPS = (
    # GeoNode internal apps
    'geonode.api',
    'geonode.base',
    'geonode.layers',
    'geonode.maps',
    'geonode.documents',
    'geonode.security',
    'geonode.catalogue',
)

GEONODE_INTERNAL_APPS = (
    # GeoNode internal apps
    'geonode.people',
    'geonode.client',
    'geonode.themes',
    'geonode.proxy',
    'geonode.social',
    'geonode.groups',
    'geonode.services',

    # QGIS Server Apps
    # Only enable this if using QGIS Server
    # 'geonode.qgis_server',

    # GeoServer Apps
    # Geoserver needs to come last because
    # it's signals may rely on other apps' signals.
    'geonode.geoserver',
    'geonode.upload',
    'geonode.tasks',
    'geonode.messaging',
)

GEONODE_CONTRIB_APPS = (
    # GeoNode Contrib Apps
    # 'geonode.contrib.dynamic',
    # 'geonode.contrib.exif',
    # 'geonode.contrib.favorite',
    # 'geonode.contrib.geogig',
    # 'geonode.contrib.geosites',
    # 'geonode.contrib.nlp',
    # 'geonode.contrib.slack',
    # 'geonode.contrib.createlayer',
    # 'geonode.contrib.datastore_shards',
    'geonode.contrib.metadataxsl',
    'geonode.contrib.api_basemaps',
    'geonode.contrib.ows_api',
)

# Uncomment the following line to enable contrib apps
GEONODE_APPS = GEONODE_CORE_APPS + GEONODE_INTERNAL_APPS + GEONODE_CONTRIB_APPS

INSTALLED_APPS = (

    'modeltranslation',

    # Boostrap admin theme
    # 'django_admin_bootstrapped.bootstrap3',
    # 'django_admin_bootstrapped',

    # Apps bundled with Django
    'django.contrib.auth',
    'django.contrib.contenttypes',
    'django.contrib.sessions',
    'django.contrib.sites',
    'django.contrib.admin',
    'django.contrib.sitemaps',
    'django.contrib.staticfiles',
    'django.contrib.messages',
    'django.contrib.humanize',
    'django.contrib.gis',

    # Utility
    'dj_pagination',
    'taggit',
    'treebeard',
    'geoexplorer',
    'leaflet',
    'bootstrap3_datetime',
    'django_filters',
    'django_basic_auth',
    'autocomplete_light',
    'mptt',
    'storages',
    'floppyforms',

    # Theme
    'django_forms_bootstrap',

    # Social
    'avatar',
    'dialogos',
    'agon_ratings',
    'announcements',
    'actstream',
    'user_messages',
    'tastypie',
    'polymorphic',
    'guardian',
    'oauth2_provider',
    'corsheaders',

    'invitations',

    # login with external providers
    'allauth',
    'allauth.account',
    'allauth.socialaccount',

    # GeoNode
    'geonode',
) + GEONODE_APPS

REST_FRAMEWORK = {
    # Use Django's standard `django.contrib.auth` permissions,
    # or allow read-only access for unauthenticated users.
    'DEFAULT_PERMISSION_CLASSES': [
        'rest_framework.permissions.DjangoModelPermissionsOrAnonReadOnly'
    ]
}

# Documents application
try:
    # try to parse python notation, default in dockerized env
    ALLOWED_DOCUMENT_TYPES = ast.literal_eval(os.getenv('ALLOWED_DOCUMENT_TYPES'))
except ValueError:
    # fallback to regular list of values separated with misc chars
    ALLOWED_DOCUMENT_TYPES = [
    'doc', 'docx', 'gif', 'jpg', 'jpeg', 'ods', 'odt', 'odp', 'pdf', 'png',
    'ppt', 'pptx', 'rar', 'sld', 'tif', 'tiff', 'txt', 'xls', 'xlsx', 'xml',
    'zip', 'gz', 'qml'
] if os.getenv('ALLOWED_DOCUMENT_TYPES') is None \
else re.split(r' *[,|:|;] *', os.getenv('ALLOWED_DOCUMENT_TYPES'))

MAX_DOCUMENT_SIZE = int(os.getenv('MAX_DOCUMENT_SIZE ', '2'))  # MB

# DOCUMENT_TYPE_MAP and DOCUMENT_MIMETYPE_MAP update enumerations in
# documents/enumerations.py and should only
# need to be uncommented if adding other types
# to settings.ALLOWED_DOCUMENT_TYPES

# DOCUMENT_TYPE_MAP = {}
# DOCUMENT_MIMETYPE_MAP = {}

UNOCONV_ENABLE = strtobool(os.getenv('UNOCONV_ENABLE', 'False'))

if UNOCONV_ENABLE:
    UNOCONV_EXECUTABLE = os.getenv('UNOCONV_EXECUTABLE', '/usr/bin/unoconv')
    UNOCONV_TIMEOUT = int(os.getenv('UNOCONV_TIMEOUT', 30))  # seconds

LOGGING = {
    'version': 1,
    'disable_existing_loggers': True,
    'formatters': {
        'verbose': {
            'format': '%(levelname)s %(asctime)s %(module)s %(process)d '
                      '%(thread)d %(message)s'
        },
        'simple': {
            'format': '%(message)s',
        },
    },
    'filters': {
        'require_debug_false': {
            '()': 'django.utils.log.RequireDebugFalse'
        }
    },
    'handlers': {
        'console': {
            'level': 'INFO',
            'class': 'logging.StreamHandler',
            'formatter': 'simple'
        },
        'mail_admins': {
            'level': 'ERROR',
            'filters': ['require_debug_false'],
            'class': 'django.utils.log.AdminEmailHandler',
        }
    },
    "loggers": {
        "django": {
            "handlers": ["console"], "level": "ERROR", },
        "geonode": {
            "handlers": ["console"], "level": "INFO", },
        "geonode.qgis_server": {
            "handlers": ["console"], "level": "ERROR", },
        "gsconfig.catalog": {
            "handlers": ["console"], "level": "ERROR", },
        "owslib": {
            "handlers": ["console"], "level": "ERROR", },
        "pycsw": {
            "handlers": ["console"], "level": "ERROR", },
        "celery": {
            "handlers": ["console"], "level": "ERROR", },
    },
}

#
# Customizations to built in Django settings required by GeoNode
#

# Django automatically includes the "templates" dir in all the INSTALLED_APPS.
TEMPLATES = [
    {
        'NAME': 'GeoNode Project Templates',
        'BACKEND': 'django.template.backends.django.DjangoTemplates',
        'DIRS': [os.path.join(PROJECT_ROOT, "templates")],
        'APP_DIRS': True,
        'OPTIONS': {
            'context_processors': [
                'django.template.context_processors.debug',
                'django.template.context_processors.i18n',
                'django.template.context_processors.tz',
                'django.template.context_processors.request',
                'django.template.context_processors.media',
                'django.template.context_processors.static',
                'django.contrib.auth.context_processors.auth',
                'django.contrib.messages.context_processors.messages',
                'django.contrib.auth.context_processors.auth',
                # 'django.core.context_processors.debug',
                # 'django.core.context_processors.i18n',
                # 'django.core.context_processors.tz',
                # 'django.core.context_processors.media',
                # 'django.core.context_processors.static',
                # 'django.core.context_processors.request',
                'geonode.context_processors.resource_urls',
                'geonode.geoserver.context_processors.geoserver_urls',
                'geonode.themes.context_processors.custom_theme'
            ],
            # Either remove APP_DIRS or remove the 'loaders' option.
            # 'loaders': [
            #      'django.template.loaders.filesystem.Loader',
            #      'django.template.loaders.app_directories.Loader',
            # ],
            'debug': DEBUG,
        },
    },
]

MIDDLEWARE_CLASSES = (
    'corsheaders.middleware.CorsMiddleware',
    'django.middleware.common.CommonMiddleware',
    'django.contrib.sessions.middleware.SessionMiddleware',
    'django.contrib.messages.middleware.MessageMiddleware',
    'django.contrib.sites.middleware.CurrentSiteMiddleware',
    'dj_pagination.middleware.PaginationMiddleware',
    # The setting below makes it possible to serve different languages per
    # user depending on things like headers in HTTP requests.
    'django.middleware.locale.LocaleMiddleware',
    'django.middleware.csrf.CsrfViewMiddleware',
    'django.contrib.auth.middleware.AuthenticationMiddleware',
    'django.middleware.clickjacking.XFrameOptionsMiddleware',

    # Security settings
    'django.middleware.security.SecurityMiddleware',

    # This middleware allows to print private layers for the users that have
    # the permissions to view them.
    # It sets temporary the involved layers as public before restoring the
    # permissions.
    # Beware that for few seconds the involved layers are public there could be
    # risks.
    # 'geonode.middleware.PrintProxyMiddleware',

    # This middleware checks for ACCESS_TOKEN validity and if expired forces
    # user logout
<<<<<<< HEAD
    'geonode.security.middleware.SessionControlMiddleware',
=======
    # 'geonode.security.middleware.SessionControlMiddleware',
>>>>>>> 643d1906

    # If you use SessionAuthenticationMiddleware, be sure it appears before OAuth2TokenMiddleware.
    # SessionAuthenticationMiddleware is NOT required for using
    # django-oauth-toolkit.
    'django.contrib.auth.middleware.SessionAuthenticationMiddleware',
    'oauth2_provider.middleware.OAuth2TokenMiddleware',
)

# Security stuff
SESSION_COOKIE_SECURE = False
CSRF_COOKIE_SECURE = False
CSRF_COOKIE_HTTPONLY = False
X_FRAME_OPTIONS = 'DENY'
SECURE_CONTENT_TYPE_NOSNIFF = True
SECURE_BROWSER_XSS_FILTER = True
SECURE_SSL_REDIRECT = False
SECURE_HSTS_SECONDS = 3600
SECURE_HSTS_INCLUDE_SUBDOMAINS = True

# Replacement of default authentication backend in order to support
# permissions per object.
AUTHENTICATION_BACKENDS = (
    'oauth2_provider.backends.OAuth2Backend',
    'django.contrib.auth.backends.ModelBackend',
    'guardian.backends.ObjectPermissionBackend',
    'allauth.account.auth_backends.AuthenticationBackend',
)

OAUTH2_PROVIDER = {
    'SCOPES': {
        'openid': 'Default to OpenID',
        'read': 'Read scope',
        'write': 'Write scope',
        'groups': 'Access to your groups'
    },

    'CLIENT_ID_GENERATOR_CLASS': 'oauth2_provider.generators.ClientIdGenerator',
    # 'OAUTH2_VALIDATOR_CLASS': 'geonode.security.oauth2_validators.OIDCValidator',

    # OpenID Connect
    # "OIDC_ISS_ENDPOINT": "http://localhost:8000",
    # "OIDC_USERINFO_ENDPOINT": "http://localhost:8000/api/o/v4/tokeninfo/",
    "OIDC_RSA_PRIVATE_KEY": b"""-----BEGIN RSA PRIVATE KEY-----
MIICXQIBAAKBgQCIThjbTwpYu4Lwqp8oA7PqD6Ij/GwpLFJuPbWVaeCDaX6T7mh8
mJMIEgl/VIZasLH8SwU5mZ4sPeiqk7NgJq1XDo97q5mlFoNVHMCH38KQzSIBWtbq
WnEEnQdiqBbCmmIebLd4OcfpbIVUI89cnCq7U0M1ie0KOopWSHWOP6/35QIDAQAB
AoGBAIdwmtBotM5A3LaJxAY9z6uXhzSc4Vj0OqBiXymtgDL0Q5t4/Yg5D3ioe5lz
guFgzCr23KVEmOA7UBMXGtlC9V+iizVSbF4g2GqPLBKk+IYcAhfbSCg5rbbtQ5m2
PZxKZlJOQnjFLeh4sxitd84GfX16RfAhsvIiaN4d4CG+RAlhAkEA1Vitep0aHKmA
KRIGvZrgfH7uEZh2rRsCoo9lTxCT8ocCU964iEUxNH050yKdqYzVnNyFysY7wFgL
gsVzPROE6QJBAKOOWj9mN7uxhjRv2L4iYJ/rZaloVA49KBZEhvI+PgC5kAIrNVaS
n1kbJtFg54IS8HsYIP4YxONLqmDuhZL2rZ0CQQDId9wCo85eclMPxHV7AiXANdDj
zbxt6jxunYlXYr9yG7RvNI921HVo2eZU42j8YW5zR6+cGusYUGL4jSo8kLPJAkAG
SLPi97Rwe7OiVCHJvFxmCI9RYPbJzUO7B0sAB7AuKvMDglF8UAnbTJXDOavrbXrb
3+N0n9MAwKl9K+zp5pxpAkBSEUlYA0kDUqRgfuAXrrO/JYErGzE0UpaHxq5gCvTf
g+gp5fQ4nmDrSNHjakzQCX2mKMsx/GLWZzoIDd7ECV9f
-----END RSA PRIVATE KEY-----"""
}
# 1 day expiration time by default
ACCESS_TOKEN_EXPIRE_SECONDS = int(os.getenv('ACCESS_TOKEN_EXPIRE_SECONDS', '86400'))

# Require users to authenticate before using Geonode
LOCKDOWN_GEONODE = strtobool(os.getenv('LOCKDOWN_GEONODE', 'False'))

# Add additional paths (as regular expressions) that don't require
# authentication.
# - authorized exempt urls needed for oauth when GeoNode is set to lockdown
AUTH_EXEMPT_URLS = (r'^/?$', '/gs/*', '/static/*', '/o/*', '/api/o/*', '/api/roles', '/api/adminRole', '/api/users', '/api/layers',)

ANONYMOUS_USER_ID = os.getenv('ANONYMOUS_USER_ID', '-1')
GUARDIAN_GET_INIT_ANONYMOUS_USER = os.getenv(
    'GUARDIAN_GET_INIT_ANONYMOUS_USER',
    'geonode.people.models.get_anonymous_user_instance'
)

# Whether the uplaoded resources should be public and downloadable by default
# or not
DEFAULT_ANONYMOUS_VIEW_PERMISSION = strtobool(
    os.getenv('DEFAULT_ANONYMOUS_VIEW_PERMISSION', 'True')
)
DEFAULT_ANONYMOUS_DOWNLOAD_PERMISSION = strtobool(
    os.getenv('DEFAULT_ANONYMOUS_DOWNLOAD_PERMISSION', 'True')
)

#
# Settings for default search size
#
DEFAULT_SEARCH_SIZE = int(os.getenv('DEFAULT_SEARCH_SIZE', '10'))


#
# Settings for third party apps
#

# Agon Ratings
AGON_RATINGS_CATEGORY_CHOICES = {
    "maps.Map": {
        "map": "How good is this map?"
    },
    "layers.Layer": {
        "layer": "How good is this layer?"
    },
    "documents.Document": {
        "document": "How good is this document?"
    }
}

# Activity Stream
ACTSTREAM_SETTINGS = {
    'FETCH_RELATIONS': True,
    'USE_PREFETCH': False,
    'USE_JSONFIELD': True,
    'GFK_FETCH_DEPTH': 1,
}


# Email for users to contact admins.
THEME_ACCOUNT_CONTACT_EMAIL = os.getenv(
    'THEME_ACCOUNT_CONTACT_EMAIL', 'admin@example.com'
)

#
# Test Settings
#

on_travis = ast.literal_eval(os.environ.get('ON_TRAVIS', 'False'))
core_tests = ast.literal_eval(os.environ.get('TEST_RUN_CORE', 'False'))
internal_apps_tests = ast.literal_eval(os.environ.get('TEST_RUN_INTERNAL_APPS', 'False'))
integration_tests = ast.literal_eval(os.environ.get('TEST_RUN_INTEGRATION', 'False'))
integration_csw_tests = ast.literal_eval(os.environ.get('TEST_RUN_INTEGRATION_CSW', 'False'))
integration_bdd_tests = ast.literal_eval(os.environ.get('TEST_RUN_INTEGRATION_BDD', 'False'))

# Setting a custom test runner to avoid running the tests for
# some problematic 3rd party apps
# Default Nose Test Suite
# TEST_RUNNER = 'django_nose.NoseTestSuiteRunner'

# Django 1.11 ParallelTestSuite
TEST_RUNNER = 'geonode.tests.suite.runner.GeoNodeBaseSuiteDiscoverRunner'
TEST_RUNNER_KEEPDB = 0
TEST_RUNNER_PARALLEL = 1

# GeoNode test suite
# TEST_RUNNER = 'geonode.tests.suite.runner.DjangoParallelTestSuiteRunner'
# TEST_RUNNER_WORKER_MAX = 3
# TEST_RUNNER_WORKER_COUNT = 'auto'
# TEST_RUNNER_NOT_THREAD_SAFE = None
# TEST_RUNNER_PARENT_TIMEOUT = 10
# TEST_RUNNER_WORKER_TIMEOUT = 10

TEST = 'test' in sys.argv
INTEGRATION = 'geonode.tests.integration' in sys.argv

# Arguments for the test runner
NOSE_ARGS = [
    '--nocapture',
    '--detailed-errors',
]

#
# GeoNode specific settings
#
SITEURL = os.getenv('SITEURL', "http://localhost:8000/")

# we need hostname for deployed
_surl = urlparse(SITEURL)
HOSTNAME = _surl.hostname

# add trailing slash to site url. geoserver url will be relative to this
if not SITEURL.endswith('/'):
    SITEURL = '{}/'.format(SITEURL)

# Login and logout urls override
LOGIN_URL = os.getenv('LOGIN_URL', '{}account/login/'.format(SITEURL))
LOGOUT_URL = os.getenv('LOGOUT_URL', '{}account/logout/'.format(SITEURL))

ACCOUNT_LOGIN_REDIRECT_URL = os.getenv('LOGIN_REDIRECT_URL', SITEURL)
ACCOUNT_LOGOUT_REDIRECT_URL =  os.getenv('LOGOUT_REDIRECT_URL', SITEURL)

# Backend
DEFAULT_WORKSPACE = os.getenv('DEFAULT_WORKSPACE', 'geonode')
CASCADE_WORKSPACE = os.getenv('CASCADE_WORKSPACE', 'geonode')

OGP_URL = os.getenv('OGP_URL', "http://geodata.tufts.edu/solr/select")

# Topic Categories list should not be modified (they are ISO). In case you
# absolutely need it set to True this variable
MODIFY_TOPICCATEGORY = strtobool(os.getenv('MODIFY_TOPICCATEGORY', 'False'))

MISSING_THUMBNAIL = os.getenv(
    'MISSING_THUMBNAIL', 'geonode/img/missing_thumb.png'
)

# Search Snippet Cache Time in Seconds
CACHE_TIME = int(os.getenv('CACHE_TIME', '0'))

GEOSERVER_LOCATION = os.getenv(
    'GEOSERVER_LOCATION', 'http://localhost:8080/geoserver/'
)

GEOSERVER_WEB_UI_LOCATION = os.getenv(
    'GEOSERVER_WEB_UI_LOCATION', urljoin(SITEURL, '/geoserver/')
)

GEOSERVER_PUBLIC_LOCATION = os.getenv(
    'GEOSERVER_PUBLIC_LOCATION', urljoin(SITEURL, '/gs/')
)

OGC_SERVER_DEFAULT_USER = os.getenv(
    'GEOSERVER_ADMIN_USER', 'admin'
)

OGC_SERVER_DEFAULT_PASSWORD = os.getenv(
    'GEOSERVER_ADMIN_PASSWORD', 'geoserver'
)

GEOFENCE_SECURITY_ENABLED = False if TEST and not INTEGRATION else True

# OGC (WMS/WFS/WCS) Server Settings
# OGC (WMS/WFS/WCS) Server Settings
OGC_SERVER = {
    'default': {
        'BACKEND': 'geonode.geoserver',
        'LOCATION': GEOSERVER_LOCATION,
        'WEB_UI_LOCATION': GEOSERVER_WEB_UI_LOCATION,
        'LOGIN_ENDPOINT': 'j_spring_oauth2_geonode_login',
        'LOGOUT_ENDPOINT': 'j_spring_oauth2_geonode_logout',
        # PUBLIC_LOCATION needs to be kept like this because in dev mode
        # the proxy won't work and the integration tests will fail
        # the entire block has to be overridden in the local_settings
        'PUBLIC_LOCATION': GEOSERVER_PUBLIC_LOCATION,
        'USER': OGC_SERVER_DEFAULT_USER,
        'PASSWORD': OGC_SERVER_DEFAULT_PASSWORD,
        'MAPFISH_PRINT_ENABLED': True,
        'PRINT_NG_ENABLED': True,
        'GEONODE_SECURITY_ENABLED': True,
        'GEOFENCE_SECURITY_ENABLED': GEOFENCE_SECURITY_ENABLED,
        'GEOFENCE_URL': os.getenv('GEOFENCE_URL', 'internal:/'),
        'GEOGIG_ENABLED': False,
        'WMST_ENABLED': False,
        'BACKEND_WRITE_ENABLED': True,
        'WPS_ENABLED': False,
        'LOG_FILE': '%s/geoserver/data/logs/geoserver.log'
        % os.path.abspath(os.path.join(PROJECT_ROOT, os.pardir)),
        # Set to name of database in DATABASES dictionary to enable
        # 'datastore',
        'DATASTORE': os.getenv('DEFAULT_BACKEND_DATASTORE',''),
        'PG_GEOGIG': False,
        # 'CACHE': ".cache"  # local cache file to for HTTP requests
        'TIMEOUT': int(os.getenv('OGC_REQUEST_TIMEOUT', '10'))  # number of seconds to allow for HTTP requests
    }
}

USE_GEOSERVER = 'geonode.geoserver' in INSTALLED_APPS and OGC_SERVER['default']['BACKEND'] == 'geonode.geoserver'

# Uploader Settings
DATA_UPLOAD_MAX_NUMBER_FIELDS = 100000
UPLOADER = {
    'BACKEND': os.getenv('DEFAULT_BACKEND_UPLOADER', 'geonode.rest'),
    # 'BACKEND': 'geonode.importer',
    'OPTIONS': {
        'TIME_ENABLED': strtobool(os.getenv('TIME_ENABLED', 'False')),
        'MOSAIC_ENABLED': strtobool(os.getenv('MOSAIC_ENABLED', 'False')),
        'GEOGIG_ENABLED': strtobool(os.getenv('GEOGIG_ENABLED', 'False')),
    },
    'SUPPORTED_CRS': [
        'EPSG:4326',
        'EPSG:3785',
        'EPSG:3857',
        'EPSG:32647',
        'EPSG:32736'
    ],
    'SUPPORTED_EXT': [
        '.shp',
        '.csv',
        '.kml',
        '.kmz',
        '.json',
        '.geojson',
        '.tif',
        '.tiff',
        '.geotiff',
        '.gml',
        '.xml'
    ]
}

# CSW settings
CATALOGUE = {
    'default': {
        # The underlying CSW implementation
        # default is pycsw in local mode (tied directly to GeoNode Django DB)
        'ENGINE': 'geonode.catalogue.backends.pycsw_local',
        # pycsw in non-local mode
        # 'ENGINE': 'geonode.catalogue.backends.pycsw_http',
        # GeoNetwork opensource
        # 'ENGINE': 'geonode.catalogue.backends.geonetwork',
        # deegree and others
        # 'ENGINE': 'geonode.catalogue.backends.generic',

        # The FULLY QUALIFIED base url to the CSW instance for this GeoNode
        'URL': urljoin(SITEURL, '/catalogue/csw'),
        # 'URL': 'http://localhost:8080/geonetwork/srv/en/csw',
        # 'URL': 'http://localhost:8080/deegree-csw-demo-3.0.4/services',

        # login credentials (for GeoNetwork)
        # 'USER': 'admin',
        # 'PASSWORD': 'admin',

        # 'ALTERNATES_ONLY': True,
    }
}

# pycsw settings
PYCSW = {
    # pycsw configuration
    'CONFIGURATION': {
        # uncomment / adjust to override server config system defaults
        # 'server': {
        #    'maxrecords': '10',
        #    'pretty_print': 'true',
        #    'federatedcatalogues': 'http://catalog.data.gov/csw'
        # },
        'server': {
            'home': '.',
            'url': CATALOGUE['default']['URL'],
            'encoding': 'UTF-8',
            'language': LANGUAGE_CODE,
            'maxrecords': '20',
            'pretty_print': 'true',
            # 'domainquerytype': 'range',
            'domaincounts': 'true',
            'profiles': 'apiso,ebrim',
        },
        'manager': {
            # authentication/authorization is handled by Django
            'transactions': 'false',
            'allowed_ips': '*',
            # 'csw_harvest_pagesize': '10',
        },
        'metadata:main': {
            'identification_title': 'GeoNode Catalogue',
            'identification_abstract': 'GeoNode is an open source platform' \
            ' that facilitates the creation, sharing, and collaborative use' \
            ' of geospatial data',
            'identification_keywords': 'sdi, catalogue, discovery, metadata,' \
            ' GeoNode',
            'identification_keywords_type': 'theme',
            'identification_fees': 'None',
            'identification_accessconstraints': 'None',
            'provider_name': 'Organization Name',
            'provider_url': SITEURL,
            'contact_name': 'Lastname, Firstname',
            'contact_position': 'Position Title',
            'contact_address': 'Mailing Address',
            'contact_city': 'City',
            'contact_stateorprovince': 'Administrative Area',
            'contact_postalcode': 'Zip or Postal Code',
            'contact_country': 'Country',
            'contact_phone': '+xx-xxx-xxx-xxxx',
            'contact_fax': '+xx-xxx-xxx-xxxx',
            'contact_email': 'Email Address',
            'contact_url': 'Contact URL',
            'contact_hours': 'Hours of Service',
            'contact_instructions': 'During hours of service. Off on ' \
            'weekends.',
            'contact_role': 'pointOfContact',
        },
        'metadata:inspire': {
            'enabled': 'true',
            'languages_supported': 'eng,gre',
            'default_language': 'eng',
            'date': 'YYYY-MM-DD',
            'gemet_keywords': 'Utility and governmental services',
            'conformity_service': 'notEvaluated',
            'contact_name': 'Organization Name',
            'contact_email': 'Email Address',
            'temp_extent': 'YYYY-MM-DD/YYYY-MM-DD',
        }
    }
}

# GeoNode javascript client configuration

# default map projection
# Note: If set to EPSG:4326, then only EPSG:4326 basemaps will work.
DEFAULT_MAP_CRS = "EPSG:3857"

DEFAULT_LAYER_FORMAT = "image/png"

# Where should newly created maps be focused?
DEFAULT_MAP_CENTER = (0, 0)

# How tightly zoomed should newly created maps be?
# 0 = entire world;
# maximum zoom is between 12 and 15 (for Google Maps, coverage varies by area)
DEFAULT_MAP_ZOOM = 0

ALT_OSM_BASEMAPS = ast.literal_eval(os.environ.get('ALT_OSM_BASEMAPS', 'False'))
CARTODB_BASEMAPS = ast.literal_eval(os.environ.get('CARTODB_BASEMAPS', 'False'))
STAMEN_BASEMAPS = ast.literal_eval(os.environ.get('STAMEN_BASEMAPS', 'False'))
THUNDERFOREST_BASEMAPS = ast.literal_eval(os.environ.get('THUNDERFOREST_BASEMAPS', 'False'))
MAPBOX_ACCESS_TOKEN = os.environ.get('MAPBOX_ACCESS_TOKEN', None)
BING_API_KEY = os.environ.get('BING_API_KEY', None)
GOOGLE_API_KEY = os.environ.get('GOOGLE_API_KEY', None)

# handle timestamps like 2017-05-30 16:04:00.719 UTC
if django.VERSION[0] == 1 and django.VERSION[1] >= 9:
    _DATETIME_INPUT_FORMATS = ['%Y-%m-%d %H:%M:%S.%f %Z', '%Y-%m-%dT%H:%M:%S.%f', '%Y-%m-%dT%H:%M:%S%Z']
else:
    _DATETIME_INPUT_FORMATS = ('%Y-%m-%d %H:%M:%S.%f %Z', '%Y-%m-%dT%H:%M:%S.%f', '%Y-%m-%dT%H:%M:%S%Z')
DATETIME_INPUT_FORMATS = DATETIME_INPUT_FORMATS + _DATETIME_INPUT_FORMATS

MAP_BASELAYERS = [{
    "source": {"ptype": "gxp_olsource"},
    "type": "OpenLayers.Layer",
    "args": ["No background"],
    "name": "background",
    "visibility": False,
    "fixed": True,
    "group":"background"
},
    # {
    #     "source": {"ptype": "gxp_olsource"},
    #     "type": "OpenLayers.Layer.XYZ",
    #     "title": "TEST TILE",
    #     "args": ["TEST_TILE", "http://test_tiles/tiles/${z}/${x}/${y}.png"],
    #     "name": "background",
    #     "attribution": "&copy; TEST TILE",
    #     "visibility": False,
    #     "fixed": True,
    #     "group":"background"
    # },
    {
    "source": {"ptype": "gxp_osmsource"},
    "type": "OpenLayers.Layer.OSM",
    "name": "mapnik",
    "visibility": True,
    "fixed": True,
    "group": "background"
}]

DISPLAY_SOCIAL = strtobool(os.getenv('DISPLAY_SOCIAL', 'True'))
DISPLAY_COMMENTS = strtobool(os.getenv('DISPLAY_COMMENTS', 'True'))
DISPLAY_RATINGS = strtobool(os.getenv('DISPLAY_RATINGS', 'True'))
DISPLAY_WMS_LINKS = strtobool(os.getenv('DISPLAY_WMS_LINKS', 'True'))

SOCIAL_ORIGINS = [{
    "label": "Email",
    "url": "mailto:?subject={name}&body={url}",
    "css_class": "email"
}, {
    "label": "Facebook",
    "url": "http://www.facebook.com/sharer.php?u={url}",
    "css_class": "fb"
}, {
    "label": "Twitter",
    "url": "https://twitter.com/share?url={url}&hashtags={hashtags}",
    "css_class": "tw"
}, {
    "label": "Google +",
    "url": "https://plus.google.com/share?url={url}",
    "css_class": "gp"
}]

# CKAN Query String Parameters names pulled from
# http://tinyurl.com/og2jofn
CKAN_ORIGINS = [{
    "label": "Humanitarian Data Exchange (HDX)",
    "url": "https://data.hdx.rwlabs.org/dataset/new?title={name}&"
    "dataset_date={date}&notes={abstract}&caveats={caveats}",
    "css_class": "hdx"
}]
# SOCIAL_ORIGINS.extend(CKAN_ORIGINS)

# Setting TWITTER_CARD to True will enable Twitter Cards
# https://dev.twitter.com/cards/getting-started
# Be sure to replace @GeoNode with your organization or site's twitter handle.
TWITTER_CARD = strtobool(os.getenv('TWITTER_CARD', 'True'))
TWITTER_SITE = '@GeoNode'
TWITTER_HASHTAGS = ['geonode']

OPENGRAPH_ENABLED = strtobool(os.getenv('OPENGRAPH_ENABLED', 'True'))

# Enable Licenses User Interface
# Regardless of selection, license field stil exists as a field in the
# Resourcebase model.
# Detail Display: above, below, never
# Metadata Options: verbose, light, never
LICENSES = {
    'ENABLED': True,
    'DETAIL': 'above',
    'METADATA': 'verbose',
}

SRID = {
    'DETAIL': 'never',
}

SESSION_SERIALIZER = 'django.contrib.sessions.serializers.PickleSerializer'

# A tuple of hosts the proxy can send requests to.
PROXY_ALLOWED_HOSTS = ()

# The proxy to use when making cross origin requests.
PROXY_URL = '/proxy/?url=' if DEBUG else None

# Haystack Search Backend Configuration. To enable,
# first install the following:
# - pip install django-haystack
# - pip install pyelasticsearch
# Set HAYSTACK_SEARCH to True
# Run "python manage.py rebuild_index"
HAYSTACK_SEARCH = strtobool(os.getenv('HAYSTACK_SEARCH', 'False'))
# Avoid permissions prefiltering
SKIP_PERMS_FILTER = strtobool(os.getenv('SKIP_PERMS_FILTER', 'False'))
# Update facet counts from Haystack
HAYSTACK_FACET_COUNTS = strtobool(os.getenv('HAYSTACK_FACET_COUNTS', 'True'))
if HAYSTACK_SEARCH:
    if 'haystack' not in INSTALLED_APPS:
        INSTALLED_APPS += ('haystack', )
    HAYSTACK_CONNECTIONS = {
       'default': {
           'ENGINE': 'haystack.backends.elasticsearch2_backend.Elasticsearch2SearchEngine',
           'URL': os.getenv('HAYSTACK_ENGINE_URL', 'http://127.0.0.1:9200/'),
           'INDEX_NAME': os.getenv('HAYSTACK_ENGINE_INDEX_NAME', 'haystack'),
           },
       }
    HAYSTACK_SIGNAL_PROCESSOR = 'haystack.signals.RealtimeSignalProcessor'
    HAYSTACK_SEARCH_RESULTS_PER_PAGE = int(os.getenv('HAYSTACK_SEARCH_RESULTS_PER_PAGE', '200'))

# Available download formats
DOWNLOAD_FORMATS_METADATA = [
    'Atom', 'DIF', 'Dublin Core', 'ebRIM', 'FGDC', 'ISO',
]
DOWNLOAD_FORMATS_VECTOR = [
    'JPEG', 'PDF', 'PNG', 'Zipped Shapefile', 'GML 2.0', 'GML 3.1.1', 'CSV',
    'Excel', 'GeoJSON', 'KML', 'View in Google Earth', 'Tiles',
    'QGIS layer file (.qlr)',
    'QGIS project file (.qgs)',
]
DOWNLOAD_FORMATS_RASTER = [
    'JPEG',
    'PDF',
    'PNG',
    'ArcGrid',
    'GeoTIFF',
    'Gtopo30',
    'ImageMosaic',
    'KML',
    'View in Google Earth',
    'Tiles',
    'GML',
    'GZIP',
    'QGIS layer file (.qlr)',
    'QGIS project file (.qgs)',
    'Zipped All Files'
]

ACCOUNT_NOTIFY_ON_PASSWORD_CHANGE = strtobool(
    os.getenv('ACCOUNT_NOTIFY_ON_PASSWORD_CHANGE', 'False'))

TASTYPIE_DEFAULT_FORMATS = ['json']

# gravatar settings
AUTO_GENERATE_AVATAR_SIZES = (
    20, 30, 32, 40, 50, 65, 70, 80, 100, 140, 200, 240
)

# Number of results per page listed in the GeoNode search pages
CLIENT_RESULTS_LIMIT = int(os.getenv('CLIENT_RESULTS_LIMIT', '20'))

# Number of items returned by the apis 0 equals no limit
API_LIMIT_PER_PAGE = int(os.getenv('API_LIMIT_PER_PAGE', '200'))
API_INCLUDE_REGIONS_COUNT = strtobool(
    os.getenv('API_INCLUDE_REGIONS_COUNT', 'False'))

LEAFLET_CONFIG = {
    'TILES': [
        # Find tiles at:
        # http://leaflet-extras.github.io/leaflet-providers/preview/

        # Stamen toner lite.
        ('Watercolor',
         'http://{s}.tile.stamen.com/watercolor/{z}/{x}/{y}.png',
         'Map tiles by <a href="http://stamen.com">Stamen Design</a>, \
         <a href="http://creativecommons.org/licenses/by/3.0">CC BY 3.0</a> \
         &mdash; Map data &copy; \
         <a href="http://openstreetmap.org">OpenStreetMap</a> contributors, \
         <a href="http://creativecommons.org/licenses/by-sa/2.0/"> \
         CC-BY-SA</a>'),
        ('Toner Lite',
         'http://{s}.tile.stamen.com/toner-lite/{z}/{x}/{y}.png',
         'Map tiles by <a href="http://stamen.com">Stamen Design</a>, \
         <a href="http://creativecommons.org/licenses/by/3.0">CC BY 3.0</a> \
         &mdash; Map data &copy; \
         <a href="http://openstreetmap.org">OpenStreetMap</a> contributors, \
         <a href="http://creativecommons.org/licenses/by-sa/2.0/"> \
         CC-BY-SA</a>'),
    ],
    'PLUGINS': {
        'esri-leaflet': {
            'js': 'lib/js/esri-leaflet.js',
            'auto-include': True,
        },
        'leaflet-fullscreen': {
            'css': 'lib/css/leaflet.fullscreen.css',
            'js': 'lib/js/Leaflet.fullscreen.min.js',
            'auto-include': True,
        },
        'leaflet-opacity': {
            'css': 'lib/css/Control.Opacity.css',
            'js': 'lib/js/Control.Opacity.js',
            'auto-include': True,
        },
        'leaflet-navbar': {
            'css': 'lib/css/Leaflet.NavBar.css',
            'js': 'lib/js/Leaflet.NavBar.js',
            'auto-include': True,
        },
        'leaflet-measure': {
            'css': 'lib/css/leaflet-measure.css',
            'js': 'lib/js/leaflet-measure.js',
            'auto-include': True,
        },
    },
    'SRID': 3857,
    'RESET_VIEW': False
}

if not DEBUG_STATIC:
    # if not DEBUG_STATIC, use minified css and js
    LEAFLET_CONFIG['PLUGINS'] = {
        'leaflet-plugins': {
            'js': 'lib/js/leaflet-plugins.min.js',
            'css': 'lib/css/leaflet-plugins.min.css',
            'auto-include': True,
        }
    }

# option to enable/disable resource unpublishing for administrators
RESOURCE_PUBLISHING = False

# Settings for EXIF contrib app
EXIF_ENABLED = False

# Settings for NLP contrib app
NLP_ENABLED = False
NLP_LOCATION_THRESHOLD = 1.0
NLP_LIBRARY_PATH = os.getenv('NLP_LIBRARY_PATH', "/opt/MITIE/mitielib")
NLP_MODEL_PATH = os.getenv(
    'NLP_MODEL_PATH', "/opt/MITIE/MITIE-models/english/ner_model.dat")

# Settings for Slack contrib app
SLACK_ENABLED = False
SLACK_WEBHOOK_URLS = [
    "https://hooks.slack.com/services/T000/B000/XX"
]

CACHES = {
    # DUMMY CACHE FOR DEVELOPMENT
    'default': {
        'BACKEND': 'django.core.cache.backends.dummy.DummyCache',
    },
    # MEMCACHED EXAMPLE
    # 'default': {
    #     'BACKEND': 'django.core.cache.backends.memcached.MemcachedCache',
    #     'LOCATION': '127.0.0.1:11211',
    #     },
    # FILECACHE EXAMPLE
    # 'default': {
    #     'BACKEND': 'django.core.cache.backends.filebased.FileBasedCache',
    #     'LOCATION': '/tmp/django_cache',
    #     }
}

GEONODE_CLIENT_LAYER_PREVIEW_LIBRARY = 'geoext'  # DEPRECATED use HOOKSET instead
GEONODE_CLIENT_HOOKSET = "geonode.client.hooksets.GeoExtHookSet"

# To enable the REACT based Client enable those
"""
if 'geonode-client' not in INSTALLED_APPS:
    INSTALLED_APPS += ('geonode-client', )
GEONODE_CLIENT_LAYER_PREVIEW_LIBRARY = 'react'  # DEPRECATED use HOOKSET instead
GEONODE_CLIENT_HOOKSET = "geonode.client.hooksets.ReactHookSet"
"""

# To enable the Leaflet based Client enable those
"""
GEONODE_CLIENT_LAYER_PREVIEW_LIBRARY = 'leaflet'  # DEPRECATED use HOOKSET instead
GEONODE_CLIENT_HOOKSET = "geonode.client.hooksets.LeafletHookSet"
"""

# To enable the MapLoom based Client enable those
"""
GEONODE_CLIENT_LAYER_PREVIEW_LIBRARY = 'maploom'  # DEPRECATED use HOOKSET instead
GEONODE_CLIENT_HOOKSET = "geonode.client.hooksets.MaploomHookSet"
CORS_ORIGIN_WHITELIST = (
    HOSTNAME
)
"""

# To enable the WorldMap based Client enable those
"""
GEONODE_CLIENT_HOOKSET = "geonode.client.hooksets.WorldMapHookSet"
CORS_ORIGIN_WHITELIST = (
    HOSTNAME
)
"""

SERVICE_UPDATE_INTERVAL = 0

SEARCH_FILTERS = {
    'TEXT_ENABLED': True,
    'TYPE_ENABLED': True,
    'CATEGORIES_ENABLED': True,
    'OWNERS_ENABLED': True,
    'KEYWORDS_ENABLED': True,
    'H_KEYWORDS_ENABLED': True,
    'T_KEYWORDS_ENABLED': True,
    'DATE_ENABLED': True,
    'REGION_ENABLED': True,
    'EXTENT_ENABLED': True,
}

# Make Free-Text Kaywords writable from users or read-only
# - if True only admins can edit free-text kwds from admin dashboard
FREETEXT_KEYWORDS_READONLY = False

# notification settings
NOTIFICATION_ENABLED = True or TEST
#PINAX_NOTIFICATIONS_LANGUAGE_MODEL = "people.Profile"

# notifications backends
_EMAIL_BACKEND = "pinax.notifications.backends.email.EmailBackend"
PINAX_NOTIFICATIONS_BACKENDS = [
    ("email", _EMAIL_BACKEND),
]
PINAX_NOTIFICATIONS_HOOKSET = "pinax.notifications.hooks.DefaultHookSet"

# Queue non-blocking notifications.
PINAX_NOTIFICATIONS_QUEUE_ALL = False
PINAX_NOTIFICATIONS_LOCK_WAIT_TIMEOUT = -1

# explicitly define NOTIFICATION_LOCK_LOCATION
# NOTIFICATION_LOCK_LOCATION = <path>

# pinax.notifications
# or notification
NOTIFICATIONS_MODULE = 'pinax.notifications'

# set to true to have multiple recipients in /message/create/
USER_MESSAGES_ALLOW_MULTIPLE_RECIPIENTS = False

if NOTIFICATION_ENABLED:
    if NOTIFICATIONS_MODULE not in INSTALLED_APPS:
        INSTALLED_APPS += (NOTIFICATIONS_MODULE, )

# async signals can be the same as broker url
# but they should have separate setting anyway
# use amqp://localhost for local rabbitmq server
"""
    sudo apt-get install -y erlang
    sudo apt-get install rabbitmq-server

    sudo update-rc.d rabbitmq-server enable

    sudo rabbitmqctl stop_app
    sudo rabbitmqctl reset
    sudo rabbitmqctl start_app

    sudo rabbitmqctl list_queues
"""
# Disabling the heartbeat because workers seems often disabled in flower,
# thanks to http://stackoverflow.com/a/14831904/654755
BROKER_HEARTBEAT = 0

# Avoid long running and retried tasks to be run over-and-over again.
BROKER_TRANSPORT_OPTIONS = {
    'fanout_prefix': True,
    'fanout_patterns': True,
    'socket_timeout': 60,
    'visibility_timeout': 86400
}

ASYNC_SIGNALS = ast.literal_eval(os.environ.get('ASYNC_SIGNALS', 'False'))
RABBITMQ_SIGNALS_BROKER_URL = 'amqp://localhost:5672'
REDIS_SIGNALS_BROKER_URL = 'redis://localhost:6379/0'
LOCAL_SIGNALS_BROKER_URL = 'memory://'

if ASYNC_SIGNALS:
    _BROKER_URL = os.environ.get('BROKER_URL', RABBITMQ_SIGNALS_BROKER_URL)
    # _BROKER_URL =  = os.environ.get('BROKER_URL', REDIS_SIGNALS_BROKER_URL)

    CELERY_RESULT_BACKEND = _BROKER_URL
else:
    _BROKER_URL = LOCAL_SIGNALS_BROKER_URL

# Note:BROKER_URL is deprecated in favour of CELERY_BROKER_URL
CELERY_BROKER_URL = _BROKER_URL

CELERY_RESULT_PERSISTENT = False

# Allow to recover from any unknown crash.
CELERY_ACKS_LATE = True

# Set this to False in order to run async
CELERY_TASK_ALWAYS_EAGER = False if ASYNC_SIGNALS else True
CELERY_TASK_IGNORE_RESULT = True

# I use these to debug kombu crashes; we get a more informative message.
CELERY_TASK_SERIALIZER = 'json'
CELERY_RESULT_SERIALIZER = 'json'
CELERY_ACCEPT_CONTENT = ['json']

# Set Tasks Queues
# CELERY_TASK_DEFAULT_QUEUE = "default"
# CELERY_TASK_DEFAULT_EXCHANGE = "default"
# CELERY_TASK_DEFAULT_EXCHANGE_TYPE = "direct"
# CELERY_TASK_DEFAULT_ROUTING_KEY = "default"
CELERY_TASK_CREATE_MISSING_QUEUES = True
GEONODE_EXCHANGE = Exchange("default", type="direct", durable=True)
GEOSERVER_EXCHANGE = Exchange("geonode", type="topic", durable=False)
CELERY_TASK_QUEUES = (
    Queue('default', GEONODE_EXCHANGE, routing_key='default'),
    Queue('geonode', GEONODE_EXCHANGE, routing_key='geonode'),
    Queue('update', GEONODE_EXCHANGE, routing_key='update'),
    Queue('cleanup', GEONODE_EXCHANGE, routing_key='cleanup'),
    Queue('email', GEONODE_EXCHANGE, routing_key='email'),
)

if USE_GEOSERVER:
    CELERY_TASK_QUEUES += (
        Queue("broadcast", GEOSERVER_EXCHANGE, routing_key="#"),
        Queue("email.events", GEOSERVER_EXCHANGE, routing_key="email"),
        Queue("all.geoserver", GEOSERVER_EXCHANGE, routing_key="geoserver.#"),
        Queue("geoserver.catalog", GEOSERVER_EXCHANGE, routing_key="geoserver.catalog"),
        Queue("geoserver.data", GEOSERVER_EXCHANGE, routing_key="geoserver.catalog"),
        Queue("geoserver.events", GEOSERVER_EXCHANGE, routing_key="geonode.geoserver"),
        Queue("notifications.events", GEOSERVER_EXCHANGE, routing_key="notifications"),
        Queue("geonode.layer.viewer", GEOSERVER_EXCHANGE, routing_key="geonode.viewer"),
    )

# from celery.schedules import crontab
# EXAMPLES
# CELERY_BEAT_SCHEDULE = {
#     ...
#     'update_feeds': {
#         'task': 'arena.social.tasks.Update',
#         'schedule': crontab(minute='*/6'),
#     },
#     ...
#     'send-summary-every-hour': {
#        'task': 'summary',
#         # There are 4 ways we can handle time, read further
#        'schedule': 3600.0,
#         # If you're using any arguments
#        'args': (‘We don’t need any’,),
#     },
#     # Executes every Friday at 4pm
#     'send-notification-on-friday-afternoon': {
#          'task': 'my_app.tasks.send_notification',
#          'schedule': crontab(hour=16, day_of_week=5),
#     },
# }
DELAYED_SECURITY_SIGNALS = ast.literal_eval(os.environ.get('DELAYED_SECURITY_SIGNALS', 'False'))
CELERY_ENABLE_UTC = True
CELERY_TIMEZONE = TIME_ZONE
CELERY_BEAT_SCHEDULE = {
    'delayed-security-sync-task': {
        'task': 'geonode.security.tasks.synch_guardian',
        'schedule': timedelta(seconds=60),
    }
}

# Half a day is enough
CELERY_TASK_RESULT_EXPIRES = 43200

# Sometimes, Ask asks us to enable this to debug issues.
# BTW, it will save some CPU cycles.
CELERY_DISABLE_RATE_LIMITS = False
CELERY_SEND_TASK_EVENTS = True
CELERY_WORKER_DISABLE_RATE_LIMITS = False
CELERY_WORKER_SEND_TASK_EVENTS = True

# Allow our remote workers to get tasks faster if they have a
# slow internet connection (yes Gurney, I'm thinking of you).
CELERY_MESSAGE_COMPRESSION = 'gzip'

# The default beiing 5000, we need more than this.
CELERY_MAX_CACHED_RESULTS = 32768

# NOTE: I don't know if this is compatible with upstart.
CELERYD_POOL_RESTARTS = True

CELERY_TRACK_STARTED = True
CELERY_SEND_TASK_SENT_EVENT = True

# Disabled by default and I like it, because we use Sentry for this.
#CELERY_SEND_TASK_ERROR_EMAILS = False

# AWS S3 Settings

S3_STATIC_ENABLED = ast.literal_eval(os.environ.get('S3_STATIC_ENABLED', 'False'))
S3_MEDIA_ENABLED = ast.literal_eval(os.environ.get('S3_MEDIA_ENABLED', 'False'))

# Required to run Sync Media to S3
AWS_BUCKET_NAME = os.environ.get('S3_BUCKET_NAME', '')

AWS_STORAGE_BUCKET_NAME = os.environ.get('S3_BUCKET_NAME', '')
AWS_ACCESS_KEY_ID = os.environ.get('AWS_ACCESS_KEY_ID', '')
AWS_SECRET_ACCESS_KEY = os.environ.get('AWS_SECRET_ACCESS_KEY', '')
AWS_S3_BUCKET_DOMAIN = '%s.s3.amazonaws.com' % AWS_STORAGE_BUCKET_NAME

AWS_QUERYSTRING_AUTH = False

if S3_STATIC_ENABLED:
    STATICFILES_LOCATION = 'static'
    STATICFILES_STORAGE = 'storages.backends.s3boto.S3BotoStorage'
    STATIC_URL = "https://%s/%s/" % (AWS_S3_BUCKET_DOMAIN,
                                     STATICFILES_LOCATION)

if S3_MEDIA_ENABLED:
    MEDIAFILES_LOCATION = 'media'
    DEFAULT_FILE_STORAGE = 'storages.backends.s3boto.S3BotoStorage'
    MEDIA_URL = "https://%s/%s/" % (AWS_S3_BUCKET_DOMAIN, MEDIAFILES_LOCATION)


# Load additonal basemaps, see geonode/contrib/api_basemap/README.md
try:
    from geonode.contrib.api_basemaps import *  # flake8: noqa
except ImportError:
    pass

# Require users to authenticate before using Geonode
if LOCKDOWN_GEONODE:
    MIDDLEWARE_CLASSES = MIDDLEWARE_CLASSES + \
        ('geonode.security.middleware.LoginRequiredMiddleware',)

# for windows users check if they didn't set GEOS and GDAL in local_settings.py
# maybe they set it as a windows environment
if os.name == 'nt':
    if "GEOS_LIBRARY_PATH" not in locals() \
            or "GDAL_LIBRARY_PATH" not in locals():
        if os.environ.get("GEOS_LIBRARY_PATH", None) \
                and os.environ.get("GDAL_LIBRARY_PATH", None):
            GEOS_LIBRARY_PATH = os.environ.get('GEOS_LIBRARY_PATH')
            GDAL_LIBRARY_PATH = os.environ.get('GDAL_LIBRARY_PATH')
        else:
            # maybe it will be found regardless if not it will throw 500 error
            from django.contrib.gis.geos import GEOSGeometry  # flake8: noqa

USE_WORLDMAP = strtobool(os.getenv('USE_WORLDMAP', 'False'))

# define the urls after the settings are overridden
if USE_GEOSERVER:
    if USE_WORLDMAP:
        LOCAL_GXP_PTYPE = 'gxp_gnsource'
    else:
        LOCAL_GXP_PTYPE = 'gxp_wmscsource'
    PUBLIC_GEOSERVER = {
        "source": {
            "title": "GeoServer - Public Layers",
            "attribution": "&copy; %s" % SITEURL,
            "ptype": LOCAL_GXP_PTYPE,
            "url": OGC_SERVER['default']['PUBLIC_LOCATION'] + "ows",
            "restUrl": "/gs/rest"
        }
    }
    LOCAL_GEOSERVER = {
        "source": {
            "title": "GeoServer - Private Layers",
            "attribution": "&copy; %s" % SITEURL,
            "ptype": LOCAL_GXP_PTYPE,
            "url": "/gs/ows",
            "restUrl": "/gs/rest"
        }
    }
    baselayers = MAP_BASELAYERS
    # MAP_BASELAYERS = [PUBLIC_GEOSERVER, LOCAL_GEOSERVER]
    MAP_BASELAYERS = [PUBLIC_GEOSERVER]
    MAP_BASELAYERS.extend(baselayers)

# Keywords thesauri
# e.g. THESAURI = [{'name':'inspire_themes', 'required':True, 'filter':True}, {'name':'inspire_concepts', 'filter':True}, ]
# Required: (boolean, optional, default false) mandatory while editing metadata (not implemented yet)
# Filter: (boolean, optional, default false) a filter option on that thesaurus will appear in the main search page
# THESAURI = [{'name':'inspire_themes', 'required':False, 'filter':True}]
THESAURI = []

# use when geonode.contrib.risks is in installed apps.
RISKS = {'DEFAULT_LOCATION': None,
         'PDF_GENERATOR': {'NAME': 'wkhtml2pdf',
                           'BIN': '/usr/bin/wkhtml2pdf',
                           'ARGS': []}}

# Each uploaded Layer must be approved by an Admin before becoming visible
ADMIN_MODERATE_UPLOADS = False

# add following lines to your local settings to enable monitoring
MONITORING_ENABLED = ast.literal_eval(os.environ.get('MONITORING_ENABLED', 'False'))
MONITORING_HOST_NAME = os.getenv("MONITORING_HOST_NAME", HOSTNAME)
MONITORING_SERVICE_NAME = 'geonode'

# how long monitoring data should be stored
MONITORING_DATA_TTL = timedelta(days=7)

# this will disable csrf check for notification config views,
# use with caution - for dev purpose only
MONITORING_DISABLE_CSRF = False

if MONITORING_ENABLED:
    if 'geonode.contrib.monitoring' not in INSTALLED_APPS:
        INSTALLED_APPS += ('geonode.contrib.monitoring',)
    if 'geonode.contrib.monitoring.middleware.MonitoringMiddleware' not in MIDDLEWARE_CLASSES:
        MIDDLEWARE_CLASSES += \
            ('geonode.contrib.monitoring.middleware.MonitoringMiddleware',)

GEOIP_PATH = os.path.join(PROJECT_ROOT, 'GeoIPCities.dat')
# If this option is enabled, Resources belonging to a Group won't be
# visible by others
GROUP_PRIVATE_RESOURCES = False

# If this option is enabled, Groups will become strictly Mandatory on
# Metadata Wizard
GROUP_MANDATORY_RESOURCES = False

# A boolean which specifies wether to display the email in user's profile
SHOW_PROFILE_EMAIL = False

# Enables cross origin requests for geonode-client
MAP_CLIENT_USE_CROSS_ORIGIN_CREDENTIALS = strtobool(os.getenv(
    'MAP_CLIENT_USE_CROSS_ORIGIN_CREDENTIALS',
    'False'
))

ACCOUNT_OPEN_SIGNUP = True
ACCOUNT_APPROVAL_REQUIRED = strtobool(
    os.getenv('ACCOUNT_APPROVAL_REQUIRED', 'False')
)
ACCOUNT_ADAPTER = 'geonode.people.adapters.LocalAccountAdapter'
ACCOUNT_CONFIRM_EMAIL_ON_GET = True
ACCOUNT_EMAIL_REQUIRED = True
ACCOUNT_EMAIL_VERIFICATION = 'optional'
SOCIALACCOUNT_ADAPTER = 'geonode.people.adapters.SocialAccountAdapter'

SOCIALACCOUNT_AUTO_SIGNUP = False

# Uncomment this to enable Linkedin and Facebook login
# INSTALLED_APPS += (
#    'allauth.socialaccount.providers.linkedin_oauth2',
#    'allauth.socialaccount.providers.facebook',
# )

SOCIALACCOUNT_PROVIDERS = {
    'linkedin_oauth2': {
        'SCOPE': [
            'r_emailaddress',
            'r_basicprofile',
        ],
        'PROFILE_FIELDS': [
            'emailAddress',
            'firstName',
            'headline',
            'id',
            'industry',
            'lastName',
            'pictureUrl',
            'positions',
            'publicProfileUrl',
            'location',
            'specialties',
            'summary',
        ]
    },
    'facebook': {
        'METHOD': 'oauth2',
        'SCOPE': [
            'email',
            'public_profile',
        ],
        'FIELDS': [
            'id',
            'email',
            'name',
            'first_name',
            'last_name',
            'verified',
            'locale',
            'timezone',
            'link',
            'gender',
        ]
    },
}

SOCIALACCOUNT_PROFILE_EXTRACTORS = {
    "facebook": "geonode.people.profileextractors.FacebookExtractor",
    "linkedin_oauth2": "geonode.people.profileextractors.LinkedInExtractor",
}

INVITATIONS_ADAPTER = ACCOUNT_ADAPTER

# Choose thumbnail generator -- this is the default generator
THUMBNAIL_GENERATOR = "geonode.layers.utils.create_gs_thumbnail_geonode"
THUMBNAIL_GENERATOR_DEFAULT_BG = r"http://a.tile.openstreetmap.org/{z}/{x}/{y}.png"

GEOTIFF_IO_ENABLED = strtobool(
    os.getenv('GEOTIFF_IO_ENABLED', 'False')
)

# if your public geoserver location does not use HTTPS,
# you must set GEOTIFF_IO_BASE_URL to use http://
# for example, http://app.geotiff.io
GEOTIFF_IO_BASE_URL = os.getenv(
    'GEOTIFF_IO_BASE_URL', 'https://app.geotiff.io'
)

# WorldMap settings
if USE_WORLDMAP:
    GEONODE_CLIENT_LOCATION = '/static/worldmap_client/'
    INSTALLED_APPS += (
            'geoexplorer-worldmap',
            'geonode.contrib.worldmap.gazetteer',
            'geonode.contrib.worldmap.wm_extra',
            'geonode.contrib.worldmap.mapnotes',
            'geonode.contrib.createlayer',
        )
    # WorldMap Gazetter settings
    USE_GAZETTEER = True
    GAZETTEER_DB_ALIAS = 'default'
    GAZETTEER_FULLTEXTSEARCH = False
    # external services to be used by the gazetteer
    GAZETTEER_SERVICES = 'worldmap,geonames,nominatim'
    # this is the GeoNames key which is needed by the WorldMap Gazetteer
    GAZETTEER_GEONAMES_USER = os.getenv('GEONAMES_USER', 'your-key-here')
    WM_COPYRIGHT_URL = "http://gis.harvard.edu/"
    WM_COPYRIGHT_TEXT = "Center for Geographic Analysis"
    DEFAULT_MAP_ABSTRACT = """
        <h3>The Harvard WorldMap Project</h3>
        <p>WorldMap is an open source web mapping system that is currently
        under construction. It is built to assist academic research and
        teaching as well as the general public and supports discovery,
        investigation, analysis, visualization, communication and archiving
        of multi-disciplinary, multi-source and multi-format data,
        organized spatially and temporally.</p>
    """
    # these are optionals
    USE_GOOGLE_STREET_VIEW = strtobool(os.getenv('USE_GOOGLE_STREET_VIEW', 'False'))
    GOOGLE_MAPS_API_KEY = os.getenv('GOOGLE_MAPS_API_KEY', 'your-key-here')
    USE_HYPERMAP = strtobool(os.getenv('USE_HYPERMAP', 'False'))
    HYPERMAP_REGISTRY_URL = os.getenv('HYPERMAP_REGISTRY_URL', 'http://localhost:8001')
    SOLR_URL = os.getenv('SOLR_URL', 'http://localhost:8983/solr/hypermap/select/')
    MAPPROXY_URL = os.getenv('MAPPROXY_URL', 'http://localhost:8001')<|MERGE_RESOLUTION|>--- conflicted
+++ resolved
@@ -540,11 +540,7 @@
 
     # This middleware checks for ACCESS_TOKEN validity and if expired forces
     # user logout
-<<<<<<< HEAD
-    'geonode.security.middleware.SessionControlMiddleware',
-=======
     # 'geonode.security.middleware.SessionControlMiddleware',
->>>>>>> 643d1906
 
     # If you use SessionAuthenticationMiddleware, be sure it appears before OAuth2TokenMiddleware.
     # SessionAuthenticationMiddleware is NOT required for using
