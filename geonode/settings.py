--- conflicted
+++ resolved
@@ -214,13 +214,9 @@
 # need to be uncommented if adding other types
 # to settings.ALLOWED_DOCUMENT_TYPES
 
-<<<<<<< HEAD
-=======
-
 # DOCUMENT_TYPE_MAP = {}
 # DOCUMENT_MIMETYPE_MAP = {}
 
->>>>>>> ecc22836
 GEONODE_APPS = (
     # GeoNode internal apps
     'geonode.people',
@@ -235,15 +231,9 @@
     'geonode.api',
     'geonode.groups',
     'geonode.services',
-<<<<<<< HEAD
-
-    'geonode.annotations',
-
-=======
     'geonode.annotations',
     # GeoNode Contrib Apps
     # 'geonode.contrib.dynamic',
->>>>>>> ecc22836
     # GeoServer Apps
     # Geoserver needs to come last because
     # it's signals may rely on other apps' signals.
@@ -261,10 +251,7 @@
     'geonode.contrib.geosites',
     'geonode.contrib.nlp',
     'geonode.contrib.slack',
-<<<<<<< HEAD
-=======
     'geonode.contrib.metadataxsl'
->>>>>>> ecc22836
     'geonode.contrib.collections'
 )
 
@@ -625,8 +612,6 @@
 # 0 = entire world;
 # maximum zoom is between 12 and 15 (for Google Maps, coverage varies by area)
 DEFAULT_MAP_ZOOM = 3
-<<<<<<< HEAD
-=======
 
 ALT_OSM_BASEMAPS = os.environ.get('ALT_OSM_BASEMAPS', False)
 CARTODB_BASEMAPS = os.environ.get('CARTODB_BASEMAPS', False)
@@ -634,7 +619,6 @@
 THUNDERFOREST_BASEMAPS = os.environ.get('THUNDERFOREST_BASEMAPS', False)
 MAPBOX_ACCESS_TOKEN = os.environ.get('MAPBOX_ACCESS_TOKEN', None)
 BING_API_KEY = os.environ.get('BING_API_KEY', None)
->>>>>>> ecc22836
 
 MAP_BASELAYERS = [{
     "source": {"ptype": "gxp_olsource"},
