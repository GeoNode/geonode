--- conflicted
+++ resolved
@@ -495,16 +495,7 @@
     }
 ]
 
-
-#GEONODE_CLIENT_LOCATION = "http://localhost:9090/"
-<<<<<<< HEAD
-#GEONODE_CLIENT_LOCATION = "/static/geonode/"
-GEONODE_CLIENT_LOCATION = "http://192.168.33.16:9090/"
-=======
 GEONODE_CLIENT_LOCATION = "/static/geonode/"
-#GEONODE_CLIENT_LOCATION = "http://192.168.33.16:9090/"
->>>>>>> 799cacc5
-
 
 # GeoNode vector data backend configuration.
 
