# -*- coding: utf-8 -*-
#########################################################################
#
# Copyright (C) 2012 OpenPlans
#
# This program is free software: you can redistribute it and/or modify
# it under the terms of the GNU General Public License as published by
# the Free Software Foundation, either version 3 of the License, or
# (at your option) any later version.
#
# This program is distributed in the hope that it will be useful,
# but WITHOUT ANY WARRANTY; without even the implied warranty of
# MERCHANTABILITY or FITNESS FOR A PARTICULAR PURPOSE. See the
# GNU General Public License for more details.
#
# You should have received a copy of the GNU General Public License
# along with this program. If not, see <http://www.gnu.org/licenses/>.
#
#########################################################################

# Django settings for the GeoNode project.
import os

#
# General Django development settings
#

# Defines the directory that contains the settings file as the PROJECT_ROOT
# It is used for relative settings elsewhere.
PROJECT_ROOT = os.path.abspath(os.path.dirname(__file__))

# Setting debug to true makes Django serve static media and
# present pretty error pages.
DEBUG = TEMPLATE_DEBUG = True

# Set to True to load non-minified versions of (static) client dependencies
# Requires to set-up Node and tools that are required for static development 
# otherwise it will raise errors for the missing non-minified dependencies
DEBUG_STATIC = False

# This is needed for integration tests, they require
# geonode to be listening for GeoServer auth requests.
os.environ['DJANGO_LIVE_TEST_SERVER_ADDRESS'] = 'localhost:8000'

# Defines settings for development
DATABASES = {
    'default': {
        'ENGINE': 'django.db.backends.sqlite3',
        'NAME': os.path.join(PROJECT_ROOT, 'development.db'),
    },
    # vector datastore for uploads
    #'datastore' : {
    #    'ENGINE': 'django.contrib.gis.db.backends.postgis',
    #    'NAME': '',
    #    'USER' : '',
    #    'PASSWORD' : '',
    #    'HOST' : '',
    #    'PORT' : '',
    #}
}

# Local time zone for this installation. Choices can be found here:
# http://en.wikipedia.org/wiki/List_of_tz_zones_by_name
# although not all choices may be available on all operating systems.
# If running in a Windows environment this must be set to the same as your
# system time zone.
TIME_ZONE = 'America/Chicago'

# Language code for this installation. All choices can be found here:
# http://www.i18nguy.com/unicode/language-identifiers.html
LANGUAGE_CODE = 'en'

LANGUAGES = (
    ('en', 'English'),
    ('es', 'Español'),
    ('it', 'Italiano'),
    ('fr', 'Français'),
    ('de', 'Deutsch'),
    ('el', 'Ελληνικά'),
    ('id', 'Bahasa Indonesia'),
    ('zh-cn', '中文'),
    ('ja', '日本語'),
    ('fa', 'Persian'),
    ('pt', 'Portuguese'),
    ('ru', 'Russian'),
    ('vi', 'Vietnamese'),
    #('fil', 'Filipino'),
    
)

# If you set this to False, Django will make some optimizations so as not
# to load the internationalization machinery.
USE_I18N = True

# Absolute path to the directory that holds media.
# Example: "/home/media/media.lawrence.com/"
MEDIA_ROOT = os.path.join(PROJECT_ROOT, "uploaded")

# URL that handles the media served from MEDIA_ROOT. Make sure to use a
# trailing slash if there is a path component (optional in other cases).
# Examples: "http://media.lawrence.com", "http://example.com/media/"
MEDIA_URL = "/uploaded/"

# Absolute path to the directory that holds static files like app media.
# Example: "/home/media/media.lawrence.com/apps/"
STATIC_ROOT = os.path.join(PROJECT_ROOT, "static_root")

# URL that handles the static files like app media.
# Example: "http://media.lawrence.com"
STATIC_URL = "/static/"

# Additional directories which hold static files
STATICFILES_DIRS = [
    os.path.join(PROJECT_ROOT, "static"),
]

# List of finder classes that know how to find static files in
# various locations.
STATICFILES_FINDERS = (
    'django.contrib.staticfiles.finders.FileSystemFinder',
    'django.contrib.staticfiles.finders.AppDirectoriesFinder',
#    'django.contrib.staticfiles.finders.DefaultStorageFinder',
)

# Note that Django automatically includes the "templates" dir in all the
# INSTALLED_APPS, se there is no need to add maps/templates or admin/templates
TEMPLATE_DIRS = (
    os.path.join(PROJECT_ROOT, "templates"),
)

# Location of translation files
LOCALE_PATHS = (
    os.path.join(PROJECT_ROOT, "locale"),
)

# Make this unique, and don't share it with anybody.
SECRET_KEY = 'myv-y4#7j-d*p-__@j#*3z@!y24fz8%^z2v6atuy4bo9vqr1_a'

# Location of url mappings
ROOT_URLCONF = 'geonode.urls'

# Site id in the Django sites framework
SITE_ID = 1

# Login and logout urls override
LOGIN_URL = '/account/login/'
LOGOUT_URL = '/account/logout/'

# Documents application
ALLOWED_DOCUMENT_TYPES = [
    'doc', 'docx','gif', 'jpg', 'jpeg', 'ods', 'odt', 'pdf', 'png', 'ppt', 
    'rar', 'tif', 'tiff', 'txt', 'xls', 'xlsx', 'xml', 'zip', 
]
MAX_DOCUMENT_SIZE = 2 # MB

GEONODE_APPS = (
    # GeoNode internal apps
    'geonode.people',
    'geonode.base',
    'geonode.layers',
    'geonode.upload',
    'geonode.maps',
    'geonode.proxy',
    'geonode.security',
    'geonode.search',
    'geonode.social',
    'geonode.catalogue',
    'geonode.documents',

    # GeoNode Contrib Apps
    'geonode.contrib.groups',
)

GEONODE_APPS = (
    # GeoNode internal apps
    'geonode.people',
    'geonode.base',
    'geonode.layers',
    'geonode.upload',
    'geonode.maps',
    'geonode.proxy',
    'geonode.security',
    'geonode.search',
    'geonode.social',
    'geonode.catalogue',
    'geonode.documents',

    # GeoNode Contrib Apps
    'geonode.contrib.services',
)

INSTALLED_APPS = (

    # Apps bundled with Django
    'django.contrib.auth',
    'django.contrib.contenttypes',
    'django.contrib.sessions',
    'django.contrib.sites',
    'django.contrib.admin',
    'django.contrib.sitemaps',
    'django.contrib.staticfiles',
    'django.contrib.messages',
    'django.contrib.humanize',

    # Third party apps

    # Utility
    'pagination',
    'taggit',
    'taggit_templatetags',
    'south',
    'friendlytagloader',
    'geoexplorer',
    'django_extensions',

    # Theme
    "pinax_theme_bootstrap_account",
    "pinax_theme_bootstrap",
    'django_forms_bootstrap',

    # Social
    'account',
    'avatar',
    'dialogos',
    'agon_ratings',
    'notification',
    'announcements',
    'actstream',
<<<<<<< HEAD
    'user_messages',
=======
    'user_messages'
>>>>>>> 6f12222e
) + GEONODE_APPS

LOGGING = {
    'version': 1,
    'disable_existing_loggers': True,
    'formatters': {
        'verbose': {
            'format': '%(levelname)s %(asctime)s %(module)s %(process)d %(thread)d %(message)s'
        },
        'simple': {
            'format': '%(message)s',        },
    },
    'filters': {
        'require_debug_false': {
            '()': 'django.utils.log.RequireDebugFalse'
     }
    },
    'handlers': {
        'null': {
            'level':'ERROR',
            'class':'django.utils.log.NullHandler',
        },
        'console':{
            'level':'ERROR',
            'class':'logging.StreamHandler',
            'formatter': 'simple'
        },
        'mail_admins': {
            'level': 'ERROR',
            'filters': ['require_debug_false'],
            'class': 'django.utils.log.AdminEmailHandler',
        }
    },
    "loggers": {
        "django": {
            "handlers": ["console"],
            "level": "ERROR",
        },
        "geonode": {
            "handlers": ["console"],
            "level": "ERROR",
        },

        "gsconfig.catalog": {
            "handlers": ["console"],
            "level": "ERROR",
        },
        "owslib": {
            "handlers": ["console"],
            "level": "ERROR",
        },
        "pycsw": {
            "handlers": ["console"],
            "level": "ERROR",
        },
        'south': {
            "handlers": ["console"],
            "level": "ERROR",
        },
    },
}

#
# Customizations to built in Django settings required by GeoNode
#


TEMPLATE_CONTEXT_PROCESSORS = (
    'django.contrib.auth.context_processors.auth',
    'django.core.context_processors.debug',
    'django.core.context_processors.i18n',
    "django.core.context_processors.tz",
    'django.core.context_processors.media',
    "django.core.context_processors.static",
    'django.core.context_processors.request',
    'django.contrib.messages.context_processors.messages',
    'account.context_processors.account',
    # The context processor below adds things like SITEURL
    # and GEOSERVER_BASE_URL to all pages that use a RequestContext
    'geonode.context_processors.resource_urls',
)

MIDDLEWARE_CLASSES = (
    'django.middleware.common.CommonMiddleware',
    'django.contrib.sessions.middleware.SessionMiddleware',
    'django.contrib.messages.middleware.MessageMiddleware',
    # The setting below makes it possible to serve different languages per
    # user depending on things like headers in HTTP requests.
    'django.middleware.locale.LocaleMiddleware',
    'pagination.middleware.PaginationMiddleware',
    'django.middleware.csrf.CsrfViewMiddleware',
    'django.contrib.auth.middleware.AuthenticationMiddleware',
    # This middleware allows to print private layers for the users that have 
    # the permissions to view them.
    # It sets temporary the involved layers as public before restoring the permissions.
    # Beware that for few seconds the involved layers are public there could be risks.
    #'geonode.middleware.PrintProxyMiddleware',
)


# Replacement of default authentication backend in order to support
# permissions per object.
AUTHENTICATION_BACKENDS = ('geonode.security.auth.GranularBackend',)

def get_user_url(u):
    return u.profile.get_absolute_url()


ABSOLUTE_URL_OVERRIDES = {
    'auth.user': get_user_url
}

# Redirects to home page after login
# FIXME(Ariel): I do not know why this setting is needed,
# it would be best to use the ?next= parameter
LOGIN_REDIRECT_URL = "/"

#
# Settings for default search size
#
DEFAULT_SEARCH_SIZE = 10


#
# Settings for third party apps
#

# Agon Ratings
AGON_RATINGS_CATEGORY_CHOICES = {
    "maps.Map": {
        "map": "How good is this map?"
    },
    "layers.Layer": {
        "layer": "How good is this layer?"
    },
    "documents.Document": {
        "document": "How good is this document?"
    }
}

# Activity Stream
ACTSTREAM_SETTINGS = {
    'MODELS': ('auth.user', 'layers.layer', 'maps.map', 'dialogos.comment', 'documents.document', 'services.service'),
    'FETCH_RELATIONS': True,
    'USE_PREFETCH': False,
    'USE_JSONFIELD': True,
    'GFK_FETCH_DEPTH': 1,
}

# For South migrations
SOUTH_MIGRATION_MODULES = {
    'avatar': 'geonode.migrations.avatar',
}
SOUTH_TESTS_MIGRATE=False

# Settings for Social Apps
AUTH_PROFILE_MODULE = 'people.Profile'
REGISTRATION_OPEN = False

# Email for users to contact admins.
THEME_ACCOUNT_CONTACT_EMAIL = 'admin@example.com'

#
# Test Settings
#

# Setting a custom test runner to avoid running the tests for
# some problematic 3rd party apps
TEST_RUNNER = 'django_nose.NoseTestSuiteRunner'

# Arguments for the test runner
NOSE_ARGS = [
      '--nocapture',
      '--detailed-errors',
      ]

#
# GeoNode specific settings
#

SITEURL = "http://localhost:8000/"

<<<<<<< HEAD
=======
USE_QUEUE = False

DEFAULT_WORKSPACE = 'geonode'
CASCADE_WORKSPACE = 'geonode'

OGP_URL = "http://geodata.tufts.edu/solr/select"

# Default TopicCategory to be used for resources. Use the slug field here
DEFAULT_TOPICCATEGORY = 'location'

>>>>>>> 6f12222e
# Topic Categories list should not be modified (they are ISO). In case you 
# absolutely need it set to True this variable
MODIFY_TOPICCATEGORY = False

MISSING_THUMBNAIL = 'geonode/img/missing_thumb.png'

# Search Snippet Cache Time in Seconds
CACHE_TIME=0

# OGC (WMS/WFS/WCS) Server Settings
OGC_SERVER = {
    'default' : {
        'BACKEND' : 'geonode.geoserver',
        'LOCATION' : 'http://localhost:8080/geoserver/',
        # PUBLIC_LOCATION needs to be kept like this because in dev mode
        # the proxy won't work and the integration tests will fail
        # the entire block has to be overridden in the local_settings
        'PUBLIC_LOCATION' : 'http://localhost:8080/geoserver/',
        'USER' : 'admin',
        'PASSWORD' : 'geoserver',
        'MAPFISH_PRINT_ENABLED' : True,
        'PRINTNG_ENABLED' : True,
        'GEONODE_SECURITY_ENABLED' : True,
        'GEOGIT_ENABLED' : False,
        'WMST_ENABLED' : False,
        'BACKEND_WRITE_ENABLED': True,
        'WPS_ENABLED' : True,
        # Set to name of database in DATABASES dictionary to enable
        'DATASTORE': '', #'datastore',
        'TIMEOUT': 10  # number of seconds to allow for HTTP requests
    }
}

# Uploader Settings
UPLOADER = {
    'BACKEND' : 'geonode.rest',
    'OPTIONS' : {
        'TIME_ENABLED': False,
        'GEOGIT_ENABLED': False,
    }
}

# CSW settings
CATALOGUE = {
    'default': {
        # The underlying CSW implementation
        # default is pycsw in local mode (tied directly to GeoNode Django DB)
        'ENGINE': 'geonode.catalogue.backends.pycsw_local',
        # pycsw in non-local mode
        #'ENGINE': 'geonode.catalogue.backends.pycsw_http',
        # GeoNetwork opensource
        #'ENGINE': 'geonode.catalogue.backends.geonetwork',
        # deegree and others
        #'ENGINE': 'geonode.catalogue.backends.generic',

        # The FULLY QUALIFIED base url to the CSW instance for this GeoNode
        'URL': '%scatalogue/csw' % SITEURL,
        #'URL': 'http://localhost:8080/geonetwork/srv/en/csw',
        #'URL': 'http://localhost:8080/deegree-csw-demo-3.0.4/services',

        # login credentials (for GeoNetwork)
        'USER': 'admin',
        'PASSWORD': 'admin',
    }
}

# pycsw settings
PYCSW = {
    # pycsw configuration
    'CONFIGURATION': {
        'metadata:main': {
            'identification_title': 'GeoNode Catalogue',
            'identification_abstract': 'GeoNode is an open source platform that facilitates the creation, sharing, and collaborative use of geospatial data',
            'identification_keywords': 'sdi,catalogue,discovery,metadata,GeoNode',
            'identification_keywords_type': 'theme',
            'identification_fees': 'None',
            'identification_accessconstraints': 'None',
            'provider_name': 'Organization Name',
            'provider_url': SITEURL,
            'contact_name': 'Lastname, Firstname',
            'contact_position': 'Position Title',
            'contact_address': 'Mailing Address',
            'contact_city': 'City',
            'contact_stateorprovince': 'Administrative Area',
            'contact_postalcode': 'Zip or Postal Code',
            'contact_country': 'Country',
            'contact_phone': '+xx-xxx-xxx-xxxx',
            'contact_fax': '+xx-xxx-xxx-xxxx',
            'contact_email': 'Email Address',
            'contact_url': 'Contact URL',
            'contact_hours': 'Hours of Service',
            'contact_instructions': 'During hours of service. Off on weekends.',
            'contact_role': 'pointOfContact',
        },
        'metadata:inspire': {
            'enabled': 'true',
            'languages_supported': 'eng,gre',
            'default_language': 'eng',
            'date': 'YYYY-MM-DD',
            'gemet_keywords': 'Utility and governmental services',
            'conformity_service': 'notEvaluated',
            'contact_name': 'Organization Name',
            'contact_email': 'Email Address',
            'temp_extent': 'YYYY-MM-DD/YYYY-MM-DD',
        }
    }
}

# GeoNode javascript client configuration

# Where should newly created maps be focused?
DEFAULT_MAP_CENTER = (0, 0)

# How tightly zoomed should newly created maps be?
# 0 = entire world;
# maximum zoom is between 12 and 15 (for Google Maps, coverage varies by area)
DEFAULT_MAP_ZOOM = 0

MAP_BASELAYERS = [{
    "source": {
        "ptype": "gxp_wmscsource",
        "url": OGC_SERVER['default']['PUBLIC_LOCATION'] + "wms",
        "restUrl": "/gs/rest"
     }
  },{
    "source": {"ptype": "gxp_olsource"},
    "type":"OpenLayers.Layer",
    "args":["No background"],
    "visibility": False,
    "fixed": True,
    "group":"background"
  }, {
    "source": {"ptype": "gxp_osmsource"},
    "type":"OpenLayers.Layer.OSM",
    "name":"mapnik",
    "visibility": False,
    "fixed": True,
    "group":"background"
  }, {
    "source": {"ptype": "gxp_mapquestsource"},
    "name":"osm",
    "group":"background",
    "visibility": True
  }, {
    "source": {"ptype": "gxp_mapquestsource"},
    "name":"naip",
    "group":"background",
    "visibility": False
  }, {
    "source": {"ptype": "gxp_bingsource"},
    "name": "AerialWithLabels",
    "fixed": True,
    "visibility": False,
    "group":"background"
  },{
    "source": {"ptype": "gxp_mapboxsource"},
  }, {
    "source": {"ptype": "gxp_olsource"},
    "type":"OpenLayers.Layer.WMS",
    "group":"background",
    "visibility": False,
    "fixed": True,
    "args":[
      "bluemarble",
      "http://maps.opengeo.org/geowebcache/service/wms",
      {
        "layers":["bluemarble"],
        "format":"image/png",
        "tiled": True,
        "tilesOrigin": [-20037508.34, -20037508.34]
      },
      {"buffer": 0}
    ]

}]

SOCIAL_BUTTONS = True

# Require users to authenticate before using Geonode
LOCKDOWN_GEONODE = False

# Add additional paths (as regular expressions) that don't require authentication.
AUTH_EXEMPT_URLS = ()

if LOCKDOWN_GEONODE:
    MIDDLEWARE_CLASSES = MIDDLEWARE_CLASSES + ('geonode.security.middleware.LoginRequiredMiddleware',)


# A tuple of hosts the proxy can send requests to.
PROXY_ALLOWED_HOSTS = ()

# The proxy to use when making cross origin requests.
PROXY_URL = '/proxy/?url='


# Load more settings from a file called local_settings.py if it exists
try:
    from local_settings import *
except ImportError:
    pass

# Available download formats
DOWNLOAD_FORMATS_METADATA = [
    'Atom', 'DIF', 'Dublin Core', 'ebRIM', 'FGDC', 'TC211',
]
DOWNLOAD_FORMATS_VECTOR = [
    'JPEG', 'PDF', 'PNG', 'Zipped Shapefile', 'GML 2.0', 'GML 3.1.1', 'CSV', 
    'Excel', 'GeoJSON', 'KML', 'View in Google Earth', 'Tiles',
]
DOWNLOAD_FORMATS_RASTER = [
    'JPEG', 'PDF', 'PNG', 'ArcGrid', 'GeoTIFF', 'Gtopo30', 'ImageMosaic', 'KML',
    'View in Google Earth', 'Tiles',
]

<|MERGE_RESOLUTION|>--- conflicted
+++ resolved
@@ -226,11 +226,7 @@
     'notification',
     'announcements',
     'actstream',
-<<<<<<< HEAD
     'user_messages',
-=======
-    'user_messages'
->>>>>>> 6f12222e
 ) + GEONODE_APPS
 
 LOGGING = {
@@ -413,8 +409,6 @@
 
 SITEURL = "http://localhost:8000/"
 
-<<<<<<< HEAD
-=======
 USE_QUEUE = False
 
 DEFAULT_WORKSPACE = 'geonode'
@@ -425,7 +419,6 @@
 # Default TopicCategory to be used for resources. Use the slug field here
 DEFAULT_TOPICCATEGORY = 'location'
 
->>>>>>> 6f12222e
 # Topic Categories list should not be modified (they are ISO). In case you 
 # absolutely need it set to True this variable
 MODIFY_TOPICCATEGORY = False
