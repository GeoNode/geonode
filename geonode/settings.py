# -*- coding: utf-8 -*-
#########################################################################
#
# Copyright (C) 2012 OpenPlans
#
# This program is free software: you can redistribute it and/or modify
# it under the terms of the GNU General Public License as published by
# the Free Software Foundation, either version 3 of the License, or
# (at your option) any later version.
#
# This program is distributed in the hope that it will be useful,
# but WITHOUT ANY WARRANTY; without even the implied warranty of
# MERCHANTABILITY or FITNESS FOR A PARTICULAR PURPOSE. See the
# GNU General Public License for more details.
#
# You should have received a copy of the GNU General Public License
# along with this program. If not, see <http://www.gnu.org/licenses/>.
#
#########################################################################

# Django settings for the GeoNode project.
import os
from kombu import Queue
import geonode
from geonode.celery_app import app  # flake8: noqa

#
# General Django development settings
#

# GeoNode Version
VERSION = geonode.get_version()

# Defines the directory that contains the settings file as the PROJECT_ROOT
# It is used for relative settings elsewhere.
PROJECT_ROOT = os.path.abspath(os.path.dirname(__file__))

# Setting debug to true makes Django serve static media and
# present pretty error pages.
DEBUG = TEMPLATE_DEBUG = True
#DEBUG = TEMPLATE_DEBUG = False

# Set to True to load non-minified versions of (static) client dependencies
# Requires to set-up Node and tools that are required for static development
# otherwise it will raise errors for the missing non-minified dependencies
DEBUG_STATIC = False

# This is needed for integration tests, they require
# geonode to be listening for GeoServer auth requests.
os.environ['DJANGO_LIVE_TEST_SERVER_ADDRESS'] = 'localhost:8000'

# Defines settings for development
DATABASES = {
    'default': {
        'ENGINE': 'django.db.backends.sqlite3',
        'NAME': os.path.join(PROJECT_ROOT, 'development.db'),
    },
    # vector datastore for uploads
    # 'datastore' : {
    #    'ENGINE': 'django.contrib.gis.db.backends.postgis',
    #    'NAME': '',
    #    'USER' : '',
    #    'PASSWORD' : '',
    #    'HOST' : '',
    #    'PORT' : '',
    # }
}

# Local time zone for this installation. Choices can be found here:
# http://en.wikipedia.org/wiki/List_of_tz_zones_by_name
# although not all choices may be available on all operating systems.
# If running in a Windows environment this must be set to the same as your
# system time zone.
TIME_ZONE = 'Asia/Manila'

# Language code for this installation. All choices can be found here:
# http://www.i18nguy.com/unicode/language-identifiers.html
LANGUAGE_CODE = 'en'

LANGUAGES = (
    ('en', 'English'),
    ('tl', 'Tagalog'),
)

EXTRA_LANG_INFO = {
    'am': {
        'bidi': False,
        'code': 'am',
        'name': 'Amharic',
        'name_local': 'Amharic',
        },
    'tl': {
        'bidi': False,
        'code': 'tl',
        'name': 'Tagalog',
        'name_local': 'tagalog',
        },
    'ta': {
        'bidi': False,
        'code': 'ta',
        'name': 'Tamil',
        'name_local': u'tamil',
        },
    'si': {
        'bidi': False,
        'code': 'si',
        'name': 'Sinhala',
        'name_local': 'sinhala',
        },
}

AUTH_USER_MODEL = 'people.Profile'

# If you set this to False, Django will make some optimizations so as not
# to load the internationalization machinery.
USE_I18N = True

MODELTRANSLATION_LANGUAGES = ['en', ]

MODELTRANSLATION_DEFAULT_LANGUAGE = 'en'

MODELTRANSLATION_FALLBACK_LANGUAGES = ('en',)

# Absolute path to the directory that holds media.
# Example: "/home/media/media.lawrence.com/"
MEDIA_ROOT = os.path.join(PROJECT_ROOT, "uploaded")

# URL that handles the media served from MEDIA_ROOT. Make sure to use a
# trailing slash if there is a path component (optional in other cases).
# Examples: "http://media.lawrence.com", "http://example.com/media/"
MEDIA_URL = "/uploaded/"

# Absolute path to the directory that holds static files like app media.
# Example: "/home/media/media.lawrence.com/apps/"
STATIC_ROOT = os.path.join(PROJECT_ROOT, "static_root")

# URL that handles the static files like app media.
# Example: "http://media.lawrence.com"
STATIC_URL = "/static/"

# Additional directories which hold static files
#STATICFILES_DIRS = [
#    os.path.join(PROJECT_ROOT, "static"),
#]

STATICFILES_DIRS = [
    '/opt/geonode/geonode/media',
    os.path.join(PROJECT_ROOT, "static"),
    "/opt/geonode/virtualenv/geonode/local/lib/python2.7/site-packages/django/contrib/admin/static",
    "/opt/geonode/virtualenv/geonode/local/lib/python2.7/site-packages/autocomplete_light/static",
    "/opt/geonode/virtualenv/geonode/local/lib/python2.7/site-packages/leaflet/static",
]


# List of finder classes that know how to find static files in
# various locations.
STATICFILES_FINDERS = (
    'django.contrib.staticfiles.finders.FileSystemFinder',
    'django.contrib.staticfiles.finders.AppDirectoriesFinder',
    #    'django.contrib.staticfiles.finders.DefaultStorageFinder',
)

# Note that Django automatically includes the "templates" dir in all the
# INSTALLED_APPS, se there is no need to add maps/templates or admin/templates
TEMPLATE_DIRS = (
    os.path.join(PROJECT_ROOT, "templates"),
)

# Location of translation files
LOCALE_PATHS = (
    os.path.join(PROJECT_ROOT, "locale"),
)

# Make this unique, and don't share it with anybody.
SECRET_KEY = 'myv-y4#7j-d*p-__@j#*3z@!y24fz8%^z2v6atuy4bo9vqr1_a'

# Location of url mappings
ROOT_URLCONF = 'geonode.urls'

# Site id in the Django sites framework
SITE_ID = 1

# Login and logout urls override
LOGIN_URL = '/account/login/'
LOGOUT_URL = '/account/logout/'

# Documents application
ALLOWED_DOCUMENT_TYPES = [
    'doc', 'docx', 'gif', 'jpg', 'jpeg', 'ods', 'odt', 'odp', 'pdf', 'png', 'ppt',
    'pptx', 'rar', 'sld', 'tif', 'tiff', 'txt', 'xls', 'xlsx', 'xml', 'zip', 'gz'
]

MAX_DOCUMENT_SIZE = 50  # MB

# DOCUMENT_TYPE_MAP and DOCUMENT_MIMETYPE_MAP update enumerations in
# documents/enumerations.py and should only
# need to be uncommented if adding other types
# to settings.ALLOWED_DOCUMENT_TYPES

# DOCUMENT_TYPE_MAP = {}
# DOCUMENT_MIMETYPE_MAP = {}

GEONODE_APPS = (
    # GeoNode internal apps
    'geonode.people',
    'geonode.base',
    'geonode.layers',
    'geonode.maps',
    'geonode.proxy',
    'geonode.security',
    'geonode.social',
    'geonode.catalogue',
    'geonode.documents',
    'geonode.api',
    'geonode.groups',
    'geonode.services',

    # GeoNode Contrib Apps

    # 'geonode.contrib.dynamic',

    #CEPH App
    'geonode.cephgeo',

    # Maptiles
    # Django app for selecting and highlighting tiles
    'geonode.maptiles',

    #Registration app
    #'geonode.registration',

    # EULA app
    'geonode.eula',

    # GeoServer Apps
    # Geoserver needs to come last because
    # it's signals may rely on other apps' signals.
    'geonode.geoserver',
    'geonode.upload',
    'geonode.tasks',

    # Data Requests Management App
    'geonode.datarequests',
)

GEONODE_CONTRIB_APPS = (
    # GeoNode Contrib Apps
    'geonode.contrib.dynamic',
    'geonode.contrib.exif',
    'geonode.contrib.favorite',
    'geonode.contrib.geogig',
    'geonode.contrib.geosites',
    'geonode.contrib.nlp',
    'geonode.contrib.slack'
)

# Uncomment the following line to enable contrib apps
# GEONODE_APPS = GEONODE_APPS + GEONODE_CONTRIB_APPS

INSTALLED_APPS = (

    # Boostrap admin theme
    # 'django_admin_bootstrapped.bootstrap3',
    # 'django_admin_bootstrapped',

    # Apps bundled with Django
    'django.contrib.auth',
    'django.contrib.contenttypes',
    'django.contrib.sessions',
    'django.contrib.sites',
    'django.contrib.admin',
    'django.contrib.sitemaps',
    'django.contrib.staticfiles',
    'django.contrib.messages',
    'django.contrib.humanize',
    'django.contrib.gis',

    # Third party apps

    #Single Sign On
    #'simple_sso.sso_server',

    # Utility
    'pagination',
    'taggit',
    'friendlytagloader',
    'geoexplorer',
    'leaflet',
    'django_extensions',
    'corsheaders',
    # 'haystack',
    'autocomplete_light',
    'mptt',
    'modeltranslation',
    'djcelery',
    'djkombu',


    # Theme
    "pinax_theme_bootstrap_account",
    "pinax_theme_bootstrap",
    'django_forms_bootstrap',

    # Social
    'account',
    'avatar',
    'dialogos',
    'agon_ratings',
    'notification',
    'announcements',
    'actstream',
    'user_messages',
    'tastypie',
    'polymorphic',
    'guardian',

    # Crispy Forms
    'crispy_forms',
    'changuito',
    'djkombu',
    'south',
    'corsheaders',
    'captcha',

    #CAS client
    'django_cas_ng', 
) + GEONODE_APPS

LOGGING = {
    'version': 1,
    'disable_existing_loggers': False,
    'formatters': {
        'verbose': {
            'format': '%(levelname)s %(asctime)s %(module)s %(process)d %(thread)d %(message)s'
        },
        'simple': {
            'format': '%(message)s',
        },
    },
    'filters': {
        'require_debug_false': {
            '()': 'django.utils.log.RequireDebugFalse'
        }
    },
    'handlers': {
        'null': {
            'level': 'ERROR',
            'class': 'django.utils.log.NullHandler',
        },
        'console': {
            'level': 'ERROR',
            'class': 'logging.StreamHandler',
            'formatter': 'simple'
        },
        'mail_admins': {
            'level': 'ERROR', 'filters': ['require_debug_false'],
            'class': 'django.utils.log.AdminEmailHandler',
        },
#        'file': {
#            'level': 'DEBUG',
#            'class': 'logging.FileHandler',
#            'filename': '/var/log/geonode.log',
#            'formatter': 'verbose'
#        }
    },
    "loggers": {
        "django": {
            "handlers": ["console"], "level": "ERROR", },
        "geonode": {
            "handlers": ["console"], "level": "ERROR", },
        "gsconfig.catalog": {
            "handlers": ["console"], "level": "ERROR", },
        "owslib": {
            "handlers": ["console"], "level": "ERROR", },
        "pycsw": {
            "handlers": ["console"], "level": "ERROR", },
        },
    }

#
# Customizations to built in Django settings required by GeoNode
#


TEMPLATE_CONTEXT_PROCESSORS = (
    'django.contrib.auth.context_processors.auth',
    'django.core.context_processors.debug',
    'django.core.context_processors.i18n',
    "django.core.context_processors.tz",
    'django.core.context_processors.media',
    "django.core.context_processors.static",
    'django.core.context_processors.request',
    'django.contrib.messages.context_processors.messages',
    'account.context_processors.account',
    # The context processor below adds things like SITEURL
    # and GEOSERVER_BASE_URL to all pages that use a RequestContext
    'geonode.context_processors.resource_urls',
    'geonode.geoserver.context_processors.geoserver_urls',
)

MIDDLEWARE_CLASSES = (
    'corsheaders.middleware.CorsMiddleware',
    'django.middleware.common.CommonMiddleware',
    'django.contrib.sessions.middleware.SessionMiddleware',
    'django.contrib.messages.middleware.MessageMiddleware',
    # The setting below makes it possible to serve different languages per
    # user depending on things like headers in HTTP requests.
    'django.middleware.locale.LocaleMiddleware',
    'pagination.middleware.PaginationMiddleware',
    'django.middleware.csrf.CsrfViewMiddleware',
    'django.contrib.auth.middleware.AuthenticationMiddleware',
    'django.middleware.clickjacking.XFrameOptionsMiddleware',
    # This middleware allows to print private layers for the users that have
    # the permissions to view them.
    # It sets temporary the involved layers as public before restoring the permissions.
    # Beware that for few seconds the involved layers are public there could be risks.
    # 'geonode.middleware.PrintProxyMiddleware',
    # E-Commerce cart middleware
    'changuito.middleware.CartMiddleware',
)


# Replacement of default authentication backend in order to support
# permissions per object.
AUTHENTICATION_BACKENDS = (#y'django_auth_ldap.backend.LDAPBackend',
                           #'geonode.security.auth.GranularBackend',
                           'django.contrib.auth.backends.ModelBackend',
                           'guardian.backends.ObjectPermissionBackend',
                           'django_cas_ng.backends.CASBackend',)

ANONYMOUS_USER_ID = -1
GUARDIAN_GET_INIT_ANONYMOUS_USER = 'geonode.people.models.get_anonymous_user_instance'

# Whether the uplaoded resources should be public and downloadable by default or not
DEFAULT_ANONYMOUS_VIEW_PERMISSION = True
DEFAULT_ANONYMOUS_DOWNLOAD_PERMISSION = True

#
# Settings for default search size
#
DEFAULT_SEARCH_SIZE = 10


#
# Settings for third party apps
#

# Agon Ratings
AGON_RATINGS_CATEGORY_CHOICES = {
    "maps.Map": {
        "map": "How good is this map?"
    },
    "layers.Layer": {
        "layer": "How good is this layer?"
    },
    "documents.Document": {
        "document": "How good is this document?"
    }
}

# Activity Stream
ACTSTREAM_SETTINGS = {
    'MODELS': (
        'people.Profile',
        'layers.layer',
        'maps.map',
        'dialogos.comment',
        'documents.document',
        'services.service'),
    'FETCH_RELATIONS': True,
    'USE_PREFETCH': False,
    'USE_JSONFIELD': True,
    'GFK_FETCH_DEPTH': 1,
}

# Settings for Social Apps
REGISTRATION_OPEN = True
ACCOUNT_EMAIL_CONFIRMATION_EMAIL = False
ACCOUNT_EMAIL_CONFIRMATION_REQUIRED = False
ACCOUNT_APPROVAL_REQUIRED = False

# Mail Server Settings
EMAIL_HOST = "mail.lan.dream.upd.edu.ph"
EMAIL_PORT = 25

# Email for users to contact admins.
THEME_ACCOUNT_CONTACT_EMAIL = 'lipad@dream.upd.edu.ph'
LIPAD_SUPPORT_MAIL = 'lipad@dream.upd.edu.ph'
FTP_SUPPORT_MAIL = 'lipad@dream.upd.edu.ph'
FTP_AUTOMAIL = 'automailer@dream.upd.edu.ph'

#get data coverage layer name
PHILGRID_NAME = "philgrid_20160301"
#
# Test Settings
#

# Setting a custom test runner to avoid running the tests for
# some problematic 3rd party apps
TEST_RUNNER = 'django_nose.NoseTestSuiteRunner'

# Arguments for the test runner
NOSE_ARGS = [
    '--nocapture',
    '--detailed-errors',
]

#
# GeoNode specific settings
#

SITEURL = "http://localhost:8000/"

USE_QUEUE = False

DEFAULT_WORKSPACE = 'geonode'
CASCADE_WORKSPACE = 'geonode'

OGP_URL = "http://geodata.tufts.edu/solr/select"

# Topic Categories list should not be modified (they are ISO). In case you
# absolutely need it set to True this variable
MODIFY_TOPICCATEGORY = False

<<<<<<< HEAD
FILE_UPLOAD_PERMISSIONS = 0777
MISSING_THUMBNAIL = 'geonode/img/missing_thumb.png'
THUMBNAIL_FILE_PERMISSIONS = 0777
=======
MISSING_THUMBNAIL = 'geonode/img/missing_thumb.png'
THUMBNAIL_FILE_PERMISSIONS = 0666
>>>>>>> 04b5ee59

# Search Snippet Cache Time in Seconds
CACHE_TIME = 0

# OGC (WMS/WFS/WCS) Server Settings
# OGC (WMS/WFS/WCS) Server Settings
OGC_SERVER = {
    'default': {
        'BACKEND': 'geonode.geoserver',
        'LOCATION': 'http://localhost:8080/geoserver/',
        # PUBLIC_LOCATION needs to be kept like this because in dev mode
        # the proxy won't work and the integration tests will fail
        # the entire block has to be overridden in the local_settings
        'PUBLIC_LOCATION': 'http://localhost:8080/geoserver/',
        'USER': 'admin',
        'PASSWORD': 'geoserver',
        'MAPFISH_PRINT_ENABLED': True,
        'PRINT_NG_ENABLED': True,
        'GEONODE_SECURITY_ENABLED': True,
        'GEOGIG_ENABLED': False,
        'WMST_ENABLED': False,
        'BACKEND_WRITE_ENABLED': True,
        'WPS_ENABLED': False,
        'LOG_FILE': '%s/geoserver/data/logs/geoserver.log' % os.path.abspath(os.path.join(PROJECT_ROOT, os.pardir)),
        # Set to name of database in DATABASES dictionary to enable
        'DATASTORE': '',  # 'datastore',
        'TIMEOUT': 10  # number of seconds to allow for HTTP requests
    }
}

# Uploader Settings
UPLOADER = {
    'BACKEND': 'geonode.rest',
    'OPTIONS': {
        'TIME_ENABLED': False,
        'GEOGIG_ENABLED': False,
    }
}

# CSW settings
CATALOGUE = {
    'default': {
        # The underlying CSW implementation
        # default is pycsw in local mode (tied directly to GeoNode Django DB)
        'ENGINE': 'geonode.catalogue.backends.pycsw_local',
        # pycsw in non-local mode
        # 'ENGINE': 'geonode.catalogue.backends.pycsw_http',
        # GeoNetwork opensource
        # 'ENGINE': 'geonode.catalogue.backends.geonetwork',
        # deegree and others
        # 'ENGINE': 'geonode.catalogue.backends.generic',

        # The FULLY QUALIFIED base url to the CSW instance for this GeoNode
        'URL': '%scatalogue/csw' % SITEURL,
        # 'URL': 'http://localhost:8080/geonetwork/srv/en/csw',
        # 'URL': 'http://localhost:8080/deegree-csw-demo-3.0.4/services',

        # login credentials (for GeoNetwork)
        # 'USER': 'admin',
        # 'PASSWORD': 'admin',
    }
}

# pycsw settings
PYCSW = {
    # pycsw configuration
    'CONFIGURATION': {
        # uncomment / adjust to override server config system defaults
        #'server': {
        #    'maxrecords': '10',
        #    'pretty_print': 'true',
        #    'federatedcatalogues': 'http://catalog.data.gov/csw'
        #},
        'metadata:main': {
            'identification_title': 'GeoNode Catalogue',
            'identification_abstract': 'GeoNode is an open source platform that facilitates the creation, sharing, ' \
            'and collaborative use of geospatial data',
            'identification_keywords': 'sdi,catalogue,discovery,metadata,GeoNode',
            'identification_keywords_type': 'theme',
            'identification_fees': 'None',
            'identification_accessconstraints': 'None',
            'provider_name': 'Organization Name',
            'provider_url': SITEURL,
            'contact_name': 'Lastname, Firstname',
            'contact_position': 'Position Title',
            'contact_address': 'Mailing Address',
            'contact_city': 'City',
            'contact_stateorprovince': 'Administrative Area',
            'contact_postalcode': 'Zip or Postal Code',
            'contact_country': 'Country',
            'contact_phone': '+xx-xxx-xxx-xxxx',
            'contact_fax': '+xx-xxx-xxx-xxxx',
            'contact_email': 'Email Address',
            'contact_url': 'Contact URL',
            'contact_hours': 'Hours of Service',
            'contact_instructions': 'During hours of service. Off on weekends.',
            'contact_role': 'pointOfContact',
        },
        'metadata:inspire': {
            'enabled': 'true',
            'languages_supported': 'eng,gre',
            'default_language': 'eng',
            'date': 'YYYY-MM-DD',
            'gemet_keywords': 'Utility and governmental services',
            'conformity_service': 'notEvaluated',
            'contact_name': 'Organization Name',
            'contact_email': 'Email Address',
            'temp_extent': 'YYYY-MM-DD/YYYY-MM-DD',
        }
    }
}

# GeoNode javascript client configuration

# default map projection
# Note: If set to EPSG:4326, then only EPSG:4326 basemaps will work.
DEFAULT_MAP_CRS = "EPSG:900913"

# Where should newly created maps be focused?
DEFAULT_MAP_CENTER = (0, 0)

# How tightly zoomed should newly created maps be?
# 0 = entire world;
# maximum zoom is between 12 and 15 (for Google Maps, coverage varies by area)
DEFAULT_MAP_ZOOM = 0

MAP_BASELAYERS = [{
    "source": {"ptype": "gxp_olsource"},
    "type": "OpenLayers.Layer",
    "args": ["No background"],
    "visibility": False,
    "fixed": True,
    "group":"background"
}, {
    "source": {"ptype": "gxp_osmsource"},
    "type": "OpenLayers.Layer.OSM",
    "name": "mapnik",
    "visibility": True,
    "fixed": True,
    "group": "background"
},
# {
#    "source": {"ptype": "gxp_mapquestsource"},
#    "name": "osm",
#    "group": "background",
#    "visibility": False
#},
{
    "source": {"ptype": "gxp_mapquestsource"},
    "name": "naip",
    "group": "background",
    "visibility": False
},
{
    "source": {"ptype": "gxp_mapboxsource"},
}]

SOCIAL_BUTTONS = True

SOCIAL_ORIGINS = [{
    "label":"Email",
    "url":"mailto:?subject={name}&body={url}",
    "css_class":"email"
}, {
    "label":"Facebook",
    "url":"http://www.facebook.com/sharer.php?u={url}",
    "css_class":"fb"
}, {
    "label":"Twitter",
    "url":"https://twitter.com/share?url={url}&hashtags={hashtags}",
    "css_class":"tw"
}, {
    "label":"Google +",
    "url":"https://plus.google.com/share?url={url}",
    "css_class":"gp"
}]

#CKAN Query String Parameters names pulled from
#https://github.com/ckan/ckan/blob/2052628c4a450078d58fb26bd6dc239f3cc68c3e/ckan/logic/action/create.py#L43
CKAN_ORIGINS = [{
    "label":"Humanitarian Data Exchange (HDX)",
    "url":"https://data.hdx.rwlabs.org/dataset/new?title={name}&dataset_date={date}&notes={abstract}&caveats={caveats}",
    "css_class":"hdx"
}]
#SOCIAL_ORIGINS.extend(CKAN_ORIGINS)

# Setting TWITTER_CARD to True will enable Twitter Cards
# https://dev.twitter.com/cards/getting-started
# Be sure to replace @GeoNode with your organization or site's twitter handle.
TWITTER_CARD = True
TWITTER_SITE = '@GeoNode'
TWITTER_HASHTAGS = ['geonode']

OPENGRAPH_ENABLED = True

# Enable Licenses User Interface
# Regardless of selection, license field stil exists as a field in the Resourcebase model.
# Detail Display: above, below, never
# Metadata Options: verbose, light, never
LICENSES = {
    'ENABLED': True,
    'DETAIL': 'above',
    'METADATA': 'verbose',
}

# SRID = {
#     'DETAIL': 'never',
# }

SESSION_SERIALIZER = 'django.contrib.sessions.serializers.PickleSerializer'

# Require users to authenticate before using Geonode
LOCKDOWN_GEONODE = False

# Add additional paths (as regular expressions) that don't require
# authentication.
AUTH_EXEMPT_URLS = ()

# A tuple of hosts the proxy can send requests to.
PROXY_ALLOWED_HOSTS = ()

# The proxy to use when making cross origin requests.
PROXY_URL = '/proxy/?url=' if DEBUG else None

# Haystack Search Backend Configuration.  To enable, first install the following:
# - pip install django-haystack
# - pip install pyelasticsearch
# Set HAYSTACK_SEARCH to True
# Run "python manage.py rebuild_index"
HAYSTACK_SEARCH = False
# Avoid permissions prefiltering
SKIP_PERMS_FILTER = False
# Update facet counts from Haystack
HAYSTACK_FACET_COUNTS = False
# HAYSTACK_CONNECTIONS = {
#    'default': {
#        'ENGINE': 'haystack.backends.elasticsearch_backend.ElasticsearchSearchEngine',
#        'URL': 'http://127.0.0.1:9200/',
#        'INDEX_NAME': 'geonode',
#        },
#    }
# HAYSTACK_SIGNAL_PROCESSOR = 'haystack.signals.RealtimeSignalProcessor'
# HAYSTACK_SEARCH_RESULTS_PER_PAGE = 20

# Available download formats
DOWNLOAD_FORMATS_METADATA = [
    'Atom', 'DIF', 'Dublin Core', 'ebRIM', 'FGDC', 'ISO',
]
DOWNLOAD_FORMATS_VECTOR = [
    'JPEG', 'PNG', 'Zipped Shapefile',
    #'PDF', 'GML 2.0', 'GML 3.1.1', 'CSV',
    #'Excel', 'GeoJSON', 'KML', 'View in Google Earth', 'Tiles',
]
DOWNLOAD_FORMATS_RASTER = [
    'JPEG',
    #'PDF',
    'PNG',
    # 'ArcGrid',
    'GeoTIFF',
    #'Gtopo30',
    #'ImageMosaic',
    'KML',
    'View in Google Earth',
    #'Tiles',
]

ACCOUNT_NOTIFY_ON_PASSWORD_CHANGE = False

TASTYPIE_DEFAULT_FORMATS = ['json']

# gravatar settings
AUTO_GENERATE_AVATAR_SIZES = (20, 32, 80, 100, 140, 200)

# notification settings
NOTIFICATION_LANGUAGE_MODULE = "account.Account"

# Number of results per page listed in the GeoNode search pages
CLIENT_RESULTS_LIMIT = 100

# Number of items returned by the apis 0 equals no limit
API_LIMIT_PER_PAGE = 0
API_INCLUDE_REGIONS_COUNT = False

LEAFLET_CONFIG = {
    'TILES': [
        # Find tiles at:
        # http://leaflet-extras.github.io/leaflet-providers/preview/

        # Stamen toner lite.

    ],
    'PLUGINS': {
        'esri-leaflet': {
            'js': 'lib/js/esri-leaflet.js',
            'auto-include': True,
        },
        'leaflet-fullscreen': {
            'css': 'lib/css/leaflet.fullscreen.css',
            'js': 'lib/js/Leaflet.fullscreen.min.js',
            'auto-include': True,
        },
    }
}

# option to enable/disable resource unpublishing for administrators
RESOURCE_PUBLISHING = False

# Settings for EXIF contrib app
EXIF_ENABLED = False

# Settings for NLP contrib app
NLP_ENABLED = False
NLP_LOCATION_THRESHOLD = 1.0
NLP_LIBRARY_PATH = "/opt/MITIE/mitielib"
NLP_MODEL_PATH = "/opt/MITIE/MITIE-models/english/ner_model.dat"

# Settings for Slack contrib app
SLACK_ENABLED = False
SLACK_WEBHOOK_URLS = [
    "https://hooks.slack.com/services/T000/B000/XX"
]

CACHES = {
    # DUMMY CACHE FOR DEVELOPMENT
    'default': {
        'BACKEND': 'django.core.cache.backends.dummy.DummyCache',
    },
    # MEMCACHED EXAMPLE
    # 'default': {
    #     'BACKEND': 'django.core.cache.backends.memcached.MemcachedCache',
    #     'LOCATION': '127.0.0.1:11211',
    #     },
    # FILECACHE EXAMPLE
    # 'default': {
    #     'BACKEND': 'django.core.cache.backends.filebased.FileBasedCache',
    #     'LOCATION': '/tmp/django_cache',
    #     }
}

LAYER_PREVIEW_LIBRARY = 'geoext'

SERVICE_UPDATE_INTERVAL = 0

SEARCH_FILTERS = {
    'TEXT_ENABLED': True,
    'TYPE_ENABLED': True,
    'CATEGORIES_ENABLED': True,
    'OWNERS_ENABLED': True,
    'KEYWORDS_ENABLED': True,
    'DATE_ENABLED': True,
    'REGION_ENABLED': True,
    'EXTENT_ENABLED': True,
}

# Queue non-blocking notifications.
NOTIFICATION_QUEUE_ALL = False

BROKER_URL = "django://"
CELERY_ALWAYS_EAGER = False
CELERY_EAGER_PROPAGATES_EXCEPTIONS = True
CELERY_IGNORE_RESULT = True
CELERY_SEND_EVENTS = False
CELERY_RESULT_BACKEND = None
CELERY_TASK_RESULT_EXPIRES = 18000
CELERY_DISABLE_RATE_LIMITS = True
CELERY_DEFAULT_QUEUE = "default"
CELERY_DEFAULT_EXCHANGE = "default"
CELERY_DEFAULT_EXCHANGE_TYPE = "direct"
CELERY_DEFAULT_ROUTING_KEY = "default"
CELERY_CREATE_MISSING_QUEUES = True
CELERY_IMPORTS = (
    'geonode.tasks.deletion',
    'geonode.tasks.update',
    'geonode.tasks.ceph_update',
    'geonode.tasks.email',
    'geonode.tasks.ftp',
    'geonode.tasks.mk_folder',
    'geonode.tasks.requests_update',

)


CELERY_QUEUES = [
    Queue('default', routing_key='default'),
    Queue('cleanup', routing_key='cleanup'),
    Queue('update', routing_key='update'),
    Queue('ceph_update', routing_key='ceph_update'),
    Queue('email', routing_key='email'),
    Queue('ftp', routing_key='ftp'),
    Queue('mk_folder', routing_key='mk_folder'),
    Queue('requests_update', routing_key='requests_update'),
    Queue('jurisdiction',routing_key='jurisdiction')

]

import djcelery
djcelery.setup_loader()

#TILED_SHAPEFILE = "geonode:cut_phl_001k_grid_utm_z51n"
# TILED_SHAPEFILE = "geonode:index"
TILED_SHAPEFILE = "geonode:philgrid_20160301"
TILED_SHAPEFILE_TEST = "geonode:index"
EULA_URL = '/eula/eula_form/'
SELECTION_LIMIT=209715200

MUNICIPALITY_SHAPEFILE = 'geonode:phl_adm2_municipalities_utm_z51n'
#Upload permissions on file
<<<<<<< HEAD
FILE_UPLOAD_PERMISSIONS = 0777
=======
FILE_UPLOAD_PERMISSIONS = 0776
>>>>>>> 04b5ee59
GEOSTORAGE_HOST = ""

FILE_UPLOAD_TEMP_DIR = "/tmp/geonode"
# THUMBNAIL_FILE_PERMISSIONS = 0664
THUMBNAIL_FILE_PERMISSIONS = 0776

# Load more settings from a file called local_settings.py if it exists
try:
    from local_settings import *  # noqa
except ImportError:
    pass

try:
    BING_LAYER = {
        "source": {
            "ptype": "gxp_bingsource",
            "apiKey": BING_API_KEY
        },
        "name": "AerialWithLabels",
        "fixed": True,
        "visibility": False,
        "group": "background"
    }
    MAP_BASELAYERS.append(BING_LAYER)
except NameError:
    print "Not enabling BingMaps base layer as a BING_API_KEY is not defined in local_settings.py file."

# Require users to authenticate before using Geonode
if LOCKDOWN_GEONODE:
    MIDDLEWARE_CLASSES = MIDDLEWARE_CLASSES + \
        ('geonode.security.middleware.LoginRequiredMiddleware',)

#for windows users check if they didn't set GEOS and GDAL in local_settings.py
#maybe they set it as a windows environment
if os.name == 'nt':
    if not "GEOS_LIBRARY_PATH" in locals() or not "GDAL_LIBRARY_PATH" in locals():
        if os.environ.get("GEOS_LIBRARY_PATH", None) \
            and os.environ.get("GDAL_LIBRARY_PATH", None):
            GEOS_LIBRARY_PATH = os.environ.get('GEOS_LIBRARY_PATH')
            GDAL_LIBRARY_PATH = os.environ.get('GDAL_LIBRARY_PATH')
        else:
            #maybe it will be found regardless if not it will throw 500 error
            from django.contrib.gis.geos import GEOSGeometry


# define the urls after the settings are overridden
if 'geonode.geoserver' in GEONODE_APPS:
    LOCAL_GEOSERVER = {
        "source": {
            "ptype": "gxp_wmscsource",
            "url": OGC_SERVER['default']['PUBLIC_LOCATION'] + "wms",
            "restUrl": "/gs/rest"
        }
    }
    baselayers = MAP_BASELAYERS
    MAP_BASELAYERS = [LOCAL_GEOSERVER]
    MAP_BASELAYERS.extend(baselayers)

PH_BBOX= [116.22307468566594, 4.27103012208686, 127.09228398538997, 21.2510169394873 ]

CAS_VERSION = 3<|MERGE_RESOLUTION|>--- conflicted
+++ resolved
@@ -522,14 +522,9 @@
 # absolutely need it set to True this variable
 MODIFY_TOPICCATEGORY = False
 
-<<<<<<< HEAD
-FILE_UPLOAD_PERMISSIONS = 0777
+FILE_UPLOAD_PERMISSIONS = 0776
 MISSING_THUMBNAIL = 'geonode/img/missing_thumb.png'
-THUMBNAIL_FILE_PERMISSIONS = 0777
-=======
-MISSING_THUMBNAIL = 'geonode/img/missing_thumb.png'
-THUMBNAIL_FILE_PERMISSIONS = 0666
->>>>>>> 04b5ee59
+THUMBNAIL_FILE_PERMISSIONS = 0776
 
 # Search Snippet Cache Time in Seconds
 CACHE_TIME = 0
@@ -937,11 +932,9 @@
 
 MUNICIPALITY_SHAPEFILE = 'geonode:phl_adm2_municipalities_utm_z51n'
 #Upload permissions on file
-<<<<<<< HEAD
-FILE_UPLOAD_PERMISSIONS = 0777
-=======
+
 FILE_UPLOAD_PERMISSIONS = 0776
->>>>>>> 04b5ee59
+
 GEOSTORAGE_HOST = ""
 
 FILE_UPLOAD_TEMP_DIR = "/tmp/geonode"
