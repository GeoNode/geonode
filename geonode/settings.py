--- conflicted
+++ resolved
@@ -323,11 +323,7 @@
     'captcha',
 
     #CAS client
-<<<<<<< HEAD
     'django_cas_ng', 
-=======
-    'django_cas_ng',
->>>>>>> 43c6a02d
 ) + GEONODE_APPS
 
 LOGGING = {
@@ -997,9 +993,4 @@
 
 PH_BBOX= [116.22307468566594, 4.27103012208686, 127.09228398538997, 21.2510169394873 ]
 
-<<<<<<< HEAD
-CAS_VERSION = 3
-=======
-CAS_VERSION = 3
-#CAS_IGNORE_REFERRER = True
->>>>>>> 43c6a02d
+CAS_VERSION = 3