--- conflicted
+++ resolved
@@ -915,24 +915,8 @@
 
 # Load additonal basemaps, see geonode/contrib/api_basemap/README.md 
 try:
-<<<<<<< HEAD
-    BING_LAYER = {    
-        "source": {
-            "ptype": "gxp_bingsource",
-            "apiKey": BING_API_KEY
-        },
-        "name": "AerialWithLabels",
-        "fixed": True,
-        "visibility": False,
-        "group": "background"
-    }
-    MAP_BASELAYERS.append(BING_LAYER)
-except NameError:
-    #print "Not enabling BingMaps base layer as a BING_API_KEY is not defined in local_settings.py file."
-=======
     from geonode.contrib.api_basemaps import *
 except ImportError:
->>>>>>> 535a0c37
     pass
 
 # Require users to authenticate before using Geonode
