--- conflicted
+++ resolved
@@ -106,18 +106,15 @@
         USE_NOTIFICATIONS=('notification' in settings.INSTALLED_APPS),
         DEFAULT_ANONYMOUS_VIEW_PERMISSION=getattr(settings, 'DEFAULT_ANONYMOUS_VIEW_PERMISSION', False),
         DEFAULT_ANONYMOUS_DOWNLOAD_PERMISSION=getattr(settings, 'DEFAULT_ANONYMOUS_DOWNLOAD_PERMISSION', False),
-<<<<<<< HEAD
         EXIF_ENABLED=getattr(
             settings,
             "EXIF_ENABLED",
             False),
-=======
         SEARCH_FILTERS=getattr(
             settings,
             'SEARCH_FILTERS',
             False
         ),
->>>>>>> 9666c7e7
     )
 
     return defaults