#########################################################################
#
# Copyright (C) 2012 OpenPlans
#
# This program is free software: you can redistribute it and/or modify
# it under the terms of the GNU General Public License as published by
# the Free Software Foundation, either version 3 of the License, or
# (at your option) any later version.
#
# This program is distributed in the hope that it will be useful,
# but WITHOUT ANY WARRANTY; without even the implied warranty of
# MERCHANTABILITY or FITNESS FOR A PARTICULAR PURPOSE. See the
# GNU General Public License for more details.
#
# You should have received a copy of the GNU General Public License
# along with this program. If not, see <http://www.gnu.org/licenses/>.
#
#########################################################################

from django.conf import settings
from geonode import get_version
from geonode.catalogue import default_catalogue_backend
from django.contrib.sites.models import Site
from django.core.urlresolvers import reverse
from geonode.utils import ogc_server_settings

def resource_urls(request):
    """Global values to pass to templates"""
    site = Site.objects.get_current()

    return dict(
        STATIC_URL=settings.STATIC_URL,
        GEOSERVER_BASE_URL=ogc_server_settings.public_url,
        CATALOGUE_BASE_URL=default_catalogue_backend()['URL'],
        REGISTRATION_OPEN=settings.REGISTRATION_OPEN,
        VERSION=get_version(),
        SITE_NAME=site.name,
        SITE_DOMAIN=site.domain,
<<<<<<< HEAD
=======
        DOCUMENTS_APP = settings.DOCUMENTS_APP,
        GROUPS_APP = True if "geonode.contrib.groups" in settings.INSTALLED_APPS else False,
>>>>>>> a7180525
        UPLOADER_URL = reverse('data_upload') if getattr(settings, 'UPLOADER', dict()).get('BACKEND', 'geonode.rest') == 'geonode.importer' else reverse('layer_upload'),
        GEOGIT_ENABLED = ogc_server_settings.GEOGIT_ENABLED,
        TIME_ENABLED = getattr(settings, 'UPLOADER', dict()).get('OPTIONS', dict()).get('TIME_ENABLED', False),
        DEBUG_STATIC = getattr(settings, "DEBUG_STATIC", False),
        MF_PRINT_ENABLED = ogc_server_settings.MAPFISH_PRINT_ENABLED,
        PRINTNG_ENABLED = ogc_server_settings.PRINTNG_ENABLED,
        GS_SECURITY_ENABLED = ogc_server_settings.GEONODE_SECURITY_ENABLED,
        PROXY_URL = getattr(settings, 'PROXY_URL', '/proxy/?url='),
        SOCIAL_BUTTONS = getattr(settings, 'SOCIAL_BUTTONS', True),
        USE_DOCUMENTS = 'geonode.documents' in settings.INSTALLED_APPS
    )<|MERGE_RESOLUTION|>--- conflicted
+++ resolved
@@ -36,11 +36,8 @@
         VERSION=get_version(),
         SITE_NAME=site.name,
         SITE_DOMAIN=site.domain,
-<<<<<<< HEAD
-=======
         DOCUMENTS_APP = settings.DOCUMENTS_APP,
         GROUPS_APP = True if "geonode.contrib.groups" in settings.INSTALLED_APPS else False,
->>>>>>> a7180525
         UPLOADER_URL = reverse('data_upload') if getattr(settings, 'UPLOADER', dict()).get('BACKEND', 'geonode.rest') == 'geonode.importer' else reverse('layer_upload'),
         GEOGIT_ENABLED = ogc_server_settings.GEOGIT_ENABLED,
         TIME_ENABLED = getattr(settings, 'UPLOADER', dict()).get('OPTIONS', dict()).get('TIME_ENABLED', False),
