/**
 * @file Create Intake wizard step
 * validations & interactions
 * @version 1.0
 */
var urlParams = (function (url) {
    var result = new Object();
    var params = window.location.search.slice(1).split('&');
    for (var i = 0; i < params.length; i++) {
        idx = params[i].indexOf('=');
        if (idx > 0) {
            result[params[i].substring(0, idx)] = params[i].substring(idx + 1);
        }
    }
    return result;
})(window.location.href);

var mxLanguage = urlParams['lang'];
var map;
var basinId;
var mapDelimit;
var snapMarker;
var snapMarkerMapDelimit;
var catchmentPoly;
var catchmentPolyDelimit;
var editablepolygon;
var validPolygon;
var isFile;
var delimitationFileType;
var xmlGraph;
var waterExtractionData = {};
var waterExtractionValue;
const delimitationFileEnum = {
    GEOJSON: 'geojson',
    SHP: 'shapefile'
}
const interpolationType = {
    LINEAR: 'LINEAR',
    POTENTIAL: 'POTENTIAL',
    EXPONENTIAL: 'EXPONENTIAL',
    LOGISTICS: 'LOGISTICS'
}

var mapLoader;
$(document).ready(function () {
    $("#intakeWECB").click(function () {
        $('#intakeECTAG tr').remove();
        $('#IntakeTDLE table').remove();
        $('#externalSelect option').remove();


        $('#autoAdjustHeightF').css("height", "auto");
        typeProcessInterpolation = Number($("#typeProcessInterpolation").val());
        numberYearsInterpolationValue = Number($("#numberYearsInterpolationValue").val());
        initialDataExtractionInterpolationValue = Number($("#initialDataExtractionInterpolationValue").val());
        finalDataExtractionInterpolationValue = Number($("#finalDataExtractionInterpolationValue").val());

        // Linear interpolation
        if (typeProcessInterpolation == 1) {
            waterExtractionValue = [];
            waterExtractionData.typeInterpolation = interpolationType.LINEAR;
            m = (finalDataExtractionInterpolationValue - initialDataExtractionInterpolationValue) / (numberYearsInterpolationValue - 0)
            b = (-1 * m * 0) + initialDataExtractionInterpolationValue;

            for (let index = 0; index <= numberYearsInterpolationValue; index++) {
                var yearData = {};
                yearData.year = index + 1;
                yearData.value = ((m * index) + b).toFixed(2);
                waterExtractionValue.push(yearData);
                $('#intakeECTAG').append(`<tr>
                <th class="text-center" scope="row">${index}</th>
                <td class="text-center">${((m * index) + b).toFixed(2)}</td>
              </tr>`);
            }
        }

        // Potencial interpolation
        if (typeProcessInterpolation == 2) {
            waterExtractionData.typeInterpolation = interpolationType.POTENTIAL;
            m = (Math.log(finalDataExtractionInterpolationValue) - Math.log(initialDataExtractionInterpolationValue)) / ((Math.log(numberYearsInterpolationValue + 1) - Math.log(1)));
            b = Math.exp((-1 * m * Math.log(1)) + Math.log(initialDataExtractionInterpolationValue));
            for (let index = 1; index <= numberYearsInterpolationValue + 1; index++) {
                $('#intakeECTAG').append(`<tr>
                <th class="text-center" scope="row">${index - 1}</th>
                <td class="text-center">${(b * (Math.pow(index, m))).toFixed(2)}</td>
              </tr>`);
            }
        }

        // Exponential interpolation
        if (typeProcessInterpolation == 3) {
            waterExtractionData.typeInterpolation = interpolationType.EXPONENTIAL;
            m = (Math.log(finalDataExtractionInterpolationValue) - Math.log(initialDataExtractionInterpolationValue)) / (numberYearsInterpolationValue - 0)
            b = Math.exp((-1 * m * 0) + Math.log(initialDataExtractionInterpolationValue));
            for (let index = 0; index <= numberYearsInterpolationValue; index++) {
                var yearData = {};
                yearData.year = index + 1;
                yearData.value = (b * (Math.exp(m * index)));
                $('#intakeECTAG').append(`<tr>
                <th class="text-center" scope="row">${index}</th>
                <td class="text-center">${(b * (Math.exp(m * index))).toFixed(2)}</td>
              </tr>`);
            }

        }

        // Interpolación Logistica
        if (typeProcessInterpolation == 4) {
            waterExtractionData.typeInterpolation = interpolationType.LOGISTICS;
            r = (-Math.log(0.000000001) / initialDataExtractionInterpolationValue);
            for (let index = 0; index <= numberYearsInterpolationValue; index++) {
                $('#intakeECTAG').append(`<tr>
                <th class="text-center" scope="row">${index}</th>
                <td class="text-center">${((finalDataExtractionInterpolationValue) / (1 + ((finalDataExtractionInterpolationValue / initialDataExtractionInterpolationValue) - 1) * Math.exp(-r * index))).toFixed(2)}</td>
              </tr>`);
            }
        }

        externalInput(numberYearsInterpolationValue);
        // Set object data for later persistence
        waterExtractionData.yearCount = numberYearsInterpolationValue;
        waterExtractionData.initialValue = initialDataExtractionInterpolationValue;
        waterExtractionData.finalValue = finalDataExtractionInterpolationValue;
        waterExtractionData.yearValues = waterExtractionValue;
        $('#waterExtraction').val(JSON.stringify(waterExtractionData));

    });

    function externalInput(numYear) {
        var rows = "";
        $('#externalSelect').append(`<option value="null" selected>Choose here</option>`);
        for (let p = 0; p < graphData.length; p++) {
            if (graphData[p].external == 'true') {
                $('#externalSelect').append(`
                            <option value="${graphData[p].id}">${graphData[p].id} - External Input</option>
                 `);
                rows = "";
                for (let index = 0; index <= numYear; index++) {
                    rows += (`<tr>
                                <th class="text-center" scope="col" name="year_${graphData[p].id}" year_value="${index + 1}">${index + 1}</th>
                                <td class="text-center" scope="col"><input type="text" class="form-control" name="waterVolume_${index + 1}_${graphData[p].id}"></td>
                                <td class="text-center" scope="col"><input type="text" class="form-control" name="sediment_${index + 1}_${graphData[p].id}"></td>
                                <td class="text-center" scope="col"><input type="text" class="form-control" name="nitrogen_${index + 1}_${graphData[p].id}" ></td>
                                <td class="text-center" scope="col"><input type="text" class="form-control" name="phosphorus_${index + 1}_${graphData[p].id}"></td>
                          </tr>`);
                }
                $('#IntakeTDLE').append(`
                        <table class="table" id="table_${graphData[p].id}" style="display: none">
                            <thead>
                                <tr>
                                    <th class="text-center" scope="col">Year</th>
                                    <th class="text-center" scope="col">Water Volume (m3)</th>
                                    <th class="text-center" scope="col">Sediment (Ton)</th>
                                    <th class="text-center" scope="col">Nitrogen (Kg)</th>
                                    <th class="text-center" scope="col">Phosphorus (Kg)</th>
                                </tr>
                            </thead>
                            <tbody>${rows}</tbody>
                        </table>    
                `);
            }
        }
    }


    $('#saveExternalData').click(function () {
        for (let id = 0; id < graphData.length; id++) {
            if (graphData[id].external) {
                graphData[id].externaldata = [];
                $(`th[name=year_${graphData[id].id}]`).each(function () {
                    graphData[id].externaldata.push({
                        "year": $(this).attr('year_value'),
                        "water": $(`input[name="waterVolume_${$(this).attr('year_value')}_${graphData[id].id}"]`).val(),
                        "sediment": $(`input[name="sediment_${$(this).attr('year_value')}_${graphData[id].id}"]`).val(),
                        "nitrogen": $(`input[name="nitrogen_${$(this).attr('year_value')}_${graphData[id].id}"]`).val(),
                        "phosphorus": $(`input[name="phosphorus_${$(this).attr('year_value')}_${graphData[id].id}"]`).val()
                    })
                });
                graphData[id].externaldata = JSON.stringify(graphData[id].externaldata);
            }
        }

        $('#graphElements').val(JSON.stringify(graphData));
    });

    $('#externalSelect').change(function () {
        for (let t = 0; t < graphData.length; t++) {
            if (graphData[t].external == 'true') {
                $(`#table_${graphData[t].id}`).css('display', 'none');
            }
        }
        $(`#table_${$('#externalSelect').val()}`).css('display', 'block');
    });

    $('#smartwizard').smartWizard("next").click(function () {
        $('#autoAdjustHeightF').css("height", "auto");
        mapDelimit.invalidateSize();
        map.invalidateSize();
    });

    $('#intakeNIBYMI').click(function () {
        $('#intakeWEMI div').remove();
        intakeNIYMI = Number($("#intakeNIYMI").val());
        for (let index = 0; index < intakeNIYMI; index++) {
            $('#intakeWEMI').append(`<div class="form-group">
                <label class="col-sm-1 control-label">${index + 1}</label>
                <div class="col-sm-11">
                    <input type="text" class="form-control">
                </div>
            </div>`);
        }
    });

<<<<<<< HEAD
=======
    $('#smartwizard').smartWizard("next").click(function () {
        $('#autoAdjustHeightF').css("height", "auto");
        map.invalidateSize();
    });
>>>>>>> ecd0b70e

    $('#smartwizard').smartWizard({
        selected: 0,
        theme: 'dots',
        enableURLhash: false,
        autoAdjustHeight: true,
        transition: {
            animation: 'fade', // Effect on navigation, none/fade/slide-horizontal/slide-vertical/slide-swing
        },
        toolbarSettings: {
            toolbarPosition: 'bottom', // both bottom
            toolbarButtonPosition: 'center', // both bottom
        },
        keyboardSettings: {
            keyNavigation: false
        }
    });

    $("#smartwizard").on("showStep", function (e, anchorObject, stepIndex, stepDirection) {
        if (stepIndex == 4) {
            if (catchmentPoly) {
                mapDelimit.invalidateSize();
                mapDelimit.fitBounds(catchmentPoly.getBounds());
            }
            changeFileEvent();
        }
    });


    let initialCoords = [4.5, -74.4];
    // find in localStorage if cityCoords exist
    var cityCoords = localStorage.getItem('cityCoords');
    if (cityCoords == undefined){
        cityCoords = initialCoords;
    }else{
        initialCoords = JSON.parse(cityCoords);
    }
    waterproof["cityCoords"] = cityCoords;

    map = L.map('map', {}).setView(initialCoords, 5);
    mapDelimit = L.map('mapid', { editable: true }).setView(initialCoords, 5);
    var osm = L.tileLayer('http://{s}.tile.osm.org/{z}/{x}/{y}.png', {
        attribution: '&copy; <a href="http://osm.org/copyright">OpenStreetMap</a> contributors',
    });
    var osmid = L.tileLayer('http://{s}.tile.osm.org/{z}/{x}/{y}.png', {
        attribution: '&copy; <a href="http://osm.org/copyright">OpenStreetMap</a> contributors',
    });
    map.addLayer(osm);

    var c = new L.Control.Coordinates().addTo(map);

    var images = L.tileLayer("https://basemap.nationalmap.gov/arcgis/rest/services/USGSImageryTopo/MapServer/tile/{z}/{y}/{x}");

    var esriHydroOverlayURL = "https://tiles.arcgis.com/tiles/P3ePLMYs2RVChkJx/arcgis/rest/services/Esri_Hydro_Reference_Overlay/MapServer/tile/{z}/{y}/{x}";
    var hydroLyr = L.tileLayer(esriHydroOverlayURL);

    var baseLayers = {
        OpenStreetMap: osm,
        Images: images,
        /* Grayscale: gray,   */
    };

    var overlays = {
        "Hydro (esri)": hydroLyr,
    };
    L.control.layers(baseLayers, overlays, { position: 'topleft' }).addTo(map);


    mapDelimit.addLayer(osmid);



    $("#validateBtn").on("click", function () {
        Swal.fire({
            title: 'Delimitar punto y cuenca',
            text: "El sistema ajustará las coordenadas del punto a la captación más cercana, ¿Desea continuar?",
            icon: 'warning',
            showCancelButton: true,
            confirmButtonColor: '#3085d6',
            cancelButtonColor: '#d33',
            confirmButtonText: 'Ajustar punto',
            cancelButtonText: 'Cancelar',
        }).then((result) => {
            if (result.isConfirmed) {
                mapLoader = L.control.loader().addTo(map);
                validateCoordinateWithApi();
            }
        })
    });
    $('#btnDelimitArea').on("click", delimitIntakeArea)
    $('#btnValidateArea').on("click", validateIntakeArea)
    if (!mapLoader) {
        mapLoader = L.control.loader().addTo(map);
    }

    mapLoader.hide();

    createEditor(editorUrl);

    var menu1Tab = document.getElementById('mapid');
    var observer2 = new MutationObserver(function () {
        if (menu1Tab.style.display != 'none') {
            mapDelimit.invalidateSize();
        }
    });
    observer2.observe(menu1Tab, { attributes: true });

});


window.onbeforeunload = function () { return mxResources.get('changesLost'); };

/** 
 * Delimit manually the intake polygon
 */
function delimitIntakeArea() {
    isFile = false;
    var copyCoordinates = [];
    console.log('Delimiting');
    var polygonKeys = Object.keys(catchmentPoly._layers);
    var keyNamePolygon = polygonKeys[0];
    var geometryCoordinates = catchmentPoly._layers[keyNamePolygon].feature.geometry.coordinates[0];
    geometryCoordinates.forEach(function (geom) {
        var coordinates = [];
        coordinates.push(geom[1]);
        coordinates.push(geom[0]);
        copyCoordinates.push(coordinates);
    })
    editablepolygon = L.polygon(copyCoordinates, { color: 'red' });
    editablepolygon.addTo(mapDelimit)
    editablepolygon.enableEdit();
    editablepolygon.on('dblclick', L.DomEvent.stop).on('dblclick', editablepolygon.toggleEdit);
}

function validateIntakeArea() {
    var editablePolygonJson = editablepolygon.toGeoJSON();
    var intakePolygonJson = catchmentPoly.toGeoJSON();
    var pointIntakeJson = snapMarker.toGeoJSON();
    /** 
     * Get filtered activities by transition id 
     * @param {String} url   activities URL 
     * @param {Object} data  transition id  
     *
     * @return {String} activities in HTML option format
     */
    $.ajax({
        url: '/intake/validateGeometry/',
        type: 'POST',
        data: {
            'editablePolygon': JSON.stringify(editablePolygonJson),
            'intakePolygon': JSON.stringify(intakePolygonJson),
            'isFile': JSON.stringify(isFile),
            'typeDelimit': delimitationFileType
        },
        success: function (result) {
            if (!result.validPolygon) {
                Swal.fire({
                    icon: 'error',
                    title: 'Error de Geometría',
                    text: 'El polígono editado no es válido, por favor intente de nuevo',
                })
            } else if (!result.polygonContains) {
                Swal.fire({
                    icon: 'error',
                    title: 'El polígono debe estar dentro del área de la captación',
                    text: 'El polígono editado no es válido, por favor intente de nuevo',
                })
                // Correct geometry
            } else {
                Swal.fire(
                    'Excelente',
                    'El polígono es válido y está dentro de la captación',
                    'success'
                );
                // Set original intake area geom in hidden input for posterior reading
                $('#intakeAreaPolygon').val(JSON.stringify(intakePolygonJson));
                $('#basinId').val(basinId);
                // Set delimited area geom in hidden input for posterior reading
                $('#delimitArea').val(JSON.stringify(editablePolygonJson));
                $('#pointIntake').val(JSON.stringify(pointIntakeJson));
                $('#isFile').val(JSON.stringify(isFile));
                $('#typeDelimit').val(JSON.stringify(delimitationFileType));
            }
        },
        error: function (error) {
            console.log(error);
        }
    });
}

/** 
 * Validate input file on change
 * @param {HTML} dropdown Dropdown selected element
 */
function changeFileEvent() {
    $('#intakeArea').change(function (evt) {
        var file = evt.currentTarget.files[0];
        var extension = validExtension(file);
        // Validate file's extension
        if (extension.valid) { //Valid
            console.log('Extension valid!');
            isFile = true;
            // Validate file's extension
            if (extension.extension == 'geojson') { //GeoJSON
                var readerGeoJson = new FileReader();
                readerGeoJson.onload = function (evt) {
                    var contents = evt.target.result;
                    geojson = JSON.parse(contents);
                    delimitationFileType = delimitationFileEnum.GEOJSON;
                    let polygonStyle = {
                        fillColor: "red",
                        color: "#333333",
                        weight: 0.2,
                        fillOpacity: 0.3
                    };
                    editablepolygon = L.geoJSON(geojson, { style: polygonStyle })
                    editablepolygon.addTo(mapDelimit);
                    mapDelimit.fitBounds(editablepolygon.getBounds())
                    //loadShapefile(geojson, file.name);
                }
                readerGeoJson.readAsText(file);
            } else { //Zip
                var reader = new FileReader();
                var filename, readShp = false,
                    readDbf = false,
                    readShx = false,
                    readPrj = false,
                    prj, coord = true;
                var prjName;
                reader.onload = function (evt) {
                    var contents = evt.target.result;
                    JSZip.loadAsync(file).then(function (zip) {
                        zip.forEach(function (relativePath, zipEntry) {
                            filename = zipEntry.name.toLocaleLowerCase();
                            if (filename.indexOf(".shp") != -1) {
                                readShp = true;
                            }
                            if (filename.indexOf(".dbf") != -1) {
                                readDbf = true;
                            }
                            if (filename.indexOf(".shx") != -1) {
                                readShx = true;
                            }
                            if (filename.indexOf(".prj") != -1) {
                                readPrj = true;
                                prjName = zipEntry.name;
                            }
                        });
                        // Valid shapefile with minimum files req
                        if (readShp && readDbf && readPrj && readShx) {
                            zip.file(prjName).async("string").then(function (data) {
                                prj = data;
                                // Validar sistema de referencia
                                if (!prj) {
                                    Swal.fire({
                                        icon: 'error',
                                        title: 'Error en shapefile',
                                        text: 'Sistema de proyección incorrecto',
                                    })
                                }
                                // Shapefile válido
                                else {
                                    shp(contents).then(function (shpToGeojson) {
                                        geojson = shpToGeojson;
                                        delimitationFileType = delimitationFileEnum.SHP;
                                        let polygonStyle = {
                                            fillColor: "#337ab7",
                                            color: "#333333",
                                            weight: 0.2,
                                            fillOpacity: 0.3
                                        };
                                        editablepolygon = L.geoJSON(geojson, { style: polygonStyle })
                                        editablepolygon.addTo(mapDelimit);
                                        mapDelimit.fitBounds(editablepolygon.getBounds())
                                        //loadShapefile(geojson, file.name);
                                    }).catch(function (e) {
                                        Swal.fire({
                                            icon: 'error',
                                            title: 'Error en shapefile',
                                            text: 'Ha ocurrido un error de lectura en el shapefile',
                                        })
                                        console.log("Ocurrió error convirtiendo el shapefile " + e);
                                    });
                                }
                            });
                        } else { // Missing req files
                            // Miss .shp
                            if (!readShp) {
                                Swal.fire({
                                    icon: 'error',
                                    title: 'Error en shapefile',
                                    text: 'Falta el archivo .shp requerido',
                                })
                            }
                            // Miss .dbf
                            if (!readDbf) {
                                Swal.fire({
                                    icon: 'error',
                                    title: 'Error en shapefile',
                                    text: 'Falta el archivo .dbf requerido',
                                })
                            }
                            // Miss .shx
                            if (!readShx) {
                                Swal.fire({
                                    icon: 'error',
                                    title: 'Error en shapefile',
                                    text: 'Falta el archivo .shx requerido',
                                })
                            }
                            // Miss .prj
                            if (!readPrj) {
                                Swal.fire({
                                    icon: 'error',
                                    title: 'Error en shapefile',
                                    text: 'Falta el archivo .prj requerido',
                                })
                            }
                        }
                    });
                };
                reader.onerror = function (event) {
                    console.error("File could not be read! Code " + event.target.error.code);
                    //alert("El archivo no pudo ser cargado: " + event.target.error.code);
                };
                reader.readAsArrayBuffer(file);
            }
        } else { //Invalid extension
            Swal.fire({
                icon: 'error',
                title: 'Error de extensión',
                text: 'La extensión del archivo no está soportada, debe ser GeoJSON o un shapefile .zip',
            })
        }
    });
}
/** 
 * Get if file has a valid shape or GeoJSON extension 
 * @param {StriFileng} file   zip or GeoJSON file
 *
 * @return {Object} extension Object contain extension and is valid
 */
function validExtension(file) {
    var fileExtension = {};
    if (file.name.lastIndexOf(".") > 0) {
        var extension = file.name.substring(file.name.lastIndexOf(".") + 1, file.name.length);
        fileExtension.extension = extension;
    }
    if (file.type == 'application/x-zip-compressed' || file.type == 'application/zip') {
        fileExtension.valid = true;
    } else if (file.type == 'application/geo+json') {
        fileExtension.valid = true;
    } else {
        fileExtension.valid = false;
    }
    return fileExtension;
}<|MERGE_RESOLUTION|>--- conflicted
+++ resolved
@@ -211,13 +211,6 @@
         }
     });
 
-<<<<<<< HEAD
-=======
-    $('#smartwizard').smartWizard("next").click(function () {
-        $('#autoAdjustHeightF').css("height", "auto");
-        map.invalidateSize();
-    });
->>>>>>> ecd0b70e
 
     $('#smartwizard').smartWizard({
         selected: 0,
