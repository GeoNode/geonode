--- conflicted
+++ resolved
@@ -3,7 +3,7 @@
  * validations & interactions
  * @version 1.0
  */
-var urlParams = (function (url) {
+var urlParams = (function(url) {
     var result = new Object();
     var params = window.location.search.slice(1).split('&');
     for (var i = 0; i < params.length; i++) {
@@ -31,9 +31,9 @@
     SHP: 'shapefile'
 }
 var mapLoader;
-$(document).ready(function () {
-
-    $("#intakeWECB").click(function () {
+$(document).ready(function() {
+
+    $("#intakeWECB").click(function() {
         $('#intakeECTAG tr').remove();
         $('#intakeEITA tr').remove();
         $('#autoAdjustHeightF').css("height", "auto");
@@ -93,13 +93,13 @@
         }
     });
 
-    $('#smartwizard').smartWizard("next").click(function () {
+    $('#smartwizard').smartWizard("next").click(function() {
         $('#autoAdjustHeightF').css("height", "auto");
         mapDelimit.invalidateSize();
         map.invalidateSize();
     });
 
-    $('#intakeNIBYMI').click(function () {
+    $('#intakeNIBYMI').click(function() {
         $('#intakeWEMI div').remove();
         intakeNIYMI = Number($("#intakeNIYMI").val());
         for (let index = 0; index < intakeNIYMI; index++) {
@@ -113,17 +113,13 @@
     });
 
 
-    $('#smartwizard').smartWizard("next").click(function () {
+    $('#smartwizard').smartWizard("next").click(function() {
         $('#autoAdjustHeightF').css("height", "auto");
         map.invalidateSize();
     });
 
     $('#smartwizard').smartWizard({
-<<<<<<< HEAD
-        selected: 3,
-=======
-        selected: 1,
->>>>>>> 8c9309e0
+        selected: 0,
         theme: 'dots',
         enableURLhash: false,
         autoAdjustHeight: true,
@@ -136,7 +132,7 @@
         }
     });
 
-    $("#smartwizard").on("showStep", function (e, anchorObject, stepIndex, stepDirection) {
+    $("#smartwizard").on("showStep", function(e, anchorObject, stepIndex, stepDirection) {
         if (stepIndex == 3) {
             if (catchmentPoly)
                 mapDelimit.fitBounds(catchmentPoly.getBounds());
@@ -168,16 +164,13 @@
         markerType: L.marker, //optional default L.marker
         markerProps: {}, //optional default {},
         centerUserCoordinates: true,
-        labelFormatterLng: function (lng) { return lng + " lng" }, //optional default none,
-        labelFormatterLat: function (lat) { return lat + " lat" }, //optional default none      
+        labelFormatterLng: function(lng) { return lng + " lng" }, //optional default none,
+        labelFormatterLat: function(lat) { return lat + " lat" }, //optional default none      
     }).addTo(map);
 
     $("#validateBtn").on("click", validateCoordinateWithApi);
     $('#btnDelimitArea').on("click", delimitIntakeArea)
-<<<<<<< HEAD
     $('#btnValidateArea').on("click", validateIntakeArea)
-=======
->>>>>>> 8c9309e0
     if (!mapLoader) {
         mapLoader = L.control.loader().addTo(map);
     }
@@ -187,7 +180,7 @@
     createEditor(editorUrl);
 
     var menu1Tab = document.getElementById('mapid');
-    var observer2 = new MutationObserver(function () {
+    var observer2 = new MutationObserver(function() {
         if (menu1Tab.style.display != 'none') {
             mapDelimit.invalidateSize();
         }
@@ -196,12 +189,8 @@
 
 });
 
-<<<<<<< HEAD
-$('#btnaddcost').click(function () {
-=======
 $('#btnaddcost').click(function() {
     for (let index = 0; index < 1; index++) {
->>>>>>> 8c9309e0
 
         $('#intakeaddcost').append(`<div class="form-group">
                                     <label for="exampleInputEmail1">Funcion de costo ${index+1}:</label>
@@ -217,7 +206,7 @@
     }
 });
 
-window.onbeforeunload = function () { return mxResources.get('changesLost'); };
+window.onbeforeunload = function() { return mxResources.get('changesLost'); };
 
 /** 
  * Delimit manually the intake polygon
@@ -229,7 +218,7 @@
     var polygonKeys = Object.keys(catchmentPoly._layers);
     var keyNamePolygon = polygonKeys[0];
     var geometryCoordinates = catchmentPoly._layers[keyNamePolygon].feature.geometry.coordinates[0];
-    geometryCoordinates.forEach(function (geom) {
+    geometryCoordinates.forEach(function(geom) {
         var coordinates = [];
         coordinates.push(geom[1]);
         coordinates.push(geom[0]);
@@ -240,16 +229,17 @@
     editablepolygon.enableEdit();
     editablepolygon.on('dblclick', L.DomEvent.stop).on('dblclick', editablepolygon.toggleEdit);
 }
+
 function validateIntakeArea() {
     var editablePolygonJson = editablepolygon.toGeoJSON();
     var intakePolygonJson = catchmentPoly.toGeoJSON();
     /** 
-    * Get filtered activities by transition id 
-    * @param {String} url   activities URL 
-    * @param {Object} data  transition id  
-    *
-    * @return {String} activities in HTML option format
-    */
+     * Get filtered activities by transition id 
+     * @param {String} url   activities URL 
+     * @param {Object} data  transition id  
+     *
+     * @return {String} activities in HTML option format
+     */
     $.ajax({
         url: '/intake/validateGeometry/',
         type: 'POST',
@@ -259,22 +249,20 @@
             'isFile': JSON.stringify(isFile),
             'typeDelimit': delimitationFileType
         },
-        success: function (result) {
+        success: function(result) {
             if (!result.validPolygon) {
                 Swal.fire({
                     icon: 'error',
                     title: 'Error de Geometría',
                     text: 'El polígono editado no es válido, por favor intente de nuevo',
                 })
-            }
-            else if (!result.polygonContains) {
+            } else if (!result.polygonContains) {
                 Swal.fire({
                     icon: 'error',
                     title: 'El polígono debe estar dentro del área de la captación',
                     text: 'El polígono editado no es válido, por favor intente de nuevo',
                 })
-            }
-            else {
+            } else {
                 Swal.fire(
                     'Excelente',
                     'El polígono es válido y está dentro de la captación',
@@ -282,7 +270,7 @@
                 )
             }
         },
-        error: function (error) {
+        error: function(error) {
             console.log(error);
         }
     });
@@ -298,7 +286,7 @@
  * @param {HTML} dropdown Dropdown selected element
  */
 function changeFileEvent() {
-    $('#intakeArea').change(function (evt) {
+    $('#intakeArea').change(function(evt) {
         var file = evt.currentTarget.files[0];
         var extension = validExtension(file);
         // Validate file's extension
@@ -308,7 +296,7 @@
             // Validate file's extension
             if (extension.extension == 'geojson') { //GeoJSON
                 var readerGeoJson = new FileReader();
-                readerGeoJson.onload = function (evt) {
+                readerGeoJson.onload = function(evt) {
                     var contents = evt.target.result;
                     geojson = JSON.parse(contents);
                     delimitationFileType = delimitationFileEnum.GEOJSON;
@@ -321,7 +309,7 @@
                     editablepolygon = L.geoJSON(geojson, { style: polygonStyle })
                     editablepolygon.addTo(mapDelimit);
                     mapDelimit.fitBounds(editablepolygon.getBounds())
-                    //loadShapefile(geojson, file.name);
+                        //loadShapefile(geojson, file.name);
                 }
                 readerGeoJson.readAsText(file);
             } else { //Zip
@@ -332,10 +320,10 @@
                     readPrj = false,
                     prj, coord = true;
                 var prjName;
-                reader.onload = function (evt) {
+                reader.onload = function(evt) {
                     var contents = evt.target.result;
-                    JSZip.loadAsync(file).then(function (zip) {
-                        zip.forEach(function (relativePath, zipEntry) {
+                    JSZip.loadAsync(file).then(function(zip) {
+                        zip.forEach(function(relativePath, zipEntry) {
                             filename = zipEntry.name.toLocaleLowerCase();
                             if (filename.indexOf(".shp") != -1) {
                                 readShp = true;
@@ -353,7 +341,7 @@
                         });
                         // Valid shapefile with minimum files req
                         if (readShp && readDbf && readPrj && readShx) {
-                            zip.file(prjName).async("string").then(function (data) {
+                            zip.file(prjName).async("string").then(function(data) {
                                 prj = data;
                                 // Validar sistema de referencia
                                 if (!prj) {
@@ -365,7 +353,7 @@
                                 }
                                 // Shapefile válido
                                 else {
-                                    shp(contents).then(function (shpToGeojson) {
+                                    shp(contents).then(function(shpToGeojson) {
                                         geojson = shpToGeojson;
                                         delimitationFileType = delimitationFileEnum.SHP;
                                         let polygonStyle = {
@@ -374,19 +362,11 @@
                                             weight: 0.2,
                                             fillOpacity: 0.3
                                         };
-<<<<<<< HEAD
                                         editablepolygon = L.geoJSON(geojson, { style: polygonStyle })
                                         editablepolygon.addTo(mapDelimit);
                                         mapDelimit.fitBounds(editablepolygon.getBounds())
-                                        //loadShapefile(geojson, file.name);
-                                    }).catch(function (e) {
-=======
-                                        var layer = L.geoJSON(geojson, { style: polygonStyle })
-                                        layer.addTo(mapDelimit);
-                                        mapDelimit.fitBounds(layer.getBounds())
                                             //loadShapefile(geojson, file.name);
                                     }).catch(function(e) {
->>>>>>> 8c9309e0
                                         Swal.fire({
                                             icon: 'error',
                                             title: 'Error en shapefile',
@@ -432,7 +412,7 @@
                         }
                     });
                 };
-                reader.onerror = function (event) {
+                reader.onerror = function(event) {
                     console.error("File could not be read! Code " + event.target.error.code);
                     //alert("El archivo no pudo ser cargado: " + event.target.error.code);
                 };
