--- conflicted
+++ resolved
@@ -198,7 +198,6 @@
         map.invalidateSize();
     });
 
-<<<<<<< HEAD
     $('#intakeNIBYMI').click(function() {
         $('#intakeWEMI tr').remove();
         intakeNIYMI = Number($("#intakeNIYMI").val());
@@ -209,18 +208,6 @@
                 <td class="text-center"> <input type="text" class="form-control"></td>
               </tr>
             `);
-=======
-    $('#intakeNIBYMI').click(function () {
-        $('#intakeWEMI div').remove();
-        intakeNIYMI = Number($("#intakeNIYMI").val());
-        for (let index = 0; index < intakeNIYMI; index++) {
-            $('#intakeWEMI').append(`<div class="form-group">
-                <label class="col-sm-1 control-label">${index + 1}</label>
-                <div class="col-sm-11">
-                    <input type="text" class="form-control">
-                </div>
-            </div>`);
->>>>>>> 4501fecb
         }
     });
     
