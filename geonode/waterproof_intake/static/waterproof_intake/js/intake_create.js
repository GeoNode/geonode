/**
 * @file Create Intake wizard step
 * validations & interactions
 * @version 1.0
 */
var urlParams = (function(url) {
    var result = new Object();
    var params = window.location.search.slice(1).split('&');
    for (var i = 0; i < params.length; i++) {
        idx = params[i].indexOf('=');
        if (idx > 0) {
            result[params[i].substring(0, idx)] = params[i].substring(idx + 1);
        }
    }
    return result;
})(window.location.href);

var mxLanguage = urlParams['lang'];
var map;
var basinId;
var mapDelimit;
var snapMarker;
var snapMarkerMapDelimit;
var catchmentPoly;
var catchmentPolyDelimit;
var editablepolygon;
var validPolygon;
var isFile;
var delimitationFileType;
var xmlGraph;
var waterExtractionData = {};
var waterExtractionValue;
const delimitationFileEnum = {
    GEOJSON: 'geojson',
    SHP: 'shapefile'
}
const interpolationType = {
    LINEAR: 'LINEAR',
    POTENTIAL: 'POTENTIAL',
    EXPONENTIAL: 'EXPONENTIAL',
    LOGISTICS: 'LOGISTICS',
    MANUAL: 'MANUAL'
}

var mapLoader;
$(document).ready(function() {

    // Interpolation with Wizard
    $("#intakeWECB").click(function() {
        if ($("#numberYearsInterpolationValue").val() == '' || $("#initialDataExtractionInterpolationValue").val() == '' || $("#finalDataExtractionInterpolationValue").val() == '') {
            Swal.fire({
                icon: 'warning',
                title: `Data analisys empty`,
                text: `Please Generate Data anlisys`
            });
            return
        }
        $('#intakeECTAG tr').remove();
        $('#IntakeTDLE table').remove();
        $('#externalSelect option').remove();
        $('#intakeECTAG').empty();
        $('#IntakeTDLE').empty();
        $('#externalSelect').empty();

        $('#autoAdjustHeightF').css("height", "auto");
        typeProcessInterpolation = Number($("#typeProcessInterpolation").val());
        numberYearsInterpolationValue = Number($("#numberYearsInterpolationValue").val());
        initialDataExtractionInterpolationValue = Number($("#initialDataExtractionInterpolationValue").val());
        finalDataExtractionInterpolationValue = Number($("#finalDataExtractionInterpolationValue").val());

        // Linear interpolation
        if (typeProcessInterpolation == 1) {
            waterExtractionValue = [];
            waterExtractionData.typeInterpolation = interpolationType.LINEAR;
            m = (finalDataExtractionInterpolationValue - initialDataExtractionInterpolationValue) / (numberYearsInterpolationValue - 0)
            b = (-1 * m * 0) + initialDataExtractionInterpolationValue;

            for (let index = 0; index <= numberYearsInterpolationValue; index++) {
                var yearData = {};
                yearData.year = index + 1;
                yearData.value = ((m * index) + b).toFixed(2);
                waterExtractionValue.push(yearData);
                $('#intakeECTAG').append(`<tr>
                <th class="text-center" scope="row">${index}</th>
                <td class="text-center"><input type="text" class="form-control" value="${((m * index) + b).toFixed(2)}" disabled></td>
              </tr>`);
            }
        }

        // Potencial interpolation
        if (typeProcessInterpolation == 2) {
            waterExtractionValue = [];
            waterExtractionData.typeInterpolation = interpolationType.POTENTIAL;
            m = (Math.log(finalDataExtractionInterpolationValue) - Math.log(initialDataExtractionInterpolationValue)) / ((Math.log(numberYearsInterpolationValue + 1) - Math.log(1)));
            b = Math.exp((-1 * m * Math.log(1)) + Math.log(initialDataExtractionInterpolationValue));

            for (let index = 1; index <= numberYearsInterpolationValue + 1; index++) {
                var yearData = {};
                yearData.year = index;
                yearData.value = (b * (Math.pow(index, m))).toFixed(2);
                waterExtractionValue.push(yearData);
                $('#intakeECTAG').append(`<tr>
                <th class="text-center" scope="row">${index - 1}</th>
                <td class="text-center"><input type="text" class="form-control" value="${(b * (Math.pow(index, m))).toFixed(2)}" disabled></td>
              </tr>`);
            }
        }

        // Exponential interpolation
        if (typeProcessInterpolation == 3) {
            waterExtractionValue = [];
            waterExtractionData.typeInterpolation = interpolationType.EXPONENTIAL;
            m = (Math.log(finalDataExtractionInterpolationValue) - Math.log(initialDataExtractionInterpolationValue)) / (numberYearsInterpolationValue - 0)
            b = Math.exp((-1 * m * 0) + Math.log(initialDataExtractionInterpolationValue));

            for (let index = 0; index <= numberYearsInterpolationValue; index++) {
                var yearData = {};
                yearData.year = index + 1;
                yearData.value = (b * (Math.exp(m * index))).toFixed(2);
                waterExtractionValue.push(yearData);
                $('#intakeECTAG').append(`<tr>
                <th class="text-center" scope="row">${index}</th>
                <td class="text-center"><input type="text" class="form-control" value="${(b * (Math.exp(m * index))).toFixed(2)}" disabled></td>
              </tr>`);
            }

        }

        // Interpolación Logistica
        if (typeProcessInterpolation == 4) {
            waterExtractionValue = [];
            waterExtractionData.typeInterpolation = interpolationType.LOGISTICS;
            r = (-Math.log(0.000000001) / initialDataExtractionInterpolationValue);

            for (let index = 0; index <= numberYearsInterpolationValue; index++) {
                var yearData = {};
                yearData.year = index + 1;
                yearData.value = ((finalDataExtractionInterpolationValue) / (1 + ((finalDataExtractionInterpolationValue / initialDataExtractionInterpolationValue) - 1) * Math.exp(-r * index))).toFixed(2);
                waterExtractionValue.push(yearData);
                $('#intakeECTAG').append(`<tr>
                <th class="text-center" scope="row">${index}</th>
                <td class="text-center"><input type="text" class="form-control" value="${((finalDataExtractionInterpolationValue) / (1 + ((finalDataExtractionInterpolationValue / initialDataExtractionInterpolationValue) - 1) * Math.exp(-r * index))).toFixed(2)}" disabled></td>
              </tr>`);
            }
        }

        externalInput(numberYearsInterpolationValue);
        // Set object data for later persistence
        waterExtractionData.yearCount = numberYearsInterpolationValue;
        waterExtractionData.initialValue = initialDataExtractionInterpolationValue;
        waterExtractionData.finalValue = finalDataExtractionInterpolationValue;
        waterExtractionData.yearValues = waterExtractionValue;
        $('#waterExtraction').val(JSON.stringify(waterExtractionData));

    });

    // Change Option Manual Tab
    $('#btnManualTab').click(function() {
        if ($('#initialDataExtractionInterpolationValue').val() != '' || $('#finalDataExtractionInterpolationValue').val() != '' || $('#numberYearsInterpolationValue').val() != '') {
            Swal.fire({
                title: 'Are you sure?',
                text: "You won't be able to revert this!",
                icon: 'warning',
                showCancelButton: false,
                showDenyButton: true,
                confirmButtonColor: '#d33',
                denyButtonColor: '#3085d6',
                confirmButtonText: 'Yes, change it!',
                denyButtonText: 'Cancel'
            }).then((result) => {
                if (result.isConfirmed) {
                    $('#intakeECTAG tr').remove();
                    $('#IntakeTDLE table').remove();
                    $('#externalSelect option').remove();
                    $('#intakeECTAG').empty();
                    $('#IntakeTDLE').empty();
                    $('#externalSelect').empty();
                    waterExtractionData = [];
                    $('#waterExtraction').val(JSON.stringify(waterExtractionData));
                    $('#initialDataExtractionInterpolationValue').val('');
                    $('#finalDataExtractionInterpolationValue').val('');
                    $('#numberYearsInterpolationValue').val('');
                } else if (result.isDenied) {
                    $('[href="#automatic"]').tab('show');
                }
            })
        }
    });

    // Change Option Automatic with Wizard Tab
    $('#btnAutomaticTab').click(function() {
        if ($('#intakeNIYMI').val() != '') {
            Swal.fire({
                title: 'Are you sure?',
                text: "You won't be able to revert this!",
                icon: 'warning',
                showCancelButton: false,
                showDenyButton: true,
                confirmButtonColor: '#d33',
                denyButtonColor: '#3085d6',
                confirmButtonText: 'Yes, change it!',
                denyButtonText: 'Cancel'
            }).then((result) => {
                if (result.isConfirmed) {
                    $('#intakeWEMI tr').remove();
                    $('#IntakeTDLE table').remove();
                    $('#externalSelect option').remove();
                    $('#intakeWEMI').empty();
                    $('#IntakeTDLE').empty();
                    $('#externalSelect').empty();
                    waterExtractionData = [];
                    $('#waterExtraction').val(JSON.stringify(waterExtractionData));
                    $('#intakeNIYMI').val('');
                } else if (result.isDenied) {
                    $('[href="#manual"]').tab('show');
                }
            })
        }
    });

    // Sabe External Input Data
    $('#saveExternalData').click(function() {
        for (let id = 0; id < graphData.length; id++) {
            if (graphData[id].external) {
                graphData[id].externaldata = [];
                $(`th[name=year_${graphData[id].id}]`).each(function() {
                    let watersita = $(`input[name="waterVolume_${$(this).attr('year_value')}_${graphData[id].id}"]`).val();
                    let sedimentsito = $(`input[name="sediment_${$(this).attr('year_value')}_${graphData[id].id}"]`).val();
                    let nitrogenito = $(`input[name="nitrogen_${$(this).attr('year_value')}_${graphData[id].id}"]`).val();
                    let phospharusito = $(`input[name="phosphorus_${$(this).attr('year_value')}_${graphData[id].id}"]`).val();
                    if (watersita != '' || sedimentsito != '' || nitrogenito != '' || phospharusito != '') {
                        graphData[id].externaldata.push({
                            "year": $(this).attr('year_value'),
                            "water": watersita,
                            "sediment": sedimentsito,
                            "nitrogen": nitrogenito,
                            "phosphorus": phospharusito
                        });
                    } else {
                        Swal.fire({
                            icon: 'warning',
                            title: `Field empty`,
                            text: `Please full every fields`
                        });
                        return;
                    }
                });
                graphData[id].externaldata = JSON.stringify(graphData[id].externaldata);
            }
        }

        $('#graphElements').val(JSON.stringify(graphData));
    });

    // Change Table external input
    $('#externalSelect').change(function() {
        for (let t = 0; t < graphData.length; t++) {
            if (graphData[t].external == 'true') {
                $(`#table_${graphData[t].id}`).css('display', 'none');
            }
        }
        $(`#table_${$('#externalSelect').val()}`).css('display', 'block');
    });

    // Automatic height on clic next btn wizard
    $('#smartwizard').smartWizard("next").click(function() {
        $('#autoAdjustHeightF').css("height", "auto");
        mapDelimit.invalidateSize();
        map.invalidateSize();
    });

    // Generate Input Manual Interpolation
    $('#intakeNIBYMI').click(function() {
        $('#intakeWEMI tr').remove();
        $('#intakeWEMI').empty();
        intakeNIYMI = Number($("#intakeNIYMI").val());
        waterExtractionData.typeInterpolation = interpolationType.MANUAL;
        waterExtractionData.yearCount = intakeNIYMI;
        $('#IntakeTDLE table').remove();
        $('#IntakeTDLE').empty();
        $('#externalSelect option').remove();
        $('#externalSelect').empty();
        externalInput(intakeNIYMI - 1);
        for (let index = 0; index < intakeNIYMI; index++) {
            $('#intakeWEMI').append(`
            <tr>
                <th class="text-center" scope="row">${index + 1}</th>
                <td class="text-center"><input name="manualInputData" yearValue="${index+1}" type="text" class="form-control"></td>
              </tr>
            `);
        }
    });

    // Generate table external Input
    function externalInput(numYear) {
        var rows = "";
        var numberExternal = 0;
        $('#externalSelect').append(`<option value="null" selected>Choose here</option>`);
        for (let p = 0; p < graphData.length; p++) {
            if (graphData[p].external == 'true') {
                numberExternal += 1
                $('#externalSelect').append(`
                            <option value="${graphData[p].id}">${graphData[p].id} - External Input</option>
                    `);
                rows = "";
                for (let index = 0; index <= numYear; index++) {
                    rows += (`<tr>
                                <th class="text-center" scope="col" name="year_${graphData[p].id}" year_value="${index + 1}">${index + 1}</th>
                                <td class="text-center" scope="col"><input type="text" class="form-control" name="waterVolume_${index + 1}_${graphData[p].id}"></td>
                                <td class="text-center" scope="col"><input type="text" class="form-control" name="sediment_${index + 1}_${graphData[p].id}"></td>
                                <td class="text-center" scope="col"><input type="text" class="form-control" name="nitrogen_${index + 1}_${graphData[p].id}" ></td>
                                <td class="text-center" scope="col"><input type="text" class="form-control" name="phosphorus_${index + 1}_${graphData[p].id}"></td>
                            </tr>`);
                }
                $('#IntakeTDLE').append(`
                        <table class="table" id="table_${graphData[p].id}" style="display: none">
                            <thead>
                                <tr>
                                    <th class="text-center" scope="col">Year</th>
                                    <th class="text-center" scope="col">Water Volume (m3)</th>
                                    <th class="text-center" scope="col">Sediment (Ton)</th>
                                    <th class="text-center" scope="col">Nitrogen (Kg)</th>
                                    <th class="text-center" scope="col">Phosphorus (Kg)</th>
                                </tr>
                            </thead>
                            <tbody>${rows}</tbody>
                        </table>    
                `);
            }
        }
        $('#ExternalNumbersInputs').html(numberExternal)
    }

    $('#smartwizard').smartWizard({
        selected: 0,
        theme: 'dots',
        enableURLhash: false,
        autoAdjustHeight: true,
        transition: {
            animation: 'fade', // Effect on navigation, none/fade/slide-horizontal/slide-vertical/slide-swing
        },
        toolbarSettings: {
            toolbarPosition: 'bottom', // both bottom
            toolbarButtonPosition: 'center', // both bottom
        },
        keyboardSettings: {
            keyNavigation: false
        },
        toolbarSettings: {
            showNextButton: false,
            showPreviousButton: false,
        }
    });

    $("#smartwizard").on("showStep", function(e, anchorObject, stepIndex, stepDirection) {
        if (stepIndex == 4) {
            if (catchmentPoly) {
                mapDelimit.invalidateSize();
                mapDelimit.fitBounds(catchmentPoly.getBounds());
            } else {
                mapDelimit.invalidateSize();
                $('#autoAdjustHeightF').css("height", "auto");
            }
            changeFileEvent();
        }
        if (stepIndex == 0) {
            if (catchmentPoly) {
                map.invalidateSize();
                map.fitBounds(catchmentPoly.getBounds());
            } else {
                map.invalidateSize();
                $('#autoAdjustHeightF').css("height", "auto");
            }
        }
    });

    //Validated of steps

    $('#step1NextBtn').click(function() {
        if ($('#id_name').val() != '' && $('#id_description').val() != '' && $('#id_water_source_name').val() != '' && catchmentPoly != undefined) {
            $('#smartwizard').smartWizard("next");
        } else {
            Swal.fire({
                icon: 'warning',
                title: `Field empty`,
                text: `Please full every fields`
            });
            return;
        }
    });

    $('#step2PrevBtn').click(function() {
        $('#smartwizard').smartWizard("prev");
    });

    $('#step2NextBtn').click(function() {
        if (!bandera) {
            $('#smartwizard').smartWizard("next");
        } else {
            Swal.fire({
                icon: 'warning',
                title: `Validate Graph`,
                text: `Please Validate Graph`
            });
            return;
        }
    });

    $('#step3PrevBtn').click(function() {
        $('#smartwizard').smartWizard("prev");
    });

    $('#step3NextBtn').click(function() {
        if ($('#intakeECTAG')[0].childNodes.length > 1 || $('#intakeWEMI')[0].childNodes.length > 1) {
            if (waterExtractionData.typeInterpolation == interpolationType.MANUAL) {
                waterExtractionValue = [];
                $(`input[name=manualInputData]`).each(function() {
                    if ($(this).val() == '' || $('#intakeNIYMI').val() == '') {
                        Swal.fire({
                            icon: 'warning',
                            title: `Data analisys empty`,
                            text: `Please Generate Data anlisys`
                        });
                        return;
                    } else {
                        var yearData = {};
                        yearData.year = $(this).attr('yearValue');
                        yearData.value = Number($(this).val());
                        waterExtractionValue.push(yearData);
                    }

                });
                waterExtractionData.yearValues = waterExtractionValue;
                $('#waterExtraction').val(JSON.stringify(waterExtractionData));
                if (waterExtractionData.yearCount == waterExtractionData.yearValues.length) {
                    $('#smartwizard').smartWizard("next");
                } else {
                    Swal.fire({
                        icon: 'warning',
                        title: `Data analisys empty`,
                        text: `Please Generate Data anlisys`
                    });
                    return;
                }
            } else {
                $('#smartwizard').smartWizard("next");
            }
        } else {
            Swal.fire({
                icon: 'warning',
                title: `Data analisys empty`,
                text: `Please Generate Data anlisys`
            });
            return;
        }

    });

    $('#step4PrevBtn').click(function() {
        $('#smartwizard').smartWizard("prev");
    });

    $('#step4NextBtn').click(function() {
        $('#smartwizard').smartWizard("next");
    });

    $('#step5PrevBtn').click(function() {
        $('#smartwizard').smartWizard("prev");
    });


    let initialCoords = [4.5, -74.4];
    // find in localStorage if cityCoords exist
    var cityCoords = localStorage.getItem('cityCoords');
    if (cityCoords == undefined) {
        cityCoords = initialCoords;
    } else {
        initialCoords = JSON.parse(cityCoords);
    }
    waterproof["cityCoords"] = cityCoords;

    map = L.map('map', {}).setView(initialCoords, 8);
    mapDelimit = L.map('mapid', { editable: true }).setView(initialCoords, 5);
    var osm = L.tileLayer('http://{s}.tile.osm.org/{z}/{x}/{y}.png', {
        attribution: '&copy; <a href="http://osm.org/copyright">OpenStreetMap</a> contributors',
    });
    var osmid = L.tileLayer(OSM_BASEMAP_URL, {
        attribution: '&copy; <a href="http://osm.org/copyright">OpenStreetMap</a> contributors',
    });
    map.addLayer(osm);

    var c = new L.Control.Coordinates({
        actionAfterDragEnd: prevalidateAdjustCoordinates
    }).addTo(map);

    var images = L.tileLayer(IMG_BASEMAP_URL);
    var gray = L.tileLayer(GRAY_BASEMAP_URL, {
        maxZoom: 20,
        attribution: '&copy; <a href="https://stadiamaps.com/">Stadia Maps</a>, &copy; <a href="https://openmaptiles.org/">OpenMapTiles</a> &copy; <a href="http://openstreetmap.org">OpenStreetMap</a> contributors'
    });

    var hydroLyr = L.tileLayer(HYDRO_BASEMAP_URL);
    var wmsHydroNetworkLyr = L.tileLayer.wms(GEOSERVER_WMS, {
        layers: HYDRO_NETWORK_LYR,
        format: 'image/png',
        transparent: 'true',
        opacity: 0.35,
        minZoom: 6,
    });

    var baseLayers = {
        OpenStreetMap: osm,
        Images: images,
        Grayscale: gray,
    };

    var overlays = {
        "Hydro (esri)": hydroLyr,
        "Hydro Network": wmsHydroNetworkLyr,
    };
    L.control.layers(baseLayers, overlays, { position: 'topleft' }).addTo(map);


    mapDelimit.addLayer(osmid);



    $("#validateBtn").on("click", prevalidateAdjustCoordinates);
    $('#btnDelimitArea').on("click", delimitIntakeArea)
    $('#btnValidateArea').on("click", validateIntakeArea)
    if (!mapLoader) {
        mapLoader = L.control.loader().addTo(map);
    }

    mapLoader.hide();

    createEditor(editorUrl);

    var menu1Tab = document.getElementById('mapid');
    var observer2 = new MutationObserver(function() {
        if (menu1Tab.style.display != 'none') {
            mapDelimit.invalidateSize();
        }
    });
    observer2.observe(menu1Tab, { attributes: true });

});


window.onbeforeunload = function() { return mxResources.get('changesLost'); };


/**
 * Info Message to validate Adjust Coordinates
 */
function prevalidateAdjustCoordinates() {
    Swal.fire({
        title: 'Delimitar punto y cuenca',
        text: "El sistema ajustará las coordenadas del punto a la captación más cercana, ¿Desea continuar?",
        icon: 'warning',
        showCancelButton: true,
        confirmButtonColor: '#3085d6',
        cancelButtonColor: '#d33',
        confirmButtonText: 'Ajustar punto',
        cancelButtonText: 'Cancelar',
    }).then((result) => {
        if (result.isConfirmed) {
            mapLoader = L.control.loader().addTo(map);
            validateCoordinateWithApi();
        }
    })
}

/** 
 * Delimit manually the intake polygon
 */
function delimitIntakeArea() {
    isFile = false;
    var copyCoordinates = [];
    console.log('Delimiting');
    var polygonKeys = Object.keys(catchmentPoly._layers);
    var keyNamePolygon = polygonKeys[0];
    var geometryCoordinates = catchmentPoly._layers[keyNamePolygon].feature.geometry.coordinates[0];
    geometryCoordinates.forEach(function(geom) {
        var coordinates = [];
        coordinates.push(geom[1]);
        coordinates.push(geom[0]);
        copyCoordinates.push(coordinates);
    })
    editablepolygon = L.polygon(copyCoordinates, { color: 'red' });
    editablepolygon.addTo(mapDelimit)
    editablepolygon.enableEdit();
    editablepolygon.on('dblclick', L.DomEvent.stop).on('dblclick', editablepolygon.toggleEdit);
}

function validateIntakeArea() {
    var editablePolygonJson = editablepolygon.toGeoJSON();
    var intakePolygonJson = catchmentPoly.toGeoJSON();
    var pointIntakeJson = snapMarker.toGeoJSON();
    /** 
     * Get filtered activities by transition id 
     * @param {String} url   activities URL 
     * @param {Object} data  transition id  
     *
     * @return {String} activities in HTML option format
     */
    $.ajax({
        url: '/intake/validateGeometry/',
        type: 'POST',
        data: {
            'editablePolygon': JSON.stringify(editablePolygonJson),
            'intakePolygon': JSON.stringify(intakePolygonJson),
            'isFile': JSON.stringify(isFile),
            'typeDelimit': delimitationFileType
        },
        success: function(result) {
            if (!result.validPolygon) {
                Swal.fire({
                    icon: 'error',
                    title: 'Error de Geometría',
                    text: 'El polígono editado no es válido, por favor intente de nuevo',
                })
            } else if (!result.polygonContains) {
                Swal.fire({
                        icon: 'error',
                        title: 'El polígono debe estar dentro del área de la captación',
                        text: 'El polígono editado no es válido, por favor intente de nuevo',
                    })
                    // Correct geometry
            } else {
                Swal.fire(
                    'Excelente',
                    'El polígono es válido y está dentro de la captación',
                    'success'
                );
                // Set original intake area geom in hidden input for posterior reading
                $('#intakeAreaPolygon').val(JSON.stringify(intakePolygonJson));
                $('#basinId').val(basinId);
                // Set delimited area geom in hidden input for posterior reading
                $('#delimitArea').val(JSON.stringify(editablePolygonJson));
                $('#pointIntake').val(JSON.stringify(pointIntakeJson));
                $('#isFile').val(JSON.stringify(isFile));
                $('#typeDelimit').val(JSON.stringify(delimitationFileType));
            }
        },
        error: function(error) {
            console.log(error);
        }
    });
}

/** 
 * Validate input file on change
 * @param {HTML} dropdown Dropdown selected element
 */
function changeFileEvent() {
    $('#intakeArea').change(function(evt) {
        var file = evt.currentTarget.files[0];
        var extension = validExtension(file);
        // Validate file's extension
        if (extension.valid) { //Valid
            console.log('Extension valid!');
            isFile = true;
            // Validate file's extension
            if (extension.extension == 'geojson') { //GeoJSON
                var readerGeoJson = new FileReader();
                readerGeoJson.onload = function(evt) {
                    var contents = evt.target.result;
                    try {
                        geojson = JSON.parse(contents);
                        validGeojson = validateGeoJson(geojson);
                        if (validGeojson) {
                            delimitationFileType = delimitationFileEnum.GEOJSON;
                            let polygonStyle = {
                                fillColor: "red",
                                color: "#333333",
                                weight: 0.2,
                                fillOpacity: 0.3
                            };
                            editablepolygon = L.geoJSON(geojson, { style: polygonStyle })
                            editablepolygon.addTo(mapDelimit);
                            mapDelimit.fitBounds(editablepolygon.getBounds())
                        }
                        else {
                            $('#intakeArea').val('');
                            return;
                        }
                    } catch (e) {
                        Swal.fire({
                            icon: 'error',
                            title: 'Error en archivo GeoJSON',
                            text: 'El archivo tiene carácteres erróneos o puede estar corrupto por favor intente con otro',
                        })
                        $('#intakeArea').val('');
                        return;
                    };
<<<<<<< HEAD
                    editablepolygon = L.geoJSON(geojson, { style: polygonStyle })
                    editablepolygon.addTo(mapDelimit);
                    mapDelimit.fitBounds(editablepolygon.getBounds())
                        //loadShapefile(geojson, file.name);
                }
                readerGeoJson.readAsText(file);
            } else { //Zip
                var reader = new FileReader();
                var filename, readShp = false,
                    readDbf = false,
                    readShx = false,
                    readPrj = false,
                    prj, coord = true;
                var prjName;
                reader.onload = function(evt) {
                    var contents = evt.target.result;
                    JSZip.loadAsync(file).then(function(zip) {
                        zip.forEach(function(relativePath, zipEntry) {
                            filename = zipEntry.name.toLocaleLowerCase();
                            if (filename.indexOf(".shp") != -1) {
                                readShp = true;
                            }
                            if (filename.indexOf(".dbf") != -1) {
                                readDbf = true;
                            }
                            if (filename.indexOf(".shx") != -1) {
                                readShx = true;
=======
                };

                readerGeoJson.onerror = function () {
                    console.log(readerGeoJson.error);
                };
                readerGeoJson.readAsText(file);
            } else { //Zip
                var reader = new FileReader();
                reader.onload = function (evt) {
                    var contents = evt.target.result;
                    JSZip.loadAsync(file).then(function (zip) {
                        shapeValidation = validateShapeFile(zip);
                        shapeValidation.then(function (resultFile) {
                            //is valid shapefile
                            if (resultFile.valid) {
                                shp(contents).then(function (shpToGeojson) {
                                    geojson = shpToGeojson;
                                    delimitationFileType = delimitationFileEnum.SHP;
                                    let polygonStyle = {
                                        fillColor: "#337ab7",
                                        color: "#333333",
                                        weight: 0.2,
                                        fillOpacity: 0.3
                                    };
                                    editablepolygon = L.geoJSON(geojson, { style: polygonStyle })
                                    editablepolygon.addTo(mapDelimit);
                                    mapDelimit.fitBounds(editablepolygon.getBounds())
                                });
>>>>>>> 68551e72
                            }
                            else{
                                $('#intakeArea').val('');
                                return;
                            }
                        });
<<<<<<< HEAD
                        // Valid shapefile with minimum files req
                        if (readShp && readDbf && readPrj && readShx) {
                            zip.file(prjName).async("string").then(function(data) {
                                prj = data;
                                // Validar sistema de referencia
                                if (!prj) {
                                    Swal.fire({
                                        icon: 'error',
                                        title: 'Error en shapefile',
                                        text: 'Sistema de proyección incorrecto',
                                    })
                                }
                                // Shapefile válido
                                else {
                                    shp(contents).then(function(shpToGeojson) {
                                        geojson = shpToGeojson;
                                        delimitationFileType = delimitationFileEnum.SHP;
                                        let polygonStyle = {
                                            fillColor: "#337ab7",
                                            color: "#333333",
                                            weight: 0.2,
                                            fillOpacity: 0.3
                                        };
                                        editablepolygon = L.geoJSON(geojson, { style: polygonStyle })
                                        editablepolygon.addTo(mapDelimit);
                                        mapDelimit.fitBounds(editablepolygon.getBounds())
                                            //loadShapefile(geojson, file.name);
                                    }).catch(function(e) {
                                        Swal.fire({
                                            icon: 'error',
                                            title: 'Error en shapefile',
                                            text: 'Ha ocurrido un error de lectura en el shapefile',
                                        })
                                        console.log("Ocurrió error convirtiendo el shapefile " + e);
                                    });
                                }
                            });
                        } else { // Missing req files
                            // Miss .shp
                            if (!readShp) {
                                Swal.fire({
                                    icon: 'error',
                                    title: 'Error en shapefile',
                                    text: 'Falta el archivo .shp requerido',
                                })
                            }
                            // Miss .dbf
                            if (!readDbf) {
                                Swal.fire({
                                    icon: 'error',
                                    title: 'Error en shapefile',
                                    text: 'Falta el archivo .dbf requerido',
                                })
                            }
                            // Miss .shx
                            if (!readShx) {
                                Swal.fire({
                                    icon: 'error',
                                    title: 'Error en shapefile',
                                    text: 'Falta el archivo .shx requerido',
                                })
                            }
                            // Miss .prj
                            if (!readPrj) {
                                Swal.fire({
                                    icon: 'error',
                                    title: 'Error en shapefile',
                                    text: 'Falta el archivo .prj requerido',
                                })
                            }
                        }
=======
                        //loadShapefile(geojson, file.name);
                    }).catch(function (e) {
                        Swal.fire({
                            icon: 'error',
                            title: 'Error en shapefile',
                            text: 'Ha ocurrido un error de lectura en el shapefile',
                        })
                        console.log("Ocurrió error convirtiendo el shapefile " + e);
                        $('#intakeArea').val('');
>>>>>>> 68551e72
                    });
                };
                reader.onerror = function(event) {
                    console.error("File could not be read! Code " + event.target.error.code);
                    //alert("El archivo no pudo ser cargado: " + event.target.error.code);
                };
                reader.readAsArrayBuffer(file);
            }
        } else { //Invalid extension
            Swal.fire({
                icon: 'error',
                title: 'Error de extensión',
                text: 'La extensión del archivo no está soportada, debe ser GeoJSON o un shapefile .zip',
            })
            $('#intakeArea').val('');
        }
    });
}<|MERGE_RESOLUTION|>--- conflicted
+++ resolved
@@ -469,6 +469,8 @@
     });
 
 
+
+
     let initialCoords = [4.5, -74.4];
     // find in localStorage if cityCoords exist
     var cityCoords = localStorage.getItem('cityCoords');
@@ -537,7 +539,7 @@
     createEditor(editorUrl);
 
     var menu1Tab = document.getElementById('mapid');
-    var observer2 = new MutationObserver(function() {
+    var observer2 = new MutationObserver(function () {
         if (menu1Tab.style.display != 'none') {
             mapDelimit.invalidateSize();
         }
@@ -547,7 +549,7 @@
 });
 
 
-window.onbeforeunload = function() { return mxResources.get('changesLost'); };
+window.onbeforeunload = function () { return mxResources.get('changesLost'); };
 
 
 /**
@@ -581,7 +583,7 @@
     var polygonKeys = Object.keys(catchmentPoly._layers);
     var keyNamePolygon = polygonKeys[0];
     var geometryCoordinates = catchmentPoly._layers[keyNamePolygon].feature.geometry.coordinates[0];
-    geometryCoordinates.forEach(function(geom) {
+    geometryCoordinates.forEach(function (geom) {
         var coordinates = [];
         coordinates.push(geom[1]);
         coordinates.push(geom[0]);
@@ -613,7 +615,7 @@
             'isFile': JSON.stringify(isFile),
             'typeDelimit': delimitationFileType
         },
-        success: function(result) {
+        success: function (result) {
             if (!result.validPolygon) {
                 Swal.fire({
                     icon: 'error',
@@ -622,11 +624,11 @@
                 })
             } else if (!result.polygonContains) {
                 Swal.fire({
-                        icon: 'error',
-                        title: 'El polígono debe estar dentro del área de la captación',
-                        text: 'El polígono editado no es válido, por favor intente de nuevo',
-                    })
-                    // Correct geometry
+                    icon: 'error',
+                    title: 'El polígono debe estar dentro del área de la captación',
+                    text: 'El polígono editado no es válido, por favor intente de nuevo',
+                })
+                // Correct geometry
             } else {
                 Swal.fire(
                     'Excelente',
@@ -643,7 +645,7 @@
                 $('#typeDelimit').val(JSON.stringify(delimitationFileType));
             }
         },
-        error: function(error) {
+        error: function (error) {
             console.log(error);
         }
     });
@@ -654,7 +656,7 @@
  * @param {HTML} dropdown Dropdown selected element
  */
 function changeFileEvent() {
-    $('#intakeArea').change(function(evt) {
+    $('#intakeArea').change(function (evt) {
         var file = evt.currentTarget.files[0];
         var extension = validExtension(file);
         // Validate file's extension
@@ -664,7 +666,7 @@
             // Validate file's extension
             if (extension.extension == 'geojson') { //GeoJSON
                 var readerGeoJson = new FileReader();
-                readerGeoJson.onload = function(evt) {
+                readerGeoJson.onload = function (evt) {
                     var contents = evt.target.result;
                     try {
                         geojson = JSON.parse(contents);
@@ -694,35 +696,6 @@
                         $('#intakeArea').val('');
                         return;
                     };
-<<<<<<< HEAD
-                    editablepolygon = L.geoJSON(geojson, { style: polygonStyle })
-                    editablepolygon.addTo(mapDelimit);
-                    mapDelimit.fitBounds(editablepolygon.getBounds())
-                        //loadShapefile(geojson, file.name);
-                }
-                readerGeoJson.readAsText(file);
-            } else { //Zip
-                var reader = new FileReader();
-                var filename, readShp = false,
-                    readDbf = false,
-                    readShx = false,
-                    readPrj = false,
-                    prj, coord = true;
-                var prjName;
-                reader.onload = function(evt) {
-                    var contents = evt.target.result;
-                    JSZip.loadAsync(file).then(function(zip) {
-                        zip.forEach(function(relativePath, zipEntry) {
-                            filename = zipEntry.name.toLocaleLowerCase();
-                            if (filename.indexOf(".shp") != -1) {
-                                readShp = true;
-                            }
-                            if (filename.indexOf(".dbf") != -1) {
-                                readDbf = true;
-                            }
-                            if (filename.indexOf(".shx") != -1) {
-                                readShx = true;
-=======
                 };
 
                 readerGeoJson.onerror = function () {
@@ -751,86 +724,12 @@
                                     editablepolygon.addTo(mapDelimit);
                                     mapDelimit.fitBounds(editablepolygon.getBounds())
                                 });
->>>>>>> 68551e72
                             }
                             else{
                                 $('#intakeArea').val('');
                                 return;
                             }
                         });
-<<<<<<< HEAD
-                        // Valid shapefile with minimum files req
-                        if (readShp && readDbf && readPrj && readShx) {
-                            zip.file(prjName).async("string").then(function(data) {
-                                prj = data;
-                                // Validar sistema de referencia
-                                if (!prj) {
-                                    Swal.fire({
-                                        icon: 'error',
-                                        title: 'Error en shapefile',
-                                        text: 'Sistema de proyección incorrecto',
-                                    })
-                                }
-                                // Shapefile válido
-                                else {
-                                    shp(contents).then(function(shpToGeojson) {
-                                        geojson = shpToGeojson;
-                                        delimitationFileType = delimitationFileEnum.SHP;
-                                        let polygonStyle = {
-                                            fillColor: "#337ab7",
-                                            color: "#333333",
-                                            weight: 0.2,
-                                            fillOpacity: 0.3
-                                        };
-                                        editablepolygon = L.geoJSON(geojson, { style: polygonStyle })
-                                        editablepolygon.addTo(mapDelimit);
-                                        mapDelimit.fitBounds(editablepolygon.getBounds())
-                                            //loadShapefile(geojson, file.name);
-                                    }).catch(function(e) {
-                                        Swal.fire({
-                                            icon: 'error',
-                                            title: 'Error en shapefile',
-                                            text: 'Ha ocurrido un error de lectura en el shapefile',
-                                        })
-                                        console.log("Ocurrió error convirtiendo el shapefile " + e);
-                                    });
-                                }
-                            });
-                        } else { // Missing req files
-                            // Miss .shp
-                            if (!readShp) {
-                                Swal.fire({
-                                    icon: 'error',
-                                    title: 'Error en shapefile',
-                                    text: 'Falta el archivo .shp requerido',
-                                })
-                            }
-                            // Miss .dbf
-                            if (!readDbf) {
-                                Swal.fire({
-                                    icon: 'error',
-                                    title: 'Error en shapefile',
-                                    text: 'Falta el archivo .dbf requerido',
-                                })
-                            }
-                            // Miss .shx
-                            if (!readShx) {
-                                Swal.fire({
-                                    icon: 'error',
-                                    title: 'Error en shapefile',
-                                    text: 'Falta el archivo .shx requerido',
-                                })
-                            }
-                            // Miss .prj
-                            if (!readPrj) {
-                                Swal.fire({
-                                    icon: 'error',
-                                    title: 'Error en shapefile',
-                                    text: 'Falta el archivo .prj requerido',
-                                })
-                            }
-                        }
-=======
                         //loadShapefile(geojson, file.name);
                     }).catch(function (e) {
                         Swal.fire({
@@ -840,10 +739,9 @@
                         })
                         console.log("Ocurrió error convirtiendo el shapefile " + e);
                         $('#intakeArea').val('');
->>>>>>> 68551e72
                     });
                 };
-                reader.onerror = function(event) {
+                reader.onerror = function (event) {
                     console.error("File could not be read! Code " + event.target.error.code);
                     //alert("El archivo no pudo ser cargado: " + event.target.error.code);
                 };
@@ -858,4 +756,4 @@
             $('#intakeArea').val('');
         }
     });
-}+}
