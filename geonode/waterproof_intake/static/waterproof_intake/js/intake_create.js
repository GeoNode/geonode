--- conflicted
+++ resolved
@@ -392,27 +392,7 @@
 
 
 
-<<<<<<< HEAD
-    $("#validateBtn").on("click", function() {
-        Swal.fire({
-            title: 'Delimitar punto y cuenca',
-            text: "El sistema ajustará las coordenadas del punto a la captación más cercana, ¿Desea continuar?",
-            icon: 'warning',
-            showCancelButton: true,
-            confirmButtonColor: '#3085d6',
-            cancelButtonColor: '#d33',
-            confirmButtonText: 'Ajustar punto',
-            cancelButtonText: 'Cancelar',
-        }).then((result) => {
-            if (result.isConfirmed) {
-                mapLoader = L.control.loader().addTo(map);
-                validateCoordinateWithApi();
-            }
-        })
-    });
-=======
     $("#validateBtn").on("click", prevalidateAdjustCoordinates);
->>>>>>> 644e9a52
     $('#btnDelimitArea').on("click", delimitIntakeArea)
     $('#btnValidateArea').on("click", validateIntakeArea)
     if (!mapLoader) {
