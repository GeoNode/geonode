/**
 * @file Create Intake wizard step
 * validations & interactions
 * @version 1.0
 */
var urlParams = (function(url) {
    var result = new Object();
    var params = window.location.search.slice(1).split('&');
    for (var i = 0; i < params.length; i++) {
        idx = params[i].indexOf('=');
        if (idx > 0) {
            result[params[i].substring(0, idx)] = params[i].substring(idx + 1);
        }
    }
    return result;
})(window.location.href);

var mxLanguage = urlParams['lang'];
var map;
var basinId;
var mapDelimit;
var snapMarker;
var snapMarkerMapDelimit;
var catchmentPoly;
var catchmentPolyDelimit;
var editablepolygon;
var validPolygon;
var isFile;
var delimitationFileType;
var xmlGraph;
var waterExtractionData = {};
var waterExtractionValue;
const delimitationFileEnum = {
    GEOJSON: 'geojson',
    SHP: 'shapefile'
}
const interpolationType = {
    LINEAR: 'LINEAR',
    POTENTIAL: 'POTENTIAL',
    EXPONENTIAL: 'EXPONENTIAL',
    LOGISTICS: 'LOGISTICS',
    MANUAL: 'MANUAL'
}

var mapLoader;
$(document).ready(function() {

    // Interpolation with Wizard
    $("#intakeWECB").click(function() {
        if ($("#numberYearsInterpolationValue").val() == '' || $("#initialDataExtractionInterpolationValue").val() == '' || $("#finalDataExtractionInterpolationValue").val() == '') {
            Swal.fire({
                icon: 'warning',
                title: `Data analisys empty`,
                text: `Please Generate Data anlisys`
            });
            return
        }
        $('#intakeECTAG tr').remove();
        $('#IntakeTDLE table').remove();
        $('#externalSelect option').remove();
        $('#intakeECTAG').empty();
        $('#IntakeTDLE').empty();
        $('#externalSelect').empty();

        $('#autoAdjustHeightF').css("height", "auto");
        typeProcessInterpolation = Number($("#typeProcessInterpolation").val());
        numberYearsInterpolationValue = Number($("#numberYearsInterpolationValue").val());
        initialDataExtractionInterpolationValue = Number($("#initialDataExtractionInterpolationValue").val());
        finalDataExtractionInterpolationValue = Number($("#finalDataExtractionInterpolationValue").val());

        // Linear interpolation
        if (typeProcessInterpolation == 1) {
            waterExtractionValue = [];
            waterExtractionData.typeInterpolation = interpolationType.LINEAR;
            m = (finalDataExtractionInterpolationValue - initialDataExtractionInterpolationValue) / (numberYearsInterpolationValue - 0)
            b = (-1 * m * 0) + initialDataExtractionInterpolationValue;

            for (let index = 0; index <= numberYearsInterpolationValue; index++) {
                var yearData = {};
                yearData.year = index + 1;
                yearData.value = ((m * index) + b).toFixed(2);
                waterExtractionValue.push(yearData);
                $('#intakeECTAG').append(`<tr>
                <th class="text-center" scope="row">${index}</th>
                <td class="text-center"><input type="text" class="form-control" value="${((m * index) + b).toFixed(2)}" disabled></td>
              </tr>`);
            }
        }

        // Potencial interpolation
        if (typeProcessInterpolation == 2) {
            waterExtractionValue = [];
            waterExtractionData.typeInterpolation = interpolationType.POTENTIAL;
            m = (Math.log(finalDataExtractionInterpolationValue) - Math.log(initialDataExtractionInterpolationValue)) / ((Math.log(numberYearsInterpolationValue + 1) - Math.log(1)));
            b = Math.exp((-1 * m * Math.log(1)) + Math.log(initialDataExtractionInterpolationValue));

            for (let index = 1; index <= numberYearsInterpolationValue + 1; index++) {
                var yearData = {};
                yearData.year = index;
                yearData.value = (b * (Math.pow(index, m))).toFixed(2);
                waterExtractionValue.push(yearData);
                $('#intakeECTAG').append(`<tr>
                <th class="text-center" scope="row">${index - 1}</th>
                <td class="text-center"><input type="text" class="form-control" value="${(b * (Math.pow(index, m))).toFixed(2)}" disabled></td>
              </tr>`);
            }
        }

        // Exponential interpolation
        if (typeProcessInterpolation == 3) {
            waterExtractionValue = [];
            waterExtractionData.typeInterpolation = interpolationType.EXPONENTIAL;
            m = (Math.log(finalDataExtractionInterpolationValue) - Math.log(initialDataExtractionInterpolationValue)) / (numberYearsInterpolationValue - 0)
            b = Math.exp((-1 * m * 0) + Math.log(initialDataExtractionInterpolationValue));

            for (let index = 0; index <= numberYearsInterpolationValue; index++) {
                var yearData = {};
                yearData.year = index + 1;
                yearData.value = (b * (Math.exp(m * index))).toFixed(2);
                waterExtractionValue.push(yearData);
                $('#intakeECTAG').append(`<tr>
                <th class="text-center" scope="row">${index}</th>
                <td class="text-center"><input type="text" class="form-control" value="${(b * (Math.exp(m * index))).toFixed(2)}" disabled></td>
              </tr>`);
            }

        }

        // Interpolación Logistica
        if (typeProcessInterpolation == 4) {
            waterExtractionValue = [];
            waterExtractionData.typeInterpolation = interpolationType.LOGISTICS;
            r = (-Math.log(0.000000001) / initialDataExtractionInterpolationValue);

            for (let index = 0; index <= numberYearsInterpolationValue; index++) {
                var yearData = {};
                yearData.year = index + 1;
                yearData.value = ((finalDataExtractionInterpolationValue) / (1 + ((finalDataExtractionInterpolationValue / initialDataExtractionInterpolationValue) - 1) * Math.exp(-r * index))).toFixed(2);
                waterExtractionValue.push(yearData);
                $('#intakeECTAG').append(`<tr>
                <th class="text-center" scope="row">${index}</th>
                <td class="text-center"><input type="text" class="form-control" value="${((finalDataExtractionInterpolationValue) / (1 + ((finalDataExtractionInterpolationValue / initialDataExtractionInterpolationValue) - 1) * Math.exp(-r * index))).toFixed(2)}" disabled></td>
              </tr>`);
            }
        }

        externalInput(numberYearsInterpolationValue);
        // Set object data for later persistence
        waterExtractionData.yearCount = numberYearsInterpolationValue;
        waterExtractionData.initialValue = initialDataExtractionInterpolationValue;
        waterExtractionData.finalValue = finalDataExtractionInterpolationValue;
        waterExtractionData.yearValues = waterExtractionValue;
        $('#waterExtraction').val(JSON.stringify(waterExtractionData));

    });

    // Change Option Manual Tab
    $('#btnManualTab').click(function() {
        if ($('#initialDataExtractionInterpolationValue').val() != '' || $('#finalDataExtractionInterpolationValue').val() != '' || $('#numberYearsInterpolationValue').val() != '') {
            Swal.fire({
                title: 'Are you sure?',
                text: "You won't be able to revert this!",
                icon: 'warning',
                showCancelButton: false,
                showDenyButton: true,
                confirmButtonColor: '#d33',
                denyButtonColor: '#3085d6',
                confirmButtonText: 'Yes, change it!',
                denyButtonText: 'Cancel'
            }).then((result) => {
                if (result.isConfirmed) {
                    $('#intakeECTAG tr').remove();
                    $('#IntakeTDLE table').remove();
                    $('#externalSelect option').remove();
                    $('#intakeECTAG').empty();
                    $('#IntakeTDLE').empty();
                    $('#externalSelect').empty();
                    waterExtractionData = [];
                    $('#waterExtraction').val(JSON.stringify(waterExtractionData));
                    $('#initialDataExtractionInterpolationValue').val('');
                    $('#finalDataExtractionInterpolationValue').val('');
                    $('#numberYearsInterpolationValue').val('');
                } else if (result.isDenied) {
                    $('[href="#automatic"]').tab('show');
                }
            })
        }
    });

    // Change Option Automatic with Wizard Tab
    $('#btnAutomaticTab').click(function() {
        if ($('#intakeNIYMI').val() != '') {
            Swal.fire({
                title: 'Are you sure?',
                text: "You won't be able to revert this!",
                icon: 'warning',
                showCancelButton: false,
                showDenyButton: true,
                confirmButtonColor: '#d33',
                denyButtonColor: '#3085d6',
                confirmButtonText: 'Yes, change it!',
                denyButtonText: 'Cancel'
            }).then((result) => {
                if (result.isConfirmed) {
                    $('#intakeWEMI tr').remove();
                    $('#IntakeTDLE table').remove();
                    $('#externalSelect option').remove();
                    $('#intakeWEMI').empty();
                    $('#IntakeTDLE').empty();
                    $('#externalSelect').empty();
                    waterExtractionData = [];
                    $('#waterExtraction').val(JSON.stringify(waterExtractionData));
                    $('#intakeNIYMI').val('');
                } else if (result.isDenied) {
                    $('[href="#manual"]').tab('show');
                }
            })
        }
    });

    // Sabe External Input Data
    $('#saveExternalData').click(function() {
        for (let id = 0; id < graphData.length; id++) {
            if (graphData[id].external) {
                graphData[id].externaldata = [];
                $(`th[name=year_${graphData[id].id}]`).each(function() {
                    let watersita = $(`input[name="waterVolume_${$(this).attr('year_value')}_${graphData[id].id}"]`).val();
                    let sedimentsito = $(`input[name="sediment_${$(this).attr('year_value')}_${graphData[id].id}"]`).val();
                    let nitrogenito = $(`input[name="nitrogen_${$(this).attr('year_value')}_${graphData[id].id}"]`).val();
                    let phospharusito = $(`input[name="phosphorus_${$(this).attr('year_value')}_${graphData[id].id}"]`).val();
                    if (watersita != '' || sedimentsito != '' || nitrogenito != '' || phospharusito != '') {
                        graphData[id].externaldata.push({
                            "year": $(this).attr('year_value'),
                            "water": watersita,
                            "sediment": sedimentsito,
                            "nitrogen": nitrogenito,
                            "phosphorus": phospharusito
                        });
                    } else {
                        Swal.fire({
                            icon: 'warning',
                            title: `Field empty`,
                            text: `Please full every fields`
                        });
                        return;
                    }
                });
                graphData[id].externaldata = JSON.stringify(graphData[id].externaldata);
            }
        }

        $('#graphElements').val(JSON.stringify(graphData));
    });

    // Change Table external input
    $('#externalSelect').change(function() {
        for (let t = 0; t < graphData.length; t++) {
            if (graphData[t].external == 'true') {
                $(`#table_${graphData[t].id}`).css('display', 'none');
            }
        }
        $(`#table_${$('#externalSelect').val()}`).css('display', 'block');
    });
    

<<<<<<< HEAD
=======
    // Automatic height on clic next btn wizard
    $('#smartwizard').smartWizard("next").click(function() {
        $('#autoAdjustHeightF').css("height", "auto");
        mapDelimit.invalidateSize();
        map.invalidateSize();
    });
>>>>>>> 3392cce6

    // Generate Input Manual Interpolation
    $('#intakeNIBYMI').click(function() {
        $('#intakeWEMI tr').remove();
        $('#intakeWEMI').empty();
        intakeNIYMI = Number($("#intakeNIYMI").val());
        waterExtractionData.typeInterpolation = interpolationType.MANUAL;
        waterExtractionData.yearCount = intakeNIYMI;
        $('#IntakeTDLE table').remove();
        $('#IntakeTDLE').empty();
        $('#externalSelect option').remove();
        $('#externalSelect').empty();
        externalInput(intakeNIYMI - 1);
        for (let index = 0; index < intakeNIYMI; index++) {
            $('#intakeWEMI').append(`
            <tr>
                <th class="text-center" scope="row">${index + 1}</th>
                <td class="text-center"><input name="manualInputData" yearValue="${index+1}" type="text" class="form-control"></td>
              </tr>
            `);
        }
    });

    // Generate table external Input
    function externalInput(numYear) {
        var rows = "";
        var numberExternal = 0;
        $('#externalSelect').append(`<option value="null" selected>Choose here</option>`);
        for (let p = 0; p < graphData.length; p++) {
            if (graphData[p].external == 'true') {
                numberExternal += 1
                $('#externalSelect').append(`
                            <option value="${graphData[p].id}">${graphData[p].id} - External Input</option>
                    `);
                rows = "";
                for (let index = 0; index <= numYear; index++) {
                    rows += (`<tr>
                                <th class="text-center" scope="col" name="year_${graphData[p].id}" year_value="${index + 1}">${index + 1}</th>
                                <td class="text-center" scope="col"><input type="text" class="form-control" name="waterVolume_${index + 1}_${graphData[p].id}"></td>
                                <td class="text-center" scope="col"><input type="text" class="form-control" name="sediment_${index + 1}_${graphData[p].id}"></td>
                                <td class="text-center" scope="col"><input type="text" class="form-control" name="nitrogen_${index + 1}_${graphData[p].id}" ></td>
                                <td class="text-center" scope="col"><input type="text" class="form-control" name="phosphorus_${index + 1}_${graphData[p].id}"></td>
                            </tr>`);
                }
                $('#IntakeTDLE').append(`
                        <table class="table" id="table_${graphData[p].id}" style="display: none">
                            <thead>
                                <tr>
                                    <th class="text-center" scope="col">Year</th>
                                    <th class="text-center" scope="col">Water Volume (m3)</th>
                                    <th class="text-center" scope="col">Sediment (Ton)</th>
                                    <th class="text-center" scope="col">Nitrogen (Kg)</th>
                                    <th class="text-center" scope="col">Phosphorus (Kg)</th>
                                </tr>
                            </thead>
                            <tbody>${rows}</tbody>
                        </table>    
                `);
            }
        }
        $('#ExternalNumbersInputs').html(numberExternal)
    }

    $('#smartwizard').smartWizard("next").click(function () {
        $('#autoAdjustHeightF').css("height", "auto");
        map.invalidateSize();
    });


    $('#smartwizard').smartWizard({
        selected: 0,
        theme: 'dots',
        enableURLhash: false,
        autoAdjustHeight: true,
        transition: {
            animation: 'fade', // Effect on navigation, none/fade/slide-horizontal/slide-vertical/slide-swing
        },
        toolbarSettings: {
            toolbarPosition: 'bottom', // both bottom
            toolbarButtonPosition: 'center', // both bottom
        },
        keyboardSettings: {
            keyNavigation: false
        },
        toolbarSettings: {
            showNextButton: false,
            showPreviousButton: false,
        }
    });

    $("#smartwizard").on("showStep", function(e, anchorObject, stepIndex, stepDirection) {
        if (stepIndex == 4) {
            if (catchmentPoly) {
                mapDelimit.invalidateSize();
                mapDelimit.fitBounds(catchmentPoly.getBounds());
            } else {
                mapDelimit.invalidateSize();
                $('#autoAdjustHeightF').css("height", "auto");
            }
            changeFileEvent();
        }
        if (stepIndex == 0) {
            if (catchmentPoly) {
                map.invalidateSize();
                map.fitBounds(catchmentPoly.getBounds());
            } else {
                map.invalidateSize();
                $('#autoAdjustHeightF').css("height", "auto");
            }
        }
    });

    //Validated of steps

    $('#step1NextBtn').click(function() {
        if ($('#id_name').val() != '' && $('#id_description').val() != '' && $('#id_water_source_name').val() != '' && catchmentPoly != undefined) {
            $('#smartwizard').smartWizard("next");
        } else {
            Swal.fire({
                icon: 'warning',
                title: `Field empty`,
                text: `Please full every fields`
            });
            return;
        }
    });

    $('#step2PrevBtn').click(function() {
        $('#smartwizard').smartWizard("prev");
    });

    $('#step2NextBtn').click(function() {
        if (!bandera) {
            $('#smartwizard').smartWizard("next");
        } else {
            Swal.fire({
                icon: 'warning',
                title: `Validate Graph`,
                text: `Please Validate Graph`
            });
            return;
        }
    });

    $('#step3PrevBtn').click(function() {
        $('#smartwizard').smartWizard("prev");
    });

    $('#step3NextBtn').click(function() {
        if ($('#intakeECTAG')[0].childNodes.length > 1 || $('#intakeWEMI')[0].childNodes.length > 1) {
            if (waterExtractionData.typeInterpolation == interpolationType.MANUAL) {
                waterExtractionValue = [];
                $(`input[name=manualInputData]`).each(function() {
                    if ($(this).val() == '' || $('#intakeNIYMI').val() == '') {
                        Swal.fire({
                            icon: 'warning',
                            title: `Data analisys empty`,
                            text: `Please Generate Data anlisys`
                        });
                        return;
                    } else {
                        var yearData = {};
                        yearData.year = $(this).attr('yearValue');
                        yearData.value = Number($(this).val());
                        waterExtractionValue.push(yearData);
                    }

                });
                waterExtractionData.yearValues = waterExtractionValue;
                $('#waterExtraction').val(JSON.stringify(waterExtractionData));
                if (waterExtractionData.yearCount == waterExtractionData.yearValues.length) {
                    $('#smartwizard').smartWizard("next");
                } else {
                    Swal.fire({
                        icon: 'warning',
                        title: `Data analisys empty`,
                        text: `Please Generate Data anlisys`
                    });
                    return;
                }
            } else {
                $('#smartwizard').smartWizard("next");
            }
        } else {
            Swal.fire({
                icon: 'warning',
                title: `Data analisys empty`,
                text: `Please Generate Data anlisys`
            });
            return;
        }

    });

    $('#step4PrevBtn').click(function() {
        $('#smartwizard').smartWizard("prev");
    });

    $('#step4NextBtn').click(function() {
        $('#smartwizard').smartWizard("next");
    });

    $('#step5PrevBtn').click(function() {
        $('#smartwizard').smartWizard("prev");
    });




    let initialCoords = [4.5, -74.4];
    // find in localStorage if cityCoords exist
    var cityCoords = localStorage.getItem('cityCoords');
    if (cityCoords == undefined) {
        cityCoords = initialCoords;
    } else {
        initialCoords = JSON.parse(cityCoords);
    }
    waterproof["cityCoords"] = cityCoords;

    map = L.map('map', {}).setView(initialCoords, 8);
    mapDelimit = L.map('mapid', { editable: true }).setView(initialCoords, 5);
    var osm = L.tileLayer('http://{s}.tile.osm.org/{z}/{x}/{y}.png', {
        attribution: '&copy; <a href="http://osm.org/copyright">OpenStreetMap</a> contributors',
    });
    var osmid = L.tileLayer(OSM_BASEMAP_URL, {
        attribution: '&copy; <a href="http://osm.org/copyright">OpenStreetMap</a> contributors',
    });
    map.addLayer(osm);

    var c = new L.Control.Coordinates({
        actionAfterDragEnd: prevalidateAdjustCoordinates
    }).addTo(map);

    var images = L.tileLayer(IMG_BASEMAP_URL);
    var gray = L.tileLayer(GRAY_BASEMAP_URL, {
        maxZoom: 20,
        attribution: '&copy; <a href="https://stadiamaps.com/">Stadia Maps</a>, &copy; <a href="https://openmaptiles.org/">OpenMapTiles</a> &copy; <a href="http://openstreetmap.org">OpenStreetMap</a> contributors'
    });

    var hydroLyr = L.tileLayer(HYDRO_BASEMAP_URL);
    var wmsHydroNetworkLyr = L.tileLayer.wms(GEOSERVER_WMS, {
        layers: HYDRO_NETWORK_LYR,
        format: 'image/png',
        transparent: 'true',
        opacity: 0.35,
        minZoom: 6,
    });

    var baseLayers = {
        OpenStreetMap: osm,
        Images: images,
        Grayscale: gray,
    };

    var overlays = {
        "Hydro (esri)": hydroLyr,
        "Hydro Network": wmsHydroNetworkLyr,
    };
    L.control.layers(baseLayers, overlays, { position: 'topleft' }).addTo(map);


    mapDelimit.addLayer(osmid);



    $("#validateBtn").on("click", prevalidateAdjustCoordinates);
    $('#btnDelimitArea').on("click", delimitIntakeArea)
    $('#btnValidateArea').on("click", validateIntakeArea)
    if (!mapLoader) {
        mapLoader = L.control.loader().addTo(map);
    }

    mapLoader.hide();

    createEditor(editorUrl);

    var menu1Tab = document.getElementById('mapid');
    var observer2 = new MutationObserver(function () {
        if (menu1Tab.style.display != 'none') {
            mapDelimit.invalidateSize();
        }
    });
    observer2.observe(menu1Tab, { attributes: true });

});


window.onbeforeunload = function () { return mxResources.get('changesLost'); };


/**
 * Info Message to validate Adjust Coordinates
 */
function prevalidateAdjustCoordinates() {
    Swal.fire({
        title: 'Delimitar punto y cuenca',
        text: "El sistema ajustará las coordenadas del punto a la captación más cercana, ¿Desea continuar?",
        icon: 'warning',
        showCancelButton: true,
        confirmButtonColor: '#3085d6',
        cancelButtonColor: '#d33',
        confirmButtonText: 'Ajustar punto',
        cancelButtonText: 'Cancelar',
    }).then((result) => {
        if (result.isConfirmed) {
            mapLoader = L.control.loader().addTo(map);
            validateCoordinateWithApi();
        }
    })
}

/** 
 * Delimit manually the intake polygon
 */
function delimitIntakeArea() {
    isFile = false;
    var copyCoordinates = [];
    console.log('Delimiting');
    var polygonKeys = Object.keys(catchmentPoly._layers);
    var keyNamePolygon = polygonKeys[0];
    var geometryCoordinates = catchmentPoly._layers[keyNamePolygon].feature.geometry.coordinates[0];
    geometryCoordinates.forEach(function (geom) {
        var coordinates = [];
        coordinates.push(geom[1]);
        coordinates.push(geom[0]);
        copyCoordinates.push(coordinates);
    })
    editablepolygon = L.polygon(copyCoordinates, { color: 'red' });
    editablepolygon.addTo(mapDelimit)
    editablepolygon.enableEdit();
    editablepolygon.on('dblclick', L.DomEvent.stop).on('dblclick', editablepolygon.toggleEdit);
}

function validateIntakeArea() {
    var editablePolygonJson = editablepolygon.toGeoJSON();
    var intakePolygonJson = catchmentPoly.toGeoJSON();
    var pointIntakeJson = snapMarker.toGeoJSON();
    /** 
     * Get filtered activities by transition id 
     * @param {String} url   activities URL 
     * @param {Object} data  transition id  
     *
     * @return {String} activities in HTML option format
     */
    $.ajax({
        url: '/intake/validateGeometry/',
        type: 'POST',
        data: {
            'editablePolygon': JSON.stringify(editablePolygonJson),
            'intakePolygon': JSON.stringify(intakePolygonJson),
            'isFile': JSON.stringify(isFile),
            'typeDelimit': delimitationFileType
        },
        success: function (result) {
            if (!result.validPolygon) {
                Swal.fire({
                    icon: 'error',
                    title: 'Error de Geometría',
                    text: 'El polígono editado no es válido, por favor intente de nuevo',
                })
            } else if (!result.polygonContains) {
                Swal.fire({
                    icon: 'error',
                    title: 'El polígono debe estar dentro del área de la captación',
                    text: 'El polígono editado no es válido, por favor intente de nuevo',
                })
                // Correct geometry
            } else {
                Swal.fire(
                    'Excelente',
                    'El polígono es válido y está dentro de la captación',
                    'success'
                );
                // Set original intake area geom in hidden input for posterior reading
                $('#intakeAreaPolygon').val(JSON.stringify(intakePolygonJson));
                $('#basinId').val(basinId);
                // Set delimited area geom in hidden input for posterior reading
                $('#delimitArea').val(JSON.stringify(editablePolygonJson));
                $('#pointIntake').val(JSON.stringify(pointIntakeJson));
                $('#isFile').val(JSON.stringify(isFile));
                $('#typeDelimit').val(JSON.stringify(delimitationFileType));
            }
        },
        error: function (error) {
            console.log(error);
        }
    });
}

/** 
 * Validate input file on change
 * @param {HTML} dropdown Dropdown selected element
 */
function changeFileEvent() {
    $('#intakeArea').change(function (evt) {
        var file = evt.currentTarget.files[0];
        var extension = validExtension(file);
        // Validate file's extension
        if (extension.valid) { //Valid
            console.log('Extension valid!');
            isFile = true;
            // Validate file's extension
            if (extension.extension == 'geojson') { //GeoJSON
                var readerGeoJson = new FileReader();
                readerGeoJson.onload = function (evt) {
                    var contents = evt.target.result;
                    try {
                        geojson = JSON.parse(contents);
                        validGeojson = validateGeoJson(geojson);
                        if (validGeojson) {
                            delimitationFileType = delimitationFileEnum.GEOJSON;
                            let polygonStyle = {
                                fillColor: "red",
                                color: "#333333",
                                weight: 0.2,
                                fillOpacity: 0.3
                            };
                            editablepolygon = L.geoJSON(geojson, { style: polygonStyle })
                            editablepolygon.addTo(mapDelimit);
                            mapDelimit.fitBounds(editablepolygon.getBounds())
                        }
                        else {
                            $('#intakeArea').val('');
                            return;
                        }
                    } catch (e) {
                        Swal.fire({
                            icon: 'error',
                            title: 'Error en archivo GeoJSON',
                            text: 'El archivo tiene carácteres erróneos o puede estar corrupto por favor intente con otro',
                        })
                        $('#intakeArea').val('');
                        return;
                    };
                };

                readerGeoJson.onerror = function () {
                    console.log(readerGeoJson.error);
                };
                readerGeoJson.readAsText(file);
            } else { //Zip
                var reader = new FileReader();
                reader.onload = function (evt) {
                    var contents = evt.target.result;
                    JSZip.loadAsync(file).then(function (zip) {
                        shapeValidation = validateShapeFile(zip);
                        shapeValidation.then(function (resultFile) {
                            //is valid shapefile
                            if (resultFile.valid) {
                                shp(contents).then(function (shpToGeojson) {
                                    geojson = shpToGeojson;
                                    delimitationFileType = delimitationFileEnum.SHP;
                                    let polygonStyle = {
                                        fillColor: "#337ab7",
                                        color: "#333333",
                                        weight: 0.2,
                                        fillOpacity: 0.3
                                    };
                                    editablepolygon = L.geoJSON(geojson, { style: polygonStyle })
                                    editablepolygon.addTo(mapDelimit);
                                    mapDelimit.fitBounds(editablepolygon.getBounds())
                                });
                            }
                            else{
                                $('#intakeArea').val('');
                                return;
                            }
                        });
                        //loadShapefile(geojson, file.name);
                    }).catch(function (e) {
                        Swal.fire({
                            icon: 'error',
                            title: 'Error en shapefile',
                            text: 'Ha ocurrido un error de lectura en el shapefile',
                        })
                        console.log("Ocurrió error convirtiendo el shapefile " + e);
                        $('#intakeArea').val('');
                    });
                };
                reader.onerror = function (event) {
                    console.error("File could not be read! Code " + event.target.error.code);
                    //alert("El archivo no pudo ser cargado: " + event.target.error.code);
                };
                reader.readAsArrayBuffer(file);
            }
        } else { //Invalid extension
            Swal.fire({
                icon: 'error',
                title: 'Error de extensión',
                text: 'La extensión del archivo no está soportada, debe ser GeoJSON o un shapefile .zip',
            })
            $('#intakeArea').val('');
        }
    });
}
<|MERGE_RESOLUTION|>--- conflicted
+++ resolved
@@ -263,15 +263,12 @@
     });
     
 
-<<<<<<< HEAD
-=======
     // Automatic height on clic next btn wizard
     $('#smartwizard').smartWizard("next").click(function() {
         $('#autoAdjustHeightF').css("height", "auto");
         mapDelimit.invalidateSize();
         map.invalidateSize();
     });
->>>>>>> 3392cce6
 
     // Generate Input Manual Interpolation
     $('#intakeNIBYMI').click(function() {
