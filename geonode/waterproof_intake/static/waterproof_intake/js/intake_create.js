--- conflicted
+++ resolved
@@ -269,7 +269,6 @@
         $('#smartwizard').smartWizard("next");
     });
 
-<<<<<<< HEAD
     $('#step3PrevBtn').click(function() {
         $('#smartwizard').smartWizard("prev");
     });
@@ -287,25 +286,6 @@
     });
 
     $('#step5PrevBtn').click(function() {
-=======
-    $('#InterpolationPreviousBtn').click(function() {
-        $('#smartwizard').smartWizard("prev");
-    });
-
-    $('#InterpolationNextBtn').click(function() {
-        $('#smartwizard').smartWizard("next");
-    });
-
-    $('#ExternalPreviousBtn').click(function() {
-        $('#smartwizard').smartWizard("prev");
-    });
-
-    $('#ExternalNextBtn').click(function() {
-        $('#smartwizard').smartWizard("next");
-    });
-
-    $('#SubAreaPreviousBtn').click(function() {
->>>>>>> 8200e832
         $('#smartwizard').smartWizard("prev");
     });
 
