--- conflicted
+++ resolved
@@ -115,7 +115,6 @@
     var textNode = document.getElementById('xml');
     var graphNode = editor.graph.container;
     var parent = editor.graph.getDefaultParent();
-<<<<<<< HEAD
     var xmlDocument = mxUtils.createXmlDocument();
     var sourceNode = xmlDocument.createElement('Symbol');
     var sourceNode1 = xmlDocument.createElement('Symbol');
@@ -161,27 +160,9 @@
 
 
     var edge = editor.graph.insertEdge(parent, null, '', parent.children[0], parent.children[1]);
-=======
-    let v1 = parent.children[0];    
-    let v2 = parent.children[1];
-    
-
-    editor.graph.getModel().beginUpdate();
-    let id = parseInt(v1.id) -1;
-    let lbl = v1.getAttribute("label");
-    v1.setAttribute("label", lbl + " (" + id.toString() + ")");
-    id = parseInt(v2.id) -1;
-    lbl = v2.getAttribute("label");
-    v2.setAttribute("label", lbl + " (" + id.toString() + ")");
-    var edge = editor.graph.insertEdge(parent, null, 'Extraction connection', v1, v2);
->>>>>>> 4e2084b7
     let value = { "connectorType": connectionsType.EC.id };
     edge.setValue(JSON.stringify(value));
     editor.graph.model.setStyle(edge, connectionsType.EC.style);
-
-    editor.graph.model.setValue(v1, v1.value);
-    editor.graph.model.setValue(v2, v2.value);
-    editor.graph.getModel().endUpdate();
 
     // Source nodes needs 1..2 connected Targets
     editor.graph.multiplicities.push(new mxMultiplicity(
