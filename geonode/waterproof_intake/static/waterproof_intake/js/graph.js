--- conflicted
+++ resolved
@@ -272,12 +272,7 @@
 
     //use jquery
     $(document).ready(function() {
-<<<<<<< HEAD
-=======
-
-
-
->>>>>>> 20a83fb8
+
         /**
          * Button to save 
          * data on graphData
@@ -286,7 +281,6 @@
 
         $('#inputMathAscii').keyup(function() {
             $('#RenderingMathAscii').text(`'math' ${$(this).val()} 'math'`);
-<<<<<<< HEAD
             MathJax.typeset();
         });
 
@@ -295,13 +289,6 @@
         });
 
         $('#ModalAddCostBtn').click(function() {
-=======
-            MathJax.typeset()
-        });
-
-        $('#ModalAddCostBtn').click(function() {
-
->>>>>>> 20a83fb8
             $('#VarCostListGroup div').remove();
             for (const index of graphData) {
                 tmp = JSON.parse(index.varcost);
@@ -329,7 +316,6 @@
                 </div>
                 `);
             }
-<<<<<<< HEAD
         });
 
         function funcost(ecuation_db) {
@@ -340,55 +326,21 @@
                 <input type="text" value="${ ecuation_db }" class="form-control" disabled>
             </div>`);
         }
-=======
-            /*
-            for (let index = 0; index < graphData.length; index++) {
-                tmp = JSON.parse(graphData[index].varcost)
-                $('#VarCostListGroup').html(`
-                <div class="list-group">
-                    <a href="#" class="list-group-item list-group-item-action active">
-                        ${ graphData[index].name }
-                    </a>
-                    <a href="#" class="list-group-item list-group-item-action">${tmp[0]}</a>
-                    <a href="#" class="list-group-item list-group-item-action">${tmp[1]}</a>
-                    <a href="#" class="list-group-item list-group-item-action">${tmp[2]}</a>
-                    <a href="#" class="list-group-item list-group-item-action">${tmp[3]}</a>
-                    <a href="#" class="list-group-item list-group-item-action">${tmp[4]}</a>
-                    <a href="#" class="list-group-item list-group-item-action">${tmp[5]}</a>
-                    <a href="#" class="list-group-item list-group-item-action">${tmp[6]}</a>
-                    <a href="#" class="list-group-item list-group-item-action">${tmp[7]}</a>
-                    <a href="#" class="list-group-item list-group-item-action">${tmp[8]}</a>
-                    <a href="#" class="list-group-item list-group-item-action">${tmp[9]}</a>
-                </div>
-                `)
-            }*/
-
-        });
-
->>>>>>> 20a83fb8
 
         $('#saveGraph').click(function() {
             var enc = new mxCodec();
             var node = enc.encode(editor.graph.getModel());
             var textxml = mxUtils.getPrettyXml(node)
             graphData = [];
-<<<<<<< HEAD
             connetion = [];
-=======
->>>>>>> 20a83fb8
             node.querySelectorAll('Symbol').forEach(function(node) {
                 graphData.push({
                     'id': node.id,
                     "name": node.getAttribute('name'),
                     'external': node.getAttribute('externalData'),
                     'resultdb': node.getAttribute('resultdb'),
-<<<<<<< HEAD
-                    'quantity': node.getAttribute('quantity'),
                     'varcost': node.getAttribute('varcost'),
                     'funcost': node.getAttribute('funcost'),
-=======
-                    'varcost': node.getAttribute('varcost'),
->>>>>>> 20a83fb8
                 })
             });
 
@@ -403,11 +355,7 @@
                     })
                 }
             });
-<<<<<<< HEAD
-            console.log(graphData);
-=======
             //console.log(graphData);
->>>>>>> 20a83fb8
             $('#xmlGraph').val(textxml);
             $('#graphElements').val(JSON.stringify(graphData));
             //console.log(textxml);
@@ -422,18 +370,6 @@
             if (selectedCell != undefined) {
                 var varcost = [];
                 varcost.push(
-<<<<<<< HEAD
-                    `Q_${idvar}`,
-                    `CSed_${idvar}`,
-                    `CN_${idvar}`,
-                    `CP_${idvar}`,
-                    `WSed_${idvar}`,
-                    `WN_${idvar}`,
-                    `WP_${idvar}`,
-                    `WSed_ret_${idvar}`,
-                    `WN_ret_${idvar}`,
-                    `WP_ret_${idvar}`
-=======
                     `Q_${idvar} (m³)`,
                     `CSed_${idvar} (mg/l)`,
                     `CN_${idvar} (mg/l)`,
@@ -444,7 +380,6 @@
                     `WSed_ret_${idvar} (Ton)`,
                     `WN_ret_${idvar} (Kg)`,
                     `WP_ret_${idvar} (Kg)`
->>>>>>> 20a83fb8
                 );
                 selectedCell[0].setAttribute('varcost', JSON.stringify(varcost));
 
