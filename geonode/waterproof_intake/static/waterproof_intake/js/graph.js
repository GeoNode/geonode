--- conflicted
+++ resolved
@@ -3,15 +3,8 @@
  * configurations (Step 2 of create wizard)
  * @version 1.0
  */
-<<<<<<< HEAD
 var graphData = [];
 var connetion = [];
-=======
-
-var notConnectedCells = [];
-var parentCellId = "2";
-        
->>>>>>> b1462405
 
 // Program starts here. The document.onLoad executes the
 // createEditor function with a given configuration.
@@ -486,10 +479,6 @@
 
         var resultdb = [];
         var selectedCell;
-<<<<<<< HEAD
-=======
-        
->>>>>>> b1462405
 
         //Load data from figure to html
         editor.graph.addListener(mxEvent.CLICK, function(sender, evt) {
@@ -538,7 +527,26 @@
             selectedCell.setAttribute('resultdb', JSON.stringify(resultdb));
         });   
 
-<<<<<<< HEAD
+
+}
+
+function validate(mxCell) {
+    let isConnected = true;
+    // check each cell that each edge connected to
+    for (let i = 0; i < mxCell.getEdgeCount(); i++) {
+        let edge = mxCell.getEdgeAt(i);
+
+        if (edge.target === null) continue; // no target
+        if (mxCell.getId() === edge.target.getId()) continue; // target is mxCell itself
+
+        isConnected = edge.source !== null && edge.target !== null;
+        if (isConnected) {
+            // remove source cell if found and so on
+            let sourceIndex = notConnectedCells.findIndex(c => c.id === edge.source.getId());
+            if (sourceIndex !== -1) notConnectedCells.splice(sourceIndex, 1);
+
+        });
+
         $('#aguaDiagram').keyup(function() {
             resultdb[0].fields.predefined_transp_water_perc = $('#aguaDiagram').val();
             selectedCell.setAttribute('resultdb', JSON.stringify(resultdb));
@@ -549,28 +557,22 @@
             // check each cell that each edge connected to
             for (let i = 0; i < mxCell.getEdgeCount(); i++) {
                 let edge = mxCell.getEdgeAt(i);
-=======
-    });
->>>>>>> b1462405
-
-}
-
-function validate(mxCell) {
-    let isConnected = true;
-    // check each cell that each edge connected to
-    for (let i = 0; i < mxCell.getEdgeCount(); i++) {
-        let edge = mxCell.getEdgeAt(i);
-
-        if (edge.target === null) continue; // no target
-        if (mxCell.getId() === edge.target.getId()) continue; // target is mxCell itself
-
-        isConnected = edge.source !== null && edge.target !== null;
-        if (isConnected) {
-            // remove source cell if found and so on
-            let sourceIndex = notConnectedCells.findIndex(c => c.id === edge.source.getId());
-            if (sourceIndex !== -1) notConnectedCells.splice(sourceIndex, 1);
-
-<<<<<<< HEAD
+
+                if (edge.target === null) continue; // no target
+                if (mxCell.getId() === edge.target.getId()) continue; // target is mxCell itself
+
+                isConnected = edge.source !== null && edge.target !== null;
+                if (isConnected) {
+                    // remove source cell if found and so on
+                    let sourceIndex = notConnectedCells.findIndex(c => c.id === edge.source.getId());
+                    if (sourceIndex !== -1) notConnectedCells.splice(sourceIndex, 1);
+
+                    let targetIndex = notConnectedCells.findIndex(c => c.id === edge.target.getId());
+                    if (targetIndex !== -1) notConnectedCells.splice(targetIndex, 1);
+
+                    let edgeIndex = notConnectedCells.findIndex(c => c.id === edge.getId());
+                    if (edgeIndex !== -1) notConnectedCells.splice(edgeIndex, 1);
+
                     // check next cell and its edges
                     Validate(edge.target);
                 }
@@ -579,32 +581,4 @@
 
     });
 
-=======
-            let targetIndex = notConnectedCells.findIndex(c => c.id === edge.target.getId());
-            if (targetIndex !== -1) notConnectedCells.splice(targetIndex, 1);
-
-            let edgeIndex = notConnectedCells.findIndex(c => c.id === edge.getId());
-            if (edgeIndex !== -1) notConnectedCells.splice(edgeIndex, 1);
-
-            // check next cell and its edges
-            validate(edge.target);
-        }
-    }
-}
-
-function resetColor(state) {
-    state.shape.node.classList.remove("not_connected");
-    if (state.text)
-        state.text.node.classList.remove("not_connected");
-}
-
-function setNotConnectedColor(state) {
-    for (let i = 0; i < notConnectedCells.length; i++) {
-        let mxCell = notConnectedCells[i];
-        let state = graphView.getState(mxCell);
-        state.shape.node.classList.add("not_connected");
-        if (state.text)
-            state.text.node.classList.add("not_connected");
-    }
->>>>>>> b1462405
 }