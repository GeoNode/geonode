/**
 * @file Intake system parameter graph
 * configurations (Step 2 of create wizard)
 * @version 1.0
 */
var graphData = [];
var connetionData = [];

// Program starts here. The document.onLoad executes the
// createEditor function with a given configuration.
// In the config file, the mxEditor.onInit method is
// overridden to invoke this global function as the
// last step in the editor constructor.
function onInit(editor) {
    // Enables rotation handle
    mxVertexHandler.prototype.rotationEnabled = false;

    // Enables guides
    mxGraphHandler.prototype.guidesEnabled = false;

    // Alt disables guides
    mxGuide.prototype.isEnabledForEvent = function(evt) {
        return !mxEvent.isAltDown(evt);
    };

    // Enables snapping waypoints to terminals
    mxEdgeHandler.prototype.snapToTerminals = true;

    // Defines an icon for creating new connections in the connection handler.
    // This will automatically disable the highlighting of the source vertex.
    mxConnectionHandler.prototype.connectImage = new mxImage('/static/mxgraph/images/connector.gif', 16, 16);

    // Enables connections in the graph and disables
    // reset of zoom and translate on root change
    // (ie. switch between XML and graphical mode).
    editor.graph.setConnectable(true);

    // Clones the source if new connection has no target
    //editor.graph.connectionHandler.setCreateTarget(true);

    var style = editor.graph.getStylesheet().getDefaultEdgeStyle();
    style[mxConstants.STYLE_ROUNDED] = true;
    style[mxConstants.STYLE_EDGE] = mxEdgeStyle.ElbowConnector;
    style[mxConstants.STYLE_STROKEWIDTH] = 4;
    style[mxConstants.STYLE_STROKECOLOR] = "#ff0000";


    // Installs a popupmenu handler using local function (see below).
    editor.graph.popupMenuHandler.factoryMethod = function(menu, cell, evt) {
        return createPopupMenu(editor.graph, menu, cell, evt);
    };

    // Removes cells when [DELETE] is pressed
    // elements with id == 2 is River and id==3 is CSINFRA can't remove
    var keyHandler = new mxKeyHandler(editor.graph);
    keyHandler.bindKey(46, function(evt) {
        if (editor.graph.isEnabled()) {
            let cells = editor.graph.getSelectionCells();
            let cells2Remove = cells.filter(cell => (cell.style != "rio" &&
                    cell.style != "csinfra" &&
                    cell.style != connectionsType.EC.style) ||
                parseInt(cell.id) > 4);
            if (cells2Remove.length > 0) {
                editor.graph.removeCells(cells2Remove);
            }
        }
    });

    editor.graph.setAllowDanglingEdges(false);
    editor.graph.setMultigraph(false);

    var listener = function(sender, evt) {
        editor.graph.validateGraph();
    };

    editor.graph.getModel().addListener(mxEvent.CHANGE, listener);

    // Updates the title if the root changes
    var title = document.getElementById('title');

    if (title != null) {
        var f = function(sender) {
            title.innerHTML = sender.getTitle();
        };

        editor.addListener(mxEvent.ROOT, f);
        f(editor);
    }

    // Changes the zoom on mouseWheel events
    /* mxEvent.addMouseWheelListener(function (evt, up) {
       if (!mxEvent.isConsumed(evt)) {
         if (up) {
           editor.execute('zoomIn');
         }
         else {
           editor.execute('zoomOut');
         }
 
         mxEvent.consume(evt);
       }
     });*/

    // Defines a new action to switch between
    // XML and graphical display
    var textNode = document.getElementById('xml');
    var graphNode = editor.graph.container;
    var parent = editor.graph.getDefaultParent();
    var xmlDocument = mxUtils.createXmlDocument();
    var sourceNode = xmlDocument.createElement('Symbol');
    var sourceNode1 = xmlDocument.createElement('Symbol');


    //Create River at the beginning of the diagram
    var river = editor.graph.insertVertex(parent, null, sourceNode1, 40, 30, 60, 60);
    river.setAttribute('name', 'River');
    editor.graph.model.setStyle(river, 'rio');
    river.setAttribute('varcost', [
        `Q_${river.id} (m³)`, `CSed_${river.id} (mg/l)`,
        `CN_${river.id} (mg/l)`, `CP_${river.id} (mg/l)`,
        `WSed_${river.id} (Ton)`, `WN_${river.id} (Kg)`,
        `WP_${river.id} (Kg)`, `WSed_ret_${river.id} (Ton)`,
        `WN_ret_${river.id} (Kg)`, `WP_ret_${river.id} (Kg)`
    ]);

    //Create CSINFRA at the beginning of the diagram
    var vertex = editor.graph.insertVertex(parent, null, sourceNode, 500, 30, 60, 60);
    vertex.setAttribute('name', 'CSINFRA');
    editor.graph.model.setStyle(vertex, 'csinfra');
    var varcost = [
        `Q_${vertex.id} (m³)`, `CSed_${vertex.id} (mg/l)`,
        `CN_${vertex.id} (mg/l)`, `CP_${vertex.id} (mg/l)`,
        `WSed_${vertex.id} (Ton)`, `WN_${vertex.id} (Kg)`,
        `WP_${vertex.id} (Kg)`, `WSed_ret_${vertex.id} (Ton)`,
        `WN_ret_${vertex.id} (Kg)`, `WP_ret_${vertex.id} (Kg)`
    ];


    $.ajax({
        url: `/intake/loadProcess/CSINFRA`,
        success: function(result) {
            vertex.setAttribute('varcost', varcost);
            vertex.setAttribute('resultdb', result);
        }
    });


    console.log(vertex)
    console.log(river)

    var edge = editor.graph.insertEdge(parent, null, '', parent.children[0], parent.children[1]);
    let value = { "connectorType": connectionsType.EC.id };
    edge.setValue(JSON.stringify(value));
    editor.graph.model.setStyle(edge, connectionsType.EC.style);
<<<<<<< HEAD

=======
>>>>>>> 0d4ace89
    // Source nodes needs 1..2 connected Targets
    editor.graph.multiplicities.push(new mxMultiplicity(
        true, 'Symbol', 'name', 'River', 1, 2, ['Symbol'],
        'Rio Must Have 1 or more Elements',
        'Source Must Connect to Target'));

    // Target needs exactly one incoming connection from Source
    editor.graph.multiplicities.push(new mxMultiplicity(
        false, 'Symbol', 'name', 'CSINFRA', 1, 1, ['Symbol'],
        'Target Must Have 1 Source',
        'Target Must Connect From Source'));

    var getdata = document.getElementById('getdata');
    getdata.checked = false;

    var funct = function(editor) {
        if (getdata.checked) {
            //console.log(getdata.checked)
            graphNode.style.display = 'none';
            textNode.style.display = 'inline';

            var enc = new mxCodec();
            var node = enc.encode(editor.graph.getModel());

            textNode.value = mxUtils.getPrettyXml(node);
            textNode.originalValue = textNode.value;
            textNode.focus();
        } else {
            graphNode.style.display = '';

            if (textNode.value != textNode.originalValue) {
                var doc = mxUtils.parseXml(textNode.value);
                var dec = new mxCodec(doc);
                dec.decode(doc.documentElement, editor.graph.getModel());
            }

            textNode.originalValue = null;

            // Makes sure nothing is selected in IE
            if (mxClient.IS_IE) {
                mxUtils.clearSelection();
            }

            textNode.style.display = 'none';

            // Moves the focus back to the graph
            editor.graph.container.focus();
        }
    };

    /* var getd = function(editor){
         graphNode.style.display = 'none';
             textNode.style.display = 'inline';

             var enc = new mxCodec();
             var node = enc.encode(editor.graph.getModel());

             textNode.value = mxUtils.getPrettyXml(node);
             textNode.originalValue = textNode.value;
             textNode.focus();
     }*/

    editor.addAction('switchView', funct);

    // Defines a new action to switch between
    // XML and graphical display
    mxEvent.addListener(getdata, 'click', function() {
        editor.execute('switchView');
    });

    // Create select actions in page
    //var node = document.getElementById('mainActions');
    var buttons = ['group', 'ungroup', 'cut', 'copy', 'paste', 'delete', 'undo', 'redo', 'print', 'show'];

    // Only adds image and SVG export if backend is available
    // NOTE: The old image export in mxEditor is not used, the urlImage is used for the new export.
    if (editor.urlImage != null) {
        // Client-side code for image export
        var exportImage = function(editor) {
            var graph = editor.graph;
            var scale = graph.view.scale;
            var bounds = graph.getGraphBounds();

            // New image export
            var xmlDoc = mxUtils.createXmlDocument();
            var root = xmlDoc.createElement('output');
            xmlDoc.appendChild(root);

            // Renders graph. Offset will be multiplied with state's scale when painting state.
            var xmlCanvas = new mxXmlCanvas2D(root);
            xmlCanvas.translate(Math.floor(1 / scale - bounds.x), Math.floor(1 / scale - bounds.y));
            xmlCanvas.scale(scale);

            var imgExport = new mxImageExport();
            imgExport.drawState(graph.getView().getState(graph.model.root), xmlCanvas);

            // Puts request data together
            var w = Math.ceil(bounds.width * scale + 2);
            var h = Math.ceil(bounds.height * scale + 2);
            var xml = mxUtils.getXml(root);

            // Requests image if request is valid
            if (w > 0 && h > 0) {
                var name = 'export.png';
                var format = 'png';
                var bg = '&bg=#FFFFFF';

                new mxXmlRequest(editor.urlImage, 'filename=' + name + '&format=' + format +
                    bg + '&w=' + w + '&h=' + h + '&xml=' + encodeURIComponent(xml)).
                simulate(document, '_blank');
            }
        };

        editor.addAction('exportImage', exportImage);

        // Client-side code for SVG export
        var exportSvg = function(editor) {
            var graph = editor.graph;
            var scale = graph.view.scale;
            var bounds = graph.getGraphBounds();

            // Prepares SVG document that holds the output
            var svgDoc = mxUtils.createXmlDocument();
            var root = (svgDoc.createElementNS != null) ?
                svgDoc.createElementNS(mxConstants.NS_SVG, 'svg') : svgDoc.createElement('svg');

            if (root.style != null) {
                root.style.backgroundColor = '#FFFFFF';
            } else {
                root.setAttribute('style', 'background-color:#FFFFFF');
            }

            if (svgDoc.createElementNS == null) {
                root.setAttribute('xmlns', mxConstants.NS_SVG);
            }

            root.setAttribute('width', Math.ceil(bounds.width * scale + 2) + 'px');
            root.setAttribute('height', Math.ceil(bounds.height * scale + 2) + 'px');
            root.setAttribute('xmlns:xlink', mxConstants.NS_XLINK);
            root.setAttribute('version', '1.1');

            // Adds group for anti-aliasing via transform
            var group = (svgDoc.createElementNS != null) ?
                svgDoc.createElementNS(mxConstants.NS_SVG, 'g') : svgDoc.createElement('g');
            group.setAttribute('transform', 'translate(0.5,0.5)');
            root.appendChild(group);
            svgDoc.appendChild(root);

            // Renders graph. Offset will be multiplied with state's scale when painting state.
            var svgCanvas = new mxSvgCanvas2D(group);
            svgCanvas.translate(Math.floor(1 / scale - bounds.x), Math.floor(1 / scale - bounds.y));
            svgCanvas.scale(scale);

            var imgExport = new mxImageExport();
            imgExport.drawState(graph.getView().getState(graph.model.root), svgCanvas);

            var name = 'export.svg';
            var xml = encodeURIComponent(mxUtils.getXml(root));

            new mxXmlRequest(editor.urlEcho, 'filename=' + name + '&format=svg' + '&xml=' + xml).simulate(document, "_blank");
        };

        editor.addAction('exportSvg', exportSvg);

        buttons.push('exportImage');
        buttons.push('exportSvg');
    };

    for (var i = 0; i < buttons.length; i++) {
        var button = document.createElement('button');
        mxUtils.write(button, mxResources.get(buttons[i]));

        var factory = function(name) {
            return function() {
                editor.execute(name);
            };
        };

        mxEvent.addListener(button, 'click', factory(buttons[i]));
        //node.appendChild(button);
    }

<<<<<<< HEAD
=======
    $("#validate_btn").on("click", function() {

        return;

        let cells = editor.graph.getModel().cells;
        graphView = editor.graph.getView();
        notConnectedCells.length = 0;
        // create an array of cells and reset the color
        for (let key in cells) {
            if (!cells.hasOwnProperty(key)) continue;

            let mxCell = cells[key];
            if (!mxCell.isVertex() && !mxCell.isEdge()) continue;
            notConnectedCells.push(mxCell);
            let state = graphView.getState(mxCell);

            console.log(state)
                //resetColor(state);
        }

        // starts with the parent cell
        let parentCell = notConnectedCells.find(c => c.id === parentCellId);
        //validate(parentCell);
        //setNotConnectedColor();
    })

    /* Create select actions in page
    var node = document.getElementById('selectActions');
    mxUtils.write(node, 'Select: ');
    mxUtils.linkAction(node, 'All', editor, 'selectAll');
    mxUtils.write(node, ', ');
    mxUtils.linkAction(node, 'None', editor, 'selectNone');
    mxUtils.write(node, ', ');
    mxUtils.linkAction(node, 'Vertices', editor, 'selectVertices');
    mxUtils.write(node, ', ');
    mxUtils.linkAction(node, 'Edges', editor, 'selectEdges');
    */
    // Create select actions in page
    /*var node = document.getElementById('zoomActions');
    mxUtils.write(node, 'Zoom: ');
    mxUtils.linkAction(node, 'In', editor, 'zoomIn');
    mxUtils.write(node, ', ');
    mxUtils.linkAction(node, 'Out', editor, 'zoomOut');
    mxUtils.write(node, ', ');
    mxUtils.linkAction(node, 'Actual', editor, 'actualSize');
    mxUtils.write(node, ', ');
    mxUtils.linkAction(node, 'Fit', editor, 'fit');*/


>>>>>>> 0d4ace89
    //use jquery
    $(document).ready(function() {

        /**
         * Button to save 
         * data on graphData
         * xml on textxml
         */

        $('#inputMathAscii').keyup(function() {
            $('#RenderingMathAscii').text(`'math' ${$(this).val()} 'math'`);
            MathJax.typeset();
        });

        $('#saveAndValideCost').click(function() {
            console.log($('#RenderingMathAscii > mjx-container > mjx-assistive-mml')[0].innerHTML)
        });

        $('#ModalAddCostBtn').click(function() {
            $('#VarCostListGroup div').remove();
            for (const index of graphData) {
                var costlabel = "";
                for (const iterator of JSON.parse(index.varcost)) {
                    costlabel += `<a href="#" class="list-group-item list-group-item-action">${iterator}</a>`
                }
                $('#VarCostListGroup').append(`
                <div class="panel panel-info">
                    <div class="panel-heading">
                        <h4 class="panel-title">
                            <a data-toggle="collapse" data-parent="#VarCostListGroup" href="#VarCostListGroup_${index.id}">${index.id} - ${index.name}</a>
                        </h4>
                    </div>
                    <div id="VarCostListGroup_${index.id}" class="panel-collapse collapse">
                        <div class="panel-body">
                        ${costlabel}
                        </div>
                    </div>
                </div>
                `);
            }
        });

        function funcost(ecuation_db) {
            $('#funcostgenerate div').remove();
            $('#funcostgenerate').append(
                `<div class="form-group">
                <label>Annual Operation and Maintenance Cost</label>
                <div class="input-group">
                    <input type="text" class="form-control" value="${ ecuation_db }" disabled>
                    <span class="input-group-addon"><span class="glyphicon glyphicon-edit" aria-hidden="true"></span></span>
                    </div>
            </div>`);
        }

        $('#saveGraph').click(function() {
            var enc = new mxCodec();
            var node = enc.encode(editor.graph.getModel());
            var textxml = mxUtils.getPrettyXml(node)
            graphData = [];
            connetionData = [];
            node.querySelectorAll('Symbol').forEach(function(node) {
                graphData.push({
                    'id': node.id,
                    "name": node.getAttribute('name'),
                    'resultdb': node.getAttribute('resultdb'),
                    'varcost': node.getAttribute('varcost'),
                    'funcost': node.getAttribute('funcost'),
                })
            });

            node.querySelectorAll('mxCell').forEach(function(node) {
                if (node.id != "") {
<<<<<<< HEAD
                    let value = Object.values(JSON.parse(node.getAttribute('value')));
                    connetionData.push({
                        'id': node.id,
                        'source': node.getAttribute('source'),
                        'target': node.getAttribute('target'),
                        'external': JSON.stringify(value[2]),
                        'varcost': JSON.stringify(value[1])
=======
                    let varcost = Object.values(JSON.parse(node.getAttribute('value')))[1];
                    let external = Object.values(JSON.parse(node.getAttribute('value')))[2];
                    connetion.push({
                        'id': node.id,
                        'source': node.getAttribute('source'),
                        'target': node.getAttribute('target'),
                        'varcost': JSON.stringify(varcost),
                        'external': JSON.stringify(external)
>>>>>>> 0d4ace89
                    })
                }
            });
            console.log(graphData);
            $('#xmlGraph').val(textxml);
            $('#graphElements').val(JSON.stringify(graphData));
            console.log(textxml);
            console.log(connetion);
        });

        //load data when add an object in a diagram
        editor.graph.addListener(mxEvent.ADD_CELLS, function(sender, evt) {

            var selectedCell = evt.getProperty("cells");
            var idvar = selectedCell[0].id;
            if (selectedCell != undefined) {
                var varcost = [];
                varcost.push(
                    `Q_${idvar} (m³)`,
                    `CSed_${idvar} (mg/l)`,
                    `CN_${idvar} (mg/l)`,
                    `CP_${idvar} (mg/l)`,
                    `WSed_${idvar} (Ton)`,
                    `WN_${idvar} (Kg)`,
                    `WP_${idvar} (Kg)`,
                    `WSed_ret_${idvar} (Ton)`,
                    `WN_ret_${idvar} (Kg)`,
                    `WP_ret_${idvar} (Kg)`
                );
                selectedCell[0].setAttribute('varcost', JSON.stringify(varcost));

                $.ajax({
                    url: `/intake/loadProcess/${selectedCell[0].dbreference}`,
                    success: function(result) {
                        selectedCell[0].setAttribute("resultdb", result);
                    }
                });
            }


        });

        /**  
         * Global variables for save data 
         * @param {Array} resultdb   all data from DB
         * @param {Object} selectedCell  cell selected from Diagram 
         */

        var resultdb = [];
        var selectedCell;

        //Load data from figure to html
        editor.graph.addListener(mxEvent.CLICK, function(sender, evt) {
            selectedCell = evt.getProperty("cell");
            // Clear Inputs
            clearDataHtml(selectedCell, evt);
            //console.log(selectedCell)
            if (selectedCell != undefined) addData(selectedCell);
        });

        //Add value entered in sediments in the field resultdb
        $('#sedimentosDiagram').keyup(function() {
            resultdb[0].fields.predefined_sediment_perc = $('#sedimentosDiagram').val();
            selectedCell.setAttribute('resultdb', JSON.stringify(resultdb));
        });

        //Add value entered in nitrogen in the field resultdb
        $('#nitrogenoDiagram').keyup(function() {
            resultdb[0].fields.predefined_nitrogen_perc = $('#nitrogenoDiagram').val();
            selectedCell.setAttribute('resultdb', JSON.stringify(resultdb));
        });

        //Add value entered in phosphorus in the field resultdb
        $('#fosforoDiagram').keyup(function() {
            resultdb[0].fields.predefined_phosphorus_perc = $('#fosforoDiagram').val();
            selectedCell.setAttribute('resultdb', JSON.stringify(resultdb));
        });
<<<<<<< HEAD

        //Add value entered in aguaDiagram in the field resultdb
        $('#aguaDiagram').keyup(function() {
            resultdb[0].fields.predefined_transp_water_perc = $('#aguaDiagram').val();
            selectedCell.setAttribute('resultdb', JSON.stringify(resultdb));
        });
=======
>>>>>>> 0d4ace89

    });

}<|MERGE_RESOLUTION|>--- conflicted
+++ resolved
@@ -145,17 +145,12 @@
     });
 
 
-    console.log(vertex)
-    console.log(river)
 
     var edge = editor.graph.insertEdge(parent, null, '', parent.children[0], parent.children[1]);
     let value = { "connectorType": connectionsType.EC.id };
     edge.setValue(JSON.stringify(value));
     editor.graph.model.setStyle(edge, connectionsType.EC.style);
-<<<<<<< HEAD
-
-=======
->>>>>>> 0d4ace89
+
     // Source nodes needs 1..2 connected Targets
     editor.graph.multiplicities.push(new mxMultiplicity(
         true, 'Symbol', 'name', 'River', 1, 2, ['Symbol'],
@@ -338,58 +333,6 @@
         //node.appendChild(button);
     }
 
-<<<<<<< HEAD
-=======
-    $("#validate_btn").on("click", function() {
-
-        return;
-
-        let cells = editor.graph.getModel().cells;
-        graphView = editor.graph.getView();
-        notConnectedCells.length = 0;
-        // create an array of cells and reset the color
-        for (let key in cells) {
-            if (!cells.hasOwnProperty(key)) continue;
-
-            let mxCell = cells[key];
-            if (!mxCell.isVertex() && !mxCell.isEdge()) continue;
-            notConnectedCells.push(mxCell);
-            let state = graphView.getState(mxCell);
-
-            console.log(state)
-                //resetColor(state);
-        }
-
-        // starts with the parent cell
-        let parentCell = notConnectedCells.find(c => c.id === parentCellId);
-        //validate(parentCell);
-        //setNotConnectedColor();
-    })
-
-    /* Create select actions in page
-    var node = document.getElementById('selectActions');
-    mxUtils.write(node, 'Select: ');
-    mxUtils.linkAction(node, 'All', editor, 'selectAll');
-    mxUtils.write(node, ', ');
-    mxUtils.linkAction(node, 'None', editor, 'selectNone');
-    mxUtils.write(node, ', ');
-    mxUtils.linkAction(node, 'Vertices', editor, 'selectVertices');
-    mxUtils.write(node, ', ');
-    mxUtils.linkAction(node, 'Edges', editor, 'selectEdges');
-    */
-    // Create select actions in page
-    /*var node = document.getElementById('zoomActions');
-    mxUtils.write(node, 'Zoom: ');
-    mxUtils.linkAction(node, 'In', editor, 'zoomIn');
-    mxUtils.write(node, ', ');
-    mxUtils.linkAction(node, 'Out', editor, 'zoomOut');
-    mxUtils.write(node, ', ');
-    mxUtils.linkAction(node, 'Actual', editor, 'actualSize');
-    mxUtils.write(node, ', ');
-    mxUtils.linkAction(node, 'Fit', editor, 'fit');*/
-
-
->>>>>>> 0d4ace89
     //use jquery
     $(document).ready(function() {
 
@@ -462,7 +405,6 @@
 
             node.querySelectorAll('mxCell').forEach(function(node) {
                 if (node.id != "") {
-<<<<<<< HEAD
                     let value = Object.values(JSON.parse(node.getAttribute('value')));
                     connetionData.push({
                         'id': node.id,
@@ -470,24 +412,14 @@
                         'target': node.getAttribute('target'),
                         'external': JSON.stringify(value[2]),
                         'varcost': JSON.stringify(value[1])
-=======
-                    let varcost = Object.values(JSON.parse(node.getAttribute('value')))[1];
-                    let external = Object.values(JSON.parse(node.getAttribute('value')))[2];
-                    connetion.push({
-                        'id': node.id,
-                        'source': node.getAttribute('source'),
-                        'target': node.getAttribute('target'),
-                        'varcost': JSON.stringify(varcost),
-                        'external': JSON.stringify(external)
->>>>>>> 0d4ace89
                     })
                 }
             });
-            console.log(graphData);
+            //console.log(graphData);
             $('#xmlGraph').val(textxml);
             $('#graphElements').val(JSON.stringify(graphData));
-            console.log(textxml);
-            console.log(connetion);
+            //console.log(textxml);
+           // console.log(connetion);
         });
 
         //load data when add an object in a diagram
@@ -557,15 +489,12 @@
             resultdb[0].fields.predefined_phosphorus_perc = $('#fosforoDiagram').val();
             selectedCell.setAttribute('resultdb', JSON.stringify(resultdb));
         });
-<<<<<<< HEAD
 
         //Add value entered in aguaDiagram in the field resultdb
         $('#aguaDiagram').keyup(function() {
             resultdb[0].fields.predefined_transp_water_perc = $('#aguaDiagram').val();
             selectedCell.setAttribute('resultdb', JSON.stringify(resultdb));
         });
-=======
->>>>>>> 0d4ace89
 
     });
 
