/**
 * @file Intake system parameter graph
 * configurations (Step 2 of create wizard)
 * @version 1.0
 */


// Program starts here. The document.onLoad executes the
// createEditor function with a given configuration.
// In the config file, the mxEditor.onInit method is
// overridden to invoke this global function as the
// last step in the editor constructor.
function onInit(editor) {
    // Enables rotation handle
    mxVertexHandler.prototype.rotationEnabled = true;

    // Enables guides
    mxGraphHandler.prototype.guidesEnabled = true;

    // Alt disables guides
    mxGuide.prototype.isEnabledForEvent = function(evt) {
        return !mxEvent.isAltDown(evt);
    };

    // Enables snapping waypoints to terminals
    mxEdgeHandler.prototype.snapToTerminals = true;

    // Defines an icon for creating new connections in the connection handler.
    // This will automatically disable the highlighting of the source vertex.
    mxConnectionHandler.prototype.connectImage = new mxImage('/static/mxgraph/images/connector.gif', 16, 16);

    // Enables connections in the graph and disables
    // reset of zoom and translate on root change
    // (ie. switch between XML and graphical mode).
    editor.graph.setConnectable(true);

    // Clones the source if new connection has no target
    editor.graph.connectionHandler.setCreateTarget(true);

    // Updates the title if the root changes
    var title = document.getElementById('title');

    if (title != null) {
        var f = function(sender) {
            title.innerHTML = sender.getTitle();
        };

        editor.addListener(mxEvent.ROOT, f);
        f(editor);
    }

    // Changes the zoom on mouseWheel events
    /* mxEvent.addMouseWheelListener(function (evt, up) {
       if (!mxEvent.isConsumed(evt)) {
         if (up) {
           editor.execute('zoomIn');
         }
         else {
           editor.execute('zoomOut');
         }
 
         mxEvent.consume(evt);
       }
     });*/

    // Defines a new action to switch between
    // XML and graphical display
    var textNode = document.getElementById('xml');
    var graphNode = editor.graph.container;

    var sourceInput = document.getElementById('source');


    var getdata = document.getElementById('getdata');
    getdata.checked = false;

    var funct = function(editor) {
        if (getdata.checked) {
            //console.log(getdata.checked)
            graphNode.style.display = 'none';
            textNode.style.display = 'inline';

            var enc = new mxCodec();
            var node = enc.encode(editor.graph.getModel());

            textNode.value = mxUtils.getPrettyXml(node);
            textNode.originalValue = textNode.value;
            textNode.focus();
        } else {
            graphNode.style.display = '';

            if (textNode.value != textNode.originalValue) {
                var doc = mxUtils.parseXml(textNode.value);
                var dec = new mxCodec(doc);
                dec.decode(doc.documentElement, editor.graph.getModel());
            }

            textNode.originalValue = null;

            // Makes sure nothing is selected in IE
            if (mxClient.IS_IE) {
                mxUtils.clearSelection();
            }

            textNode.style.display = 'none';

            // Moves the focus back to the graph
            editor.graph.container.focus();
        }
    };

    /* var getd = function(editor){
         graphNode.style.display = 'none';
             textNode.style.display = 'inline';

             var enc = new mxCodec();
             var node = enc.encode(editor.graph.getModel());

             textNode.value = mxUtils.getPrettyXml(node);
             textNode.originalValue = textNode.value;
             textNode.focus();
     }*/

    editor.addAction('switchView', funct);

    // Defines a new action to switch between
    // XML and graphical display
    mxEvent.addListener(getdata, 'click', function() {
        editor.execute('switchView');
    });

    // Create select actions in page
    //var node = document.getElementById('mainActions');
    var buttons = ['group', 'ungroup', 'cut', 'copy', 'paste', 'delete', 'undo', 'redo', 'print', 'show'];

    // Only adds image and SVG export if backend is available
    // NOTE: The old image export in mxEditor is not used, the urlImage is used for the new export.
    if (editor.urlImage != null) {
        // Client-side code for image export
        var exportImage = function(editor) {
            var graph = editor.graph;
            var scale = graph.view.scale;
            var bounds = graph.getGraphBounds();

            // New image export
            var xmlDoc = mxUtils.createXmlDocument();
            var root = xmlDoc.createElement('output');
            xmlDoc.appendChild(root);

            // Renders graph. Offset will be multiplied with state's scale when painting state.
            var xmlCanvas = new mxXmlCanvas2D(root);
            xmlCanvas.translate(Math.floor(1 / scale - bounds.x), Math.floor(1 / scale - bounds.y));
            xmlCanvas.scale(scale);

            var imgExport = new mxImageExport();
            imgExport.drawState(graph.getView().getState(graph.model.root), xmlCanvas);

            // Puts request data together
            var w = Math.ceil(bounds.width * scale + 2);
            var h = Math.ceil(bounds.height * scale + 2);
            var xml = mxUtils.getXml(root);

            // Requests image if request is valid
            if (w > 0 && h > 0) {
                var name = 'export.png';
                var format = 'png';
                var bg = '&bg=#FFFFFF';

                new mxXmlRequest(editor.urlImage, 'filename=' + name + '&format=' + format +
                    bg + '&w=' + w + '&h=' + h + '&xml=' + encodeURIComponent(xml)).
                simulate(document, '_blank');
            }
        };

        editor.addAction('exportImage', exportImage);

        // Client-side code for SVG export
        var exportSvg = function(editor) {
            var graph = editor.graph;
            var scale = graph.view.scale;
            var bounds = graph.getGraphBounds();

            // Prepares SVG document that holds the output
            var svgDoc = mxUtils.createXmlDocument();
            var root = (svgDoc.createElementNS != null) ?
                svgDoc.createElementNS(mxConstants.NS_SVG, 'svg') : svgDoc.createElement('svg');

            if (root.style != null) {
                root.style.backgroundColor = '#FFFFFF';
            } else {
                root.setAttribute('style', 'background-color:#FFFFFF');
            }

            if (svgDoc.createElementNS == null) {
                root.setAttribute('xmlns', mxConstants.NS_SVG);
            }

            root.setAttribute('width', Math.ceil(bounds.width * scale + 2) + 'px');
            root.setAttribute('height', Math.ceil(bounds.height * scale + 2) + 'px');
            root.setAttribute('xmlns:xlink', mxConstants.NS_XLINK);
            root.setAttribute('version', '1.1');

            // Adds group for anti-aliasing via transform
            var group = (svgDoc.createElementNS != null) ?
                svgDoc.createElementNS(mxConstants.NS_SVG, 'g') : svgDoc.createElement('g');
            group.setAttribute('transform', 'translate(0.5,0.5)');
            root.appendChild(group);
            svgDoc.appendChild(root);

            // Renders graph. Offset will be multiplied with state's scale when painting state.
            var svgCanvas = new mxSvgCanvas2D(group);
            svgCanvas.translate(Math.floor(1 / scale - bounds.x), Math.floor(1 / scale - bounds.y));
            svgCanvas.scale(scale);

            var imgExport = new mxImageExport();
            imgExport.drawState(graph.getView().getState(graph.model.root), svgCanvas);

            var name = 'export.svg';
            var xml = encodeURIComponent(mxUtils.getXml(root));

            new mxXmlRequest(editor.urlEcho, 'filename=' + name + '&format=svg' + '&xml=' + xml).simulate(document, "_blank");
        };

        editor.addAction('exportSvg', exportSvg);

        buttons.push('exportImage');
        buttons.push('exportSvg');
    };

    for (var i = 0; i < buttons.length; i++) {
        var button = document.createElement('button');
        mxUtils.write(button, mxResources.get(buttons[i]));

        var factory = function(name) {
            return function() {
                editor.execute(name);
            };
        };

        mxEvent.addListener(button, 'click', factory(buttons[i]));
        //node.appendChild(button);
    }

    /* Create select actions in page
    var node = document.getElementById('selectActions');
    mxUtils.write(node, 'Select: ');
    mxUtils.linkAction(node, 'All', editor, 'selectAll');
    mxUtils.write(node, ', ');
    mxUtils.linkAction(node, 'None', editor, 'selectNone');
    mxUtils.write(node, ', ');
    mxUtils.linkAction(node, 'Vertices', editor, 'selectVertices');
    mxUtils.write(node, ', ');
    mxUtils.linkAction(node, 'Edges', editor, 'selectEdges');
    */
    // Create select actions in page
    /*var node = document.getElementById('zoomActions');
    mxUtils.write(node, 'Zoom: ');
    mxUtils.linkAction(node, 'In', editor, 'zoomIn');
    mxUtils.write(node, ', ');
    mxUtils.linkAction(node, 'Out', editor, 'zoomOut');
    mxUtils.write(node, ', ');
    mxUtils.linkAction(node, 'Actual', editor, 'actualSize');
    mxUtils.write(node, ', ');
    mxUtils.linkAction(node, 'Fit', editor, 'fit');*/


    //use jquery
    $(document).ready(function() {

        var graphData = [];
		/**
         * Button to save 
         * data on graphData
         * xml on textxml
         */
        $('#saveGraph').click(function() {
            var enc = new mxCodec();
            var node = enc.encode(editor.graph.getModel());
            var textxml = mxUtils.getPrettyXml(node)

<<<<<<< HEAD
            graphData = [];
=======
            var graphData = [];
            var connetion = [];
>>>>>>> a2d7561b
            node.querySelectorAll('Symbol').forEach(function(node) {
                graphData.push({
                    'id': node.id,
                    "name": node.getAttribute('name'),
                    'external': node.getAttribute('externalData'),
                    'resultdb': node.getAttribute('resultdb'),
                    'quantity': node.getAttribute('quantity'),

                })
            });

            node.querySelectorAll('mxCell').forEach(function(node) {
                if (node.id != "") {
                    connetion.push({
                        'id': node.id,
                        'source': node.getAttribute('source'),
                        'target': node.getAttribute('target'),
                    })
                }

            });



            console.log(graphData);
            console.log(textxml);
            console.log(connetion);
        });


         //load data when add an object in a diagram
        editor.graph.addListener(mxEvent.ADD_CELLS, function(sender, evt) {

            var selectedCell = evt.getProperty("cells");
            var idvar = selectedCell[0].id;
            if (selectedCell != undefined) {
                var varcost = [];
                varcost.push({
                    'annual_water_volume': `Q_${idvar}`,
                    'sediment_concentration': `CSed_${idvar}`,
                    'nitrogen_concentration': `CN_${idvar}`,
                    'phosphorus_concentration': `CP_${idvar}`,
                    'sediment_load': `WSed_${idvar}`,
                    'nitrogen_load': `WN_${idvar}`,
                    'phosphorus_load': `WP_${idvar}`,
                    'retained_sediment_load': `WSed_ret_${idvar}`,
                    'retained_nitrogen_load': `WN_ret_${idvar}`,
                    'retained_phosphorus_charge': `WP_ret_${idvar}`
                });
                selectedCell[0].setAttribute('varcost', JSON.stringify(varcost));

                $.ajax({
                    url: `/intake/loadProcess/${selectedCell[0].dbreference}`,
                    success: function(result) {
                        selectedCell[0].setAttribute("resultdb", result);
                    }
                });
            }

            if (selectedCell[0].dbreference == 'EXTERNALINPUT') {
                //Si se añade un elemento externo
            }

        });

        /**  
         * Global variables for save data 
         * @param {Array} resultdb   all data from DB
         * @param {Object} selectedCell  cell selected from Diagram 
         */

        var resultdb = [];
        var selectedCell;
        var notConnectedCells = [];
        var parentCellId = "2";

        //Load data from figure to html
        editor.graph.addListener(mxEvent.CLICK, function(sender, evt) {
            selectedCell = evt.getProperty("cell");
            if (selectedCell != undefined) {
                resultdb = JSON.parse(selectedCell.getAttribute('resultdb'));
                $('#titleDiagram').text(resultdb[0].fields.categorys);
                // Add Value to Panel Information Right on HTML
                $('#sedimentosDiagram').val(resultdb[0].fields.predefined_sediment_perc);
                $('#nitrogenoDiagram').val(resultdb[0].fields.predefined_nitrogen_perc);
                $('#fosforoDiagram').val(resultdb[0].fields.predefined_phosphorus_perc);
                // Add Validator 
                $('#sedimentosDiagram').attr('min', resultdb[0].fields.minimal_sediment_perc);
                $('#sedimentosDiagram').attr('max', resultdb[0].fields.maximal_sediment_perc);
                $('#nitrogenoDiagram').attr('min', resultdb[0].fields.minimal_nitrogen_perc);
                $('#nitrogenoDiagram').attr('max', resultdb[0].fields.maximal_nitrogen_perc);
                $('#fosforoDiagram').attr('min', resultdb[0].fields.minimal_phosphorus_perc);
                $('#fosforoDiagram').attr('max', resultdb[0].fields.maximal_phosphorus_perc);
            }
        });

        //Add value entered in sediments in the field resultdb
        $('#sedimentosDiagram').change(function() {
            resultdb[0].fields.predefined_sediment_perc = $('#sedimentosDiagram').val();
            selectedCell.setAttribute('resultdb', JSON.stringify(resultdb));
        });

        //Add value entered in nitrogen in the field resultdb
        $('#nitrogenoDiagram').change(function() {
            resultdb[0].fields.predefined_nitrogen_perc = $('#nitrogenoDiagram').val();
            selectedCell.setAttribute('resultdb', JSON.stringify(resultdb));
        });

        //Add value entered in phosphorus in the field resultdb
        $('#fosforoDiagram').change(function() {
            resultdb[0].fields.predefined_phosphorus_perc = $('#fosforoDiagram').val();
            selectedCell.setAttribute('resultdb', JSON.stringify(resultdb));
        });

        function Validate(mxCell) {
            let isConnected = true;
            // check each cell that each edge connected to
            for (let i = 0; i < mxCell.getEdgeCount(); i++) {
                let edge = mxCell.getEdgeAt(i);

                if (edge.target === null) continue; // no target
                if (mxCell.getId() === edge.target.getId()) continue; // target is mxCell itself

                isConnected = edge.source !== null && edge.target !== null;
                if (isConnected) {
                    // remove source cell if found and so on
                    let sourceIndex = notConnectedCells.findIndex(c => c.id === edge.source.getId());
                    if (sourceIndex !== -1) notConnectedCells.splice(sourceIndex, 1);

                    let targetIndex = notConnectedCells.findIndex(c => c.id === edge.target.getId());
                    if (targetIndex !== -1) notConnectedCells.splice(targetIndex, 1);

                    let edgeIndex = notConnectedCells.findIndex(c => c.id === edge.getId());
                    if (edgeIndex !== -1) notConnectedCells.splice(edgeIndex, 1);

                    // check next cell and its edges
                    Validate(edge.target);
                }
            }
        }

        function ResetColor(state) {
            state.shape.node.classList.remove("not_connected");
            if (state.text)
                state.text.node.classList.remove("not_connected");
        }

        function SetNotConnectedColor(state) {
            for (let i = 0; i < notConnectedCells.length; i++) {
                let mxCell = notConnectedCells[i];
                let state = graphView.getState(mxCell);
                state.shape.node.classList.add("not_connected");
                if (state.text)
                    state.text.node.classList.add("not_connected");
            }
        }

        document.querySelector("#validate_btn").addEventListener("click", function() {

            let cells = editor.graph.getModel().cells;
            graphView = editor.graph.getView();
            notConnectedCells.length = 0;
            console.log(cells)
            console.log(graphView)

            // create an array of cells and reset the color
            for (let key in cells) {
                if (!cells.hasOwnProperty(key)) continue;

                let mxCell = cells[key];
                if (!mxCell.isVertex() && !mxCell.isEdge()) continue;
                notConnectedCells.push(mxCell);
                let state = graphView.getState(mxCell);

                console.log(state)
                ResetColor(state);
            }

            // starts with the parent cell
            let parentCell = notConnectedCells.find(c => c.id === parentCellId);
            Validate(parentCell);

            SetNotConnectedColor();
        })

    });

}<|MERGE_RESOLUTION|>--- conflicted
+++ resolved
@@ -278,12 +278,8 @@
             var node = enc.encode(editor.graph.getModel());
             var textxml = mxUtils.getPrettyXml(node)
 
-<<<<<<< HEAD
             graphData = [];
-=======
-            var graphData = [];
             var connetion = [];
->>>>>>> a2d7561b
             node.querySelectorAll('Symbol').forEach(function(node) {
                 graphData.push({
                     'id': node.id,
