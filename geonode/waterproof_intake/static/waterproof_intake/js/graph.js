/**
 * @file Intake system parameter graph
 * configurations (Step 2 of create wizard)
 * @version 1.0
 */
/**  
 * Global variables for save data 
 * @param {Array} resultdb   all data from DB
 * @param {Object} selectedCell  cell selected from Diagram 
 */

var resultdb = [];
var selectedCell;
var graphData = [];
var funcostdb = [];
// Program starts here. The document.onLoad executes the
// createEditor function with a given configuration.
// In the config file, the mxEditor.onInit method is
// overridden to invoke this global function as the
// last step in the editor constructor.
function onInit(editor) {
    // Enables rotation handle
    mxVertexHandler.prototype.rotationEnabled = false;

    // Enables guides
    mxGraphHandler.prototype.guidesEnabled = false;

    // Alt disables guides
    mxGuide.prototype.isEnabledForEvent = function(evt) {
        return !mxEvent.isAltDown(evt);
    };

    // Enables snapping waypoints to terminals
    mxEdgeHandler.prototype.snapToTerminals = true;

    // Defines an icon for creating new connections in the connection handler.
    // This will automatically disable the highlighting of the source vertex.
    mxConnectionHandler.prototype.connectImage = new mxImage('/static/mxgraph/images/connector.gif', 16, 16);

    // Enables connections in the graph and disables
    // reset of zoom and translate on root change
    // (ie. switch between XML and graphical mode).
    editor.graph.setConnectable(true);

    // Clones the source if new connection has no target
    //editor.graph.connectionHandler.setCreateTarget(true);

    var style = editor.graph.getStylesheet().getDefaultEdgeStyle();
    style[mxConstants.STYLE_ROUNDED] = true;
    style[mxConstants.STYLE_EDGE] = mxEdgeStyle.ElbowConnector;
    style[mxConstants.STYLE_STROKEWIDTH] = 4;
    style[mxConstants.STYLE_STROKECOLOR] = "#ff0000";
    style[mxConstants.STYLE_FONTSIZE] = '11';
    style[mxConstants.STYLE_ALIGN] = mxConstants.ALIGN_CENTER;
    style[mxConstants.STYLE_VERTICAL_ALIGN] = mxConstants.ALIGN_BOTTOM;


    // Installs a popupmenu handler using local function (see below).
    editor.graph.popupMenuHandler.factoryMethod = function(menu, cell, evt) {
        return createPopupMenu(editor.graph, menu, cell, evt);
    };

    // Removes cells when [DELETE] is pressed
    // elements with id == 2 is River and id==3 is CSINFRA can't remove
    var keyHandler = new mxKeyHandler(editor.graph);
    keyHandler.bindKey(46, function(evt) {
        deleteWithValidations(editor);
    });

    editor.graph.setAllowDanglingEdges(false);
    editor.graph.setMultigraph(false);

    var listener = function(sender, evt) {
        editor.graph.validateGraph();
    };

    editor.graph.getLabel = function(cell) {
        var label = (this.labelsVisible) ? this.convertValueToString(cell) : '';
        var geometry = this.model.getGeometry(cell);

        if (geometry != null && geometry.width == 0) {
            var style = this.getCellStyle(cell);
            var fontSize = style[mxConstants.STYLE_FONTSIZE] || mxConstants.DEFAULT_FONTSIZE;
        }
        if (label == undefined) {
            label = "This connection doesn't have a defined type, \n please define a type";
            if (typeof(cell.value) == "string" && cell.value.length > 0) {
                try {
                    let obj = JSON.parse(cell.value);
                    label = connectionsType[obj.connectorType].name + " (" + cell.id + ")";
                } catch (e) {
                    label = "";
                }
            }
        }
        return label;
    };

    editor.graph.addListener(mxEvent.CELLS_ADDED, function(sender, evt) {
        //return;

        let cell = evt.properties.cells[0];
        if (cell.value != undefined && typeof(cell.value) == "object") {
            let lbl = cell.getAttribute("label");
            cell.setAttribute("label", lbl + " (" + cell.id + ")");
            editor.graph.model.setValue(cell, cell.value);
        }
    });

    editor.graph.getModel().addListener(mxEvent.CHANGE, listener);

    // Updates the title if the root changes
    var title = document.getElementById('title');

    if (title != null) {
        var f = function(sender) {
            title.innerHTML = sender.getTitle();
        };

        editor.addListener(mxEvent.ROOT, f);
        f(editor);
    }

    // Changes the zoom on mouseWheel events
    /* mxEvent.addMouseWheelListener(function (evt, up) {
       if (!mxEvent.isConsumed(evt)) {
         if (up) {
           editor.execute('zoomIn');
         }
         else {
           editor.execute('zoomOut');
         }
 
         mxEvent.consume(evt);
       }
     });*/

    // Defines a new action to switch between
    // XML and graphical display
    var textNode = document.getElementById('xml');
    var graphNode = editor.graph.container;
    var parent = editor.graph.getDefaultParent();
    var xmlDocument = mxUtils.createXmlDocument();
    var sourceNode = xmlDocument.createElement('Symbol');
    var sourceNode1 = xmlDocument.createElement('Symbol');


    //Create River at the beginning of the diagram
    var river = editor.graph.insertVertex(parent, null, sourceNode1, 40, 30, 60, 92);
    river.setAttribute('name', 'River');
    river.setAttribute('label', 'River (2)');
    river.setAttribute('externalData', 'false');
    editor.graph.model.setStyle(river, 'rio');
    var temp = [];
    temp.push(
        `Q_${river.id}`,
        `CSed_${river.id}`,
        `CN_${river.id}`,
        `CP_${river.id}`,
        `WSed_${river.id}`,
        `WN_${river.id}`,
        `WP_${river.id}`,
        `WSed_ret_${river.id}`,
        `WN_ret_${river.id}`,
        `WP_ret_${river.id}`
    );

    $.ajax({
        url: `/intake/loadProcess/RIVER`,
        success: function(result) {
            river.setAttribute('varcost', JSON.stringify(temp));
            river.setAttribute('resultdb', result);
        }
    });
    /*
        //Create CSINFRA at the beginning of the diagram
        var vertex = editor.graph.insertVertex(parent, null, sourceNode, 500, 30, 60, 92);
        vertex.setAttribute('name', 'CSINFRA');
        vertex.setAttribute('label', 'CS Infra (3)');
        vertex.setAttribute('externalData', 'false');
        editor.graph.model.setStyle(vertex, 'csinfra');
        var temp2 = [];
        temp2.push(
            `Q_${vertex.id}`,
            `CSed_${vertex.id}`,
            `CN_${vertex.id}`,
            `CP_${vertex.id}`,
            `WSed_${vertex.id}`,
            `WN_${vertex.id}`,
            `WP_${vertex.id}`,
            `WSed_ret_${vertex.id}`,
            `WN_ret_${vertex.id}`,
            `WP_ret_${vertex.id}`
        );


        $.ajax({
            url: `/intake/loadProcess/CSINFRA`,
            success: function(result) {
                vertex.setAttribute('varcost', JSON.stringify(temp2));
                vertex.setAttribute('resultdb', result);
            }
        });

        $.ajax({
            url: `/intake/loadFunctionBySymbol/CS`,
            success: function(result) {
                vertex.setAttribute('funcost', result);
            }
        });



        var edge = editor.graph.insertEdge(parent, null, '', parent.children[0], parent.children[1]);

        $.ajax({
            url: `/intake/loadProcess/${connectionsType.EC.style}`,
            success: function(result) {
                let idvar = edge.id;
                let varcost = [
                    `Q_${idvar} (m³)`,
                    `CSed_${idvar} (mg/l)`,
                    `CN_${idvar} (mg/l)`,
                    `CP_${idvar} (mg/l)`,
                    `WSed_${idvar} (Ton)`,
                    `WN_${idvar} (Kg)`,
                    `WP_${idvar} (Kg)`,
                    `WSed_ret_${idvar} (Ton)`,
                    `WN_ret_${idvar} (Kg)`,
                    `WP_ret_${idvar} (Kg)`
                ];
                $.ajax({
                    url: `/intake/loadFunctionBySymbol/${connectionsType.EC.funcionreference}`,
                    success: function(result2) {
                        let external = false;
                        let value = {
                            "connectorType": connectionsType.EC.id,
                            "varcost": JSON.stringify(varcost),
                            "external": external,
                            'resultdb': result,
                            'name': connectionsType.EC.name,
                            "funcost": result2
                        };
                        edge.setValue(JSON.stringify(value));
                        editor.graph.model.setStyle(edge, connectionsType.EC.style);
                    }
                });
            }
        });
    */

    // Source nodes needs 1..2 connected Targets
    editor.graph.multiplicities.push(new mxMultiplicity(
        true, 'Symbol', 'name', 'River', 1, 2, ['Symbol'],
        'Rio Must Have 1 or more Elements',
        'Source Must Connect to Target'));

    // Target needs exactly one incoming connection from Source
    editor.graph.multiplicities.push(new mxMultiplicity(
        false, 'Symbol', 'name', 'CSINFRA', 1, 1, ['Symbol'],
        'Target Must Have 1 Source',
        'Target Must Connect From Source'));

    var getdata = document.getElementById('getdata');
    getdata.checked = false;

    var funct = function(editor) {
        if (getdata.checked) {
            //console.log(getdata.checked)
            graphNode.style.display = 'none';
            textNode.style.display = 'inline';

            var enc = new mxCodec();
            var node = enc.encode(editor.graph.getModel());

            textNode.value = mxUtils.getPrettyXml(node);
            textNode.originalValue = textNode.value;
            textNode.focus();
        } else {
            graphNode.style.display = '';

            if (textNode.value != textNode.originalValue) {
                var doc = mxUtils.parseXml(textNode.value);
                var dec = new mxCodec(doc);
                dec.decode(doc.documentElement, editor.graph.getModel());
            }

            textNode.originalValue = null;

            // Makes sure nothing is selected in IE
            if (mxClient.IS_IE) {
                mxUtils.clearSelection();
            }

            textNode.style.display = 'none';

            // Moves the focus back to the graph
            editor.graph.container.focus();
        }
    };

    /* var getd = function(editor){
         graphNode.style.display = 'none';
             textNode.style.display = 'inline';

             var enc = new mxCodec();
             var node = enc.encode(editor.graph.getModel());

             textNode.value = mxUtils.getPrettyXml(node);
             textNode.originalValue = textNode.value;
             textNode.focus();
     }*/

    editor.addAction('switchView', funct);

    // Defines a new action to switch between
    // XML and graphical display
    mxEvent.addListener(getdata, 'click', function() {
        editor.execute('switchView');
    });

    // Create select actions in page
    //var node = document.getElementById('mainActions');
    var buttons = ['group', 'ungroup', 'cut', 'copy', 'paste', 'delete', 'undo', 'redo', 'print', 'show'];

    // Only adds image and SVG export if backend is available
    // NOTE: The old image export in mxEditor is not used, the urlImage is used for the new export.
    if (editor.urlImage != null) {
        // Client-side code for image export
        var exportImage = function(editor) {
            var graph = editor.graph;
            var scale = graph.view.scale;
            var bounds = graph.getGraphBounds();

            // New image export
            var xmlDoc = mxUtils.createXmlDocument();
            var root = xmlDoc.createElement('output');
            xmlDoc.appendChild(root);

            // Renders graph. Offset will be multiplied with state's scale when painting state.
            var xmlCanvas = new mxXmlCanvas2D(root);
            xmlCanvas.translate(Math.floor(1 / scale - bounds.x), Math.floor(1 / scale - bounds.y));
            xmlCanvas.scale(scale);

            var imgExport = new mxImageExport();
            imgExport.drawState(graph.getView().getState(graph.model.root), xmlCanvas);

            // Puts request data together
            var w = Math.ceil(bounds.width * scale + 2);
            var h = Math.ceil(bounds.height * scale + 2);
            var xml = mxUtils.getXml(root);

            // Requests image if request is valid
            if (w > 0 && h > 0) {
                var name = 'export.png';
                var format = 'png';
                var bg = '&bg=#FFFFFF';

                new mxXmlRequest(editor.urlImage, 'filename=' + name + '&format=' + format +
                    bg + '&w=' + w + '&h=' + h + '&xml=' + encodeURIComponent(xml)).
                simulate(document, '_blank');
            }
        };

        editor.addAction('exportImage', exportImage);

        // Client-side code for SVG export
        var exportSvg = function(editor) {
            var graph = editor.graph;
            var scale = graph.view.scale;
            var bounds = graph.getGraphBounds();

            // Prepares SVG document that holds the output
            var svgDoc = mxUtils.createXmlDocument();
            var root = (svgDoc.createElementNS != null) ?
                svgDoc.createElementNS(mxConstants.NS_SVG, 'svg') : svgDoc.createElement('svg');

            if (root.style != null) {
                root.style.backgroundColor = '#FFFFFF';
            } else {
                root.setAttribute('style', 'background-color:#FFFFFF');
            }

            if (svgDoc.createElementNS == null) {
                root.setAttribute('xmlns', mxConstants.NS_SVG);
            }

            root.setAttribute('width', Math.ceil(bounds.width * scale + 2) + 'px');
            root.setAttribute('height', Math.ceil(bounds.height * scale + 2) + 'px');
            root.setAttribute('xmlns:xlink', mxConstants.NS_XLINK);
            root.setAttribute('version', '1.1');

            // Adds group for anti-aliasing via transform
            var group = (svgDoc.createElementNS != null) ?
                svgDoc.createElementNS(mxConstants.NS_SVG, 'g') : svgDoc.createElement('g');
            group.setAttribute('transform', 'translate(0.5,0.5)');
            root.appendChild(group);
            svgDoc.appendChild(root);

            // Renders graph. Offset will be multiplied with state's scale when painting state.
            var svgCanvas = new mxSvgCanvas2D(group);
            svgCanvas.translate(Math.floor(1 / scale - bounds.x), Math.floor(1 / scale - bounds.y));
            svgCanvas.scale(scale);

            var imgExport = new mxImageExport();
            imgExport.drawState(graph.getView().getState(graph.model.root), svgCanvas);

            var name = 'export.svg';
            var xml = encodeURIComponent(mxUtils.getXml(root));

            new mxXmlRequest(editor.urlEcho, 'filename=' + name + '&format=svg' + '&xml=' + xml).simulate(document, "_blank");
        };

        editor.addAction('exportSvg', exportSvg);

        buttons.push('exportImage');
        buttons.push('exportSvg');
    };

    for (var i = 0; i < buttons.length; i++) {
        var button = document.createElement('button');
        mxUtils.write(button, mxResources.get(buttons[i]));

        var factory = function(name) {
            return function() {
                editor.execute(name);
            };
        };

        mxEvent.addListener(button, 'click', factory(buttons[i]));
        //node.appendChild(button);
    }

    //use jquery
    $(document).ready(function() {

        var MQ = MathQuill.getInterface(2);

        var mathFieldSpan = document.getElementById('math-field');
        var latexSpan = document.getElementById('latex');
        var mathField = MQ.MathField(mathFieldSpan, {
            spaceBehavesLikeTab: true,
            handlers: {
                edit: function() {
                    latexSpan.textContent = mathField.latex();
                }
            }
        });

        //load data when add an object in a diagram
        editor.graph.addListener(mxEvent.ADD_CELLS, function(sender, evt) {

            var selectedCell = evt.getProperty("cells");
            var idvar = selectedCell[0].id;
            if (selectedCell != undefined) {
                var varcost = [];
                varcost.push(
                    `Q_${idvar}`,
                    `CSed_${idvar}`,
                    `CN_${idvar}`,
                    `CP_${idvar}`,
                    `WSed_${idvar}`,
                    `WN_${idvar}`,
                    `WP_${idvar}`,
                    `WSed_ret_${idvar}`,
                    `WN_ret_${idvar}`,
                    `WP_ret_${idvar}`
                );
                selectedCell[0].setAttribute('varcost', JSON.stringify(varcost));

                $.ajax({
                    url: `/intake/loadProcess/${selectedCell[0].dbreference}`,
                    success: function(result) {
                        selectedCell[0].setAttribute("resultdb", result);
                    }
                });

                $.ajax({
                    url: `/intake/loadFunctionBySymbol/${selectedCell[0].funcionreference}`,
                    success: function(result) {
                        selectedCell[0].setAttribute("funcost", result);
                    }
                });
            }


        });

        //Load data from figure to html
        editor.graph.addListener(mxEvent.CLICK, function(sender, evt) {
            selectedCell = evt.getProperty("cell");
            // Clear Inputs
            if (selectedCell != undefined) clearDataHtml(selectedCell, evt);
            //console.log(selectedCell)
            if (selectedCell != undefined) { addData(selectedCell); } else { clearDataHtml(selectedCell, evt); }
        });

        //Button for valide graph
        $('#saveGraph').click(function() {
            var enc = new mxCodec();
            var node = enc.encode(editor.graph.getModel());
            var textxml = mxUtils.getPrettyXml(node)
            graphData = [];
            node.querySelectorAll('Symbol').forEach(function(node) {
                graphData.push({
                    'id': node.id,
                    "name": node.getAttribute('name'),
                    'resultdb': node.getAttribute('resultdb'),
                    'varcost': node.getAttribute('varcost'),
                    'funcost': node.getAttribute('funcost'),
                    'external': node.getAttribute('externalData'),
                    'externaldata': []
                })
            });

            node.querySelectorAll('mxCell').forEach(function(node) {
                if (node.id != "") {
                    let value = Object.values(JSON.parse(node.getAttribute('value')));
                    graphData.push({
                        'id': node.id,
                        'source': node.getAttribute('source'),
                        'target': node.getAttribute('target'),
<<<<<<< HEAD
                        'resultdb' : JSON.stringify(value[3]),
=======
                        'resultdb': JSON.stringify(value[3]),
>>>>>>> cebac47d
                        'funcost': JSON.stringify(value[5]),
                        'name': JSON.stringify(value[4]),
                        'varcost': JSON.stringify(value[1])
                    })
                }
            });
            //console.log(graphData);
            $('#xmlGraph').val(textxml);
            $('#graphElements').val(JSON.stringify(graphData));
            //console.log(textxml);
            // console.log(connetion);
        });

        //Set var into calculator
        $(document).on('click', '.list-group-item', function() {
            addInfo(mathField.write(`\\mathit{${$(this).attr('value')}}`));
        });

        //Edit funcion cost 
        $(document).on('click', 'span[name=glyphicon-edit]', function() {
            mathField.clearSelection()
            $('#exampleModal').modal('show');
            value = funcostdb[$(this).attr('idvalue')].fields.function_value
            mathField.latex(value);
            mathField.focus();
        });

        //Delete funcion cost 
        $(document).on('click', 'span[name=glyphicon-trash]', function() {
            Swal.fire({
                title: 'Are you sure?',
                text: "You won't be able to revert this!",
                icon: 'warning',
                showCancelButton: true,
                confirmButtonColor: '#d33',
                cancelButtonColor: '#3085d6',
                confirmButtonText: 'Yes, delete it!'
            }).then((result) => {
                if (result.isConfirmed) {
                    var id = $(this).attr('idvalue');
                    $(`#funcostgenerate div[idvalue='fun_${id}']`).remove();

                    if (typeof(selectedCell.value) == "string" && selectedCell.value.length > 0) {
                        var obj = JSON.parse(selectedCell.value);
                        let dbfields = JSON.parse(obj.funcost);
                        dbfields.splice(id, 1);
                        obj.funcost = JSON.stringify(dbfields);
                        selectedCell.setValue(JSON.stringify(obj));
                    } else {
                        funcostdb.splice(id, 1);
                        selectedCell.setAttribute('funcost', JSON.stringify(funcostdb));
                    }

                    Swal.fire(
                        'Deleted!',
                        'Your funcion has been deleted.',
                        'success'
                    )
                }
            })
        });

        $('#ModalAddCostBtn').click(function() {
            $('#VarCostListGroup div').remove();
            for (const index of graphData) {
                var costlabel = "";
                for (const iterator of JSON.parse(index.varcost)) {
                    costlabel += `<a value="${iterator}" class="list-group-item list-group-item-action" style="padding-top: 4px;padding-bottom: 4px;">${iterator}</a>`
                }
                $('#VarCostListGroup').append(`
                <div class="panel panel-info">
                    <div class="panel-heading">
                        <h4 class="panel-title">
                            <a data-toggle="collapse" data-parent="#VarCostListGroup" href="#VarCostListGroup_${index.id}">${index.id} - ${index.name}</a>
                        </h4>
                    </div>
                    <div id="VarCostListGroup_${index.id}" class="panel-collapse collapse">
                        ${costlabel}
                    </div>
                </div>
                `);
            }
        });

        //KeyBoard calculator funcion cost
        $('button[name=mathKeyBoard]').click(function() {
            addInfo($(this).attr('value'));
        });

        //Add value entered in sediments in the field resultdb
        $('#sedimentosDiagram').keyup(function() {
            if (typeof(selectedCell.value) == "string" && selectedCell.value.length > 0) {
                var obj = JSON.parse(selectedCell.value);
                let dbfields = JSON.parse(obj.resultdb);
                dbfields[0].fields.predefined_sediment_perc = $('#sedimentosDiagram').val();
                values = JSON.stringify(dbfields);
                obj.resultdb = values;
                selectedCell.setValue(JSON.stringify(obj));
            } else {
                resultdb[0].fields.predefined_sediment_perc = $('#sedimentosDiagram').val();
                selectedCell.setAttribute('resultdb', JSON.stringify(resultdb));
            }

        });

        //Add value entered in nitrogen in the field resultdb
        $('#nitrogenoDiagram').keyup(function() {
            if (typeof(selectedCell.value) == "string" && selectedCell.value.length > 0) {
                var obj = JSON.parse(selectedCell.value);
                let dbfields = JSON.parse(obj.resultdb);
                dbfields[0].fields.predefined_nitrogen_perc = $('#nitrogenoDiagram').val();
                values = JSON.stringify(dbfields);
                obj.resultdb = values;
                selectedCell.setValue(JSON.stringify(obj));
            } else {
                resultdb[0].fields.predefined_nitrogen_perc = $('#nitrogenoDiagram').val();
                selectedCell.setAttribute('resultdb', JSON.stringify(resultdb));
            }
        });

        //Add value entered in phosphorus in the field resultdb
        $('#fosforoDiagram').keyup(function() {
            if (typeof(selectedCell.value) == "string" && selectedCell.value.length > 0) {
                var obj = JSON.parse(selectedCell.value);
                let dbfields = JSON.parse(obj.resultdb);
                dbfields[0].fields.predefined_phosphorus_perc = $('#fosforoDiagram').val();
                values = JSON.stringify(dbfields);
                obj.resultdb = values;
                selectedCell.setValue(JSON.stringify(obj));
            } else {
                resultdb[0].fields.predefined_phosphorus_perc = $('#fosforoDiagram').val();
                selectedCell.setAttribute('resultdb', JSON.stringify(resultdb));
            }
        });

        //Add value entered in aguaDiagram in the field resultdb
        $('#aguaDiagram').keyup(function() {
            if (typeof(selectedCell.value) == "string" && selectedCell.value.length > 0) {
                var obj = JSON.parse(selectedCell.value);
                let dbfields = JSON.parse(obj.resultdb);
                dbfields[0].fields.predefined_transp_water_perc = $('#aguaDiagram').val();
                values = JSON.stringify(dbfields);
                obj.resultdb = values;
                selectedCell.setValue(JSON.stringify(obj));
            } else {
                resultdb[0].fields.predefined_transp_water_perc = $('#aguaDiagram').val();
                selectedCell.setAttribute('resultdb', JSON.stringify(resultdb));
            }
            validationTransportedWater(editor, selectedCell);
        });



        jQuery.fn.ForceNumericOnly = function() {
            return this.each(function() {
                $(this).keydown(function(e) {
                    var key = e.charCode || e.keyCode || 0;
                    return (
                        key == 8 ||
                        key == 9 ||
                        key == 13 ||
                        key == 46 ||
                        key == 110 ||
                        key == 190 ||
                        (key >= 35 && key <= 40) ||
                        (key >= 48 && key <= 57) ||
                        (key >= 96 && key <= 105));
                });
            });
        };
        //Force only numbers into calculator funcion cost
        $("#math-field").ForceNumericOnly();
        //Append values and var into funcion cost
        function addInfo(value) {
            mathField.cmd(value);
            mathField.focus();
        }




    });



}<|MERGE_RESOLUTION|>--- conflicted
+++ resolved
@@ -520,11 +520,7 @@
                         'id': node.id,
                         'source': node.getAttribute('source'),
                         'target': node.getAttribute('target'),
-<<<<<<< HEAD
-                        'resultdb' : JSON.stringify(value[3]),
-=======
                         'resultdb': JSON.stringify(value[3]),
->>>>>>> cebac47d
                         'funcost': JSON.stringify(value[5]),
                         'name': JSON.stringify(value[4]),
                         'varcost': JSON.stringify(value[1])
