--- conflicted
+++ resolved
@@ -1,8 +1,8 @@
-const connectionsType = {
-    EC: { name: 'Extraction connection', id: 'EC', style: 'Extraction_connection' },
-    EI: { name: 'External input', id: 'EI', style: 'External_input' },
-    PL: { name: 'Pipeline', id: 'PL', style: 'Pipeline' },
-    CN: { name: 'Connection', id: 'CN', style: 'Connection' },
+const connectionsType={
+    EC: {name:'Extraction connection', id:'EC', style:'Extraction_connection'},
+    EI: {name:'External input', id:'EI', style:'External_input'},
+    PL: {name:'Pipeline', id:'PL', style:'Pipeline'},
+    CN: {name:'Connection', id:'CN', style:'Connection'},
 }
 
 function customMenuForConnectors() {
@@ -88,7 +88,6 @@
 
 }
 
-<<<<<<< HEAD
 function clearDataHtml(cell, evt) {
     $('#idDiagram').empty();
     $('#titleDiagram').empty();
@@ -130,7 +129,8 @@
     $('#fosforoDiagram').attr('min', resultdb[0].fields.minimal_phosphorus_perc);
     $('#fosforoDiagram').attr('max', resultdb[0].fields.maximal_phosphorus_perc);
 
-=======
+}
+
 function deleteWithValidations(editor){
     let msg = "Selected element is connected with Extraction connection element. Can't be deleted!";
     if (editor.graph.isEnabled()) {
@@ -159,5 +159,4 @@
             
         }
     }
->>>>>>> a9c83fed
 }