--- conflicted
+++ resolved
@@ -61,49 +61,21 @@
 };
 
 function updateStyleLine(graph, cell, type) {
-<<<<<<< HEAD
-    let idvar = cell.id;
-    let varcost = [
-        `Q_${idvar} (m³)`,
-        `CSed_${idvar} (mg/l)`,
-        `CN_${idvar} (mg/l)`,
-        `CP_${idvar} (mg/l)`,
-        `WSed_${idvar} (Ton)`,
-        `WN_${idvar} (Kg)`,
-        `WP_${idvar} (Kg)`,
-        `WSed_ret_${idvar} (Ton)`,
-        `WN_ret_${idvar} (Kg)`,
-        `WP_ret_${idvar} (Kg)`
-    ];
-
-    /*
-    let external = false;
-    if (type.id == 'EI') external = true;*/
-    let value = {
-        "connectorType": type.id,
-        "varcost": varcost,
-        //"external": external
-    };
-    value = JSON.stringify(value);
-    cell.setValue(value);
-    graph.model.setStyle(cell, type.style);
-
-=======
     $.ajax({
         url: `/intake/loadProcess/${type.style}`,
         success: function(result) {
             let idvar = cell.id;
             let varcost = [
-                `Q_${idvar} (m³)`,
-                `CSed_${idvar} (mg/l)`,
-                `CN_${idvar} (mg/l)`,
-                `CP_${idvar} (mg/l)`,
-                `WSed_${idvar} (Ton)`,
-                `WN_${idvar} (Kg)`,
-                `WP_${idvar} (Kg)`,
-                `WSed_ret_${idvar} (Ton)`,
-                `WN_ret_${idvar} (Kg)`,
-                `WP_ret_${idvar} (Kg)`
+                `Q_${idvar}`,
+                `CSed_${idvar}`,
+                `CN_${idvar}`,
+                `CP_${idvar}`,
+                `WSed_${idvar}`,
+                `WN_${idvar}`,
+                `WP_${idvar}`,
+                `WSed_ret_${idvar}`,
+                `WN_ret_${idvar}`,
+                `WP_ret_${idvar}`
             ];
 
             let external = false;
@@ -146,7 +118,6 @@
             }
         }
     });
->>>>>>> 61680d65
 }
 
 function clearDataHtml(cell, evt) {
@@ -194,7 +165,6 @@
         }
     }
     $('#titleDiagram').text(element.getAttribute('name'));
-    $('#titleCostFunSmall').text(`ID: ${element.id} - ${element.getAttribute('name')}`);
     $('#idDiagram').val(element.id);
     if (element.getAttribute('resultdb') == undefined) return;
     resultdb = JSON.parse(element.getAttribute('resultdb'));
