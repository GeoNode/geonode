# -*- coding: utf-8 -*-
#########################################################################
#
# Copyright (C) 2016 OSGeo
#
# This program is free software: you can redistribute it and/or modify
# it under the terms of the GNU General Public License as published by
# the Free Software Foundation, either version 3 of the License, or
# (at your option) any later version.
#
# This program is distributed in the hope that it will be useful,
# but WITHOUT ANY WARRANTY; without even the implied warranty of
# MERCHANTABILITY or FITNESS FOR A PARTICULAR PURPOSE. See the
# GNU General Public License for more details.
#
# You should have received a copy of the GNU General Public License
# along with this program. If not, see <http://www.gnu.org/licenses/>.
#
#########################################################################

import os

<<<<<<< HEAD
__version__ = (3, 0, 0, 'unstable', 0)
=======
__version__ = (2, 10, 2, 'unstable', 0)
>>>>>>> 50d2aa0f


default_app_config = "geonode.apps.AppConfig"


def get_version():
    import geonode.version
    return geonode.version.get_version(__version__)


def main(global_settings, **settings):
    from django.core.wsgi import get_wsgi_application
    os.environ.setdefault('DJANGO_SETTINGS_MODULE', settings.get('django_settings'))
    app = get_wsgi_application()
    return app


class GeoNodeException(Exception):
    """Base class for exceptions in this module."""
    pass<|MERGE_RESOLUTION|>--- conflicted
+++ resolved
@@ -20,11 +20,7 @@
 
 import os
 
-<<<<<<< HEAD
-__version__ = (3, 0, 0, 'unstable', 0)
-=======
 __version__ = (2, 10, 2, 'unstable', 0)
->>>>>>> 50d2aa0f
 
 
 default_app_config = "geonode.apps.AppConfig"
