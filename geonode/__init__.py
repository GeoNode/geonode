--- conflicted
+++ resolved
@@ -18,21 +18,12 @@
 #
 #########################################################################
 
-from __future__ import absolute_import
-
 import os
 
-<<<<<<< HEAD
-from .celery import app as celery_app
-
-__version__ = (2, 9, 0, 'unstable', 0)
-__all__ = ["celery_app"]
-=======
 from .celery_app import app as celery_app
 
 __version__ = (2, 8, 0, 'final', 1)
 __all__ = ['celery_app']
->>>>>>> 94866488
 
 
 class GeoNodeException(Exception):
