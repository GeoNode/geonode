# -*- coding: utf-8 -*-
#########################################################################
#
# Copyright (C) 2016 OSGeo
#
# This program is free software: you can redistribute it and/or modify
# it under the terms of the GNU General Public License as published by
# the Free Software Foundation, either version 3 of the License, or
# (at your option) any later version.
#
# This program is distributed in the hope that it will be useful,
# but WITHOUT ANY WARRANTY; without even the implied warranty of
# MERCHANTABILITY or FITNESS FOR A PARTICULAR PURPOSE. See the
# GNU General Public License for more details.
#
# You should have received a copy of the GNU General Public License
# along with this program. If not, see <http://www.gnu.org/licenses/>.
#
#########################################################################

from typing import List
from defusedxml import lxml as dlxml
from django.conf import settings

from django.core.management.base import BaseCommand, CommandError

from geonode.base.models import Thesaurus, ThesaurusKeyword, ThesaurusKeywordLabel, ThesaurusLabel


class Command(BaseCommand):

    help = 'Load a thesaurus in RDF format into DB'

    def add_arguments(self, parser):

        # Named (optional) arguments
        parser.add_argument(
            '-d',
            '--dry-run',
            action="store_true",
            dest='dryrun',
            default=False,
            help='Only parse and print the thesaurus file, without perform insertion in the DB.')

        parser.add_argument(
            '--name',
            dest='name',
            help='Identifier name for the thesaurus in this GeoNode instance.')

        parser.add_argument(
            '--file',
            dest='file',
            help='Full path to a thesaurus in RDF format.')

    def handle(self, **options):

        input_file = options.get('file')
        name = options.get('name')
        dryrun = options.get('dryrun')

        if not input_file:
            raise CommandError("Missing thesaurus rdf file path (--file)")

        if not name:
            raise CommandError("Missing identifier name for the thesaurus (--name)")

        if name.startswith('fake'):
            self.create_fake_thesaurus(name)
        else:
            self.load_thesaurus(input_file, name, not dryrun)

    def load_thesaurus(self, input_file, name, store):

        RDF_URI = 'http://www.w3.org/1999/02/22-rdf-syntax-ns#'
        XML_URI = 'http://www.w3.org/XML/1998/namespace'

        ABOUT_ATTRIB = f"{{{RDF_URI}}}about"
        LANG_ATTRIB = f"{{{XML_URI}}}lang"

        ns = {
            'rdf': RDF_URI,
            'foaf': 'http://xmlns.com/foaf/0.1/',
            'dc': 'http://purl.org/dc/elements/1.1/',
            'dcterms': 'http://purl.org/dc/terms/',
            'skos': 'http://www.w3.org/2004/02/skos/core#'
        }

        tfile = dlxml.parse(input_file)
        root = tfile.getroot()

        scheme = root.find('skos:ConceptScheme', ns)
        if not scheme:
            raise CommandError("ConceptScheme not found in file")

        titles = scheme.findall('dc:title', ns)

        default_lang = getattr(settings, 'THESAURUS_DEFAULT_LANG', None)
        available_lang = get_all_lang_available_with_title(titles, LANG_ATTRIB)
        thesaurus_title = determinate_value(available_lang, default_lang)

        descr = scheme.find('dc:description', ns).text if scheme.find('dc:description', ns) else thesaurus_title
        date_issued = scheme.find('dcterms:issued', ns).text
        about = scheme.attrib.get(ABOUT_ATTRIB)

        print(f'Thesaurus "{thesaurus_title}" issued at {date_issued}')

        thesaurus = Thesaurus()
        thesaurus.identifier = name

        thesaurus.title = thesaurus_title
        thesaurus.description = descr
        thesaurus.about = about
        thesaurus.date = date_issued

        if store:
            thesaurus.save()

        for lang in available_lang:
            if lang[0] is not None:
                thesaurus_label = ThesaurusLabel()
                thesaurus_label.lang = lang[0]
                thesaurus_label.label = lang[1]
                thesaurus_label.thesaurus = thesaurus
                thesaurus_label.save()

        for concept in root.findall('skos:Concept', ns):
            about = concept.attrib.get(ABOUT_ATTRIB)
            alt_label = concept.find('skos:altLabel', ns)
            if alt_label is not None:
                alt_label = alt_label.text
            else:
                concepts = concept.findall('skos:prefLabel', ns)
                available_lang = get_all_lang_available_with_title(concepts, LANG_ATTRIB)
                alt_label = determinate_value(available_lang, default_lang)

            print(f'Concept {alt_label} ({about})')

            tk = ThesaurusKeyword()
            tk.thesaurus = thesaurus
            tk.about = about
            tk.alt_label = alt_label

            if store:
                tk.save()

            for pref_label in concept.findall('skos:prefLabel', ns):
                lang = pref_label.attrib.get(LANG_ATTRIB)
                label = pref_label.text

                print(f'    Label {lang}: {label}')

                tkl = ThesaurusKeywordLabel()
                tkl.keyword = tk
                tkl.lang = lang
                tkl.label = label

                if store:
                    tkl.save()

    def create_fake_thesaurus(self, name):
        thesaurus = Thesaurus()
        thesaurus.identifier = name

        thesaurus.title = f"Title: {name}"
        thesaurus.description = "SAMPLE FAKE THESAURUS USED FOR TESTING"
        thesaurus.date = "2016-10-01"

        thesaurus.save()

        for keyword in ['aaa', 'bbb', 'ccc']:
            tk = ThesaurusKeyword()
            tk.thesaurus = thesaurus
            tk.about = f"{keyword}_about"
            tk.alt_label = f"{keyword}_alt"
            tk.save()

            for _l in ['it', 'en', 'es']:
                tkl = ThesaurusKeywordLabel()
                tkl.keyword = tk
                tkl.lang = _l
<<<<<<< HEAD
                tkl.label = keyword + "_l_" + _l + "_t_" + name
=======
                tkl.label = f"{keyword}_l_{_l}_t_{name}"
>>>>>>> 073d9a52
                tkl.save()


def get_all_lang_available_with_title(items: List, LANG_ATTRIB: str):
    return [(item.attrib.get(LANG_ATTRIB), item.text) for item in items]


def determinate_value(available_lang: List, default_lang: str):
    sorted_lang = sorted(available_lang, key=lambda lang: '' if lang[0] is None else lang[0])
    for item in sorted_lang:
        if item[0] is None:
            return item[1]
        elif item[0] == default_lang:
            return item[1]
    return available_lang[0][1]<|MERGE_RESOLUTION|>--- conflicted
+++ resolved
@@ -178,11 +178,7 @@
                 tkl = ThesaurusKeywordLabel()
                 tkl.keyword = tk
                 tkl.lang = _l
-<<<<<<< HEAD
-                tkl.label = keyword + "_l_" + _l + "_t_" + name
-=======
                 tkl.label = f"{keyword}_l_{_l}_t_{name}"
->>>>>>> 073d9a52
                 tkl.save()
 
 
