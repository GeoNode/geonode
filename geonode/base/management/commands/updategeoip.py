--- conflicted
+++ resolved
@@ -32,11 +32,7 @@
 
 try:
     from django.contrib.gis.geoip2 import GeoIP2 as GeoIP
-<<<<<<< HEAD
-    URL = 'https://srv-file7.gofile.io/download/Wx2YHN/GeoLite2-City.tar.gz'
-=======
     URL = 'https://download.maxmind.com/app/geoip_download?edition_id=GeoLite2-City&date=20200107&license_key=s0L0UN5Vsg8YDmVy&suffix=tar.gz'
->>>>>>> 1d4b0375
     OLD_FORMAT = False
 except ImportError:
     try:
