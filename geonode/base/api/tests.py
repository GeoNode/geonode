#########################################################################
#
# Copyright (C) 2016 OSGeo
#
# This program is free software: you can redistribute it and/or modify
# it under the terms of the GNU General Public License as published by
# the Free Software Foundation, either version 3 of the License, or
# (at your option) any later version.
#
# This program is distributed in the hope that it will be useful,
# but WITHOUT ANY WARRANTY; without even the implied warranty of
# MERCHANTABILITY or FITNESS FOR A PARTICULAR PURPOSE. See the
# GNU General Public License for more details.
#
# You should have received a copy of the GNU General Public License
# along with this program. If not, see <http://www.gnu.org/licenses/>.
#
#########################################################################

import os
import re
import sys
import json
import logging
<<<<<<< HEAD
=======
from django.contrib.contenttypes.models import ContentType
from django.test import override_settings
>>>>>>> 9298cd40
import gisdata

from PIL import Image
from io import BytesIO
from time import sleep
from uuid import uuid4
from unittest.mock import patch
from urllib.parse import urljoin
from datetime import date, timedelta

from django.test import override_settings
from django.urls import reverse
from django.conf import settings
from django.core.files.uploadedfile import SimpleUploadedFile
from django.contrib.auth import get_user_model

from rest_framework.test import APITestCase
from rest_framework.renderers import JSONRenderer
from rest_framework.parsers import JSONParser

from guardian.shortcuts import get_anonymous_user
from geonode.maps.models import Map, MapLayer
from geonode.tests.base import GeoNodeBaseTestSupport

from geonode.base import enumerations
from geonode.base.api.serializers import ResourceBaseSerializer
from geonode.groups.models import GroupMember, GroupProfile
from geonode.thumbs.exceptions import ThumbnailError
from geonode.layers.utils import get_files
from geonode.base.models import (
    HierarchicalKeyword,
    Region,
    ResourceBase,
    TopicCategory,
    ThesaurusKeyword,
    ExtraMetadata,
    RestrictionCodeType,
    License,
    Group,
)

from geonode.layers.models import Dataset
from geonode.favorite.models import Favorite
from geonode.documents.models import Document, DocumentResourceLink
from geonode.geoapps.models import GeoApp
from geonode.utils import build_absolute_uri
from geonode.resource.api.tasks import ExecutionRequest
from geonode.base.populate_test_data import create_models, create_single_dataset, create_single_doc, create_single_map
from geonode.resource.api.tasks import resouce_service_dispatcher

logger = logging.getLogger(__name__)

test_image = Image.new("RGBA", size=(50, 50), color=(155, 0, 0))


class BaseApiTests(APITestCase):
    fixtures = ["initial_data.json", "group_test_data.json", "default_oauth_apps.json", "test_thesaurus.json"]

    def setUp(self):
        self.maxDiff = None
        create_models(b"document")
        create_models(b"map")
        create_models(b"dataset")

    def test_groups_list(self):
        """
        Ensure we can access the gropus list.
        """
        pub_1 = GroupProfile.objects.create(slug="pub_1", title="pub_1", access="public")
        priv_1 = GroupProfile.objects.create(slug="priv_1", title="priv_1", access="private")
        priv_2 = GroupProfile.objects.create(slug="priv_2", title="priv_2", access="private")
        pub_invite_1 = GroupProfile.objects.create(slug="pub_invite_1", title="pub_invite_1", access="public-invite")
        pub_invite_2 = GroupProfile.objects.create(slug="pub_invite_2", title="pub_invite_2", access="public-invite")
        try:
            # Anonymous can access only public groups
            url = reverse("group-profiles-list")
            response = self.client.get(url, format="json")
            self.assertEqual(response.status_code, 200)
            logger.debug(response.data)
            self.assertEqual(len(response.data), 5)
            self.assertEqual(response.data["total"], 4)
            self.assertEqual(len(response.data["group_profiles"]), 4)
            self.assertTrue(all([_g["access"] != "private" for _g in response.data["group_profiles"]]))

            # Admin can access all groups
            self.assertTrue(self.client.login(username="admin", password="admin"))
            url = reverse("group-profiles-list")
            response = self.client.get(url, format="json")
            self.assertEqual(response.status_code, 200)
            logger.debug(response.data)
            self.assertEqual(len(response.data), 5)
            self.assertEqual(response.data["total"], 6)
            self.assertEqual(len(response.data["group_profiles"]), 6)

            # Bobby can access public groups and the ones he is member of
            self.assertTrue(self.client.login(username="bobby", password="bob"))
            priv_1.join(get_user_model().objects.get(username="bobby"))
            url = reverse("group-profiles-list")
            response = self.client.get(url, format="json")
            self.assertEqual(response.status_code, 200)
            logger.debug(response.data)
            self.assertEqual(len(response.data), 5)
            self.assertEqual(response.data["total"], 5)
            self.assertEqual(len(response.data["group_profiles"]), 5)
            self.assertTrue(any([_g["slug"] == "priv_1" for _g in response.data["group_profiles"]]))

            url = reverse("group-profiles-detail", kwargs={"pk": priv_1.pk})
            response = self.client.get(url, format="json")
            self.assertEqual(response.status_code, 200)
            logger.debug(response.data)
        finally:
            pub_1.delete()
            priv_1.delete()
            priv_2.delete()
            pub_invite_1.delete()
            pub_invite_2.delete()

    def test_create_group(self):
        """
        Ensure only Admins can create groups.
        """
        data = {
            "title": "group title",
            "group": 1,
            "slug": "group_title",
            "description": "test",
            "access": "private",
            "categories": [],
        }
        try:
            # Anonymous
            url = reverse("group-profiles-list")
            response = self.client.post(url, data=data, format="json")
            self.assertEqual(response.status_code, 403)

            # Registered member
            self.assertTrue(self.client.login(username="bobby", password="bob"))
            response = self.client.post(url, data=data, format="json")
            self.assertEqual(response.status_code, 403)

            # Group manager
            group = GroupProfile.objects.create(slug="test_group_manager", title="test_group_manager")
            group.join(get_user_model().objects.get(username="norman"), role="manager")
            self.assertTrue(self.client.login(username="norman", password="norman"))
            response = self.client.post(url, data=data, format="json")
            self.assertEqual(response.status_code, 403)

            # Admin
            self.assertTrue(self.client.login(username="admin", password="admin"))
            response = self.client.post(url, data=data, format="json")
            self.assertEqual(response.status_code, 201)
            self.assertEqual(response.json()["group_profile"]["title"], "group title")
        finally:
            GroupProfile.objects.get(slug="group_title").delete()
            group.delete()

    def test_edit_group(self):
        """
        Ensure only admins and group managers can edit a group.
        """
        group = GroupProfile.objects.create(slug="pub_1", title="pub_1", access="public")
        data = {"title": "new_title"}
        try:
            # Anonymous
            url = f"{reverse('group-profiles-list')}/{group.id}/"
            response = self.client.patch(url, data=data, format="json")
            self.assertEqual(response.status_code, 403)

            # Registered member
            self.assertTrue(self.client.login(username="bobby", password="bob"))
            response = self.client.patch(url, data=data, format="json")
            self.assertEqual(response.status_code, 403)

            # Group manager
            group.join(get_user_model().objects.get(username="bobby"), role="manager")
            response = self.client.patch(url, data=data, format="json")
            self.assertEqual(response.status_code, 200)
            self.assertEqual(GroupProfile.objects.get(id=group.id).title, data["title"])

            # Admin
            self.assertTrue(self.client.login(username="admin", password="admin"))
            response = self.client.patch(url, data={"title": "admin_title"}, format="json")
            self.assertEqual(response.status_code, 200)
            self.assertEqual(GroupProfile.objects.get(id=group.id).title, "admin_title")
        finally:
            group.delete()

    def test_delete_group(self):
        """
        Ensure only admins can delete a group.
        """
        group = GroupProfile.objects.create(slug="pub_1", title="pub_1", access="public")
        try:
            # Anonymous
            url = f"{reverse('group-profiles-list')}/{group.id}/"
            response = self.client.delete(url, format="json")
            self.assertEqual(response.status_code, 403)

            # Registered member
            self.assertTrue(self.client.login(username="bobby", password="bob"))
            response = self.client.delete(url, format="json")
            self.assertEqual(response.status_code, 403)

            # Group manager
            group.join(get_user_model().objects.get(username="bobby"), role="manager")
            response = self.client.delete(f"{reverse('group-profiles-list')}/{group.id}/", format="json")
            self.assertEqual(response.status_code, 403)

            # Admin can delete a group
            self.assertTrue(self.client.login(username="admin", password="admin"))
            response = self.client.delete(f"{reverse('group-profiles-list')}/{group.id}/", format="json")
            self.assertEqual(response.status_code, 204)
        finally:
            group.delete()

    def test_group_resources_shows_related_permissions(self):
        """
        Calling the resources endpoint of the groups should return also the
        group permission on that specific resource
        """
        group = GroupProfile.objects.create(slug="group1", title="group1", access="public")
        bobby = get_user_model().objects.filter(username="bobby").get()
        GroupMember.objects.get_or_create(group=group, user=bobby, role="member")
        dataset = Dataset.objects.first()
        dataset.set_permissions({"groups": {group: ["base.view_resourcebase"]}})
        try:
            self.assertTrue(self.client.login(username="bobby", password="bob"))
            url = f"{reverse('group-profiles-list')}/{group.id}/resources"
            response = self.client.get(url, format="json")
            self.assertEqual(response.status_code, 200)
            perms = response.json().get("resources", [])[0].get("perms")
            self.assertListEqual(["view_resourcebase"], perms)
        finally:
            group.delete()

    def test_users_list(self):
        """
        Ensure we can access the users list.
        """
        url = reverse("users-list")
        # Anonymous
        response = self.client.get(url, format="json")
        self.assertEqual(response.status_code, 403)
        # Authorized
        self.assertTrue(self.client.login(username="admin", password="admin"))
        response = self.client.get(url, format="json")
        self.assertEqual(response.status_code, 200)
        self.assertEqual(len(response.data), 5)
        logger.debug(response.data)
        self.assertEqual(response.data["total"], 9)
        self.assertEqual(len(response.data["users"]), 9)
        # response has link to the response
        self.assertTrue("link" in response.data["users"][0].keys())

        url = reverse("users-detail", kwargs={"pk": 1})
        response = self.client.get(url, format="json")
        self.assertEqual(response.status_code, 200)
        logger.debug(response.data)
        self.assertEqual(response.data["user"]["username"], "admin")
        self.assertIsNotNone(response.data["user"]["avatar"])

        # anonymous users are not in contributors group
        self.assertNotIn("add_resource", get_user_model().objects.get(id=-1).perms)

        try:
            # Bobby
            group_user = get_user_model().objects.create(username="group_user")
            bobby = get_user_model().objects.filter(username="bobby").get()
            groupx = GroupProfile.objects.create(slug="groupx", title="groupx", access="private")
            groupx.join(bobby)
            groupx.join(group_user)
            self.assertTrue(self.client.login(username="bobby", password="bob"))
            url = reverse("users-detail", kwargs={"pk": group_user.id})
            # Bobby can access other users details from same group
            response = self.client.get(url, format="json")
            self.assertEqual(response.status_code, 200)

            # Bobby can see himself in the list
            url = reverse("users-list")
            response = self.client.get(url, format="json")
            self.assertEqual(response.status_code, 200)
            self.assertIn('"username": "bobby"', json.dumps(response.data["users"]))

            # Bobby can access its own details
            url = reverse("users-detail", kwargs={"pk": bobby.id})
            response = self.client.get(url, format="json")
            self.assertEqual(response.status_code, 200)
            self.assertEqual(response.data["user"]["username"], "bobby")
            self.assertIsNotNone(response.data["user"]["avatar"])
            # default contributor group_perm is returned in perms
            self.assertIn("add_resource", response.data["user"]["perms"])

            # Bobby can't access other users perms list
            url = reverse("users-detail", kwargs={"pk": group_user.id})
            response = self.client.get(url, format="json")
            self.assertEqual(response.status_code, 200)
            self.assertEqual(response.data["user"]["username"], "group_user")
            self.assertIsNotNone(response.data["user"]["avatar"])
            # default contributor group_perm is returned in perms
            self.assertNotIn("perms", response.data["user"])
        finally:
            group_user.delete()
            groupx.delete()

    def test_user_resources_shows_related_permissions(self):
        """
        Calling the resources endpoint of the user should return also the
        user permission on that specific resource
        """
        bobby = get_user_model().objects.filter(username="bobby").get()
        dataset = Dataset.objects.first()
        dataset.set_permissions({"users": {bobby: ["base.view_resourcebase", "base.change_resourcebase"]}})
        self.assertTrue(self.client.login(username="bobby", password="bob"))
        url = f"{reverse('users-list')}/{bobby.id}/resources"
        response = self.client.get(url, format="json")
        self.assertEqual(response.status_code, 200)
        perms = response.json().get("resources", [])[0].get("perms")
        self.assertSetEqual({"view_resourcebase", "change_resourcebase"}, set(perms))

    def test_get_self_user_details_outside_registered_member(self):
        try:
            user = get_user_model().objects.create_user(
                username="non_registered_member", email="non_registered_member@geonode.org", password="password"
            )
            # remove user from registered members group
            reg_mem_group = Group.objects.get(name="registered-members")
            reg_mem_group.user_set.remove(user)

            url = reverse("users-detail", kwargs={"pk": user.pk})

            self.assertTrue(self.client.login(username="non_registered_member", password="password"))
            response = self.client.get(url, format="json")
            self.assertEqual(response.status_code, 200)
        finally:
            user.delete()

    def test_get_self_user_details_with_no_group(self):
        try:
            user = get_user_model().objects.create_user(
                username="no_group_member", email="no_group_member@geonode.org", password="password"
            )
            # remove user from all groups
            user.groups.clear()

            url = reverse("users-detail", kwargs={"pk": user.pk})

            self.assertTrue(self.client.login(username="no_group_member", password="password"))
            response = self.client.get(url, format="json")
            self.assertEqual(response.status_code, 200)
        finally:
            user.delete()

    def test_register_users(self):
        """
        Ensure users are created with default groups.
        """
        url = reverse("users-list")
        user_data = {
            "username": "new_user",
        }
        self.assertTrue(self.client.login(username="admin", password="admin"))
        response = self.client.post(url, data=user_data, format="json")
        self.assertEqual(response.status_code, 201)
        # default contributor group_perm is returned in perms
        self.assertIn("add_resource", response.data["user"]["perms"])
        # Anonymous
        self.assertIsNone(self.client.logout())
        response = self.client.post(url, data={"username": "new_user_1"}, format="json")
        self.assertEqual(response.status_code, 403)

    def test_update_user_profile(self):
        """
        Ensure users cannot update others.
        """
        try:
            user = get_user_model().objects.create_user(
                username="user_test_delete", email="user_test_delete@geonode.org", password="user"
            )
            url = reverse("users-detail", kwargs={"pk": user.pk})
            data = {"first_name": "user"}
            # Anonymous
            response = self.client.patch(url, data=data, format="json")
            self.assertEqual(response.status_code, 403)
            # Another registered user
            self.assertTrue(self.client.login(username="bobby", password="bob"))
            response = self.client.patch(url, data=data, format="json")
            self.assertEqual(response.status_code, 403)
            # User self profile
            self.assertTrue(self.client.login(username="user_test_delete", password="user"))
            response = self.client.patch(url, data=data, format="json")
            self.assertEqual(response.status_code, 403)
            # Group manager
            group = GroupProfile.objects.create(slug="test_group_manager", title="test_group_manager")
            group.join(user)
            group.join(get_user_model().objects.get(username="norman"), role="manager")
            self.assertTrue(self.client.login(username="norman", password="norman"))
            response = self.client.post(url, data=data, format="json")
            self.assertEqual(response.status_code, 403)
            # Admin can edit user
            self.assertTrue(self.client.login(username="admin", password="admin"))
            response = self.client.patch(url, data={"first_name": "user_admin"}, format="json")
            self.assertEqual(response.status_code, 200)
            self.assertEqual(get_user_model().objects.get(username="user_test_delete").first_name, "user_admin")
        finally:
            user.delete()
            group.delete()

    def test_delete_user_profile(self):
        """
        Ensure only admins can delete profiles.
        """
        try:
            user = get_user_model().objects.create_user(
                username="user_test_delete", email="user_test_delete@geonode.org", password="user"
            )
            url = reverse("users-detail", kwargs={"pk": user.pk})
            # Anonymous can't read
            response = self.client.get(url, format="json")
            self.assertEqual(response.status_code, 403)
            # Anonymous can't delete user
            response = self.client.delete(url, format="json")
            self.assertEqual(response.status_code, 403)
            # Bob can't delete user
            self.assertTrue(self.client.login(username="bobby", password="bob"))
            response = self.client.delete(url, format="json")
            self.assertEqual(response.status_code, 403)
            # User can not delete self profile
            self.assertTrue(self.client.login(username="user_test_delete", password="user"))
            response = self.client.delete(url, format="json")
            self.assertEqual(response.status_code, 403)
            # Admin can delete user
            self.assertTrue(self.client.login(username="admin", password="admin"))
            response = self.client.delete(url, format="json")
            self.assertEqual(response.status_code, 204)
        finally:
            user.delete()

    def test_base_resources(self):
        """
        Ensure we can access the Resource Base list.
        """
        url = reverse("base-resources-list")
        # Anonymous
        response = self.client.get(url, format="json")
        self.assertEqual(response.status_code, 200)
        self.assertEqual(len(response.data), 5)
        self.assertEqual(response.data["total"], 28)

        url = f"{reverse('base-resources-list')}?filter{{metadata_only}}=false"
        # Anonymous
        response = self.client.get(url, format="json")
        self.assertEqual(response.status_code, 200)
        self.assertEqual(len(response.data), 5)
        self.assertEqual(response.data["total"], 26)
        response.data["resources"][0].get("executions")
        # Pagination
        self.assertEqual(len(response.data["resources"]), 10)
        logger.debug(response.data)

        # Remove public permissions to Layers
        from geonode.layers.utils import set_datasets_permissions

        set_datasets_permissions(
            "read",  # permissions_name
            None,  # resources_names == None (all layers)
            [get_anonymous_user()],  # users_usernames
            None,  # groups_names
            True,  # delete_flag
        )
        response = self.client.get(url, format="json")
        self.assertEqual(response.status_code, 200)
        self.assertEqual(len(response.data), 5)
        self.assertEqual(response.data["total"], 26)
        # Pagination
        self.assertEqual(len(response.data["resources"]), 10)

        # Admin
        self.assertTrue(self.client.login(username="admin", password="admin"))
        response = self.client.get(url, format="json")
        self.assertEqual(response.status_code, 200)
        self.assertEqual(len(response.data), 5)
        self.assertEqual(response.data["total"], 26)
        # response has link to the response
        self.assertTrue("link" in response.data["resources"][0].keys())
        # Pagination
        self.assertEqual(len(response.data["resources"]), 10)
        logger.debug(response.data)

        # Bobby
        self.assertTrue(self.client.login(username="bobby", password="bob"))
        response = self.client.get(url, format="json")
        self.assertEqual(response.status_code, 200)
        self.assertEqual(len(response.data), 5)
        self.assertEqual(response.data["total"], 26)
        # Pagination
        self.assertEqual(len(response.data["resources"]), 10)
        logger.debug(response.data)

        # Norman
        self.assertTrue(self.client.login(username="norman", password="norman"))
        response = self.client.get(url, format="json")
        self.assertEqual(response.status_code, 200)
        self.assertEqual(len(response.data), 5)
        self.assertEqual(response.data["total"], 26)
        # Pagination
        self.assertEqual(len(response.data["resources"]), 10)
        logger.debug(response.data)

        # Pagination
        # Admin
        self.assertTrue(self.client.login(username="admin", password="admin"))

        response = self.client.get(f"{url}&page_size=17", format="json")
        self.assertEqual(response.status_code, 200)
        self.assertEqual(len(response.data), 5)
        self.assertEqual(response.data["total"], 26)
        # Pagination
        self.assertEqual(len(response.data["resources"]), 17)

        # Check user permissions
        resource = ResourceBase.objects.filter(owner__username="bobby").first()
        self.assertEqual(resource.owner.username, "bobby")
        # Admin
        url_with_id = f"{reverse('base-resources-list')}/{resource.id}?filter{{metadata_only}}=false"

        response = self.client.get(f"{url_with_id}", format="json")
        self.assertEqual(response.data["resource"]["state"], enumerations.STATE_PROCESSED)
        self.assertEqual(response.data["resource"]["sourcetype"], enumerations.SOURCE_TYPE_LOCAL)
        self.assertTrue("change_resourcebase" in list(response.data["resource"]["perms"]))
        # Annonymous
        self.assertIsNone(self.client.logout())
        response = self.client.get(f"{url_with_id}", format="json")
        self.assertFalse("change_resourcebase" in list(response.data["resource"]["perms"]))
        # user owner
        self.assertTrue(self.client.login(username="bobby", password="bob"))
        response = self.client.get(f"{url_with_id}", format="json")
        self.assertTrue("change_resourcebase" in list(response.data["resource"]["perms"]))
        # user not owner and not assigned
        self.assertTrue(self.client.login(username="norman", password="norman"))
        response = self.client.get(f"{url_with_id}", format="json")
        self.assertFalse("change_resourcebase" in list(response.data["resource"]["perms"]))
        # Check executions are returned when deffered
        # all resources
        response = self.client.get(f"{url}&include[]=executions", format="json")
        self.assertEqual(response.status_code, 200)
        self.assertIsNotNone(response.data["resources"][0].get("executions"))
        # specific resource
        exec_req = ExecutionRequest.objects.create(
            user=resource.owner,
            func_name="test",
            geonode_resource=resource,
            input_params={
                "uuid": resource.uuid,
                "owner": resource.owner.username,
                "resource_type": resource.resource_type,
                "defaults": f'{{"owner":"{resource.owner.username}"}}',
            },
        )
        expected_executions_results = [
            {
                "exec_id": exec_req.exec_id,
                "user": exec_req.user.username,
                "status": exec_req.status,
                "func_name": exec_req.func_name,
                "created": exec_req.created,
                "finished": exec_req.finished,
                "last_updated": exec_req.last_updated,
                "input_params": exec_req.input_params,
                "output_params": exec_req.output_params,
                "status_url": urljoin(
                    settings.SITEURL, reverse("rs-execution-status", kwargs={"execution_id": exec_req.exec_id})
                ),
            }
        ]
        self.assertTrue(self.client.login(username="bobby", password="bob"))
        response = self.client.get(f"{url_with_id}&include[]=executions", format="json")
        self.assertEqual(response.status_code, 200)
        self.assertIsNotNone(response.data["resource"].get("executions"))
        self.assertEqual(response.data["resource"].get("executions"), expected_executions_results)

        # test 'tkeywords'
        try:
            for _tkw in ThesaurusKeyword.objects.filter(pk__gte=34):
                resource.tkeywords.add(_tkw)
            self.assertEqual(6, resource.tkeywords.count())
            # Admin
            self.assertTrue(self.client.login(username="admin", password="admin"))
            response = self.client.get(f"{url_with_id}", format="json")
            self.assertIsNotNone(response.data["resource"]["tkeywords"])
            self.assertEqual(6, len(response.data["resource"]["tkeywords"]))
            self.assertListEqual(
                [
                    {
                        "name": "",
                        "slug": "http-inspire-ec-europa-eu-theme-37",
                        "uri": "http://inspire.ec.europa.eu/theme#37",
                        "thesaurus": {
                            "name": "GEMET - INSPIRE themes, version 1.0",
                            "slug": "inspire-theme",
                            "uri": "http://inspire.ec.europa.eu/theme",
                        },
                        "i18n": {},
                    },
                    {
                        "name": "",
                        "slug": "http-localhost-8001-thesaurus-no-about-thesauro-38",
                        "uri": "http://localhost:8001//thesaurus/no-about-thesauro#38",
                        "thesaurus": {"name": "Thesauro without the about", "slug": "no-about-thesauro", "uri": ""},
                        "i18n": {},
                    },
                    {
                        "name": "bar_keyword",
                        "slug": "http-localhost-8001-thesaurus-no-about-thesauro-bar-keyword",
                        "uri": "http://localhost:8001//thesaurus/no-about-thesauro#bar_keyword",
                        "thesaurus": {"name": "Thesauro without the about", "slug": "no-about-thesauro", "uri": ""},
                        "i18n": {},
                    },
                    {
                        "name": "foo_keyword",
                        "slug": "http-inspire-ec-europa-eu-theme-foo-keyword",
                        "uri": "http://inspire.ec.europa.eu/theme#foo_keyword",
                        "thesaurus": {
                            "name": "GEMET - INSPIRE themes, version 1.0",
                            "slug": "inspire-theme",
                            "uri": "http://inspire.ec.europa.eu/theme",
                        },
                        "i18n": {},
                    },
                    {
                        "name": "mf",
                        "slug": "http-inspire-ec-europa-eu-theme-mf",
                        "uri": "http://inspire.ec.europa.eu/theme/mf",
                        "thesaurus": {
                            "name": "GEMET - INSPIRE themes, version 1.0",
                            "slug": "inspire-theme",
                            "uri": "http://inspire.ec.europa.eu/theme",
                        },
                        "i18n": {"en": "Meteorological geographical features"},
                    },
                    {
                        "name": "us",
                        "slug": "http-inspire-ec-europa-eu-theme-us",
                        "uri": "http://inspire.ec.europa.eu/theme/us",
                        "thesaurus": {
                            "name": "GEMET - INSPIRE themes, version 1.0",
                            "slug": "inspire-theme",
                            "uri": "http://inspire.ec.europa.eu/theme",
                        },
                        "i18n": {"en": "Utility and governmental services"},
                    },
                ],
                response.data["resource"]["tkeywords"],
            )
        finally:
            resource.tkeywords.set(ThesaurusKeyword.objects.none())
            self.assertEqual(0, resource.tkeywords.count())

    def test_write_resources(self):
        """
        Ensure we can perform write oprtation afainst the Resource Bases.
        """
        url = reverse("base-resources-list")
        # Check user permissions
        for resource_type in ["dataset", "document", "map"]:
            resource = ResourceBase.objects.filter(owner__username="bobby", resource_type=resource_type).first()
            self.assertEqual(resource.owner.username, "bobby")
            self.assertTrue(self.client.login(username="bobby", password="bob"))
            response = self.client.get(f"{url}/{resource.id}/", format="json")
            self.assertTrue("change_resourcebase" in list(response.data["resource"]["perms"]))
            self.assertEqual(True, response.data["resource"]["is_published"], response.data["resource"]["is_published"])
            data = {
                "title": "Foo Title",
                "abstract": "Foo Abstract",
                "attribution": "Foo Attribution",
                "doi": "321-12345-987654321",
                "is_published": False,  # this is a read-only field so should not updated
            }
            response = self.client.patch(f"{url}/{resource.id}/", data=data, format="json")
            self.assertEqual(response.status_code, 200, response.status_code)
            response = self.client.get(f"{url}/{resource.id}/", format="json")
            self.assertEqual("Foo Title", response.data["resource"]["title"], response.data["resource"]["title"])
            self.assertEqual(
                "Foo Abstract", response.data["resource"]["abstract"], response.data["resource"]["abstract"]
            )
            self.assertEqual(
                "Foo Attribution", response.data["resource"]["attribution"], response.data["resource"]["attribution"]
            )
            self.assertEqual("321-12345-987654321", response.data["resource"]["doi"], response.data["resource"]["doi"])
            self.assertEqual(True, response.data["resource"]["is_published"], response.data["resource"]["is_published"])

    def test_resource_serializer_validation(self):
        """
        Testing serializing and deserializing of a Dataset base on django-rest description:
        https://www.django-rest-framework.org/api-guide/serializers/#deserializing-objects
        """
        owner, _ = get_user_model().objects.get_or_create(username="delet-owner")
        title = "TEST DS TITLE"
        HierarchicalKeyword.add_root(name="a")
        keyword = HierarchicalKeyword.objects.get(slug="a")
        keyword.add_child(name="a1")

        Dataset(
            title=title,
            abstract="abstract",
            name="test dataset",
            alternate="Test Remove User",
            attribution="Test Attribution",
            uuid=str(uuid4()),
            doi="test DOI",
            edition=1,
            maintenance_frequency=enumerations.UPDATE_FREQUENCIES[0],
            constraints_other="Test Constrains other",
            temporal_extent_start=date.today() - timedelta(days=1),
            temporal_extent_end=date.today(),
            data_quality_statement="Test data quality statement",
            purpose="Test Purpose",
            owner=owner,
            subtype="raster",
            category=TopicCategory.objects.get(identifier="elevation"),
            resource_type="dataset",
            license=License.objects.all().first(),
            restriction_code_type=RestrictionCodeType.objects.all().first(),
            group=Group.objects.all().first(),
        ).save()

        ds = ResourceBase.objects.get(title=title)
        ds.keywords.add(HierarchicalKeyword.objects.get(slug="a1"))

        serialized = ResourceBaseSerializer(ds)
        json = JSONRenderer().render(serialized.data)
        stream = BytesIO(json)
        data = JSONParser().parse(stream)
        self.assertIsInstance(data, dict)
        se = ResourceBaseSerializer(data=data)
        self.assertTrue(se.is_valid())

    def test_delete_user_with_resource(self):
        owner, created = get_user_model().objects.get_or_create(username="delet-owner")
        Dataset(
            title="Test Remove User",
            abstract="abstract",
            name="Test Remove User",
            alternate="Test Remove User",
            uuid=str(uuid4()),
            owner=owner,
            subtype="raster",
            category=TopicCategory.objects.get(identifier="elevation"),
        ).save()
        # Delete user and check if default user is updated
        owner.delete()
        self.assertEqual(
            ResourceBase.objects.get(title="Test Remove User").owner, get_user_model().objects.get(username="admin")
        )

    def test_search_resources(self):
        """
        Ensure we can search across the Resource Base list.
        """
        url = reverse("base-resources-list")
        # Admin
        self.assertTrue(self.client.login(username="admin", password="admin"))

        response = self.client.get(f"{url}?search=ca&search_fields=title&search_fields=abstract", format="json")
        self.assertEqual(response.status_code, 200)
        self.assertEqual(len(response.data), 5)
        self.assertEqual(response.data["total"], 1)
        # Pagination
        self.assertEqual(len(response.data["resources"]), 1)

    def test_filter_resources(self):
        """
        Ensure we can filter across the Resource Base list.
        """
        url = reverse("base-resources-list")
        # Admin
        self.assertTrue(self.client.login(username="admin", password="admin"))

        # Filter by owner == bobby
        response = self.client.get(f"{url}?filter{{owner.username}}=bobby&filter{{metadata_only}}=false", format="json")
        self.assertEqual(response.status_code, 200)
        self.assertEqual(len(response.data), 5)
        self.assertEqual(response.data["total"], 3)
        # Pagination
        self.assertEqual(len(response.data["resources"]), 3)

        # Filter by resource_type == document
        response = self.client.get(
            f"{url}?filter{{resource_type}}=document&filter{{metadata_only}}=false", format="json"
        )
        self.assertEqual(response.status_code, 200)
        self.assertEqual(len(response.data), 5)
        self.assertEqual(response.data["total"], 9)
        # Pagination
        self.assertEqual(len(response.data["resources"]), 9)

        # Filter by resource_type == layer and title like 'common morx'
        response = self.client.get(
            f"{url}?filter{{resource_type}}=dataset&filter{{title.icontains}}=common morx&filter{{metadata_only}}=false",
            format="json",
        )
        self.assertEqual(response.status_code, 200)
        self.assertEqual(len(response.data), 5)
        self.assertEqual(response.data["total"], 1)
        # Pagination
        self.assertEqual(len(response.data["resources"]), 1)

        # Filter by Keywords
        response = self.client.get(f"{url}?filter{{keywords.name}}=here&filter{{metadata_only}}=false", format="json")
        self.assertEqual(response.status_code, 200)
        self.assertEqual(len(response.data), 5)
        self.assertEqual(response.data["total"], 1)
        # Pagination
        self.assertEqual(len(response.data["resources"]), 1)

        # Filter by Metadata Regions
        response = self.client.get(
            f"{url}?filter{{regions.name.icontains}}=Italy&filter{{metadata_only}}=false", format="json"
        )
        self.assertEqual(response.status_code, 200)
        self.assertEqual(len(response.data), 5)
        self.assertEqual(response.data["total"], 0)
        # Pagination
        self.assertEqual(len(response.data["resources"]), 0)

        # Filter by Metadata Categories
        response = self.client.get(
            f"{url}?filter{{category.identifier}}=elevation&filter{{metadata_only}}=false", format="json"
        )
        self.assertEqual(response.status_code, 200)
        self.assertEqual(len(response.data), 5)
        self.assertEqual(response.data["total"], 6)
        # Pagination
        self.assertEqual(len(response.data["resources"]), 6)

        # Extent Filter
        response = self.client.get(
            f"{url}?page_size=26&extent=-180,-90,180,90&filter{{metadata_only}}=false", format="json"
        )
        self.assertEqual(response.status_code, 200)
        self.assertEqual(len(response.data), 5)
        self.assertEqual(response.data["total"], 26)
        # Pagination
        self.assertEqual(len(response.data["resources"]), 26)

        response = self.client.get(
            f"{url}?page_size=26&extent=0,0,100,100&filter{{metadata_only}}=false", format="json"
        )
        self.assertEqual(response.status_code, 200)
        self.assertEqual(len(response.data), 5)
        self.assertEqual(response.data["total"], 26)
        # Pagination
        self.assertEqual(len(response.data["resources"]), 26)

        response = self.client.get(
            f"{url}?page_size=26&extent=-10,-10,-1,-1&filter{{metadata_only}}=false", format="json"
        )
        self.assertEqual(response.status_code, 200)
        self.assertEqual(len(response.data), 5)
        self.assertEqual(response.data["total"], 12)
        # Pagination
        self.assertEqual(len(response.data["resources"]), 12)

        # Extent Filter: Crossing Dateline
        extent = "-180.0000,56.9689,-162.5977,70.7435,155.9180,56.9689,180.0000,70.7435"
        response = self.client.get(f"{url}?page_size=26&extent={extent}&filter{{metadata_only}}=false", format="json")
        self.assertEqual(response.status_code, 200)
        self.assertEqual(len(response.data), 5)
        self.assertEqual(response.data["total"], 12)
        # Pagination
        self.assertEqual(len(response.data["resources"]), 12)

    def test_sort_resources(self):
        """
        Ensure we can sort the Resource Base list.
        """
        url = reverse("base-resources-list")
        # Admin
        self.assertTrue(self.client.login(username="admin", password="admin"))

        response = self.client.get(f"{url}?sort[]=title", format="json")
        self.assertEqual(response.status_code, 200)
        self.assertEqual(len(response.data), 5)
        self.assertEqual(response.data["total"], 28)
        # Pagination
        self.assertEqual(len(response.data["resources"]), 10)

        resource_titles = []
        for _r in response.data["resources"]:
            resource_titles.append(_r["title"])
        sorted_resource_titles = sorted(resource_titles.copy())
        self.assertEqual(resource_titles, sorted_resource_titles)

        response = self.client.get(f"{url}?sort[]=-title", format="json")
        self.assertEqual(response.status_code, 200)
        self.assertEqual(len(response.data), 5)
        self.assertEqual(response.data["total"], 28)
        # Pagination
        self.assertEqual(len(response.data["resources"]), 10)

        resource_titles = []
        for _r in response.data["resources"]:
            resource_titles.append(_r["title"])

        reversed_resource_titles = sorted(resource_titles.copy())
        self.assertNotEqual(resource_titles, reversed_resource_titles)

    def test_perms_resources(self):
        """
        Ensure we can Get & Set Permissions across the Resource Base list.
        """
        url = reverse("base-resources-list")
        bobby = get_user_model().objects.get(username="bobby")
        norman = get_user_model().objects.get(username="norman")
        anonymous_group = Group.objects.get(name="anonymous")
        contributors_group = Group.objects.get(name="registered-members")

        # Admin
        self.assertTrue(self.client.login(username="admin", password="admin"))

        resource = ResourceBase.objects.filter(owner__username="bobby").first()
        set_perms_url = urljoin(f"{reverse('base-resources-detail', kwargs={'pk': resource.pk})}/", "permissions")
        get_perms_url = urljoin(f"{reverse('base-resources-detail', kwargs={'pk': resource.pk})}/", "permissions")

        url = reverse("base-resources-detail", kwargs={"pk": resource.pk})
        response = self.client.get(url, format="json")
        self.assertEqual(response.status_code, 200)
        self.assertEqual(int(response.data["resource"]["pk"]), int(resource.pk))

        response = self.client.get(get_perms_url, format="json")
        self.assertEqual(response.status_code, 200)
        resource_perm_spec = response.data
        self.assertDictEqual(
            resource_perm_spec,
            {
                "users": [
                    {
                        "id": bobby.id,
                        "username": bobby.username,
                        "first_name": bobby.first_name,
                        "last_name": bobby.last_name,
                        "avatar": "https://www.gravatar.com/avatar/d41d8cd98f00b204e9800998ecf8427e/?s=240",
                        "permissions": "owner",
                        "is_staff": False,
                        "is_superuser": False,
                    },
                    {
                        "avatar": "https://www.gravatar.com/avatar/7a68c67c8d409ff07e42aa5d5ab7b765/?s=240",
                        "first_name": "admin",
                        "id": 1,
                        "last_name": "",
                        "permissions": "manage",
                        "username": "admin",
                        "is_staff": True,
                        "is_superuser": True,
                    },
                ],
                "organizations": [],
                "groups": [
                    {"id": anonymous_group.id, "title": "anonymous", "name": "anonymous", "permissions": "download"},
                    {
                        "id": contributors_group.id,
                        "title": "Registered Members",
                        "name": contributors_group.name,
                        "permissions": "none",
                    },
                ],
            },
            resource_perm_spec,
        )

        # Add perms to Norman
        resource_perm_spec_patch = {
            "uuid": resource.uuid,
            "users": [
                {
                    "id": norman.id,
                    "username": norman.username,
                    "first_name": norman.first_name,
                    "last_name": norman.last_name,
                    "avatar": "",
                    "permissions": "edit",
                    "is_staff": False,
                    "is_superuser": False,
                }
            ],
        }
        response = self.client.patch(set_perms_url, data=resource_perm_spec_patch, format="json")
        self.assertEqual(response.status_code, 200)
        self.assertIsNotNone(response.data.get("status"))
        self.assertIsNotNone(response.data.get("status_url"))
        status = response.data.get("status")
        resp_js = json.loads(response.content.decode("utf-8"))
        status_url = resp_js.get("status_url", None)
        execution_id = resp_js.get("execution_id", "")
        self.assertIsNotNone(status_url)
        self.assertIsNotNone(execution_id)
        for _cnt in range(0, 10):
            response = self.client.get(f"{status_url}")
            self.assertEqual(response.status_code, 200)
            resp_js = json.loads(response.content.decode("utf-8"))
            logger.error(f"[{_cnt + 1}] ... {resp_js}")
            if resp_js.get("status", "") == "finished":
                status = resp_js.get("status", "")
                break
            else:
                resouce_service_dispatcher.apply((execution_id,))
                sleep(3.0)
        self.assertTrue(status, ExecutionRequest.STATUS_FINISHED)

        response = self.client.get(get_perms_url, format="json")
        self.assertEqual(response.status_code, 200)
        resource_perm_spec = response.data
        self.assertDictEqual(
            resource_perm_spec,
            {
                "users": [
                    {
                        "id": bobby.id,
                        "username": bobby.username,
                        "first_name": bobby.first_name,
                        "last_name": bobby.last_name,
                        "avatar": "https://www.gravatar.com/avatar/d41d8cd98f00b204e9800998ecf8427e/?s=240",
                        "permissions": "owner",
                        "is_staff": False,
                        "is_superuser": False,
                    },
                    {
                        "id": norman.id,
                        "username": norman.username,
                        "first_name": norman.first_name,
                        "last_name": norman.last_name,
                        "avatar": "https://www.gravatar.com/avatar/d41d8cd98f00b204e9800998ecf8427e/?s=240",
                        "permissions": "edit",
                        "is_staff": False,
                        "is_superuser": False,
                    },
                    {
                        "avatar": "https://www.gravatar.com/avatar/7a68c67c8d409ff07e42aa5d5ab7b765/?s=240",
                        "first_name": "admin",
                        "id": 1,
                        "last_name": "",
                        "permissions": "manage",
                        "username": "admin",
                        "is_staff": True,
                        "is_superuser": True,
                    },
                ],
                "organizations": [],
                "groups": [
                    {"id": anonymous_group.id, "title": "anonymous", "name": "anonymous", "permissions": "download"},
                    {
                        "id": contributors_group.id,
                        "title": "Registered Members",
                        "name": contributors_group.name,
                        "permissions": "none",
                    },
                ],
            },
            resource_perm_spec,
        )

        # Remove perms to Norman
        resource_perm_spec = {
            "uuid": resource.uuid,
            "users": [
                {
                    "id": bobby.id,
                    "username": bobby.username,
                    "first_name": bobby.first_name,
                    "last_name": bobby.last_name,
                    "avatar": "https://www.gravatar.com/avatar/d41d8cd98f00b204e9800998ecf8427e/?s=240",
                    "permissions": "owner",
                    "is_staff": False,
                    "is_superuser": False,
                },
                {
                    "avatar": "https://www.gravatar.com/avatar/7a68c67c8d409ff07e42aa5d5ab7b765/?s=240",
                    "first_name": "admin",
                    "id": 1,
                    "last_name": "",
                    "permissions": "manage",
                    "username": "admin",
                    "is_staff": True,
                    "is_superuser": True,
                },
            ],
            "organizations": [],
            "groups": [
                {"id": anonymous_group.id, "title": "anonymous", "name": "anonymous", "permissions": "view"},
                {
                    "id": contributors_group.id,
                    "title": "Registered Members",
                    "name": contributors_group.name,
                    "permissions": "none",
                },
            ],
        }

        response = self.client.put(set_perms_url, data=resource_perm_spec, format="json")
        self.assertEqual(response.status_code, 200)
        self.assertIsNotNone(response.data.get("status"))
        self.assertIsNotNone(response.data.get("status_url"))
        status = response.data.get("status")
        resp_js = json.loads(response.content.decode("utf-8"))
        status_url = resp_js.get("status_url", None)
        execution_id = resp_js.get("execution_id", "")
        self.assertIsNotNone(status_url)
        self.assertIsNotNone(execution_id)
        for _cnt in range(0, 10):
            response = self.client.get(f"{status_url}")
            self.assertEqual(response.status_code, 200)
            resp_js = json.loads(response.content.decode("utf-8"))
            logger.error(f"[{_cnt + 1}] ... {resp_js}")
            if resp_js.get("status", "") == "finished":
                status = resp_js.get("status", "")
                break
            else:
                resouce_service_dispatcher.apply((execution_id,))
                sleep(3.0)
        self.assertTrue(status, ExecutionRequest.STATUS_FINISHED)

        response = self.client.get(get_perms_url, format="json")
        self.assertEqual(response.status_code, 200)
        resource_perm_spec = response.data
        self.assertDictEqual(
            resource_perm_spec,
            {
                "users": [
                    {
                        "id": bobby.id,
                        "username": bobby.username,
                        "first_name": bobby.first_name,
                        "last_name": bobby.last_name,
                        "avatar": "https://www.gravatar.com/avatar/d41d8cd98f00b204e9800998ecf8427e/?s=240",
                        "permissions": "owner",
                        "is_staff": False,
                        "is_superuser": False,
                    },
                    {
                        "avatar": "https://www.gravatar.com/avatar/7a68c67c8d409ff07e42aa5d5ab7b765/?s=240",
                        "first_name": "admin",
                        "id": 1,
                        "last_name": "",
                        "permissions": "manage",
                        "username": "admin",
                        "is_staff": True,
                        "is_superuser": True,
                    },
                ],
                "organizations": [],
                "groups": [
                    {"id": anonymous_group.id, "title": "anonymous", "name": "anonymous", "permissions": "view"},
                    {
                        "id": contributors_group.id,
                        "title": "Registered Members",
                        "name": contributors_group.name,
                        "permissions": "none",
                    },
                ],
            },
            resource_perm_spec,
        )

        # Ensure get_perms and set_perms are done by users with correct permissions.
        # logout admin user
        self.assertIsNone(self.client.logout())
        # get perms
        response = self.client.get(get_perms_url, format="json")
        self.assertEqual(response.status_code, 403)
        # set perms
        resource_perm_spec["uuid"] = resource.uuid
        response = self.client.put(set_perms_url, data=resource_perm_spec, format="json")
        self.assertEqual(response.status_code, 403)
        # login resourse owner
        # get perms
        self.assertTrue(self.client.login(username="bobby", password="bob"))
        response = self.client.get(get_perms_url, format="json")
        self.assertEqual(response.status_code, 200)
        # set perms
        response = self.client.put(set_perms_url, data=resource_perm_spec, format="json")
        self.assertEqual(response.status_code, 200)

    def test_featured_and_published_resources(self):
        """
        Ensure we can Get & Set Permissions across the Resource Base list.
        """
        url = reverse("base-resources-list")
        # Admin
        self.assertTrue(self.client.login(username="admin", password="admin"))

        resources = ResourceBase.objects.filter(owner__username="bobby", metadata_only=False)

        url = urljoin(f"{reverse('base-resources-list')}/", "featured/")
        response = self.client.get(url, format="json")
        self.assertEqual(response.status_code, 200)
        self.assertEqual(len(response.data), 5)
        self.assertEqual(response.data["total"], 0)
        # Pagination
        self.assertEqual(len(response.data["resources"]), 0)

        resources.filter(resource_type="map").update(featured=True)
        url = urljoin(f"{reverse('base-resources-list')}/", "featured/")
        response = self.client.get(url, format="json")
        self.assertEqual(response.status_code, 200)
        self.assertEqual(len(response.data), 5)
        self.assertEqual(response.data["total"], resources.filter(resource_type="map").count())
        # Pagination
        self.assertEqual(len(response.data["resources"]), resources.filter(resource_type="map").count())

    def test_resource_types(self):
        """
        Ensure we can Get & Set Permissions across the Resource Base list.
        """
        url = urljoin(f"{reverse('base-resources-list')}/", "resource_types/")
        response = self.client.get(url, format="json")
        r_types = [item for item in response.data["resource_types"]]
        r_type_names = [r_type["name"] for r_type in r_types]
        self.assertEqual(response.status_code, 200)
        self.assertTrue("resource_types" in response.data)
        self.assertTrue("dataset" in r_type_names)
        self.assertTrue("map" in r_type_names)
        self.assertTrue("document" in r_type_names)
        self.assertFalse("service" in r_type_names)

        r_type_perms = {r_type["name"]: r_type["allowed_perms"] for r_type in r_types}
        _pp_e = {
            "perms": {
                "anonymous": ["view_resourcebase", "download_resourcebase"],
                "default": [
                    "delete_resourcebase",
                    "view_resourcebase",
                    "change_resourcebase_metadata",
                    "change_resourcebase_permissions",
                    "publish_resourcebase",
                    "change_resourcebase",
                    "change_resourcebase_metadata",
                    "download_resourcebase",
                    "change_dataset_data",
                    "change_dataset_style",
                ],
                "registered-members": [
                    "delete_resourcebase",
                    "view_resourcebase",
                    "change_resourcebase_permissions",
                    "publish_resourcebase",
                    "change_resourcebase",
                    "change_resourcebase_metadata",
                    "download_resourcebase",
                    "change_dataset_data",
                    "change_dataset_style",
                ],
            },
            "compact": {
                "anonymous": [
                    {"name": "none", "label": "None"},
                    {"name": "view", "label": "View"},
                    {"name": "download", "label": "Download"},
                ],
                "default": [
                    {"name": "view", "label": "View"},
                    {"name": "download", "label": "Download"},
                    {"name": "edit", "label": "Edit"},
                    {"name": "manage", "label": "Manage"},
                    {"name": "owner", "label": "Owner"},
                    {"name": "owner", "label": "Owner"},
                ],
                "registered-members": [
                    {"name": "none", "label": "None"},
                    {"name": "view", "label": "View"},
                    {"name": "download", "label": "Download"},
                    {"name": "edit", "label": "Edit"},
                    {"name": "manage", "label": "Manage"},
                ],
            },
        }
        self.assertListEqual(
            list(r_type_perms["dataset"].keys()),
            list(_pp_e.keys()),
            f"dataset : {list(r_type_perms['dataset'].keys())}",
        )
        for _key in r_type_perms["dataset"]["perms"].keys():
            self.assertListEqual(
                sorted(list(set(r_type_perms["dataset"]["perms"].get(_key)))),
                sorted(list(set(_pp_e["perms"].get(_key)))),
                f"{_key} : {list(set(r_type_perms['dataset']['perms'].get(_key)))}",
            )
        for _key in r_type_perms["dataset"]["compact"].keys():
            self.assertListEqual(
                r_type_perms["dataset"]["compact"].get(_key),
                _pp_e["compact"].get(_key),
                f"{_key} : {r_type_perms['dataset']['compact'].get(_key)}",
            )

        _pp_e = {
            "perms": {
                "anonymous": ["view_resourcebase", "download_resourcebase"],
                "default": [
                    "change_resourcebase_metadata",
                    "delete_resourcebase",
                    "change_resourcebase_permissions",
                    "publish_resourcebase",
                    "change_resourcebase",
                    "view_resourcebase",
                    "download_resourcebase",
                ],
                "registered-members": [
                    "change_resourcebase_metadata",
                    "delete_resourcebase",
                    "change_resourcebase_permissions",
                    "publish_resourcebase",
                    "change_resourcebase",
                    "view_resourcebase",
                    "download_resourcebase",
                ],
            },
            "compact": {
                "anonymous": [
                    {"name": "none", "label": "None"},
                    {"name": "view", "label": "View Metadata"},
                    {"name": "download", "label": "View and Download"},
                ],
                "default": [
                    {"name": "view", "label": "View Metadata"},
                    {"name": "download", "label": "View and Download"},
                    {"name": "edit", "label": "Edit"},
                    {"name": "manage", "label": "Manage"},
                    {"name": "owner", "label": "Owner"},
                    {"name": "owner", "label": "Owner"},
                ],
                "registered-members": [
                    {"name": "none", "label": "None"},
                    {"name": "view", "label": "View Metadata"},
                    {"name": "download", "label": "View and Download"},
                    {"name": "edit", "label": "Edit"},
                    {"name": "manage", "label": "Manage"},
                ],
            },
        }
        self.assertListEqual(
            list(r_type_perms["document"].keys()),
            list(_pp_e.keys()),
            f"document : {list(r_type_perms['document'].keys())}",
        )
        for _key in r_type_perms["document"]["perms"].keys():
            self.assertListEqual(
                sorted(list(set(r_type_perms["document"]["perms"].get(_key)))),
                sorted(list(set(_pp_e["perms"].get(_key)))),
                f"{_key} : {list(set(r_type_perms['document']['perms'].get(_key)))}",
            )
        for _key in r_type_perms["document"]["compact"].keys():
            self.assertListEqual(
                r_type_perms["document"]["compact"].get(_key),
                _pp_e["compact"].get(_key),
                f"{_key} : {r_type_perms['document']['compact'].get(_key)}",
            )

        _pp_e = {
            "perms": {
                "anonymous": [
                    "view_resourcebase",
                ],
                "default": [
                    "change_resourcebase_metadata",
                    "delete_resourcebase",
                    "change_resourcebase_permissions",
                    "publish_resourcebase",
                    "change_resourcebase",
                    "view_resourcebase",
                ],
                "registered-members": [
                    "change_resourcebase_metadata",
                    "delete_resourcebase",
                    "change_resourcebase_permissions",
                    "publish_resourcebase",
                    "change_resourcebase",
                    "view_resourcebase",
                ],
            },
            "compact": {
                "anonymous": [{"name": "none", "label": "None"}, {"name": "view", "label": "View"}],
                "default": [
                    {"name": "view", "label": "View"},
                    {"name": "edit", "label": "Edit"},
                    {"name": "manage", "label": "Manage"},
                    {"name": "owner", "label": "Owner"},
                    {"name": "owner", "label": "Owner"},
                ],
                "registered-members": [
                    {"name": "none", "label": "None"},
                    {"name": "view", "label": "View"},
                    {"name": "edit", "label": "Edit"},
                    {"name": "manage", "label": "Manage"},
                ],
            },
        }
        self.assertListEqual(
            list(r_type_perms["map"].keys()), list(_pp_e.keys()), f"map : {list(r_type_perms['map'].keys())}"
        )
        for _key in r_type_perms["map"]["perms"].keys():
            self.assertListEqual(
                sorted(list(set(r_type_perms["map"]["perms"].get(_key)))),
                sorted(list(set(_pp_e["perms"].get(_key)))),
                f"{_key} : {list(set(r_type_perms['map']['perms'].get(_key)))}",
            )
        for _key in r_type_perms["map"]["compact"].keys():
            self.assertListEqual(
                r_type_perms["map"]["compact"].get(_key),
                _pp_e["compact"].get(_key),
                f"{_key} : {r_type_perms['map']['compact'].get(_key)}",
            )

    def test_get_favorites(self):
        """
        Ensure we get user's favorite resources.
        """
        dataset = Dataset.objects.first()
        url = urljoin(f"{reverse('base-resources-list')}/", "favorites/")
        # Anonymous
        response = self.client.get(url, format="json")
        self.assertEqual(response.status_code, 403)
        # Authenticated user
        bobby = get_user_model().objects.get(username="bobby")
        self.assertTrue(self.client.login(username="bobby", password="bob"))
        favorite = Favorite.objects.create_favorite(dataset, bobby)
        response = self.client.get(url, format="json")
        self.assertEqual(response.data["total"], 1)
        self.assertEqual(response.status_code, 200)
        # clean up
        favorite.delete()

    def test_get_favorites_is_returned_in_the_base_endpoint_per_user(self):
        """
        Ensure we get user's favorite resources.
        """
        dataset = Dataset.objects.order_by("-last_updated").first()
        url = reverse("base-resources-list")
        bobby = get_user_model().objects.get(username="bobby")

        self.client.login(username="bobby", password="bob")

        favorite = Favorite.objects.create_favorite(dataset, bobby)

        response = self.client.get(url, format="json")

        self.assertEqual(response.status_code, 200)
        resource_have_tag = [r.get("favorite", False) for r in response.json().get("resources", {})]

        # check that there is at last 1 favorite for the user
        self.assertTrue(any(resource_have_tag))
        # clean up
        favorite.delete()

        self.client.login(username="admin", password="admin")
        response = self.client.get(url, format="json")
        self.assertEqual(response.status_code, 200)
        resource_have_tag = [r.get("favorite", False) for r in response.json().get("resources", {})]
        # the admin should not have any favorite assigned to him
        self.assertFalse(all(resource_have_tag))

    def test_get_favorites_is_returned_in_the_base_endpoint(self):
        """
        Ensure we get user's favorite resources.
        """
        url = reverse("base-resources-list")

        self.assertTrue(self.client.login(username="bobby", password="bob"))
        response = self.client.get(url, format="json")

        self.assertEqual(response.status_code, 200)
        resource_have_tag = ["favorite" in r.keys() for r in response.json().get("resources", {})]
        self.assertTrue(all(resource_have_tag))

    def test_create_and_delete_favorites(self):
        """
        Ensure we can add and remove resources to user's favorite.
        """
        bobby = get_user_model().objects.get(username="bobby")
        dataset = create_single_dataset(name="test_dataset_for_fav", owner=bobby)
        dataset.set_permissions({"users": {"bobby": ["base.add_resourcebase"]}})
        url = urljoin(f"{reverse('base-resources-list')}/", f"{dataset.pk}/favorite/")
        # Anonymous
        response = self.client.post(url, format="json")
        self.assertEqual(response.status_code, 403)
        # Authenticated user
        self.assertTrue(self.client.login(username="bobby", password="bob"))
        response = self.client.post(url, format="json")
        self.assertEqual(response.data["message"], "Successfuly added resource to favorites")
        self.assertEqual(response.status_code, 201)
        # add resource to favorite again
        response = self.client.post(url, format="json")
        self.assertEqual(response.data["message"], "Resource is already in favorites")
        self.assertEqual(response.status_code, 400)
        # remove resource from favorites
        response = self.client.delete(url, format="json")
        self.assertEqual(response.data["message"], "Successfuly removed resource from favorites")
        self.assertEqual(response.status_code, 200)
        # remove resource to favorite again
        response = self.client.delete(url, format="json")
        self.assertEqual(response.data["message"], "Resource not in favorites")
        self.assertEqual(response.status_code, 404)
        dataset.delete()

    def test_search_resources_with_favorite_true_and_no_favorite_should_return_0(self):
        """
        Ensure we can search across the Resource Base list.
        """
        url = reverse("base-resources-list")
        # Admin
        self.assertTrue(self.client.login(username="admin", password="admin"))

        response = self.client.get(f"{url}?favorite=true", format="json")
        self.assertEqual(response.status_code, 200)
        self.assertEqual(len(response.data), 5)
        # No favorite are saved, so the total should be 0
        self.assertEqual(response.data["total"], 0)
        self.assertEqual(len(response.data["resources"]), 0)

    def test_search_resources_with_favorite_true_and_favorite_should_return_1(self):
        """
        Ensure we can search across the Resource Base list.
        """
        url = reverse("base-resources-list")
        # Admin
        admin = get_user_model().objects.get(username="admin")
        dataset = Dataset.objects.first()
        Favorite.objects.create_favorite(dataset, admin)

        self.assertTrue(self.client.login(username="admin", password="admin"))

        response = self.client.get(f"{url}?favorite=true", format="json")
        self.assertEqual(response.status_code, 200)
        self.assertEqual(len(response.data), 5)
        # 1 favorite is saved, so the total should be 1
        self.assertEqual(response.data["total"], 1)
        self.assertEqual(len(response.data["resources"]), 1)

    def test_search_resources_with_favorite_true_with_geoapps_icluded(self):
        url = reverse("base-resources-list")
        # Admin
        admin = get_user_model().objects.get(username="admin")
        try:
            geo_app = GeoApp.objects.create(title="Test GeoApp Favorite", owner=admin, resource_type="geostory")
            Favorite.objects.create_favorite(geo_app, admin)

            self.assertTrue(self.client.login(username="admin", password="admin"))

            response = self.client.get(f"{url}?favorite=true", format="json")
            self.assertEqual(response.status_code, 200)
            self.assertEqual(response.data["total"], 1)
            self.assertEqual(len(response.data["resources"]), 1)
        finally:
            geo_app.delete()

    def test_thumbnail_urls(self):
        """
        Ensure the thumbnail url reflects the current active Thumb on the resource.
        """
        # Admin
        self.assertTrue(self.client.login(username="admin", password="admin"))

        resource = ResourceBase.objects.filter(owner__username="bobby").first()
        url = reverse("base-resources-detail", kwargs={"pk": resource.pk})
        response = self.client.get(url, format="json")
        self.assertEqual(response.status_code, 200)
        self.assertEqual(int(response.data["resource"]["pk"]), int(resource.pk))
        thumbnail_url = response.data["resource"]["thumbnail_url"]
        self.assertIsNone(thumbnail_url)

    def test_embed_urls(self):
        """
        Ensure the embed urls reflect the concrete instance ones.
        """
        # Admin
        self.assertTrue(self.client.login(username="admin", password="admin"))

        resources = ResourceBase.objects.all()
        for resource in resources:
            url = f"{reverse('base-resources-detail', kwargs={'pk': resource.pk})}?filter{{metadata_only}}=false"
            response = self.client.get(url, format="json")
            if resource.title.endswith("metadata true"):
                self.assertEqual(response.status_code, 404)
            else:
                self.assertEqual(response.status_code, 200)
                self.assertEqual(int(response.data["resource"]["pk"]), int(resource.pk))
                embed_url = response.data["resource"]["embed_url"]
                self.assertIsNotNone(embed_url)

                instance = resource.get_real_instance()
                if hasattr(instance, "embed_url"):
                    if instance.embed_url != NotImplemented:
                        self.assertEqual(build_absolute_uri(instance.embed_url), embed_url)
                    else:
                        self.assertEqual("", embed_url)

    def test_owners_list(self):
        """
        Ensure we can access the list of owners.
        """
        url = reverse("owners-list")
        # Anonymous
        response = self.client.get(url, format="json")
        self.assertEqual(response.status_code, 200)
        self.assertEqual(response.data["total"], 8)

        # Admin
        self.assertTrue(self.client.login(username="admin", password="admin"))
        response = self.client.get(url, format="json")
        self.assertEqual(response.status_code, 200)
        self.assertEqual(response.data["total"], 8)
        response = self.client.get(f"{url}?type=geoapp", format="json")
        self.assertEqual(response.status_code, 200)
        self.assertEqual(response.data["total"], 0)
        response = self.client.get(f"{url}?type=dataset&title__icontains=CA", format="json")
        self.assertEqual(response.status_code, 200)
        self.assertEqual(response.data["total"], 1)
        # response has link to the response
        self.assertTrue("link" in response.data["owners"][0].keys())

        # Authenticated user
        self.assertTrue(self.client.login(username="bobby", password="bob"))
        response = self.client.get(url, format="json")
        self.assertEqual(response.status_code, 200)
        self.assertEqual(response.data["total"], 8)

        # Owners Filtering
        response = self.client.get(f"{url}?filter{{username.icontains}}=bobby", format="json")
        self.assertEqual(response.status_code, 200)
        self.assertEqual(response.data["total"], 1)

    def test_categories_list(self):
        """
        Ensure we can access the list of categories.
        """
        url = reverse("categories-list")
        # Anonymous
        response = self.client.get(url, format="json")
        self.assertEqual(response.status_code, 200)
        self.assertEqual(response.data["total"], TopicCategory.objects.count())

        # Admin
        self.assertTrue(self.client.login(username="admin", password="admin"))
        response = self.client.get(url, format="json")
        self.assertEqual(response.status_code, 200)
        self.assertEqual(response.data["total"], TopicCategory.objects.count())
        # response has link to the response
        self.assertTrue("link" in response.data["categories"][0].keys())

        # Authenticated user
        self.assertTrue(self.client.login(username="bobby", password="bob"))
        response = self.client.get(url, format="json")
        self.assertEqual(response.status_code, 200)
        self.assertEqual(response.data["total"], TopicCategory.objects.count())

        # Categories Filtering
        response = self.client.get(f"{url}?filter{{identifier.icontains}}=biota", format="json")
        self.assertEqual(response.status_code, 200)
        self.assertEqual(response.data["total"], 1)

    def test_regions_list(self):
        """
        Ensure we can access the list of regions.
        """
        url = reverse("regions-list")
        # Anonymous
        response = self.client.get(url, format="json")
        self.assertEqual(response.status_code, 200)
        self.assertEqual(response.data["total"], Region.objects.count())

        # Admin
        self.assertTrue(self.client.login(username="admin", password="admin"))
        response = self.client.get(url, format="json")
        self.assertEqual(response.status_code, 200)
        self.assertEqual(response.data["total"], Region.objects.count())
        # response has link to the response
        self.assertTrue("link" in response.data["regions"][0].keys())

        # Authenticated user
        self.assertTrue(self.client.login(username="bobby", password="bob"))
        response = self.client.get(url, format="json")
        self.assertEqual(response.status_code, 200)
        self.assertEqual(response.data["total"], Region.objects.count())

        # Regions Filtering
        response = self.client.get(f"{url}?filter{{name.icontains}}=Africa", format="json")
        self.assertEqual(response.status_code, 200)
        self.assertEqual(response.data["total"], 8)

    def test_regions_with_resources(self):
        """
        Ensure we can access the list of regions.
        """
        self.assertTrue(self.client.login(username="admin", password="admin"))
        url = reverse("regions-list")
        response = self.client.get(f"{url}?with_resources=True", format="json")

        self.assertEqual(response.status_code, 200)
        self.assertEqual(response.data["total"], 0)

        self.assertTrue(self.client.login(username="admin", password="admin"))
        url = reverse("regions-list")
        response = self.client.get(f"{url}?with_resources=False", format="json")

        self.assertEqual(response.status_code, 200)
        self.assertEqual(response.data["total"], Region.objects.count())

        self.assertTrue(self.client.login(username="admin", password="admin"))
        url = reverse("regions-list")
        response = self.client.get(f"{url}", format="json")

        self.assertEqual(response.status_code, 200)
        self.assertEqual(response.data["total"], Region.objects.count())

    def test_keywords_list(self):
        """
        Ensure we can access the list of keywords.
        """
        url = reverse("keywords-list")
        # Anonymous
        response = self.client.get(url, format="json")
        self.assertEqual(response.status_code, 200)
        self.assertEqual(response.data["total"], len(HierarchicalKeyword.resource_keywords_tree(None)))

        # Admin
        self.assertTrue(self.client.login(username="admin", password="admin"))
        admin = get_user_model().objects.get(username="admin")
        response = self.client.get(url, format="json")
        self.assertEqual(response.status_code, 200)
        self.assertEqual(response.data["total"], len(HierarchicalKeyword.resource_keywords_tree(admin)))
        # response has link to the response
        if response.data["total"] > 0:
            self.assertTrue("link" in response.data["keywords"][0].keys())

        # Authenticated user
        self.assertTrue(self.client.login(username="bobby", password="bob"))
        bobby = get_user_model().objects.get(username="bobby")
        response = self.client.get(url, format="json")
        self.assertEqual(response.status_code, 200)
        self.assertEqual(response.data["total"], len(HierarchicalKeyword.resource_keywords_tree(bobby)))

        # Keywords Filtering
        response = self.client.get(f"{url}?filter{{name.icontains}}=Africa", format="json")
        self.assertEqual(response.status_code, 200)
        self.assertEqual(response.data["total"], 0)

        # Testing Hierarchical Keywords tree
        try:
            HierarchicalKeyword.objects.filter(slug__in=["a", "a1", "a2", "b", "b1"]).delete()
            HierarchicalKeyword.add_root(name="a")
            HierarchicalKeyword.add_root(name="b")
            a = HierarchicalKeyword.objects.get(slug="a")
            b = HierarchicalKeyword.objects.get(slug="b")
            a.add_child(name="a1")
            a.add_child(name="a2")
            b.add_child(name="b1")
            resources = ResourceBase.objects.filter(owner__username="bobby")
            res1 = resources.first()
            res2 = resources.last()
            self.assertNotEqual(res1, res2)
            res1.keywords.add(HierarchicalKeyword.objects.get(slug="a1"))
            res1.keywords.add(HierarchicalKeyword.objects.get(slug="a2"))
            res2.keywords.add(HierarchicalKeyword.objects.get(slug="b1"))
            resource_keywords = HierarchicalKeyword.resource_keywords_tree(bobby)
            logger.error(resource_keywords)

            """
            Final api outcome will be something like
            [
                {
                    'id': 116,
                    'text': 'a',
                    'href': 'a',
                    'tags': [],
                    'nodes': [
                        {
                            'id': 118,
                            'text': 'a1',
                            'href': 'a1',
                            'tags': [1]
                        },
                        {
                            'id': 119,
                            'text': 'a2',
                            'href': 'a2',
                            'tags': [1]
                        }
                    ]
                },
                {
                    'id': 117,
                    'text': 'b',
                    'href': 'b',
                    'tags': [],
                    'nodes': [
                        {
                            'id': 120,
                            'text': 'b1',
                            'href': 'b1',
                            'tags': [1]
                        }
                    ]
                },
                ...
            ]
            """
            url = reverse("keywords-list")
            # Authenticated user
            self.assertTrue(self.client.login(username="bobby", password="bob"))
            response = self.client.get(url, format="json")
            self.assertEqual(response.status_code, 200)
            for _kw in response.data["keywords"]:
                if _kw.get("href") in ["a", "b"]:
                    self.assertListEqual(_kw.get("tags"), [], _kw.get("tags"))
                    self.assertEqual(len(_kw.get("nodes")), 2)
                    for _kw_child in _kw.get("nodes"):
                        self.assertEqual(_kw_child.get("tags")[0], 1)
        finally:
            HierarchicalKeyword.objects.filter(slug__in=["a", "a1", "a2", "b", "b1"]).delete()

    def test_tkeywords_list(self):
        """
        Ensure we can access the list of thasaurus keywords.
        """
        url = reverse("tkeywords-list")
        # Anonymous
        response = self.client.get(url, format="json")
        self.assertEqual(response.status_code, 200)
        self.assertEqual(response.data["total"], ThesaurusKeyword.objects.count())

        # Admin
        self.assertTrue(self.client.login(username="admin", password="admin"))
        response = self.client.get(url, format="json")
        self.assertEqual(response.status_code, 200)
        self.assertEqual(response.data["total"], ThesaurusKeyword.objects.count())
        # response has uri to the response
        self.assertTrue("uri" in response.data["tkeywords"][0].keys())

        # Authenticated user
        self.assertTrue(self.client.login(username="bobby", password="bob"))
        response = self.client.get(url, format="json")
        self.assertEqual(response.status_code, 200)
        self.assertEqual(response.data["total"], ThesaurusKeyword.objects.count())

    def test_rating_resource(self):
        resource = Dataset.objects.first()
        url = reverse("base-resources-ratings", args=[resource.pk])
        resource.set_permissions(
            {"users": {get_anonymous_user().username: ["base.view_resourcebase"], "bobby": ["base.add_resourcebase"]}}
        )
        data = {"rating": 3}
        # Anonymous user
        response = self.client.get(url)
        self.assertEqual(response.json()["rating"], 0)
        self.assertEqual(response.json()["overall_rating"], 0)
        self.assertEqual(response.status_code, 200)

        response = self.client.post(url, data=data)
        self.assertEqual(response.status_code, 403)

        # Authenticated user
        self.assertTrue(self.client.login(username="admin", password="admin"))
        response = self.client.get(url)
        self.assertEqual(response.json()["rating"], 0)
        self.assertEqual(response.json()["overall_rating"], 0)
        self.assertEqual(response.status_code, 200)

        response = self.client.post(url, data=data)
        self.assertEqual(response.json()["rating"], 3)
        self.assertEqual(response.json()["overall_rating"], 3.0)
        self.assertEqual(response.status_code, 200)

        # Authenticated user2
        self.assertTrue(self.client.login(username="bobby", password="bob"))
        response = self.client.get(url)
        self.assertEqual(response.json()["rating"], 0)
        self.assertEqual(response.json()["overall_rating"], 3.0)
        self.assertEqual(response.status_code, 200)

        data["rating"] = 1
        response = self.client.post(url, data=data)
        self.assertEqual(response.json()["rating"], 1)
        self.assertEqual(response.json()["overall_rating"], 2.0)
        self.assertEqual(response.status_code, 200)

    def test_set_resource_thumbnail(self):
        re_uuid = "[0-F]{8}-([0-F]{4}-){3}[0-F]{12}"
        resource = Dataset.objects.first()
        url = reverse("base-resources-set_thumbnail", args=[resource.pk])
        data = {"file": "http://localhost:8000/thumb.png"}

        # Anonymous user
        response = self.client.put(url, data=data, format="json")
        self.assertEqual(response.status_code, 403)

        # Authenticated user
        self.assertTrue(self.client.login(username="admin", password="admin"))
        response = self.client.put(url, data=data, format="json")
        self.assertEqual(response.status_code, 200)
        self.assertEqual(response.json()["thumbnail_url"], data["file"])
        self.assertEqual(Dataset.objects.get(pk=resource.pk).thumbnail_url, data["file"])
        # set with invalid image url
        data = {"file": "invali url"}
        response = self.client.put(url, data=data, format="json")
        self.assertEqual(response.status_code, 400)
        expected = {
            "success": False,
            "errors": ["file is either a file upload, ASCII byte string or a valid image url string"],
            "code": "invalid",
        }
        self.assertEqual(response.json(), expected)
        # Test with non image url
        data = {"file": "http://localhost:8000/thumb.txt"}
        response = self.client.put(url, data=data, format="json")
        self.assertEqual(response.status_code, 400)
        self.assertEqual(response.json(), "The url must be of an image with format (png, jpeg or jpg)")

        # using Base64 data as an ASCII byte string
        data[
            "file"
        ] = "data:image/png;base64,iVBORw0KGgoAAAANSUhEUgAAAAEAAAABCAYAAAAfFcSJAAAABHNCSVQICAgI\
        fAhkiAAAABl0RVh0U29mdHdhcmUAZ25vbWUtc2NyZWVuc2hvdO8Dvz4AAAANSURBVAiZYzAxMfkPAALYAZzx61+bAAAAAElFTkSuQmCC"
        with patch("geonode.base.models.is_monochromatic_image") as _mck:
            _mck.return_value = False
            response = self.client.put(url, data=data, format="json")
            self.assertEqual(response.status_code, 200)
            self.assertIsNotNone(
                re.search(
                    f"dataset-{re_uuid}-thumb-{re_uuid}.jpg", Dataset.objects.get(pk=resource.pk).thumbnail_url, re.I
                )
            )
            # File upload
            with patch("PIL.Image.open") as _mck:
                _mck.return_value = test_image
                # rest thumbnail_url to None
                resource.thumbnail_url = None
                resource.save()
                self.assertEqual(Dataset.objects.get(pk=resource.pk).thumbnail_url, None)
                f = SimpleUploadedFile("test_image.png", BytesIO(test_image.tobytes()).read(), "image/png")
                response = self.client.put(url, data={"file": f})
                self.assertIsNotNone(
                    re.search(
                        f"dataset-{re_uuid}-thumb-{re_uuid}.jpg",
                        Dataset.objects.get(pk=resource.pk).thumbnail_url,
                        re.I,
                    )
                )
                self.assertEqual(response.status_code, 200)

    def test_set_thumbnail_from_bbox_from_Anonymous_user_raise_permission_error(self):
        """
        Given a request with Anonymous user, should raise an authentication error.
        """
        dataset_id = sys.maxsize
        url = reverse("base-resources-set-thumb-from-bbox", args=[dataset_id])
        # Anonymous
        expected = {
            "success": False,
            "errors": ["Authentication credentials were not provided."],
            "code": "not_authenticated",
        }
        response = self.client.post(url, format="json")
        self.assertEqual(response.status_code, 403)
        self.assertEqual(expected, response.json())

    @patch("geonode.base.api.views.create_thumbnail")
    def test_set_thumbnail_from_bbox_from_logged_user_for_existing_dataset(self, mock_create_thumbnail):
        """
        Given a logged User and an existing dataset, should create the expected thumbnail url.
        """
        mock_create_thumbnail.return_value = "http://localhost:8000/mocked_url.jpg"
        # Admin
        self.client.login(username="admin", password="admin")
        dataset_id = Dataset.objects.first().resourcebase_ptr_id
        url = reverse("base-resources-set-thumb-from-bbox", args=[dataset_id])
        payload = {
            "bbox": [-9072629.904175375, -9043966.018568434, 1491839.8773032012, 1507127.2829602365],
            "srid": "EPSG:3857",
        }
        response = self.client.post(url, data=payload, format="json")

        expected = {
            "message": "Thumbnail correctly created.",
            "success": True,
            "thumbnail_url": "http://localhost:8000/mocked_url.jpg",
        }
        self.assertEqual(response.status_code, 200)
        self.assertEqual(expected, response.json())

    def test_set_thumbnail_from_bbox_from_logged_user_for_not_existing_dataset(self):
        """
        Given a logged User and an not existing dataset, should raise a 404 error.
        """
        # Admin
        self.client.login(username="admin", password="admin")
        dataset_id = sys.maxsize
        url = reverse("base-resources-set-thumb-from-bbox", args=[dataset_id])
        payload = {
            "bbox": [-9072629.904175375, -9043966.018568434, 1491839.8773032012, 1507127.2829602365],
            "srid": "EPSG:3857",
        }
        response = self.client.post(url, data=payload, format="json")

        expected = {"message": f"Resource selected with id {dataset_id} does not exists", "success": False}
        self.assertEqual(response.status_code, 404)
        self.assertEqual(expected, response.json())

    def test_set_thumbnail_from_bbox_from_logged_user_for_existing_doc(self):
        """
        Given a logged User and an existing doc, should raise a NotImplemented.
        """
        # Admin
        self.client.login(username="admin", password="admin")
        dataset_id = Document.objects.first().resourcebase_ptr_id
        url = reverse("base-resources-set-thumb-from-bbox", args=[dataset_id])
        payload = {"bbox": [], "srid": "EPSG:3857"}
        response = self.client.post(url, data=payload, format="json")

        expected = {"message": "Not implemented: Endpoint available only for Dataset and Maps", "success": False}
        self.assertEqual(response.status_code, 405)
        self.assertEqual(expected, response.json())

    @patch(
        "geonode.base.api.views.create_thumbnail", side_effect=ThumbnailError("Some exception during thumb creation")
    )
    def test_set_thumbnail_from_bbox_from_logged_user_for_existing_dataset_raise_exp(self, mock_exp):
        """
        Given a logged User and an existing dataset, should raise a ThumbnailException.
        """
        # Admin
        self.assertTrue(self.client.login(username="admin", password="admin"))
        dataset_id = Dataset.objects.first().resourcebase_ptr_id
        url = reverse("base-resources-set-thumb-from-bbox", args=[dataset_id])
        payload = {"bbox": [], "srid": "EPSG:3857"}
        response = self.client.post(url, data=payload, format="json")

        expected = {"message": "Some exception during thumb creation", "success": False}
        self.assertEqual(response.status_code, 500)
        self.assertEqual(expected, response.json())

    def test_manager_can_edit_map(self):
        """
        REST API must not forbid saving maps and apps to non-admin and non-owners.
        """
        from geonode.maps.models import Map

        _map = Map.objects.filter(uuid__isnull=False, owner__username="admin").first()
        if not len(_map.uuid):
            _map.uuid = str(uuid4())
            _map.save()
        resource = ResourceBase.objects.filter(uuid=_map.uuid).first()
        bobby = get_user_model().objects.get(username="bobby")

        # Add perms to Bobby
        resource_perm_spec_patch = {
            "uuid": resource.uuid,
            "users": [
                {
                    "id": bobby.id,
                    "username": bobby.username,
                    "first_name": bobby.first_name,
                    "last_name": bobby.last_name,
                    "avatar": "",
                    "permissions": "manage",
                }
            ],
        }

        # Patch the resource perms
        self.assertTrue(self.client.login(username="admin", password="admin"))
        set_perms_url = urljoin(f"{reverse('base-resources-detail', kwargs={'pk': resource.pk})}/", "permissions")
        response = self.client.patch(set_perms_url, data=resource_perm_spec_patch, format="json")
        self.assertEqual(response.status_code, 200)
        self.assertIsNotNone(response.data.get("status"))
        self.assertIsNotNone(response.data.get("status_url"))
        status = response.data.get("status")
        resp_js = json.loads(response.content.decode("utf-8"))
        status_url = resp_js.get("status_url", None)
        execution_id = resp_js.get("execution_id", "")
        self.assertIsNotNone(status_url)
        self.assertIsNotNone(execution_id)
        for _cnt in range(0, 10):
            response = self.client.get(f"{status_url}")
            self.assertEqual(response.status_code, 200)
            resp_js = json.loads(response.content.decode("utf-8"))
            logger.error(f"[{_cnt + 1}] ... {resp_js}")
            if resp_js.get("status", "") == "finished":
                status = resp_js.get("status", "")
                break
            else:
                resouce_service_dispatcher.apply((execution_id,))
                sleep(3.0)
        self.assertTrue(status, ExecutionRequest.STATUS_FINISHED)

        # Test "bobby" can access the "permissions" endpoint
        resource_service_permissions_url = reverse("base-resources-perms-spec", kwargs={"pk": resource.pk})
        response = self.client.get(resource_service_permissions_url, format="json")
        self.assertEqual(response.status_code, 200)
        resource_perm_spec = response.data
        self.assertEqual(
            resource_perm_spec,
            {
                "users": [
                    {
                        "id": bobby.id,
                        "username": "bobby",
                        "first_name": "bobby",
                        "last_name": "",
                        "avatar": "https://www.gravatar.com/avatar/d41d8cd98f00b204e9800998ecf8427e/?s=240",
                        "permissions": "manage",
                        "is_superuser": False,
                        "is_staff": False,
                    },
                    {
                        "id": 1,
                        "username": "admin",
                        "first_name": "admin",
                        "last_name": "",
                        "avatar": "https://www.gravatar.com/avatar/7a68c67c8d409ff07e42aa5d5ab7b765/?s=240",
                        "permissions": "owner",
                        "is_superuser": True,
                        "is_staff": True,
                    },
                ],
                "organizations": [],
                "groups": [
                    {"id": 3, "title": "anonymous", "name": "anonymous", "permissions": "view"},
                    {"id": 2, "title": "Registered Members", "name": "registered-members", "permissions": "none"},
                ],
            },
            resource_perm_spec,
        )

        # Test "bobby" can manage the resource permissions
        get_perms_url = urljoin(
            f"{reverse('base-resources-detail', kwargs={'pk': _map.get_self_resource().pk})}/", "permissions"
        )
        response = self.client.get(get_perms_url, format="json")
        self.assertEqual(response.status_code, 200)
        resource_perm_spec = response.data
        self.assertEqual(
            resource_perm_spec,
            {
                "users": [
                    {
                        "id": bobby.id,
                        "username": "bobby",
                        "first_name": "bobby",
                        "last_name": "",
                        "avatar": "https://www.gravatar.com/avatar/d41d8cd98f00b204e9800998ecf8427e/?s=240",
                        "permissions": "manage",
                        "is_staff": False,
                        "is_superuser": False,
                    },
                    {
                        "id": 1,
                        "username": "admin",
                        "first_name": "admin",
                        "last_name": "",
                        "avatar": "https://www.gravatar.com/avatar/7a68c67c8d409ff07e42aa5d5ab7b765/?s=240",
                        "permissions": "owner",
                        "is_staff": True,
                        "is_superuser": True,
                    },
                ],
                "organizations": [],
                "groups": [
                    {"id": 3, "title": "anonymous", "name": "anonymous", "permissions": "view"},
                    {"id": 2, "title": "Registered Members", "name": "registered-members", "permissions": "none"},
                ],
            },
            resource_perm_spec,
        )

        # Fetch the map perms as user "bobby"
        self.assertTrue(self.client.login(username="bobby", password="bob"))
        response = self.client.get(get_perms_url, format="json")
        self.assertEqual(response.status_code, 200)
        resource_perm_spec = response.data
        self.assertEqual(
            resource_perm_spec,
            {
                "users": [
                    {
                        "id": 1,
                        "username": "admin",
                        "first_name": "admin",
                        "last_name": "",
                        "avatar": "https://www.gravatar.com/avatar/7a68c67c8d409ff07e42aa5d5ab7b765/?s=240",
                        "permissions": "owner",
                        "is_staff": True,
                        "is_superuser": True,
                    },
                    {
                        "id": bobby.id,
                        "username": "bobby",
                        "first_name": "bobby",
                        "last_name": "",
                        "avatar": "https://www.gravatar.com/avatar/d41d8cd98f00b204e9800998ecf8427e/?s=240",
                        "permissions": "manage",
                        "is_staff": False,
                        "is_superuser": False,
                    },
                ],
                "organizations": [],
                "groups": [
                    {"id": 3, "title": "anonymous", "name": "anonymous", "permissions": "view"},
                    {"id": 2, "title": "Registered Members", "name": "registered-members", "permissions": "none"},
                ],
            },
            resource_perm_spec,
        )

    def test_resource_service_copy(self):
        files = os.path.join(gisdata.GOOD_DATA, "vector/san_andres_y_providencia_water.shp")
        files_as_dict, _ = get_files(files)
        resource = Dataset.objects.create(
            owner=get_user_model().objects.get(username="admin"),
            name="test_copy",
            store="geonode_data",
            subtype="vector",
            alternate="geonode:test_copy",
            uuid=str(uuid4()),
            files=list(files_as_dict.values()),
        )
        bobby = get_user_model().objects.get(username="bobby")
        copy_url = reverse("importer_resource_copy", kwargs={"pk": resource.pk})
        response = self.client.put(copy_url, data={"title": "cloned_resource"})
        self.assertEqual(response.status_code, 403)
        # set perms to enable user clone resource
        self.assertTrue(self.client.login(username="admin", password="admin"))
        perm_spec = {
            "uuid": resource.uuid,
            "users": [
                {
                    "id": bobby.id,
                    "username": bobby.username,
                    "first_name": bobby.first_name,
                    "last_name": bobby.last_name,
                    "avatar": "",
                    "permissions": "manage",
                }
            ],
        }
        set_perms_url = urljoin(f"{reverse('base-resources-detail', kwargs={'pk': resource.pk})}/", "permissions")

        response = self.client.patch(set_perms_url, data=perm_spec, format="json")
        self.assertEqual(response.status_code, 200)
        # clone resource
        self.assertTrue(self.client.login(username="admin", password="admin"))
        response = self.client.put(copy_url)
        self.assertEqual(response.status_code, 200)
        cloned_resource = Dataset.objects.last()
        self.assertEqual(cloned_resource.owner.username, "admin")
        # clone dataset with invalid file
        resource.files = ["/path/invalid_file.wrong"]
        resource.save()
        response = self.client.put(copy_url)
        self.assertEqual(response.status_code, 400)
        self.assertEqual(response.json()["message"], "Resource can not be cloned.")
        # clone dataset with no files
        resource.files = []
        resource.save()
        response = self.client.put(copy_url)
        self.assertEqual(response.status_code, 400)
        self.assertEqual(response.json()["message"], "Resource can not be cloned.")
        # clean
        resource.delete()

    def test_resource_service_copy_with_perms_dataset(self):
        files = os.path.join(gisdata.GOOD_DATA, "vector/san_andres_y_providencia_water.shp")
        files_as_dict, _ = get_files(files)
        resource = Dataset.objects.create(
            owner=get_user_model().objects.get(username="admin"),
            name="test_copy",
            store="geonode_data",
            subtype="vector",
            alternate="geonode:test_copy",
            resource_type="dataset",
            uuid=str(uuid4()),
            files=list(files_as_dict.values()),
        )
        self._assertCloningWithPerms(resource)

    @patch.dict(os.environ, {"ASYNC_SIGNALS": "False"})
    @override_settings(ASYNC_SIGNALS=False)
    def test_resource_service_copy_with_perms_dataset_set_default_perms(self):
        with self.settings(ASYNC_SIGNALS=False):
            files = os.path.join(gisdata.GOOD_DATA, "vector/san_andres_y_providencia_water.shp")
            files_as_dict, _ = get_files(files)
            resource = Dataset.objects.create(
                owner=get_user_model().objects.get(username="admin"),
                name="test_copy_with_perms",
                store="geonode_data",
                subtype="vector",
                alternate="geonode:test_copy_with_perms",
                resource_type="dataset",
                uuid=str(uuid4()),
                files=list(files_as_dict.values()),
            )
            _perms = {
                "users": {"bobby": ["base.add_resourcebase", "base.download_resourcebase"]},
                "groups": {"anonymous": ["base.view_resourcebase", "base.download_resourcebae"]},
            }
            resource.set_permissions(_perms)
            # checking that bobby is in the original dataset perms list
            self.assertTrue("bobby" in "bobby" in [x.username for x in resource.get_all_level_info().get("users", [])])
            # copying the resource, should remove the perms for bobby
            # only the default perms should be available
            copy_url = reverse("importer_resource_copy", kwargs={"pk": resource.pk})

            self.assertTrue(self.client.login(username="admin", password="admin"))

            response = self.client.put(copy_url)
            self.assertEqual(response.status_code, 200)

            resouce_service_dispatcher.apply((response.json().get("execution_id"),))

        self.assertEqual("finished", self.client.get(response.json().get("status_url")).json().get("status"))
        _resource = Dataset.objects.filter(title__icontains="test_copy_with_perms").last()
        self.assertIsNotNone(_resource)
        self.assertFalse("bobby" in "bobby" in [x.username for x in _resource.get_all_level_info().get("users", [])])
        self.assertTrue("admin" in "admin" in [x.username for x in _resource.get_all_level_info().get("users", [])])

    def test_resource_service_copy_with_perms_doc(self):
        files = os.path.join(gisdata.GOOD_DATA, "vector/san_andres_y_providencia_water.shp")
        files_as_dict, _ = get_files(files)
        resource = Document.objects.create(
            owner=get_user_model().objects.get(username="admin"),
            subtype="vector",
            alternate="geonode:test_copy",
            resource_type="document",
            uuid=str(uuid4()),
            files=list(files_as_dict.values()),
        )

        self._assertCloningWithPerms(resource)

    @override_settings(CELERY_TASK_ALWAYS_EAGER=True)
    def test_resource_service_copy_with_perms_map(self):
        files = os.path.join(gisdata.GOOD_DATA, "vector/san_andres_y_providencia_water.shp")
        files_as_dict, _ = get_files(files)
        resource = Document.objects.create(
            owner=get_user_model().objects.get(username="admin"),
            alternate="geonode:test_copy",
            resource_type="map",
            uuid=str(uuid4()),
            files=list(files_as_dict.values()),
        )

        self._assertCloningWithPerms(resource)

    def _assertCloningWithPerms(self, resource):
        # login as bobby
        self.assertTrue(self.client.login(username="bobby", password="bob"))

        # bobby cannot copy the resource since he doesnt have all the perms needed
        _perms = {"users": {"bobby": ["base.add_resourcebase"]}, "groups": {"anonymous": []}}
        resource.set_permissions(_perms)
        copy_url = reverse("importer_resource_copy", kwargs={"pk": resource.pk})
        response = self.client.put(copy_url, data={"title": "cloned_resource"})
        self.assertIn(response.status_code, [403, 404])
        # set perms to enable user clone resource
        # bobby can copy the resource since he has all the perms needed
        _perms = {
            "users": {"bobby": ["base.add_resourcebase", "base.download_resourcebase"]},
            "groups": {"anonymous": ["base.view_resourcebase", "base.download_resourcebae"]},
        }
        resource.set_permissions(_perms)
        copy_url = reverse("importer_resource_copy", kwargs={"pk": resource.pk})
        response = self.client.put(copy_url, data={"title": "cloned_resource"})
        self.assertEqual(response.status_code, 200)
        resource.delete()

    def test_base_resources_return_download_link_if_document(self):
        """
        Ensure we can access the Resource Base list.
        """
        doc = Document.objects.first()

        # From resource base API
        url = reverse("base-resources-detail", args=[doc.id])
        response = self.client.get(url, format="json")
        download_url = response.json().get("resource").get("download_url")
        self.assertEqual(build_absolute_uri(doc.download_url), download_url)

        # from documents api
        url = reverse("documents-detail", args=[doc.id])
        download_url = response.json().get("resource").get("download_url")
        self.assertEqual(build_absolute_uri(doc.download_url), download_url)

    def test_base_resources_return_download_link_if_dataset(self):
        """
        Ensure we can access the Resource Base list.
        """
        _dataset = Dataset.objects.first()

        # From resource base API
        url = reverse("base-resources-detail", args=[_dataset.id])
        response = self.client.get(url, format="json")
        download_url = response.json().get("resource").get("download_url")
        self.assertEqual(_dataset.download_url, download_url)

        # from dataset api
        url = reverse("datasets-detail", args=[_dataset.id])
        download_url = response.json().get("resource").get("download_url")
        self.assertEqual(_dataset.download_url, download_url)

    def test_base_resources_dont_return_download_link_if_map(self):
        """
        Ensure we can access the Resource Base list.
        """
        _map = Map.objects.first()
        # From resource base API
        url = reverse("base-resources-detail", args=[_map.id])
        response = self.client.get(url, format="json")
        download_url = response.json().get("resource").get("download_url", None)
        self.assertIsNone(download_url)

        # from maps api
        url = reverse("maps-detail", args=[_map.id])
        download_url = response.json().get("resource").get("download_url")
        self.assertIsNone(download_url)


class TestExtraMetadataBaseApi(GeoNodeBaseTestSupport):
    def setUp(self):
        self.layer = create_single_dataset("single_layer")
        self.metadata = {
            "filter_header": "Foo Filter header",
            "field_name": "metadata-name",
            "field_label": "this is the help text",
            "field_value": "foo",
        }
        m = ExtraMetadata.objects.create(resource=self.layer, metadata=self.metadata)
        self.layer.metadata.add(m)
        self.mdata = ExtraMetadata.objects.first()

    def test_get_will_return_the_list_of_extra_metadata(self):
        self.client.login(username="admin", password="admin")
        url = reverse("base-resources-extra-metadata", args=[self.layer.id])
        response = self.client.get(url, content_type="application/json")
        self.assertTrue(200, response.status_code)
        expected = [{**{"id": self.mdata.id}, **self.metadata}]
        self.assertEqual(expected, response.json())

    def test_put_will_update_the_whole_metadata(self):
        self.client.login(username="admin", password="admin")
        url = reverse("base-resources-extra-metadata", args=[self.layer.id])
        input_metadata = {
            "id": self.mdata.id,
            "filter_header": "Foo Filter header",
            "field_name": "metadata-updated",
            "field_label": "this is the help text",
            "field_value": "foo",
        }
        response = self.client.put(url, data=[input_metadata], content_type="application/json")
        self.assertTrue(200, response.status_code)
        self.assertEqual([input_metadata], response.json())

    def test_post_will_add_new_metadata(self):
        self.client.login(username="admin", password="admin")
        url = reverse("base-resources-extra-metadata", args=[self.layer.id])
        input_metadata = {
            "filter_header": "Foo Filter header",
            "field_name": "metadata-updated",
            "field_label": "this is the help text",
            "field_value": "foo",
        }
        response = self.client.post(url, data=[input_metadata], content_type="application/json")
        self.assertTrue(201, response.status_code)
        self.assertEqual(2, len(response.json()))

    def test_delete_will_delete_single_metadata(self):
        self.client.login(username="admin", password="admin")
        url = reverse("base-resources-extra-metadata", args=[self.layer.id])
        response = self.client.delete(url, data=[self.mdata.id], content_type="application/json")
        self.assertTrue(200, response.status_code)
        self.assertEqual([], response.json())

    def test_user_without_view_perms_cannot_see_the_endpoint(self):
        from geonode.resource.manager import resource_manager

        self.client.login(username="bobby", password="bob")
        resource_manager.remove_permissions(self.layer.uuid, instance=self.layer.get_self_resource())
        url = reverse("base-resources-extra-metadata", args=[self.layer.id])
        response = self.client.get(url, content_type="application/json")
        self.assertTrue(403, response.status_code)

        perm_spec = {"users": {"bobby": ["view_resourcebase"]}, "groups": {}}
        self.layer.set_permissions(perm_spec)
        url = reverse("base-resources-extra-metadata", args=[self.layer.id])
        response = self.client.get(url, content_type="application/json")
        self.assertTrue(200, response.status_code)


class TestApiLinkedResources(GeoNodeBaseTestSupport):
    @classmethod
    def setUpClass(cls) -> None:
        super().setUpClass()
        cls.dataset = create_single_dataset("single_layer")
        cls.map = create_single_map("single_map")
        cls.doc = create_single_doc("single_doc")

    def test_only_get_method_is_available(self):
        url = reverse("base-resources-linked_resources", args=[self.dataset.id])

        response = self.client.get(url)
        self.assertEqual(response.status_code, 200)

        response = self.client.delete(url)
        self.assertEqual(response.status_code, 403)

        response = self.client.post(url)
        self.assertEqual(response.status_code, 403)

        response = self.client.patch(url)
        self.assertEqual(response.status_code, 403)

        response = self.client.put(url)
        self.assertEqual(response.status_code, 403)

    def test_linked_resource_raise_error_for_geoapps(self):
        geo_app = GeoApp.objects.create(
            title="Test GeoApp",
            owner=get_user_model().objects.first(),
            resource_type="geostory",
            blob='{"test_data": {"test": ["test_1","test_2","test_3"]}}',
        )
        geo_app.set_default_permissions()
        url = reverse("base-resources-linked_resources", args=[geo_app.id])

        response = self.client.get(url)

        self.assertEqual(response.status_code, 501)

    def test_linked_resource_for_document_should_return_the_expected_ouput(self):
        try:
            # data preparation
            ctype = ContentType.objects.get_for_model(self.map)
            ctype_dataset = ContentType.objects.get_for_model(self.dataset)
            _d = DocumentResourceLink.objects.create(document_id=self.doc.id, content_type=ctype, object_id=self.map.id)
            _d = DocumentResourceLink.objects.create(
                document_id=self.doc.id, content_type=ctype_dataset, object_id=self.dataset.id
            )

            # expected output from api
            expected_payload = {
                "links": {"next": None, "previous": None},
                "total": 2,
                "page": 1,
                "page_size": 10,
                "resources": [
                    {
                        "detail_url": self.map.detail_url,
                        "pk": self.map.id,
                        "resource_type": self.map.resource_type,
                        "thumbnail_url": self.map.thumbnail_url,
                        "title": self.map.title,
                    },
                    {
                        "detail_url": self.dataset.detail_url,
                        "pk": self.dataset.id,
                        "resource_type": self.dataset.resource_type,
                        "thumbnail_url": self.dataset.thumbnail_url,
                        "title": self.dataset.title,
                    },
                ],
            }

            # call the API
            url = reverse("base-resources-linked_resources", args=[self.doc.id])
            response = self.client.get(url)

            # validation
            self.assertEqual(response.status_code, 200)
            self.assertDictEqual(expected_payload, response.json())
        finally:
            if _d:
                _d.delete()

    def test_linked_resource_for_maps_with_mixed_resources(self):
        try:
            # data preparation
            ctype_dataset = ContentType.objects.get_for_model(self.dataset)
            _d = DocumentResourceLink.objects.create(
                document_id=self.doc.id, content_type=ctype_dataset, object_id=self.map.id
            )
            # data preparation
            MapLayer(
                map=self.map,
                dataset=self.dataset,
                name=self.dataset.name,
                current_style="test_style",
                ows_url="https://maps.geosolutionsgroup.com/geoserver/wms",
            ).save()

            # expected output from api
            expected_payload = {
                "links": {"next": None, "previous": None},
                "total": 2,
                "page": 1,
                "page_size": 10,
                "resources": [
                    {
                        "detail_url": self.doc.detail_url,
                        "pk": self.doc.id,
                        "resource_type": self.doc.resource_type,
                        "thumbnail_url": self.doc.thumbnail_url,
                        "title": self.doc.title,
                    },
                    {
                        "detail_url": self.dataset.detail_url,
                        "pk": self.dataset.id,
                        "resource_type": self.dataset.resource_type,
                        "thumbnail_url": self.dataset.thumbnail_url,
                        "title": self.dataset.title,
                    },
                ],
            }

            # call the API
            url = reverse("base-resources-linked_resources", args=[self.map.id])
            response = self.client.get(url)

            # validation
            self.assertEqual(response.status_code, 200)
            self.assertDictEqual(expected_payload, response.json())
        finally:
            if _d:
                _d.delete()

    def test_linked_resource_should_return_the_paginated_result(self):
        try:
            # data preparation
            ctype = ContentType.objects.get_for_model(self.map)
            ctype_dataset = ContentType.objects.get_for_model(self.dataset)
            _d = DocumentResourceLink.objects.create(document_id=self.doc.id, content_type=ctype, object_id=self.map.id)
            _d = DocumentResourceLink.objects.create(
                document_id=self.doc.id, content_type=ctype_dataset, object_id=self.dataset.id
            )
            # call the API
            url = reverse("base-resources-linked_resources", args=[self.doc.id])
            response = self.client.get(f"{url}?page_size=1")

            # validation
            self.assertEqual(response.status_code, 200)
            next_url = response.json().get("links", {}).get("next", None)
            self.assertIsNotNone(next_url)
            self.assertTrue("page=2" in next_url)
            # calling next_page to be sure that the url works
            response = self.client.get(next_url)
            # verify that now it has a prev_page
            prev_url = response.json().get("links", {}).get("previous", None)
            self.assertIsNotNone(prev_url)

            # verify that it works
            # calling next_page to be sure that the url works
            response = self.client.get(prev_url)
            self.assertEqual(response.status_code, 200)

        finally:
            if _d:
                _d.delete()

    def test_linked_resources_maps_should_return_the_expected_ouput(self):
        try:
            # data preparation
            _m = MapLayer(
                map=self.map,
                dataset=self.dataset,
                name=self.dataset.name,
                current_style="test_style",
                ows_url="https://maps.geosolutionsgroup.com/geoserver/wms",
            ).save()

            # expected output from api
            expected_payload = {
                "links": {"next": None, "previous": None},
                "total": 1,
                "page": 1,
                "page_size": 10,
                "resources": [
                    {
                        "detail_url": self.dataset.detail_url,
                        "pk": self.dataset.id,
                        "resource_type": self.dataset.resource_type,
                        "thumbnail_url": self.dataset.thumbnail_url,
                        "title": self.dataset.title,
                    }
                ],
            }

            # call the API
            url = reverse("base-resources-linked_resources", args=[self.map.id])
            response = self.client.get(url)

            # validation
            self.assertEqual(response.status_code, 200)
            self.assertDictEqual(expected_payload, response.json())
        finally:
            if _m:
                _m.delete()

    def test_linked_resource_dataset_should_return_the_expected_ouput(self):
        try:
            # data preparation
            _m = MapLayer(
                map=self.map,
                dataset=self.dataset,
                name=self.dataset.name,
                current_style="test_style",
                ows_url="https://maps.geosolutionsgroup.com/geoserver/wms",
            ).save()

            # expected output from api
            expected_payload = {
                "links": {"next": None, "previous": None},
                "total": 1,
                "page": 1,
                "page_size": 10,
                "resources": [
                    {
                        "detail_url": self.map.detail_url,
                        "pk": self.map.id,
                        "resource_type": self.map.resource_type,
                        "thumbnail_url": self.map.thumbnail_url,
                        "title": self.map.title,
                    }
                ],
            }

            # call the API
            url = reverse("base-resources-linked_resources", args=[self.dataset.id])
            response = self.client.get(url)

            # validation
            self.assertEqual(response.status_code, 200)
            self.assertDictEqual(expected_payload, response.json())
        finally:
            if _m:
                _m.delete()

    def test_linked_resource_for_datasets_with_mixed_resources(self):
        try:
            # data preparation
            ctype = ContentType.objects.get_for_model(self.dataset)
            _d = DocumentResourceLink.objects.create(
                document_id=self.doc.id, content_type=ctype, object_id=self.dataset.id
            )
            # data preparation
            MapLayer(
                map=self.map,
                dataset=self.dataset,
                name=self.dataset.name,
                current_style="test_style",
                ows_url="https://maps.geosolutionsgroup.com/geoserver/wms",
            ).save()

            # expected output from api
            expected_payload = {
                "links": {"next": None, "previous": None},
                "total": 2,
                "page": 1,
                "page_size": 10,
                "resources": [
                    {
                        "detail_url": self.doc.detail_url,
                        "pk": self.doc.id,
                        "resource_type": self.doc.resource_type,
                        "thumbnail_url": self.doc.thumbnail_url,
                        "title": self.doc.title,
                    },
                    {
                        "detail_url": self.map.detail_url,
                        "pk": self.map.id,
                        "resource_type": self.map.resource_type,
                        "thumbnail_url": self.map.thumbnail_url,
                        "title": self.map.title,
                    },
                ],
            }

            # call the API
            url = reverse("base-resources-linked_resources", args=[self.dataset.id])
            response = self.client.get(url)

            # validation
            self.assertEqual(response.status_code, 200)
            self.assertDictEqual(expected_payload, response.json())
        finally:
            if _d:
                _d.delete()

    def test_linked_resource_filter_should_work(self):
        try:
            # data preparation
            ctype = ContentType.objects.get_for_model(self.map)
            ctype_dataset = ContentType.objects.get_for_model(self.dataset)
            _d = DocumentResourceLink.objects.create(document_id=self.doc.id, content_type=ctype, object_id=self.map.id)
            _d = DocumentResourceLink.objects.create(
                document_id=self.doc.id, content_type=ctype_dataset, object_id=self.dataset.id
            )

            # call the API
            url = reverse("base-resources-linked_resources", args=[self.doc.id])
            response = self.client.get(url)
            # validation
            self.assertEqual(response.status_code, 200, msg="no_filter_validation")
            self.assertEqual(2, response.json().get("total", 0), msg="no_filter_validation")

            response = self.client.get(url + "?resource_type=map")
            # validation
            self.assertEqual(response.status_code, 200, msg="map_filter_validation")
            self.assertEqual(1, response.json().get("total", 0), msg="map_filter_validation")

            response = self.client.get(url + "?title=single_layer")
            # validation
            self.assertEqual(response.status_code, 200, msg="dataset_filter_validation")
            self.assertEqual(1, response.json().get("total", 0), msg="dataset_filter_validation")

            response = self.client.get(url + "?resource_type=geoapp")
            # validation
            self.assertEqual(response.status_code, 200, msg="geoapp_filter_validation")
            self.assertEqual(0, response.json().get("total", 0), msg="geoapp_filter_validation")

            response = self.client.get(url + "?invalid_filter=invalid")
            # validation
            self.assertEqual(response.status_code, 500, msg="invalid_filter_validation")
            self.assertEqual(0, response.json().get("total", 0), msg="invalid_filter_validation")

        finally:
            if _d:
                _d.delete()<|MERGE_RESOLUTION|>--- conflicted
+++ resolved
@@ -22,11 +22,8 @@
 import sys
 import json
 import logging
-<<<<<<< HEAD
-=======
 from django.contrib.contenttypes.models import ContentType
 from django.test import override_settings
->>>>>>> 9298cd40
 import gisdata
 
 from PIL import Image
