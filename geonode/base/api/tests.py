--- conflicted
+++ resolved
@@ -464,13 +464,7 @@
         self.assertEqual(len(response.data), 5)
         self.assertEqual(response.data["total"], 28)
 
-<<<<<<< HEAD
-        url = "{base_url}?{params}".format(
-            base_url=reverse("base-resources-list"), params="filter{metadata_only}=false"
-        )
-=======
         url = f"{reverse('base-resources-list')}?filter{{metadata_only}}=false"
->>>>>>> 0e89afe8
         # Anonymous
         response = self.client.get(url, format="json")
         self.assertEqual(response.status_code, 200)
@@ -545,13 +539,7 @@
         resource = ResourceBase.objects.filter(owner__username="bobby").first()
         self.assertEqual(resource.owner.username, "bobby")
         # Admin
-<<<<<<< HEAD
-        url_with_id = "{base_url}/{res_id}?{params}".format(
-            base_url=reverse("base-resources-list"), res_id=resource.id, params="filter{metadata_only}=false"
-        )
-=======
         url_with_id = f"{reverse('base-resources-list')}/{resource.id}?filter{{metadata_only}}=false"
->>>>>>> 0e89afe8
 
         response = self.client.get(f"{url_with_id}", format="json")
         self.assertEqual(response.data["resource"]["state"], enumerations.STATE_PROCESSED)
@@ -1559,14 +1547,7 @@
 
         resources = ResourceBase.objects.all()
         for resource in resources:
-<<<<<<< HEAD
-            url = "{base_url}?{params}".format(
-                base_url=reverse("base-resources-detail", kwargs={"pk": resource.pk}),
-                params="filter{metadata_only}=false",
-            )
-=======
             url = f"{reverse('base-resources-detail', kwargs={'pk': resource.pk})}?filter{{metadata_only}}=false"
->>>>>>> 0e89afe8
             response = self.client.get(url, format="json")
             if resource.title.endswith("metadata true"):
                 self.assertEqual(response.status_code, 404)
