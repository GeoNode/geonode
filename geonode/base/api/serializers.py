--- conflicted
+++ resolved
@@ -574,10 +574,6 @@
         self.fields["uuid"] = serializers.CharField(read_only=True)
         self.fields["resource_type"] = serializers.CharField(required=False)
         self.fields["polymorphic_ctype_id"] = serializers.CharField(read_only=True)
-<<<<<<< HEAD
-
-=======
->>>>>>> b3031213
         self.fields["owner"] = DynamicRelationField(UserSerializer, embed=True, many=False, read_only=True)
         self.fields["metadata_author"] = ContactRoleField(Roles.METADATA_AUTHOR.name, required=False)
         self.fields["processor"] = ContactRoleField(Roles.PROCESSOR.name, required=False)
