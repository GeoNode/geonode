#########################################################################
#
# Copyright (C) 2020 OSGeo
#
# This program is free software: you can redistribute it and/or modify
# it under the terms of the GNU General Public License as published by
# the Free Software Foundation, either version 3 of the License, or
# (at your option) any later version.
#
# This program is distributed in the hope that it will be useful,
# but WITHOUT ANY WARRANTY; without even the implied warranty of
# MERCHANTABILITY or FITNESS FOR A PARTICULAR PURPOSE. See the
# GNU General Public License for more details.
#
# You should have received a copy of the GNU General Public License
# along with this program. If not, see <http://www.gnu.org/licenses/>.
#
#########################################################################
import logging

from slugify import slugify
from urllib.parse import urljoin
import json

from django.db.models import Q
from django.conf import settings
from django.contrib.auth.models import Group
from django.forms.models import model_to_dict
from django.contrib.auth import get_user_model
from django.db.models.query import QuerySet
from geonode.people import Roles
from django.http import QueryDict
from deprecated import deprecated
from rest_framework import serializers
from rest_framework_gis import fields
from rest_framework.reverse import reverse, NoReverseMatch
from rest_framework.exceptions import ParseError

from dynamic_rest.serializers import DynamicEphemeralSerializer, DynamicModelSerializer
from dynamic_rest.fields.fields import DynamicRelationField, DynamicComputedField

from avatar.templatetags.avatar_tags import avatar_url
from geonode.utils import bbox_swap
from geonode.base.api.exceptions import InvalidResourceException

from geonode.favorite.models import Favorite
from geonode.base.models import (
    Link,
    ResourceBase,
    HierarchicalKeyword,
    Region,
    RestrictionCodeType,
    License,
    TopicCategory,
    SpatialRepresentationType,
    ThesaurusKeyword,
    ThesaurusKeywordLabel,
    ExtraMetadata,
    LinkedResource,
)
from geonode.documents.models import Document
from geonode.geoapps.models import GeoApp
from geonode.groups.models import GroupCategory, GroupProfile
from geonode.base.api.fields import ComplexDynamicRelationField
from geonode.layers.utils import get_dataset_download_handlers, get_default_dataset_download_handler
from geonode.utils import build_absolute_uri
from geonode.security.utils import get_resources_with_perms, get_geoapp_subtypes
from geonode.resource.models import ExecutionRequest
from django.contrib.gis.geos import Polygon

logger = logging.getLogger(__name__)


def user_serializer():
    import geonode.people.api.serializers as ser

    return ser.UserSerializer


class BaseDynamicModelSerializer(DynamicModelSerializer):
    def to_representation(self, instance):
        data = super().to_representation(instance)
        if not isinstance(data, int):
            try:
                path = reverse(self.Meta.view_name)
                if not path.endswith("/"):
                    path = f"{path}/"
                url = urljoin(path, str(instance.pk))
                data["link"] = build_absolute_uri(url)

                parents = []
                parent = self.parent
                while parent:
                    parents.append(type(parent).__name__)
                    parent = parent.parent

                logger.warning(
                    f"Deprecated: BaseDynamicModelSerializer should be replaced with proper Field"
                    f" - Parents: {parents} Root: {type(self).__name__}"
                )
            except (TypeError, NoReverseMatch) as e:
                logger.exception(e)
        return data


class ResourceBaseTypesSerializer(DynamicEphemeralSerializer):
    name = serializers.CharField()
    count = serializers.IntegerField()

    class Meta:
        name = "resource-types"


class PermSpecSerialiazer(DynamicEphemeralSerializer):
    class Meta:
        name = "perm-spec"

    class PermSpecFieldSerialiazer(DynamicEphemeralSerializer):
        perm_spec = serializers.ListField()

    users = PermSpecFieldSerialiazer(many=True)
    groups = PermSpecFieldSerialiazer(many=True)


class GroupSerializer(DynamicModelSerializer):
    class Meta:
        model = Group
        name = "group"
        fields = ("pk", "name")


class GroupProfileSerializer(BaseDynamicModelSerializer):
    class Meta:
        model = GroupProfile
        name = "group_profile"
        view_name = "group-profiles-list"
        fields = ("pk", "title", "group", "slug", "logo", "description", "email", "keywords", "access", "categories")

    group = DynamicRelationField(GroupSerializer, embed=True, many=False)
    keywords = serializers.SlugRelatedField(many=True, slug_field="slug", read_only=True)
    categories = serializers.SlugRelatedField(many=True, slug_field="slug", queryset=GroupCategory.objects.all())


class SimpleHierarchicalKeywordSerializer(DynamicModelSerializer):
    class Meta:
        model = HierarchicalKeyword
        name = "HierarchicalKeyword"
        fields = ("name", "slug")

    def to_representation(self, value):
        return {"name": value.name, "slug": value.slug}


class _ThesaurusKeywordSerializerMixIn:
    def to_representation(self, value):
        _i18n = {}
        for _i18n_label in ThesaurusKeywordLabel.objects.filter(keyword__id=value.id).iterator():
            _i18n[_i18n_label.lang] = _i18n_label.label
        return {
            "name": value.alt_label,
            "slug": slugify(value.about),
            "uri": value.about,
            "thesaurus": {
                "name": value.thesaurus.title,
                "slug": value.thesaurus.identifier,
                "uri": value.thesaurus.about,
            },
            "i18n": _i18n,
        }


class SimpleThesaurusKeywordSerializer(_ThesaurusKeywordSerializerMixIn, DynamicModelSerializer):
    class Meta:
        model = ThesaurusKeyword
        name = "ThesaurusKeyword"
        fields = ("alt_label",)


class SimpleRegionSerializer(DynamicModelSerializer):
    class Meta:
        model = Region
        name = "Region"
        fields = ("code", "name")


class SimpleTopicCategorySerializer(DynamicModelSerializer):
    class Meta:
        model = TopicCategory
        name = "TopicCategory"
        fields = ("identifier", "gn_description")


class RestrictionCodeTypeSerializer(DynamicModelSerializer):
    class Meta:
        model = RestrictionCodeType
        name = "RestrictionCodeType"
        fields = ("identifier",)


class LicenseSerializer(DynamicModelSerializer):
    class Meta:
        model = License
        name = "License"
        fields = ("identifier",)


class SpatialRepresentationTypeSerializer(DynamicModelSerializer):
    class Meta:
        model = SpatialRepresentationType
        name = "SpatialRepresentationType"
        fields = ("identifier",)


class AvatarUrlField(DynamicComputedField):
    def __init__(self, avatar_size, **kwargs):
        self.avatar_size = avatar_size
        super().__init__(**kwargs)

    def get_attribute(self, instance):
        return build_absolute_uri(avatar_url(instance, self.avatar_size))


class EmbedUrlField(DynamicComputedField):
    def __init__(self, **kwargs):
        super().__init__(**kwargs)

    def get_attribute(self, instance):
        try:
            _instance = instance.get_real_instance()
        except Exception as e:
            logger.exception(e)
            _instance = None
        if _instance and hasattr(_instance, "embed_url") and _instance.embed_url != NotImplemented:
            return build_absolute_uri(_instance.embed_url)
        else:
            return ""


class DetailUrlField(DynamicComputedField):
    def __init__(self, **kwargs):
        super().__init__(**kwargs)

    def get_attribute(self, instance):
        return build_absolute_uri(instance.detail_url)


class ExtraMetadataSerializer(DynamicModelSerializer):
    class Meta:
        model = ExtraMetadata
        name = "ExtraMetadata"
        fields = ("pk", "metadata")

    def to_representation(self, obj):
        if isinstance(obj, QuerySet):
            out = []
            for el in obj:
                out.append({**{"id": el.id}, **el.metadata})
            return out
        elif isinstance(obj, list):
            return obj
        return {**{"id": obj.id}, **obj.metadata}


class ThumbnailUrlField(DynamicComputedField):
    def __init__(self, **kwargs):
        super().__init__(**kwargs)

    def get_attribute(self, instance):
        thumbnail_url = instance.thumbnail_url

        return build_absolute_uri(thumbnail_url)


class DownloadLinkField(DynamicComputedField):
    def __init__(self, **kwargs):
        super().__init__(**kwargs)

    @deprecated(version="4.2.0", reason="Will be replaced by download_urls")
    def get_attribute(self, instance):
        try:
            logger.info(
                f"Field {self.field_name} is deprecated and will be removed in the future GeoNode version. Please refer to download_urls"
            )
            _instance = instance.get_real_instance()
            return _instance.download_url if hasattr(_instance, "download_url") else None
        except Exception as e:
            logger.exception(e)
            return None


class DownloadArrayLinkField(DynamicComputedField):
    def __init__(self, **kwargs):
        super().__init__(**kwargs)

    def get_attribute(self, instance):
        try:
            _instance = instance.get_real_instance()
        except Exception as e:
            logger.exception(e)
            raise e
        if _instance.resource_type in ["map"] + get_geoapp_subtypes():
            return []
        elif _instance.resource_type in ["document"]:
            return [
                {
                    "url": _instance.download_url,
                    "ajax_safe": _instance.download_is_ajax_safe,
                }
            ]
        elif _instance.resource_type in ["dataset"]:
            download_urls = []
            # lets get only the default one first to set it
            default_handler = get_default_dataset_download_handler()
            obj = default_handler(self.context.get("request"), _instance.alternate)
            if obj.download_url:
                download_urls.append({"url": obj.download_url, "ajax_safe": obj.is_ajax_safe, "default": True})
            # then let's prepare the payload with everything
            handler_list = get_dataset_download_handlers()
            for handler in handler_list:
                obj = handler(self.context.get("request"), _instance.alternate)
                if obj.download_url:
                    download_urls.append({"url": obj.download_url, "ajax_safe": obj.is_ajax_safe, "default": False})
            return download_urls
        else:
            return []


class FavoriteField(DynamicComputedField):
    def __init__(self, **kwargs):
        super().__init__(**kwargs)

    def get_attribute(self, instance):
        _user = self.context.get("request")
        if _user and not _user.user.is_anonymous:
            return Favorite.objects.filter(object_id=instance.pk, user=_user.user).exists()
        return False


class AutoLinkField(DynamicComputedField):

    def get_attribute(self, instance):
        parents = []
        parent = self.parent
        while parent:
            parents.append(type(parent).__name__)
            parent = parent.parent

        logger.debug(
            f"AutoLinkField reading Meta from first parent - Parents: {parents} root: {type(self.root).__name__}"
        )

        try:
            path = reverse(self.parent.Meta.view_name)
            if not path.endswith("/"):
                path = f"{path}/"
            url = urljoin(path, str(instance.pk))
            return build_absolute_uri(url)

        except AttributeError as e:
            logger.exception(f"Parents: {parents} root: {type(self.root).__name__}", exc_info=e)
            return None

        except Exception as e:
            logger.exception(e)
            return None


class ContactRoleField(DynamicComputedField):
    default_error_messages = {
        "required": ("ContactRoleField This field is required."),
    }

    def __init__(self, contact_type, **kwargs):
        self.contact_type = contact_type
        super().__init__(**kwargs)

    def get_attribute(self, instance):
        return getattr(instance, self.contact_type)

    def to_representation(self, value):
        return [user_serializer()(embed=True, many=False).to_representation(v) for v in value]

    def get_pks_of_users_to_set(self, value):
        pks_of_users_to_set = []
        for val in value:
            # make it possible to set contact roles via username or pk through API
            if "username" in val and "pk" in val:
                pk = val["pk"]
                username = val["username"]
                pk_user = get_user_model().objects.get(pk=pk)
                username_user = get_user_model().objects.get(username=username)
                if pk_user.pk != username_user.pk:
                    raise ParseError(
                        detail=f"user with pk: {pk} and username: {username} is not the same ... ", code=403
                    )
                pks_of_users_to_set.append(pk)
            elif "username" in val:
                username = val["username"]
                username_user = get_user_model().objects.get(username=[username])
                pks_of_users_to_set.append(username_user.pk)
            elif "pk" in val:
                pks_of_users_to_set.append(val["pk"])
        return pks_of_users_to_set

    def to_internal_value(self, value):
        return get_user_model().objects.filter(pk__in=self.get_pks_of_users_to_set(value))


class ExtentBboxField(DynamicComputedField):
    def get_attribute(self, instance):
        return instance.ll_bbox

    def to_representation(self, value):
        bbox = bbox_swap(value[:-1])
        return super().to_representation({"coords": bbox, "srid": value[-1]})


class DataBlobField(DynamicRelationField):
    def value_to_string(self, obj):
        value = self.value_from_object(obj)
        return self.get_prep_value(value)


class DataBlobSerializer(DynamicModelSerializer):
    class Meta:
        model = ResourceBase
        fields = ("pk", "blob")

    def to_representation(self, value):
        data = ResourceBase.objects.filter(id=value)
        if data.exists() and data.count() == 1:
            return data.get().blob
        return {}


class ResourceExecutionRequestSerializer(DynamicModelSerializer):
    class Meta:
        model = ResourceBase
        fields = ("pk",)

    def to_representation(self, instance):
        data = []
        request = self.context.get("request", None)
        if (
            request
            and request.user
            and not request.user.is_anonymous
            and ResourceBase.objects.filter(pk=instance).count() == 1
        ):
            _resource = ResourceBase.objects.get(pk=instance)
            executions = ExecutionRequest.objects.filter(
                Q(user=request.user)
                & ~Q(status=ExecutionRequest.STATUS_FINISHED)
                & (
                    (
                        Q(input_params__uuid=_resource.uuid)
                        | Q(output_params__output__uuid=_resource.uuid)
                        | Q(geonode_resource=_resource)
                    )
                )
            ).order_by("-created")

            for execution in executions:
                data.append(
                    {
                        "exec_id": execution.exec_id,
                        "user": execution.user.username,
                        "status": execution.status,
                        "func_name": execution.func_name,
                        "created": execution.created,
                        "finished": execution.finished,
                        "last_updated": execution.last_updated,
                        "input_params": execution.input_params,
                        "output_params": execution.output_params,
                        "status_url": urljoin(
                            settings.SITEURL, reverse("rs-execution-status", kwargs={"execution_id": execution.exec_id})
                        ),
                    },
                )
        return data


class LinkedResourceEmbeddedSerializer(DynamicModelSerializer):
    class Meta:
        model = ResourceBase
        fields = ("pk",)

    def to_representation(self, instance):
        from geonode.base.api.views import base_linked_resources_payload

        request = self.context.get("request", None)
        _resource = ResourceBase.objects.get(pk=instance)

        return base_linked_resources_payload(_resource, request.user) if request and request.user and _resource else {}


api_bbox_settable_resource_models = [Document, GeoApp]


class PermsSerializer(DynamicModelSerializer):
    class Meta:
        model = ResourceBase
        fields = ("pk",)

    def to_representation(self, instance):
        request = self.context.get("request", None)
        resource = ResourceBase.objects.get(pk=instance)
        return (
            (
                resource.get_user_perms(request.user)
                .union(resource.get_self_resource().get_user_perms(request.user))
                .union(resource.get_real_instance().get_user_perms(request.user))
            )
            if request and request.user and resource
            else []
        )


class LinksSerializer(DynamicModelSerializer):
    class Meta:
        model = ResourceBase

    def to_representation(self, instance):
        ret = []
        link_fields = ["extension", "link_type", "name", "mime", "url"]
        links = Link.objects.filter(
            resource_id=instance, link_type__in=["OGC:WMS", "OGC:WFS", "OGC:WCS", "image", "metadata"]
        )
        for lnk in links:
            formatted_link = model_to_dict(lnk, fields=link_fields)
            ret.append(formatted_link)
        return ret


class ResourceBaseSerializer(DynamicModelSerializer):
    pk = serializers.CharField(read_only=True)
    uuid = serializers.CharField(read_only=True)
    resource_type = serializers.CharField(required=False)
    polymorphic_ctype_id = serializers.CharField(read_only=True)
    owner = DynamicRelationField(user_serializer(), embed=True, read_only=True)
    metadata_author = ContactRoleField(Roles.METADATA_AUTHOR.name, required=False)
    processor = ContactRoleField(Roles.PROCESSOR.name, required=False)
    publisher = ContactRoleField(Roles.PUBLISHER.name, required=False)
    custodian = ContactRoleField(Roles.CUSTODIAN.name, required=False)
    poc = ContactRoleField(Roles.POC.name, required=False)
    distributor = ContactRoleField(Roles.DISTRIBUTOR.name, required=False)
    resource_user = ContactRoleField(Roles.RESOURCE_USER.name, required=False)
    resource_provider = ContactRoleField(Roles.RESOURCE_PROVIDER.name, required=False)
    originator = ContactRoleField(Roles.ORIGINATOR.name, required=False)
    principal_investigator = ContactRoleField(Roles.PRINCIPAL_INVESTIGATOR.name, required=False)
    title = serializers.CharField(required=False)
    abstract = serializers.CharField(required=False)
    attribution = serializers.CharField(required=False)
    doi = serializers.CharField(required=False)
    alternate = serializers.CharField(read_only=True, required=False)
    date = serializers.DateTimeField(required=False)
    date_type = serializers.CharField(required=False)
    temporal_extent_start = serializers.DateTimeField(required=False)
    temporal_extent_end = serializers.DateTimeField(required=False)
    edition = serializers.CharField(required=False)
    purpose = serializers.CharField(required=False)
    maintenance_frequency = serializers.CharField(required=False)
    constraints_other = serializers.CharField(required=False)
    language = serializers.CharField(required=False)
    supplemental_information = serializers.CharField(required=False)
    data_quality_statement = serializers.CharField(required=False)
    bbox_polygon = fields.GeometryField(read_only=True, required=False)
    ll_bbox_polygon = fields.GeometryField(read_only=True, required=False)
    extent = ExtentBboxField(required=False)
    srid = serializers.CharField(required=False)
    group = ComplexDynamicRelationField(GroupSerializer, embed=True)
    popular_count = serializers.CharField(required=False)
    share_count = serializers.CharField(required=False)
    rating = serializers.CharField(required=False)
    featured = serializers.BooleanField(required=False)
    advertised = serializers.BooleanField(required=False)
    is_published = serializers.BooleanField(required=False, read_only=True)
    is_approved = serializers.BooleanField(required=False, read_only=True)
    detail_url = DetailUrlField(read_only=True)
    created = serializers.DateTimeField(read_only=True)
    last_updated = serializers.DateTimeField(read_only=True)
    raw_abstract = serializers.CharField(read_only=True)
    raw_purpose = serializers.CharField(read_only=True)
    raw_constraints_other = serializers.CharField(read_only=True)
    raw_supplemental_information = serializers.CharField(read_only=True)
    raw_data_quality_statement = serializers.CharField(read_only=True)
    metadata_only = serializers.BooleanField(required=False)
    processed = serializers.BooleanField(read_only=True)
    state = serializers.CharField(read_only=True)
    sourcetype = serializers.CharField(read_only=True)
    embed_url = EmbedUrlField(required=False)
    thumbnail_url = ThumbnailUrlField(read_only=True)
    keywords = ComplexDynamicRelationField(SimpleHierarchicalKeywordSerializer, many=True)
    tkeywords = ComplexDynamicRelationField(SimpleThesaurusKeywordSerializer, many=True)
    regions = DynamicRelationField(SimpleRegionSerializer, embed=True, many=True, read_only=True)
    category = ComplexDynamicRelationField(SimpleTopicCategorySerializer, embed=True)
    restriction_code_type = ComplexDynamicRelationField(RestrictionCodeTypeSerializer, embed=True)
    license = ComplexDynamicRelationField(LicenseSerializer, embed=True)
    spatial_representation_type = ComplexDynamicRelationField(SpatialRepresentationTypeSerializer, embed=True)
    blob = serializers.JSONField(required=False, write_only=True)
    is_copyable = serializers.BooleanField(read_only=True)
    download_url = DownloadLinkField(read_only=True)
    favorite = FavoriteField(read_only=True)
    download_urls = DownloadArrayLinkField(read_only=True)
    perms = DynamicRelationField(PermsSerializer, source="id", read_only=True)
    links = DynamicRelationField(LinksSerializer, source="id", read_only=True)

    # Deferred fields
    metadata = ComplexDynamicRelationField(ExtraMetadataSerializer, many=True, deferred=True)
    data = DataBlobField(DataBlobSerializer, source="id", deferred=True, required=False)
    executions = DynamicRelationField(
        ResourceExecutionRequestSerializer, source="id", deferred=True, required=False, read_only=True
    )
    linked_resources = DynamicRelationField(
        LinkedResourceEmbeddedSerializer, source="id", deferred=True, required=False, read_only=True
    )
    link = AutoLinkField(read_only=True)

    class Meta:
        model = ResourceBase
        name = "resource"
        view_name = "base-resources-list"
        fields = (
            "pk",
            "uuid",
            "resource_type",
            "polymorphic_ctype_id",
            "perms",
            "owner",
            "poc",
            "metadata_author",
            "processor",
            "publisher",
            "custodian",
            "distributor",
            "resource_user",
            "resource_provider",
            "originator",
            "principal_investigator",
            "keywords",
            "tkeywords",
            "regions",
            "category",
            "title",
            "abstract",
            "attribution",
            "alternate",
            "doi",
            "bbox_polygon",
            "ll_bbox_polygon",
            "srid",
            "date",
            "date_type",
            "edition",
            "purpose",
            "maintenance_frequency",
            "restriction_code_type",
            "constraints_other",
            "license",
            "language",
            "spatial_representation_type",
            "temporal_extent_start",
            "temporal_extent_end",
            "supplemental_information",
            "data_quality_statement",
            "group",
            "popular_count",
            "share_count",
            "rating",
            "featured",
            "advertised",
            "is_published",
            "is_approved",
            "detail_url",
            "embed_url",
            "created",
            "last_updated",
            "raw_abstract",
            "raw_purpose",
            "raw_constraints_other",
            "raw_supplemental_information",
            "raw_data_quality_statement",
            "metadata_only",
            "processed",
            "state",
            "data",
            "subtype",
            "sourcetype",
            "is_copyable",
            "blob",
            "metadata",
            "executions",
<<<<<<< HEAD
=======
            "linked_resources",
            "download_url",
            "download_urls",
            "extent",
            "favorite",
            "thumbnail_url",
            "links",
            "link",
>>>>>>> 46f27dc5
            # TODO
            # csw_typename, csw_schema, csw_mdsource, csw_insert_date, csw_type, csw_anytext, csw_wkt_geometry,
            # metadata_uploaded, metadata_uploaded_preserve, metadata_xml,
            # users_geolimits, groups_geolimits
        )

    def to_internal_value(self, data):
        if isinstance(data, str):
            data = json.loads(data)
        if "data" in data:
            data["blob"] = data.pop("data")
        if isinstance(data, QueryDict):
            data = data.dict()
        data = super(ResourceBaseSerializer, self).to_internal_value(data)
        return data

    def save(self, **kwargs):
        extent = self.validated_data.pop("extent", None)
        instance = super().save(**kwargs)
        if extent and instance.get_real_instance()._meta.model in api_bbox_settable_resource_models:
            srid = extent.get("srid", "EPSG:4326")
            coords = extent.get("coords")
            if not coords:
                logger.warning("BBOX was sent, but no coords were supplied. Skipping")
                return instance
            try:
                # small validation test
                Polygon.from_bbox(coords)
            except Exception as e:
                logger.exception(e)
                raise InvalidResourceException("The standard bbox provided is invalid")
            instance.set_bbox_polygon(coords, srid)
        return instance


class FavoriteSerializer(DynamicModelSerializer):
    resource = serializers.SerializerMethodField()

    class Meta:
        model = Favorite
        name = "favorites"
        fields = ("resource",)

    def to_representation(self, value):
        data = super().to_representation(value)
        return data["resource"]

    def get_resource(self, instance):
        resource = ResourceBase.objects.get(pk=instance.object_id)
        return ResourceBaseSerializer(resource).data


class BaseResourceCountSerializer(BaseDynamicModelSerializer):
    def to_representation(self, instance):
        request = self.context.get("request")
        filter_options = {}
        if request.query_params:
            filter_options = {
                "type_filter": request.query_params.get("type"),
                "title_filter": request.query_params.get("title__icontains"),
            }
        data = super().to_representation(instance)
        if not isinstance(data, int):
            try:
                count_filter = {self.Meta.count_type: instance}
                data["count"] = get_resources_with_perms(request.user, filter_options).filter(**count_filter).count()
            except (TypeError, NoReverseMatch) as e:
                logger.exception(e)
        return data


class HierarchicalKeywordSerializer(BaseResourceCountSerializer):
    class Meta:
        name = "keywords"
        model = HierarchicalKeyword
        count_type = "keywords"
        view_name = "keywords-list"
        fields = "__all__"


class ThesaurusKeywordSerializer(_ThesaurusKeywordSerializerMixIn, BaseResourceCountSerializer):
    class Meta:
        model = ThesaurusKeyword
        name = "tkeywords"
        view_name = "tkeywords-list"
        count_type = "tkeywords"
        fields = "__all__"


class RegionSerializer(BaseResourceCountSerializer):
    class Meta:
        name = "regions"
        model = Region
        count_type = "regions"
        view_name = "regions-list"
        fields = "__all__"


class TopicCategorySerializer(BaseResourceCountSerializer):
    class Meta:
        name = "categories"
        model = TopicCategory
        count_type = "category"
        view_name = "categories-list"
        fields = "__all__"


class OwnerSerializer(BaseResourceCountSerializer):
    class Meta:
        name = "owners"
        count_type = "owner"
        view_name = "owners-list"
        model = get_user_model()
        fields = ("pk", "username", "first_name", "last_name", "avatar", "perms")

    avatar = AvatarUrlField(240, read_only=True)


class LinkedResourceSerializer(DynamicModelSerializer):
    def __init__(self, *kargs, serialize_source: bool = False, **kwargs):
        super().__init__(*kargs, **kwargs)
        self.serialize_target = not serialize_source

    class Meta:
        name = "linked_resources"
        model = LinkedResource
        fields = ("internal",)

    def to_representation(self, instance: LinkedResource):
        data = super().to_representation(instance)
        item: ResourceBase = instance.target if self.serialize_target else instance.source
        data.update(
            {
                "pk": item.pk,
                "title": item.title,
                "resource_type": item.resource_type,
                "detail_url": item.detail_url,
                "thumbnail_url": item.thumbnail_url,
            }
        )
        return data<|MERGE_RESOLUTION|>--- conflicted
+++ resolved
@@ -337,7 +337,6 @@
 
 
 class AutoLinkField(DynamicComputedField):
-
     def get_attribute(self, instance):
         parents = []
         parent = self.parent
@@ -690,8 +689,6 @@
             "blob",
             "metadata",
             "executions",
-<<<<<<< HEAD
-=======
             "linked_resources",
             "download_url",
             "download_urls",
@@ -700,7 +697,6 @@
             "thumbnail_url",
             "links",
             "link",
->>>>>>> 46f27dc5
             # TODO
             # csw_typename, csw_schema, csw_mdsource, csw_insert_date, csw_type, csw_anytext, csw_wkt_geometry,
             # metadata_uploaded, metadata_uploaded_preserve, metadata_xml,
