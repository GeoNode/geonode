#########################################################################
#
# Copyright (C) 2020 OSGeo
#
# This program is free software: you can redistribute it and/or modify
# it under the terms of the GNU General Public License as published by
# the Free Software Foundation, either version 3 of the License, or
# (at your option) any later version.
#
# This program is distributed in the hope that it will be useful,
# but WITHOUT ANY WARRANTY; without even the implied warranty of
# MERCHANTABILITY or FITNESS FOR A PARTICULAR PURPOSE. See the
# GNU General Public License for more details.
#
# You should have received a copy of the GNU General Public License
# along with this program. If not, see <http://www.gnu.org/licenses/>.
#
#########################################################################
import ast
import functools
import json
import re

from uuid import uuid4
from urllib.parse import urljoin, urlparse
from PIL import Image

from django.apps import apps
from django.core.validators import URLValidator
from django.shortcuts import get_object_or_404
from django.urls import reverse
from django.conf import settings
from django.db.models import Subquery, QuerySet
from django.http.request import QueryDict
from django.contrib.auth import get_user_model

from drf_spectacular.utils import extend_schema
from dynamic_rest.viewsets import DynamicModelViewSet, WithDynamicViewSetMixin
from dynamic_rest.filters import DynamicFilterBackend, DynamicSortingFilter

from oauth2_provider.contrib.rest_framework import OAuth2Authentication

from rest_framework import status
from rest_framework.exceptions import ValidationError
from rest_framework.response import Response
from rest_framework.decorators import action
from rest_framework.parsers import JSONParser, MultiPartParser
from rest_framework.views import APIView
from rest_framework.viewsets import GenericViewSet
from rest_framework.mixins import ListModelMixin, RetrieveModelMixin
from rest_framework.permissions import AllowAny, IsAuthenticated, IsAuthenticatedOrReadOnly
from rest_framework.authentication import SessionAuthentication, BasicAuthentication

from geonode.maps.models import Map
from geonode.layers.models import Dataset
from geonode.favorite.models import Favorite
from geonode.base.models import Configuration, ExtraMetadata, LinkedResource
from geonode.thumbs.exceptions import ThumbnailError
from geonode.thumbs.thumbnails import create_thumbnail
from geonode.thumbs.utils import _decode_base64, BASE64_PATTERN
from geonode.groups.conf import settings as groups_settings
from geonode.base.models import HierarchicalKeyword, Region, ResourceBase, TopicCategory, ThesaurusKeyword
from geonode.base.api.filters import (
    DynamicSearchFilter,
    ExtentFilter,
    FacetVisibleResourceFilter,
    FavoriteFilter,
    TKeywordsFilter,
)
from geonode.groups.models import GroupProfile
from geonode.security.permissions import get_compact_perms_list, PermSpec, PermSpecCompact
from geonode.security.utils import (
    get_visible_resources,
    get_resources_with_perms,
    get_user_visible_groups,
)

from geonode.resource.models import ExecutionRequest
from geonode.resource.api.tasks import resouce_service_dispatcher
from geonode.resource.manager import resource_manager


from geonode.base.api.mixins import AdvertisedListMixin
from .permissions import (
    IsOwnerOrAdmin,
    IsManagerEditOrAdmin,
    ResourceBasePermissionsFilter,
    UserHasPerms,
)

from .serializers import (
    FavoriteSerializer,
<<<<<<< HEAD
    UserSerializer,
=======
>>>>>>> 46f27dc5
    PermSpecSerialiazer,
    GroupProfileSerializer,
    ResourceBaseSerializer,
    ResourceBaseTypesSerializer,
    OwnerSerializer,
    HierarchicalKeywordSerializer,
    TopicCategorySerializer,
    RegionSerializer,
    ThesaurusKeywordSerializer,
    ExtraMetadataSerializer,
    LinkedResourceSerializer,
)
from geonode.people.api.serializers import UserSerializer
from .pagination import GeoNodeApiPagination
from geonode.base.utils import validate_extra_metadata

import logging

logger = logging.getLogger(__name__)


class GroupViewSet(DynamicModelViewSet):
    """
    API endpoint that allows gropus to be viewed or edited.
    """

    authentication_classes = [SessionAuthentication, BasicAuthentication, OAuth2Authentication]
    permission_classes = [
        IsAuthenticatedOrReadOnly,
        IsManagerEditOrAdmin,
    ]
    filter_backends = [DynamicFilterBackend, DynamicSortingFilter, DynamicSearchFilter]
    serializer_class = GroupProfileSerializer
    pagination_class = GeoNodeApiPagination

    def get_queryset(self):
        """
        Filters the public groups and private ones the current user is member of.
        """
        metadata_author_groups = get_user_visible_groups(self.request.user, include_public_invite=True)
        if not isinstance(metadata_author_groups, list):
            metadata_author_groups = list(metadata_author_groups.all())
        queryset = GroupProfile.objects.filter(id__in=[_g.id for _g in metadata_author_groups])
        return queryset.order_by("title")

    @extend_schema(
        methods=["get"],
        responses={200: UserSerializer(many=True)},
        description="API endpoint allowing to retrieve the Group members.",
    )
    @action(detail=True, methods=["get"])
    def members(self, request, pk=None):
        group = self.get_object()
        members = get_user_model().objects.filter(id__in=group.member_queryset().values_list("user", flat=True))
        return Response(UserSerializer(embed=True, many=True).to_representation(members))

    @extend_schema(
        methods=["get"],
        responses={200: UserSerializer(many=True)},
        description="API endpoint allowing to retrieve the Group managers.",
    )
    @action(detail=True, methods=["get"])
    def managers(self, request, pk=None):
        group = self.get_object()
        managers = group.get_managers()
        return Response(UserSerializer(embed=True, many=True).to_representation(managers))

    @extend_schema(
        methods=["get"],
        responses={200: ResourceBaseSerializer(many=True)},
        description="API endpoint allowing to retrieve the Group specific resources.",
    )
    @action(detail=True, methods=["get"])
    def resources(self, request, pk=None):
        group = self.get_object()
        resources = group.resources()
        paginator = GeoNodeApiPagination()
        paginator.page_size = request.GET.get("page_size", 10)
        result_page = paginator.paginate_queryset(list(resources), request)
        serializer = ResourceBaseSerializer(result_page, embed=True, many=True, context={"request": request})
        return paginator.get_paginated_response({"resources": serializer.data})


class RegionViewSet(WithDynamicViewSetMixin, ListModelMixin, RetrieveModelMixin, GenericViewSet):
    """
    API endpoint that lists regions.
    """

    permission_classes = [
        AllowAny,
    ]
    filter_backends = [DynamicFilterBackend, DynamicSortingFilter, DynamicSearchFilter, FacetVisibleResourceFilter]
    queryset = Region.objects.all()
    serializer_class = RegionSerializer
    pagination_class = GeoNodeApiPagination


class HierarchicalKeywordViewSet(WithDynamicViewSetMixin, ListModelMixin, RetrieveModelMixin, GenericViewSet):
    """
    API endpoint that lists hierarchical keywords.
    """

    def get_queryset(self):
        resource_keywords = HierarchicalKeyword.resource_keywords_tree(self.request.user)

        def _get_kw_hrefs(keywords, slugs: list = []):
            for obj in keywords:
                if obj.get("tags", []):
                    slugs.append(obj.get("href"))
                _get_kw_hrefs(obj.get("nodes", []), slugs)
            return slugs

        slugs = _get_kw_hrefs(resource_keywords)
        return HierarchicalKeyword.objects.filter(slug__in=slugs)

    permission_classes = [
        AllowAny,
    ]
    filter_backends = [DynamicFilterBackend, DynamicSortingFilter, DynamicSearchFilter]
    serializer_class = HierarchicalKeywordSerializer
    pagination_class = GeoNodeApiPagination


class ThesaurusKeywordViewSet(WithDynamicViewSetMixin, ListModelMixin, RetrieveModelMixin, GenericViewSet):
    """
    API endpoint that lists Thesaurus keywords.
    """

    permission_classes = [
        AllowAny,
    ]
    filter_backends = [DynamicFilterBackend, DynamicSortingFilter, DynamicSearchFilter]
    queryset = ThesaurusKeyword.objects.all()
    serializer_class = ThesaurusKeywordSerializer
    pagination_class = GeoNodeApiPagination


class TopicCategoryViewSet(WithDynamicViewSetMixin, ListModelMixin, RetrieveModelMixin, GenericViewSet):
    """
    API endpoint that lists categories.
    """

    permission_classes = [
        AllowAny,
    ]
    filter_backends = [DynamicFilterBackend, DynamicSortingFilter, DynamicSearchFilter, FacetVisibleResourceFilter]
    queryset = TopicCategory.objects.all()
    serializer_class = TopicCategorySerializer
    pagination_class = GeoNodeApiPagination


class OwnerViewSet(WithDynamicViewSetMixin, ListModelMixin, RetrieveModelMixin, GenericViewSet):
    """
    API endpoint that lists all possible owners.
    """

    authentication_classes = [SessionAuthentication, BasicAuthentication, OAuth2Authentication]
    permission_classes = [
        AllowAny,
    ]
    filter_backends = [DynamicFilterBackend, DynamicSortingFilter, DynamicSearchFilter]
    serializer_class = OwnerSerializer
    pagination_class = GeoNodeApiPagination

    def get_queryset(self):
        """
        Filter users with at least one resource
        """
        queryset = get_user_model().objects.exclude(pk=-1)
        filter_options = {}
        if self.request.query_params:
            filter_options = {
                "type_filter": self.request.query_params.get("type"),
                "title_filter": self.request.query_params.get("title__icontains"),
            }
        queryset = queryset.filter(
            id__in=Subquery(get_resources_with_perms(self.request.user, filter_options).values("owner"))
        )
        return queryset.order_by("username")


class ApiPresetsInitializer(APIView):
    """
    Replaces the `api_preset` query params with the configured params
    """

    def initialize_request(self, request, *args, **kwargs):
        self.replace_presets(request)
        return super().initialize_request(request, *args, **kwargs)

    def replace_presets(self, request):
        # we must make the GET mutable since in the filters, some queryparams are popped
        request.GET._mutable = True
        try:
            for preset_name in request.GET.pop("api_preset", []):
                presets = settings.REST_API_PRESETS.get(preset_name, None)
                if not presets:
                    logger.info(f'Preset "{preset_name}" is not defined')  # maybe return 404?
                    return
                for param_name in presets.keys():
                    for param_value in presets.get(param_name):
                        if param_value not in request.GET.get(param_name, []):
                            request.GET.appendlist(param_name, param_value)
        finally:
            request.GET._mutable = False


class ResourceBaseViewSet(ApiPresetsInitializer, DynamicModelViewSet, AdvertisedListMixin):
    """
    API endpoint that allows base resources to be viewed or edited.
    """

    authentication_classes = [SessionAuthentication, BasicAuthentication, OAuth2Authentication]
    permission_classes = [IsAuthenticatedOrReadOnly, UserHasPerms]
    filter_backends = [
        TKeywordsFilter,
        DynamicFilterBackend,
        DynamicSortingFilter,
        DynamicSearchFilter,
        ExtentFilter,
        ResourceBasePermissionsFilter,
        FavoriteFilter,
    ]
    queryset = ResourceBase.objects.all().order_by("-created")
    serializer_class = ResourceBaseSerializer
    pagination_class = GeoNodeApiPagination

    def _filtered(self, request, filter):
        paginator = GeoNodeApiPagination()
        paginator.page_size = request.GET.get("page_size", 10)
        resources = get_resources_with_perms(request.user).filter(**filter)
        result_page = paginator.paginate_queryset(resources, request)
        serializer = ResourceBaseSerializer(result_page, embed=True, many=True)
        return paginator.get_paginated_response({"resources": serializer.data})

    @extend_schema(
        methods=["get"],
        responses={200: ResourceBaseSerializer(many=True)},
        description="API endpoint allowing to retrieve the approved Resources.",
    )
    @action(detail=False, methods=["get"])
    def approved(self, request, *args, **kwargs):
        return self._filtered(request, {"is_approved": True})

    @extend_schema(
        methods=["get"],
        responses={200: ResourceBaseSerializer(many=True)},
        description="API endpoint allowing to retrieve the published Resources.",
    )
    @action(detail=False, methods=["get"])
    def published(self, request, *args, **kwargs):
        return self._filtered(request, {"is_published": True})

    @extend_schema(
        methods=["get"],
        responses={200: ResourceBaseSerializer(many=True)},
        description="API endpoint allowing to retrieve the featured Resources.",
    )
    @action(detail=False, methods=["get"])
    def featured(self, request, *args, **kwargs):
        return self._filtered(request, {"featured": True})

    @extend_schema(
        methods=["get"],
        responses={200: FavoriteSerializer(many=True)},
        description="API endpoint allowing to retrieve the favorite Resources.",
    )
    @action(
        detail=False,
        methods=["get"],
        permission_classes=[
            IsAuthenticated,
        ],
    )
    def favorites(self, request, pk=None, *args, **kwargs):
        paginator = GeoNodeApiPagination()
        paginator.page_size = request.GET.get("page_size", 10)
        favorites = Favorite.objects.favorites_for_user(user=request.user)
        result_page = paginator.paginate_queryset(favorites, request)
        serializer = FavoriteSerializer(result_page, embed=True, many=True)
        return paginator.get_paginated_response({"favorites": serializer.data})

    @extend_schema(
        methods=["post", "delete"],
        responses={200: FavoriteSerializer(many=True)},
        description="API endpoint allowing to retrieve the favorite Resources.",
    )
    @action(detail=True, methods=["post", "delete"], permission_classes=[IsAuthenticated])
    def favorite(self, request, pk=None, *args, **kwargs):
        resource = self.get_object()
        user = request.user

        if request.method == "POST":
            try:
                Favorite.objects.get(user=user, object_id=resource.pk)
                return Response({"message": "Resource is already in favorites"}, status=400)
            except Favorite.DoesNotExist:
                Favorite.objects.create_favorite(resource, user)
                return Response({"message": "Successfuly added resource to favorites"}, status=201)

        if request.method == "DELETE":
            try:
                Favorite.objects.get(user=user, object_id=resource.pk).delete()
                return Response({"message": "Successfuly removed resource from favorites"}, status=200)
            except Favorite.DoesNotExist:
                return Response({"message": "Resource not in favorites"}, status=404)

    @extend_schema(
        methods=["get"],
        responses={200: ResourceBaseTypesSerializer()},
        description="""
        Returns the list of available ResourceBase polymorphic_ctypes.

        the mapping looks like:
        ```
        {
            "resource_types":[
                {
                    "name": "layer",
                    "count": <number of layers>
                },
                {
                    "name": "map",
                    "count": <number of maps>
                },
                {
                    "name": "document",
                    "count": <number of documents>
                },
                {
                    "name": "geostory",
                    "count": <number of geostories>
                }
            ]
        }
        ```
        """,
    )
    @action(detail=False, methods=["get"])
    def resource_types(self, request, *args, **kwargs):
        def _to_compact_perms_list(
            allowed_perms: dict, resource_type: str, resource_subtype: str, compact_perms_labels: dict = {}
        ) -> list:
            _compact_perms_list = {}
            for _k, _v in allowed_perms.items():
                _is_owner = _k not in ["anonymous", groups_settings.REGISTERED_MEMBERS_GROUP_NAME]
                _is_none_allowed = not _is_owner
                _compact_perms_list[_k] = get_compact_perms_list(
                    _v, resource_type, resource_subtype, _is_owner, _is_none_allowed, compact_perms_labels
                )
            return _compact_perms_list

        resource_types = []
        _types = []
        _allowed_perms = {}
        for _model in apps.get_models():
            if _model.__name__ == "ResourceBase":
                for _m in _model.__subclasses__():
                    if _m.__name__.lower() not in ["service"]:
                        _types.append(_m.__name__.lower())
                        _allowed_perms[_m.__name__.lower()] = {
                            "perms": _m.allowed_permissions,
                            "compact": _to_compact_perms_list(
                                _m.allowed_permissions,
                                _m.__name__.lower(),
                                _m.__name__.lower(),
                                _m.compact_permission_labels,
                            ),
                        }

        if settings.GEONODE_APPS_ENABLE and "geoapp" in _types:
            _types.remove("geoapp")
            if hasattr(settings, "CLIENT_APP_LIST") and settings.CLIENT_APP_LIST:
                _types += settings.CLIENT_APP_LIST
            else:
                from geonode.geoapps.models import GeoApp

                geoapp_types = [x for x in GeoApp.objects.values_list("resource_type", flat=True).all().distinct()]
                _types += geoapp_types

            if hasattr(settings, "CLIENT_APP_ALLOWED_PERMS_LIST") and settings.CLIENT_APP_ALLOWED_PERMS_LIST:
                for _type in settings.CLIENT_APP_ALLOWED_PERMS_LIST:
                    for _type_name, _type_perms in _type.items():
                        _compact_permission_labels = {}
                        if hasattr(settings, "CLIENT_APP_COMPACT_PERM_LABELS"):
                            _compact_permission_labels = settings.CLIENT_APP_COMPACT_PERM_LABELS.get(_type_name, {})
                        _allowed_perms[_type_name] = {
                            "perms": _type_perms,
                            "compact": _to_compact_perms_list(
                                _type_perms, _type_name, _type_name, _compact_permission_labels
                            ),
                        }
            else:
                from geonode.geoapps.models import GeoApp

                for _m in GeoApp.objects.filter(resource_type__in=_types).iterator():
                    if hasattr(_m, "resource_type") and _m.resource_type and _m.resource_type not in _allowed_perms:
                        _allowed_perms[_m.resource_type] = {
                            "perms": _m.allowed_permissions,
                            "compact": _to_compact_perms_list(
                                _m.allowed_permissions, _m.resource_type, _m.subtype, _m.compact_permission_labels
                            ),
                        }

        for _type in _types:
            resource_types.append(
                {
                    "name": _type,
                    "count": get_resources_with_perms(request.user).filter(resource_type=_type).count(),
                    "allowed_perms": _allowed_perms[_type] if _type in _allowed_perms else [],
                }
            )
        return Response({"resource_types": resource_types})

    @extend_schema(
        methods=["get", "put", "patch", "delete"],
        request=PermSpecSerialiazer(),
        responses={200: None},
        description="""
        Sets an object's the permission levels based on the perm_spec JSON.

        the mapping looks like:
        ```
        {
            'users': {
                'AnonymousUser': ['view'],
                <username>: ['perm1','perm2','perm3'],
                <username2>: ['perm1','perm2','perm3']
                ...
            },
            'groups': {
                <groupname>: ['perm1','perm2','perm3'],
                <groupname2>: ['perm1','perm2','perm3'],
                ...
            }
        }
        ```
        """,
    )
    @action(
        detail=True,
        url_path="permissions",  # noqa
        url_name="perms-spec",
        methods=["get", "put", "patch", "delete"],
        permission_classes=[IsAuthenticated],
    )
    def resource_service_permissions(self, request, pk, *args, **kwargs):
        """Instructs the Async dispatcher to execute a 'DELETE' or 'UPDATE' on the permissions of a valid 'uuid'

        - GET input_params: {
            id: "<str: ID>"
        }

        - DELETE input_params: {
            id: "<str: ID>"
        }

        - PUT input_params: {
            id: "<str: ID>"
            owner: str = None
            permissions: dict = {}
            created: bool = False
        }

        - output_params: {
            output: {
                uuid: "<str: UUID>"
            }
        }

        - output: {
                "status": "ready",
                "execution_id": "<str: execution ID>",
                "status_url": "http://localhost:8000/api/v2/resource-service/execution-status/<str: execution ID>"
            }

        Sample Requests:
        - Removes all the permissions (except owner and admin ones) from a Resource:
        curl -v -X DELETE -u admin:admin -H "Content-Type: application/json" http://localhost:8000/api/v2/resources/<id>/permissions

        - Changes the owner of a Resource:
            curl -u admin:admin --location --request PUT 'http://localhost:8000/api/v2/resources/<id>/permissions' \
                --header 'Content-Type: application/json' \
                --data-raw '{"groups": [],"organizations": [],"users": [{"id": 1001,"permissions": "owner"}]}'

        - Assigns View permissions to some users:
            curl -u admin:admin --location --request PUT 'http://localhost:8000/api/v2/resources/<id>/permissions' \
                --header 'Content-Type: application/json' \
                --data-raw '{"groups": [],"organizations": [],"users": [{"id": 1000,"permissions": "view"}]}'

        - Assigns View permissions to anyone:
            curl -u admin:admin --location --request PUT 'http://localhost:8000/api/v2/resources/<id>/permissions' \
                --header 'Content-Type: application/json' \
                --data-raw '{"groups": [],"organizations": [],"users": [{"id": -1,"permissions": "view"}]}'

        - Assigns View permissions to anyone and edit permissions to a Group on a Dataset:
            curl -u admin:admin --location --request PUT 'http://localhost:8000/api/v2/resources/<id>/permissions' \
                --header 'Content-Type: application/json' \
                --data-raw '{"groups": [{"id": 1,"permissions": "manage"}],"organizations": [],"users": [{"id": -1,"permissions": "view"}]}'

        """
        config = Configuration.load()
        resource = get_object_or_404(ResourceBase, pk=pk)
        _user_can_manage = request.user.has_perm("change_resourcebase_permissions", resource.get_self_resource())
        if (
            config.read_only
            or config.maintenance
            or request.user.is_anonymous
            or not request.user.is_authenticated
            or resource is None
            or not _user_can_manage
        ):
            return Response(status=status.HTTP_403_FORBIDDEN)
        try:
            perms_spec = PermSpec(resource.get_all_level_info(), resource)
            request_params = request.data
            if request.method == "GET":
                return Response(perms_spec.compact)
            elif request.method == "DELETE":
                _exec_request = ExecutionRequest.objects.create(
                    user=request.user,
                    func_name="remove_permissions",
                    geonode_resource=resource,
                    action="permissions",
                    input_params={"uuid": request_params.get("uuid", resource.uuid)},
                )
            elif request.method == "PUT":
                perms_spec_compact = PermSpecCompact(request.data, resource)
                _exec_request = ExecutionRequest.objects.create(
                    user=request.user,
                    func_name="set_permissions",
                    geonode_resource=resource,
                    action="permissions",
                    input_params={
                        "uuid": request_params.get("uuid", resource.uuid),
                        "owner": request_params.get("owner", resource.owner.username),
                        "permissions": perms_spec_compact.extended,
                        "created": request_params.get("created", False),
                    },
                )
            elif request.method == "PATCH":
                perms_spec_compact_patch = PermSpecCompact(request.data, resource)
                perms_spec_compact_resource = PermSpecCompact(perms_spec.compact, resource)
                perms_spec_compact_resource.merge(perms_spec_compact_patch)
                _exec_request = ExecutionRequest.objects.create(
                    user=request.user,
                    func_name="set_permissions",
                    geonode_resource=resource,
                    action="permissions",
                    input_params={
                        "uuid": request_params.get("uuid", resource.uuid),
                        "owner": request_params.get("owner", resource.owner.username),
                        "permissions": perms_spec_compact_resource.extended,
                        "created": request_params.get("created", False),
                    },
                )
            resouce_service_dispatcher.apply_async(args=(str(_exec_request.exec_id),), expiration=30)
            return Response(
                {
                    "status": _exec_request.status,
                    "execution_id": _exec_request.exec_id,
                    "status_url": urljoin(
                        settings.SITEURL, reverse("rs-execution-status", kwargs={"execution_id": _exec_request.exec_id})
                    ),
                },
                status=status.HTTP_200_OK,
            )
        except Exception as e:
            logger.exception(e)
            return Response(status=status.HTTP_400_BAD_REQUEST, exception=e)

    @extend_schema(
        methods=["post"],
        responses={200},
        description="API endpoint allowing to set the thumbnail url for an existing dataset.",
    )
    @action(
        detail=False,
        url_path="(?P<resource_id>\d+)/set_thumbnail_from_bbox",  # noqa
        url_name="set-thumb-from-bbox",
        methods=["post"],
        permission_classes=[IsAuthenticated, UserHasPerms(perms_dict={"default": {"POST": ["base.add_resourcebase"]}})],
    )
    def set_thumbnail_from_bbox(self, request, resource_id, *args, **kwargs):
        import traceback
        from django.utils.datastructures import MultiValueDictKeyError

        try:
            resource = ResourceBase.objects.get(id=ast.literal_eval(resource_id))

            if not isinstance(resource.get_real_instance(), (Dataset, Map)):
                raise NotImplementedError("Not implemented: Endpoint available only for Dataset and Maps")

            request_body = request.data if request.data else json.loads(request.body)
            try:
                bbox = request_body["bbox"] + [request_body["srid"]]
                zoom = request_body.get("zoom", None)
            except MultiValueDictKeyError:
                for _k, _v in request_body.items():
                    request_body = json.loads(_k)
                    break
                bbox = request_body["bbox"] + [request_body["srid"]]
                zoom = request_body.get("zoom", None)

            thumbnail_url = create_thumbnail(
                resource.get_real_instance(), bbox=bbox, background_zoom=zoom, overwrite=True
            )
            return Response(
                {"message": "Thumbnail correctly created.", "success": True, "thumbnail_url": thumbnail_url}, status=200
            )
        except ResourceBase.DoesNotExist:
            traceback.print_exc()
            logger.error(f"Resource selected with id {resource_id} does not exists")
            return Response(
                data={"message": f"Resource selected with id {resource_id} does not exists", "success": False},
                status=404,
                exception=True,
            )
        except NotImplementedError as e:
            traceback.print_exc()
            logger.error(e)
            return Response(data={"message": e.args[0], "success": False}, status=405, exception=True)
        except ThumbnailError as e:
            traceback.print_exc()
            logger.error(e)
            return Response(data={"message": e.args[0], "success": False}, status=500, exception=True)
        except Exception as e:
            traceback.print_exc()
            logger.error(e)
            return Response(data={"message": e.args[0], "success": False}, status=500, exception=True)

    @extend_schema(
        methods=["post"], responses={200}, description="Instructs the Async dispatcher to execute a 'INGEST' operation."
    )
    @action(
        detail=False,
        url_path="ingest/(?P<resource_type>\w+)",  # noqa
        url_name="resource-service-ingest",
        methods=["post"],
        permission_classes=[IsAuthenticated],
    )
    def resource_service_ingest(self, request, resource_type: str = None, *args, **kwargs):
        """Instructs the Async dispatcher to execute a 'INGEST' operation

        - POST input_params: {
            uuid: "<str: UUID>",
            files: "<list(str) path>",
            defaults: "{\"owner\":\"<str: username>\",<list: str>}",  # WARNING: 'owner' is mandatory
            resource_type: "<enum: ['dataset', 'document', 'map', '<GeoApp: name>']>"
        }

        - output_params: {
            output: <int: number of resources deleted / 0 if none>
        }

        - output: {
                "status": "ready",
                "execution_id": "<str: execution ID>",
                "status_url": "http://localhost:8000/api/v2/resource-service/execution-status/<str: execution ID>"
            }

        Sample Request:

        1. curl -v -X POST -u admin:admin -H "Content-Type: application/json" -d 'defaults={"owner":"admin","title":"pippo"}' -d 'files=["/mnt/c/Data/flowers.jpg"]'
            http://localhost:8000/api/v2/resources/ingest/document
            OUTPUT: {
                "status": "ready",
                "execution_id": "90ca670d-df60-44b6-b358-d792c6aecc58",
                "status_url": "http://localhost:8000/api/v2/resource-service/execution-status/90ca670d-df60-44b6-b358-d792c6aecc58"
            }

        2. curl -v -X GET -u admin:admin http://localhost:8000/api/v2/resource-service/execution-status/90ca670d-df60-44b6-b358-d792c6aecc58
            OUTPUT: {
                "user": "admin",
                "status": "finished",
                "func_name": "create",
                "created": "2021-07-22T15:32:09.096075Z",
                "finished": "2021-07-22T15:32:26.936683Z",
                "last_updated": "2021-07-22T15:32:09.096129Z",
                "input_params": {
                    "uuid": "fa404f64-eb01-11eb-8f91-00155d41f2fb",
                    "files": "[\"/mnt/c/Data/flowers.jpg\"]",
                    "defaults": "{\"owner\":\"admin\",\"title\":\"pippo\"}",
                    "resource_type": "dataset"
                },
                "output_params": {
                    "output": {
                        "uuid": "fa404f64-eb01-11eb-8f91-00155d41f2fb"
                    }
                }
            }
        """
        config = Configuration.load()
        if (
            config.read_only
            or config.maintenance
            or request.user.is_anonymous
            or not request.user.is_authenticated
            or not request.user.has_perm("base.add_resourcebase")
        ):
            return Response(status=status.HTTP_403_FORBIDDEN)
        try:
            request_params = self._get_request_params(request)
            uuid = request_params.get("uuid", str(uuid4()))
            resource_filter = ResourceBase.objects.filter(uuid=uuid)
            _exec_request = ExecutionRequest.objects.create(
                user=request.user,
                func_name="ingest",
                geonode_resource=resource_filter.get() if resource_filter.exists() else None,
                action="ingest",
                input_params={
                    "uuid": uuid,
                    "files": request_params.get("files", "[]"),
                    "resource_type": resource_type,
                    "defaults": request_params.get("defaults", f'{{"owner":"{request.user.username}"}}'),
                },
            )
            resouce_service_dispatcher.apply_async(args=(str(_exec_request.exec_id),), expiration=30)
            return Response(
                {
                    "status": _exec_request.status,
                    "execution_id": _exec_request.exec_id,
                    "status_url": urljoin(
                        settings.SITEURL, reverse("rs-execution-status", kwargs={"execution_id": _exec_request.exec_id})
                    ),
                },
                status=status.HTTP_200_OK,
            )
        except Exception as e:
            logger.exception(e)
            return Response(status=status.HTTP_400_BAD_REQUEST, exception=e)

    @extend_schema(
        methods=["post"], responses={200}, description="Instructs the Async dispatcher to execute a 'CREATE' operation."
    )
    @action(
        detail=False,
        url_path="create/(?P<resource_type>\w+)",  # noqa
        url_name="resource-service-create",
        methods=["post"],
        permission_classes=[IsAuthenticated, UserHasPerms(perms_dict={"default": {"POST": ["base.add_resourcebase"]}})],
    )
    def resource_service_create(self, request, resource_type: str = None, *args, **kwargs):
        """Instructs the Async dispatcher to execute a 'CREATE' operation
        **WARNING**: This will create an empty dataset; if you need to upload a resource to GeoNode, consider using the endpoint "ingest" instead

        - POST input_params: {
            uuid: "<str: UUID>",
            defaults: "{\"owner\":\"<str: username>\",<list: str>}",  # WARNING: 'owner' is mandatory
            resource_type: "<enum: ['dataset', 'document', 'map', '<GeoApp: name>']>"
        }

        - output_params: {
            output: <int: number of resources deleted / 0 if none>
        }

        - output: {
                "status": "ready",
                "execution_id": "<str: execution ID>",
                "status_url": "http://localhost:8000/api/v2/resource-service/execution-status/<str: execution ID>"
            }

        Sample Request:

        1. curl -v -X POST -u admin:admin -H "Content-Type: application/json" -d 'defaults={"owner":"admin","title":"pippo"}'
            http://localhost:8000/api/v2/resources/create/dataset
            OUTPUT: {
                "status": "ready",
                "execution_id": "90ca670d-df60-44b6-b358-d792c6aecc58",
                "status_url": "http://localhost:8000/api/v2/resource-service/execution-status/90ca670d-df60-44b6-b358-d792c6aecc58"
            }

        2. curl -v -X GET -u admin:admin http://localhost:8000/api/v2/resource-service/execution-status/90ca670d-df60-44b6-b358-d792c6aecc58
            OUTPUT: {
                "user": "admin",
                "status": "finished",
                "func_name": "create",
                "created": "2021-07-22T15:32:09.096075Z",
                "finished": "2021-07-22T15:32:26.936683Z",
                "last_updated": "2021-07-22T15:32:09.096129Z",
                "input_params": {
                    "uuid": "fa404f64-eb01-11eb-8f91-00155d41f2fb",
                    "defaults": "{\"owner\":\"admin\",\"title\":\"pippo\"}",
                    "resource_type": "dataset"
                },
                "output_params": {
                    "output": {
                        "uuid": "fa404f64-eb01-11eb-8f91-00155d41f2fb"
                    }
                }
            }
        """
        config = Configuration.load()
        if (
            config.read_only
            or config.maintenance
            or request.user.is_anonymous
            or not request.user.is_authenticated
            or not request.user.has_perm("base.add_resourcebase")
        ):
            return Response(status=status.HTTP_403_FORBIDDEN)
        try:
            request_params = self._get_request_params(request)
            uuid = request_params.get("uuid", str(uuid4()))
            resource_filter = ResourceBase.objects.filter(uuid=uuid)

            _exec_request = ExecutionRequest.objects.create(
                user=request.user,
                func_name="create",
                geonode_resource=resource_filter.get() if resource_filter.exists() else None,
                action="create",
                input_params={
                    "uuid": uuid,
                    "resource_type": resource_type,
                    "defaults": request_params.get("defaults", f'{{"owner":"{request.user.username}"}}'),
                },
            )
            resouce_service_dispatcher.apply_async(args=(str(_exec_request.exec_id),), expiration=30)
            return Response(
                {
                    "status": _exec_request.status,
                    "execution_id": _exec_request.exec_id,
                    "status_url": urljoin(
                        settings.SITEURL, reverse("rs-execution-status", kwargs={"execution_id": _exec_request.exec_id})
                    ),
                },
                status=status.HTTP_200_OK,
            )
        except Exception as e:
            logger.exception(e)
            return Response(status=status.HTTP_400_BAD_REQUEST, exception=e)

    @extend_schema(
        methods=["delete"],
        responses={200},
        description="Instructs the Async dispatcher to execute a 'DELETE' operation over a valid 'uuid'.",
    )
    @action(
        detail=True,
        url_path="delete",  # noqa
        url_name="resource-service-delete",
        methods=["delete"],
        permission_classes=[IsAuthenticated, UserHasPerms],
    )
    def resource_service_delete(self, request, pk, *args, **kwargs):
        """Instructs the Async dispatcher to execute a 'DELETE' operation over a valid 'uuid'

        - DELETE input_params: {
            id: "<str: ID>"
        }

        - output_params: {
            output: <int: number of resources deleted / 0 if none>
        }

        - output: {
                "status": "ready",
                "execution_id": "<str: execution ID>",
                "status_url": "http://localhost:8000/api/v2/resource-service/execution-status/<str: execution ID>"
            }

        Sample request:

        1. curl -v -X DELETE -u admin:admin http://localhost:8000/api/v2/resources/<id>/delete
            OUTPUT: {
                "status":"ready",
                "execution_id":"7ed0b141-cf85-434f-bbfb-c02447a5221b",
                "status_url":"http://localhost:8000/api/v2/resource-service/execution-status/7ed0b141-cf85-434f-bbfb-c02447a5221b"
            }

        2. curl -v -X GET -u admin:admin http://localhost:8000/api/v2/resource-service/execution-status/7ed0b141-cf85-434f-bbfb-c02447a5221b
            OUTPUT: {
                "user":"admin",
                "status":"finished",
                "func_name":"delete",
                "created":"2021-07-19T14:09:59.930619Z",
                "finished":"2021-07-19T14:10:00.054915Z",
                "last_updated":"2021-07-19T14:09:59.930647Z",
                "input_params":{"uuid":"1234"},
                "output_params":{"output":0}
            }
        """
        config = Configuration.load()
        resource = get_object_or_404(ResourceBase, pk=pk)
        if (
            config.read_only
            or config.maintenance
            or request.user.is_anonymous
            or not request.user.is_authenticated
            or resource is None
            or not request.user.has_perm("delete_resourcebase", resource.get_self_resource())
        ):
            return Response(status=status.HTTP_403_FORBIDDEN)
        try:
            _exec_request = ExecutionRequest.objects.create(
                user=request.user,
                func_name="delete",
                action="delete",
                geonode_resource=resource,
                input_params={"uuid": resource.uuid},
            )
            resouce_service_dispatcher.apply_async(args=(str(_exec_request.exec_id),), expiration=30)
            return Response(
                {
                    "status": _exec_request.status,
                    "execution_id": _exec_request.exec_id,
                    "status_url": urljoin(
                        settings.SITEURL, reverse("rs-execution-status", kwargs={"execution_id": _exec_request.exec_id})
                    ),
                },
                status=status.HTTP_200_OK,
            )
        except Exception as e:
            logger.exception(e)
            return Response(status=status.HTTP_400_BAD_REQUEST, exception=e)

    @extend_schema(
        methods=["put"],
        responses={200},
        description="Instructs the Async dispatcher to execute a 'UPDATE' operation over a valid 'uuid'.",
    )
    @action(
        detail=True,
        url_path="update",  # noqa
        url_name="resource-service-update",
        methods=["put"],
        permission_classes=[IsAuthenticated, UserHasPerms],
    )
    def resource_service_update(self, request, pk, *args, **kwargs):
        """Instructs the Async dispatcher to execute a 'UPDATE' operation over a valid 'uuid'

        - PUT input_params: {
            id: "<str: ID>"
            xml_file: str = None
            metadata_uploaded: bool = False
            vals: dict = {}
            regions: list = []
            keywords: list = []
            custom: dict = {}
            notify: bool = True
        }

        - output_params: {
            output: {
                uuid: "<str: UUID>"
            }
        }

        - output: {
                "status": "ready",
                "execution_id": "<str: execution ID>",
                "status_url": "http://localhost:8000/api/v2/resource-service/execution-status/<str: execution ID>"
            }

        Sample Request:

        1. curl -v -X PUT -u admin:admin -H "Content-Type: application/json" -d 'vals={"title":"pippo"}' http://localhost:8000/api/v2/resources/<id>/update
            OUTPUT: {
                "status":"ready",
                "execution_id":"08846e84-eae4-11eb-84be-00155d41f2fb",
                "status_url":"http://localhost:8000/api/v2/resource-service/execution-status/08846e84-eae4-11eb-84be-00155d41f2fb"
            }

        2. curl -v -X GET -u admin:admin http://localhost:8000/api/v2/resource-service/execution-status/08846e84-eae4-11eb-84be-00155d41f2fb
            OUTPUT: {
                "user": "admin",
                "status": "finished",
                "func_name": "update",
                "created": "2021-07-22T14:42:56.284740Z",
                "finished": "2021-07-22T14:43:01.813971Z",
                "last_updated": "2021-07-22T14:42:56.284797Z",
                "input_params": {
                    "uuid": "ee11541c-eaee-11eb-942c-00155d41f2fb",
                    "vals": "{\"title\":\"pippo\"}",
                    "custom": {},
                    "notify": true,
                    "regions": [],
                    "keywords": [],
                    "xml_file": null,
                    "metadata_uploaded": false
                },
                "output_params": {
                    "output": {
                        "uuid": "ee11541c-eaee-11eb-942c-00155d41f2fb"
                    }
                }
            }

        Sample Request with more parameters:

        1. curl -v -X PUT -u admin:admin -H "Content-Type: application/json" -d 'vals={"title":"pippo"}' -d 'metadata_uploaded=true' -d 'keywords=["k1", "k2", "k3"]'
            http://localhost:8000/api/v2/resources/<id>/update
        """
        config = Configuration.load()
        resource = get_object_or_404(ResourceBase, pk=pk)
        if (
            config.read_only
            or config.maintenance
            or request.user.is_anonymous
            or not request.user.is_authenticated
            or resource is None
            or not request.user.has_perm("change_resourcebase", resource.get_self_resource())
        ):
            return Response(status=status.HTTP_403_FORBIDDEN)
        try:
            request_params = self._get_request_params(request=request)
            _exec_request = ExecutionRequest.objects.create(
                user=request.user,
                func_name="update",
                geonode_resource=resource,
                action="update",
                input_params={
                    "uuid": request_params.get("uuid", resource.uuid),
                    "xml_file": request_params.get("xml_file", None),
                    "metadata_uploaded": request_params.get("metadata_uploaded", False),
                    "vals": request_params.get("vals", "{}"),
                    "regions": request_params.get("regions", "[]"),
                    "keywords": request_params.get("keywords", "[]"),
                    "custom": request_params.get("custom", "{}"),
                    "notify": request_params.get("notify", True),
                },
            )
            resouce_service_dispatcher.apply_async(args=(str(_exec_request.exec_id),), expiration=30)
            return Response(
                {
                    "status": _exec_request.status,
                    "execution_id": _exec_request.exec_id,
                    "status_url": urljoin(
                        settings.SITEURL, reverse("rs-execution-status", kwargs={"execution_id": _exec_request.exec_id})
                    ),
                },
                status=status.HTTP_200_OK,
            )
        except Exception as e:
            logger.exception(e)
            return Response(status=status.HTTP_400_BAD_REQUEST, exception=e)

    @extend_schema(
        methods=["put"],
        responses={200},
        description="Instructs the Async dispatcher to execute a 'COPY' operation over a valid 'uuid'.",
    )
    @action(
        detail=True,
        url_path="copy",  # noqa
        url_name="resource-service-copy",
        methods=["put"],
        permission_classes=[
            IsAuthenticated,
            UserHasPerms(
                perms_dict={
                    "dataset": {"PUT": ["base.add_resourcebase", "base.download_resourcebase"], "rule": all},
                    "document": {"PUT": ["base.add_resourcebase", "base.download_resourcebase"], "rule": all},
                    "default": {"PUT": ["base.add_resourcebase"]},
                }
            ),
        ],
    )
    def resource_service_copy(self, request, pk, *args, **kwargs):
        """Instructs the Async dispatcher to execute a 'COPY' operation over a valid 'pk'

        - PUT input_params: {
            instance: "<str: ID>"
            owner: "<str: username = <current_user>>"
            defaults: dict = {}
        }

        - output_params: {
            output: {
                uuid: "<str: UUID>"
            }
        }

        - output: {
                "status": "ready",
                "execution_id": "<str: execution ID>",
                "status_url": "http://localhost:8000/api/v2/resource-service/execution-status/<str: execution ID>"
            }

        Sample Request:

        1. curl -v -X PUT -u admin:admin -H "Content-Type: application/json" -d 'defaults={"title":"pippo"}' http://localhost:8000/api/v2/resources/<id>/copy
            OUTPUT: {
                "status":"ready",
                "execution_id":"08846e84-eae4-11eb-84be-00155d41f2fb",
                "status_url":"http://localhost:8000/api/v2/resource-service/execution-status/08846e84-eae4-11eb-84be-00155d41f2fb"
            }

        2. curl -v -X GET -u admin:admin http://localhost:8000/api/v2/resource-service/execution-status/08846e84-eae4-11eb-84be-00155d41f2fb
            OUTPUT: {
                "user": "admin",
                "status": "finished",
                "func_name": "update",
                "created": "2021-07-22T14:42:56.284740Z",
                "finished": "2021-07-22T14:43:01.813971Z",
                "last_updated": "2021-07-22T14:42:56.284797Z",
                "input_params": {
                    "uuid": "ee11541c-eaee-11eb-942c-00155d41f2fb",
                    "defaults": "{\"title\":\"pippo\"}"
                },
                "output_params": {
                    "output": {
                        "uuid": "ee11541c-eaee-11eb-942c-00155d41f2fb"
                    }
                }
            }
        """
        config = Configuration.load()
        resource = get_object_or_404(ResourceBase, pk=pk)
        if (
            config.read_only
            or config.maintenance
            or request.user.is_anonymous
            or not request.user.is_authenticated
            or resource is None
            or not request.user.has_perm("view_resourcebase", resource.get_self_resource())
        ):
            return Response(status=status.HTTP_403_FORBIDDEN)
        if not resource.is_copyable:
            return Response({"message": "Resource can not be cloned."}, status=400)
        try:
            request_params = self._get_request_params(request)
            _exec_request = ExecutionRequest.objects.create(
                user=request.user,
                func_name="copy",
                geonode_resource=resource,
                action="copy",
                input_params={
                    "instance": resource.id,
                    "owner": request_params.get("owner", request.user.username),
                    "defaults": request_params.get("defaults", "{}"),
                },
            )
            resouce_service_dispatcher.apply_async(args=(str(_exec_request.exec_id),), expiration=30)
            return Response(
                {
                    "status": _exec_request.status,
                    "execution_id": _exec_request.exec_id,
                    "status_url": urljoin(
                        settings.SITEURL, reverse("rs-execution-status", kwargs={"execution_id": _exec_request.exec_id})
                    ),
                },
                status=status.HTTP_200_OK,
            )
        except Exception as e:
            logger.exception(e)
            return Response(status=status.HTTP_400_BAD_REQUEST, exception=e)

    @extend_schema(
        methods=["put"], responses={200}, description="API endpoint allowing to set thumbnail of the Resource."
    )
    @action(
        detail=True,
        url_path="set_thumbnail",
        url_name="set_thumbnail",
        methods=["put"],
        permission_classes=[IsAuthenticated, UserHasPerms],
        parser_classes=[JSONParser, MultiPartParser],
    )
    def set_thumbnail(self, request, pk, *args, **kwargs):
        resource = get_object_or_404(ResourceBase, pk=pk)

        if not request.data.get("file"):
            raise ValidationError("Field file is required")

        file_data = request.data["file"]

        if isinstance(file_data, str):
            if re.match(BASE64_PATTERN, file_data):
                try:
                    thumbnail, _thumbnail_format = _decode_base64(file_data)
                except Exception:
                    return Response(
                        "The request body is not a valid base64 string or the image format is not PNG or JPEG",
                        status=status.HTTP_400_BAD_REQUEST,
                    )
            else:
                try:
                    # Check if file_data is a valid url and set it as thumbail_url
                    validate = URLValidator()
                    validate(file_data)
                    if urlparse(file_data).path.rsplit(".")[-1] not in ["png", "jpeg", "jpg"]:
                        return Response(
                            "The url must be of an image with format (png, jpeg or jpg)",
                            status=status.HTTP_400_BAD_REQUEST,
                        )
                    resource.thumbnail_url = file_data
                    resource.save()
                    return Response({"thumbnail_url": resource.thumbnail_url})
                except Exception:
                    raise ValidationError(
                        detail="file is either a file upload, ASCII byte string or a valid image url string"
                    )
        else:
            # Validate size
            if file_data.size > 1000000:
                raise ValidationError(detail="File must not exceed 1MB")

            thumbnail = file_data.read()
            try:
                file_data.seek(0)
                Image.open(file_data)
            except Exception:
                raise ValidationError(detail="Invalid data provided")
        if thumbnail:
            resource_manager.set_thumbnail(resource.uuid, instance=resource, thumbnail=thumbnail)
            return Response({"thumbnail_url": resource.thumbnail_url})
        return Response("Unable to set thumbnail", status=status.HTTP_400_BAD_REQUEST)

    @extend_schema(
        methods=["get", "put", "delete", "post"], description="Get/Update/Delete/Add extra metadata for resource"
    )
    @action(
        detail=True,
        methods=["get", "put", "delete", "post"],
        permission_classes=[IsOwnerOrAdmin, UserHasPerms(perms_dict={"default": {"POST": ["base.add_resourcebase"]}})],
        url_path=r"extra_metadata",  # noqa
        url_name="extra-metadata",
    )
    def extra_metadata(self, request, pk, *args, **kwargs):
        _obj = get_object_or_404(ResourceBase, pk=pk)

        if request.method == "GET":
            # get list of available metadata
            queryset = _obj.metadata.all()
            _filters = [{f"metadata__{key}": value} for key, value in request.query_params.items()]
            if _filters:
                queryset = queryset.filter(**_filters[0])
            return Response(ExtraMetadataSerializer().to_representation(queryset))
        if not request.method == "DELETE":
            try:
                extra_metadata = validate_extra_metadata(request.data, _obj)
            except Exception as e:
                return Response(status=500, data=e.args[0])

        if request.method == "PUT":
            """
            update specific metadata. The ID of the metadata is required to perform the update
            [
                {
                        "id": 1,
                        "name": "foo_name",
                        "slug": "foo_sug",
                        "help_text": "object",
                        "field_type": "int",
                        "value": "object",
                        "category": "object"
                }
            ]
            """
            for _m in extra_metadata:
                _id = _m.pop("id")
                ResourceBase.objects.filter(id=_obj.id).first().metadata.filter(id=_id).update(metadata=_m)
            logger.info("metadata updated for the selected resource")
            _obj.refresh_from_db()
            return Response(ExtraMetadataSerializer().to_representation(_obj.metadata.all()))
        elif request.method == "DELETE":
            # delete single metadata
            """
            Expect a payload with the IDs of the metadata that should be deleted. Payload be like:
            [4, 3]
            """
            ResourceBase.objects.filter(id=_obj.id).first().metadata.filter(id__in=request.data).delete()
            _obj.refresh_from_db()
            return Response(ExtraMetadataSerializer().to_representation(_obj.metadata.all()))
        elif request.method == "POST":
            # add new metadata
            """
            [
                {
                        "name": "foo_name",
                        "slug": "foo_sug",
                        "help_text": "object",
                        "field_type": "int",
                        "value": "object",
                        "category": "object"
                }
            ]
            """
            for _m in extra_metadata:
                new_m = ExtraMetadata.objects.create(resource=_obj, metadata=_m)
                new_m.save()
                _obj.metadata.add(new_m)
            _obj.refresh_from_db()
            return Response(ExtraMetadataSerializer().to_representation(_obj.metadata.all()), status=201)

    def _get_request_params(self, request, encode=False):
        try:
            return (
                QueryDict(request.body, mutable=True, encoding="UTF-8")
                if encode
                else QueryDict(request.body, mutable=True)
            )
        except Exception as e:
            """
            The request with the barer token access to the request.data during the token verification
            so in this case if the request.body cannot not access, we just re-access to the
            request.data to get the params needed
            """
            logger.debug(e)
            return request.data

    @extend_schema(methods=["get", "post", "delete"], description="Get Linked Resources")
    @action(
        detail=True,
        methods=["get", "post", "delete"],
        permission_classes=[UserHasPerms(perms_dict={"default": {"GET": ["base.view_resourcebase"]}})],
        url_path=r"linked_resources",  # noqa
        url_name="linked_resources",
    )
    def linked_resources(self, request, pk, *args, **kwargs):
        resource = self.get_object()
        if request.method in ("POST", "DELETE"):
            success_var = []
            error_var = []
            payload = {"success": success_var, "error": error_var, "message": "Resources updated successfully"}

            target_ids = request.data.get("target")
            if not isinstance(target_ids, list):
                raise ValidationError("Payload is not valid")

            # remove duplicates and self ref
            target_ids = set(target_ids)
            if resource.id in target_ids:
                error_var.append(resource.id)

            valid_ids = target_ids - {resource.id}

            for t_id in valid_ids:
                try:
                    target = get_object_or_404(ResourceBase, pk=t_id)

                    if request.method == "POST":
                        _, created = LinkedResource.objects.get_or_create(source=resource, target=target)
                        if created:
                            success_var.append(t_id)
                            continue
                        error_var.append(t_id)
                    if request.method == "DELETE":
                        link = LinkedResource.objects.filter(source=resource.id, target=t_id).first()
                        if not link:
                            logger.error(f"Resource selected with id {t_id} does not exist")
                            error_var.append(t_id)
                            continue
                        link.delete()
                        success_var.append(t_id)
                except Exception:
                    error_var.append(t_id)
                    logger.error(f"Resource with id {t_id} not found")

            if len(error_var):
                payload["message"] = "Some error has occurred during the saving"
                return Response(payload, status=400)

            return Response(payload, status=200)

        return base_linked_resources(self.get_object().get_real_instance(), request.user, request.GET)


def base_linked_resources(instance, user, params):
    try:
<<<<<<< HEAD
        resource_type = params.get("resource_type")
        link_type = params.get("link_type")
        type_list = resource_type.split(",") if resource_type else []

        warnings = {}

        if "page_size" in params or "page" in params:
            warnings["PAGINATION"] = "Pagination is not supported on this call"

        ret = {"WARNINGS": warnings}

        get_visible_resources_p = functools.partial(
            get_visible_resources,
            user=user,
            admin_approval_required=settings.ADMIN_MODERATE_UPLOADS,
            unpublished_not_visible=settings.RESOURCE_PUBLISHING,
            private_groups_not_visibile=settings.GROUP_PRIVATE_RESOURCES,
        )

        if not link_type or link_type == "linked_to":
            # list of linked resources, probably extended by ResourceBase's child class - may be loopable only once
            linked_to_over = instance.get_linked_resources()

            # resolve the ids of linked resources - using either e QuerySet (preferred) or a list
            if isinstance(linked_to_over, QuerySet):
                linked_to_over_loopable = linked_to_over
                linked_to_id_values = linked_to_over.values("target_id")
            else:
                linked_to_over_loopable = [lr for lr in linked_to_over]
                linked_to_id_values = [lr.target_id for lr in linked_to_over_loopable]

            # filter resources by visibility / permissions
            linked_to_visib = get_visible_resources_p(ResourceBase.objects.filter(id__in=linked_to_id_values)).order_by(
                "-pk"
            )
            # optionally filter by resource type
            linked_to_visib = linked_to_visib.filter(resource_type__in=type_list) if type_list else linked_to_visib
            linked_to_visib_ids = linked_to_visib.values_list("id", flat=True)
            linked_to = [lres for lres in linked_to_over_loopable if lres.target.id in linked_to_visib_ids]

            ret["linked_to"] = LinkedResourceSerializer(linked_to, embed=True, many=True).data

        if not link_type or link_type == "linked_by":
            linked_by_over = instance.get_linked_resources(as_target=True)
            if isinstance(linked_by_over, QuerySet):
                linked_by_over_loopable = linked_by_over
                linked_by_id_values = linked_by_over.values("source_id")
            else:
                linked_by_over_loopable = [lr for lr in linked_by_over]
                linked_by_id_values = [lr.source_id for lr in linked_by_over_loopable]

            linked_by_visib = get_visible_resources_p(ResourceBase.objects.filter(id__in=linked_by_id_values)).order_by(
                "-pk"
            )

            linked_by_visib = linked_by_visib.filter(resource_type__in=type_list) if type_list else linked_by_visib
            linked_by_visib_ids = linked_by_visib.values_list("id", flat=True)
            linked_by = [lres for lres in linked_by_over_loopable if lres.source.id in linked_by_visib_ids]

            ret["linked_by"] = LinkedResourceSerializer(
                instance=linked_by, serialize_source=True, embed=True, many=True
            ).data
=======
        return Response(base_linked_resources_payload(instance, user, params))
    except Exception as e:
        logger.exception(e)
        return Response(data={"message": e.args[0], "success": False}, status=500, exception=True)

>>>>>>> 46f27dc5

def base_linked_resources_payload(instance, user, params={}):
    resource_type = params.get("resource_type", None)
    link_type = params.get("link_type", None)
    type_list = resource_type.split(",") if resource_type else []

    warnings = {}

    if "page_size" in params or "page" in params:
        warnings["PAGINATION"] = "Pagination is not supported on this call"

    ret = {"WARNINGS": warnings}

    get_visible_resources_p = functools.partial(
        get_visible_resources,
        user=user,
        admin_approval_required=settings.ADMIN_MODERATE_UPLOADS,
        unpublished_not_visible=settings.RESOURCE_PUBLISHING,
        private_groups_not_visibile=settings.GROUP_PRIVATE_RESOURCES,
    )

    if not link_type or link_type == "linked_to":
        # list of linked resources, probably extended by ResourceBase's child class - may be loopable only once
        linked_to_over = instance.get_linked_resources()

        # resolve the ids of linked resources - using either e QuerySet (preferred) or a list
        if isinstance(linked_to_over, QuerySet):
            linked_to_over_loopable = linked_to_over
            linked_to_id_values = linked_to_over.values("target_id")
        else:
            linked_to_over_loopable = [lr for lr in linked_to_over]
            linked_to_id_values = [lr.target_id for lr in linked_to_over_loopable]

        # filter resources by visibility / permissions
        linked_to_visib = get_visible_resources_p(ResourceBase.objects.filter(id__in=linked_to_id_values)).order_by(
            "-pk"
        )
        # optionally filter by resource type
        linked_to_visib = linked_to_visib.filter(resource_type__in=type_list) if type_list else linked_to_visib
        linked_to_visib_ids = linked_to_visib.values_list("id", flat=True)
        linked_to = [lres for lres in linked_to_over_loopable if lres.target.id in linked_to_visib_ids]

        ret["linked_to"] = LinkedResourceSerializer(linked_to, embed=True, many=True).data

    if not link_type or link_type == "linked_by":
        linked_by_over = instance.get_linked_resources(as_target=True)
        if isinstance(linked_by_over, QuerySet):
            linked_by_over_loopable = linked_by_over
            linked_by_id_values = linked_by_over.values("source_id")
        else:
            linked_by_over_loopable = [lr for lr in linked_by_over]
            linked_by_id_values = [lr.source_id for lr in linked_by_over_loopable]

        linked_by_visib = get_visible_resources_p(ResourceBase.objects.filter(id__in=linked_by_id_values)).order_by(
            "-pk"
        )

        linked_by_visib = linked_by_visib.filter(resource_type__in=type_list) if type_list else linked_by_visib
        linked_by_visib_ids = linked_by_visib.values_list("id", flat=True)
        linked_by = [lres for lres in linked_by_over_loopable if lres.source.id in linked_by_visib_ids]

        ret["linked_by"] = LinkedResourceSerializer(
            instance=linked_by, serialize_source=True, embed=True, many=True
        ).data

    if not ret["WARNINGS"]:
        ret.pop("WARNINGS")

    return ret<|MERGE_RESOLUTION|>--- conflicted
+++ resolved
@@ -90,10 +90,6 @@
 
 from .serializers import (
     FavoriteSerializer,
-<<<<<<< HEAD
-    UserSerializer,
-=======
->>>>>>> 46f27dc5
     PermSpecSerialiazer,
     GroupProfileSerializer,
     ResourceBaseSerializer,
@@ -1455,76 +1451,11 @@
 
 def base_linked_resources(instance, user, params):
     try:
-<<<<<<< HEAD
-        resource_type = params.get("resource_type")
-        link_type = params.get("link_type")
-        type_list = resource_type.split(",") if resource_type else []
-
-        warnings = {}
-
-        if "page_size" in params or "page" in params:
-            warnings["PAGINATION"] = "Pagination is not supported on this call"
-
-        ret = {"WARNINGS": warnings}
-
-        get_visible_resources_p = functools.partial(
-            get_visible_resources,
-            user=user,
-            admin_approval_required=settings.ADMIN_MODERATE_UPLOADS,
-            unpublished_not_visible=settings.RESOURCE_PUBLISHING,
-            private_groups_not_visibile=settings.GROUP_PRIVATE_RESOURCES,
-        )
-
-        if not link_type or link_type == "linked_to":
-            # list of linked resources, probably extended by ResourceBase's child class - may be loopable only once
-            linked_to_over = instance.get_linked_resources()
-
-            # resolve the ids of linked resources - using either e QuerySet (preferred) or a list
-            if isinstance(linked_to_over, QuerySet):
-                linked_to_over_loopable = linked_to_over
-                linked_to_id_values = linked_to_over.values("target_id")
-            else:
-                linked_to_over_loopable = [lr for lr in linked_to_over]
-                linked_to_id_values = [lr.target_id for lr in linked_to_over_loopable]
-
-            # filter resources by visibility / permissions
-            linked_to_visib = get_visible_resources_p(ResourceBase.objects.filter(id__in=linked_to_id_values)).order_by(
-                "-pk"
-            )
-            # optionally filter by resource type
-            linked_to_visib = linked_to_visib.filter(resource_type__in=type_list) if type_list else linked_to_visib
-            linked_to_visib_ids = linked_to_visib.values_list("id", flat=True)
-            linked_to = [lres for lres in linked_to_over_loopable if lres.target.id in linked_to_visib_ids]
-
-            ret["linked_to"] = LinkedResourceSerializer(linked_to, embed=True, many=True).data
-
-        if not link_type or link_type == "linked_by":
-            linked_by_over = instance.get_linked_resources(as_target=True)
-            if isinstance(linked_by_over, QuerySet):
-                linked_by_over_loopable = linked_by_over
-                linked_by_id_values = linked_by_over.values("source_id")
-            else:
-                linked_by_over_loopable = [lr for lr in linked_by_over]
-                linked_by_id_values = [lr.source_id for lr in linked_by_over_loopable]
-
-            linked_by_visib = get_visible_resources_p(ResourceBase.objects.filter(id__in=linked_by_id_values)).order_by(
-                "-pk"
-            )
-
-            linked_by_visib = linked_by_visib.filter(resource_type__in=type_list) if type_list else linked_by_visib
-            linked_by_visib_ids = linked_by_visib.values_list("id", flat=True)
-            linked_by = [lres for lres in linked_by_over_loopable if lres.source.id in linked_by_visib_ids]
-
-            ret["linked_by"] = LinkedResourceSerializer(
-                instance=linked_by, serialize_source=True, embed=True, many=True
-            ).data
-=======
         return Response(base_linked_resources_payload(instance, user, params))
     except Exception as e:
         logger.exception(e)
         return Response(data={"message": e.args[0], "success": False}, status=500, exception=True)
 
->>>>>>> 46f27dc5
 
 def base_linked_resources_payload(instance, user, params={}):
     resource_type = params.get("resource_type", None)
