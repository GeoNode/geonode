[
    {
        "pk": 1,
        "model": "base.topiccategory",
        "fields": {
            "description": "information pertaining to earth sciences. Examples: geophysical features and processes, geology, minerals, sciences dealing with the composition, structure and origin of the earth s rocks, risks of earthquakes, volcanic activity, landslides, gravity information, soils, permafrost, hydrogeology, erosion",
            "gn_description": "Geoscientific Information",
            "is_choice": true,
            "fa_class": "fa-bullseye",
            "identifier": "geoscientificInformation"
        }
    },
    {
        "pk": 2,
        "model": "base.topiccategory",
        "fields": {
            "description": "rearing of animals and/or cultivation of plants. Examples: agriculture, irrigation, aquaculture, plantations, herding, pests and diseases affecting crops and livestock",
            "gn_description": "Farming",
            "is_choice": true,
            "fa_class": "fa-lemon-o",
            "identifier": "farming"
        }
    },
    {
        "pk": 3,
        "model": "base.topiccategory",
        "fields": {
            "description": "height above or below sea level. Examples: altitude, bathymetry, digital elevation models, slope, derived products",
            "gn_description": "Elevation",
            "is_choice": true,
            "fa_class": "fa-flag",
            "identifier": "elevation"
        }
    },
    {
        "pk": 4,
        "model": "base.topiccategory",
        "fields": {
            "description": "energy, water and waste systems and communications infrastructure and services. Examples: hydroelectricity, geothermal, solar and nuclear sources of energy, water purification and distribution, sewage collection and disposal, electricity and gas distribution, data communication, telecommunication, radio, communication networks",
            "gn_description": "Utilities Communication",
            "is_choice": true,
            "fa_class": "fa-phone",
            "identifier": "utilitiesCommunication"
        }
    },
    {
        "pk": 5,
        "model": "base.topiccategory",
        "fields": {
            "description": "features and characteristics of salt water bodies (excluding inland waters). Examples: tides, tidal waves, coastal information, reefs",
            "gn_description": "Oceans",
            "is_choice": true,
            "fa_class": "fa-anchor",
            "identifier": "oceans"
        }
    },
    {
        "pk": 6,
        "model": "base.topiccategory",
        "fields": {
            "description": "legal land descriptions. Examples: political and administrative boundaries",
            "gn_description": "Boundaries",
            "is_choice": true,
            "fa_class": "fa-ellipsis-h",
            "identifier": "boundaries"
        }
    },
    {
        "pk": 7,
        "model": "base.topiccategory",
        "fields": {
            "description": "inland water features, drainage systems and their characteristics. Examples: rivers and glaciers, salt lakes, water utilization plans, dams, currents, floods, water quality, hydrographic charts",
            "gn_description": "Inland Waters",
            "is_choice": true,
            "fa_class": "fa-tint",
            "identifier": "inlandWaters"
        }
    },
    {
        "pk": 8,
        "model": "base.topiccategory",
        "fields": {
            "description": "military bases, structures, activities. Examples: barracks, training grounds, military transportation, information collection",
            "gn_description": "Intelligence Military",
            "is_choice": true,
            "fa_class": "fa-fighter-jet",
            "identifier": "intelligenceMilitary"
        }
    },
    {
        "pk": 9,
        "model": "base.topiccategory",
        "fields": {
            "description": "environmental resources, protection and conservation. Examples: environmental pollution, waste storage and treatment, environmental impact assessment, monitoring environmental risk, nature reserves, landscape",
            "gn_description": "Environment",
            "is_choice": true,
            "fa_class": "fa-tree",
            "identifier": "environment"
        }
    },
    {
        "pk": 10,
        "model": "base.topiccategory",
        "fields": {
            "description": "positional information and services. Examples: addresses, geodetic networks, control points, postal zones and services, place names",
            "gn_description": "Location",
            "is_choice": true,
            "fa_class": "fa-map-marker",
            "identifier": "location"
        }
    },
    {
        "pk": 11,
        "model": "base.topiccategory",
        "fields": {
            "description": "economic activities, conditions and employment. Examples: production, labour, revenue, commerce, industry, tourism and ecotourism, forestry, fisheries, commercial or subsistence hunting, exploration and exploitation of resources such as minerals, oil and gas",
            "gn_description": "Economy",
            "is_choice": true,
            "fa_class": "fa-shopping-cart",
            "identifier": "economy"
        }
    },
    {
        "pk": 12,
        "model": "base.topiccategory",
        "fields": {
            "description": "information used for appropriate actions for future use of the land. Examples: land use maps, zoning maps, cadastral surveys, land ownership",
            "gn_description": "Planning Cadastre",
            "is_choice": true,
            "fa_class": "fa-home",
            "identifier": "planningCadastre"
        }
    },
    {
<<<<<<< HEAD
=======
        "pk": 13,
        "model": "base.topiccategory",
        "fields": {
            "description": "flora and/or fauna in natural environment. Examples: wildlife, vegetation, biological sciences, ecology, wilderness, sealife, wetlands, habitat",
            "gn_description": "Biota",
            "is_choice": true,
            "fa_class": "fa-leaf",
            "identifier": "biota"
        }
    },
    {
        "pk": 14,
        "model": "base.topiccategory",
        "fields": {
            "description": "health, health services, human ecology, and safety. Examples: disease and illness, factors affecting health, hygiene, substance abuse, mental and physical health, health services",
            "gn_description": "Health",
            "is_choice": true,
            "fa_class": "fa-stethoscope",
            "identifier": "health"
        }
    },
    {
        "pk": 15,
        "model": "base.topiccategory",
        "fields": {
            "description": "base maps. Examples: land cover, topographic maps, imagery, unclassified images, annotations",
            "gn_description": "Imagery Base Maps Earth Cover",
            "is_choice": true,
            "fa_class": "fa-globe",
            "identifier": "imageryBaseMapsEarthCover"
        }
    },
    {
>>>>>>> e8536957
        "pk": 16,
        "model": "base.topiccategory",
        "fields": {
            "description": "means and aids for conveying persons and/or goods. Examples: roads, airports/airstrips, shipping routes, tunnels, nautical charts, vehicle or vessel location, aeronautical charts, railways",
            "gn_description": "Transportation",
            "is_choice": true,
            "fa_class": "fa-truck",
            "identifier": "transportation"
        }
    },
    {
        "pk": 17,
        "model": "base.topiccategory",
        "fields": {
            "description": "characteristics of society and cultures. Examples: settlements, anthropology, archaeology, education, traditional beliefs, manners and customs, demographic data, recreational areas and activities, social impact assessments, crime and justice, census information",
            "gn_description": "Society",
            "is_choice": true,
            "fa_class": "fa-comments",
            "identifier": "society"
        }
    },
    {
        "pk": 18,
        "model": "base.topiccategory",
        "fields": {
            "description": "man-made construction. Examples: buildings, museums, churches, factories, housing, monuments, shops, towers",
            "gn_description": "Structure",
            "is_choice": true,
            "fa_class": "fa-building",
            "identifier": "structure"
        }
    },
    {
        "pk": 19,
        "model": "base.topiccategory",
        "fields": {
<<<<<<< HEAD
            "description": "settlements, anthropology, archaeology, education, traditional beliefs, manners and customs, demographic data, recreational areas and activities, social impact assessments, crime and justice, census information. Economic activities, conditions and employment.",
            "gn_description": "Population",
            "is_choice": true,
            "fa_class": "fa-male",
            "identifier": "population"
=======
            "description": "processes and phenomena of the atmosphere. Examples: cloud cover, weather, climate, atmospheric conditions, climate change, precipitation",
            "gn_description": "Climatology Meteorology Atmosphere",
            "is_choice": true,
            "fa_class": "fa-cloud",
            "identifier": "climatologyMeteorologyAtmosphere"
>>>>>>> e8536957
        }
    },
    {
        "pk": 20,
        "model": "base.topiccategory",
        "fields": {
            "description": "settlements, anthropology, archaeology, education, traditional beliefs, manners and customs, demographic data, recreational areas and activities, social impact assessments, crime and justice, census information. Economic activities, conditions and employment",
            "gn_description": "Population",
            "is_choice": true,
            "fa_class": "fa-male",
            "identifier": "population"
        }
    },
    {
        "pk": 1,
        "model": "base.spatialrepresentationtype",
        "fields": {
            "is_choice": true,
            "gn_description": "vector data is used to represent geographic data",
            "identifier": "vector",
            "description": "vector data is used to represent geographic data"
        }
    },
    {
        "pk": 2,
        "model": "base.spatialrepresentationtype",
        "fields": {
            "is_choice": true,
            "gn_description": "grid data is used to represent geographic data",
            "identifier": "grid",
            "description": "grid data is used to represent geographic data"
        }
    },
    {
        "pk": 3,
        "model": "base.spatialrepresentationtype",
        "fields": {
            "is_choice": true,
            "gn_description": "textual or tabular data is used to represent geographic data",
            "identifier": "textTable",
            "description": "textual or tabular data is used to represent geographic data"
        }
    },
    {
        "pk": 4,
        "model": "base.spatialrepresentationtype",
        "fields": {
            "is_choice": true,
            "gn_description": "triangulated irregular network",
            "identifier": "tin",
            "description": "triangulated irregular network"
        }
    },
    {
        "pk": 5,
        "model": "base.spatialrepresentationtype",
        "fields": {
            "is_choice": true,
            "gn_description": "three-dimensional view formed by the intersecting homologous rays of an overlapping pair of images",
            "identifier": "stereoModel",
            "description": "three-dimensional view formed by the intersecting homologous rays of an overlapping pair of images"
        }
    },
    {
        "pk": 6,
        "model": "base.spatialrepresentationtype",
        "fields": {
            "is_choice": true,
            "gn_description": "scene from a video recording",
            "identifier": "video",
            "description": "scene from a video recording"
        }
    },
    {
        "pk": 1,
        "model": "base.license",
        "fields": {
            "identifier": "not_specified",
            "name":"Not Specified",
            "abbreviation":"",
            "description":"The original author did not specify a license.",
            "url":"",
            "license_text":"Not applicable"
        }
    },
{
        "pk": 2,
        "model": "base.license",
        "fields": {
            "identifier":"varied_original",
            "name":"Varied / Original",
            "abbreviation":"",
            "description":"This item is either licensed under multiple licenses.  See the item's abstract for more information or contact the distributor.",
            "url":"",
            "license_text":"Not applicable"
        }
    },
    {
        "pk": 3,
        "model": "base.license",
        "fields": {
            "identifier":"varied_derived",
            "name":"Varied / Derived",
            "abbreviation":"",
            "description":"The constituent parts of this item have different licenses.  Go to each part to see license information.",
            "url":"",
            "license_text":"Not applicable"
        }
    },
    {
        "pk": 4,
        "model": "base.license",
        "fields": {
            "identifier":"public_domain",
            "name":"Public Domain",
            "abbreviation":"PD",
            "description":"Works in the public domain may be used freely without the permission of the former copyright owner.",
            "url":"http://www.copyright.gov/help/faq/faq-definitions.html",
            "license_text":"The public domain is not a place. A work of authorship is in the “public domain” if it is no longer under copyright protection or if it failed to meet the requirements for copyright protection. Works in the public domain may be used freely without the permission of the former copyright owner."
        }
    },
    {
        "pk": 5,
        "model": "base.license",
        "fields": {
            "identifier":"public_domain_usg",
            "name":"Public Domain / USG",
            "abbreviation":"PD/USG",
            "description":"This project constitutes a work of the United States Government and is not subject to domestic copyright protection under 17 USC § 105.",
            "url":"https://raw.githubusercontent.com/state-hiu/cybergis-licenses/master/licenses/PUBLICDOMAIN-LICENSE-RAW.txt",
            "license_text":"This project constitutes a work of the United States Government and is not subject to domestic copyright protection under 17 USC § 105."
        }
    },
    {
        "pk": 6,
        "model": "base.license",
        "fields": {
            "identifier":"odbl",
            "name":"Open Data Commons Open Database License / OSM",
            "abbreviation":"ODbL/OSM",
            "description":"You are free to copy, distribute, transmit and adapt our data, as long as you credit OpenStreetMap and its contributors\nIf you alter or build upon our data, you may distribute the result only under the same licence.",
            "url":"http://www.openstreetmap.org/copyright",
            "license_text":""
        }
    },
    {
        "pk": 7,
        "model": "base.license",
        "fields": {
            "identifier":"nextview",
            "name":"NextView",
            "abbreviation":"NV",
            "description":"This data is licensed for use by the US Government (USG) under the NextView (NV) license and copyrighted by Digital Globe or GeoEye. The NV license allows the USG to share the imagery and Literal Imagery Derived Products (LIDP) with entities outside the USG when that entity is working directly with the USG, for the USG, or in a manner that is directly beneficial to the USG. The party receiving the data can only use the imagery or LIDP for the original purpose or only as otherwise agreed to by the USG. The party receiving the data cannot share the imagery or LIDP with a third party without express permission from the USG. At no time should this imagery or LIDP be used for other than USG-related purposes and must not be used for commercial gain. The copyright information should be maintained at all times. Your acceptance of these license terms is implied by your use.\nIn other words, you may only use NextView imagery linked from this site for digitizing OpenStreetMap data for humanitarian purposes.",
            "url":"https://raw.githubusercontent.com/state-hiu/cybergis-licenses/master/licenses/NEXTVIEW-LICENSE-RAW.txt",
            "license_text":""
        }
    },
     {
        "pk": 1,
        "model": "base.restrictioncodetype",
        "fields": {
            "is_choice": true,
            "gn_description": "exclusive right to the publication, production, or sale of the rights to a literary, dramatic, musical, or artistic work, or to the use of a commercial print or label, granted by law for a specified period of time to an author, composer, artist, distributor",
            "identifier": "copyright",
            "description": "exclusive right to the publication, production, or sale of the rights to a literary, dramatic, musical, or artistic work, or to the use of a commercial print or label, granted by law for a specified period of time to an author, composer, artist, distributor"
        }
    },
    {
        "pk": 6,
        "model": "base.restrictioncodetype",
        "fields": {
            "is_choice": true,
            "gn_description": "rights to financial benefit from and control of distribution of non-tangible property that is a result of creativity",
            "identifier": "intellectualPropertyRights",
            "description": "rights to financial benefit from and control of distribution of non-tangible property that is a result of creativity"
        }
    },
    {
        "pk": 5,
        "model": "base.restrictioncodetype",
        "fields": {
            "is_choice": true,
            "gn_description": "formal permission to do something",
            "identifier": "license",
            "description": "formal permission to do something"
        }
    },
    {
        "pk": 8,
        "model": "base.restrictioncodetype",
        "fields": {
            "is_choice": true,
            "gn_description": "otherRestrictions",
            "identifier": "limitation not listed",
            "description": "otherRestrictions"
        }
    },
    {
        "pk": 2,
        "model": "base.restrictioncodetype",
        "fields": {
            "is_choice": true,
            "gn_description": "government has granted exclusive right to make, sell, use or license an invention or discovery",
            "identifier": "patent",
            "description": "government has granted exclusive right to make, sell, use or license an invention or discovery"
        }
    },
    {
        "pk": 3,
        "model": "base.restrictioncodetype",
        "fields": {
            "is_choice": true,
            "gn_description": "produced or sold information awaiting a patent",
            "identifier": "patentPending",
            "description": "produced or sold information awaiting a patent"
        }
    },
    {
        "pk": 7,
        "model": "base.restrictioncodetype",
        "fields": {
            "is_choice": true,
            "gn_description": "withheld from general circulation or disclosure",
            "identifier": "restricted",
            "description": "withheld from general circulation or disclosure"
        }
    },
    {
        "pk": 4,
        "model": "base.restrictioncodetype",
        "fields": {
            "is_choice": true,
            "gn_description": "a name, symbol, or other device identifying a product, officially registered and legally restricted to the use of the owner or manufacturer",
            "identifier": "trademark",
            "description": "a name, symbol, or other device identifying a product, officially registered and legally restricted to the use of the owner or manufacturer"
        }
    },
    {
      "pk": 1,
      "model": "base.region",
      "fields": {
        "rght": 516,
        "code": "GLO",
        "name": "Global",
        "parent": null,
        "level": 0,
        "lft": 1,
        "tree_id": 90,
        "bbox_x0": -180,
        "bbox_x1": 180,
        "bbox_y0": -90,
        "bbox_y1": 90
      }
    },
    {
      "pk": 2,
      "model": "base.region",
      "fields": {
        "rght": 212,
        "code": "NAM",
        "name": "North America",
        "parent": 254,
        "level": 2,
        "lft": 203,
        "tree_id": 90,
        "bbox_x0": -167.276413,
        "bbox_x1": -52.23304,
        "bbox_y0": 5.49955,
        "bbox_y1": 83.162102
      }
    },
    {
      "pk": 3,
      "model": "base.region",
      "fields": {
        "rght": 202,
        "code": "CAM",
        "name": "Central America",
        "parent": 254,
        "level": 2,
        "lft": 187,
        "tree_id": 90,
        "bbox_x0": -118.867172,
        "bbox_x1": -66.869827,
        "bbox_y0": -4.23048,
        "bbox_y1": 32.71862
      }
    },
    {
      "pk": 4,
      "model": "base.region",
      "fields": {
        "rght": 242,
        "code": "SAM",
        "name": "South America",
        "parent": 254,
        "level": 2,
        "lft": 213,
        "tree_id": 90,
        "bbox_x0": -109.47493,
        "bbox_x1": -26.33247,
        "bbox_y0": -59.450451,
        "bbox_y1": 13.39029
      }
    },
    {
      "pk": 5,
      "model": "base.region",
      "fields": {
        "rght": 433,
        "code": "EUR",
        "name": "Europe",
        "parent": null,
        "level": 1,
        "lft": 318,
        "tree_id": 90,
        "bbox_x0": -31.266001,
        "bbox_x1": 39.869301,
        "bbox_y0": 27.636311,
        "bbox_y1": 81.008797
      }
    },
    {
      "pk": 6,
      "model": "base.region",
      "fields": {
        "rght": 317,
        "code": "ASI",
        "name": "Asia",
        "parent": null,
        "level": 1,
        "lft": 246,
        "tree_id": 90,
        "bbox_x0": 19.6381,
        "bbox_x1": 180,
        "bbox_y0": -12.56111,
        "bbox_y1": 82.50045
      }
    },
    {
      "pk": 7,
      "model": "base.region",
      "fields": {
        "rght": 316,
        "code": "SEA",
        "name": "Southeast Asia",
        "parent": 6,
        "level": 2,
        "lft": 293,
        "tree_id": 90,
        "bbox_x0": 68.0327,
        "bbox_x1": 141.021805,
        "bbox_y0": -12.56111,
        "bbox_y1": 35.504211
      }
    },
    {
      "pk": 8,
      "model": "base.region",
      "fields": {
        "rght": 260,
        "code": "CTA",
        "name": "Central Asia",
        "parent": 6,
        "level": 2,
        "lft": 247,
        "tree_id": 90,
        "bbox_x0": 44.236641,
        "bbox_x1": 90.076767,
        "bbox_y0": 33.890511,
        "bbox_y1": 54.845139
      }
    },
    {
      "pk": 9,
      "model": "base.region",
      "fields": {
        "rght": 292,
        "code": "SAS",
        "name": "South Asia",
        "parent": 6,
        "level": 2,
        "lft": 277,
        "tree_id": 90,
        "bbox_x0": 19.6381,
        "bbox_x1": 180,
        "bbox_y0": -12.56111,
        "bbox_y1": 82.50045
      }
    },
    {
      "pk": 10,
      "model": "base.region",
      "fields": {
        "rght": 127,
        "code": "AFR",
        "name": "Africa",
        "parent": null,
        "level": 1,
        "lft": 2,
        "tree_id": 90,
        "bbox_x0": -25.35874,
        "bbox_x1": 63.525379,
        "bbox_y0": -46.900452,
        "bbox_y1": 37.56712
      }
    },
    {
      "pk": 11,
      "model": "base.region",
      "fields": {
        "rght": 64,
        "code": "NAF",
        "name": "North Africa",
        "parent": 10,
        "level": 2,
        "lft": 49,
        "tree_id": 90,
        "bbox_x0": -17.10317,
        "bbox_x1": 38.833801,
        "bbox_y0": 3.48639,
        "bbox_y1": 37.56712
      }
    },
    {
      "pk": 12,
      "model": "base.region",
      "fields": {
        "rght": 48,
        "code": "EAF",
        "name": "East Africa",
        "parent": 10,
        "level": 2,
        "lft": 13,
        "tree_id": 90,
        "bbox_x0": 22.855089,
        "bbox_x1": 63.94656,
        "bbox_y0": -25.84763,
        "bbox_y1": 17.467039
      }
    },
    {
      "pk": 13,
      "model": "base.region",
      "fields": {
        "rght": 126,
        "code": "WAF",
        "name": "West Africa",
        "parent": 10,
        "level": 2,
        "lft": 83,
        "tree_id": 90,
        "bbox_x0": -26.758421,
        "bbox_x1": 24.002661,
        "bbox_y0": -9.29925,
        "bbox_y1": 27.702801
      }
    },
    {
      "pk": 14,
      "model": "base.region",
      "fields": {
        "rght": 82,
        "code": "SAF",
        "name": "Southern Africa",
        "parent": 10,
        "level": 2,
        "lft": 65,
        "tree_id": 90,
        "bbox_x0": 8.93107,
        "bbox_x1": 42.74847,
        "bbox_y0": -35.507481,
        "bbox_y1": -13.27553
      }
    },
    {
      "pk": 15,
      "model": "base.region",
      "fields": {
        "rght": 463,
        "code": "MES",
        "name": "Middle East",
        "parent": null,
        "level": 1,
        "lft": 434,
        "tree_id": 90,
        "bbox_x0": 24.698099,
        "bbox_x1": 63.317459,
        "bbox_y0": 12.111,
        "bbox_y1": 42.10751
      }
    },
    {
      "pk": 16,
      "model": "base.region",
      "fields": {
        "rght": 245,
        "code": "ANT",
        "name": "Antarctica",
        "parent": null,
        "level": 1,
        "lft": 244,
        "tree_id": 90,
        "bbox_x0": -180,
        "bbox_x1": 180,
        "bbox_y0": -90,
        "bbox_y1": -73
      }
    },
    {
      "pk": 17,
      "model": "base.region",
      "fields": {
        "rght": 249,
        "code": "AFG",
        "name": "Afghanistan",
        "parent": 8,
        "level": 3,
        "lft": 248,
        "tree_id": 90,
        "bbox_x0": 60.478439,
        "bbox_x1": 74.879433,
        "bbox_y0": 29.37747,
        "bbox_y1": 38.483421
      }
    },
    {
      "pk": 18,
      "model": "base.region",
      "fields": {
        "rght": 320,
        "code": "ALA",
        "name": "Aland Islands",
        "parent": 5,
        "level": 2,
        "lft": 319,
        "tree_id": 90,
        "bbox_x0": 19.262711,
        "bbox_x1": 21.324409,
        "bbox_y0": 59.736301,
        "bbox_y1": 60.665581
      }
    },
    {
      "pk": 19,
      "model": "base.region",
      "fields": {
        "rght": 322,
        "code": "ALB",
        "name": "Albania",
        "parent": 5,
        "level": 2,
        "lft": 321,
        "tree_id": 90,
        "bbox_x0": 19.28219,
        "bbox_x1": 21.057819,
        "bbox_y0": 39.644489,
        "bbox_y1": 42.660801
      }
    },
    {
      "pk": 20,
      "model": "base.region",
      "fields": {
        "rght": 51,
        "code": "DZA",
        "name": "Algeria",
        "parent": 11,
        "level": 3,
        "lft": 50,
        "tree_id": 90,
        "bbox_x0": -8.67386,
        "bbox_x1": 11.97955,
        "bbox_y0": 18.96002,
        "bbox_y1": 37.093731
      }
    },
    {
      "pk": 21,
      "model": "base.region",
      "fields": {
        "rght": 466,
        "code": "ASM",
        "name": "American Samoa",
        "parent": 256,
        "level": 2,
        "lft": 465,
        "tree_id": 90,
        "bbox_x0": -171.091873,
        "bbox_x1": -169.416077,
        "bbox_y0": -14.38247,
        "bbox_y1": -11.04969
      }
    },
    {
      "pk": 22,
      "model": "base.region",
      "fields": {
        "rght": 324,
        "code": "AND",
        "name": "Andorra",
        "parent": 5,
        "level": 2,
        "lft": 323,
        "tree_id": 90,
        "bbox_x0": 1.41382,
        "bbox_x1": 1.78659,
        "bbox_y0": 42.42873,
        "bbox_y1": 42.65601
      }
    },
    {
      "pk": 23,
      "model": "base.region",
      "fields": {
        "rght": 85,
        "code": "AGO",
        "name": "Angola",
        "parent": 13,
        "level": 3,
        "lft": 84,
        "tree_id": 90,
        "bbox_x0": 11.6792,
        "bbox_x1": 24.082109,
        "bbox_y0": -18.04207,
        "bbox_y1": -4.37259
      }
    },
    {
      "pk": 24,
      "model": "base.region",
      "fields": {
        "rght": 131,
        "code": "AIA",
        "name": "Anguilla",
        "parent": 255,
        "level": 3,
        "lft": 130,
        "tree_id": 90,
        "bbox_x0": -63.434872,
        "bbox_x1": -62.916199,
        "bbox_y0": 18.149549,
        "bbox_y1": 18.61278
      }
    },
    {
      "pk": 25,
      "model": "base.region",
      "fields": {
        "rght": 133,
        "code": "ATG",
        "name": "Antigua and Barbuda",
        "parent": 255,
        "level": 3,
        "lft": 132,
        "tree_id": 90,
        "bbox_x0": -62.352402,
        "bbox_x1": -61.659081,
        "bbox_y0": 16.927219,
        "bbox_y1": 17.72938
      }
    },
    {
      "pk": 26,
      "model": "base.region",
      "fields": {
        "rght": 215,
        "code": "ARG",
        "name": "Argentina",
        "parent": 4,
        "level": 3,
        "lft": 214,
        "tree_id": 90,
        "bbox_x0": -73.577782,
        "bbox_x1": -53.637539,
        "bbox_y0": -55.057362,
        "bbox_y1": -21.78126
      }
    },
    {
      "pk": 27,
      "model": "base.region",
      "fields": {
        "rght": 326,
        "code": "ARM",
        "name": "Armenia",
        "parent": 5,
        "level": 2,
        "lft": 325,
        "tree_id": 90,
        "bbox_x0": 43.449749,
        "bbox_x1": 46.630039,
        "bbox_y0": 38.830521,
        "bbox_y1": 41.30183
      }
    },
    {
      "pk": 28,
      "model": "base.region",
      "fields": {
        "rght": 135,
        "code": "ABW",
        "name": "Aruba",
        "parent": 255,
        "level": 3,
        "lft": 134,
        "tree_id": 90,
        "bbox_x0": -70.0611,
        "bbox_x1": -69.8669,
        "bbox_y0": 12.4061,
        "bbox_y1": 12.6306
      }
    },
    {
      "pk": 29,
      "model": "base.region",
      "fields": {
        "rght": 468,
        "code": "AUS",
        "name": "Australia",
        "parent": 256,
        "level": 2,
        "lft": 467,
        "tree_id": 90,
        "bbox_x0": 112.921112,
        "bbox_x1": 159.278717,
        "bbox_y0": -54.640301,
        "bbox_y1": -9.22882
      }
    },
    {
      "pk": 30,
      "model": "base.region",
      "fields": {
        "rght": 328,
        "code": "AUT",
        "name": "Austria",
        "parent": 5,
        "level": 2,
        "lft": 327,
        "tree_id": 90,
        "bbox_x0": 9.53079,
        "bbox_x1": 17.160749,
        "bbox_y0": 46.372299,
        "bbox_y1": 49.02071
      }
    },
    {
      "pk": 31,
      "model": "base.region",
      "fields": {
        "rght": 330,
        "code": "AZE",
        "name": "Azerbaijan",
        "parent": 5,
        "level": 2,
        "lft": 329,
        "tree_id": 90,
        "bbox_x0": 44.7719,
        "bbox_x1": 50.6078,
        "bbox_y0": 38.3970,
        "bbox_y1": 41.9056
      }
    },
    {
      "pk": 32,
      "model": "base.region",
      "fields": {
        "rght": 137,
        "code": "BHS",
        "name": "Bahamas",
        "parent": 255,
        "level": 3,
        "lft": 136,
        "tree_id": 90,
        "bbox_x0": -80.499229,
        "bbox_x1": -72.649513,
        "bbox_y0": 20.916059,
        "bbox_y1": 27.933781
      }
    },
    {
      "pk": 33,
      "model": "base.region",
      "fields": {
        "rght": 436,
        "code": "BHR",
        "name": "Bahrain",
        "parent": 15,
        "level": 2,
        "lft": 435,
        "tree_id": 90,
        "bbox_x0": 50.385799,
        "bbox_x1": 50.828499,
        "bbox_y0": 25.5422,
        "bbox_y1": 26.292391
      }
    },
    {
      "pk": 34,
      "model": "base.region",
      "fields": {
        "rght": 279,
        "code": "BGD",
        "name": "Bangladesh",
        "parent": 9,
        "level": 3,
        "lft": 278,
        "tree_id": 90,
        "bbox_x0": 88.028198,
        "bbox_x1": 92.673599,
        "bbox_y0": 20.585199,
        "bbox_y1": 26.631701
      }
    },
    {
      "pk": 35,
      "model": "base.region",
      "fields": {
        "rght": 139,
        "code": "BRB",
        "name": "Barbados",
        "parent": 255,
        "level": 3,
        "lft": 138,
        "tree_id": 90,
        "bbox_x0": -59.648918,
        "bbox_x1": -59.420368,
        "bbox_y0": 13.03984,
        "bbox_y1": 13.32725
      }
    },
    {
      "pk": 36,
      "model": "base.region",
      "fields": {
        "rght": 332,
        "code": "BLR",
        "name": "Belarus",
        "parent": 5,
        "level": 2,
        "lft": 331,
        "tree_id": 90,
        "bbox_x0": 23.17679,
        "bbox_x1": 32.77071,
        "bbox_y0": 51.256401,
        "bbox_y1": 56.16571
      }
    },
    {
      "pk": 37,
      "model": "base.region",
      "fields": {
        "rght": 334,
        "code": "BEL",
        "name": "Belgium",
        "parent": 5,
        "level": 2,
        "lft": 333,
        "tree_id": 90,
        "bbox_x0": 2.54563,
        "bbox_x1": 6.40791,
        "bbox_y0": 49.496899,
        "bbox_y1": 51.505081
      }
    },
    {
      "pk": 38,
      "model": "base.region",
      "fields": {
        "rght": 189,
        "code": "BLZ",
        "name": "Belize",
        "parent": 3,
        "level": 3,
        "lft": 188,
        "tree_id": 90,
        "bbox_x0": -89.224823,
        "bbox_x1": -87.468132,
        "bbox_y0": 15.8893,
        "bbox_y1": 18.49655
      }
    },
    {
      "pk": 39,
      "model": "base.region",
      "fields": {
        "rght": 87,
        "code": "BEN",
        "name": "Benin",
        "parent": 13,
        "level": 3,
        "lft": 86,
        "tree_id": 90,
        "bbox_x0": 0.77456,
        "bbox_x1": 3.8517,
        "bbox_y0": 6.22574,
        "bbox_y1": 12.41834
      }
    },
    {
      "pk": 40,
      "model": "base.region",
      "fields": {
        "rght": 141,
        "code": "BMU",
        "name": "Bermuda",
        "parent": 255,
        "level": 3,
        "lft": 140,
        "tree_id": 90,
        "bbox_x0": -64.896042,
        "bbox_x1": -64.642952,
        "bbox_y0": 32.230709,
        "bbox_y1": 32.393829
      }
    },
    {
      "pk": 41,
      "model": "base.region",
      "fields": {
        "rght": 281,
        "code": "BTN",
        "name": "Bhutan",
        "parent": 9,
        "level": 3,
        "lft": 280,
        "tree_id": 90,
        "bbox_x0": 88.759521,
        "bbox_x1": 92.125023,
        "bbox_y0": 26.7075,
        "bbox_y1": 28.3235
      }
    },
    {
      "pk": 42,
      "model": "base.region",
      "fields": {
        "rght": 217,
        "code": "BOL",
        "name": "Bolivia",
        "parent": 4,
        "level": 3,
        "lft": 216,
        "tree_id": 90,
        "bbox_x0": -69.640762,
        "bbox_x1": -57.458092,
        "bbox_y0": -22.89613,
        "bbox_y1": -9.68056
      }
    },
    {
      "pk": 43,
      "model": "base.region",
      "fields": {
        "rght": 336,
        "code": "BIH",
        "name": "Bosnia and Herzegovina",
        "parent": 5,
        "level": 2,
        "lft": 335,
        "tree_id": 90,
        "bbox_x0": 15.74909,
        "bbox_x1": 19.62907,
        "bbox_y0": 42.56451,
        "bbox_y1": 45.276001
      }
    },
    {
      "pk": 44,
      "model": "base.region",
      "fields": {
        "rght": 67,
        "code": "BWA",
        "name": "Botswana",
        "parent": 14,
        "level": 3,
        "lft": 66,
        "tree_id": 90,
        "bbox_x0": 19.999531,
        "bbox_x1": 29.360781,
        "bbox_y0": -26.90724,
        "bbox_y1": -17.780809
      }
    },
    {
      "pk": 45,
      "model": "base.region",
      "fields": {
        "rght": 219,
        "code": "BRA",
        "name": "Brazil",
        "parent": 4,
        "level": 3,
        "lft": 218,
        "tree_id": 90,
        "bbox_x0": -73.985527,
        "bbox_x1": -28.839041,
        "bbox_y0": -33.750702,
        "bbox_y1": 5.26486
      }
    },
    {
      "pk": 46,
      "model": "base.region",
      "fields": {
        "rght": 143,
        "code": "VGB",
        "name": "British Virgin Islands",
        "parent": 255,
        "level": 3,
        "lft": 142,
        "tree_id": 90,
        "bbox_x0": -64.783012,
        "bbox_x1": -64.268761,
        "bbox_y0": 18.312731,
        "bbox_y1": 18.757219
      }
    },
    {
      "pk": 47,
      "model": "base.region",
      "fields": {
        "rght": 295,
        "code": "BRN",
        "name": "Brunei Darussalam",
        "parent": 7,
        "level": 3,
        "lft": 294,
        "tree_id": 90,
        "bbox_x0": 114.071457,
        "bbox_x1": 115.359451,
        "bbox_y0": 4.00309,
        "bbox_y1": 5.04717
      }
    },
    {
      "pk": 48,
      "model": "base.region",
      "fields": {
        "rght": 338,
        "code": "BGR",
        "name": "Bulgaria",
        "parent": 5,
        "level": 2,
        "lft": 337,
        "tree_id": 90,
        "bbox_x0": 22.35741,
        "bbox_x1": 28.60882,
        "bbox_y0": 41.235931,
        "bbox_y1": 44.227261
      }
    },
    {
      "pk": 49,
      "model": "base.region",
      "fields": {
        "rght": 89,
        "code": "BFA",
        "name": "Burkina Faso",
        "parent": 13,
        "level": 3,
        "lft": 88,
        "tree_id": 90,
        "bbox_x0": -5.51891,
        "bbox_x1": 2.40539,
        "bbox_y0": 9.4011,
        "bbox_y1": 15.08259
      }
    },
    {
      "pk": 50,
      "model": "base.region",
      "fields": {
        "rght": 15,
        "code": "BDI",
        "name": "Burundi",
        "parent": 12,
        "level": 3,
        "lft": 14,
        "tree_id": 90,
        "bbox_x0": 28.993071,
        "bbox_x1": 30.847719,
        "bbox_y0": -4.46571,
        "bbox_y1": -2.31012
      }
    },
    {
      "pk": 51,
      "model": "base.region",
      "fields": {
        "rght": 297,
        "code": "KHM",
        "name": "Cambodia",
        "parent": 7,
        "level": 3,
        "lft": 296,
        "tree_id": 90,
        "bbox_x0": 102.340012,
        "bbox_x1": 107.627724,
        "bbox_y0": 9.28325,
        "bbox_y1": 14.6864
      }
    },
    {
      "pk": 52,
      "model": "base.region",
      "fields": {
        "rght": 91,
        "code": "CMR",
        "name": "Cameroon",
        "parent": 13,
        "level": 3,
        "lft": 90,
        "tree_id": 90,
        "bbox_x0": 8.49477,
        "bbox_x1": 16.19211,
        "bbox_y0": 1.65254,
        "bbox_y1": 13.07805
      }
    },
    {
      "pk": 53,
      "model": "base.region",
      "fields": {
        "rght": 205,
        "code": "CAN",
        "name": "Canada",
        "parent": 2,
        "level": 3,
        "lft": 204,
        "tree_id": 90,
        "bbox_x0": -141.002701,
        "bbox_x1": -52.620201,
        "bbox_y0": 41.681019,
        "bbox_y1": 83.110619
      }
    },
    {
      "pk": 54,
      "model": "base.region",
      "fields": {
        "rght": 93,
        "code": "CPV",
        "name": "Cape Verde",
        "parent": 13,
        "level": 3,
        "lft": 92,
        "tree_id": 90,
        "bbox_x0": -25.35874,
        "bbox_x1": -22.666201,
        "bbox_y0": 14.80221,
        "bbox_y1": 17.19717
      }
    },
    {
      "pk": 55,
      "model": "base.region",
      "fields": {
        "rght": 145,
        "code": "CYM",
        "name": "Cayman Islands",
        "parent": 255,
        "level": 3,
        "lft": 144,
        "tree_id": 90,
        "bbox_x0": -81.420593,
        "bbox_x1": -79.722321,
        "bbox_y0": 19.262659,
        "bbox_y1": 19.75738
      }
    },
    {
      "pk": 56,
      "model": "base.region",
      "fields": {
        "rght": 5,
        "code": "CAF",
        "name": "Central African Republic",
        "parent": 257,
        "level": 3,
        "lft": 4,
        "tree_id": 90,
        "bbox_x0": 14.42009,
        "bbox_x1": 27.463421,
        "bbox_y0": 2.22051,
        "bbox_y1": 11.00756
      }
    },
    {
      "pk": 57,
      "model": "base.region",
      "fields": {
        "rght": 7,
        "code": "TCD",
        "name": "Chad",
        "parent": 257,
        "level": 3,
        "lft": 6,
        "tree_id": 90,
        "bbox_x0": 13.47592,
        "bbox_x1": 24.00161,
        "bbox_y0": 7.44237,
        "bbox_y1": 23.478239
      }
    },
    {
      "pk": 58,
      "model": "base.region",
      "fields": {
        "rght": 340,
        "code": "CIL",
        "name": "Channel Islands",
        "parent": 5,
        "level": 2,
        "lft": 339,
        "tree_id": 90,
        "bbox_x0": -2.67545,
        "bbox_x1": -2.01129,
        "bbox_y0": 49.16209,
        "bbox_y1": 49.7393
      }
    },
    {
      "pk": 59,
      "model": "base.region",
      "fields": {
        "rght": 221,
        "code": "CHL",
        "name": "Chile",
        "parent": 4,
        "level": 3,
        "lft": 220,
        "tree_id": 90,
        "bbox_x0": -109.47493,
        "bbox_x1": -66.417549,
        "bbox_y0": -56.533779,
        "bbox_y1": -17.507549
      }
    },
    {
      "pk": 60,
      "model": "base.region",
      "fields": {
        "rght": 263,
        "code": "CHN",
        "name": "China",
        "parent": 258,
        "level": 3,
        "lft": 262,
        "tree_id": 90,
        "bbox_x0": 73.557701,
        "bbox_x1": 134.773605,
        "bbox_y0": 15.77539,
        "bbox_y1": 53.5606
      }
    },
    {
      "pk": 61,
      "model": "base.region",
      "fields": {
        "rght": 265,
        "code": "HKG",
        "name": "China - Hong Kong",
        "parent": 258,
        "level": 3,
        "lft": 264,
        "tree_id": 90,
        "bbox_x0": 113.835083,
        "bbox_x1": 114.441788,
        "bbox_y0": 22.153549,
        "bbox_y1": 22.56204
      }
    },
    {
      "pk": 62,
      "model": "base.region",
      "fields": {
        "rght": 267,
        "code": "MAC",
        "name": "China - Macao",
        "parent": 258,
        "level": 3,
        "lft": 266,
        "tree_id": 90,
        "bbox_x0": 113.528351,
        "bbox_x1": 113.598297,
        "bbox_y0": 22.10977,
        "bbox_y1": 22.21697
      }
    },
    {
      "pk": 63,
      "model": "base.region",
      "fields": {
        "rght": 223,
        "code": "COL",
        "name": "Colombia",
        "parent": 4,
        "level": 3,
        "lft": 222,
        "tree_id": 90,
        "bbox_x0": -81.728111,
        "bbox_x1": -66.869827,
        "bbox_y0": -4.23048,
        "bbox_y1": 13.39029
      }
    },
    {
      "pk": 64,
      "model": "base.region",
      "fields": {
        "rght": 17,
        "code": "COM",
        "name": "Comoros",
        "parent": 12,
        "level": 3,
        "lft": 16,
        "tree_id": 90,
        "bbox_x0": 43.215778,
        "bbox_x1": 44.538219,
        "bbox_y0": -12.41382,
        "bbox_y1": -11.36238
      }
    },
    {
      "pk": 65,
      "model": "base.region",
      "fields": {
        "rght": 9,
        "code": "COG",
        "name": "Congo",
        "parent": 257,
        "level": 3,
        "lft": 8,
        "tree_id": 90,
        "bbox_x0": 11.205,
        "bbox_x1": 18.64983,
        "bbox_y0": -5.02831,
        "bbox_y1": 3.70308
      }
    },
    {
      "pk": 66,
      "model": "base.region",
      "fields": {
        "rght": 470,
        "code": "COK",
        "name": "Cook Islands",
        "parent": 256,
        "level": 2,
        "lft": 469,
        "tree_id": 90,
        "bbox_x0": -165.858093,
        "bbox_x1": -157.312119,
        "bbox_y0": -21.94416,
        "bbox_y1": -8.94402
      }
    },
    {
      "pk": 67,
      "model": "base.region",
      "fields": {
        "rght": 191,
        "code": "CRI",
        "name": "Costa Rica",
        "parent": 3,
        "level": 3,
        "lft": 190,
        "tree_id": 90,
        "bbox_x0": -87.083778,
        "bbox_x1": -82.556,
        "bbox_y0": 5.49955,
        "bbox_y1": 11.21681
      }
    },
    {
      "pk": 68,
      "model": "base.region",
      "fields": {
        "rght": 95,
        "code": "CIV",
        "name": "Cote d'Ivoire",
        "parent": 13,
        "level": 3,
        "lft": 94,
        "tree_id": 90,
        "bbox_x0": -8.6017249,
        "bbox_x1": -2.4930309,
        "bbox_y0": 4.1642077,
        "bbox_y1": 10.740015
      }
    },
    {
      "pk": 69,
      "model": "base.region",
      "fields": {
        "rght": 342,
        "code": "HRV",
        "name": "Croatia",
        "parent": 5,
        "level": 2,
        "lft": 341,
        "tree_id": 90,
        "bbox_x0": 13.48972,
        "bbox_x1": 19.44722,
        "bbox_y0": 42.392208,
        "bbox_y1": 46.554981
      }
    },
    {
      "pk": 70,
      "model": "base.region",
      "fields": {
        "rght": 147,
        "code": "CUB",
        "name": "Cuba",
        "parent": 255,
        "level": 3,
        "lft": 146,
        "tree_id": 90,
        "bbox_x0": -84.957428,
        "bbox_x1": -74.131783,
        "bbox_y0": 19.828079,
        "bbox_y1": 23.283779
      }
    },
    {
      "pk": 71,
      "model": "base.region",
      "fields": {
        "rght": 344,
        "code": "CYP",
        "name": "Cyprus",
        "parent": 5,
        "level": 2,
        "lft": 343,
        "tree_id": 90,
        "bbox_x0": 32.27309,
        "bbox_x1": 34.597919,
        "bbox_y0": 34.563511,
        "bbox_y1": 35.701542
      }
    },
    {
      "pk": 72,
      "model": "base.region",
      "fields": {
        "rght": 346,
        "code": "CZE",
        "name": "Czech Republic",
        "parent": 5,
        "level": 2,
        "lft": 345,
        "tree_id": 90,
        "bbox_x0": 12.0905901,
        "bbox_x1": 18.859216,
        "bbox_y0": 48.5518144,
        "bbox_y1": 51.0557036
      }
    },
    {
      "pk": 73,
      "model": "base.region",
      "fields": {
        "rght": 269,
        "code": "PRK",
        "name": "Democratic People's Republic of Korea",
        "parent": 258,
        "level": 3,
        "lft": 268,
        "tree_id": 90,
        "bbox_x0": 124.182739,
        "bbox_x1": 130.674713,
        "bbox_y0": 37.632881,
        "bbox_y1": 43.006001
      }
    },
    {
      "pk": 74,
      "model": "base.region",
      "fields": {
        "rght": 11,
        "code": "COD",
        "name": "Democratic Republic of the Congo",
        "parent": 257,
        "level": 3,
        "lft": 10,
        "tree_id": 90,
        "bbox_x0": 12.20663,
        "bbox_x1": 31.30591,
        "bbox_y0": -13.45567,
        "bbox_y1": 5.38609
      }
    },
    {
      "pk": 75,
      "model": "base.region",
      "fields": {
        "rght": 348,
        "code": "DNK",
        "name": "Denmark",
        "parent": 5,
        "level": 2,
        "lft": 347,
        "tree_id": 90,
        "bbox_x0": 8.07472,
        "bbox_x1": 15.19324,
        "bbox_y0": 54.559132,
        "bbox_y1": 57.751949
      }
    },
    {
      "pk": 76,
      "model": "base.region",
      "fields": {
        "rght": 19,
        "code": "DJI",
        "name": "Djibouti",
        "parent": 12,
        "level": 3,
        "lft": 18,
        "tree_id": 90,
        "bbox_x0": 41.773441,
        "bbox_x1": 43.450459,
        "bbox_y0": 10.90991,
        "bbox_y1": 12.70683
      }
    },
    {
      "pk": 77,
      "model": "base.region",
      "fields": {
        "rght": 149,
        "code": "DMA",
        "name": "Dominica",
        "parent": 255,
        "level": 3,
        "lft": 148,
        "tree_id": 90,
        "bbox_x0": -61.4841,
        "bbox_x1": -61.244148,
        "bbox_y0": 15.20168,
        "bbox_y1": 15.6318
      }
    },
    {
      "pk": 78,
      "model": "base.region",
      "fields": {
        "rght": 151,
        "code": "DOM",
        "name": "Dominican Republic",
        "parent": 255,
        "level": 3,
        "lft": 150,
        "tree_id": 90,
        "bbox_x0": -72.003479,
        "bbox_x1": -68.319992,
        "bbox_y0": 17.469299,
        "bbox_y1": 19.92985
      }
    },
    {
      "pk": 79,
      "model": "base.region",
      "fields": {
        "rght": 225,
        "code": "ECU",
        "name": "Ecuador",
        "parent": 4,
        "level": 3,
        "lft": 224,
        "tree_id": 90,
        "bbox_x0": -91.66124,
        "bbox_x1": -75.200073,
        "bbox_y0": -5.01734,
        "bbox_y1": 1.45421
      }
    },
    {
      "pk": 80,
      "model": "base.region",
      "fields": {
        "rght": 53,
        "code": "EGY",
        "name": "Egypt",
        "parent": 11,
        "level": 3,
        "lft": 52,
        "tree_id": 90,
        "bbox_x0": 24.698099,
        "bbox_x1": 36.89468,
        "bbox_y0": 22,
        "bbox_y1": 31.674179
      }
    },
    {
      "pk": 81,
      "model": "base.region",
      "fields": {
        "rght": 193,
        "code": "SLV",
        "name": "El Salvador",
        "parent": 3,
        "level": 3,
        "lft": 192,
        "tree_id": 90,
        "bbox_x0": -90.12867,
        "bbox_x1": -87.682869,
        "bbox_y0": 13.14867,
        "bbox_y1": 14.44506
      }
    },
    {
      "pk": 82,
      "model": "base.region",
      "fields": {
        "rght": 97,
        "code": "GNQ",
        "name": "Equatorial Guinea",
        "parent": 13,
        "level": 3,
        "lft": 96,
        "tree_id": 90,
        "bbox_x0": 5.60236,
        "bbox_x1": 11.33572,
        "bbox_y0": -1.48378,
        "bbox_y1": 3.78597
      }
    },
    {
      "pk": 83,
      "model": "base.region",
      "fields": {
        "rght": 21,
        "code": "ERI",
        "name": "Eritrea",
        "parent": 12,
        "level": 3,
        "lft": 20,
        "tree_id": 90,
        "bbox_x0": 36.43877,
        "bbox_x1": 43.14864,
        "bbox_y0": 12.35956,
        "bbox_y1": 18.00308
      }
    },
    {
      "pk": 84,
      "model": "base.region",
      "fields": {
        "rght": 350,
        "code": "EST",
        "name": "Estonia",
        "parent": 5,
        "level": 2,
        "lft": 349,
        "tree_id": 90,
        "bbox_x0": 21.771851,
        "bbox_x1": 28.20989,
        "bbox_y0": 57.509312,
        "bbox_y1": 59.685749
      }
    },
    {
      "pk": 85,
      "model": "base.region",
      "fields": {
        "rght": 23,
        "code": "ETH",
        "name": "Ethiopia",
        "parent": 12,
        "level": 3,
        "lft": 22,
        "tree_id": 90,
        "bbox_x0": 32.99992,
        "bbox_x1": 47.986172,
        "bbox_y0": 3.40242,
        "bbox_y1": 14.89218
      }
    },
    {
      "pk": 86,
      "model": "base.region",
      "fields": {
        "rght": 352,
        "code": "FRO",
        "name": "Faeroe Islands",
        "parent": 5,
        "level": 2,
        "lft": 351,
        "tree_id": 90,
        "bbox_x0": -7.68124,
        "bbox_x1": -6.25861,
        "bbox_y0": 61.394932,
        "bbox_y1": 62.400742
      }
    },
    {
      "pk": 87,
      "model": "base.region",
      "fields": {
        "rght": 227,
        "code": "FLK",
        "name": "Falkland Islands (Malvinas)",
        "parent": 4,
        "level": 3,
        "lft": 226,
        "tree_id": 90,
        "bbox_x0": -61.43404,
        "bbox_x1": -57.712479,
        "bbox_y0": -52.900581,
        "bbox_y1": -50.966221
      }
    },
    {
      "pk": 88,
      "model": "base.region",
      "fields": {
        "rght": 472,
        "code": "FJI",
        "name": "Fiji",
        "parent": 256,
        "level": 2,
        "lft": 471,
        "tree_id": 90,
        "bbox_x0": 174.866196,
        "bbox_x1": -178.203156,
        "bbox_y0": -21.01712,
        "bbox_y1": -12.46622
      }
    },
    {
      "pk": 89,
      "model": "base.region",
      "fields": {
        "rght": 354,
        "code": "FIN",
        "name": "Finland",
        "parent": 5,
        "level": 2,
        "lft": 353,
        "tree_id": 90,
        "bbox_x0": 20.548571,
        "bbox_x1": 31.586201,
        "bbox_y0": 59.764881,
        "bbox_y1": 70.092308
      }
    },
    {
      "pk": 90,
      "model": "base.region",
      "fields": {
        "rght": 356,
        "code": "FRA",
        "name": "France",
        "parent": 5,
        "level": 2,
        "lft": 355,
        "tree_id": 90,
        "bbox_x0": -5.1406,
        "bbox_x1": 9.55932,
        "bbox_y0": 41.33374,
        "bbox_y1": 51.089062
      }
    },
    {
      "pk": 91,
      "model": "base.region",
      "fields": {
        "rght": 229,
        "code": "GUF",
        "name": "French Guiana",
        "parent": 4,
        "level": 3,
        "lft": 228,
        "tree_id": 90,
        "bbox_x0": -54.542511,
        "bbox_x1": -51.613941,
        "bbox_y0": 2.12709,
        "bbox_y1": 5.77649
      }
    },
    {
      "pk": 92,
      "model": "base.region",
      "fields": {
        "rght": 474,
        "code": "PYF",
        "name": "French Polynesia",
        "parent": 256,
        "level": 2,
        "lft": 473,
        "tree_id": 90,
        "bbox_x0": -154.700485,
        "bbox_x1": -108.87291,
        "bbox_y0": -27.65357,
        "bbox_y1": 10.35983
      }
    },
    {
      "pk": 93,
      "model": "base.region",
      "fields": {
        "rght": 99,
        "code": "GAB",
        "name": "Gabon",
        "parent": 13,
        "level": 3,
        "lft": 98,
        "tree_id": 90,
        "bbox_x0": 8.69547,
        "bbox_x1": 14.50234,
        "bbox_y0": -3.9788,
        "bbox_y1": 2.32261
      }
    },
    {
      "pk": 94,
      "model": "base.region",
      "fields": {
        "rght": 101,
        "code": "GMB",
        "name": "Gambia",
        "parent": 13,
        "level": 3,
        "lft": 100,
        "tree_id": 90,
        "bbox_x0": -16.82506,
        "bbox_x1": -13.7978,
        "bbox_y0": 13.06425,
        "bbox_y1": 13.82657
      }
    },
    {
      "pk": 95,
      "model": "base.region",
      "fields": {
        "rght": 358,
        "code": "GEO",
        "name": "Georgia",
        "parent": 5,
        "level": 2,
        "lft": 357,
        "tree_id": 90,
        "bbox_x0": 40.01022,
        "bbox_x1": 46.721359,
        "bbox_y0": 41.038502,
        "bbox_y1": 43.584549
      }
    },
    {
      "pk": 96,
      "model": "base.region",
      "fields": {
        "rght": 360,
        "code": "DEU",
        "name": "Germany",
        "parent": 5,
        "level": 2,
        "lft": 359,
        "tree_id": 90,
        "bbox_x0": 5.86624,
        "bbox_x1": 15.04205,
        "bbox_y0": 47.27021,
        "bbox_y1": 55.05814
      }
    },
    {
      "pk": 97,
      "model": "base.region",
      "fields": {
        "rght": 103,
        "code": "GHA",
        "name": "Ghana",
        "parent": 13,
        "level": 3,
        "lft": 102,
        "tree_id": 90,
        "bbox_x0": -3.25542,
        "bbox_x1": 1.19178,
        "bbox_y0": 4.73672,
        "bbox_y1": 11.1733
      }
    },
    {
      "pk": 98,
      "model": "base.region",
      "fields": {
        "rght": 362,
        "code": "GIB",
        "name": "Gibraltar",
        "parent": 5,
        "level": 2,
        "lft": 361,
        "tree_id": 90,
        "bbox_x0": -5.3579,
        "bbox_x1": -5.33867,
        "bbox_y0": 36.108219,
        "bbox_y1": 36.15593
      }
    },
    {
      "pk": 99,
      "model": "base.region",
      "fields": {
        "rght": 364,
        "code": "GRC",
        "name": "Greece",
        "parent": 5,
        "level": 2,
        "lft": 363,
        "tree_id": 90,
        "bbox_x0": 19.37431,
        "bbox_x1": 29.70056,
        "bbox_y0": 34.809502,
        "bbox_y1": 41.757111
      }
    },
    {
      "pk": 100,
      "model": "base.region",
      "fields": {
        "rght": 207,
        "code": "GRL",
        "name": "Greenland",
        "parent": 2,
        "level": 3,
        "lft": 206,
        "tree_id": 90,
        "bbox_x0": -73.263474,
        "bbox_x1": -11.31232,
        "bbox_y0": 59.777271,
        "bbox_y1": 83.627419
      }
    },
    {
      "pk": 101,
      "model": "base.region",
      "fields": {
        "rght": 153,
        "code": "GRD",
        "name": "Grenada",
        "parent": 255,
        "level": 3,
        "lft": 152,
        "tree_id": 90,
        "bbox_x0": -61.79998,
        "bbox_x1": -61.376362,
        "bbox_y0": 11.98288,
        "bbox_y1": 12.5415
      }
    },
    {
      "pk": 102,
      "model": "base.region",
      "fields": {
        "rght": 155,
        "code": "GLP",
        "name": "Guadeloupe",
        "parent": 255,
        "level": 3,
        "lft": 154,
        "tree_id": 90,
        "bbox_x0": -61.807159,
        "bbox_x1": -61,
        "bbox_y0": 15.83097,
        "bbox_y1": 16.51684
      }
    },
    {
      "pk": 103,
      "model": "base.region",
      "fields": {
        "rght": 476,
        "code": "GUM",
        "name": "Guam",
        "parent": 256,
        "level": 2,
        "lft": 475,
        "tree_id": 90,
        "bbox_x0": 144.619263,
        "bbox_x1": 144.953995,
        "bbox_y0": 13.24059,
        "bbox_y1": 13.65232
      }
    },
    {
      "pk": 104,
      "model": "base.region",
      "fields": {
        "rght": 195,
        "code": "GTM",
        "name": "Guatemala",
        "parent": 3,
        "level": 3,
        "lft": 194,
        "tree_id": 90,
        "bbox_x0": -92.241432,
        "bbox_x1": -88.22319,
        "bbox_y0": 13.7373,
        "bbox_y1": 17.815201
      }
    },
    {
      "pk": 105,
      "model": "base.region",
      "fields": {
        "rght": 366,
        "code": "GGY",
        "name": "Guernsey",
        "parent": 5,
        "level": 2,
        "lft": 365,
        "tree_id": 90,
        "bbox_x0": -2.67545,
        "bbox_x1": -2.16382,
        "bbox_y0": 49.405762,
        "bbox_y1": 49.7393
      }
    },
    {
      "pk": 106,
      "model": "base.region",
      "fields": {
        "rght": 105,
        "code": "GIN",
        "name": "Guinea",
        "parent": 13,
        "level": 3,
        "lft": 104,
        "tree_id": 90,
        "bbox_x0": -15.08625,
        "bbox_x1": -7.64106,
        "bbox_y0": 7.19355,
        "bbox_y1": 12.67621
      }
    },
    {
      "pk": 107,
      "model": "base.region",
      "fields": {
        "rght": 107,
        "code": "GNB",
        "name": "Guinea-Bissau",
        "parent": 13,
        "level": 3,
        "lft": 106,
        "tree_id": 90,
        "bbox_x0": -16.717529,
        "bbox_x1": -13.63652,
        "bbox_y0": 10.85997,
        "bbox_y1": 12.68078
      }
    },
    {
      "pk": 108,
      "model": "base.region",
      "fields": {
        "rght": 231,
        "code": "GUY",
        "name": "Guyana",
        "parent": 4,
        "level": 3,
        "lft": 230,
        "tree_id": 90,
        "bbox_x0": -61.396271,
        "bbox_x1": -56.480251,
        "bbox_y0": 1.17508,
        "bbox_y1": 8.55756
      }
    },
    {
      "pk": 109,
      "model": "base.region",
      "fields": {
        "rght": 157,
        "code": "HTI",
        "name": "Haiti",
        "parent": 255,
        "level": 3,
        "lft": 156,
        "tree_id": 90,
        "bbox_x0": -74.478592,
        "bbox_x1": -71.61335,
        "bbox_y0": 18.02103,
        "bbox_y1": 20.08782
      }
    },
    {
      "pk": 110,
      "model": "base.region",
      "fields": {
        "rght": 368,
        "code": "VAT",
        "name": "Holy See (Vatican City)",
        "parent": 5,
        "level": 2,
        "lft": 367,
        "tree_id": 90,
        "bbox_x0": 12.44584,
        "bbox_x1": 12.45842,
        "bbox_y0": 41.900211,
        "bbox_y1": 41.907459
      }
    },
    {
      "pk": 111,
      "model": "base.region",
      "fields": {
        "rght": 197,
        "code": "HND",
        "name": "Honduras",
        "parent": 3,
        "level": 3,
        "lft": 196,
        "tree_id": 90,
        "bbox_x0": -89.350792,
        "bbox_x1": -82.499527,
        "bbox_y0": 12.98241,
        "bbox_y1": 17.450451
      }
    },
    {
      "pk": 112,
      "model": "base.region",
      "fields": {
        "rght": 370,
        "code": "HUN",
        "name": "Hungary",
        "parent": 5,
        "level": 2,
        "lft": 369,
        "tree_id": 90,
        "bbox_x0": 16.11335,
        "bbox_x1": 22.89657,
        "bbox_y0": 45.737061,
        "bbox_y1": 48.585258
      }
    },
    {
      "pk": 113,
      "model": "base.region",
      "fields": {
        "rght": 372,
        "code": "ISL",
        "name": "Iceland",
        "parent": 5,
        "level": 2,
        "lft": 371,
        "tree_id": 90,
        "bbox_x0": -24.54652,
        "bbox_x1": -13.49416,
        "bbox_y0": 63.295952,
        "bbox_y1": 66.566193
      }
    },
    {
      "pk": 114,
      "model": "base.region",
      "fields": {
        "rght": 283,
        "code": "IND",
        "name": "India",
        "parent": 9,
        "level": 3,
        "lft": 282,
        "tree_id": 90,
        "bbox_x0": 68.032318,
        "bbox_x1": 97.403023,
        "bbox_y0": 6.7471,
        "bbox_y1": 36.261688
      }
    },
    {
      "pk": 115,
      "model": "base.region",
      "fields": {
        "rght": 299,
        "code": "IDN",
        "name": "Indonesia",
        "parent": 7,
        "level": 3,
        "lft": 298,
        "tree_id": 90,
        "bbox_x0": 94.969833,
        "bbox_x1": 141.021805,
        "bbox_y0": -11.00485,
        "bbox_y1": 6.07573
      }
    },
    {
      "pk": 116,
      "model": "base.region",
      "fields": {
        "rght": 438,
        "code": "IRN",
        "name": "Iran",
        "parent": 15,
        "level": 2,
        "lft": 437,
        "tree_id": 90,
        "bbox_x0": 44.047249,
        "bbox_x1": 63.317459,
        "bbox_y0": 25.064079,
        "bbox_y1": 39.777222
      }
    },
    {
      "pk": 117,
      "model": "base.region",
      "fields": {
        "rght": 440,
        "code": "IRQ",
        "name": "Iraq",
        "parent": 15,
        "level": 2,
        "lft": 439,
        "tree_id": 90,
        "bbox_x0": 38.804001,
        "bbox_x1": 48.575699,
        "bbox_y0": 29.103001,
        "bbox_y1": 37.378052
      }
    },
    {
      "pk": 118,
      "model": "base.region",
      "fields": {
        "rght": 374,
        "code": "IRL",
        "name": "Ireland",
        "parent": 5,
        "level": 2,
        "lft": 373,
        "tree_id": 90,
        "bbox_x0": -10.61834,
        "bbox_x1": -5.9975,
        "bbox_y0": 51.424511,
        "bbox_y1": 55.436211
      }
    },
    {
      "pk": 119,
      "model": "base.region",
      "fields": {
        "rght": 376,
        "code": "IMN",
        "name": "Isle of Man",
        "parent": 5,
        "level": 2,
        "lft": 375,
        "tree_id": 90,
        "bbox_x0": -4.83018,
        "bbox_x1": -4.31007,
        "bbox_y0": 54.04464,
        "bbox_y1": 54.418839
      }
    },
    {
      "pk": 120,
      "model": "base.region",
      "fields": {
        "rght": 442,
        "code": "ISR",
        "name": "Israel",
        "parent": 15,
        "level": 2,
        "lft": 441,
        "tree_id": 90,
        "bbox_x0": 34.2677,
        "bbox_x1": 35.940941,
        "bbox_y0": 29.4965,
        "bbox_y1": 33.43338
      }
    },
    {
      "pk": 121,
      "model": "base.region",
      "fields": {
        "rght": 378,
        "code": "ITA",
        "name": "Italy",
        "parent": 5,
        "level": 2,
        "lft": 377,
        "tree_id": 90,
        "bbox_x0": 6.62665,
        "bbox_x1": 18.520281,
        "bbox_y0": 35.49308,
        "bbox_y1": 47.091999
      }
    },
    {
      "pk": 122,
      "model": "base.region",
      "fields": {
        "rght": 159,
        "code": "JAM",
        "name": "Jamaica",
        "parent": 255,
        "level": 3,
        "lft": 158,
        "tree_id": 90,
        "bbox_x0": -78.366638,
        "bbox_x1": -75.982857,
        "bbox_y0": 16.949551,
        "bbox_y1": 18.52697
      }
    },
    {
      "pk": 123,
      "model": "base.region",
      "fields": {
        "rght": 271,
        "code": "JPN",
        "name": "Japan",
        "parent": 258,
        "level": 3,
        "lft": 270,
        "tree_id": 90,
        "bbox_x0": 122.933647,
        "bbox_x1": 153.986847,
        "bbox_y0": 20.4251,
        "bbox_y1": 45.557709
      }
    },
    {
      "pk": 124,
      "model": "base.region",
      "fields": {
        "rght": 380,
        "code": "JEY",
        "name": "Jersey",
        "parent": 5,
        "level": 2,
        "lft": 379,
        "tree_id": 90,
        "bbox_x0": -2.25505,
        "bbox_x1": -2.01129,
        "bbox_y0": 49.16209,
        "bbox_y1": 49.26231
      }
    },
    {
      "pk": 125,
      "model": "base.region",
      "fields": {
        "rght": 444,
        "code": "JOR",
        "name": "Jordan",
        "parent": 15,
        "level": 2,
        "lft": 443,
        "tree_id": 90,
        "bbox_x0": 34.960232,
        "bbox_x1": 39.301128,
        "bbox_y0": 29.18409,
        "bbox_y1": 33.374828
      }
    },
    {
      "pk": 126,
      "model": "base.region",
      "fields": {
        "rght": 251,
        "code": "KAZ",
        "name": "Kazakhstan",
        "parent": 8,
        "level": 3,
        "lft": 250,
        "tree_id": 90,
        "bbox_x0": 46.491859,
        "bbox_x1": 87.312737,
        "bbox_y0": 40.566689,
        "bbox_y1": 55.431808
      }
    },
    {
      "pk": 127,
      "model": "base.region",
      "fields": {
        "rght": 25,
        "code": "KEN",
        "name": "Kenya",
        "parent": 12,
        "level": 3,
        "lft": 24,
        "tree_id": 90,
        "bbox_x0": 33.90884,
        "bbox_x1": 41.899059,
        "bbox_y0": -4.71712,
        "bbox_y1": 4.62933
      }
    },
    {
      "pk": 128,
      "model": "base.region",
      "fields": {
        "rght": 478,
        "code": "KIR",
        "name": "Kiribati",
        "parent": 256,
        "level": 2,
        "lft": 477,
        "tree_id": 90,
        "bbox_x0": 158.418335,
        "bbox_x1": -150.208359,
        "bbox_y0": -11.43703,
        "bbox_y1": 4.71956
      }
    },
    {
      "pk": 129,
      "model": "base.region",
      "fields": {
        "rght": 446,
        "code": "KWT",
        "name": "Kuwait",
        "parent": 15,
        "level": 2,
        "lft": 445,
        "tree_id": 90,
        "bbox_x0": 46.55751,
        "bbox_x1": 48.78384,
        "bbox_y0": 28.5245,
        "bbox_y1": 30.0958
      }
    },
    {
      "pk": 130,
      "model": "base.region",
      "fields": {
        "rght": 253,
        "code": "KGZ",
        "name": "Kyrgyzstan",
        "parent": 8,
        "level": 3,
        "lft": 252,
        "tree_id": 90,
        "bbox_x0": 69.276619,
        "bbox_x1": 80.28318,
        "bbox_y0": 39.17284,
        "bbox_y1": 43.238239
      }
    },
    {
      "pk": 131,
      "model": "base.region",
      "fields": {
        "rght": 301,
        "code": "LAO",
        "name": "Lao People's Democratic Republic",
        "parent": 7,
        "level": 3,
        "lft": 300,
        "tree_id": 90,
        "bbox_x0": 100.093048,
        "bbox_x1": 107.697021,
        "bbox_y0": 13.91002,
        "bbox_y1": 22.500389
      }
    },
    {
      "pk": 132,
      "model": "base.region",
      "fields": {
        "rght": 382,
        "code": "LVA",
        "name": "Latvia",
        "parent": 5,
        "level": 2,
        "lft": 381,
        "tree_id": 90,
        "bbox_x0": 20.966061,
        "bbox_x1": 28.244431,
        "bbox_y0": 55.67276,
        "bbox_y1": 58.087448
      }
    },
    {
      "pk": 133,
      "model": "base.region",
      "fields": {
        "rght": 448,
        "code": "LBN",
        "name": "Lebanon",
        "parent": 15,
        "level": 2,
        "lft": 447,
        "tree_id": 90,
        "bbox_x0": 35.10368,
        "bbox_x1": 36.622791,
        "bbox_y0": 33.048908,
        "bbox_y1": 34.69268
      }
    },
    {
      "pk": 134,
      "model": "base.region",
      "fields": {
        "rght": 69,
        "code": "LSO",
        "name": "Lesotho",
        "parent": 14,
        "level": 3,
        "lft": 68,
        "tree_id": 90,
        "bbox_x0": 27.02906,
        "bbox_x1": 29.465771,
        "bbox_y0": -30.668961,
        "bbox_y1": -28.57205
      }
    },
    {
      "pk": 135,
      "model": "base.region",
      "fields": {
        "rght": 109,
        "code": "LBR",
        "name": "Liberia",
        "parent": 13,
        "level": 3,
        "lft": 108,
        "tree_id": 90,
        "bbox_x0": -11.49208,
        "bbox_x1": -7.36511,
        "bbox_y0": 4.35305,
        "bbox_y1": 8.55179
      }
    },
    {
      "pk": 136,
      "model": "base.region",
      "fields": {
        "rght": 55,
        "code": "LBY",
        "name": "Libyan Arab Jamahiriya",
        "parent": 11,
        "level": 3,
        "lft": 54,
        "tree_id": 90,
        "bbox_x0": 9.38702,
        "bbox_x1": 25.15061,
        "bbox_y0": 19.508039,
        "bbox_y1": 33.168999
      }
    },
    {
      "pk": 137,
      "model": "base.region",
      "fields": {
        "rght": 384,
        "code": "LIE",
        "name": "Liechtenstein",
        "parent": 5,
        "level": 2,
        "lft": 383,
        "tree_id": 90,
        "bbox_x0": 9.47181,
        "bbox_x1": 9.63578,
        "bbox_y0": 47.04834,
        "bbox_y1": 47.270649
      }
    },
    {
      "pk": 138,
      "model": "base.region",
      "fields": {
        "rght": 386,
        "code": "LTU",
        "name": "Lithuania",
        "parent": 5,
        "level": 2,
        "lft": 385,
        "tree_id": 90,
        "bbox_x0": 20.953199,
        "bbox_x1": 26.835581,
        "bbox_y0": 53.89748,
        "bbox_y1": 56.450432
      }
    },
    {
      "pk": 139,
      "model": "base.region",
      "fields": {
        "rght": 388,
        "code": "LUX",
        "name": "Luxembourg",
        "parent": 5,
        "level": 2,
        "lft": 387,
        "tree_id": 90,
        "bbox_x0": 5.73579,
        "bbox_x1": 6.53117,
        "bbox_y0": 49.447689,
        "bbox_y1": 50.182751
      }
    },
    {
      "pk": 140,
      "model": "base.region",
      "fields": {
        "rght": 390,
        "code": "MKD",
        "name": "Macedonia",
        "parent": 5,
        "level": 2,
        "lft": 389,
        "tree_id": 90,
        "bbox_x0": 20.4645,
        "bbox_x1": 23.038071,
        "bbox_y0": 40.860111,
        "bbox_y1": 42.345501
      }
    },
    {
      "pk": 141,
      "model": "base.region",
      "fields": {
        "rght": 27,
        "code": "MDG",
        "name": "Madagascar",
        "parent": 12,
        "level": 3,
        "lft": 26,
        "tree_id": 90,
        "bbox_x0": 43.19138,
        "bbox_x1": 50.483799,
        "bbox_y0": -25.60894,
        "bbox_y1": -11.94543
      }
    },
    {
      "pk": 142,
      "model": "base.region",
      "fields": {
        "rght": 29,
        "code": "MWI",
        "name": "Malawi",
        "parent": 12,
        "level": 3,
        "lft": 28,
        "tree_id": 90,
        "bbox_x0": 32.668991,
        "bbox_x1": 35.920441,
        "bbox_y0": -17.129459,
        "bbox_y1": -9.36468
      }
    },
    {
      "pk": 143,
      "model": "base.region",
      "fields": {
        "rght": 303,
        "code": "MYS",
        "name": "Malaysia",
        "parent": 7,
        "level": 3,
        "lft": 302,
        "tree_id": 90,
        "bbox_x0": 98.935059,
        "bbox_x1": 119.448433,
        "bbox_y0": 0.66364,
        "bbox_y1": 7.58378
      }
    },
    {
      "pk": 144,
      "model": "base.region",
      "fields": {
        "rght": 285,
        "code": "MDV",
        "name": "Maldives",
        "parent": 9,
        "level": 3,
        "lft": 284,
        "tree_id": 90,
        "bbox_x0": 72.616219,
        "bbox_x1": 73.76712,
        "bbox_y0": -2.90045,
        "bbox_y1": 7.11712
      }
    },
    {
      "pk": 145,
      "model": "base.region",
      "fields": {
        "rght": 111,
        "code": "MLI",
        "name": "Mali",
        "parent": 13,
        "level": 3,
        "lft": 110,
        "tree_id": 90,
        "bbox_x0": -12.24261,
        "bbox_x1": 4.24495,
        "bbox_y0": 10.15951,
        "bbox_y1": 25
      }
    },
    {
      "pk": 146,
      "model": "base.region",
      "fields": {
        "rght": 392,
        "code": "MLT",
        "name": "Malta",
        "parent": 5,
        "level": 2,
        "lft": 391,
        "tree_id": 90,
        "bbox_x0": 14.18341,
        "bbox_x1": 14.5766,
        "bbox_y0": 35.786282,
        "bbox_y1": 36.081821
      }
    },
    {
      "pk": 147,
      "model": "base.region",
      "fields": {
        "rght": 480,
        "code": "MHL",
        "name": "Marshall Islands",
        "parent": 256,
        "level": 2,
        "lft": 479,
        "tree_id": 90,
        "bbox_x0": 162.143265,
        "bbox_x1": 172.161987,
        "bbox_y0": 4.57487,
        "bbox_y1": 14.65516
      }
    },
    {
      "pk": 148,
      "model": "base.region",
      "fields": {
        "rght": 161,
        "code": "MTQ",
        "name": "Martinique",
        "parent": 255,
        "level": 3,
        "lft": 160,
        "tree_id": 90,
        "bbox_x0": -61.23011,
        "bbox_x1": -60.81551,
        "bbox_y0": 14.38244,
        "bbox_y1": 14.87881
      }
    },
    {
      "pk": 149,
      "model": "base.region",
      "fields": {
        "rght": 113,
        "code": "MRT",
        "name": "Mauritania",
        "parent": 13,
        "level": 3,
        "lft": 112,
        "tree_id": 90,
        "bbox_x0": -17.066521,
        "bbox_x1": -4.8352,
        "bbox_y0": 14.71554,
        "bbox_y1": 27.298071
      }
    },
    {
      "pk": 150,
      "model": "base.region",
      "fields": {
        "rght": 31,
        "code": "MUS",
        "name": "Mauritius",
        "parent": 12,
        "level": 3,
        "lft": 30,
        "tree_id": 90,
        "bbox_x0": 56.512711,
        "bbox_x1": 63.525379,
        "bbox_y0": -20.525709,
        "bbox_y1": -10.31925
      }
    },
    {
      "pk": 151,
      "model": "base.region",
      "fields": {
        "rght": 33,
        "code": "MYT",
        "name": "Mayotte",
        "parent": 12,
        "level": 3,
        "lft": 32,
        "tree_id": 90,
        "bbox_x0": 45.01461,
        "bbox_x1": 45.317131,
        "bbox_y0": -13.00045,
        "bbox_y1": -12.63383
      }
    },
    {
      "pk": 152,
      "model": "base.region",
      "fields": {
        "rght": 209,
        "code": "MEX",
        "name": "Mexico",
        "parent": 2,
        "level": 3,
        "lft": 208,
        "tree_id": 90,
        "bbox_x0": -118.867172,
        "bbox_x1": -86.703392,
        "bbox_y0": 14.53285,
        "bbox_y1": 32.71862
      }
    },
    {
      "pk": 153,
      "model": "base.region",
      "fields": {
        "rght": 482,
        "code": "FSM",
        "name": "Micronesia, Federated States of",
        "parent": 256,
        "level": 2,
        "lft": 481,
        "tree_id": 90,
        "bbox_x0": 138.052856,
        "bbox_x1": 163.034912,
        "bbox_y0": 5.25984,
        "bbox_y1": 10.02222
      }
    },
    {
      "pk": 154,
      "model": "base.region",
      "fields": {
        "rght": 394,
        "code": "MCO",
        "name": "Monaco",
        "parent": 5,
        "level": 2,
        "lft": 393,
        "tree_id": 90,
        "bbox_x0": 7.4091,
        "bbox_x1": 7.43948,
        "bbox_y0": 43.724789,
        "bbox_y1": 43.7519
      }
    },
    {
      "pk": 155,
      "model": "base.region",
      "fields": {
        "rght": 273,
        "code": "MNG",
        "name": "Mongolia",
        "parent": 258,
        "level": 3,
        "lft": 272,
        "tree_id": 90,
        "bbox_x0": 87.749496,
        "bbox_x1": 119.92411,
        "bbox_y0": 41.567501,
        "bbox_y1": 52.154099
      }
    },
    {
      "pk": 156,
      "model": "base.region",
      "fields": {
        "rght": 396,
        "code": "MNE",
        "name": "Montenegro",
        "parent": 5,
        "level": 2,
        "lft": 395,
        "tree_id": 90,
        "bbox_x0": 18.43705,
        "bbox_x1": 20.41608,
        "bbox_y0": 41.84808,
        "bbox_y1": 43.542912
      }
    },
    {
      "pk": 157,
      "model": "base.region",
      "fields": {
        "rght": 163,
        "code": "MSR",
        "name": "Montserrat",
        "parent": 255,
        "level": 3,
        "lft": 162,
        "tree_id": 90,
        "bbox_x0": -62.24258,
        "bbox_x1": -62.14642,
        "bbox_y0": 16.671,
        "bbox_y1": 16.81732
      }
    },
    {
      "pk": 158,
      "model": "base.region",
      "fields": {
        "rght": 57,
        "code": "MAR",
        "name": "Morocco",
        "parent": 11,
        "level": 3,
        "lft": 56,
        "tree_id": 90,
        "bbox_x0": -11.7805,
        "bbox_x1": -1.02441,
        "bbox_y0": 26.946489,
        "bbox_y1": 35.921909
      }
    },
    {
      "pk": 159,
      "model": "base.region",
      "fields": {
        "rght": 35,
        "code": "MOZ",
        "name": "Mozambique",
        "parent": 12,
        "level": 3,
        "lft": 34,
        "tree_id": 90,
        "bbox_x0": 30.21731,
        "bbox_x1": 40.844471,
        "bbox_y0": -26.868679,
        "bbox_y1": -10.47188
      }
    },
    {
      "pk": 160,
      "model": "base.region",
      "fields": {
        "rght": 305,
        "code": "MMR",
        "name": "Myanmar",
        "parent": 7,
        "level": 3,
        "lft": 304,
        "tree_id": 90,
        "bbox_x0": 92.189209,
        "bbox_x1": 101.176788,
        "bbox_y0": 9.60035,
        "bbox_y1": 28.543249
      }
    },
    {
      "pk": 161,
      "model": "base.region",
      "fields": {
        "rght": 71,
        "code": "NMB",
        "name": "Namibia",
        "parent": 14,
        "level": 3,
        "lft": 70,
        "tree_id": 90,
        "bbox_x0": 11.71563,
        "bbox_x1": 25.256701,
        "bbox_y0": -28.97142,
        "bbox_y1": -16.95989
      }
    },
    {
      "pk": 162,
      "model": "base.region",
      "fields": {
        "rght": 484,
        "code": "NRU",
        "name": "Nauru",
        "parent": 256,
        "level": 2,
        "lft": 483,
        "tree_id": 90,
        "bbox_x0": 166.899017,
        "bbox_x1": 166.945267,
        "bbox_y0": -0.55232,
        "bbox_y1": -0.50429
      }
    },
    {
      "pk": 163,
      "model": "base.region",
      "fields": {
        "rght": 287,
        "code": "NPL",
        "name": "Nepal",
        "parent": 9,
        "level": 3,
        "lft": 286,
        "tree_id": 90,
        "bbox_x0": 80.056221,
        "bbox_x1": 88.199318,
        "bbox_y0": 26.356501,
        "bbox_y1": 30.433001
      }
    },
    {
      "pk": 164,
      "model": "base.region",
      "fields": {
        "rght": 398,
        "code": "NLD",
        "name": "Netherlands",
        "parent": 5,
        "level": 2,
        "lft": 397,
        "tree_id": 90,
        "bbox_x0": 3.35794,
        "bbox_x1": 7.2267,
        "bbox_y0": 50.750401,
        "bbox_y1": 53.554241
      }
    },
    {
      "pk": 165,
      "model": "base.region",
      "fields": {
        "rght": 165,
        "code": "NAN",
        "name": "Netherlands Antilles",
        "parent": 255,
        "level": 3,
        "lft": 164,
        "tree_id": 90,
        "bbox_x0": -69.157188,
        "bbox_x1": -62.943661,
        "bbox_y0": 11.97318,
        "bbox_y1": 18.07024
      }
    },
    {
      "pk": 166,
      "model": "base.region",
      "fields": {
        "rght": 486,
        "code": "NCL",
        "name": "New Caledonia",
        "parent": 256,
        "level": 2,
        "lft": 485,
        "tree_id": 90,
        "bbox_x0": 158.332855,
        "bbox_x1": 172.061417,
        "bbox_y0": -22.90045,
        "bbox_y1": -18.01622
      }
    },
    {
      "pk": 167,
      "model": "base.region",
      "fields": {
        "rght": 488,
        "code": "NZL",
        "name": "New Zealand",
        "parent": 256,
        "level": 2,
        "lft": 487,
        "tree_id": 90,
        "bbox_x0": 165.883804,
        "bbox_x1": -175.987198,
        "bbox_y0": -52.618591,
        "bbox_y1": -29.20997
      }
    },
    {
      "pk": 168,
      "model": "base.region",
      "fields": {
        "rght": 199,
        "code": "NIC",
        "name": "Nicaragua",
        "parent": 3,
        "level": 3,
        "lft": 198,
        "tree_id": 90,
        "bbox_x0": -87.6903,
        "bbox_x1": -82.592072,
        "bbox_y0": 10.70754,
        "bbox_y1": 15.0259
      }
    },
    {
      "pk": 169,
      "model": "base.region",
      "fields": {
        "rght": 115,
        "code": "NER",
        "name": "Niger",
        "parent": 13,
        "level": 3,
        "lft": 114,
        "tree_id": 90,
        "bbox_x0": 0.16625,
        "bbox_x1": 15.99564,
        "bbox_y0": 11.69697,
        "bbox_y1": 23.525021
      }
    },
    {
      "pk": 170,
      "model": "base.region",
      "fields": {
        "rght": 117,
        "code": "NGA",
        "name": "Nigeria",
        "parent": 13,
        "level": 3,
        "lft": 116,
        "tree_id": 90,
        "bbox_x0": 2.66844,
        "bbox_x1": 14.68006,
        "bbox_y0": 4.27714,
        "bbox_y1": 13.892
      }
    },
    {
      "pk": 171,
      "model": "base.region",
      "fields": {
        "rght": 490,
        "code": "NIU",
        "name": "Niue",
        "parent": 256,
        "level": 2,
        "lft": 489,
        "tree_id": 90,
        "bbox_x0": -169.951004,
        "bbox_x1": -169.775177,
        "bbox_y0": -19.152189,
        "bbox_y1": -18.951059
      }
    },
    {
      "pk": 172,
      "model": "base.region",
      "fields": {
        "rght": 492,
        "code": "NFK",
        "name": "Norfolk Island",
        "parent": 256,
        "level": 2,
        "lft": 491,
        "tree_id": 90,
        "bbox_x0": 167.949493,
        "bbox_x1": 168.091614,
        "bbox_y0": -29.11937,
        "bbox_y1": -28.99493
      }
    },
    {
      "pk": 173,
      "model": "base.region",
      "fields": {
        "rght": 494,
        "code": "MNP",
        "name": "Northern Mariana Islands",
        "parent": 256,
        "level": 2,
        "lft": 493,
        "tree_id": 90,
        "bbox_x0": 136.082855,
        "bbox_x1": 146.081223,
        "bbox_y0": 14.10735,
        "bbox_y1": 20.41712
      }
    },
    {
      "pk": 174,
      "model": "base.region",
      "fields": {
        "rght": 400,
        "code": "NOR",
        "name": "Norway",
        "parent": 5,
        "level": 2,
        "lft": 399,
        "tree_id": 90,
        "bbox_x0": 4.43292,
        "bbox_x1": 31.168409,
        "bbox_y0": 57.962582,
        "bbox_y1": 71.185509
      }
    },
    {
      "pk": 175,
      "model": "base.region",
      "fields": {
        "rght": 450,
        "code": "PSE",
        "name": "Occupied Palestinian Territory",
        "parent": 15,
        "level": 2,
        "lft": 449,
        "tree_id": 90,
        "bbox_x0": 34.230461,
        "bbox_x1": 35.876499,
        "bbox_y0": 31.223499,
        "bbox_y1": 33.340099
      }
    },
    {
      "pk": 176,
      "model": "base.region",
      "fields": {
        "rght": 452,
        "code": "OMN",
        "name": "Oman",
        "parent": 15,
        "level": 2,
        "lft": 451,
        "tree_id": 90,
        "bbox_x0": 51.882011,
        "bbox_x1": 59.83651,
        "bbox_y0": 16.6457,
        "bbox_y1": 26.50045
      }
    },
    {
      "pk": 177,
      "model": "base.region",
      "fields": {
        "rght": 289,
        "code": "PAK",
        "name": "Pakistan",
        "parent": 9,
        "level": 3,
        "lft": 288,
        "tree_id": 90,
        "bbox_x0": 60.87859,
        "bbox_x1": 77.840813,
        "bbox_y0": 23.786699,
        "bbox_y1": 37.097
      }
    },
    {
      "pk": 178,
      "model": "base.region",
      "fields": {
        "rght": 496,
        "code": "PLW",
        "name": "Palau",
        "parent": 256,
        "level": 2,
        "lft": 495,
        "tree_id": 90,
        "bbox_x0": 131.169235,
        "bbox_x1": 134.723724,
        "bbox_y0": 3.00114,
        "bbox_y1": 8.09291
      }
    },
    {
      "pk": 179,
      "model": "base.region",
      "fields": {
        "rght": 201,
        "code": "PAN",
        "name": "Panama",
        "parent": 3,
        "level": 3,
        "lft": 200,
        "tree_id": 90,
        "bbox_x0": -83.051453,
        "bbox_x1": -77.17411,
        "bbox_y0": 7.1979,
        "bbox_y1": 9.65045
      }
    },
    {
      "pk": 180,
      "model": "base.region",
      "fields": {
        "rght": 498,
        "code": "PNG",
        "name": "Papua New Guinea",
        "parent": 256,
        "level": 2,
        "lft": 497,
        "tree_id": 90,
        "bbox_x0": 140.842865,
        "bbox_x1": 159.48378,
        "bbox_y0": -11.65785,
        "bbox_y1": -0.86622
      }
    },
    {
      "pk": 181,
      "model": "base.region",
      "fields": {
        "rght": 233,
        "code": "PRY",
        "name": "Paraguay",
        "parent": 4,
        "level": 3,
        "lft": 232,
        "tree_id": 90,
        "bbox_x0": -62.647072,
        "bbox_x1": -54.25935,
        "bbox_y0": -27.60873,
        "bbox_y1": -19.294041
      }
    },
    {
      "pk": 182,
      "model": "base.region",
      "fields": {
        "rght": 235,
        "code": "PER",
        "name": "Peru",
        "parent": 4,
        "level": 3,
        "lft": 234,
        "tree_id": 90,
        "bbox_x0": -81.326736,
        "bbox_x1": -68.677979,
        "bbox_y0": -18.34972,
        "bbox_y1": -0.01297
      }
    },
    {
      "pk": 183,
      "model": "base.region",
      "fields": {
        "rght": 307,
        "code": "PHL",
        "name": "Philippines",
        "parent": 7,
        "level": 3,
        "lft": 306,
        "tree_id": 90,
        "bbox_x0": 116.812721,
        "bbox_x1": 126.856628,
        "bbox_y0": 4.46811,
        "bbox_y1": 21.23415
      }
    },
    {
      "pk": 184,
      "model": "base.region",
      "fields": {
        "rght": 500,
        "code": "PCN",
        "name": "Pitcairn",
        "parent": 256,
        "level": 2,
        "lft": 499,
        "tree_id": 90,
        "bbox_x0": -130.746033,
        "bbox_x1": -124.772842,
        "bbox_y0": -25.07752,
        "bbox_y1": -23.917271
      }
    },
    {
      "pk": 185,
      "model": "base.region",
      "fields": {
        "rght": 402,
        "code": "POL",
        "name": "Poland",
        "parent": 5,
        "level": 2,
        "lft": 401,
        "tree_id": 90,
        "bbox_x0": 14.12281,
        "bbox_x1": 24.145781,
        "bbox_y0": 49.002022,
        "bbox_y1": 54.835812
      }
    },
    {
      "pk": 186,
      "model": "base.region",
      "fields": {
        "rght": 404,
        "code": "PRT",
        "name": "Portugal",
        "parent": 5,
        "level": 2,
        "lft": 403,
        "tree_id": 90,
        "bbox_x0": -31.266001,
        "bbox_x1": -6.18931,
        "bbox_y0": 30.028061,
        "bbox_y1": 42.154121
      }
    },
    {
      "pk": 187,
      "model": "base.region",
      "fields": {
        "rght": 167,
        "code": "PRI",
        "name": "Puerto Rico",
        "parent": 255,
        "level": 3,
        "lft": 166,
        "tree_id": 90,
        "bbox_x0": -67.942719,
        "bbox_x1": -65.219978,
        "bbox_y0": 17.883039,
        "bbox_y1": 18.520161
      }
    },
    {
      "pk": 188,
      "model": "base.region",
      "fields": {
        "rght": 454,
        "code": "QAT",
        "name": "Qatar",
        "parent": 15,
        "level": 2,
        "lft": 453,
        "tree_id": 90,
        "bbox_x0": 50.757011,
        "bbox_x1": 52.427509,
        "bbox_y0": 24.482901,
        "bbox_y1": 26.177509
      }
    },
    {
      "pk": 189,
      "model": "base.region",
      "fields": {
        "rght": 275,
        "code": "KOR",
        "name": "Republic of Korea",
        "parent": 258,
        "level": 3,
        "lft": 274,
        "tree_id": 90,
        "bbox_x0": 124.608147,
        "bbox_x1": 130.933899,
        "bbox_y0": 33.10611,
        "bbox_y1": 38.612301
      }
    },
    {
      "pk": 190,
      "model": "base.region",
      "fields": {
        "rght": 406,
        "code": "MDA",
        "name": "Republic of Moldova",
        "parent": 5,
        "level": 2,
        "lft": 405,
        "tree_id": 90,
        "bbox_x0": 26.618879,
        "bbox_x1": 30.16374,
        "bbox_y0": 45.468498,
        "bbox_y1": 48.490162
      }
    },
    {
      "pk": 191,
      "model": "base.region",
      "fields": {
        "rght": 37,
        "code": "REU",
        "name": "Reunion",
        "parent": 12,
        "level": 3,
        "lft": 36,
        "tree_id": 90,
        "bbox_x0": 55.219082,
        "bbox_x1": 55.845039,
        "bbox_y0": -21.37221,
        "bbox_y1": -20.85685
      }
    },
    {
      "pk": 192,
      "model": "base.region",
      "fields": {
        "rght": 408,
        "code": "ROU",
        "name": "Romania",
        "parent": 5,
        "level": 2,
        "lft": 407,
        "tree_id": 90,
        "bbox_x0": 20.269791,
        "bbox_x1": 29.691,
        "bbox_y0": 43.626999,
        "bbox_y1": 48.266891
      }
    },
    {
      "pk": 193,
      "model": "base.region",
      "fields": {
        "rght": 410,
        "code": "RUS",
        "name": "Russian Federation",
        "parent": 5,
        "level": 2,
        "lft": 409,
        "tree_id": 90,
        "bbox_x0": 19.638861,
        "bbox_x1": 180,
        "bbox_y0": 41.185902,
        "bbox_y1": 81.856903
      }
    },
    {
      "pk": 194,
      "model": "base.region",
      "fields": {
        "rght": 39,
        "code": "RWA",
        "name": "Rwanda",
        "parent": 12,
        "level": 3,
        "lft": 38,
        "tree_id": 90,
        "bbox_x0": 28.8568,
        "bbox_x1": 30.89596,
        "bbox_y0": -2.84067,
        "bbox_y1": -1.05348
      }
    },
    {
      "pk": 195,
      "model": "base.region",
      "fields": {
        "rght": 73,
        "code": "SHN",
        "name": "Saint Helena",
        "parent": 14,
        "level": 3,
        "lft": 72,
        "tree_id": 90,
        "bbox_x0": -14.44153,
        "bbox_x1": -5.63286,
        "bbox_y0": -40.400452,
        "bbox_y1": -7.87757
      }
    },
    {
      "pk": 196,
      "model": "base.region",
      "fields": {
        "rght": 169,
        "code": "KNA",
        "name": "Saint Kitts and Nevis",
        "parent": 255,
        "level": 3,
        "lft": 168,
        "tree_id": 90,
        "bbox_x0": -62.86956,
        "bbox_x1": -62.543259,
        "bbox_y0": 17.095341,
        "bbox_y1": 17.420111
      }
    },
    {
      "pk": 197,
      "model": "base.region",
      "fields": {
        "rght": 171,
        "code": "LCA",
        "name": "Saint Lucia",
        "parent": 255,
        "level": 3,
        "lft": 170,
        "tree_id": 90,
        "bbox_x0": -61.07415,
        "bbox_x1": -60.866051,
        "bbox_y0": 13.70477,
        "bbox_y1": 14.10324
      }
    },
    {
      "pk": 198,
      "model": "base.region",
      "fields": {
        "rght": 173,
        "code": "SPM",
        "name": "Saint Pierre and Miquelon",
        "parent": 255,
        "level": 3,
        "lft": 172,
        "tree_id": 90,
        "bbox_x0": -56.420658,
        "bbox_x1": -56.157372,
        "bbox_y0": 46.753269,
        "bbox_y1": 47.14629
      }
    },
    {
      "pk": 199,
      "model": "base.region",
      "fields": {
        "rght": 175,
        "code": "VCT",
        "name": "Saint Vincent and the Grenadines",
        "parent": 255,
        "level": 3,
        "lft": 174,
        "tree_id": 90,
        "bbox_x0": -61.459251,
        "bbox_x1": -61.11388,
        "bbox_y0": 12.58101,
        "bbox_y1": 13.37783
      }
    },
    {
      "pk": 200,
      "model": "base.region",
      "fields": {
        "rght": 177,
        "code": "BLM",
        "name": "Saint-Barthelemy",
        "parent": 255,
        "level": 3,
        "lft": 176,
        "tree_id": 90,
        "bbox_x0": -62.9338,
        "bbox_x1": -62.78286,
        "bbox_y0": 17.86622,
        "bbox_y1": 17.968599
      }
    },
    {
      "pk": 201,
      "model": "base.region",
      "fields": {
        "rght": 179,
        "code": "MAF",
        "name": "Saint-Martin (French part)",
        "parent": 255,
        "level": 3,
        "lft": 178,
        "tree_id": 90,
        "bbox_x0": -63.15276,
        "bbox_x1": -62.972778,
        "bbox_y0": 18.052231,
        "bbox_y1": 18.13069
      }
    },
    {
      "pk": 202,
      "model": "base.region",
      "fields": {
        "rght": 502,
        "code": "WSM",
        "name": "Samoa",
        "parent": 256,
        "level": 2,
        "lft": 501,
        "tree_id": 90,
        "bbox_x0": -172.798584,
        "bbox_x1": -171.33287,
        "bbox_y0": -14.06353,
        "bbox_y1": -13.4322
      }
    },
    {
      "pk": 203,
      "model": "base.region",
      "fields": {
        "rght": 412,
        "code": "SMR",
        "name": "San Marino",
        "parent": 5,
        "level": 2,
        "lft": 411,
        "tree_id": 90,
        "bbox_x0": 12.40306,
        "bbox_x1": 12.51651,
        "bbox_y0": 43.893299,
        "bbox_y1": 43.992168
      }
    },
    {
      "pk": 204,
      "model": "base.region",
      "fields": {
        "rght": 119,
        "code": "STP",
        "name": "Sao Tome and Principe",
        "parent": 13,
        "level": 3,
        "lft": 118,
        "tree_id": 90,
        "bbox_x0": 5.59955,
        "bbox_x1": 7.46637,
        "bbox_y0": -0.014,
        "bbox_y1": 1.73378
      }
    },
    {
      "pk": 205,
      "model": "base.region",
      "fields": {
        "rght": 456,
        "code": "SAU",
        "name": "Saudi Arabia",
        "parent": 15,
        "level": 2,
        "lft": 455,
        "tree_id": 90,
        "bbox_x0": 34.508282,
        "bbox_x1": 55.666672,
        "bbox_y0": 16.261169,
        "bbox_y1": 32.173481
      }
    },
    {
      "pk": 206,
      "model": "base.region",
      "fields": {
        "rght": 121,
        "code": "SEN",
        "name": "Senegal",
        "parent": 13,
        "level": 3,
        "lft": 120,
        "tree_id": 90,
        "bbox_x0": -17.535231,
        "bbox_x1": -11.35588,
        "bbox_y0": 12.30727,
        "bbox_y1": 16.691629
      }
    },
    {
      "pk": 207,
      "model": "base.region",
      "fields": {
        "rght": 414,
        "code": "SRB",
        "name": "Serbia",
        "parent": 5,
        "level": 2,
        "lft": 413,
        "tree_id": 90,
        "bbox_x0": 18.814581,
        "bbox_x1": 23.007,
        "bbox_y0": 41.908611,
        "bbox_y1": 46.191002
      }
    },
    {
      "pk": 208,
      "model": "base.region",
      "fields": {
        "rght": 41,
        "code": "SYC",
        "name": "Seychelles",
        "parent": 12,
        "level": 3,
        "lft": 40,
        "tree_id": 90,
        "bbox_x0": 46.199211,
        "bbox_x1": 56.279499,
        "bbox_y0": -10.21712,
        "bbox_y1": -3.71151
      }
    },
    {
      "pk": 209,
      "model": "base.region",
      "fields": {
        "rght": 123,
        "code": "SLE",
        "name": "Sierra Leone",
        "parent": 13,
        "level": 3,
        "lft": 122,
        "tree_id": 90,
        "bbox_x0": -13.30763,
        "bbox_x1": -10.28423,
        "bbox_y0": 6.92868,
        "bbox_y1": 10.00043
      }
    },
    {
      "pk": 210,
      "model": "base.region",
      "fields": {
        "rght": 309,
        "code": "SGP",
        "name": "Singapore",
        "parent": 7,
        "level": 3,
        "lft": 308,
        "tree_id": 90,
        "bbox_x0": 103.618248,
        "bbox_x1": 104.40847,
        "bbox_y0": 1.1158,
        "bbox_y1": 1.47062
      }
    },
    {
      "pk": 211,
      "model": "base.region",
      "fields": {
        "rght": 416,
        "code": "SVK",
        "name": "Slovakia",
        "parent": 5,
        "level": 2,
        "lft": 415,
        "tree_id": 90,
        "bbox_x0": 16.833179,
        "bbox_x1": 22.570299,
        "bbox_y0": 47.728001,
        "bbox_y1": 49.603001
      }
    },
    {
      "pk": 212,
      "model": "base.region",
      "fields": {
        "rght": 418,
        "code": "SVN",
        "name": "Slovenia",
        "parent": 5,
        "level": 2,
        "lft": 417,
        "tree_id": 90,
        "bbox_x0": 13.37551,
        "bbox_x1": 16.59656,
        "bbox_y0": 45.416,
        "bbox_y1": 46.87788
      }
    },
    {
      "pk": 213,
      "model": "base.region",
      "fields": {
        "rght": 504,
        "code": "SLB",
        "name": "Solomon Islands",
        "parent": 256,
        "level": 2,
        "lft": 503,
        "tree_id": 90,
        "bbox_x0": 155.508667,
        "bbox_x1": 170.200455,
        "bbox_y0": -12.2919,
        "bbox_y1": -5.16622
      }
    },
    {
      "pk": 214,
      "model": "base.region",
      "fields": {
        "rght": 43,
        "code": "SOM",
        "name": "Somalia",
        "parent": 12,
        "level": 3,
        "lft": 42,
        "tree_id": 90,
        "bbox_x0": 40.988628,
        "bbox_x1": 51.413029,
        "bbox_y0": -1.66205,
        "bbox_y1": 11.9852
      }
    },
    {
      "pk": 215,
      "model": "base.region",
      "fields": {
        "rght": 75,
        "code": "ZAF",
        "name": "South Africa",
        "parent": 14,
        "level": 3,
        "lft": 74,
        "tree_id": 90,
        "bbox_x0": 16.46841,
        "bbox_x1": 37.993172,
        "bbox_y0": -46.990009,
        "bbox_y1": -22.12472
      }
    },
    {
      "pk": 216,
      "model": "base.region",
      "fields": {
        "rght": 420,
        "code": "ESP",
        "name": "Spain",
        "parent": 5,
        "level": 2,
        "lft": 419,
        "tree_id": 90,
        "bbox_x0": -18.160789,
        "bbox_x1": 4.32788,
        "bbox_y0": 27.63546,
        "bbox_y1": 43.789959
      }
    },
    {
      "pk": 217,
      "model": "base.region",
      "fields": {
        "rght": 291,
        "code": "LKA",
        "name": "Sri Lanka",
        "parent": 9,
        "level": 3,
        "lft": 290,
        "tree_id": 90,
        "bbox_x0": 79.516212,
        "bbox_x1": 81.88121,
        "bbox_y0": 5.9167,
        "bbox_y1": 9.8312
      }
    },
    {
      "pk": 218,
      "model": "base.region",
      "fields": {
        "rght": 59,
        "code": "SDN",
        "name": "Sudan",
        "parent": 11,
        "level": 3,
        "lft": 58,
        "tree_id": 90,
        "bbox_x0": 21.83894,
        "bbox_x1": 38.833801,
        "bbox_y0": 3.48639,
        "bbox_y1": 23.146891
      }
    },
    {
      "pk": 219,
      "model": "base.region",
      "fields": {
        "rght": 237,
        "code": "SUR",
        "name": "Suriname",
        "parent": 4,
        "level": 3,
        "lft": 236,
        "tree_id": 90,
        "bbox_x0": -58.086559,
        "bbox_x1": -53.977489,
        "bbox_y0": 1.83114,
        "bbox_y1": 6.00454
      }
    },
    {
      "pk": 220,
      "model": "base.region",
      "fields": {
        "rght": 422,
        "code": "SJM",
        "name": "Svalbard and Jan Mayen Islands",
        "parent": 5,
        "level": 2,
        "lft": 421,
        "tree_id": 90,
        "bbox_x0": -9.07989,
        "bbox_x1": 36.815269,
        "bbox_y0": 70.82737,
        "bbox_y1": 80.834061
      }
    },
    {
      "pk": 221,
      "model": "base.region",
      "fields": {
        "rght": 77,
        "code": "SWZ",
        "name": "Swaziland",
        "parent": 14,
        "level": 3,
        "lft": 76,
        "tree_id": 90,
        "bbox_x0": 30.7941,
        "bbox_x1": 32.137272,
        "bbox_y0": -27.317101,
        "bbox_y1": -25.719641
      }
    },
    {
      "pk": 222,
      "model": "base.region",
      "fields": {
        "rght": 424,
        "code": "SWE",
        "name": "Sweden",
        "parent": 5,
        "level": 2,
        "lft": 423,
        "tree_id": 90,
        "bbox_x0": 10.9661,
        "bbox_x1": 24.16634,
        "bbox_y0": 55.33696,
        "bbox_y1": 69.059937
      }
    },
    {
      "pk": 223,
      "model": "base.region",
      "fields": {
        "rght": 426,
        "code": "CHE",
        "name": "Switzerland",
        "parent": 5,
        "level": 2,
        "lft": 425,
        "tree_id": 90,
        "bbox_x0": 5.95587,
        "bbox_x1": 10.49203,
        "bbox_y0": 45.81802,
        "bbox_y1": 47.80838
      }
    },
    {
      "pk": 224,
      "model": "base.region",
      "fields": {
        "rght": 458,
        "code": "SYR",
        "name": "Syrian Arab Republic",
        "parent": 15,
        "level": 2,
        "lft": 457,
        "tree_id": 90,
        "bbox_x0": 35.727001,
        "bbox_x1": 42.384998,
        "bbox_y0": 32.3106,
        "bbox_y1": 37.319
      }
    },
    {
      "pk": 225,
      "model": "base.region",
      "fields": {
        "rght": 255,
        "code": "TJK",
        "name": "Tajikistan",
        "parent": 8,
        "level": 3,
        "lft": 254,
        "tree_id": 90,
        "bbox_x0": 67.387131,
        "bbox_x1": 75.137222,
        "bbox_y0": 36.674141,
        "bbox_y1": 41.04224
      }
    },
    {
      "pk": 226,
      "model": "base.region",
      "fields": {
        "rght": 311,
        "code": "THA",
        "name": "Thailand",
        "parent": 7,
        "level": 3,
        "lft": 310,
        "tree_id": 90,
        "bbox_x0": 97.343964,
        "bbox_x1": 105.636917,
        "bbox_y0": 5.61257,
        "bbox_y1": 20.464701
      }
    },
    {
      "pk": 227,
      "model": "base.region",
      "fields": {
        "rght": 313,
        "code": "TLS",
        "name": "Timor-Leste",
        "parent": 7,
        "level": 3,
        "lft": 312,
        "tree_id": 90,
        "bbox_x0": 124.075439,
        "bbox_x1": 127.345337,
        "bbox_y0": -9.51337,
        "bbox_y1": -8.13741
      }
    },
    {
      "pk": 228,
      "model": "base.region",
      "fields": {
        "rght": 125,
        "code": "TGO",
        "name": "Togo",
        "parent": 13,
        "level": 3,
        "lft": 124,
        "tree_id": 90,
        "bbox_x0": -0.14731,
        "bbox_x1": 1.80669,
        "bbox_y0": 6.10441,
        "bbox_y1": 11.13897
      }
    },
    {
      "pk": 229,
      "model": "base.region",
      "fields": {
        "rght": 506,
        "code": "TKL",
        "name": "Tokelau",
        "parent": 256,
        "level": 2,
        "lft": 505,
        "tree_id": 90,
        "bbox_x0": -172.517136,
        "bbox_x1": -171.182083,
        "bbox_y0": -9.43378,
        "bbox_y1": -8.53288
      }
    },
    {
      "pk": 230,
      "model": "base.region",
      "fields": {
        "rght": 508,
        "code": "TON",
        "name": "Tonga",
        "parent": 256,
        "level": 2,
        "lft": 507,
        "tree_id": 90,
        "bbox_x0": -176.212646,
        "bbox_x1": -173.702438,
        "bbox_y0": -22.345711,
        "bbox_y1": -15.55326
      }
    },
    {
      "pk": 231,
      "model": "base.region",
      "fields": {
        "rght": 181,
        "code": "TTO",
        "name": "Trinidad and Tobago",
        "parent": 255,
        "level": 3,
        "lft": 180,
        "tree_id": 90,
        "bbox_x0": -61.927391,
        "bbox_x1": -60.49144,
        "bbox_y0": 10.03648,
        "bbox_y1": 11.36118
      }
    },
    {
      "pk": 232,
      "model": "base.region",
      "fields": {
        "rght": 61,
        "code": "TUN",
        "name": "Tunisia",
        "parent": 11,
        "level": 3,
        "lft": 60,
        "tree_id": 90,
        "bbox_x0": 7.52481,
        "bbox_x1": 11.59827,
        "bbox_y0": 30.240431,
        "bbox_y1": 37.56712
      }
    },
    {
      "pk": 233,
      "model": "base.region",
      "fields": {
        "rght": 428,
        "code": "TUR",
        "name": "Turkey",
        "parent": 5,
        "level": 2,
        "lft": 427,
        "tree_id": 90,
        "bbox_x0": 25.664101,
        "bbox_x1": 44.8297,
        "bbox_y0": 35.809971,
        "bbox_y1": 42.105499
      }
    },
    {
      "pk": 234,
      "model": "base.region",
      "fields": {
        "rght": 257,
        "code": "TKM",
        "name": "Turkmenistan",
        "parent": 8,
        "level": 3,
        "lft": 256,
        "tree_id": 90,
        "bbox_x0": 52.441429,
        "bbox_x1": 66.684303,
        "bbox_y0": 35.14109,
        "bbox_y1": 42.795551
      }
    },
    {
      "pk": 235,
      "model": "base.region",
      "fields": {
        "rght": 183,
        "code": "TCA",
        "name": "Turks and Caicos Islands",
        "parent": 255,
        "level": 3,
        "lft": 182,
        "tree_id": 90,
        "bbox_x0": -72.483879,
        "bbox_x1": -71.08033,
        "bbox_y0": 21.170031,
        "bbox_y1": 21.97361
      }
    },
    {
      "pk": 236,
      "model": "base.region",
      "fields": {
        "rght": 510,
        "code": "TUV",
        "name": "Tuvalu",
        "parent": 256,
        "level": 2,
        "lft": 509,
        "tree_id": 90,
        "bbox_x0": 176.06488,
        "bbox_x1": 179.883789,
        "bbox_y0": -10.75045,
        "bbox_y1": -5.64198
      }
    },
    {
      "pk": 237,
      "model": "base.region",
      "fields": {
        "rght": 45,
        "code": "UGA",
        "name": "Uganda",
        "parent": 12,
        "level": 3,
        "lft": 44,
        "tree_id": 90,
        "bbox_x0": 29.573549,
        "bbox_x1": 35.001251,
        "bbox_y0": -1.47849,
        "bbox_y1": 4.23403
      }
    },
    {
      "pk": 238,
      "model": "base.region",
      "fields": {
        "rght": 430,
        "code": "UKR",
        "name": "Ukraine",
        "parent": 5,
        "level": 2,
        "lft": 429,
        "tree_id": 90,
        "bbox_x0": 22.128811,
        "bbox_x1": 40.218079,
        "bbox_y0": 44.390411,
        "bbox_y1": 52.375359
      }
    },
    {
      "pk": 239,
      "model": "base.region",
      "fields": {
        "rght": 460,
        "code": "ARE",
        "name": "United Arab Emirates",
        "parent": 15,
        "level": 2,
        "lft": 459,
        "tree_id": 90,
        "bbox_x0": 51.497978,
        "bbox_x1": 56.38343,
        "bbox_y0": 22.644409,
        "bbox_y1": 26.28219
      }
    },
    {
      "pk": 240,
      "model": "base.region",
      "fields": {
        "rght": 432,
        "code": "GBR",
        "name": "United Kingdom",
        "parent": 5,
        "level": 2,
        "lft": 431,
        "tree_id": 90,
        "bbox_x0": -13.41393,
        "bbox_x1": 1.76896,
        "bbox_y0": 49.16209,
        "bbox_y1": 60.854691
      }
    },
    {
      "pk": 241,
      "model": "base.region",
      "fields": {
        "rght": 47,
        "code": "TZA",
        "name": "United Republic of Tanzania",
        "parent": 12,
        "level": 3,
        "lft": 46,
        "tree_id": 90,
        "bbox_x0": 29.32716,
        "bbox_x1": 40.443218,
        "bbox_y0": -11.74569,
        "bbox_y1": -0.99073
      }
    },
    {
      "pk": 242,
      "model": "base.region",
      "fields": {
        "rght": 185,
        "code": "VIR",
        "name": "United States Virgin Islands",
        "parent": 255,
        "level": 3,
        "lft": 184,
        "tree_id": 90,
        "bbox_x0": -65.086281,
        "bbox_x1": -64.56517,
        "bbox_y0": 17.681721,
        "bbox_y1": 18.458139
      }
    },
    {
      "pk": 243,
      "model": "base.region",
      "fields": {
        "rght": 211,
        "code": "USA",
        "name": "United States of America",
        "parent": 2,
        "level": 3,
        "lft": 210,
        "tree_id": 90,
        "bbox_x0": -179.150558,
        "bbox_x1": -66.940643,
        "bbox_y0": 18.91172,
        "bbox_y1": 71.441048
      }
    },
    {
      "pk": 244,
      "model": "base.region",
      "fields": {
        "rght": 239,
        "code": "URY",
        "name": "Uruguay",
        "parent": 4,
        "level": 3,
        "lft": 238,
        "tree_id": 90,
        "bbox_x0": -58.442719,
        "bbox_x1": -53.073929,
        "bbox_y0": -35.047939,
        "bbox_y1": -30.08222
      }
    },
    {
      "pk": 245,
      "model": "base.region",
      "fields": {
        "rght": 259,
        "code": "UZB",
        "name": "Uzbekistan",
        "parent": 8,
        "level": 3,
        "lft": 258,
        "tree_id": 90,
        "bbox_x0": 55.996632,
        "bbox_x1": 73.132271,
        "bbox_y0": 37.18433,
        "bbox_y1": 45.60519
      }
    },
    {
      "pk": 246,
      "model": "base.region",
      "fields": {
        "rght": 512,
        "code": "VUT",
        "name": "Vanuatu",
        "parent": 256,
        "level": 2,
        "lft": 511,
        "tree_id": 90,
        "bbox_x0": 166.524994,
        "bbox_x1": 170.234802,
        "bbox_y0": -20.25045,
        "bbox_y1": -13.07345
      }
    },
    {
      "pk": 247,
      "model": "base.region",
      "fields": {
        "rght": 241,
        "code": "VEN",
        "name": "Venezuela (Bolivarian Republic of)",
        "parent": 4,
        "level": 3,
        "lft": 240,
        "tree_id": 90,
        "bbox_x0": -73.374313,
        "bbox_x1": -59.803768,
        "bbox_y0": 0.74368,
        "bbox_y1": 12.2019
      }
    },
    {
      "pk": 248,
      "model": "base.region",
      "fields": {
        "rght": 315,
        "code": "VNM",
        "name": "Viet Nam",
        "parent": 7,
        "level": 3,
        "lft": 314,
        "tree_id": 90,
        "bbox_x0": 102.144592,
        "bbox_x1": 116.521233,
        "bbox_y0": 7.3116,
        "bbox_y1": 23.39274
      }
    },
    {
      "pk": 249,
      "model": "base.region",
      "fields": {
        "rght": 514,
        "code": "WLF",
        "name": "Wallis and Futuna Islands",
        "parent": 256,
        "level": 2,
        "lft": 513,
        "tree_id": 90,
        "bbox_x0": -178.206787,
        "bbox_x1": -176.08287,
        "bbox_y0": -14.38779,
        "bbox_y1": -13.17343
      }
    },
    {
      "pk": 250,
      "model": "base.region",
      "fields": {
        "rght": 63,
        "code": "ESH",
        "name": "Western Sahara",
        "parent": 11,
        "level": 3,
        "lft": 62,
        "tree_id": 90,
        "bbox_x0": -17.10317,
        "bbox_x1": -8.66942,
        "bbox_y0": 20.774151,
        "bbox_y1": 28.219179
      }
    },
    {
      "pk": 251,
      "model": "base.region",
      "fields": {
        "rght": 462,
        "code": "YEM",
        "name": "Yemen",
        "parent": 15,
        "level": 2,
        "lft": 461,
        "tree_id": 90,
        "bbox_x0": 41.809608,
        "bbox_x1": 54.535992,
        "bbox_y0": 12.10717,
        "bbox_y1": 19.00276
      }
    },
    {
      "pk": 252,
      "model": "base.region",
      "fields": {
        "rght": 79,
        "code": "ZMB",
        "name": "Zambia",
        "parent": 14,
        "level": 3,
        "lft": 78,
        "tree_id": 90,
        "bbox_x0": 21.99938,
        "bbox_x1": 33.705711,
        "bbox_y0": -18.07947,
        "bbox_y1": -8.22436
      }
    },
    {
      "pk": 253,
      "model": "base.region",
      "fields": {
        "rght": 81,
        "code": "ZWE",
        "name": "Zimbabwe",
        "parent": 14,
        "level": 3,
        "lft": 80,
        "tree_id": 90,
        "bbox_x0": 25.23702,
        "bbox_x1": 33.056301,
        "bbox_y0": -22.41773,
        "bbox_y1": -15.60883
      }
    },
    {
      "pk": 254,
      "model": "base.region",
      "fields": {
        "rght": 243,
        "code": "AME",
        "name": "Americas",
        "parent": null,
        "level": 1,
        "lft": 128,
        "tree_id": 90,
        "bbox_x0": -84.114449,
        "bbox_x1": -84.097572,
        "bbox_y0": 9.9313,
        "bbox_y1": 9.94792
      }
    },
    {
      "pk": 255,
      "model": "base.region",
      "fields": {
        "rght": 186,
        "code": "CRB",
        "name": "Caribbean",
        "parent": 254,
        "level": 2,
        "lft": 129,
        "tree_id": 90,
        "bbox_x0": -85.260178,
        "bbox_x1": -59.286541,
        "bbox_y0": 10.18548,
        "bbox_y1": 27.454559
      }
    },
    {
      "pk": 256,
      "model": "base.region",
      "fields": {
        "rght": 515,
        "code": "PAC",
        "name": "Pacific",
        "parent": null,
        "level": 1,
        "lft": 464,
        "tree_id": 90,
        "bbox_x0": 139.572356,
        "bbox_x1": -74.531208,
        "bbox_y0": -56.267241,
        "bbox_y1": 62.0215969
      }
    },
    {
      "pk": 257,
      "model": "base.region",
      "fields": {
        "rght": 12,
        "code": "CFR",
        "name": "Central Africa",
        "parent": 10,
        "level": 2,
        "lft": 3,
        "tree_id": 90,
        "bbox_x0": -25.35874,
        "bbox_x1": 63.525379,
        "bbox_y0": -46.900452,
        "bbox_y1": 37.56712
      }
    },
    {
      "pk": 258,
      "model": "base.region",
      "fields": {
        "rght": 276,
        "code": "EAS",
        "name": "East Asia",
        "parent": 6,
        "level": 2,
        "lft": 261,
        "tree_id": 90,
        "bbox_x0": 19.6381,
        "bbox_x1": 180,
        "bbox_y0": -12.56111,
        "bbox_y1": 82.50045
      }
    },
    {
      "pk": 259,
      "model": "base.region",
      "fields": {
        "rght": 59,
        "code": "SSD",
        "name": "South Sudan",
        "parent": 11,
        "level": 3,
        "lft": 58,
        "tree_id": 90,
        "bbox_x0": 24.15192,
        "bbox_x1": 35.947689,
        "bbox_y0": 3.48639,
        "bbox_y1": 12.21558
      }
    }
]<|MERGE_RESOLUTION|>--- conflicted
+++ resolved
@@ -132,8 +132,6 @@
         }
     },
     {
-<<<<<<< HEAD
-=======
         "pk": 13,
         "model": "base.topiccategory",
         "fields": {
@@ -167,7 +165,6 @@
         }
     },
     {
->>>>>>> e8536957
         "pk": 16,
         "model": "base.topiccategory",
         "fields": {
@@ -204,19 +201,11 @@
         "pk": 19,
         "model": "base.topiccategory",
         "fields": {
-<<<<<<< HEAD
-            "description": "settlements, anthropology, archaeology, education, traditional beliefs, manners and customs, demographic data, recreational areas and activities, social impact assessments, crime and justice, census information. Economic activities, conditions and employment.",
-            "gn_description": "Population",
-            "is_choice": true,
-            "fa_class": "fa-male",
-            "identifier": "population"
-=======
             "description": "processes and phenomena of the atmosphere. Examples: cloud cover, weather, climate, atmospheric conditions, climate change, precipitation",
             "gn_description": "Climatology Meteorology Atmosphere",
             "is_choice": true,
             "fa_class": "fa-cloud",
             "identifier": "climatologyMeteorologyAtmosphere"
->>>>>>> e8536957
         }
     },
     {
