# -*- coding: utf-8 -*-
#########################################################################
#
# Copyright (C) 2016 OSGeo
#
# This program is free software: you can redistribute it and/or modify
# it under the terms of the GNU General Public License as published by
# the Free Software Foundation, either version 3 of the License, or
# (at your option) any later version.
#
# This program is distributed in the hope that it will be useful,
# but WITHOUT ANY WARRANTY; without even the implied warranty of
# MERCHANTABILITY or FITNESS FOR A PARTICULAR PURPOSE. See the
# GNU General Public License for more details.
#
# You should have received a copy of the GNU General Public License
# along with this program. If not, see <http://www.gnu.org/licenses/>.
#
#########################################################################


# Geonode functionality
from django.shortcuts import render
from django.conf import settings
from django.http import HttpResponse
from django.views.generic import FormView
from django.http import HttpResponseRedirect
from django.contrib.auth import get_user_model
from django.utils.translation import ugettext as _
from django.core.exceptions import PermissionDenied
from django.contrib.auth.mixins import LoginRequiredMixin

from dal import views, autocomplete
from user_messages.models import Message
from guardian.shortcuts import get_objects_for_user

from geonode.maps.models import Map
from geonode.layers.models import Layer
from geonode.utils import resolve_object
from geonode.documents.models import Document
from geonode.groups.models import GroupProfile
from geonode.tasks.tasks import set_permissions
from geonode.base.forms import CuratedThumbnailForm
from geonode.security.utils import get_visible_resources
from geonode.notifications_helper import send_notification
from geonode.base.utils import OwnerRightsRequestViewUtils
from geonode.base.forms import UserAndGroupPermissionsForm

from geonode.base.forms import (
    BatchEditForm,
    OwnerRightsRequestForm
)
from geonode.base.models import (
    Region,
    ResourceBase,
    HierarchicalKeyword,
    ThesaurusKeywordLabel
)


def user_and_group_permission(request, model):
    if not request.user.is_superuser:
        raise PermissionDenied

    model_mapper = {
        "profile": get_user_model(),
        "groupprofile": GroupProfile
    }

    model_class = model_mapper[model]

    ids = request.POST.get("ids")
    if "cancel" in request.POST or not ids:
        return HttpResponseRedirect(
            '/admin/{}/{}/'.format(model_class._meta.app_label, model)
        )

<<<<<<< HEAD
=======
    if request.method == 'POST':
        form = UserAndGroupPermissionsForm(request.POST)
        ids = ids.split(",")
        if form.is_valid():
            resources_names = [layer.name for layer in form.cleaned_data.get('layers')]
            users_usernames = [user.username for user in model_class.objects.filter(
                id__in=ids)] if model == 'profile' else None
            groups_names = [group_profile.group.name for group_profile in model_class.objects.filter(
                id__in=ids)] if model in ('group', 'groupprofile') else None

            if users_usernames and 'AnonymousUser' in users_usernames and \
                    (not groups_names or 'anonymous' not in groups_names):
                if not groups_names:
                    groups_names = []
                groups_names.append('anonymous')
            if groups_names and 'anonymous' in groups_names and \
                    (not users_usernames or 'AnonymousUser' not in users_usernames):
                if not users_usernames:
                    users_usernames = []
                users_usernames.append('AnonymousUser')

            delete_flag = form.cleaned_data.get('mode') == 'unset'
            permissions_names = form.cleaned_data.get('permission_type')

            if permissions_names:
                set_permissions.delay(permissions_names, resources_names, users_usernames, groups_names, delete_flag)

        return HttpResponseRedirect(
            '/admin/{}/{}/'.format(model_class._meta.app_label, model)
        )

    form = UserAndGroupPermissionsForm({
        'permission_type': ('r', ),
        'mode': 'set',
    })
    return render(
        request,
        "base/user_and_group_permissions.html",
        context={
            "form": form,
            "model": model
        }
    )


>>>>>>> 2db24670
def batch_modify(request, model):
    if not request.user.is_superuser:
        raise PermissionDenied
    if model == 'Document':
        Resource = Document
    if model == 'Layer':
        Resource = Layer
    if model == 'Map':
        Resource = Map
    template = 'base/batch_edit.html'
    ids = request.POST.get("ids")

    if "cancel" in request.POST or not ids:
        return HttpResponseRedirect(
            '/admin/{model}s/{model}/'.format(model=model.lower())
        )

    if request.method == 'POST':
        form = BatchEditForm(request.POST)
        if form.is_valid():
            keywords = [keyword.strip() for keyword in
                        form.cleaned_data.pop("keywords").split(',') if keyword]
            regions = form.cleaned_data.pop("regions")
            ids = form.cleaned_data.pop("ids")
            if not form.cleaned_data.get("date"):
                form.cleaned_data.pop("date")

            to_update = {}
            for _key, _value in form.cleaned_data.items():
                if _value:
                    to_update[_key] = _value
            resources = Resource.objects.filter(id__in=ids.split(','))
            resources.update(**to_update)
            if regions:
                regions_through = Resource.regions.through
                new_regions = [regions_through(region=regions, resourcebase=resource) for resource in resources]
                regions_through.objects.bulk_create(new_regions, ignore_conflicts=True)

            if keywords:
                keywords_through = Resource.keywords.through
                keywords_through.objects.filter(content_object__in=resources).delete()

                def get_or_create(keyword):
                    try:
                        return HierarchicalKeyword.objects.get(name=keyword)
                    except HierarchicalKeyword.DoesNotExist:
                        return HierarchicalKeyword.add_root(name=keyword)
                hierarchical_keyword = [get_or_create(keyword) for keyword in keywords]

                new_keywords = []
                for keyword in hierarchical_keyword:
                    new_keywords += [keywords_through(
                        content_object=resource, tag_id=keyword.pk) for resource in resources]
                keywords_through.objects.bulk_create(new_keywords, ignore_conflicts=True)

            return HttpResponseRedirect(
                '/admin/{model}s/{model}/'.format(model=model.lower())
            )
        return render(
            request,
            template,
            context={
                'form': form,
                'ids': ids,
                'model': model,
            }
        )

    form = BatchEditForm()
    return render(
        request,
        template,
        context={
            'form': form,
            'ids': ids,
            'model': model,
        }
    )


def thumbnail_upload(
        request,
        res_id,
        template='base/thumbnail_upload.html'):
    try:
        res = resolve_object(
            request, ResourceBase, {
                'id': res_id}, 'base.change_resourcebase')
    except PermissionDenied:
        return HttpResponse(
            'You are not allowed to change permissions for this resource',
            status=401,
            content_type='text/plain')

    form = CuratedThumbnailForm()

    if request.method == 'POST':
        if 'remove-thumb' in request.POST:
            if hasattr(res, 'curatedthumbnail'):
                res.curatedthumbnail.delete()
        else:
            form = CuratedThumbnailForm(request.POST, request.FILES)
            if form.is_valid():
                ct = form.save(commit=False)
                # remove existing thumbnail if any
                if hasattr(res, 'curatedthumbnail'):
                    res.curatedthumbnail.delete()
                ct.resource = res
                ct.save()
        return HttpResponseRedirect(request.path_info)

    return render(request, template, context={
        'resource': res,
        'form': form
    })


class SimpleSelect2View(autocomplete.Select2QuerySetView):
    """ Generic select2 view for autocompletes
        Params:
            model: model to perform the autocomplete query on
            filter_arg: property to filter with ie. name__icontains
    """

    def __init__(self, *args, **kwargs):
        super(views.BaseQuerySetView, self).__init__(*args, **kwargs)
        if not hasattr(self, 'filter_arg'):
            raise AttributeError("SimpleSelect2View missing required 'filter_arg' argument")

    def get_queryset(self):
        qs = super(views.BaseQuerySetView, self).get_queryset()

        if self.q:
            qs = qs.filter(**{self.filter_arg: self.q})
        return qs


class ResourceBaseAutocomplete(autocomplete.Select2QuerySetView):
    """ Base resource autocomplete - searches all the resources by title
        returns any visible resources in this queryset for autocomplete
    """

    def get_queryset(self):
        request = self.request

        permitted = get_objects_for_user(request.user, 'base.view_resourcebase')
        qs = ResourceBase.objects.all().filter(id__in=permitted)

        if self.q:
            qs = qs.filter(title__icontains=self.q).order_by('title')

        return get_visible_resources(
            qs,
            request.user if request else None,
            admin_approval_required=settings.ADMIN_MODERATE_UPLOADS,
            unpublished_not_visible=settings.RESOURCE_PUBLISHING,
            private_groups_not_visibile=settings.GROUP_PRIVATE_RESOURCES)[:100]


class RegionAutocomplete(SimpleSelect2View):
    model = Region
    filter_arg = 'name__icontains'


class HierarchicalKeywordAutocomplete(SimpleSelect2View):
    model = HierarchicalKeyword
    filter_arg = 'slug__icontains'


class ThesaurusKeywordLabelAutocomplete(autocomplete.Select2QuerySetView):

    def get_queryset(self):
        thesaurus = settings.THESAURUS
        tname = thesaurus['name']
        lang = 'en'

        # Filters thesaurus results based on thesaurus name and language
        qs = ThesaurusKeywordLabel.objects.all().filter(
            keyword__thesaurus__identifier=tname,
            lang=lang
        )

        if self.q:
            qs = qs.filter(label__icontains=self.q)

        return qs

    # Overides the get results method to return custom json to frontend
    def get_results(self, context):
        return [
            {
                'id': self.get_result_value(result.keyword),
                'text': self.get_result_label(result),
                'selected_text': self.get_selected_result_label(result),
            } for result in context['object_list']
        ]


class OwnerRightsRequestView(LoginRequiredMixin, FormView):
    template_name = 'owner_rights_request.html'
    form_class = OwnerRightsRequestForm
    resource = None
    redirect_field_name = 'next'

    def get_success_url(self):
        return self.resource.get_absolute_url()

    def get(self, request, *args, **kwargs):
        r_base = ResourceBase.objects.get(pk=kwargs.get('pk'))
        self.resource = OwnerRightsRequestViewUtils.get_resource(r_base)
        initial = {
            'resource': r_base
        }
        form = self.form_class(initial=initial)
        return render(request, self.template_name, {'form': form, 'resource': self.resource})

    def post(self, request, *args, **kwargs):
        r_base = ResourceBase.objects.get(pk=kwargs.get('pk'))
        self.resource = OwnerRightsRequestViewUtils.get_resource(r_base)
        form = self.form_class(request.POST)
        if form.is_valid():
            reason = form.cleaned_data['reason']
            notice_type_label = 'request_resource_edit'
            recipients = OwnerRightsRequestViewUtils.get_message_recipients(self.resource.owner)

            Message.objects.new_message(
                from_user=request.user,
                to_users=recipients,
                subject=_('System message: A request to modify resource'),
                content=_('The resource owner has requested to modify the resource') + '.\n'
                ' ' +
                _('Resource title') + ': ' + self.resource.title + '.\n'
                ' ' +
                _('Reason for the request') + ': "' + reason + '".\n' +
                ' ' +
                _('To allow the change, set the resource to not "Approved" under the metadata settings' +
                  'and write message to the owner to notify him') + '.'
            )
            send_notification(recipients, notice_type_label, {
                'resource': self.resource,
                'site_url': settings.SITEURL[:-1],
                'reason': reason
            })
            return self.form_valid(form)
        else:
            return self.form_invalid(form)<|MERGE_RESOLUTION|>--- conflicted
+++ resolved
@@ -75,8 +75,6 @@
             '/admin/{}/{}/'.format(model_class._meta.app_label, model)
         )
 
-<<<<<<< HEAD
-=======
     if request.method == 'POST':
         form = UserAndGroupPermissionsForm(request.POST)
         ids = ids.split(",")
@@ -122,7 +120,6 @@
     )
 
 
->>>>>>> 2db24670
 def batch_modify(request, model):
     if not request.user.is_superuser:
         raise PermissionDenied
