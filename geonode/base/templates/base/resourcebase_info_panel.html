--- conflicted
+++ resolved
@@ -1,24 +1,6 @@
 {% load i18n %}
 
 <article class="description tab-pane active" id="info">
-<<<<<<< HEAD
-  <ul class="unstyled wide">
-  {% if resource.title%}
-    <li>
-      <strong>{% trans "Title" %}:</strong>
-      {{ resource.title|truncatechars:80 }}
-    </li>
-  {% endif %}
-
-  {% if LICENSES_ENABLED and LICENSES_DETAIL == 'above' and resource.license %}
-    <li>
-      <strong>{% trans "License" %}:</strong>
-      {{ resource.license.name_long }}
-      <strong><a href="#license-more" data-toggle="collapse" data-target=".license-more">?</a></strong>
-      <div style="margin-left:20px;" class="license-more collapse">
-      {% for bullet in resource.license.description_bullets %}
-        {{ bullet }}<br/><br/>
-=======
   <dl class="dl-horizontal">
     {% if resourcebase.title %}
     <dt>{% trans "Title" %}</dt>
@@ -32,42 +14,10 @@
     <div class="license-more collapse">
       {% for bullet in resourcebase.license.description_bullets %}
         {{ bullet }}
->>>>>>> 53aa968b
       {% endfor %}
-      {% if resource.license.url %}
-        + For more info see <a href="{{ resource.license.url }}">{{ resource.license.url }}</a>.
+      {% if resourcebase.license.url %}
+        + For more info see <a href="{{ resourcebase.license.url }}">{{ resourcebase.license.url }}</a>.
       {% endif %}
-<<<<<<< HEAD
-      </div>
-    </li>
-  {% endif %}
-
-  {% if resource.abstract %}
-    <li>
-      <strong>{% trans "Abstract" %}:</strong>
-      {{ resource.abstract|escape|urlize|linebreaks|safe|truncatechars:160 }}
-    </li>
-  {% endif %}
-
-  {% if resource.date %}
-    <li>
-      <strong>{% trans resource.date_type|title %} {% trans "Date" %}:</strong>
-      {{ resource.date }}
-    </li>
-  {% endif %}
-
-  {% if resource.display_type %}
-    <li>
-      <strong>{% trans "Type" %}:</strong>
-      {{ resource.display_type }}
-    </li>
-  {% endif %}
-
-  {% if resource.keyword_list %}
-    <li>
-      <strong>{% trans "Keywords" %}:</strong>
-      {% for keyword in resource.keyword_list %}
-=======
     </div>
 
     {% if resourcebase.abstract %}
@@ -88,54 +38,10 @@
     {% if resourcebase.keyword_list %}
     <dt>{% trans "Keywords" %}</dt>
     <dd>{% for keyword in resourcebase.keyword_list %}
->>>>>>> 53aa968b
         {{ keyword }}
         {% endfor %}</dd>
     {% endif %}
           
-<<<<<<< HEAD
-  {% if resource.category %}
-    <li>
-      <strong>{% trans "Category" %}:</strong>
-      {{ resource.category }}
-    </li>
-  {% endif %}
-  
-  {% if resource.regions.all %}
-   <li>
-      <strong>{% trans "Regions" %}:</strong>
-        {{ resource.regions.all|join:", " }}
-    </li>
-  {% endif %}
-  
-  {% if resource.owner %}
-    <li>
-      <strong>{% trans "Owner" %}:</strong>
-      <a href="{{ resource.owner.get_profile.get_absolute_url }}">{{ resource.owner.username }}</a>
-    </li>
-  {% endif %}
-
-  {% if resource.poc.user %}
-    <li>
-      <strong>{% trans "Point of Contact" %}:</strong>
-      <a href="{{ resource.poc.user.get_profile.get_absolute_url }}"> {{ resource.poc.user.username }} </a>
-    <li>
-  {% endif %}
-  </ul>
-
-  <a href="#more" data-toggle="collapse" data-target=".more">More info</a>
-
-  <div class="more collapse"> 
-    <ul class="unstyled wide">
-
-    {% if LICENSES_ENABLED and LICENSES_DETAIL == 'below' and resource.license %}
-      <li>
-        <strong>{% trans "License" %}:</strong>
-        {{ resource.license.name_long }}
-        <strong><a href="#license-more" data-toggle="collapse" data-target=".license-more">?</a></strong>
-        <div style="margin-left:20px;" class="license-more collapse">
-        {% for bullet in resource.license.description_bullets %}
-=======
     {% if resourcebase.category %}
     <dt>{% trans "Category" %}</dt>
     <dd>{{ resourcebase.category }}</dd>
@@ -170,82 +76,14 @@
     <dd>{{ resourcebase.license.name_long }} <a href="#license-more" data-toggle="collapse" data-target=".license-more"><i class="fa fa-info-circle"></i></a></dd>
       <div class="license-more collapse">
         {% for bullet in resourcebase.license.description_bullets %}
->>>>>>> 53aa968b
           {{ bullet }}<br/><br/>
         {% endfor %}
-        {% if resource.license.url %}
-          + For more info see <a href="{{ resource.license.url }}">{{ resource.license.url }}</a>.
+        {% if resourcebase.license.url %}
+          + For more info see <a href="{{ resourcebase.license.url }}">{{ resourcebase.license.url }}</a>.
         {% endif %}
       </div>
     {% endif %}
 
-<<<<<<< HEAD
-    {% if resource.maintenance_frequency %}
-      <li>
-        <strong>{% trans "Maintenance Frequency" %}:</strong>
-        {{ resource.maintenance_frequency_title }}
-      </li>
-    {% endif %}
-    
-    {% if resource.restriction_code_type or resource.constraints_other %}
-      <li>
-        <strong>{% trans "Restrictions" %}:</strong>
-        {% if resource.constraints_other %}
-            {{ resource.constraints_other }}
-        {% else %}
-            {{ resource.restriction_code_type }}
-        {% endif %}
-      </li>
-    {% endif %}
-          
-    {% if resource.edition %}
-      <li>
-        <strong>{% trans "Edition" %}:</strong>
-        {{ resource.edition}}
-      </li>
-    {% endif %}
-
-    {% if resource.purpose %}
-      <li>
-        <strong>{% trans "Purpose" %}:</strong>
-        {{ resource.purpose|escape|urlize|linebreaks|safe|truncatechars:160 }}
-      </li>
-    {% endif %}
-
-    {% if resource.language %}
-      <li>
-        <strong>{% trans "Language" %}:</strong>
-        {{ resource.language_title }}
-      </li>
-    {% endif %}
-
-    {% if resource.temporal_extent_start and resource.temporal_extent_end %}
-      <li>
-        <strong>{% trans "Temporal Extent" %}:</strong>
-        {{ resource.temporal_extent_start }} - {{ resource.temporal_extent_end }}
-      </li>
-    {% endif %}
-
-    {% if resource.data_quality_statement %}
-      <li>
-        <strong>{% trans "Data Quality" %}:</strong>
-        {{ resource.data_quality_statement }}
-      </li>
-    {% endif %}
-
-    {% if resource.supplemental_information %}
-      <li>
-        <strong>{% trans "Supplemental Information" %}:</strong> 
-        {{ resource.supplemental_information|truncatechars:160|escape|urlize|linebreaks|safe }}
-      </li>
-    {% endif %}
-
-    {% if resource.spatial_representation_type %}
-      <li>
-        <strong>{% trans "Spatial Representation Type" %}:</strong>
-        {{ resource.spatial_representation_type }}
-      </li>
-=======
     {% if resourcebase.maintenance_frequency %}
     <dt>{% trans "Maintenance Frequency" %}</dt>
     <dd>{{ resourcebase.maintenance_frequency_title }}</dd>
@@ -293,7 +131,6 @@
     {% if resourcebase.spatial_representation_type %}
     <dt>{% trans "Spatial Representation Type" %}</dt>
     <dd>{{ resourcebase.spatial_representation_type }}</dd>
->>>>>>> 53aa968b
     {% endif %}
 
   </div>
