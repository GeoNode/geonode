--- conflicted
+++ resolved
@@ -746,11 +746,7 @@
 
     PERMISSIONS = {}
 
-<<<<<<< HEAD
     VALID_DATE_TYPES = [(x.lower(), _(x)) for x in ["Publication"]]
-=======
-    VALID_DATE_TYPES = [(x.lower(), _(x)) for x in ["Creation", "Publication", "Revision"]]
->>>>>>> 0e89afe8
 
     abstract_help_text = _("brief narrative summary of the content of the resource(s)")
     date_help_text = _("reference date for the cited resource")
@@ -998,7 +994,6 @@
     metadata = models.ManyToManyField(
         "ExtraMetadata", verbose_name=_("Extra Metadata"), null=True, blank=True, help_text=extra_metadata_help_text
     )
-<<<<<<< HEAD
 
     ###############################
     # ZALF added GeoNode Metadata #
@@ -1043,8 +1038,6 @@
     parent_ressource = models.ForeignKey(
         "self", null=True, blank=True, help_text=_("Parent Dataset, this dataset belongs to"), on_delete=models.SET_NULL
     )
-=======
->>>>>>> 0e89afe8
 
     objects = ResourceBaseManager()
 
@@ -1789,64 +1782,21 @@
     def language_title(self):
         return [v for v in enumerations.ALL_LANGUAGES if v[0] == self.language][0][1].title()
 
-<<<<<<< HEAD
-    def add_missing_metadata_author_or_poc(self):
-        """
-        Set metadata_author and/or point of contact (poc) to a resource when any of them is missing
-        """
-        if not self.metadata_author:
-            self.metadata_author = self.owner
-        if not self.poc:
-            self.poc = self.owner
-=======
     def _set_poc(self, poc):
         # reset any poc assignation to this resource
         ContactRole.objects.filter(role="pointOfContact", resource=self).delete()
         # create the new assignation
         ContactRole.objects.create(role="pointOfContact", resource=self, contact=poc)
->>>>>>> 0e89afe8
-
-    def _get_contact_role_element(self, role: str) -> ContactRole:
-        """
-        generell getter of for all contact roles except owner
-
-        param role (str): string coresponding to ROLE_VALUES in geonode/people/enumarations, defining which propery is requested
-        return (ContactRole): returns the requested contact role from the database
-        """
+
+    def _get_poc(self):
         try:
-<<<<<<< HEAD
-            cr = ContactRole.objects.get(role=role, resource=self).contact
-=======
             the_poc = ContactRole.objects.get(role="pointOfContact", resource=self).contact
->>>>>>> 0e89afe8
         except ContactRole.DoesNotExist:
-            cr = None
-        return cr
-
-    def _set_contact_role_element(self, contact_role: ContactRole, role: str) -> ContactRole:
-        """
-        generell setter for all contact roles except owner in resource base
-
-<<<<<<< HEAD
-        param contact_role (ContactRole):
-        param role (str): string coresponding to ROLE_VALUES in geonode/people/enumarations, defining which propery is to set
-        return (ContactRole): returns the requested contact role from the database
-        """
-        ContactRole.objects.filter(role=role, resource=self).delete()
-        # create the new assignation
-        ContactRole.objects.create(role=role, resource=self, contact=contact_role)
-
-    def _get_poc(self):
-        return self._get_contact_role_element(role="pointOfContact")
-
-    def _set_poc(self, contact_role: ContactRole):
-        return self._set_contact_role_element(contact_role=contact_role, role="pointOfContact")
+            the_poc = None
+        return the_poc
 
     poc = property(_get_poc, _set_poc)
 
-    def _get_metadata_author(self):
-        return self._get_contact_role_element(role="author")
-=======
     def _set_metadata_author(self, metadata_author):
         # reset any metadata_author assignation to this resource
         ContactRole.objects.filter(role="author", resource=self).delete()
@@ -1859,7 +1809,51 @@
         except ContactRole.DoesNotExist:
             the_ma = None
         return the_ma
->>>>>>> 0e89afe8
+
+    def add_missing_metadata_author_or_poc(self):
+        """
+        Set metadata_author and/or point of contact (poc) to a resource when any of them is missing
+        """
+        if not self.metadata_author:
+            self.metadata_author = self.owner
+        if not self.poc:
+            self.poc = self.owner
+
+    def _get_contact_role_element(self, role: str) -> ContactRole:
+        """
+        generell getter of for all contact roles except owner
+
+        param role (str): string coresponding to ROLE_VALUES in geonode/people/enumarations, defining which propery is requested
+        return (ContactRole): returns the requested contact role from the database
+        """
+        try:
+            cr = ContactRole.objects.get(role=role, resource=self).contact
+        except ContactRole.DoesNotExist:
+            cr = None
+        return cr
+
+    def _set_contact_role_element(self, contact_role: ContactRole, role: str) -> ContactRole:
+        """
+        generell setter for all contact roles except owner in resource base
+
+        param contact_role (ContactRole):
+        param role (str): string coresponding to ROLE_VALUES in geonode/people/enumarations, defining which propery is to set
+        return (ContactRole): returns the requested contact role from the database
+        """
+        ContactRole.objects.filter(role=role, resource=self).delete()
+        # create the new assignation
+        ContactRole.objects.create(role=role, resource=self, contact=contact_role)
+
+    def _get_poc(self):
+        return self._get_contact_role_element(role="pointOfContact")
+
+    def _set_poc(self, contact_role: ContactRole):
+        return self._set_contact_role_element(contact_role=contact_role, role="pointOfContact")
+
+    poc = property(_get_poc, _set_poc)
+
+    def _get_metadata_author(self):
+        return self._get_contact_role_element(role="author")
 
     def _set_metadata_author(self, contact_role: ContactRole):
         return self._set_contact_role_element(contact_role=contact_role, role="author")
