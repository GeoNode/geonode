import datetime
import math
import os
import hashlib
import logging

from django.db import models
from django.db.models import Q
from django.utils.translation import ugettext_lazy as _
from django.core.exceptions import ValidationError
from django.core.files.base import ContentFile
from django.conf import settings
from django.contrib.staticfiles.templatetags import staticfiles
from django.contrib.contenttypes.models import ContentType
from django.contrib.auth import get_user_model
from django.db.models import signals

from mptt.models import MPTTModel, TreeForeignKey

from polymorphic import PolymorphicModel, PolymorphicManager
from agon_ratings.models import OverallRating

from geonode.base.enumerations import ALL_LANGUAGES, \
    HIERARCHY_LEVELS, UPDATE_FREQUENCIES, \
    DEFAULT_SUPPLEMENTAL_INFORMATION, LINK_TYPES
from geonode.utils import bbox_to_wkt
from geonode.utils import forward_mercator
from geonode.security.models import PermissionLevelMixin
from taggit.managers import TaggableManager

from geonode.people.models import Profile
from geonode.people.enumerations import ROLE_VALUES

logger = logging.getLogger(__name__)


class ContactRole(models.Model):
    """
    ContactRole is an intermediate model to bind Profiles as Contacts to Resources and apply roles.
    """
    resource = models.ForeignKey('ResourceBase')
    contact = models.ForeignKey(settings.AUTH_USER_MODEL)
    role = models.CharField(choices=ROLE_VALUES, max_length=255, help_text=_('function performed by the responsible '
                                                                             'party'))

    def clean(self):
        """
        Make sure there is only one poc and author per resource
        """
        if (self.role == self.resource.poc_role) or (self.role == self.resource.metadata_author_role):
            contacts = self.resource.contacts.filter(contactrole__role=self.role)
            if contacts.count() == 1:
                # only allow this if we are updating the same contact
                if self.contact != contacts.get():
                    raise ValidationError('There can be only one %s for a given resource' % self.role)
        if self.contact.user is None:
            # verify that any unbound contact is only associated to one resource
            bounds = ContactRole.objects.filter(contact=self.contact).count()
            if bounds > 1:
                raise ValidationError('There can be one and only one resource linked to an unbound contact' % self.role)
            elif bounds == 1:
                # verify that if there was one already, it corresponds to this instance
                if ContactRole.objects.filter(contact=self.contact).get().id != self.id:
                    raise ValidationError('There can be one and only one resource linked to an unbound contact'
                                          % self.role)

    class Meta:
        unique_together = (("contact", "resource", "role"),)


class TopicCategory(models.Model):
    """
    Metadata about high-level geographic data thematic classification.
    It should reflect a list of codes from TC211
    See: http://www.isotc211.org/2005/resources/Codelist/gmxCodelists.xml
    <CodeListDictionary gml:id="MD_MD_TopicCategoryCode">
    """
    identifier = models.CharField(max_length=255, default='location')
    description = models.TextField()
    gn_description = models.TextField('GeoNode description', default='', null=True)
    is_choice = models.BooleanField(default=True)

    def __unicode__(self):
        return u"{0}".format(self.gn_description)

    class Meta:
        ordering = ("identifier",)
        verbose_name_plural = 'Metadata Topic Categories'


class SpatialRepresentationType(models.Model):
    """
    Metadata information about the spatial representation type.
    It should reflect a list of codes from TC211
    See: http://www.isotc211.org/2005/resources/Codelist/gmxCodelists.xml
    <CodeListDictionary gml:id="MD_SpatialRepresentationTypeCode">
    """
    identifier = models.CharField(max_length=255, editable=False)
    description = models.CharField(max_length=255, editable=False)
    gn_description = models.CharField('GeoNode description', max_length=255)
    is_choice = models.BooleanField(default=True)

    def __unicode__(self):
        return self.gn_description

    class Meta:
        ordering = ("identifier",)
        verbose_name_plural = 'Metadata Spatial Representation Types'


class RegionManager(models.Manager):
    def get_by_natural_key(self, code):
        return self.get(code=code)


class Region(MPTTModel):
    # objects = RegionManager()

    code = models.CharField(max_length=50, unique=True)
    name = models.CharField(max_length=255)
    parent = TreeForeignKey('self', null=True, blank=True, related_name='children')

    def __unicode__(self):
        return self.name

    class Meta:
        ordering = ("name",)
        verbose_name_plural = 'Metadata Regions'

    class MPTTMeta:
        order_insertion_by = ['name']


class RestrictionCodeType(models.Model):
    """
    Metadata information about the spatial representation type.
    It should reflect a list of codes from TC211
    See: http://www.isotc211.org/2005/resources/Codelist/gmxCodelists.xml
    <CodeListDictionary gml:id="MD_RestrictionCode">
    """
    identifier = models.CharField(max_length=255, editable=False)
    description = models.TextField(max_length=255, editable=False)
    gn_description = models.TextField('GeoNode description', max_length=255)
    is_choice = models.BooleanField(default=True)

    def __unicode__(self):
        return self.gn_description

    class Meta:
        ordering = ("identifier",)
        verbose_name_plural = 'Metadata Restriction Code Types'


class Thumbnail(models.Model):

    resourcebase = models.ForeignKey('ResourceBase')
    thumb_file = models.FileField(upload_to='thumbs')
    thumb_spec = models.TextField(null=True, blank=True)
    version = models.PositiveSmallIntegerField(null=True, default=0)

    def _delete_thumb(self):
        try:
            self.thumb_file.delete()
        except OSError:
            pass

    def delete(self):
        self._delete_thumb()
        super(Thumbnail, self).delete()

    def __unicode__(self):
        return self.thumb_file.name


class License(models.Model):
    identifier = models.CharField(max_length=255, editable=False)
    name = models.CharField(max_length=100)
    abbreviation = models.CharField(max_length=20, null=True, blank=True)
    description = models.TextField(null=True, blank=True)
    url = models.URLField(max_length=2000, null=True, blank=True)
    license_text = models.TextField(null=True, blank=True)

    def __unicode__(self):
        return self.name

    @property
    def name_long(self):
        if self.abbreviation is None or len(self.abbreviation) == 0:
            return self.name
        else:
            return self.name+" ("+self.abbreviation+")"

    @property
    def description_bullets(self):
        if self.description is None or len(self.description) == 0:
            return ""
        else:
            bullets = []
            lines = self.description.split("\n")
            for line in lines:
                bullets.append("+ "+line)
            return bullets

    class Meta:
        ordering = ("name", )
        verbose_name_plural = 'Licenses'


class ResourceBaseManager(PolymorphicManager):
    def admin_contact(self):
        # this assumes there is at least one superuser
        superusers = get_user_model().objects.filter(is_superuser=True).order_by('id')
        if superusers.count() == 0:
            raise RuntimeError('GeoNode needs at least one admin/superuser set')

        contact = Profile.objects.get_or_create(user=superusers[0],
                                                defaults={"name": "Geonode Admin"})[0]
        return contact

    def get_queryset(self):
        return super(ResourceBaseManager, self).get_queryset().non_polymorphic()

    def polymorphic_queryset(self):
        return super(ResourceBaseManager, self).get_queryset()


class ResourceBase(PolymorphicModel, PermissionLevelMixin):
    """
    Base Resource Object loosely based on ISO 19115:2003
    """

    VALID_DATE_TYPES = [(x.lower(), _(x)) for x in ['Creation', 'Publication', 'Revision']]

    date_help_text = _('reference date for the cited resource')
    date_type_help_text = _('identification of when a given event occurred')
    edition_help_text = _('version of the cited resource')
    abstract_help_text = _('brief narrative summary of the content of the resource(s)')
    purpose_help_text = _('summary of the intentions with which the resource(s) was developed')
    maintenance_frequency_help_text = _('frequency with which modifications and deletions are made to the data after '
                                        'it is first produced')
    keywords_help_text = _('commonly used word(s) or formalised word(s) or phrase(s) used to describe the subject '
                           '(space or comma-separated')
    regions_help_text = _('keyword identifies a location')
    restriction_code_type_help_text = _('limitation(s) placed upon the access or use of the data.')
    constraints_other_help_text = _('other restrictions and legal prerequisites for accessing and using the resource or'
                                    ' metadata')
    language_help_text = _('language used within the dataset')
    category_help_text = _('high-level geographic data thematic classification to assist in the grouping and search of '
                           'available geographic data sets.')
    spatial_representation_type_help_text = _('method used to represent geographic information in the dataset.')
    temporal_extent_start_help_text = _('time period covered by the content of the dataset (start)')
    temporal_extent_end_help_text = _('time period covered by the content of the dataset (end)')
    distribution_url_help_text = _('information about on-line sources from which the dataset, specification, or '
                                   'community profile name and extended metadata elements can be obtained')
    distribution_description_help_text = _('detailed text description of what the online resource is/does')
    data_quality_statement_help_text = _('general explanation of the data producer\'s knowledge about the lineage of a'
                                         ' dataset')
    # internal fields
    uuid = models.CharField(max_length=36)
    owner = models.ForeignKey(settings.AUTH_USER_MODEL, blank=True, null=True, related_name='owned_resource')
    contacts = models.ManyToManyField(settings.AUTH_USER_MODEL, through='ContactRole')
    title = models.CharField(_('title'), max_length=255, help_text=_('name by which the cited resource is known'))
    date = models.DateTimeField(_('date'), default=datetime.datetime.now, help_text=date_help_text)
    date_type = models.CharField(_('date type'), max_length=255, choices=VALID_DATE_TYPES, default='publication',
                                 help_text=date_type_help_text)
    edition = models.CharField(_('edition'), max_length=255, blank=True, null=True, help_text=edition_help_text)
    abstract = models.TextField(_('abstract'), blank=True, help_text=abstract_help_text)
    purpose = models.TextField(_('purpose'), null=True, blank=True, help_text=purpose_help_text)
    maintenance_frequency = models.CharField(_('maintenance frequency'), max_length=255, choices=UPDATE_FREQUENCIES,
                                             blank=True, null=True, help_text=maintenance_frequency_help_text)

    keywords = TaggableManager(_('keywords'), blank=True, help_text=keywords_help_text)
    regions = models.ManyToManyField(Region, verbose_name=_('keywords region'), blank=True, null=True,
                                     help_text=regions_help_text)

    restriction_code_type = models.ForeignKey(RestrictionCodeType, verbose_name=_('restrictions'),
                                              help_text=restriction_code_type_help_text, null=True, blank=True,
                                              limit_choices_to=Q(is_choice=True))

    constraints_other = models.TextField(_('restrictions other'), blank=True, null=True,
                                         help_text=constraints_other_help_text)

    license = models.ForeignKey(License, null=True, blank=True)
    language = models.CharField(_('language'), max_length=3, choices=ALL_LANGUAGES, default='eng',
                                help_text=language_help_text)

    category = models.ForeignKey(TopicCategory, null=True, blank=True, limit_choices_to=Q(is_choice=True),
                                 help_text=category_help_text)

    spatial_representation_type = models.ForeignKey(SpatialRepresentationType, null=True, blank=True,
                                                    limit_choices_to=Q(is_choice=True),
                                                    help_text=spatial_representation_type_help_text)

    # Section 5
    temporal_extent_start = models.DateField(_('temporal extent start'), blank=True, null=True,
                                             help_text=temporal_extent_start_help_text)
    temporal_extent_end = models.DateField(_('temporal extent end'), blank=True, null=True,
                                           help_text=temporal_extent_end_help_text)

    supplemental_information = models.TextField(_('supplemental information'), default=DEFAULT_SUPPLEMENTAL_INFORMATION,
                                                help_text=_('any other descriptive information about the dataset'))

    # Section 6
    distribution_url = models.TextField(_('distribution URL'), blank=True, null=True,
                                        help_text=distribution_url_help_text)
    distribution_description = models.TextField(_('distribution description'), blank=True, null=True,
                                                help_text=distribution_description_help_text)

    # Section 8
    data_quality_statement = models.TextField(_('data quality statement'), blank=True, null=True,
                                              help_text=data_quality_statement_help_text)

    # Section 9
    # see metadata_author property definition below

    # Save bbox values in the database.
    # This is useful for spatial searches and for generating thumbnail images and metadata records.
    bbox_x0 = models.DecimalField(max_digits=19, decimal_places=10, blank=True, null=True)
    bbox_x1 = models.DecimalField(max_digits=19, decimal_places=10, blank=True, null=True)
    bbox_y0 = models.DecimalField(max_digits=19, decimal_places=10, blank=True, null=True)
    bbox_y1 = models.DecimalField(max_digits=19, decimal_places=10, blank=True, null=True)
    srid = models.CharField(max_length=255, default='EPSG:4326')

    # CSW specific fields
    csw_typename = models.CharField(_('CSW typename'), max_length=32, default='gmd:MD_Metadata', null=False)

    csw_schema = models.CharField(_('CSW schema'),
                                  max_length=64,
                                  default='http://www.isotc211.org/2005/gmd',
                                  null=False)

    csw_mdsource = models.CharField(_('CSW source'), max_length=256, default='local', null=False)
    csw_insert_date = models.DateTimeField(_('CSW insert date'), auto_now_add=True, null=True)
    csw_type = models.CharField(_('CSW type'), max_length=32, default='dataset', null=False, choices=HIERARCHY_LEVELS)
    csw_anytext = models.TextField(_('CSW anytext'), null=True, blank=True)
    csw_wkt_geometry = models.TextField(_('CSW WKT geometry'),
                                        null=False,
                                        default='POLYGON((-180 -90,-180 90,180 90,180 -90,-180 -90))')

    # metadata XML specific fields
    metadata_uploaded = models.BooleanField(default=False)
    metadata_xml = models.TextField(null=True,
                                    default='<gmd:MD_Metadata xmlns:gmd="http://www.isotc211.org/2005/gmd"/>',
                                    blank=True)

    popular_count = models.IntegerField(default=0)
    share_count = models.IntegerField(default=0)

    featured = models.BooleanField(default=False, help_text=_('Should this resource be advertised in home page?'))

    # fields necessary for the apis
    thumbnail_url = models.CharField(max_length=255, null=True, blank=True)
    detail_url = models.CharField(max_length=255, null=True, blank=True)
    rating = models.IntegerField(default=0, null=True)

    def delete(self, *args, **kwargs):
        resourcebase_pre_delete(self)
        super(ResourceBase, self).delete(*args, **kwargs)

    def __unicode__(self):
        return self.title

    @property
    def bbox(self):
        return [self.bbox_x0, self.bbox_y0, self.bbox_x1, self.bbox_y1, self.srid]

    @property
    def bbox_string(self):
        return ",".join([str(self.bbox_x0), str(self.bbox_y0), str(self.bbox_x1), str(self.bbox_y1)])

    @property
    def geographic_bounding_box(self):
        return bbox_to_wkt(self.bbox_x0, self.bbox_x1, self.bbox_y0, self.bbox_y1, srid=self.srid)

    @property
    def license_light(self):
        a = []
        if (not (self.license.name is None)) and (len(self.license.name) > 0):
            a.append(self.license.name)
        if (not (self.license.url is None)) and (len(self.license.url) > 0):
            a.append("("+self.license.url+")")
        return " ".join(a)

    @property
    def license_verbose(self):
        a = []
        if (not (self.license.name_long is None)) and (len(self.license.name_long) > 0):
            a.append(self.license.name_long+":")
        if (not (self.license.description is None)) and (len(self.license.description) > 0):
            a.append(self.license.description)
        if (not (self.license.url is None)) and (len(self.license.url) > 0):
                a.append("("+self.license.url+")")
        return " ".join(a)

    def keyword_list(self):
        return [kw.name for kw in self.keywords.all()]

    def keyword_slug_list(self):
        return [kw.slug for kw in self.keywords.all()]

    def spatial_representation_type_string(self):
        if hasattr(self.spatial_representation_type, 'identifier'):
            return self.spatial_representation_type.identifier
        else:
            if hasattr(self, 'storeType'):
                if self.storeType == 'coverageStore':
                    return 'grid'
                return 'vector'
            else:
                return None

    @property
    def keyword_csv(self):
        keywords_qs = self.keywords.all()
        if keywords_qs:
            return ','.join([kw.name for kw in keywords_qs])
        else:
            return ''

    def set_latlon_bounds(self, box):
        """
        Set the four bounds in lat lon projection
        """
        self.bbox_x0 = box[0]
        self.bbox_x1 = box[1]
        self.bbox_y0 = box[2]
        self.bbox_y1 = box[3]

    def set_bounds_from_center_and_zoom(self, center_x, center_y, zoom):
        """
        Calculate zoom level and center coordinates in mercator.
        """
        self.center_x = center_x
        self.center_y = center_y
        self.zoom = zoom

        # FIXME(Ariel): How do we set the bbox with this information?

    def set_bounds_from_bbox(self, bbox):
        """
        Calculate zoom level and center coordinates in mercator.
        """
        self.set_latlon_bounds(bbox)

        minx, miny, maxx, maxy = [float(c) for c in bbox]
        x = (minx + maxx) / 2
        y = (miny + maxy) / 2
        (center_x, center_y) = forward_mercator((x, y))

        xdiff = maxx - minx
        ydiff = maxy - miny

        zoom = 0

        if xdiff > 0 and ydiff > 0:
            width_zoom = math.log(360 / xdiff, 2)
            height_zoom = math.log(360 / ydiff, 2)
            zoom = math.ceil(min(width_zoom, height_zoom))

        self.zoom = zoom
        self.center_x = center_x
        self.center_y = center_y

    def download_links(self):
        """assemble download links for pycsw"""
        links = []
        for url in self.link_set.all():
            if url.link_type == 'metadata':  # avoid recursion
                continue
            if url.link_type == 'html':
                links.append((self.title, 'Web address (URL)', 'WWW:LINK-1.0-http--link', url.url))
            elif url.link_type in ('OGC:WMS', 'OGC:WFS', 'OGC:WCS'):
                links.append((self.title, url.name, url.link_type, url.url))
            else:
                description = '%s (%s Format)' % (self.title, url.name)
                links.append((self.title, description, 'WWW:DOWNLOAD-1.0-http--download', url.url))
        return links

    def get_tiles_url(self):
        """Return URL for Z/Y/X mapping clients or None if it does not exist.
        """
        try:
            tiles_link = self.link_set.get(name='Tiles')
        except Link.DoesNotExist:
            return None
        else:
            return tiles_link.url

    def get_legend(self):
        """Return Link for legend or None if it does not exist.
        """
        try:
            legends_link = self.link_set.get(name='Legend')
        except Link.DoesNotExist:
            return None
        else:
            return legends_link

    def get_legend_url(self):
        """Return URL for legend or None if it does not exist.

           The legend can be either an image (for Geoserver's WMS)
           or a JSON object for ArcGIS.
        """
        legend = self.get_legend()

        if legend is None:
            return None

        return legend.url

    def get_ows_url(self):
        """Return URL for OGC WMS server None if it does not exist.
        """
        try:
            ows_link = self.link_set.get(name='OWS')
        except Link.DoesNotExist:
            return None
        else:
            return ows_link.url

    def get_thumbnail_url(self):
        """Return a thumbnail url.

           It could be a local one if it exists, a remote one (WMS GetImage) for example
           or a 'Missing Thumbnail' one.
        """
        local_thumbnails = self.link_set.filter(name='Thumbnail')
        if local_thumbnails.count() > 0:
            return local_thumbnails[0].url

        remote_thumbnails = self.link_set.filter(name='Remote Thumbnail')
        if remote_thumbnails.count() > 0:
            return remote_thumbnails[0].url

        return staticfiles.static(settings.MISSING_THUMBNAIL)

    def has_thumbnail(self):
        """Determine if the thumbnail object exists and an image exists"""
        if not self.thumbnail_set.exists():
            return False

        if not hasattr(self.thumbnail_set.get().thumb_file, 'path'):
            return False

        return os.path.exists(self.thumbnail_set.get().thumb_file.path)

    def set_missing_info(self):
        """Set default permissions and point of contacts.

           It is mandatory to call it from descendant classes
           but hard to enforce technically via signals or save overriding.
        """
        from guardian.models import UserObjectPermission
        logger.debug('Checking for permissions.')
        #  True if every key in the get_all_level_info dict is empty.
        no_custom_permissions = UserObjectPermission.objects.filter(
            content_type=ContentType.objects.get_for_model(self.get_self_resource()),
            object_pk=str(self.pk)
            ).count()

        if no_custom_permissions == 0:
            logger.debug('There are no permissions for this object, setting default perms.')
            self.set_default_permissions()

        if self.owner:
            user = self.owner
        else:
            user = ResourceBase.objects.admin_contact().user

        if self.poc is None:
            self.poc = user
        if self.metadata_author is None:
            self.metadata_author = user

    def maintenance_frequency_title(self):
        return [v for i, v in enumerate(UPDATE_FREQUENCIES) if v[0] == self.maintenance_frequency][0][1].title()

    def language_title(self):
        return [v for i, v in enumerate(ALL_LANGUAGES) if v[0] == self.language][0][1].title()

    def _set_poc(self, poc):
        # reset any poc assignation to this resource
        ContactRole.objects.filter(role='pointOfContact', resource=self).delete()
        # create the new assignation
        ContactRole.objects.create(role='pointOfContact', resource=self, contact=poc)

    def _get_poc(self):
        try:
            the_poc = ContactRole.objects.get(role='pointOfContact', resource=self).contact
        except ContactRole.DoesNotExist:
            the_poc = None
        return the_poc

    poc = property(_get_poc, _set_poc)

    def _set_metadata_author(self, metadata_author):
        # reset any metadata_author assignation to this resource
        ContactRole.objects.filter(role='author', resource=self).delete()
        # create the new assignation
        ContactRole.objects.create(role='author', resource=self, contact=metadata_author)

    def _get_metadata_author(self):
        try:
            the_ma = ContactRole.objects.get(role='author', resource=self).contact
        except ContactRole.DoesNotExist:
            the_ma = None
        return the_ma

    metadata_author = property(_get_metadata_author, _set_metadata_author)

    objects = ResourceBaseManager()

    class Meta:
        # custom permissions,
        # change and delete are standard in django
        permissions = (('view_resourcebase', 'Can view'),
                       ('change_resourcebase_permissions', "Can change permissions"), )


class LinkManager(models.Manager):
    """Helper class to access links grouped by type
    """

    def data(self):
        return self.get_query_set().filter(link_type='data')

    def image(self):
        return self.get_query_set().filter(link_type='image')

    def download(self):
        return self.get_query_set().filter(link_type__in=['image', 'data'])

    def metadata(self):
        return self.get_query_set().filter(link_type='metadata')

    def original(self):
        return self.get_query_set().filter(link_type='original')

    def geogit(self):
        return self.get_queryset().filter(name__icontains='geogit')


class Link(models.Model):
    """Auxiliary model for storing links for resources.

       This helps avoiding the need for runtime lookups
       to the OWS server or the CSW Catalogue.

       There are four types of links:
        * original: For uploaded files (Shapefiles or GeoTIFFs)
        * data: For WFS and WCS links that allow access to raw data
        * image: For WMS and TMS links
        * metadata: For CSW links
    """
    resource = models.ForeignKey(ResourceBase)
    extension = models.CharField(max_length=255, help_text=_('For example "kml"'))
    link_type = models.CharField(max_length=255, choices=[(x, x) for x in LINK_TYPES])
    name = models.CharField(max_length=255, help_text=_('For example "View in Google Earth"'))
    mime = models.CharField(max_length=255, help_text=_('For example "text/xml"'))
    url = models.TextField(max_length=1000)

    objects = LinkManager()


<<<<<<< HEAD
def resourcebase_post_delete(instance):
    if instance.thumbnail_set.exists():
        instance.thumbnail_set.get().delete()
=======
def resourcebase_pre_delete(instance):
    if instance.thumbnail_set.exists():
        instance.thumbnail_set.get().thumb_file.delete()
>>>>>>> 6842efc4


def resourcebase_post_save(instance, *args, **kwargs):
    """
    Used to fill any additional fields after the save.
    Has to be called by the children
    """
    ResourceBase.objects.filter(id=instance.id).update(
        thumbnail_url=instance.get_thumbnail_url(),
        detail_url=instance.get_absolute_url())
    instance.set_missing_info()


def rating_post_save(instance, *args, **kwargs):
    """
    Used to fill the average rating field on OverallRating change.
    """
    ResourceBase.objects.filter(id=instance.object_id).update(rating=instance.rating)

signals.post_save.connect(rating_post_save, sender=OverallRating)<|MERGE_RESOLUTION|>--- conflicted
+++ resolved
@@ -663,15 +663,11 @@
     objects = LinkManager()
 
 
-<<<<<<< HEAD
-def resourcebase_post_delete(instance):
-    if instance.thumbnail_set.exists():
-        instance.thumbnail_set.get().delete()
-=======
+
 def resourcebase_pre_delete(instance):
     if instance.thumbnail_set.exists():
         instance.thumbnail_set.get().thumb_file.delete()
->>>>>>> 6842efc4
+
 
 
 def resourcebase_post_save(instance, *args, **kwargs):
