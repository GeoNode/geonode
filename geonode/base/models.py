--- conflicted
+++ resolved
@@ -37,10 +37,7 @@
 from django.db.models import signals
 from django.core.files import File
 from django.core.files.storage import default_storage as storage
-<<<<<<< HEAD
-
-=======
->>>>>>> ecc22836
+
 from django.core.files.base import ContentFile
 from mptt.models import MPTTModel, TreeForeignKey
 
