--- conflicted
+++ resolved
@@ -1810,7 +1810,6 @@
 
     metadata_author = property(_get_metadata_author, _set_metadata_author)
 
-<<<<<<< HEAD
     @property
     def metadata_author_csv(self):
         return ",".join(p.get_full_name() or p.username for p in self.metadata_author)
@@ -1918,7 +1917,7 @@
     @property
     def principal_investigator_csv(self):
         return ",".join(p.get_full_name() or p.username for p in self.principal_investigator)
-=======
+    
     def get_linked_resources(self, as_target: bool = False):
         """
         Get all the linked resources to this ResourceBase instance.
@@ -1930,7 +1929,6 @@
             if as_target
             else LinkedResource.get_linked_resources(source=self)
         )
->>>>>>> 9ca2f13a
 
 
 class LinkManager(models.Manager):
