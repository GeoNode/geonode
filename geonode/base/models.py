#########################################################################
#
# Copyright (C) 2016 OSGeo
#
# This program is free software: you can redistribute it and/or modify
# it under the terms of the GNU General Public License as published by
# the Free Software Foundation, either version 3 of the License, or
# (at your option) any later version.
#
# This program is distributed in the hope that it will be useful,
# but WITHOUT ANY WARRANTY; without even the implied warranty of
# MERCHANTABILITY or FITNESS FOR A PARTICULAR PURPOSE. See the
# GNU General Public License for more details.
#
# You should have received a copy of the GNU General Public License
# along with this program. If not, see <http://www.gnu.org/licenses/>.
#
#########################################################################

import os
import re
import html
import math
import uuid
import logging
import traceback
from typing import List, Optional, Union, Tuple
from sequences.models import Sequence

from sequences import get_next_value
from django.db import transaction

from django.db import models
from django.db.models import Max
from django.conf import settings
from django.utils.html import escape
from django.utils.timezone import now
from django.db.models import Q, signals
from django.contrib.auth.models import Group
from django.core.files.base import ContentFile
from django.contrib.auth import get_user_model
from django.db.models.query import QuerySet
from django.db.models.fields.json import JSONField
from django.utils.functional import cached_property, classproperty
from django.contrib.gis.geos import Polygon, Point
from django.contrib.gis.db.models import PolygonField
from django.core.exceptions import ValidationError
from django.utils.translation import ugettext_lazy as _
from django.contrib.contenttypes.models import ContentType
from django.utils.html import strip_tags
from mptt.models import MPTTModel, TreeForeignKey

from PIL import Image, ImageOps

from polymorphic.models import PolymorphicModel
from polymorphic.managers import PolymorphicManager
from pinax.ratings.models import OverallRating

from taggit.models import TagBase, ItemBase
from taggit.managers import TaggableManager, _TaggableManager

from guardian.shortcuts import get_anonymous_user, get_objects_for_user
from treebeard.mp_tree import MP_Node, MP_NodeQuerySet, MP_NodeManager
from geonode import GeoNodeException

from geonode.base import enumerations
from geonode.singleton import SingletonModel
from geonode.groups.conf import settings as groups_settings
from geonode.base.bbox_utils import BBOXHelper, polygon_from_bbox
from geonode.utils import bbox_to_wkt, find_by_attr, bbox_to_projection, get_allowed_extensions, is_monochromatic_image
from geonode.thumbs.utils import thumb_size, remove_thumbs, get_unique_upload_path
from geonode.groups.models import GroupProfile
from geonode.security.utils import get_visible_resources, get_geoapp_subtypes
from geonode.security.models import PermissionLevelMixin
<<<<<<< HEAD
from geonode.security.permissions import (
    VIEW_PERMISSIONS,
    OWNER_PERMISSIONS
)

from geonode.notifications_helper import (
    send_notification,
    get_notification_recipients)
from geonode.people import Roles
=======
from geonode.security.permissions import VIEW_PERMISSIONS, OWNER_PERMISSIONS

from geonode.notifications_helper import send_notification, get_notification_recipients
>>>>>>> e440111f
from geonode.people.enumerations import ROLE_VALUES

from urllib.parse import urlsplit, urljoin
from geonode.storage.manager import storage_manager


logger = logging.getLogger(__name__)


class ContactRole(models.Model):
    """
    ContactRole is an intermediate model to bind Profiles as Contacts to Resources and apply roles.
    """

    resource = models.ForeignKey("ResourceBase", blank=False, null=False, on_delete=models.CASCADE)
    contact = models.ForeignKey(settings.AUTH_USER_MODEL, on_delete=models.CASCADE)
    role = models.CharField(
        choices=ROLE_VALUES, max_length=255, help_text=_("function performed by the responsible " "party")
    )

<<<<<<< HEAD
=======
    def clean(self):
        """
        Make sure there is only one poc and author per resource
        """

        if not hasattr(self, "resource"):
            # The ModelForm will already raise a Validation error for a missing resource.
            # Re-raising an empty error here ensures the rest of this method isn't
            # executed.
            raise ValidationError("")

        if (self.role == self.resource.poc) or (self.role == self.resource.metadata_author):
            contacts = self.resource.contacts.filter(contactrole__role=self.role)
            if contacts.count() == 1:
                # only allow this if we are updating the same contact
                if self.contact != contacts.get():
                    raise ValidationError(f"There can be only one {self.role} for a given resource")
        if self.contact is None:
            # verify that any unbound contact is only associated to one
            # resource
            bounds = ContactRole.objects.filter(contact=self.contact).count()
            if bounds > 1:
                raise ValidationError("There can be one and only one resource linked to an unbound contact" % self.role)
            elif bounds == 1:
                # verify that if there was one already, it corresponds to this
                # instance
                if ContactRole.objects.filter(contact=self.contact).get().id != self.id:
                    raise ValidationError(
                        "There can be one and only one resource linked to an unbound contact" % self.role
                    )

>>>>>>> e440111f
    class Meta:
        unique_together = (("contact", "resource", "role"),)


class TopicCategory(models.Model):
    """
    Metadata about high-level geographic data thematic classification.
    It should reflect a list of codes from TC211
    See: http://www.isotc211.org/2005/resources/Codelist/gmxCodelists.xml
    <CodeListDictionary gml:id="MD_MD_TopicCategoryCode">
    """

    identifier = models.CharField(max_length=255, default="location")
    description = models.TextField(default="")
    gn_description = models.TextField("GeoNode description", default="", null=True)
    is_choice = models.BooleanField(default=True)
    fa_class = models.CharField(max_length=64, default="fa-times")

    def __str__(self):
        return self.gn_description

    class Meta:
        ordering = ("identifier",)
        verbose_name_plural = "Metadata Topic Categories"


class SpatialRepresentationType(models.Model):
    """
    Metadata information about the spatial representation type.
    It should reflect a list of codes from TC211
    See: http://www.isotc211.org/2005/resources/Codelist/gmxCodelists.xml
    <CodeListDictionary gml:id="MD_SpatialRepresentationTypeCode">
    """

    identifier = models.CharField(max_length=255, editable=False)
    description = models.CharField(max_length=255, editable=False)
    gn_description = models.CharField("GeoNode description", max_length=255)
    is_choice = models.BooleanField(default=True)

    def __str__(self):
        return str(self.gn_description)

    class Meta:
        ordering = ("identifier",)
        verbose_name_plural = "Metadata Spatial Representation Types"


class Region(MPTTModel):
    code = models.CharField(max_length=50, unique=True)
    name = models.CharField(max_length=255)
    parent = TreeForeignKey("self", null=True, blank=True, on_delete=models.CASCADE, related_name="children")

    # Save bbox values in the database.
    # This is useful for spatial searches and for generating thumbnail images
    # and metadata records.
    bbox_x0 = models.DecimalField(max_digits=30, decimal_places=15, blank=True, null=True)
    bbox_x1 = models.DecimalField(max_digits=30, decimal_places=15, blank=True, null=True)
    bbox_y0 = models.DecimalField(max_digits=30, decimal_places=15, blank=True, null=True)
    bbox_y1 = models.DecimalField(max_digits=30, decimal_places=15, blank=True, null=True)
    srid = models.CharField(max_length=30, blank=False, null=False, default="EPSG:4326")

    def __str__(self):
        return str(self.name)

    @property
    def bbox(self):
        """BBOX is in the format: [x0,x1,y0,y1]."""
        return [self.bbox_x0, self.bbox_x1, self.bbox_y0, self.bbox_y1, self.srid]

    @property
    def bbox_string(self):
        """BBOX is in the format: [x0,y0,x1,y1]."""
        return ",".join([str(self.bbox_x0), str(self.bbox_y0), str(self.bbox_x1), str(self.bbox_y1)])

    @property
    def geographic_bounding_box(self):
        """BBOX is in the format: [x0,x1,y0,y1]."""
        return bbox_to_wkt(self.bbox_x0, self.bbox_x1, self.bbox_y0, self.bbox_y1, srid=self.srid)

    class Meta:
        ordering = ("name",)
        verbose_name_plural = "Metadata Regions"

    class MPTTMeta:
        order_insertion_by = ["name"]


class RestrictionCodeType(models.Model):
    """
    Metadata information about the spatial representation type.
    It should reflect a list of codes from TC211
    See: http://www.isotc211.org/2005/resources/Codelist/gmxCodelists.xml
    <CodeListDictionary gml:id="MD_RestrictionCode">
    """

    identifier = models.CharField(max_length=255, editable=False)
    description = models.TextField(max_length=255, editable=False)
    gn_description = models.TextField("GeoNode description", max_length=255)
    is_choice = models.BooleanField(default=True)

    def __str__(self):
        return str(self.gn_description)

    class Meta:
        ordering = ("identifier",)
        verbose_name_plural = "Metadata Restriction Code Types"


class License(models.Model):
    identifier = models.CharField(max_length=255, editable=False)
    name = models.CharField(max_length=255)
    abbreviation = models.CharField(max_length=20, null=True, blank=True)
    description = models.TextField(null=True, blank=True)
    url = models.URLField(max_length=2000, null=True, blank=True)
    license_text = models.TextField(null=True, blank=True)

    def __str__(self):
        return str(self.name)

    @property
    def name_long(self):
        if self.abbreviation is None or len(self.abbreviation) == 0:
            return self.name
        else:
            return f"{self.name} ({self.abbreviation})"

    @property
    def description_bullets(self):
        if self.description is None or len(self.description) == 0:
            return ""
        else:
            bullets = []
            lines = self.description.split("\n")
            for line in lines:
                bullets.append(f"+ {line}")
            return bullets

    class Meta:
        ordering = ("name",)
        verbose_name_plural = "Licenses"


class HierarchicalKeywordQuerySet(MP_NodeQuerySet):
    """QuerySet to automatically create a root node if `depth` not given."""

    def create(self, **kwargs):
        if "depth" not in kwargs:
            return self.model.add_root(**kwargs)
        return super().create(**kwargs)


class HierarchicalKeywordManager(MP_NodeManager):
    def get_queryset(self):
        return HierarchicalKeywordQuerySet(self.model).order_by("path")


class HierarchicalKeyword(TagBase, MP_Node):
    node_order_by = ["name"]
    objects = HierarchicalKeywordManager()

    @classmethod
    def resource_keywords_tree(cls, user, parent=None, resource_type=None, resource_name=None):
        """Returns resource keywords tree as a dict object."""
        user = user or get_anonymous_user()
        resource_types = [resource_type] if resource_type else ["dataset", "map", "document"] + get_geoapp_subtypes()
        qset = cls.get_tree(parent)

        if settings.SKIP_PERMS_FILTER:
            resources = ResourceBase.objects.all()
        else:
            resources = get_objects_for_user(user, "base.view_resourcebase")

        resources = resources.filter(
            polymorphic_ctype__model__in=resource_types,
        )

        if resource_name is not None:
            resources = resources.filter(title=resource_name)

        resources = get_visible_resources(
            resources,
            user,
            admin_approval_required=settings.ADMIN_MODERATE_UPLOADS,
            unpublished_not_visible=settings.RESOURCE_PUBLISHING,
            private_groups_not_visibile=settings.GROUP_PRIVATE_RESOURCES,
        )

        tree = {}

        for hkw in qset.order_by("name"):
            slug = hkw.slug
            tags_count = 0

            tags_count = TaggedContentItem.objects.filter(content_object__in=resources, tag=hkw).count()

            if tags_count > 0:
                newobj = {"id": hkw.pk, "text": hkw.name, "href": slug, "tags": [tags_count]}
                depth = hkw.depth or 1

                # No use case, so purpose of 'parent' param is not clear.
                # So following first 'if' statement is left unchanged
                if (not parent and depth == 1) or (parent and depth == parent.depth):
                    if hkw.pk not in tree:
                        tree[hkw.pk] = newobj
                        tree[hkw.pk]["nodes"] = []
                    else:
                        tree[hkw.pk]["tags"] = [tags_count]
                else:
                    tree = cls._keywords_tree_of_a_child(hkw, tree, newobj)

        return list(tree.values())

    @classmethod
    def _keywords_tree_of_a_child(cls, child, tree, newobj):
        qs = cls.get_tree(child.get_root())
        parent = qs[0]

        if parent.id not in tree:
            tree[parent.id] = {"id": parent.id, "text": parent.name, "href": parent.slug, "tags": [], "nodes": []}

        node = tree[parent.id]

        for kw in qs:
            if child.is_descendant_of(kw):
                if kw.depth > 1:
                    item_found = None
                    if node["nodes"]:
                        item_found = find_by_attr(node["nodes"], kw.id)

                    if item_found is None:
                        node["nodes"].append({"id": kw.id, "text": kw.name, "href": kw.slug, "nodes": []})
                        node = node["nodes"][-1]
                    else:
                        node = item_found
                        node["nodes"] = getattr(node, "nodes", [])

        # All leaves appended but a child which is not a leaf may not be added
        # again, as a leaf, but only its tag count be updated
        item_found = find_by_attr(node["nodes"], newobj["id"])
        if item_found is not None:
            item_found["tags"] = newobj["tags"]
        else:
            node["nodes"].append(newobj)

        return tree


class TaggedContentItem(ItemBase):
    content_object = models.ForeignKey("ResourceBase", on_delete=models.CASCADE)
    tag = models.ForeignKey("HierarchicalKeyword", related_name="keywords", on_delete=models.CASCADE)

    # see https://github.com/alex/django-taggit/issues/101
    @classmethod
    def tags_for(cls, model, instance=None, **extra_filters):
        kwargs = extra_filters or {}
        if instance is not None:
            return cls.tag_model().objects.filter(**{f"{cls.tag_relname()}__content_object": instance}, **kwargs)
        return (
            cls.tag_model()
            .objects.filter(**{f"{cls.tag_relname()}__content_object__isnull": False}, **kwargs)
            .distinct()
        )


class _HierarchicalTagManager(_TaggableManager):
    def add(self, *tags, through_defaults=None, tag_kwargs=None):
        if tag_kwargs is None:
            tag_kwargs = {}

        str_tags = set([t for t in tags if not isinstance(t, self.through.tag_model())])
        tag_objs = set(tags) - str_tags
        # If str_tags has 0 elements Django actually optimizes that to not do a
        # query.  Malcolm is very smart.
        """
        To avoid concurrency with the keyword in case of a massive upload.
        With the transaction block and the select_for_update,
        we can easily handle the concurrency.
        DOC: https://docs.djangoproject.com/en/3.2/ref/models/querysets/#select-for-update
        """
        existing = self.through.tag_model().objects.select_for_update().filter(name__in=str_tags, **tag_kwargs)
        with transaction.atomic():
            tag_objs.update(existing)
            new_ids = set()
            _new_keyword = str_tags - set(t.name for t in existing)
            for new_tag in list(_new_keyword):
                new_tag = escape(new_tag)
                try:
                    new_tag_obj = HierarchicalKeyword.add_root(name=new_tag)
                    tag_objs.add(new_tag_obj)
                    new_ids.add(new_tag_obj.id)
                except Exception as e:
                    logger.exception(e)

        signals.m2m_changed.send(
            sender=self.through,
            action="pre_add",
            instance=self.instance,
            reverse=False,
            model=self.through.tag_model(),
            pk_set=new_ids,
        )

        for tag in tag_objs:
            try:
                self.through.objects.get_or_create(tag=tag, **self._lookup_kwargs(), defaults=through_defaults)
            except Exception as e:
                logger.exception(e)

        signals.m2m_changed.send(
            sender=self.through,
            action="post_add",
            instance=self.instance,
            reverse=False,
            model=self.through.tag_model(),
            pk_set=new_ids,
        )


class Thesaurus(models.Model):
    """
    Loadable thesaurus containing keywords in different languages
    """

    id = models.AutoField(null=False, blank=False, unique=True, primary_key=True)

    identifier = models.CharField(max_length=255, null=False, blank=False, unique=True)

    # read from the RDF file
    title = models.CharField(max_length=255, null=False, blank=False)
    # read from the RDF file
    date = models.CharField(max_length=20, default="")
    # read from the RDF file
    description = models.TextField(max_length=255, default="")

    slug = models.CharField(max_length=64, default="")

    about = models.CharField(max_length=255, null=True, blank=True)

    card_min = models.IntegerField(default=0)
    card_max = models.IntegerField(default=-1)
    facet = models.BooleanField(default=True)
    order = models.IntegerField(null=False, default=0)

    def __str__(self):
        return str(self.identifier)

    class Meta:
        ordering = ("identifier",)
        verbose_name_plural = "Thesauri"


class ThesaurusKeywordLabel(models.Model):
    """
    Loadable thesaurus containing keywords in different languages
    """

    # read from the RDF file
    lang = models.CharField(max_length=10)
    # read from the RDF file
    label = models.CharField(max_length=255)
    # note  = models.CharField(max_length=511)

    keyword = models.ForeignKey("ThesaurusKeyword", related_name="keyword", on_delete=models.CASCADE)

    def __str__(self):
        return str(self.label)

    class Meta:
        ordering = ("keyword", "lang")
        verbose_name_plural = "Thesaurus Keyword Labels"
        unique_together = (("keyword", "lang"),)


class ThesaurusKeyword(models.Model):
    """
    Loadable thesaurus containing keywords in different languages
    """

    # read from the RDF file
    about = models.CharField(max_length=255, null=True, blank=True)
    # read from the RDF file
    alt_label = models.CharField(max_length=255, default="", null=True, blank=True)

    thesaurus = models.ForeignKey("Thesaurus", related_name="thesaurus", on_delete=models.CASCADE)

    def __str__(self):
        return str(self.alt_label)

    @property
    def labels(self):
        return ThesaurusKeywordLabel.objects.filter(keyword=self)

    class Meta:
        ordering = ("alt_label",)
        verbose_name_plural = "Thesaurus Keywords"
        unique_together = (("thesaurus", "alt_label"),)


def generate_thesaurus_reference(instance, *args, **kwargs):
    if instance.about:
        return instance.about

    prefix = instance.thesaurus.about or f"{settings.SITEURL}/thesaurus/{instance.thesaurus.identifier}"
    suffix = instance.alt_label or instance.id
    instance.about = f"{prefix}#{suffix}"

    instance.save()
    return instance.about


signals.post_save.connect(generate_thesaurus_reference, sender=ThesaurusKeyword)


class ThesaurusLabel(models.Model):
    """
    Contains localized version of the thesaurus title
    """

    # read from the RDF file
    lang = models.CharField(max_length=10)
    # read from the RDF file
    label = models.CharField(max_length=255)

    thesaurus = models.ForeignKey("Thesaurus", related_name="rel_thesaurus", on_delete=models.CASCADE)

    def __str__(self):
        return str(self.label)

    class Meta:
        ordering = ("lang",)
        verbose_name_plural = "Thesaurus Labels"
        unique_together = (("thesaurus", "lang"),)


class ResourceBaseManager(PolymorphicManager):
    def admin_contact(self):
        # this assumes there is at least one superuser
        superusers = get_user_model().objects.filter(is_superuser=True).order_by("id")
        if superusers.count() == 0:
            raise RuntimeError("GeoNode needs at least one admin/superuser set")

        return superusers[0]

    def get_queryset(self):
        return super().get_queryset().non_polymorphic()

    def polymorphic_queryset(self):
        return super().get_queryset()

    @staticmethod
    def upload_files(resource_id, files, force=False):
        """Update the ResourceBase model"""
        try:
            out = []
            for f in files:
                if force:
                    out.append(f)
                elif os.path.isfile(f) and os.path.exists(f):
                    with open(f, "rb") as ff:
                        folder = os.path.basename(os.path.dirname(f))
                        filename = os.path.basename(f)
                        file_uploaded_path = storage_manager.save(f"{folder}/{filename}", ff)
                        out.append(storage_manager.path(file_uploaded_path))

            # making an update instead of save in order to avoid others
            # signal like post_save and commiunication with geoserver
            ResourceBase.objects.filter(id=resource_id).update(files=out)
            return out
        except Exception as e:
            logger.exception(e)

    @staticmethod
    def cleanup_uploaded_files(resource_id):
        """Remove uploaded files, if any"""
        if ResourceBase.objects.filter(id=resource_id).exists():
            _resource = ResourceBase.objects.filter(id=resource_id).get()
            _uploaded_folder = None
            if _resource.files:
                for _file in _resource.files:
                    try:
                        if storage_manager.exists(_file):
                            if not _uploaded_folder:
                                _uploaded_folder = os.path.split(storage_manager.path(_file))[0]
                            storage_manager.delete(_file)
                    except Exception as e:
                        logger.warning(e)
                try:
                    if _uploaded_folder and storage_manager.exists(_uploaded_folder):
                        storage_manager.delete(_uploaded_folder)
                except Exception as e:
                    logger.warning(e)

                # Do we want to delete the files also from the resource?
                ResourceBase.objects.filter(id=resource_id).update(files={})

            # Remove generated thumbnails, if any
            filename = f"{_resource.get_real_instance().resource_type}-{_resource.get_real_instance().uuid}"
            remove_thumbs(filename)

            # Remove the uploaded sessions, if any
            if "geonode.upload" in settings.INSTALLED_APPS:
                from geonode.upload.models import Upload

                # Need to call delete one by one in order to invoke the
                #  'delete' overridden method
                for upload in Upload.objects.filter(resource_id=_resource.get_real_instance().id):
                    upload.delete()


class ResourceBase(PolymorphicModel, PermissionLevelMixin, ItemBase):
    """
    Base Resource Object loosely based on ISO 19115:2003
    """

    BASE_PERMISSIONS = {
        "read": ["view_resourcebase"],
        "write": ["change_resourcebase_metadata"],
        "download": ["download_resourcebase"],
        "owner": [
            "change_resourcebase",
            "delete_resourcebase",
            "change_resourcebase_permissions",
            "publish_resourcebase",
        ],
    }

    PERMISSIONS = {}

    VALID_DATE_TYPES = [(x.lower(), _(x)) for x in ["Creation", "Publication", "Revision"]]

    abstract_help_text = _("brief narrative summary of the content of the resource(s)")
    date_help_text = _("reference date for the cited resource")
    date_type_help_text = _("identification of when a given event occurred")
    edition_help_text = _("version of the cited resource")
    attribution_help_text = _(
        "authority or function assigned, as to a ruler, legislative assembly, delegate, or the like."
    )
    doi_help_text = _("a DOI will be added by Admin before publication.")
    purpose_help_text = _("summary of the intentions with which the resource(s) was developed")
    maintenance_frequency_help_text = _(
        "frequency with which modifications and deletions are made to the data after " "it is first produced"
    )
    keywords_help_text = _(
        "commonly used word(s) or formalised word(s) or phrase(s) used to describe the subject "
        "(space or comma-separated)"
    )
    tkeywords_help_text = _(
        "formalised word(s) or phrase(s) from a fixed thesaurus used to describe the subject "
        "(space or comma-separated)"
    )
    regions_help_text = _("keyword identifies a location")
    restriction_code_type_help_text = _("limitation(s) placed upon the access or use of the data.")
    constraints_other_help_text = _(
        "other restrictions and legal prerequisites for accessing and using the resource or" " metadata"
    )
    license_help_text = _("license of the dataset")
    language_help_text = _("language used within the dataset")
    category_help_text = _(
        "high-level geographic data thematic classification to assist in the grouping and search of "
        "available geographic data sets."
    )
    spatial_representation_type_help_text = _("method used to represent geographic information in the dataset.")
    temporal_extent_start_help_text = _("time period covered by the content of the dataset (start)")
    temporal_extent_end_help_text = _("time period covered by the content of the dataset (end)")
    data_quality_statement_help_text = _(
        "general explanation of the data producer's knowledge about the lineage of a" " dataset"
    )
    extra_metadata_help_text = _(
        'Additional metadata, must be in format [ {"metadata_key": "metadata_value"}, {"metadata_key": "metadata_value"} ]'
    )
    # internal fields
    uuid = models.CharField(max_length=36, unique=True, default=uuid.uuid4)
    title = models.CharField(_("title"), max_length=255, help_text=_("name by which the cited resource is known"))
    abstract = models.TextField(_("abstract"), max_length=2000, blank=True, help_text=abstract_help_text)
    purpose = models.TextField(_("purpose"), max_length=500, null=True, blank=True, help_text=purpose_help_text)
    owner = models.ForeignKey(
        settings.AUTH_USER_MODEL, related_name="owned_resource", verbose_name=_("Owner"), on_delete=models.PROTECT
    )
    contacts = models.ManyToManyField(settings.AUTH_USER_MODEL, through="ContactRole")
    alternate = models.CharField(_("alternate"), max_length=255, null=True, blank=True)
    date = models.DateTimeField(_("date"), default=now, help_text=date_help_text)
    date_type = models.CharField(
        _("date type"), max_length=255, choices=VALID_DATE_TYPES, default="publication", help_text=date_type_help_text
    )
    edition = models.CharField(_("edition"), max_length=255, blank=True, null=True, help_text=edition_help_text)
    attribution = models.CharField(
        _("Attribution"), max_length=2048, blank=True, null=True, help_text=attribution_help_text
    )
    doi = models.CharField(_("DOI"), max_length=255, blank=True, null=True, help_text=doi_help_text)
    maintenance_frequency = models.CharField(
        _("maintenance frequency"),
        max_length=255,
        choices=enumerations.UPDATE_FREQUENCIES,
        blank=True,
        null=True,
        help_text=maintenance_frequency_help_text,
    )
    keywords = TaggableManager(
        _("keywords"),
        through=TaggedContentItem,
        blank=True,
        help_text=keywords_help_text,
        manager=_HierarchicalTagManager,
    )
    tkeywords = models.ManyToManyField(
        ThesaurusKeyword, verbose_name=_("keywords"), null=True, blank=True, help_text=tkeywords_help_text
    )
    regions = models.ManyToManyField(
        Region, verbose_name=_("keywords region"), null=True, blank=True, help_text=regions_help_text
    )
    restriction_code_type = models.ForeignKey(
        RestrictionCodeType,
        verbose_name=_("restrictions"),
        help_text=restriction_code_type_help_text,
        null=True,
        blank=True,
        on_delete=models.SET_NULL,
        limit_choices_to=Q(is_choice=True),
    )
    constraints_other = models.TextField(
        _("restrictions other"), blank=True, null=True, help_text=constraints_other_help_text
    )
    license = models.ForeignKey(
        License,
        null=True,
        blank=True,
        verbose_name=_("License"),
        help_text=license_help_text,
        on_delete=models.SET_NULL,
    )
    language = models.CharField(
        _("language"), max_length=3, choices=enumerations.ALL_LANGUAGES, default="eng", help_text=language_help_text
    )
    category = models.ForeignKey(
        TopicCategory,
        null=True,
        blank=True,
        on_delete=models.SET_NULL,
        limit_choices_to=Q(is_choice=True),
        help_text=category_help_text,
    )
    spatial_representation_type = models.ForeignKey(
        SpatialRepresentationType,
        null=True,
        blank=True,
        on_delete=models.SET_NULL,
        limit_choices_to=Q(is_choice=True),
        verbose_name=_("spatial representation type"),
        help_text=spatial_representation_type_help_text,
    )

    # Section 5
    temporal_extent_start = models.DateTimeField(
        _("temporal extent start"), blank=True, null=True, help_text=temporal_extent_start_help_text
    )
    temporal_extent_end = models.DateTimeField(
        _("temporal extent end"), blank=True, null=True, help_text=temporal_extent_end_help_text
    )
    supplemental_information = models.TextField(
        _("supplemental information"),
        max_length=2000,
        default=enumerations.DEFAULT_SUPPLEMENTAL_INFORMATION,
        help_text=_("any other descriptive information about the dataset"),
    )

    # Section 8
    data_quality_statement = models.TextField(
        _("data quality statement"), max_length=2000, blank=True, null=True, help_text=data_quality_statement_help_text
    )
    group = models.ForeignKey(Group, null=True, blank=True, on_delete=models.SET_NULL)

    # Section 9
    # see metadata_author property definition below

    # Save bbox values in the database.
    # This is useful for spatial searches and for generating thumbnail images
    # and metadata records.
    bbox_polygon = PolygonField(null=True, blank=True)
    ll_bbox_polygon = PolygonField(null=True, blank=True)

    srid = models.CharField(max_length=30, blank=False, null=False, default="EPSG:4326")

    # CSW specific fields
    csw_typename = models.CharField(_("CSW typename"), max_length=32, default="gmd:MD_Metadata", null=False)
    csw_schema = models.CharField(
        _("CSW schema"), max_length=64, default="http://www.isotc211.org/2005/gmd", null=False
    )
    csw_mdsource = models.CharField(_("CSW source"), max_length=256, default="local", null=False)
    csw_insert_date = models.DateTimeField(_("CSW insert date"), auto_now_add=True, null=True)
    csw_type = models.CharField(
        _("CSW type"), max_length=32, default="dataset", null=False, choices=enumerations.HIERARCHY_LEVELS
    )
    csw_anytext = models.TextField(_("CSW anytext"), null=True, blank=True)
    csw_wkt_geometry = models.TextField(
        _("CSW WKT geometry"), null=False, default="POLYGON((-180 -90,-180 90,180 90,180 -90,-180 -90))"
    )

    # metadata XML specific fields
    metadata_uploaded = models.BooleanField(default=False)
    metadata_uploaded_preserve = models.BooleanField(_("Metadata uploaded preserve"), default=False)
    metadata_xml = models.TextField(
        null=True, default='<gmd:MD_Metadata xmlns:gmd="http://www.isotc211.org/2005/gmd"/>', blank=True
    )
    popular_count = models.IntegerField(default=0)
    share_count = models.IntegerField(default=0)
    featured = models.BooleanField(
        _("Featured"), default=False, help_text=_("Should this resource be advertised in home page?")
    )
    was_published = models.BooleanField(_("Was Published"), default=True, help_text=_("Previous Published state."))
    is_published = models.BooleanField(
        _("Is Published"), default=True, help_text=_("Should this resource be published and searchable?")
    )
    was_approved = models.BooleanField(_("Was Approved"), default=True, help_text=_("Previous Approved state."))
    is_approved = models.BooleanField(
        _("Approved"), default=True, help_text=_("Is this resource validated from a publisher or editor?")
    )

    # fields necessary for the apis
    thumbnail_url = models.TextField(_("Thumbnail url"), null=True, blank=True)
    thumbnail_path = models.TextField(_("Thumbnail path"), null=True, blank=True)
    rating = models.IntegerField(default=0, null=True, blank=True)
    created = models.DateTimeField(auto_now_add=True, null=True, blank=True)
    last_updated = models.DateTimeField(auto_now=True, null=True, blank=True)

    state = models.CharField(
        _("State"),
        max_length=16,
        null=False,
        blank=False,
        default=enumerations.STATE_READY,
        choices=enumerations.PROCESSING_STATES,
        help_text=_("Hold the resource processing state."),
    )

    sourcetype = models.CharField(
        _("Source Type"),
        max_length=16,
        null=False,
        blank=False,
        default=enumerations.SOURCE_TYPE_LOCAL,
        choices=enumerations.SOURCE_TYPES,
        help_text=_('The resource source type, which can be one of "LOCAL", "REMOTE" or "COPYREMOTE".'),
    )

    remote_typename = models.CharField(
        _("Remote Service Typename"),
        null=True,
        blank=True,
        max_length=512,
        help_text=_("Name of the Remote Service if any."),
    )

    # fields controlling security state
    dirty_state = models.BooleanField(
        _("Dirty State"), default=False, help_text=_("Security Rules Are Not Synched with GeoServer!")
    )

    users_geolimits = models.ManyToManyField("UserGeoLimit", related_name="users_geolimits", null=True, blank=True)

    groups_geolimits = models.ManyToManyField("GroupGeoLimit", related_name="groups_geolimits", null=True, blank=True)

    resource_type = models.CharField(_("Resource Type"), max_length=1024, blank=True, null=True)

    metadata_only = models.BooleanField(
        _("Metadata"), default=False, help_text=_("If true, will be excluded from search")
    )

    files = JSONField(null=True, default=list, blank=True)

    blob = JSONField(null=True, default=dict, blank=True)

    subtype = models.CharField(max_length=128, null=True, blank=True)

    metadata = models.ManyToManyField(
        "ExtraMetadata", verbose_name=_("Extra Metadata"), null=True, blank=True, help_text=extra_metadata_help_text
    )

    objects = ResourceBaseManager()

    class Meta:
        # custom permissions,
        # add, change and delete are standard in django-guardian
        permissions = (
            # ('view_resourcebase', 'Can view resource'),
            ("change_resourcebase_permissions", "Can change resource permissions"),
            ("download_resourcebase", "Can download resource"),
            ("publish_resourcebase", "Can publish resource"),
            ("change_resourcebase_metadata", "Can change resource metadata"),
        )

    def __init__(self, *args, **kwargs):
        # Provide legacy support for bbox fields
        try:
            bbox = [kwargs.pop(key, None) for key in ("bbox_x0", "bbox_y0", "bbox_x1", "bbox_y1")]
            if all(bbox):
                kwargs["bbox_polygon"] = Polygon.from_bbox(bbox)
                kwargs["ll_bbox_polygon"] = Polygon.from_bbox(bbox)
        except Exception as e:
            logger.exception(e)
        super().__init__(*args, **kwargs)

    def __str__(self):
        return str(self.title)

    def _remove_html_tags(self, attribute_str):
        _attribute_str = attribute_str
        try:
            pattern = re.compile("<.*?>")
            _attribute_str = html.unescape(
                re.sub(pattern, "", attribute_str).replace("\n", " ").replace("\r", "").strip()
            )
        except Exception:
            if attribute_str:
                _attribute_str = html.unescape(attribute_str.replace("\n", " ").replace("\r", "").strip())
        return strip_tags(_attribute_str)

    @classproperty
    def allowed_permissions(cls):
        return {
            "anonymous": VIEW_PERMISSIONS,
            "default": OWNER_PERMISSIONS,
            groups_settings.REGISTERED_MEMBERS_GROUP_NAME: OWNER_PERMISSIONS,
        }

    @classproperty
    def compact_permission_labels(cls):
        return {
            "none": _("None"),
            "view": _("View"),
            "download": _("Download"),
            "edit": _("Edit"),
            "manage": _("Manage"),
            "owner": _("Owner"),
        }

    @property
    def raw_abstract(self):
        return self._remove_html_tags(self.abstract)

    @property
    def raw_purpose(self):
        return self._remove_html_tags(self.purpose)

    @property
    def raw_constraints_other(self):
        return self._remove_html_tags(self.constraints_other)

    @property
    def raw_supplemental_information(self):
        return self._remove_html_tags(self.supplemental_information)

    @property
    def raw_data_quality_statement(self):
        return self._remove_html_tags(self.data_quality_statement)

    @property
    def detail_url(self):
        return self.get_absolute_url()

    def clean(self):
        if self.title:
            self.title = self.title.replace(",", "_")
        return super().clean()

    def save(self, notify=False, *args, **kwargs):
        """
        Send a notification when a resource is created or updated
        """
        if not self.resource_type and self.polymorphic_ctype and self.polymorphic_ctype.model:
            self.resource_type = self.polymorphic_ctype.model.lower()

        # Resource Updated
        _notification_sent = False
        _group_status_changed = False
        _approval_status_changed = False

        if hasattr(self, "class_name") and (self.pk is None or notify):
            if self.pk is None and (self.title or getattr(self, "name", None)):
                # Resource Created
                if not self.title and getattr(self, "name", None):
                    self.title = getattr(self, "name", None)
                notice_type_label = f"{self.class_name.lower()}_created"
                recipients = get_notification_recipients(notice_type_label, resource=self)
                send_notification(recipients, notice_type_label, {"resource": self})
            elif self.pk:
                # Group has changed
                _group_status_changed = self.group != ResourceBase.objects.get(pk=self.get_self_resource().pk).group

                # Approval Notifications Here
                if self.was_approved != self.is_approved:
                    if not _notification_sent and not self.was_approved and self.is_approved:
                        # Send "approved" notification
                        notice_type_label = f"{self.class_name.lower()}_approved"
                        recipients = get_notification_recipients(notice_type_label, resource=self)
                        send_notification(recipients, notice_type_label, {"resource": self})
                        _notification_sent = True
                    self.was_approved = self.is_approved
                    _approval_status_changed = True

                # Publishing Notifications Here
                if self.was_published != self.is_published:
                    if not _notification_sent and not self.was_published and self.is_published:
                        # Send "published" notification
                        notice_type_label = f"{self.class_name.lower()}_published"
                        recipients = get_notification_recipients(notice_type_label, resource=self)
                        send_notification(recipients, notice_type_label, {"resource": self})
                        _notification_sent = True
                    self.was_published = self.is_published
                    _approval_status_changed = True

                # Updated Notifications Here
                if not _notification_sent:
                    notice_type_label = f"{self.class_name.lower()}_updated"
                    recipients = get_notification_recipients(notice_type_label, resource=self)
                    send_notification(recipients, notice_type_label, {"resource": self})

        if self.pk is None:
            _initial_value = ResourceBase.objects.aggregate(Max("pk"))["pk__max"]
            if not _initial_value:
                _initial_value = 1
            else:
                _initial_value += 1
            _next_value = get_next_value("ResourceBase", initial_value=_initial_value)  # type(self).__name__,
            if _initial_value > _next_value:
                Sequence.objects.filter(name="ResourceBase").update(last=_initial_value)
                _next_value = _initial_value

            self.pk = self.id = _next_value

        if isinstance(self.uuid, uuid.UUID):
            self.uuid = str(self.uuid)
        elif not self.uuid or callable(self.uuid) or len(self.uuid) == 0:
            self.uuid = str(uuid.uuid4())
        super().save(*args, **kwargs)

        # Update workflow permissions
        if _approval_status_changed or _group_status_changed:
            self.set_permissions(
                approval_status_changed=_approval_status_changed, group_status_changed=_group_status_changed
            )

    def delete(self, notify=True, *args, **kwargs):
        """
        Send a notification when a layer, map or document is deleted
        """
        from geonode.resource.manager import resource_manager

        resource_manager.remove_permissions(self.uuid, instance=self.get_real_instance())

        if hasattr(self, "class_name") and notify:
            notice_type_label = f"{self.class_name.lower()}_deleted"
            recipients = get_notification_recipients(notice_type_label, resource=self)
            send_notification(recipients, notice_type_label, {"resource": self})

        super().delete(*args, **kwargs)

    def get_upload_session(self):
        raise NotImplementedError()

    @property
    def site_url(self):
        return settings.SITEURL

    @property
    def creator(self):
        return self.owner.get_full_name() or self.owner.username

    @property
    def perms(self):
        return []

    @property
    def organizationname(self):
        return self.owner.organization

    @property
    def restriction_code(self):
        return self.restriction_code_type.gn_description if self.restriction_code_type else None

    @property
    def topiccategory(self):
        return self.category.identifier if self.category else None

    @property
    def csw_crs(self):
        return "EPSG:4326"

    @property
    def group_name(self):
        return str(self.group).encode("utf-8", "replace") if self.group else None

    @property
    def bbox(self):
        """BBOX is in the format: [x0, x1, y0, y1, srid]."""
        if self.bbox_polygon:
            match = re.match(r"^(EPSG:)?(?P<srid>\d{4,6})$", self.srid)
            srid = int(match.group("srid")) if match else 4326
            bbox = BBOXHelper(self.bbox_polygon.extent)
            return [bbox.xmin, bbox.xmax, bbox.ymin, bbox.ymax, f"EPSG:{srid}"]
        bbox = BBOXHelper.from_xy([-180, 180, -90, 90])
        return [bbox.xmin, bbox.xmax, bbox.ymin, bbox.ymax, "EPSG:4326"]

    @property
    def ll_bbox(self):
        """BBOX is in the format [x0, x1, y0, y1, "EPSG:srid"]. Provides backwards
        compatibility after transition to polygons."""
        if self.ll_bbox_polygon:
            _bbox = self.ll_bbox_polygon.extent
            srid = self.ll_bbox_polygon.srid
            return [_bbox[0], _bbox[2], _bbox[1], _bbox[3], f"EPSG:{srid}"]
        bbox = BBOXHelper.from_xy([-180, 180, -90, 90])
        return [bbox.xmin, bbox.xmax, bbox.ymin, bbox.ymax, "EPSG:4326"]

    @property
    def ll_bbox_string(self):
        """WGS84 BBOX is in the format: [x0,y0,x1,y1]."""
        if self.bbox_polygon:
            bbox = BBOXHelper.from_xy(self.ll_bbox[:4])

            return f"{bbox.xmin:.7f},{bbox.ymin:.7f},{bbox.xmax:.7f},{bbox.ymax:.7f}"
        bbox = BBOXHelper.from_xy([-180, 180, -90, 90])
        return [bbox.xmin, bbox.xmax, bbox.ymin, bbox.ymax, "EPSG:4326"]

    @property
    def bbox_string(self):
        """BBOX is in the format: [x0, y0, x1, y1]. Provides backwards compatibility
        after transition to polygons."""
        if self.bbox_polygon:
            bbox = BBOXHelper.from_xy(self.bbox[:4])

            return f"{bbox.xmin:.7f},{bbox.ymin:.7f},{bbox.xmax:.7f},{bbox.ymax:.7f}"
        bbox = BBOXHelper.from_xy([-180, 180, -90, 90])
        return [bbox.xmin, bbox.xmax, bbox.ymin, bbox.ymax, "EPSG:4326"]

    @property
    def bbox_helper(self):
        if self.bbox_polygon:
            return BBOXHelper(self.bbox_polygon.extent)
        bbox = BBOXHelper.from_xy([-180, 180, -90, 90])
        return [bbox.xmin, bbox.xmax, bbox.ymin, bbox.ymax, "EPSG:4326"]

    @cached_property
    def bbox_x0(self):
        if self.bbox_polygon:
            return self.bbox[0]
        return None

    @cached_property
    def bbox_x1(self):
        if self.bbox_polygon:
            return self.bbox[1]
        return None

    @cached_property
    def bbox_y0(self):
        if self.bbox_polygon:
            return self.bbox[2]
        return None

    @cached_property
    def bbox_y1(self):
        if self.bbox_polygon:
            return self.bbox[3]
        return None

    @property
    def geographic_bounding_box(self):
        """
        Returns an EWKT representation of the bounding box in EPSG:4326
        """
        if self.ll_bbox_polygon:
            bbox = polygon_from_bbox(self.ll_bbox_polygon.extent, 4326)
            return str(bbox)
        else:
            bbox = BBOXHelper.from_xy([-180, 180, -90, 90])
            return bbox_to_wkt(bbox.xmin, bbox.xmax, bbox.ymin, bbox.ymax, srid="EPSG:4326")

    @property
    def license_light(self):
        a = []
        if not self.license:
            return ""
        if self.license.name is not None and (len(self.license.name) > 0):
            a.append(self.license.name)
        if self.license.url is not None and (len(self.license.url) > 0):
            a.append(f"({self.license.url})")
        return " ".join(a)

    @property
    def license_verbose(self):
        a = []
        if self.license.name_long is not None and (len(self.license.name_long) > 0):
            a.append(f"{self.license.name_long}:")
        if self.license.description is not None and (len(self.license.description) > 0):
            a.append(self.license.description)
        if self.license.url is not None and (len(self.license.url) > 0):
            a.append(f"({self.license.url})")
        return " ".join(a)

    @property
    def metadata_completeness(self):
        required_fields = [
            "abstract",
            "category",
            "data_quality_statement",
            "date",
            "date_type",
            "language",
            "license",
            "regions",
            "title",
        ]
        if self.restriction_code_type == "otherRestrictions":
            required_fields.append("constraints_other")
        filled_fields = []
        for required_field in required_fields:
            field = getattr(self, required_field, None)
            if field:
                if required_field == "license":
                    if field.name == "Not Specified":
                        continue
                if required_field == "regions":
                    if not field.all():
                        continue
                if required_field == "category":
                    if not field.identifier:
                        continue
                filled_fields.append(field)
        return f"{len(filled_fields) * 100 / len(required_fields)}%"

    @property
    def instance_is_processed(self):
        try:
            if hasattr(self.get_real_instance(), "processed"):
                return self.get_real_instance().processed
            return False
        except Exception:
            return False

    @property
    def is_copyable(self):
        from geonode.geoserver.helpers import select_relevant_files

        if self.resource_type == "dataset":
            allowed_file = select_relevant_files(get_allowed_extensions(), self.files)
            return len(allowed_file) != 0
        return True

    def keyword_list(self):
        return [kw.name for kw in self.keywords.all()]

    def keyword_slug_list(self):
        return [kw.slug for kw in self.keywords.all()]

    def region_name_list(self):
        return [region.name for region in self.regions.all()]

    def spatial_representation_type_string(self):
        if hasattr(self.spatial_representation_type, "identifier"):
            return self.spatial_representation_type.identifier
        else:
            if hasattr(self, "subtype"):
                if self.subtype == "raster":
                    return "grid"
                return "vector"
            else:
                return None

    def set_dirty_state(self):
        if not self.dirty_state:
            self.dirty_state = True
            ResourceBase.objects.filter(id=self.id).update(dirty_state=True)

    def clear_dirty_state(self):
        if self.dirty_state:
            self.dirty_state = False
            ResourceBase.objects.filter(id=self.id).update(dirty_state=False)

    def set_processing_state(self, state):
        self.state = state
        ResourceBase.objects.filter(id=self.id).update(state=state)
        if state == enumerations.STATE_PROCESSED:
            self.clear_dirty_state()
        elif state == enumerations.STATE_INVALID:
            self.set_dirty_state()

    @property
    def processed(self):
        return self.state == enumerations.STATE_PROCESSED and not self.dirty_state

    @property
    def keyword_csv(self):
        try:
            keywords_qs = self.get_real_instance().keywords.all()
            if keywords_qs:
                return ",".join(kw.name for kw in keywords_qs)
            else:
                return ""
        except Exception:
            return ""

    def get_absolute_url(self):
        try:
            return self.get_real_instance().get_absolute_url()
        except Exception as e:
            logger.exception(e)
            return None

    def set_bbox_polygon(self, bbox, srid):
        """
        Set `bbox_polygon` from bbox values.

        :param bbox: list or tuple formatted as
            [xmin, ymin, xmax, ymax]
        :param srid: srid as string (e.g. 'EPSG:4326' or '4326')
        """
        try:
            bbox_polygon = Polygon.from_bbox(bbox)
            self.bbox_polygon = bbox_polygon.clone()
            self.srid = srid
            # This is a trick in order to avoid PostGIS reprojecting the bbox at save time
            # by assuming the default geometries have 'EPSG:4326' as srid.
            ResourceBase.objects.filter(id=self.id).update(bbox_polygon=self.bbox_polygon, srid=srid)
        finally:
            self.set_ll_bbox_polygon(bbox, srid=srid)

    def set_ll_bbox_polygon(self, bbox, srid="EPSG:4326"):
        """
        Set `ll_bbox_polygon` from bbox values.

        :param bbox: list or tuple formatted as
            [xmin, ymin, xmax, ymax]
        :param srid: srid as string (e.g. 'EPSG:4326' or '4326')
        """
        try:
            bbox_polygon = Polygon.from_bbox(bbox)
            if srid == 4326 or srid.upper() == "EPSG:4326":
                self.ll_bbox_polygon = bbox_polygon
            else:
                match = re.match(r"^(EPSG:)?(?P<srid>\d{4,6})$", str(srid))
                bbox_polygon.srid = int(match.group("srid")) if match else 4326
                self.ll_bbox_polygon = Polygon.from_bbox(bbox_to_projection(list(bbox_polygon.extent) + [srid])[:-1])
            ResourceBase.objects.filter(id=self.id).update(ll_bbox_polygon=self.ll_bbox_polygon)
        except Exception as e:
            raise GeoNodeException(e)

    def set_bounds_from_bbox(self, bbox, srid):
        """
        Calculate zoom level and center coordinates in mercator.

        :param bbox: BBOX is either a `geos.Pologyon` or in the
            format: [x0, x1, y0, y1], which is:
            [min lon, max lon, min lat, max lat] or
            [xmin, xmax, ymin, ymax]
        :type bbox: list
        """
        if isinstance(bbox, Polygon):
            self.set_bbox_polygon(bbox.extent, srid)
            self.set_center_zoom()
            return
        elif isinstance(bbox, list):
            self.set_bbox_polygon([bbox[0], bbox[2], bbox[1], bbox[3]], srid)
            self.set_center_zoom()
            return

        if not bbox or len(bbox) < 4:
            raise ValidationError(f"Bounding Box cannot be empty {self.name} for a given resource")
        if not srid:
            raise ValidationError(f"Projection cannot be empty {self.name} for a given resource")

        self.srid = srid
        self.set_bbox_polygon((bbox[0], bbox[2], bbox[1], bbox[3]), srid)
        self.set_center_zoom()

    def set_center_zoom(self):
        """
        Sets the center coordinates and zoom level in EPSG:4326
        """
        if self.ll_bbox_polygon and len(self.ll_bbox_polygon.centroid.coords) > 0:
            bbox = self.ll_bbox_polygon.clone()
            center_x, center_y = bbox.centroid.coords
            center = Point(center_x, center_y, srid=4326)
            self.center_x, self.center_y = center.coords
            try:
                ext = bbox.extent
                width_zoom = math.log(360 / (ext[2] - ext[0]), 2)
                height_zoom = math.log(360 / (ext[3] - ext[1]), 2)
                self.zoom = math.ceil(min(width_zoom, height_zoom))
            except ZeroDivisionError:
                pass

    def download_links(self):
        """assemble download links for pycsw"""
        links = []
        for link in self.link_set.all():
            if link.link_type == "metadata":  # avoid recursion
                continue
            if link.link_type == "html":
                links.append((self.title, "Web address (URL)", "WWW:LINK-1.0-http--link", link.url))
            elif link.link_type in ("OGC:WMS", "OGC:WFS", "OGC:WCS"):
                links.append((self.title, link.name, link.link_type, link.url))
            else:
                _link_type = "WWW:DOWNLOAD-1.0-http--download"
                try:
                    _store_type = getattr(self.get_real_instance(), "subtype", None)
                    if _store_type and _store_type in ["tileStore", "remote"] and link.extension in ("html"):
                        _remote_service = getattr(self.get_real_instance(), "_remote_service", None)
                        if _remote_service:
                            _link_type = f"WWW:DOWNLOAD-{_remote_service.type}"
                except Exception as e:
                    logger.exception(e)
                description = f"{self.title} ({link.name} Format)"
                links.append((self.title, description, _link_type, link.url))
        return links

    @property
    def embed_url(self):
        return self.get_real_instance().embed_url

    def get_tiles_url(self):
        """Return URL for Z/Y/X mapping clients or None if it does not exist."""
        try:
            tiles_link = self.link_set.get(name="Tiles")
        except Link.DoesNotExist:
            return None
        else:
            return tiles_link.url

    def get_legend(self):
        """Return Link for legend or None if it does not exist."""
        try:
            legends_link = self.link_set.filter(name="Legend")
        except Link.DoesNotExist:
            tb = traceback.format_exc()
            logger.debug(tb)
            return None
        except Link.MultipleObjectsReturned:
            tb = traceback.format_exc()
            logger.debug(tb)
            return None
        else:
            return legends_link

    def get_legend_url(self, style_name=None):
        """Return URL for legend or None if it does not exist.

        The legend can be either an image (for Geoserver's WMS)
        or a JSON object for ArcGIS.
        """
        legend = self.get_legend()

        if legend is None:
            return None

        if legend.exists():
            if not style_name:
                return legend.first().url
            else:
                for _legend in legend:
                    if style_name in _legend.url:
                        return _legend.url
        return None

    def get_ows_url(self):
        """Return URL for OGC WMS server None if it does not exist."""
        try:
            ows_link = self.link_set.get(name="OGC:WMS")
        except Link.DoesNotExist:
            return None
        else:
            return ows_link.url

    def get_thumbnail_url(self):
        """Return a thumbnail url.

        It could be a local one if it exists, a remote one (WMS GetImage) for example
        """
        _thumbnail_url = self.thumbnail_url
        local_thumbnails = self.link_set.filter(name="Thumbnail")
        remote_thumbnails = self.link_set.filter(name="Remote Thumbnail")
        if local_thumbnails.exists():
            _thumbnail_url = local_thumbnails.first().url
        elif remote_thumbnails.exists():
            _thumbnail_url = remote_thumbnails.first().url
        return _thumbnail_url

    def has_thumbnail(self):
        """Determine if the thumbnail object exists and an image exists"""
        return self.link_set.filter(name="Thumbnail").exists()

    # Note - you should probably broadcast layer#post_save() events to ensure
    # that indexing (or other listeners) are notified
    def save_thumbnail(self, filename, image, **kwargs):
        upload_path = get_unique_upload_path(filename)
        # force convertion to JPEG output file
        upload_path = f"{os.path.splitext(upload_path)[0]}.jpg"
        try:
            # Check that the image is valid
            if is_monochromatic_image(None, image):
                if not self.thumbnail_url and not image:
                    raise Exception("Generated thumbnail image is blank")
                else:
                    # Skip Image creation
                    image = None

            if upload_path and image:
                actual_name = storage_manager.save(upload_path, ContentFile(image))
                actual_file_name = os.path.basename(actual_name)

                if filename != actual_file_name:
                    upload_path = upload_path.replace(filename, actual_file_name)
                url = storage_manager.url(upload_path)
                try:
                    # Optimize the Thumbnail size and resolution
                    _default_thumb_size = settings.THUMBNAIL_SIZE
                    im = Image.open(storage_manager.open(actual_name))
                    centering = kwargs.get("centering", (0.5, 0.5))
                    cover = ImageOps.fit(
                        im, (_default_thumb_size["width"], _default_thumb_size["height"]), centering=centering
                    ).convert("RGB")

                    # Saving the thumb into a temporary directory on file system
                    tmp_location = os.path.abspath(f"{settings.MEDIA_ROOT}/{upload_path}")
                    cover.save(tmp_location, quality="high")

                    with open(tmp_location, "rb+") as img:
                        # Saving the img via storage manager
                        storage_manager.save(storage_manager.path(upload_path), img)

                    # If we use a remote storage, the local img is deleted
                    if tmp_location != storage_manager.path(upload_path):
                        os.remove(tmp_location)
                except Exception as e:
                    logger.exception(e)

                # check whether it is an URI or not
                parsed = urlsplit(url)
                if not parsed.netloc:
                    # assuming is a relative path to current site
                    site_url = settings.SITEURL.rstrip("/") if settings.SITEURL.startswith("http") else settings.SITEURL
                    url = urljoin(site_url, url)

                if thumb_size(upload_path) == 0:
                    raise Exception("Generated thumbnail image is zero size")

                # should only have one 'Thumbnail' link
                Link.objects.filter(resource=self, name="Thumbnail").delete()
                obj, _created = Link.objects.get_or_create(
                    resource=self,
                    name="Thumbnail",
                    defaults=dict(
                        url=url,
                        extension="png",
                        mime="image/png",
                        link_type="image",
                    ),
                )
                # Cleaning up the old stuff
                if self.thumbnail_path and storage_manager.exists(self.thumbnail_path):
                    storage_manager.delete(self.thumbnail_path)
                # Store the new url and path
                self.thumbnail_url = url
                self.thumbnail_path = upload_path
                obj.url = url
                obj.save()
                ResourceBase.objects.filter(id=self.id).update(thumbnail_url=url, thumbnail_path=upload_path)
        except Exception as e:
            logger.error(f"Error when generating the thumbnail for resource {self.id}. ({e})")
            try:
                Link.objects.filter(resource=self, name="Thumbnail").delete()
            except Exception as e:
                logger.error(f"Error when generating the thumbnail for resource {self.id}. ({e})")

    def set_missing_info(self):
        """Set default permissions and point of contacts.

        It is mandatory to call it from descendant classes
        but hard to enforce technically via signals or save overriding.
        """
        user = None
        if self.owner:
            user = self.owner
        else:
            try:
                user = ResourceBase.objects.admin_contact().user
            except Exception:
                pass

        if user:
            if self.poc is None:
                self.poc = user
            if self.metadata_author is None:
                self.metadata_author = user

        from guardian.models import UserObjectPermission

        logger.debug("Checking for permissions.")
        #  True if every key in the get_all_level_info dict is empty.
        no_custom_permissions = UserObjectPermission.objects.filter(
            content_type=ContentType.objects.get_for_model(self.get_self_resource()), object_pk=str(self.pk)
        ).exists()

        if not no_custom_permissions:
            logger.debug("There are no permissions for this object, setting default perms.")
            self.set_default_permissions(owner=user)

    def maintenance_frequency_title(self):
        return [v for v in enumerations.UPDATE_FREQUENCIES if v[0] == self.maintenance_frequency][0][1].title()

    def language_title(self):
        return [v for v in enumerations.ALL_LANGUAGES if v[0] == self.language][0][1].title()

<<<<<<< HEAD
    # Contact Roles
=======
    def _set_poc(self, poc):
        # reset any poc assignation to this resource
        ContactRole.objects.filter(role="pointOfContact", resource=self).delete()
        # create the new assignation
        ContactRole.objects.create(role="pointOfContact", resource=self, contact=poc)

    def _get_poc(self):
        try:
            the_poc = ContactRole.objects.get(role="pointOfContact", resource=self).contact
        except ContactRole.DoesNotExist:
            the_poc = None
        return the_poc

    poc = property(_get_poc, _set_poc)

    def _set_metadata_author(self, metadata_author):
        # reset any metadata_author assignation to this resource
        ContactRole.objects.filter(role="author", resource=self).delete()
        # create the new assignation
        ContactRole.objects.create(role="author", resource=self, contact=metadata_author)

    def _get_metadata_author(self):
        try:
            the_ma = ContactRole.objects.get(role="author", resource=self).contact
        except ContactRole.DoesNotExist:
            the_ma = None
        return the_ma
>>>>>>> e440111f

    def add_missing_metadata_author_or_poc(self):
        """
        Set metadata_author and/or point of contact (poc) to a resource when any of them is missing
        """
        if not self.metadata_author:
            self.metadata_author = self.owner
        if not self.poc:
            self.poc = self.owner

    @staticmethod
    def get_multivalue_role_property_names() -> List[str]:
        """ _summary_: returns list of property names for all contact roles able to
            handle multiple profile_users

        Returns:
            _type_: List(str)
            _description: list of names
        """
        return [role.name for role in Roles.get_multivalue_ones()]

    @staticmethod
    def get_multivalue_required_role_property_names() -> List[str]:
        """ _summary_: returns list of property names for all contact roles that are required

      Returns:
          _type_: List(str)
          _description: list of names
        """
        return (
            [
                role.name
                for role in (
                    set(Roles.get_multivalue_ones()) & set(Roles.get_required_ones())
                )
            ]
        )

    # typing not possible due to: from geonode.base.forms import ResourceBaseForm; unable due to circular ...
    def set_contact_roles_from_metadata_edit(self, resource_base_form) -> bool:
        """_summary_: gets a ResourceBaseForm and extracts the Contact Role elements from it

        Args:
            resource_base_form (ResourceBaseForm): ResourceBaseForm with contact roles set

        Returns:
            bool: true if all contact roles could be set, else false
        """
        failed = False
        for role in self.get_multivalue_role_property_names():
            try:
                self.__setattr__(role, resource_base_form.cleaned_data[role])
            except AttributeError:
                logger.warning(f"unable to set contact role {role} for {self} ...")
                failed = True
        return failed

    def __get_contact_role_elements__(self, role: str) -> Optional[List[settings.AUTH_USER_MODEL]]:
        """_summary_: general getter of for all contact roles except owner

        Args:
            role (str): string coresponding to ROLE_VALUES in geonode/people/enumarations, defining which propery is requested
        Returns:
            Optional[List[settings.AUTH_USER_MODEL]]: returns the requested contact role from the database
        """
        try:
            contact_role = ContactRole.objects.filter(
                role=role, resource=self)
            contacts = [cr.contact for cr in contact_role]
        except ContactRole.DoesNotExist:
            contacts = None
        return contacts

    # types allowed as input for Contact role properties
    CONTACT_ROLE_USER_PROFILES_ALLOWED_TYPES = Union[settings.AUTH_USER_MODEL, QuerySet, List[settings.AUTH_USER_MODEL]]

    def __set_contact_role_element__(self, user_profile: CONTACT_ROLE_USER_PROFILES_ALLOWED_TYPES, role: str):
        """_summary_: general setter for all contact roles except owner in resource base

        Args:
            user_profile (CONTACT_ROLE_USER_PROFILES_ALLOWED_TYPES): _description_
            role (str): tring coresponding to ROLE_VALUES in geonode/people/enumarations, defining which propery is to set
        """

        def __create_role__(resource, role: str, user_profile: settings.AUTH_USER_MODEL) -> List[settings.AUTH_USER_MODEL]:
            return ContactRole.objects.create(
                role=role,
                resource=resource,
                contact=user_profile)

        if isinstance(user_profile, QuerySet):
            ContactRole.objects.filter(role=role, resource=self).delete()
            return [__create_role__(self, role, user) for user in user_profile]
        elif isinstance(user_profile, get_user_model()):
            ContactRole.objects.filter(role=role, resource=self).delete()
            return __create_role__(self, role, user_profile)
        elif isinstance(user_profile, list) and all(isinstance(x, get_user_model()) for x in user_profile):
            ContactRole.objects.filter(role=role, resource=self).delete()
            return [__create_role__(self, role, profile) for profile in user_profile]
        else:
            logger.error(f"Bad profile format for role: {role} ...")

    def get_defined_multivalue_contact_roles(self) -> List[Tuple[List[settings.AUTH_USER_MODEL], str]]:
        """ _summary_: Returns all set contact roles of the ressource with additional ROLE_VALUES from geonode.people.enumarations.ROLE_VALUES. Mainly used to generate output xml more easy.

        Returns:
              _type_: List[Tuple[List[people object], roles_label_name]]
              _description: list tuples including two elements: 1. list of people have a certain role. 2. role label
        """
        return {role.label: self.__getattribute__(role.name) for role in Roles.get_multivalue_ones() if self.__getattribute__(role.name)}

    def __get_poc__(self) -> List[settings.AUTH_USER_MODEL]: return self.__get_contact_role_elements__(role="pointOfContact")
    def __set_poc__(self, user_profile): return self.__set_contact_role_element__(user_profile=user_profile, role="pointOfContact")
    poc = property(__get_poc__, __set_poc__)
    @property
    def poc_csv(self): return ','.join(p.get_full_name() or p.username for p in self.poc)

    def _get_metadata_author(self): return self.__get_contact_role_elements__(role="author")
    def _set_metadata_author(self, user_profile): return self.__set_contact_role_element__(user_profile=user_profile, role="author")
    metadata_author = property(_get_metadata_author, _set_metadata_author)
    @property
    def metadata_author_csv(self): return ','.join(p.get_full_name() or p.username for p in self.metadata_author)

    def _get_processor(self): return self.__get_contact_role_elements__(role=Roles.PROCESSOR.name)
    def _set_processor(self, user_profile): return self.__set_contact_role_element__(user_profile=user_profile, role=Roles.PROCESSOR.name)
    processor = property(_get_processor, _set_processor)
    @property
    def processor_csv(self): return ','.join(p.get_full_name() or p.username for p in self.processor)

    def _get_publisher(self): return self.__get_contact_role_elements__(role=Roles.PUBLISHER.name)
    def _set_publisher(self, user_profile): return self.__set_contact_role_element__(user_profile=user_profile, role=Roles.PUBLISHER.name)
    publisher = property(_get_publisher, _set_publisher)
    @property
    def publisher_csv(self): return ','.join(p.get_full_name() or p.username for p in self.publisher)

    def _get_custodian(self): return self.__get_contact_role_elements__(role=Roles.CUSTODIAN.name)
    def _set_custodian(self, user_profile): return self.__set_contact_role_element__(user_profile=user_profile, role=Roles.CUSTODIAN.name)
    custodian = property(_get_custodian, _set_custodian)
    @property
    def custodian_csv(self): return ','.join(p.get_full_name() or p.username for p in self.custodian)

    def _get_distributor(self): return self.__get_contact_role_elements__(role=Roles.DISTRIBUTOR.name)
    def _set_distributor(self, user_profile): return self.__set_contact_role_element__(user_profile=user_profile, role=Roles.DISTRIBUTOR.name)
    distributor = property(_get_distributor, _set_distributor)
    @property
    def distributor_csv(self): return ','.join(p.get_full_name() or p.username for p in self.distributor)

    def _get_resource_user(self): return self.__get_contact_role_elements__(role=Roles.RESOURCE_USER.name)
    def _set_resource_user(self, user_profile): return self.__set_contact_role_element__(user_profile=user_profile, role=Roles.RESOURCE_USER.name)
    resource_user = property(_get_resource_user, _set_resource_user)
    @property
    def resource_user_csv(self): return ','.join(p.get_full_name() or p.username for p in self.resource_user)

    def _get_resource_provider(self): return self.__get_contact_role_elements__(role=Roles.RESOURCE_PROVIDER.name)
    def _set_resource_provider(self, user_profile): return self.__set_contact_role_element__(user_profile=user_profile, role=Roles.RESOURCE_PROVIDER.name)
    resource_provider = property(_get_resource_provider, _set_resource_provider)
    @property
    def resource_provider_csv(self): return ','.join(p.get_full_name() or p.username for p in self.resource_provider)

    def _get_originator(self): return self.__get_contact_role_elements__(role=Roles.ORIGINATOR.name)
    def _set_originator(self, user_profile): return self.__set_contact_role_element__(user_profile=user_profile, role=Roles.ORIGINATOR.name)
    originator = property(_get_originator, _set_originator)
    @property
    def originator_csv(self): return ','.join(p.get_full_name() or p.username for p in self.originator)

    def _get_principal_investigator(self): return self.__get_contact_role_elements__(role=Roles.PRINCIPAL_INVESTIGATOR.name)
    def _set_principal_investigator(self, user_profile): return self.__set_contact_role_element__(user_profile=user_profile, role=Roles.PRINCIPAL_INVESTIGATOR.name)
    principal_investigator = property(_get_principal_investigator, _set_principal_investigator)
    @property
    def principal_investigator_csv(self): return ','.join(p.get_full_name() or p.username for p in self.principal_investigator)


class LinkManager(models.Manager):
    """Helper class to access links grouped by type"""

    def data(self):
        return self.get_queryset().filter(link_type="data")

    def image(self):
        return self.get_queryset().filter(link_type="image")

    def download(self):
        return self.get_queryset().filter(link_type__in=["image", "data", "original"])

    def metadata(self):
        return self.get_queryset().filter(link_type="metadata")

    def original(self):
        return self.get_queryset().filter(link_type="original")

    def ows(self):
        return self.get_queryset().filter(link_type__in=["OGC:WMS", "OGC:WFS", "OGC:WCS"])


class Link(models.Model):
    """Auxiliary model for storing links for resources.

    This helps avoiding the need for runtime lookups
    to the OWS server or the CSW Catalogue.

    There are four types of links:
     * original: For uploaded files (Shapefiles or GeoTIFFs)
     * data: For WFS and WCS links that allow access to raw data
     * image: For WMS and TMS links
     * metadata: For CSW links
     * OGC:WMS: for WMS service links
     * OGC:WFS: for WFS service links
     * OGC:WCS: for WCS service links
    """

    resource = models.ForeignKey(ResourceBase, blank=True, null=True, on_delete=models.CASCADE)
    extension = models.CharField(max_length=255, help_text=_('For example "kml"'))
    link_type = models.CharField(max_length=255, choices=[(x, x) for x in enumerations.LINK_TYPES])
    name = models.CharField(max_length=255, help_text=_('For example "View in Google Earth"'))
    mime = models.CharField(max_length=255, help_text=_('For example "text/xml"'))
    url = models.TextField(max_length=1000)

    objects = LinkManager()

    def __str__(self):
        return f"{self.link_type} link"


class MenuPlaceholder(models.Model):
    name = models.CharField(max_length=255, null=False, blank=False, unique=True)

    def __str__(self):
        return str(self.name)


class Menu(models.Model):
    title = models.CharField(max_length=255, null=False, blank=False)
    placeholder = models.ForeignKey(to="MenuPlaceholder", on_delete=models.CASCADE, null=False)
    order = models.IntegerField(
        null=False,
    )

    def __str__(self):
        return str(self.title)

    class Meta:
        unique_together = (
            ("placeholder", "order"),
            ("placeholder", "title"),
        )
        ordering = ["order"]


class MenuItem(models.Model):
    title = models.CharField(max_length=255, null=False, blank=False)
    menu = models.ForeignKey(to="Menu", null=False, on_delete=models.CASCADE)
    order = models.IntegerField(null=False)
    blank_target = models.BooleanField()
    url = models.CharField(max_length=2000, null=False, blank=False)

    def __eq__(self, other):
        return self.order == other.order

    def __ne__(self, other):
        return self.order != other.order

    def __lt__(self, other):
        return self.order < other.order

    def __le__(self, other):
        return self.order <= other.order

    def __gt__(self, other):
        return self.order > other.order

    def __ge__(self, other):
        return self.order >= other.order

    def __hash__(self):
        return hash(self.url)

    def __str__(self):
        return str(self.title)

    class Meta:
        unique_together = (
            ("menu", "order"),
            ("menu", "title"),
        )
        ordering = ["order"]


class Configuration(SingletonModel):
    """
    A model used for managing the Geonode instance's global configuration,
    without a need for reloading the instance.

    Usage:
    from geonode.base.models import Configuration
    config = Configuration.load()
    """

    read_only = models.BooleanField(default=False)
    maintenance = models.BooleanField(default=False)

    class Meta:
        verbose_name_plural = "Configuration"

    def __str__(self):
        return "Configuration"


class UserGeoLimit(models.Model):
    user = models.ForeignKey(settings.AUTH_USER_MODEL, null=False, blank=False, on_delete=models.CASCADE)
    resource = models.ForeignKey(ResourceBase, null=False, blank=False, on_delete=models.CASCADE)
    wkt = models.TextField(db_column="wkt", blank=True)


class GroupGeoLimit(models.Model):
    group = models.ForeignKey(GroupProfile, null=False, blank=False, on_delete=models.CASCADE)
    resource = models.ForeignKey(ResourceBase, null=False, blank=False, on_delete=models.CASCADE)
    wkt = models.TextField(db_column="wkt", blank=True)


def rating_post_save(instance, *args, **kwargs):
    """
    Used to fill the average rating field on OverallRating change.
    """
    ResourceBase.objects.filter(id=instance.object_id).update(rating=instance.rating)


signals.post_save.connect(rating_post_save, sender=OverallRating)


class ExtraMetadata(models.Model):
    resource = models.ForeignKey(ResourceBase, null=False, blank=False, on_delete=models.CASCADE)
    metadata = JSONField(null=True, default=dict, blank=True)<|MERGE_RESOLUTION|>--- conflicted
+++ resolved
@@ -72,21 +72,10 @@
 from geonode.groups.models import GroupProfile
 from geonode.security.utils import get_visible_resources, get_geoapp_subtypes
 from geonode.security.models import PermissionLevelMixin
-<<<<<<< HEAD
-from geonode.security.permissions import (
-    VIEW_PERMISSIONS,
-    OWNER_PERMISSIONS
-)
-
-from geonode.notifications_helper import (
-    send_notification,
-    get_notification_recipients)
+from geonode.security.permissions import VIEW_PERMISSIONS, OWNER_PERMISSIONS
+
+from geonode.notifications_helper import send_notification, get_notification_recipients
 from geonode.people import Roles
-=======
-from geonode.security.permissions import VIEW_PERMISSIONS, OWNER_PERMISSIONS
-
-from geonode.notifications_helper import send_notification, get_notification_recipients
->>>>>>> e440111f
 from geonode.people.enumerations import ROLE_VALUES
 
 from urllib.parse import urlsplit, urljoin
@@ -107,40 +96,6 @@
         choices=ROLE_VALUES, max_length=255, help_text=_("function performed by the responsible " "party")
     )
 
-<<<<<<< HEAD
-=======
-    def clean(self):
-        """
-        Make sure there is only one poc and author per resource
-        """
-
-        if not hasattr(self, "resource"):
-            # The ModelForm will already raise a Validation error for a missing resource.
-            # Re-raising an empty error here ensures the rest of this method isn't
-            # executed.
-            raise ValidationError("")
-
-        if (self.role == self.resource.poc) or (self.role == self.resource.metadata_author):
-            contacts = self.resource.contacts.filter(contactrole__role=self.role)
-            if contacts.count() == 1:
-                # only allow this if we are updating the same contact
-                if self.contact != contacts.get():
-                    raise ValidationError(f"There can be only one {self.role} for a given resource")
-        if self.contact is None:
-            # verify that any unbound contact is only associated to one
-            # resource
-            bounds = ContactRole.objects.filter(contact=self.contact).count()
-            if bounds > 1:
-                raise ValidationError("There can be one and only one resource linked to an unbound contact" % self.role)
-            elif bounds == 1:
-                # verify that if there was one already, it corresponds to this
-                # instance
-                if ContactRole.objects.filter(contact=self.contact).get().id != self.id:
-                    raise ValidationError(
-                        "There can be one and only one resource linked to an unbound contact" % self.role
-                    )
-
->>>>>>> e440111f
     class Meta:
         unique_together = (("contact", "resource", "role"),)
 
@@ -1653,38 +1608,7 @@
     def language_title(self):
         return [v for v in enumerations.ALL_LANGUAGES if v[0] == self.language][0][1].title()
 
-<<<<<<< HEAD
     # Contact Roles
-=======
-    def _set_poc(self, poc):
-        # reset any poc assignation to this resource
-        ContactRole.objects.filter(role="pointOfContact", resource=self).delete()
-        # create the new assignation
-        ContactRole.objects.create(role="pointOfContact", resource=self, contact=poc)
-
-    def _get_poc(self):
-        try:
-            the_poc = ContactRole.objects.get(role="pointOfContact", resource=self).contact
-        except ContactRole.DoesNotExist:
-            the_poc = None
-        return the_poc
-
-    poc = property(_get_poc, _set_poc)
-
-    def _set_metadata_author(self, metadata_author):
-        # reset any metadata_author assignation to this resource
-        ContactRole.objects.filter(role="author", resource=self).delete()
-        # create the new assignation
-        ContactRole.objects.create(role="author", resource=self, contact=metadata_author)
-
-    def _get_metadata_author(self):
-        try:
-            the_ma = ContactRole.objects.get(role="author", resource=self).contact
-        except ContactRole.DoesNotExist:
-            the_ma = None
-        return the_ma
->>>>>>> e440111f
-
     def add_missing_metadata_author_or_poc(self):
         """
         Set metadata_author and/or point of contact (poc) to a resource when any of them is missing
@@ -1696,7 +1620,7 @@
 
     @staticmethod
     def get_multivalue_role_property_names() -> List[str]:
-        """ _summary_: returns list of property names for all contact roles able to
+        """_summary_: returns list of property names for all contact roles able to
             handle multiple profile_users
 
         Returns:
@@ -1707,20 +1631,13 @@
 
     @staticmethod
     def get_multivalue_required_role_property_names() -> List[str]:
-        """ _summary_: returns list of property names for all contact roles that are required
-
-      Returns:
-          _type_: List(str)
-          _description: list of names
-        """
-        return (
-            [
-                role.name
-                for role in (
-                    set(Roles.get_multivalue_ones()) & set(Roles.get_required_ones())
-                )
-            ]
-        )
+        """_summary_: returns list of property names for all contact roles that are required
+
+        Returns:
+            _type_: List(str)
+            _description: list of names
+        """
+        return [role.name for role in (set(Roles.get_multivalue_ones()) & set(Roles.get_required_ones()))]
 
     # typing not possible due to: from geonode.base.forms import ResourceBaseForm; unable due to circular ...
     def set_contact_roles_from_metadata_edit(self, resource_base_form) -> bool:
@@ -1750,8 +1667,7 @@
             Optional[List[settings.AUTH_USER_MODEL]]: returns the requested contact role from the database
         """
         try:
-            contact_role = ContactRole.objects.filter(
-                role=role, resource=self)
+            contact_role = ContactRole.objects.filter(role=role, resource=self)
             contacts = [cr.contact for cr in contact_role]
         except ContactRole.DoesNotExist:
             contacts = None
@@ -1768,11 +1684,10 @@
             role (str): tring coresponding to ROLE_VALUES in geonode/people/enumarations, defining which propery is to set
         """
 
-        def __create_role__(resource, role: str, user_profile: settings.AUTH_USER_MODEL) -> List[settings.AUTH_USER_MODEL]:
-            return ContactRole.objects.create(
-                role=role,
-                resource=resource,
-                contact=user_profile)
+        def __create_role__(
+            resource, role: str, user_profile: settings.AUTH_USER_MODEL
+        ) -> List[settings.AUTH_USER_MODEL]:
+            return ContactRole.objects.create(role=role, resource=resource, contact=user_profile)
 
         if isinstance(user_profile, QuerySet):
             ContactRole.objects.filter(role=role, resource=self).delete()
@@ -1787,73 +1702,137 @@
             logger.error(f"Bad profile format for role: {role} ...")
 
     def get_defined_multivalue_contact_roles(self) -> List[Tuple[List[settings.AUTH_USER_MODEL], str]]:
-        """ _summary_: Returns all set contact roles of the ressource with additional ROLE_VALUES from geonode.people.enumarations.ROLE_VALUES. Mainly used to generate output xml more easy.
+        """_summary_: Returns all set contact roles of the ressource with additional ROLE_VALUES from geonode.people.enumarations.ROLE_VALUES. Mainly used to generate output xml more easy.
 
         Returns:
               _type_: List[Tuple[List[people object], roles_label_name]]
               _description: list tuples including two elements: 1. list of people have a certain role. 2. role label
         """
-        return {role.label: self.__getattribute__(role.name) for role in Roles.get_multivalue_ones() if self.__getattribute__(role.name)}
-
-    def __get_poc__(self) -> List[settings.AUTH_USER_MODEL]: return self.__get_contact_role_elements__(role="pointOfContact")
-    def __set_poc__(self, user_profile): return self.__set_contact_role_element__(user_profile=user_profile, role="pointOfContact")
+        return {
+            role.label: self.__getattribute__(role.name)
+            for role in Roles.get_multivalue_ones()
+            if self.__getattribute__(role.name)
+        }
+
+    def __get_poc__(self) -> List[settings.AUTH_USER_MODEL]:
+        return self.__get_contact_role_elements__(role="pointOfContact")
+
+    def __set_poc__(self, user_profile):
+        return self.__set_contact_role_element__(user_profile=user_profile, role="pointOfContact")
+
     poc = property(__get_poc__, __set_poc__)
-    @property
-    def poc_csv(self): return ','.join(p.get_full_name() or p.username for p in self.poc)
-
-    def _get_metadata_author(self): return self.__get_contact_role_elements__(role="author")
-    def _set_metadata_author(self, user_profile): return self.__set_contact_role_element__(user_profile=user_profile, role="author")
+
+    @property
+    def poc_csv(self):
+        return ",".join(p.get_full_name() or p.username for p in self.poc)
+
+    def _get_metadata_author(self):
+        return self.__get_contact_role_elements__(role="author")
+
+    def _set_metadata_author(self, user_profile):
+        return self.__set_contact_role_element__(user_profile=user_profile, role="author")
+
     metadata_author = property(_get_metadata_author, _set_metadata_author)
-    @property
-    def metadata_author_csv(self): return ','.join(p.get_full_name() or p.username for p in self.metadata_author)
-
-    def _get_processor(self): return self.__get_contact_role_elements__(role=Roles.PROCESSOR.name)
-    def _set_processor(self, user_profile): return self.__set_contact_role_element__(user_profile=user_profile, role=Roles.PROCESSOR.name)
+
+    @property
+    def metadata_author_csv(self):
+        return ",".join(p.get_full_name() or p.username for p in self.metadata_author)
+
+    def _get_processor(self):
+        return self.__get_contact_role_elements__(role=Roles.PROCESSOR.name)
+
+    def _set_processor(self, user_profile):
+        return self.__set_contact_role_element__(user_profile=user_profile, role=Roles.PROCESSOR.name)
+
     processor = property(_get_processor, _set_processor)
-    @property
-    def processor_csv(self): return ','.join(p.get_full_name() or p.username for p in self.processor)
-
-    def _get_publisher(self): return self.__get_contact_role_elements__(role=Roles.PUBLISHER.name)
-    def _set_publisher(self, user_profile): return self.__set_contact_role_element__(user_profile=user_profile, role=Roles.PUBLISHER.name)
+
+    @property
+    def processor_csv(self):
+        return ",".join(p.get_full_name() or p.username for p in self.processor)
+
+    def _get_publisher(self):
+        return self.__get_contact_role_elements__(role=Roles.PUBLISHER.name)
+
+    def _set_publisher(self, user_profile):
+        return self.__set_contact_role_element__(user_profile=user_profile, role=Roles.PUBLISHER.name)
+
     publisher = property(_get_publisher, _set_publisher)
-    @property
-    def publisher_csv(self): return ','.join(p.get_full_name() or p.username for p in self.publisher)
-
-    def _get_custodian(self): return self.__get_contact_role_elements__(role=Roles.CUSTODIAN.name)
-    def _set_custodian(self, user_profile): return self.__set_contact_role_element__(user_profile=user_profile, role=Roles.CUSTODIAN.name)
+
+    @property
+    def publisher_csv(self):
+        return ",".join(p.get_full_name() or p.username for p in self.publisher)
+
+    def _get_custodian(self):
+        return self.__get_contact_role_elements__(role=Roles.CUSTODIAN.name)
+
+    def _set_custodian(self, user_profile):
+        return self.__set_contact_role_element__(user_profile=user_profile, role=Roles.CUSTODIAN.name)
+
     custodian = property(_get_custodian, _set_custodian)
-    @property
-    def custodian_csv(self): return ','.join(p.get_full_name() or p.username for p in self.custodian)
-
-    def _get_distributor(self): return self.__get_contact_role_elements__(role=Roles.DISTRIBUTOR.name)
-    def _set_distributor(self, user_profile): return self.__set_contact_role_element__(user_profile=user_profile, role=Roles.DISTRIBUTOR.name)
+
+    @property
+    def custodian_csv(self):
+        return ",".join(p.get_full_name() or p.username for p in self.custodian)
+
+    def _get_distributor(self):
+        return self.__get_contact_role_elements__(role=Roles.DISTRIBUTOR.name)
+
+    def _set_distributor(self, user_profile):
+        return self.__set_contact_role_element__(user_profile=user_profile, role=Roles.DISTRIBUTOR.name)
+
     distributor = property(_get_distributor, _set_distributor)
-    @property
-    def distributor_csv(self): return ','.join(p.get_full_name() or p.username for p in self.distributor)
-
-    def _get_resource_user(self): return self.__get_contact_role_elements__(role=Roles.RESOURCE_USER.name)
-    def _set_resource_user(self, user_profile): return self.__set_contact_role_element__(user_profile=user_profile, role=Roles.RESOURCE_USER.name)
+
+    @property
+    def distributor_csv(self):
+        return ",".join(p.get_full_name() or p.username for p in self.distributor)
+
+    def _get_resource_user(self):
+        return self.__get_contact_role_elements__(role=Roles.RESOURCE_USER.name)
+
+    def _set_resource_user(self, user_profile):
+        return self.__set_contact_role_element__(user_profile=user_profile, role=Roles.RESOURCE_USER.name)
+
     resource_user = property(_get_resource_user, _set_resource_user)
-    @property
-    def resource_user_csv(self): return ','.join(p.get_full_name() or p.username for p in self.resource_user)
-
-    def _get_resource_provider(self): return self.__get_contact_role_elements__(role=Roles.RESOURCE_PROVIDER.name)
-    def _set_resource_provider(self, user_profile): return self.__set_contact_role_element__(user_profile=user_profile, role=Roles.RESOURCE_PROVIDER.name)
+
+    @property
+    def resource_user_csv(self):
+        return ",".join(p.get_full_name() or p.username for p in self.resource_user)
+
+    def _get_resource_provider(self):
+        return self.__get_contact_role_elements__(role=Roles.RESOURCE_PROVIDER.name)
+
+    def _set_resource_provider(self, user_profile):
+        return self.__set_contact_role_element__(user_profile=user_profile, role=Roles.RESOURCE_PROVIDER.name)
+
     resource_provider = property(_get_resource_provider, _set_resource_provider)
-    @property
-    def resource_provider_csv(self): return ','.join(p.get_full_name() or p.username for p in self.resource_provider)
-
-    def _get_originator(self): return self.__get_contact_role_elements__(role=Roles.ORIGINATOR.name)
-    def _set_originator(self, user_profile): return self.__set_contact_role_element__(user_profile=user_profile, role=Roles.ORIGINATOR.name)
+
+    @property
+    def resource_provider_csv(self):
+        return ",".join(p.get_full_name() or p.username for p in self.resource_provider)
+
+    def _get_originator(self):
+        return self.__get_contact_role_elements__(role=Roles.ORIGINATOR.name)
+
+    def _set_originator(self, user_profile):
+        return self.__set_contact_role_element__(user_profile=user_profile, role=Roles.ORIGINATOR.name)
+
     originator = property(_get_originator, _set_originator)
-    @property
-    def originator_csv(self): return ','.join(p.get_full_name() or p.username for p in self.originator)
-
-    def _get_principal_investigator(self): return self.__get_contact_role_elements__(role=Roles.PRINCIPAL_INVESTIGATOR.name)
-    def _set_principal_investigator(self, user_profile): return self.__set_contact_role_element__(user_profile=user_profile, role=Roles.PRINCIPAL_INVESTIGATOR.name)
+
+    @property
+    def originator_csv(self):
+        return ",".join(p.get_full_name() or p.username for p in self.originator)
+
+    def _get_principal_investigator(self):
+        return self.__get_contact_role_elements__(role=Roles.PRINCIPAL_INVESTIGATOR.name)
+
+    def _set_principal_investigator(self, user_profile):
+        return self.__set_contact_role_element__(user_profile=user_profile, role=Roles.PRINCIPAL_INVESTIGATOR.name)
+
     principal_investigator = property(_get_principal_investigator, _set_principal_investigator)
-    @property
-    def principal_investigator_csv(self): return ','.join(p.get_full_name() or p.username for p in self.principal_investigator)
+
+    @property
+    def principal_investigator_csv(self):
+        return ",".join(p.get_full_name() or p.username for p in self.principal_investigator)
 
 
 class LinkManager(models.Manager):
