#########################################################################
#
# Copyright (C) 2016 OSGeo
#
# This program is free software: you can redistribute it and/or modify
# it under the terms of the GNU General Public License as published by
# the Free Software Foundation, either version 3 of the License, or
# (at your option) any later version.
#
# This program is distributed in the hope that it will be useful,
# but WITHOUT ANY WARRANTY; without even the implied warranty of
# MERCHANTABILITY or FITNESS FOR A PARTICULAR PURPOSE. See the
# GNU General Public License for more details.
#
# You should have received a copy of the GNU General Public License
# along with this program. If not, see <http://www.gnu.org/licenses/>.
#
#########################################################################
import re
import html
import json
import logging

from django.db.models.query import QuerySet
from bootstrap3_datetime.widgets import DateTimePicker
from dal import autocomplete
import dal.forward
from django import forms
from django.conf import settings
from django.contrib.auth import get_user_model
from django.contrib.auth.models import Group
from django.core import validators
from django.db.models import Prefetch, Q
from django.forms import models
from django.forms.fields import ChoiceField, MultipleChoiceField
from django.forms.utils import flatatt
from django.utils.encoding import force_text
from django.utils.html import format_html
from django.utils.safestring import mark_safe
from django.utils.translation import ugettext as _
from modeltranslation.forms import TranslationModelForm
from taggit.forms import TagField
from tinymce.widgets import TinyMCE
from django.contrib.admin.utils import flatten
from django.utils.translation import get_language

from geonode.base.enumerations import ALL_LANGUAGES
from geonode.base.models import (
    HierarchicalKeyword,
    License,
    LinkedResource,
    Region,
    ResourceBase,
    Thesaurus,
    ThesaurusKeyword,
    ThesaurusKeywordLabel,
    ThesaurusLabel,
    TopicCategory,
)
from geonode.base.widgets import TaggitSelect2Custom, TaggitProfileSelect2Custom
from geonode.base.fields import MultiThesauriField
from geonode.documents.models import Document
from geonode.layers.models import Dataset
from geonode.base.utils import validate_extra_metadata, remove_country_from_languagecode
from geonode.people import Roles

logger = logging.getLogger(__name__)


def get_tree_data():
    def rectree(parent, path):
        children_list_of_tuples = list()
        c = Region.objects.filter(parent=parent)
        for child in c:
            children_list_of_tuples.append(tuple((path + parent.name, tuple((child.id, child.name)))))
            childrens = rectree(child, f"{parent.name}/")
            if childrens:
                children_list_of_tuples.extend(childrens)

        return children_list_of_tuples

    data = list()
    try:
        t = Region.objects.filter(Q(level=0) | Q(parent=None))
        for toplevel in t:
            data.append(tuple((toplevel.id, toplevel.name)))
            childrens = rectree(toplevel, "")
            if childrens:
                data.append(tuple((toplevel.name, childrens)))
    except Exception:
        pass

    return tuple(data)


class AdvancedModelChoiceIterator(models.ModelChoiceIterator):
    def choice(self, obj):
        return (self.field.prepare_value(obj), self.field.label_from_instance(obj), obj)


class CategoryChoiceField(forms.ModelChoiceField):
    def _get_choices(self):
        if hasattr(self, "_choices"):
            return self._choices

        return AdvancedModelChoiceIterator(self)

    choices = property(_get_choices, ChoiceField._set_choices)

    def label_from_instance(self, obj):
        return (
            '<i class="fa ' + obj.fa_class + ' fa-2x unchecked"></i>'
            '<i class="fa ' + obj.fa_class + ' fa-2x checked"></i>'
            '<span class="has-popover" data-container="body" data-toggle="popover" data-placement="top" '
            'data-content="' + obj.description + '" trigger="hover">'
            "<br/><strong>" + obj.gn_description + "</strong></span>"
        )


class RegionsMultipleChoiceField(forms.MultipleChoiceField):
    def validate(self, value):
        """
        Validates that the input is a list or tuple.
        """
        if self.required and not value:
            raise forms.ValidationError(self.error_messages["required"], code="required")


class RegionsSelect(forms.Select):
    allow_multiple_selected = True

    def render(self, name, value, attrs=None, renderer=None):
        if value is None:
            value = []
        final_attrs = self.build_attrs(attrs)
        final_attrs["name"] = name
        output = [format_html('<select multiple="multiple"{}>', flatatt(final_attrs))]
        options = self.render_options(value)
        if options:
            output.append(options)
        output.append("</select>")
        return mark_safe("\n".join(output))

    def value_from_datadict(self, data, files, name):
        try:
            getter = data.getlist
        except AttributeError:
            getter = data.get
        return getter(name)

    def render_option_value(self, selected_choices, option_value, option_label, data_section=None):
        if option_value is None:
            option_value = ""
        option_value = force_text(option_value)
        if option_value in selected_choices:
            selected_html = mark_safe(" selected")
            if not self.allow_multiple_selected:
                # Only allow for a single selection.
                selected_choices.remove(option_value)
        else:
            selected_html = ""

        label = force_text(option_label)

        if data_section is None:
            data_section = ""
        else:
            data_section = force_text(data_section)
            if "/" in data_section:
                label = format_html("{} [{}]", label, data_section.rsplit("/", 1)[1])

        return format_html(
            '<option data-section="{}" value="{}"{}>{}</option>', data_section, option_value, selected_html, label
        )

    def render_options(self, selected_choices):
        # Normalize to strings.
        def _region_id_from_choice(choice):
            if isinstance(choice, int) or (isinstance(choice, str) and choice.isdigit()):
                return int(choice)
            else:
                return choice.id

        selected_choices = {force_text(_region_id_from_choice(v)) for v in selected_choices}
        output = []

        output.append(format_html('<optgroup label="{}">', "Global"))
        for option_value, option_label in self.choices:
            if not isinstance(option_label, (list, tuple)) and isinstance(option_label, str):
                output.append(self.render_option_value(selected_choices, option_value, option_label))
        output.append("</optgroup>")

        for option_value, option_label in self.choices:
            if isinstance(option_label, (list, tuple)) and not isinstance(option_label, str):
                output.append(format_html('<optgroup label="{}">', force_text(option_value)))
                for option in option_label:
                    if isinstance(option, (list, tuple)) and not isinstance(option, str):
                        if isinstance(option[1][0], (list, tuple)) and not isinstance(option[1][0], str):
                            for option_child in option[1][0]:
                                output.append(
                                    self.render_option_value(
                                        selected_choices, *option_child, data_section=force_text(option[1][0][0])
                                    )
                                )
                        else:
                            output.append(
                                self.render_option_value(
                                    selected_choices, *option[1], data_section=force_text(option[0])
                                )
                            )
                    else:
                        output.append(
                            self.render_option_value(selected_choices, *option, data_section=force_text(option_value))
                        )
                output.append("</optgroup>")

        return "\n".join(output)


class CategoryForm(forms.Form):
    category_choice_field = CategoryChoiceField(
        required=False,
        label=f"*{_('Category')}",
        empty_label=None,
        queryset=TopicCategory.objects.filter(is_choice=True).extra(order_by=["description"]),
    )

    def clean(self):
        cleaned_data = self.data
        ccf_data = cleaned_data.get("category_choice_field")
        category_mandatory = getattr(settings, "TOPICCATEGORY_MANDATORY", False)
        if category_mandatory and not ccf_data:
            msg = _("Category is required.")
            self._errors = self.error_class([msg])

        # Always return the full collection of cleaned data.
        return cleaned_data


class TKeywordForm(forms.ModelForm):
    prefix = "tkeywords"

    class Meta:
        model = Document
        fields = ["tkeywords"]

    tkeywords = MultiThesauriField(
        queryset=ThesaurusKeyword.objects.prefetch_related(
            Prefetch("keyword", queryset=ThesaurusKeywordLabel.objects.filter(lang="en"))
        ),
        widget=autocomplete.ModelSelect2Multiple(
            url="thesaurus_autocomplete",
        ),
        label=_("Keywords from Thesaurus"),
        required=False,
        help_text=_(
            "List of keywords from Thesaurus",
        ),
    )


THESAURUS_RESULT_LIST_SEPERATOR = ("", "-------")


class ThesaurusAvailableForm(forms.Form):
    # seperator at beginning of thesaurus search result and between
    # results found in local language and alt label

    def __init__(self, *args, **kwargs):
        super().__init__(*args, **kwargs)
        lang = get_language()
        for item in Thesaurus.objects.all().order_by("order", "id"):
            tname = self._get_thesauro_title_label(item, lang)
            if item.card_max == 0:
                continue
            elif item.card_max == 1 and item.card_min == 0:
                self.fields[f"{item.id}"] = self._define_choicefield(item, False, tname, lang)
            elif item.card_max == 1 and item.card_min == 1:
                self.fields[f"{item.id}"] = self._define_choicefield(item, True, tname, lang)
            elif item.card_max == -1 and item.card_min == 0:
                self.fields[f"{item.id}"] = self._define_multifield(item, False, tname, lang)
            elif item.card_max == -1 and item.card_min == 1:
                self.fields[f"{item.id}"] = self._define_multifield(item, True, tname, lang)

    def cleanx(self, x):
        cleaned_values = []
        for key, value in x.items():
            if isinstance(value, QuerySet):
                for y in value:
                    cleaned_values.append(y.id)
            elif value:
                cleaned_values.append(value)
        return ThesaurusKeyword.objects.filter(id__in=flatten(cleaned_values))

    def _define_multifield(self, item, required, tname, lang):
        return MultipleChoiceField(
            choices=self._get_thesauro_keyword_label(item, lang),
            widget=autocomplete.Select2Multiple(
                url=f"/base/thesaurus_available/?sysid={item.id}&lang={lang}",
                attrs={"class": "treq" if required else ""},
            ),
            label=f"{tname}",
            required=False,
        )

    def _define_choicefield(self, item, required, tname, lang):
        return models.ChoiceField(
            label=f"{tname}",
            required=False,
            widget=forms.Select(attrs={"class": "treq" if required else ""}),
            choices=self._get_thesauro_keyword_label(item, lang),
        )

    @staticmethod
    def _get_thesauro_keyword_label(item, lang):
        keyword_id_for_given_thesaurus = ThesaurusKeyword.objects.filter(thesaurus_id=item)

        # try find results found for given language e.g. (en-us) if no results found remove country code from language to (en) and try again
        qs_keyword_ids = ThesaurusKeywordLabel.objects.filter(
            lang=lang, keyword_id__in=keyword_id_for_given_thesaurus
        ).values("keyword_id")
        if len(qs_keyword_ids) == 0:
            lang = remove_country_from_languagecode(lang)
            qs_keyword_ids = ThesaurusKeywordLabel.objects.filter(
                lang=lang, keyword_id__in=keyword_id_for_given_thesaurus
            ).values("keyword_id")

        not_qs_ids = (
            ThesaurusKeywordLabel.objects.exclude(keyword_id__in=qs_keyword_ids)
            .order_by("keyword_id")
            .distinct("keyword_id")
            .values("keyword_id")
        )

        qs_local = list(
            ThesaurusKeywordLabel.objects.filter(lang=lang, keyword_id__in=keyword_id_for_given_thesaurus).values_list(
                "keyword_id", "label"
            )
        )
        qs_non_local = list(keyword_id_for_given_thesaurus.filter(id__in=not_qs_ids).values_list("id", "alt_label"))

        return [THESAURUS_RESULT_LIST_SEPERATOR] + qs_local + [THESAURUS_RESULT_LIST_SEPERATOR] + qs_non_local

    @staticmethod
    def _get_thesauro_title_label(item, lang):
        tname = ThesaurusLabel.objects.values_list("label", flat=True).filter(thesaurus=item).filter(lang=lang)
        if not tname:
            return Thesaurus.objects.get(id=item.id).title
        return tname.first()


<<<<<<< HEAD
class ContactRoleMultipleChoiceField(forms.ModelMultipleChoiceField):
    def clean(self, value) -> QuerySet:
        try:
            users = get_user_model().objects.filter(username__in=value)
        except TypeError:
            # value of not supported type ...
            raise forms.ValidationError(_("Something went wrong in finding the profile(s) in a contact role form ..."))
        return users
=======
class LinkedResourceForm(forms.ModelForm):
    linked_resources = forms.ModelMultipleChoiceField(
        label=_("Related resources"),
        required=False,
        queryset=None,
        widget=autocomplete.ModelSelect2Multiple(url="autocomplete_linked_resource"),
    )

    def __init__(self, *args, **kwargs):
        super().__init__(*args, **kwargs)

        # this is used to automatically validate the POSTed back values
        self.fields["linked_resources"].queryset = ResourceBase.objects.exclude(pk=self.instance.id)
        # these are the LinkedResource already linked to this resource
        self.fields["linked_resources"].initial = LinkedResource.get_target_ids(self.instance).all()
        # this is used by the autocomplete view to exclude current resource
        self.fields["linked_resources"].widget.forward.append(
            dal.forward.Const(
                self.instance.id,
                "exclude",
            )
        )

    class Meta:
        model = ResourceBase
        fields = ["linked_resources"]

    def save_linked_resources(self, links_field="linked_resources"):
        # create and fetch desired links
        target_ids = []
        for res in self.cleaned_data[links_field]:
            LinkedResource.objects.get_or_create(source=self.instance, target=res, internal=False)
            target_ids.append(res.pk)

        # delete remaining links
        (
            LinkedResource.objects.filter(source_id=self.instance.id, internal=False)
            .exclude(target_id__in=target_ids)
            .delete()
        )
>>>>>>> 9ca2f13a


class ResourceBaseDateTimePicker(DateTimePicker):
    def build_attrs(self, base_attrs=None, extra_attrs=None, **kwargs):
        "Helper function for building an attribute dictionary."
        if extra_attrs:
            base_attrs.update(extra_attrs)
        base_attrs.update(kwargs)
        return super().build_attrs(base_attrs)
        # return base_attrs


class ResourceBaseForm(TranslationModelForm, LinkedResourceForm):

    """Base form for metadata, should be inherited by childres classes of ResourceBase"""

    abstract = forms.CharField(label=_("Abstract"), required=False, widget=TinyMCE())

    purpose = forms.CharField(label=_("Purpose"), required=False, widget=TinyMCE())

    constraints_other = forms.CharField(label=_("Other constraints"), required=False, widget=TinyMCE())

    supplemental_information = forms.CharField(label=_("Supplemental information"), required=False, widget=TinyMCE())

    ptype = forms.CharField(required=False)
    sourcetype = forms.CharField(required=False)

    data_quality_statement = forms.CharField(label=_("Data quality statement"), required=False, widget=TinyMCE())

    owner = forms.ModelChoiceField(
        empty_label=_(Roles.OWNER.label),
        label=_(Roles.OWNER.label),
        required=True,
        queryset=get_user_model().objects.exclude(username="AnonymousUser"),
        widget=autocomplete.ModelSelect2(url="autocomplete_profile"),
    )

    date = forms.DateTimeField(
        label=_("Date"),
        localize=True,
        input_formats=["%Y-%m-%d %H:%M %p"],
        widget=ResourceBaseDateTimePicker(options={"format": "YYYY-MM-DD HH:mm a"}),
    )

    temporal_extent_start = forms.DateTimeField(
        label=_("temporal extent start"),
        required=False,
        localize=True,
        input_formats=["%Y-%m-%d %H:%M %p"],
        widget=ResourceBaseDateTimePicker(options={"format": "YYYY-MM-DD HH:mm a"}),
    )

    temporal_extent_end = forms.DateTimeField(
        label=_("temporal extent end"),
        required=False,
        localize=True,
        input_formats=["%Y-%m-%d %H:%M %p"],
        widget=ResourceBaseDateTimePicker(options={"format": "YYYY-MM-DD HH:mm a"}),
    )

    metadata_author = ContactRoleMultipleChoiceField(
        label=_(Roles.METADATA_AUTHOR.label),
        required=Roles.METADATA_AUTHOR.is_required,
        queryset=get_user_model().objects.exclude(username="AnonymousUser"),
        widget=TaggitProfileSelect2Custom(url="autocomplete_profile"),
    )

    processor = ContactRoleMultipleChoiceField(
        label=_(Roles.PROCESSOR.label),
        required=Roles.PROCESSOR.is_required,
        queryset=get_user_model().objects.exclude(username="AnonymousUser"),
        widget=TaggitProfileSelect2Custom(url="autocomplete_profile"),
    )

    publisher = ContactRoleMultipleChoiceField(
        label=_(Roles.PUBLISHER.label),
        required=Roles.PUBLISHER.is_required,
        queryset=get_user_model().objects.exclude(username="AnonymousUser"),
        widget=TaggitProfileSelect2Custom(url="autocomplete_profile"),
    )

    custodian = ContactRoleMultipleChoiceField(
        label=_(Roles.CUSTODIAN.label),
        required=Roles.CUSTODIAN.is_required,
        queryset=get_user_model().objects.exclude(username="AnonymousUser"),
        widget=TaggitProfileSelect2Custom(url="autocomplete_profile"),
    )

    poc = ContactRoleMultipleChoiceField(
        label=_(Roles.POC.label),
        required=Roles.POC.is_required,
        queryset=get_user_model().objects.exclude(username="AnonymousUser"),
        widget=TaggitProfileSelect2Custom(url="autocomplete_profile"),
    )

    distributor = ContactRoleMultipleChoiceField(
        label=_(Roles.DISTRIBUTOR.label),
        required=Roles.DISTRIBUTOR.is_required,
        queryset=get_user_model().objects.exclude(username="AnonymousUser"),
        widget=TaggitProfileSelect2Custom(url="autocomplete_profile"),
    )

    resource_user = ContactRoleMultipleChoiceField(
        label=_(Roles.RESOURCE_USER.label),
        required=Roles.RESOURCE_USER.is_required,
        queryset=get_user_model().objects.exclude(username="AnonymousUser"),
        widget=TaggitProfileSelect2Custom(url="autocomplete_profile"),
    )

    resource_provider = ContactRoleMultipleChoiceField(
        label=_(Roles.RESOURCE_PROVIDER.label),
        required=Roles.RESOURCE_PROVIDER.is_required,
        queryset=get_user_model().objects.exclude(username="AnonymousUser"),
        widget=TaggitProfileSelect2Custom(url="autocomplete_profile"),
    )

    originator = ContactRoleMultipleChoiceField(
        label=_(Roles.ORIGINATOR.label),
        required=Roles.ORIGINATOR.is_required,
        queryset=get_user_model().objects.exclude(username="AnonymousUser"),
        widget=TaggitProfileSelect2Custom(url="autocomplete_profile"),
    )

    principal_investigator = ContactRoleMultipleChoiceField(
        label=_(Roles.PRINCIPAL_INVESTIGATOR.label),
        required=Roles.PRINCIPAL_INVESTIGATOR.is_required,
        queryset=get_user_model().objects.exclude(username="AnonymousUser"),
        widget=TaggitProfileSelect2Custom(url="autocomplete_profile"),
    )

    keywords = TagField(
        label=_("Free-text Keywords"),
        required=False,
        help_text=_("A space or comma-separated list of keywords. Use the widget to select from Hierarchical tree."),
        # widget=TreeWidget(url='autocomplete_hierachical_keyword'), #Needs updating to work with select2
        widget=TaggitSelect2Custom(url="autocomplete_hierachical_keyword"),
    )

    regions = RegionsMultipleChoiceField(label=_("Regions"), required=False, widget=RegionsSelect)

    regions.widget.attrs = {"size": 20}

    extra_metadata = forms.CharField(
        required=False,
        widget=forms.Textarea,
        help_text=_(
            'Additional metadata, must be in format [\
                {"metadata_key": "metadata_value"},\
                {"metadata_key": "metadata_value"} \
            ]'
        ),
    )

    def __init__(self, *args, **kwargs):
        self.user = kwargs.pop("user", None)
        super().__init__(*args, **kwargs)
        self.fields["regions"].choices = get_tree_data()
        self.can_change_perms = self.user and self.user.has_perm(
            "change_resourcebase_permissions", self.instance.get_self_resource()
        )
        if self.instance and self.instance.id and self.instance.metadata.exists():
            self.fields["extra_metadata"].initial = [x.metadata for x in self.instance.metadata.all()]

        for field in self.fields:
            if field == "featured" and self.user and not self.user.is_superuser:
                self.fields[field].disabled = True
            help_text = self.fields[field].help_text
            if help_text != "":
                self.fields[field].widget.attrs.update(
                    {
                        "class": "has-popover",
                        "data-content": help_text,
                        "data-placement": "right",
                        "data-container": "body",
                        "data-html": "true",
                    }
                )

            if field in ["owner"] and not self.can_change_perms:
                self.fields[field].disabled = True

    def disable_keywords_widget_for_non_superuser(self, user):
        if settings.FREETEXT_KEYWORDS_READONLY and not user.is_superuser:
            self["keywords"].field.disabled = True

    def clean_keywords(self):
        keywords = self.cleaned_data["keywords"]
        _unsescaped_kwds = []
        for k in keywords:
            _k = ("%s" % re.sub(r"%([A-Z0-9]{2})", r"&#x\g<1>;", k.strip())).split(",")
            if not isinstance(_k, str):
                for _kk in [html.unescape(x.strip()) for x in _k]:
                    # Simulate JS Unescape
                    _kk = (
                        _kk.replace("%u", r"\u")
                        .encode("unicode-escape")
                        .replace(b"\\\\u", b"\\u")
                        .decode("unicode-escape")
                        if "%u" in _kk
                        else _kk
                    )
                    _hk = HierarchicalKeyword.objects.filter(name__iexact=f"{_kk.strip()}")
                    if _hk and len(_hk) > 0:
                        _unsescaped_kwds.append(str(_hk[0]))
                    else:
                        _unsescaped_kwds.append(str(_kk))
            else:
                _hk = HierarchicalKeyword.objects.filter(name__iexact=_k.strip())
                if _hk and len(_hk) > 0:
                    _unsescaped_kwds.append(str(_hk[0]))
                else:
                    _unsescaped_kwds.append(str(_k))
        return _unsescaped_kwds

    def clean_title(self):
        title = self.cleaned_data.get("title", None)
        if title:
            title = title.replace(",", "_")
        return title

    def clean_extra_metadata(self):
        cleaned_data = self.cleaned_data.get("extra_metadata", [])
        return json.dumps(validate_extra_metadata(cleaned_data, self.instance), indent=4)

    class Meta:
        exclude = (
            "contacts",
            "name",
            "uuid",
            "bbox_polygon",
            "ll_bbox_polygon",
            "srid",
            "category",
            "csw_typename",
            "csw_schema",
            "csw_mdsource",
            "csw_type",
            "csw_wkt_geometry",
            "metadata_uploaded",
            "metadata_xml",
            "csw_anytext",
            "popular_count",
            "share_count",
            "thumbnail",
            "charset",
            "rating",
            "detail_url",
            "tkeywords",
            "users_geolimits",
            "groups_geolimits",
            "dirty_state",
            "state",
            "blob",
            "files",
            "was_approved",
            "was_published",
        )


class ValuesListField(forms.Field):
    def to_python(self, value):
        if value in validators.EMPTY_VALUES:
            return []

        value = [item.strip() for item in value.split(",") if item.strip()]

        return value

    def clean(self, value):
        value = self.to_python(value)
        self.validate(value)
        self.run_validators(value)
        return value


class BatchEditForm(forms.Form):
    LANGUAGES = (("", "--------"),) + ALL_LANGUAGES
    group = forms.ModelChoiceField(label=_("Group"), queryset=Group.objects.all(), required=False)
    owner = forms.ModelChoiceField(label=_("Owner"), queryset=get_user_model().objects.all(), required=False)
    category = forms.ModelChoiceField(label=_("Category"), queryset=TopicCategory.objects.all(), required=False)
    license = forms.ModelChoiceField(label=_("License"), queryset=License.objects.all(), required=False)
    regions = forms.ModelChoiceField(label=_("Regions"), queryset=Region.objects.all(), required=False)
    date = forms.DateTimeField(label=_("Date"), required=False)
    language = forms.ChoiceField(
        label=_("Language"),
        required=False,
        choices=LANGUAGES,
    )
    keywords = forms.CharField(required=False)
    ids = forms.CharField(required=False, widget=forms.HiddenInput())


def get_user_choices():
    try:
        return [(x.pk, x.title) for x in Dataset.objects.all().order_by("id")]
    except Exception:
        return []


class UserAndGroupPermissionsForm(forms.Form):
    def __init__(self, *args, **kwargs):
        super().__init__(*args, **kwargs)
        self.fields["layers"].label_from_instance = self.label_from_instance

    layers = MultipleChoiceField(
        choices=get_user_choices,
        widget=autocomplete.Select2Multiple(url="datasets_autocomplete"),
        label="Datasets",
        required=False,
    )

    permission_type = forms.ChoiceField(
        required=True,
        widget=forms.RadioSelect,
        choices=(
            ("view", "View"),
            ("download", "Download"),
            ("edit", "Edit"),
        ),
    )
    mode = forms.ChoiceField(
        required=True,
        widget=forms.RadioSelect,
        choices=(
            ("set", "Set"),
            ("unset", "Unset"),
        ),
    )
    ids = forms.CharField(required=False, widget=forms.HiddenInput())

    @staticmethod
    def label_from_instance(obj):
        return obj.title


class OwnerRightsRequestForm(forms.Form):
    resource = forms.ModelChoiceField(
        label=_("Resource"), queryset=ResourceBase.objects.all(), widget=forms.HiddenInput()
    )
    reason = forms.CharField(
        label=_("Reason"), widget=forms.Textarea, help_text=_("Short reasoning behind the request"), required=True
    )

    class Meta:
        fields = ["reason", "resource"]


class ThesaurusImportForm(forms.Form):
    rdf_file = forms.FileField()<|MERGE_RESOLUTION|>--- conflicted
+++ resolved
@@ -349,7 +349,6 @@
         return tname.first()
 
 
-<<<<<<< HEAD
 class ContactRoleMultipleChoiceField(forms.ModelMultipleChoiceField):
     def clean(self, value) -> QuerySet:
         try:
@@ -358,7 +357,8 @@
             # value of not supported type ...
             raise forms.ValidationError(_("Something went wrong in finding the profile(s) in a contact role form ..."))
         return users
-=======
+
+
 class LinkedResourceForm(forms.ModelForm):
     linked_resources = forms.ModelMultipleChoiceField(
         label=_("Related resources"),
@@ -399,7 +399,6 @@
             .exclude(target_id__in=target_ids)
             .delete()
         )
->>>>>>> 9ca2f13a
 
 
 class ResourceBaseDateTimePicker(DateTimePicker):
