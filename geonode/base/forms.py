--- conflicted
+++ resolved
@@ -563,8 +563,6 @@
         ),
     )
     ids = forms.CharField(required=False, widget=forms.HiddenInput())
-<<<<<<< HEAD
-=======
 
 
 class UserAndGroupPermissionsForm(forms.Form):
@@ -597,7 +595,6 @@
     @staticmethod
     def label_from_instance(obj):
         return obj.title
->>>>>>> 2db24670
 
 
 class CuratedThumbnailForm(ModelForm):
