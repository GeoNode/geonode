--- conflicted
+++ resolved
@@ -43,13 +43,6 @@
 from django.utils.translation import get_language
 
 from geonode.base.enumerations import ALL_LANGUAGES
-<<<<<<< HEAD
-from geonode.base.models import (HierarchicalKeyword,
-                                 License, Region, ResourceBase, Thesaurus,
-                                 ThesaurusKeyword, ThesaurusKeywordLabel, ThesaurusLabel,
-                                 TopicCategory)
-from geonode.base.widgets import TaggitSelect2Custom, TaggitProfileSelect2Custom
-=======
 from geonode.base.models import (
     HierarchicalKeyword,
     License,
@@ -61,8 +54,7 @@
     ThesaurusLabel,
     TopicCategory,
 )
-from geonode.base.widgets import TaggitSelect2Custom
->>>>>>> e440111f
+from geonode.base.widgets import TaggitSelect2Custom, TaggitProfileSelect2Custom
 from geonode.base.fields import MultiThesauriField
 from geonode.documents.models import Document
 from geonode.layers.models import Dataset
@@ -425,93 +417,75 @@
         widget=ResourceBaseDateTimePicker(options={"format": "YYYY-MM-DD HH:mm a"}),
     )
 
-<<<<<<< HEAD
     metadata_author = ContactRoleMultipleChoiceField(
         label=_(Roles.METADATA_AUTHOR.label),
         required=Roles.METADATA_AUTHOR.is_required,
-        queryset=get_user_model().objects.exclude(
-            username='AnonymousUser'),
-        widget=TaggitProfileSelect2Custom(url='autocomplete_profile'))
+        queryset=get_user_model().objects.exclude(username="AnonymousUser"),
+        widget=TaggitProfileSelect2Custom(url="autocomplete_profile"),
+    )
 
     processor = ContactRoleMultipleChoiceField(
         label=_(Roles.PROCESSOR.label),
         required=Roles.PROCESSOR.is_required,
-        queryset=get_user_model().objects.exclude(
-            username='AnonymousUser'),
-        widget=TaggitProfileSelect2Custom(url='autocomplete_profile'))
+        queryset=get_user_model().objects.exclude(username="AnonymousUser"),
+        widget=TaggitProfileSelect2Custom(url="autocomplete_profile"),
+    )
 
     publisher = ContactRoleMultipleChoiceField(
         label=_(Roles.PUBLISHER.label),
         required=Roles.PUBLISHER.is_required,
-        queryset=get_user_model().objects.exclude(
-            username='AnonymousUser'),
-        widget=TaggitProfileSelect2Custom(url='autocomplete_profile'))
+        queryset=get_user_model().objects.exclude(username="AnonymousUser"),
+        widget=TaggitProfileSelect2Custom(url="autocomplete_profile"),
+    )
 
     custodian = ContactRoleMultipleChoiceField(
         label=_(Roles.CUSTODIAN.label),
         required=Roles.CUSTODIAN.is_required,
-        queryset=get_user_model().objects.exclude(
-            username='AnonymousUser'),
-        widget=TaggitProfileSelect2Custom(url='autocomplete_profile'))
+        queryset=get_user_model().objects.exclude(username="AnonymousUser"),
+        widget=TaggitProfileSelect2Custom(url="autocomplete_profile"),
+    )
 
     poc = ContactRoleMultipleChoiceField(
         label=_(Roles.POC.label),
         required=Roles.POC.is_required,
-        queryset=get_user_model().objects.exclude(
-            username='AnonymousUser'),
-        widget=TaggitProfileSelect2Custom(url='autocomplete_profile'))
+        queryset=get_user_model().objects.exclude(username="AnonymousUser"),
+        widget=TaggitProfileSelect2Custom(url="autocomplete_profile"),
+    )
 
     distributor = ContactRoleMultipleChoiceField(
         label=_(Roles.DISTRIBUTOR.label),
         required=Roles.DISTRIBUTOR.is_required,
-        queryset=get_user_model().objects.exclude(
-            username='AnonymousUser'),
-        widget=TaggitProfileSelect2Custom(url='autocomplete_profile'))
+        queryset=get_user_model().objects.exclude(username="AnonymousUser"),
+        widget=TaggitProfileSelect2Custom(url="autocomplete_profile"),
+    )
 
     resource_user = ContactRoleMultipleChoiceField(
         label=_(Roles.RESOURCE_USER.label),
         required=Roles.RESOURCE_USER.is_required,
-        queryset=get_user_model().objects.exclude(
-            username='AnonymousUser'),
-        widget=TaggitProfileSelect2Custom(url='autocomplete_profile'))
+        queryset=get_user_model().objects.exclude(username="AnonymousUser"),
+        widget=TaggitProfileSelect2Custom(url="autocomplete_profile"),
+    )
 
     resource_provider = ContactRoleMultipleChoiceField(
         label=_(Roles.RESOURCE_PROVIDER.label),
         required=Roles.RESOURCE_PROVIDER.is_required,
-        queryset=get_user_model().objects.exclude(
-            username='AnonymousUser'),
-        widget=TaggitProfileSelect2Custom(url='autocomplete_profile'))
+        queryset=get_user_model().objects.exclude(username="AnonymousUser"),
+        widget=TaggitProfileSelect2Custom(url="autocomplete_profile"),
+    )
 
     originator = ContactRoleMultipleChoiceField(
         label=_(Roles.ORIGINATOR.label),
         required=Roles.ORIGINATOR.is_required,
-        queryset=get_user_model().objects.exclude(
-            username='AnonymousUser'),
-        widget=TaggitProfileSelect2Custom(url='autocomplete_profile'))
+        queryset=get_user_model().objects.exclude(username="AnonymousUser"),
+        widget=TaggitProfileSelect2Custom(url="autocomplete_profile"),
+    )
 
     principal_investigator = ContactRoleMultipleChoiceField(
         label=_(Roles.PRINCIPAL_INVESTIGATOR.label),
         required=Roles.PRINCIPAL_INVESTIGATOR.is_required,
-        queryset=get_user_model().objects.exclude(
-            username='AnonymousUser'),
-        widget=TaggitProfileSelect2Custom(url='autocomplete_profile'))
-=======
-    poc = forms.ModelChoiceField(
-        empty_label=_("Person outside GeoNode (fill form)"),
-        label=_("Point of Contact"),
-        required=False,
-        queryset=get_user_model().objects.exclude(username="AnonymousUser"),
-        widget=autocomplete.ModelSelect2(url="autocomplete_profile"),
-    )
-
-    metadata_author = forms.ModelChoiceField(
-        empty_label=_("Person outside GeoNode (fill form)"),
-        label=_("Metadata Author"),
-        required=False,
-        queryset=get_user_model().objects.exclude(username="AnonymousUser"),
-        widget=autocomplete.ModelSelect2(url="autocomplete_profile"),
-    )
->>>>>>> e440111f
+        queryset=get_user_model().objects.exclude(username="AnonymousUser"),
+        widget=TaggitProfileSelect2Custom(url="autocomplete_profile"),
+    )
 
     keywords = TagField(
         label=_("Free-text Keywords"),
@@ -561,11 +535,7 @@
                     }
                 )
 
-<<<<<<< HEAD
-            if field in ['owner'] and not self.can_change_perms:
-=======
-            if field in ["poc", "owner"] and not self.can_change_perms:
->>>>>>> e440111f
+            if field in ["owner"] and not self.can_change_perms:
                 self.fields[field].disabled = True
 
     def disable_keywords_widget_for_non_superuser(self, user):
