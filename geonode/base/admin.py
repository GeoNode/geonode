# -*- coding: utf-8 -*-
#########################################################################
#
# Copyright (C) 2016 OSGeo
#
# This program is free software: you can redistribute it and/or modify
# it under the terms of the GNU General Public License as published by
# the Free Software Foundation, either version 3 of the License, or
# (at your option) any later version.
#
# This program is distributed in the hope that it will be useful,
# but WITHOUT ANY WARRANTY; without even the implied warranty of
# MERCHANTABILITY or FITNESS FOR A PARTICULAR PURPOSE. See the
# GNU General Public License for more details.
#
# You should have received a copy of the GNU General Public License
# along with this program. If not, see <http://www.gnu.org/licenses/>.
#
#########################################################################

from django import forms
from django.contrib import admin
from django.conf import settings
from django.shortcuts import render

from dal import autocomplete
from taggit.forms import TagField

from treebeard.admin import TreeAdmin
from treebeard.forms import movenodeform_factory

from modeltranslation.admin import TabbedTranslationAdmin

from geonode.base.models import (
    TopicCategory,
    SpatialRepresentationType,
    Region,
    RestrictionCodeType,
    ContactRole,
    Link,
    License,
    HierarchicalKeyword,
    MenuPlaceholder,
    Menu,
    MenuItem,
    CuratedThumbnail,
    Configuration,
)
<<<<<<< HEAD
from django.shortcuts import render
from geonode.base.forms import BatchEditForm, BatchPermissionsForm

=======
from geonode.base.forms import (
    BatchEditForm,
    BatchPermissionsForm,
    UserAndGroupPermissionsForm
)
>>>>>>> 2db24670
from geonode.base.widgets import TaggitSelect2Custom


def metadata_batch_edit(modeladmin, request, queryset):
    ids = ','.join([str(element.pk) for element in queryset])
    resource = queryset[0].class_name.lower()
    form = BatchEditForm({
        'ids': ids
    })
    name_space_mapper = {
        'layer': 'layer_batch_metadata',
        'map': 'map_batch_metadata',
        'document': 'document_batch_metadata'
    }

    try:
        name_space = name_space_mapper[resource]
    except KeyError:
        name_space = None

    return render(
        request,
        "base/batch_edit.html",
        context={
            'form': form,
            'ids': ids,
            'model': resource,
            'name_space': name_space
        }
    )


metadata_batch_edit.short_description = 'Metadata batch edit'


def set_batch_permissions(modeladmin, request, queryset):
    ids = ','.join([str(element.pk) for element in queryset])
    resource = queryset[0].class_name.lower()
    form = BatchPermissionsForm(
        {
            'permission_type': ('r', ),
            'mode': 'set',
            'ids': ids
        })

    return render(
        request,
        "base/batch_permissions.html",
        context={
            'form': form,
            'model': resource,
        }
    )


set_batch_permissions.short_description = 'Set permissions'


def set_user_and_group_layer_permission(modeladmin, request, queryset):
    ids = ','.join([str(element.pk) for element in queryset])
    resource = queryset[0].__class__.__name__.lower()

    model_mapper = {
        "profile": "people",
        "groupprofile": "groups"
    }

    form = UserAndGroupPermissionsForm({
        'permission_type': ('r', ),
        'mode': 'set',
        'ids': ids,
    })

    return render(
        request,
        "base/user_and_group_permissions.html",
        context={
            "form": form,
            "model": model_mapper[resource]
        }
    )


set_user_and_group_layer_permission.short_description = 'Set layer permissions'


class LicenseAdmin(TabbedTranslationAdmin):
    model = License
    list_display = ('id', 'name')
    list_display_links = ('name',)


class TopicCategoryAdmin(TabbedTranslationAdmin):
    model = TopicCategory
    list_display_links = ('identifier',)
    list_display = (
        'identifier',
        'description',
        'gn_description',
        'fa_class',
        'is_choice')
    if settings.MODIFY_TOPICCATEGORY is False:
        exclude = ('identifier', 'description',)

    def has_add_permission(self, request):
        # the records are from the standard TC 211 list, so no way to add
        if settings.MODIFY_TOPICCATEGORY:
            return True
        else:
            return False

    def has_delete_permission(self, request, obj=None):
        # the records are from the standard TC 211 list, so no way to remove
        if settings.MODIFY_TOPICCATEGORY:
            return True
        else:
            return False


class RegionAdmin(TabbedTranslationAdmin):
    model = Region
    list_display_links = ('name',)
    list_display = ('code', 'name', 'parent')
    search_fields = ('code', 'name',)
    group_fieldsets = True


class SpatialRepresentationTypeAdmin(TabbedTranslationAdmin):
    model = SpatialRepresentationType
    list_display_links = ('identifier',)
    list_display = ('identifier', 'description', 'gn_description', 'is_choice')

    def has_add_permission(self, request):
        # the records are from the standard TC 211 list, so no way to add
        return False

    def has_delete_permission(self, request, obj=None):
        # the records are from the standard TC 211 list, so no way to remove
        return False


class RestrictionCodeTypeAdmin(TabbedTranslationAdmin):
    model = RestrictionCodeType
    list_display_links = ('identifier',)
    list_display = ('identifier', 'description', 'gn_description', 'is_choice')

    def has_add_permission(self, request):
        # the records are from the standard TC 211 list, so no way to add
        return False

    def has_delete_permission(self, request, obj=None):
        # the records are from the standard TC 211 list, so no way to remove
        return False


class ContactRoleAdmin(admin.ModelAdmin):
    model = ContactRole
    list_display_links = ('id',)
    list_display = ('id', 'contact', 'resource', 'role')
    list_editable = ('contact', 'resource', 'role')
    form = forms.modelform_factory(ContactRole, fields='__all__')


class LinkAdmin(admin.ModelAdmin):
    model = Link
    list_display_links = ('id',)
    list_display = ('id', 'resource', 'extension', 'link_type', 'name', 'mime')
    list_filter = ('resource', 'extension', 'link_type', 'mime')
    search_fields = ('name', 'resource__title',)
    form = forms.modelform_factory(Link, fields='__all__')


class HierarchicalKeywordAdmin(TreeAdmin):
    search_fields = ('name', )
    form = movenodeform_factory(HierarchicalKeyword)


class MenuPlaceholderAdmin(admin.ModelAdmin):
    model = MenuPlaceholder
    list_display = ('name', )


class MenuAdmin(admin.ModelAdmin):
    model = Menu
    list_display = ('title', 'placeholder', 'order')


class MenuItemAdmin(admin.ModelAdmin):
    model = MenuItem
    list_display = ('title', 'menu', 'order', 'blank_target', 'url')


class CuratedThumbnailAdmin(admin.ModelAdmin):
    model = CuratedThumbnail
    list_display = ('id', 'resource', 'img', 'img_thumbnail')


class ConfigurationAdmin(admin.ModelAdmin):
    model = Configuration

    def has_delete_permission(self, request, obj=None):
        # Disable delete action of Singleton model, since "delete selected objects" uses QuerysSet.delete()
        # instead of Model.delete()
        return False

    def get_form(self, request, obj=None, **kwargs):
        form = super().get_form(request, obj, **kwargs)

        # allow only superusers to modify Configuration
        if not request.user.is_superuser:
            for field in form.base_fields:
                form.base_fields.get(field).disabled = True

        return form


admin.site.register(TopicCategory, TopicCategoryAdmin)
admin.site.register(Region, RegionAdmin)
admin.site.register(SpatialRepresentationType, SpatialRepresentationTypeAdmin)
admin.site.register(RestrictionCodeType, RestrictionCodeTypeAdmin)
admin.site.register(ContactRole, ContactRoleAdmin)
admin.site.register(Link, LinkAdmin)
admin.site.register(License, LicenseAdmin)
admin.site.register(HierarchicalKeyword, HierarchicalKeywordAdmin)
admin.site.register(MenuPlaceholder, MenuPlaceholderAdmin)
admin.site.register(Menu, MenuAdmin)
admin.site.register(MenuItem, MenuItemAdmin)
admin.site.register(CuratedThumbnail, CuratedThumbnailAdmin)
admin.site.register(Configuration, ConfigurationAdmin)


class ResourceBaseAdminForm(autocomplete.FutureModelForm):

    keywords = TagField(widget=TaggitSelect2Custom('autocomplete_hierachical_keyword'))

    class Meta:
        pass<|MERGE_RESOLUTION|>--- conflicted
+++ resolved
@@ -46,17 +46,12 @@
     CuratedThumbnail,
     Configuration,
 )
-<<<<<<< HEAD
-from django.shortcuts import render
-from geonode.base.forms import BatchEditForm, BatchPermissionsForm
-
-=======
+
 from geonode.base.forms import (
     BatchEditForm,
     BatchPermissionsForm,
     UserAndGroupPermissionsForm
 )
->>>>>>> 2db24670
 from geonode.base.widgets import TaggitSelect2Custom
 
 
