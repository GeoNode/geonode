--- conflicted
+++ resolved
@@ -18,12 +18,13 @@
 #
 #########################################################################
 
+from django import forms
 from django.contrib import admin
 from django.conf import settings
+from django.shortcuts import render
 
 from dal import autocomplete
 from taggit.forms import TagField
-from django import forms
 
 from treebeard.admin import TreeAdmin
 from treebeard.forms import movenodeform_factory
@@ -45,15 +46,11 @@
     CuratedThumbnail,
     Configuration,
 )
-<<<<<<< HEAD
-from django.shortcuts import render
-from geonode.base.forms import BatchEditForm, BatchPermissionsForm
-=======
-from django.http import HttpResponseRedirect
-from django.shortcuts import render
-from geonode.base.forms import UserAndGroupPermissionsForm
->>>>>>> 825f57cf
-
+from geonode.base.forms import (
+    BatchEditForm,
+    BatchPermissionsForm,
+    UserAndGroupPermissionsForm
+)
 from geonode.base.widgets import TaggitSelect2Custom
 
 
@@ -118,7 +115,7 @@
 
     model_mapper = {
         "profile": "people",
-        "group": "groups"
+        "groupprofile": "groups"
     }
 
     form = UserAndGroupPermissionsForm({
