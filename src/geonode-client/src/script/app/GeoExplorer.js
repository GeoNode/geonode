/**
 * Copyright (c) 2009 The Open Planning Project
 */

/**
 * Constructor: GeoExplorer
 * Create a new GeoExplorer application.
 *
 * Parameters:
 * config - {Object} Optional application configuration properties.
 *
 * Valid config properties:
 * map - {Object} Map configuration object.
 * ows - {String} OWS URL
 *
 * Valid map config properties:
 * layers - {Array} A list of layer configuration objects.
 * center - {Array} A two item array with center coordinates.
 * zoom - {Number} An initial zoom level.
 *
 * Valid layer config properties:
 * name - {String} Required WMS layer name.
 * title - {String} Optional title to display for layer.
 */

var dataLayers = [];

var LayerData = function(iid, isearchFields, icategory, icount)
	{
		this.id = iid;
		this.searchFields = isearchFields;
		this.category = icategory;
		this.count = icount
		
	};


	
var GeoExplorer = Ext.extend(gxp.Viewer, {
    
    /**
     * api: config[localGeoServerBaseUrl]
     * ``String`` url of the local GeoServer instance
     */
    localGeoServerBaseUrl: "",
    
    /**
     * api: config[fromLayer]
     * ``Boolean`` true if map view was loaded with layer parameters
     */
    fromLayer: false,

    /**
     * private: property[mapPanel]
     * the :class:`GeoExt.MapPanel` instance for the main viewport
     */
    mapPanel: null,

    /**
     * Property: legendPanel
     * {GeoExt.LegendPanel} the legend for the main viewport's map
     */
    legendPanel: null,
    
    /**
     * Property: toolbar
     * {Ext.Toolbar} the toolbar for the main viewport
     */
    toolbar: null,

    /**
     * Property: capGrid
     * {<Ext.Window>} A window which includes a CapabilitiesGrid panel.
     */
    capGrid: null,
    
    /**
     * Property: modified
     * ``Number``
     */
    modified: 0,

    /**
     * Property: popupCache
     * {Object} An object containing references to visible popups so that 
     *     we can insert responses from multiple requests.
     */
    popupCache: null,
    
    /** private: property[propDlgCache]
     *  ``Object``
     */
    propDlgCache: null,
    
    /** private: property[stylesDlgCache]
     *  ``Object``
     */
    stylesDlgCache: null,
    
    /** private: property[busyMask]
     *  ``Ext.LoadMask``
     */
    busyMask: null,
    
    /** private: property[urlPortRegEx]
     *  ``RegExp``
     */
    urlPortRegEx: /^(http[s]?:\/\/[^:]*)(:80|:443)?\//,
    
    
    searchFields : new Array(),

    
    //public variables for string literals needed for localization
    addLayersButtonText: "UT:Add Layers",
    areaActionText: "UT:Area",
    backgroundContainerText: "UT:Background",
    capGridAddLayersText: "UT:Add Layers",
    capGridDoneText: "UT:Done",
    capGridText: "UT:Available Layers",
    connErrorTitleText: "UT:Connection Error",
    connErrorText: "UT:The server returned an error",
    connErrorDetailsText: "UT:Details...",
    heightLabel: 'UT: Height',
    infoButtonText: "UT:Get Feature Info",
    largeSizeLabel: 'UT:Large',
    layerAdditionLabel: "UT:+",
    layerLocalLabel: 'UT:Upload your own data',
    layerContainerText: "UT:Map Layers",
    layerPropertiesText: 'UT: Layer Properties',
    layerPropertiesTipText: 'UT: Change layer format and style',
    layerStylesText: 'UT:Edit Styles',
    layerStylesTipText: 'UT:Edit layer styles',
    layerSelectionLabel: "UT:View available data from:",
    layersContainerText: "UT:Data",
    layersPanelText: "UT:Layers",
    legendPanelText: "UT:Legend",
    lengthActionText: "UT:Length",
    loadingMapMessage: "UT:Loading Map...",
    mapSizeLabel: 'UT: Map Size', 
    measureSplitText: "UT:Measure",
    metadataFormCancelText : "UT:Cancel",
    metadataFormSaveAsCopyText : "UT:Save as Copy",
    metadataFormSaveText : "UT:Save",
    metaDataHeader: 'UT:About this Map View',
    metaDataMapAbstract: 'UT:Abstract (brief description)',
    metaDataMapKeywords: 'UT: Keywords (for Picasa and YouTube overlays)',
    metaDataMapIntroText: 'UT:Introduction (tell visitors more about your map view)',
    metaDataMapTitle: 'UT:Title',
    metaDataMapUrl: 'UT:UserUrl',
    miniSizeLabel: 'UT: Mini',
    navActionTipText: "UT:Pan Map",
    navNextAction: "UT:Zoom to Next Extent",
    navPreviousActionText: "UT:Zoom to Previous Extent",
    premiumSizeLabel: 'UT: Premium',
    printTipText: "UT:Print Map",
    printWindowTitleText: "UT:Print Preview",
    propertiesText: "UT:Properties",
    publishActionText: 'UT:Publish Map',
    removeLayerActionText: "UT:Remove Layer",
    removeLayerActionTipText: "UT:Remove Layer",
    saveFailMessage: "UT: Sorry, your map could not be saved.",
    saveFailTitle: "UT: Error While Saving",
    saveMapText: "UT: Save Map",
    saveMapAsText: "UT: Save Map As",
    saveNotAuthorizedMessage: "UT: You Must be logged in to save this map.",
    smallSizeLabel: 'UT: Small',
    sourceLoadFailureMessage: 'UT: Error contacting server.\n Please check the url and try again.',
    switchTo3DActionText: "UT:Switch to Google Earth 3D Viewer",
    unknownMapMessage: 'UT: The map that you are trying to load does not exist.  Creating a new map instead.',
    unknownMapTitle: 'UT: Unknown Map',
    unsupportedLayersTitleText: 'UT:Unsupported Layers',
    unsupportedLayersText: 'UT:The following layers cannot be printed:',
    widthLabel: 'UT: Width',
    zoomInActionText: "UT:Zoom In",
    zoomOutActionText: "UT:Zoom Out",
    zoomSelectorText: 'UT:Zoom level',
    zoomSliderTipText: "UT: Zoom Level",
    zoomToLayerExtentText: "UT:Zoom to Layer Extent",
    zoomVisibleButtonText: "UT:Zoom to Original Map Extent",

    constructor: function(config) {
    	this.config = config;
        this.popupCache = {};
        this.propDlgCache = {};
        this.stylesDlgCache = {};
        // add any custom application events
        this.addEvents(
            /**
             * api: event[saved]
             * Fires when the map has been saved.
             *  Listener arguments:
             *  * ``String`` the map id
             */
            "saved",
            /**
             * api: event[beforeunload]
             * Fires before the page unloads. Return false to stop the page
             * from unloading.
             */
            "beforeunload"
        );

        // global request proxy and error handling
        Ext.util.Observable.observeClass(Ext.data.Connection);
        Ext.data.Connection.on({
            "beforerequest": function(conn, options) {
                // use django's /geoserver endpoint when talking to the local
                // GeoServer's RESTconfig API
                var url = options.url.replace(this.urlPortRegEx, "$1/");
                var localUrl = this.localGeoServerBaseUrl.replace(
                    this.urlPortRegEx, "$1/");
                if(url.indexOf(localUrl + "rest/") === 0) {
                    options.url = url.replace(new RegExp("^" +
                        localUrl), "/geoserver/");
                    return;
                };
                // use the proxy for all non-local requests
                if(this.proxy && options.url.indexOf(this.proxy) !== 0 &&
                        options.url.indexOf(window.location.protocol) === 0) {
                    var parts = options.url.replace(/&$/, "").split("?");
                    var params = Ext.apply(parts[1] && Ext.urlDecode(
                        parts[1]) || {}, options.params);
                    var url = Ext.urlAppend(parts[0], Ext.urlEncode(params));
                    delete options.params;
                    options.url = this.proxy + encodeURIComponent(url);
                }
            },
            "requestexception": function(conn, response, options) {
                if(options.failure) {
                    // exceptions are handled elsewhere
               } else {
                    this.busyMask && this.busyMask.hide();
                    var url = options.url;
                    if (response.status == 401 && url.indexOf("http" != 0) &&
                                            url.indexOf(this.proxy) === -1) {
                        var submit = function() {
                            form.getForm().submit({
                                waitMsg: "Logging in...",
                                success: function(form, action) {
                                    win.close();
                                    document.cookie = action.response.getResponseHeader("Set-Cookie");
                                    // resend the original request
                                    Ext.Ajax.request(options);
                                },
                                failure: function(form, action) {
                                    var username = form.items.get(0);
                                    var password = form.items.get(1);
                                    username.markInvalid();
                                    password.markInvalid();
                                    username.focus(true);
                                },
                                scope: this
                            });
                        }.bind(this);
                        var win = new Ext.Window({
                            title: "GeoNode Login",
                            modal: true,
                            width: 230,
                            autoHeight: true,
                            layout: "fit",
                            items: [{
                                xtype: "form",
                                autoHeight: true,
                                labelWidth: 55,
                                border: false,
                                bodyStyle: "padding: 10px;",
                                url: "/accounts/ajax_login",
                                waitMsgTarget: true,
                                errorReader: {
                                    // teach ExtJS a bit of RESTfulness
                                    read: function(response) {
                                        return {
                                            success: response.status == 200,
                                            records: []
                                        }
                                    }
                                },
                                defaults: {
                                    anchor: "100%"
                                },
                                items: [{
                                    xtype: "textfield",
                                    name: "username",
                                    fieldLabel: "Username"
                                }, {
                                    xtype: "textfield",
                                    name: "password",
                                    fieldLabel: "Password",
                                    inputType: "password"
                                }, {
                                    xtype: "hidden",
                                    name: "csrfmiddlewaretoken",
                                    value: this.csrfToken
                                },
                                {
                                    xtype: "button",
                                    text: "Login",
                                    inputType: "submit",
                                    handler: submit
                                }]
                            }],
                            keys: {
                                "key": Ext.EventObject.ENTER,
                                "fn": submit
                            }
                        });
                        win.show();
                        var form = win.items.get(0);
                        form.items.get(0).focus(false, 100);
                    } else {
                        this.displayXHRTrouble(response);
                    }
                }
            },
            scope: this
        });
        
        // global beforeunload handler
        window.onbeforeunload = (function() {
            if (this.fireEvent("beforeunload") === false) {
                return "If you leave this page, unsaved changes will be lost.";
            }
        }).bind(this);
        
        // register the color manager with every color field
        Ext.util.Observable.observeClass(gxp.form.ColorField);
        gxp.form.ColorField.on({
            render: function(field) {
                var manager = new Styler.ColorManager();
                manager.register(field);
            }
        });

        // limit combo boxes to the window they belong to - fixes issues with
        // list shadow covering list items
        Ext.form.ComboBox.prototype.getListParent = function() {
            return this.el.up(".x-window") || document.body;
        }
        
        // don't draw window shadows - allows us to use autoHeight: true
        // without using syncShadow on the window
        Ext.Window.prototype.shadow = false;
        
        // set SLD defaults for symbolizer
        OpenLayers.Renderer.defaultSymbolizer = {
            fillColor: "#808080",
            fillOpacity: 1,
            strokeColor: "#000000",
            strokeOpacity: 1,
            strokeWidth: 1,
            strokeDashstyle: "solid",
            pointRadius: 3,
            graphicName: "square",
            fontColor: "#000000",
            fontSize: 10,
            haloColor: "#FFFFFF",
            haloOpacity: 1,
            haloRadius: 1
        };
        
        // set maxGetUrlLength to avoid non-compliant GET urls for WMS GetMap
        OpenLayers.Tile.Image.prototype.maxGetUrlLength = 2048;

        if (!config.map) {
            config.map = {};
        }
        config.map.numZoomLevels = config.map.numZoomLevels || 22;

        GeoExplorer.superclass.constructor.apply(this, arguments);

        this.mapID = this.initialConfig.id;
    },
    
	onMapClick:function(e) {
		var pixel = new OpenLayers.Pixel(e.xy.x, e.xy.y);
		var lonlat = this.mapPanel.map.getLonLatFromPixel(pixel);
		
		GeoExplorer.Results.target = this;

		//GeoExplorer.Results.reset();
		
		var count = 0, successCount = 0, featureCount = 0;
		var features = [];
		var featureMeta = [];
		
        var queryableLayers = this.mapPanel.layers.queryBy(function(x){
            return x.get("queryable");
        });
        
        queryableLayers.each(function(x){
        	if (x.getLayer().getVisibility())
        		count++;
        });
        
        var map = this.mapPanel.map;
        
        queryableLayers.each(function(x){
        	var dl = x.getLayer();
        	if (dl.getVisibility()){
        	wfs_url = dl.url;
        	//Try to guess WFS url
        	if (wfs_url.indexOf("wms")!= -1)
        		{
        			wfs_url = wfs_url.substring(0, wfs_url.indexOf("wms"));
        			
        		}
        	
        	var clickTolerance = 10;
        	pixel = e.xy;
        	var llPx = pixel.add(-clickTolerance/2, clickTolerance/2);
        	var urPx = pixel.add(clickTolerance/2, -clickTolerance/2);
        	var ll = map.getLonLatFromPixel(llPx);
        	var ur = map.getLonLatFromPixel(urPx);
        	var bounds = new OpenLayers.Bounds(ll.lon, ll.lat, ur.lon, ur.lat);
        	

        	
        	wfs_url+="wfs?request=GetFeature&version=1.1.0&srsName=EPSG:900913&outputFormat=json&typeName=" + dl.params.LAYERS + "&BBOX=" + bounds.toBBOX() + ",EPSG:900913";  	

    					//alert(wfs_url);
    							
    							
    					Ext.Ajax.request({
    						'url':wfs_url,
    						'success':function(resp, opts) {
    							successCount++;
    							
    							if(resp.responseText != '' && resp.responseText.substr(0,1) != "{") {
    								msg = resp.responseText;
    								Ext.Msg.alert('Results for ' + x.get("title"),msg);
    								return;
    							}
    							
    							if(resp.responseText != '') {			
    							    var featureInfo = new OpenLayers.Format.GeoJSON().read(resp.responseText);
    							    if (featureInfo) {
    							        if (featureInfo.constructor != Array) {
    							        	featureInfo = [featureInfo];
    							        } 

    								featureInfo.title = x.get("title");
    								
    								
    								if (dataLayers[dl.params.LAYERS].searchFields.length > 0) {
    									featureInfo.queryfields = dataLayers[dl.params.LAYERS].searchFields;
    									featureInfo.nameField = featureInfo.queryfields[0].attribute;
    								} else {
    									featureInfo.queryFields = [];
    									featureInfo.nameField = [];
    								}
    	                        	for(var f = 0; f < featureInfo.length; f++)
    	                        		{
    	                        			feature = featureInfo[f];
    	                        			feature.wm_layer_id = featureCount;
    	                        			feature.wm_layer_title = featureInfo.title;
    	                        			feature.wm_layer_name = feature.attributes[featureInfo.nameField];
    	                        			feature.wm_layer_type = dl.params.LAYERS;
    	                        			featureCount++;
    	                        			features = features.concat(feature);
    	                        		}
    	                        	
    								
    								
    	                        	}
    	                        	featureMeta[dl.params.LAYERS] = featureInfo.queryfields;
    							}
    							
    							//alert(featureMeta);
    							
    							if(successCount == count) {
    								if(features.length == 0) {
    									Ext.Msg.alert('Map Results','No features found at this location.');
    								} else {								
    									GeoExplorer.Results.displayXYResults(features, featureMeta, e.xy);
    								}
    							}
    						},
    						'failure':function(resp, opts) {
    							var msg = 'The feature request failed.';
    							msg += '<br />details: ' + resp.responseText;
    							Ext.Msg.alert('Request Failed',msg);
    						},
    						'headers':{},
    						'params':{}
    					});
        	}
        });
        
    		if (count == 0) {
    			Ext.Msg.alert('Searchable Layers','There are no searchable layers active.');
    		}

		
		

	},

    
    displayXHRTrouble: function(response) {
        response.status && Ext.Msg.show({
            title: this.connErrorTitleText,
            msg: this.connErrorText +
                ": " + response.status + " " + response.statusText,
            icon: Ext.MessageBox.ERROR,
            buttons: {ok: this.connErrorDetailsText, cancel: true},
            fn: function(result) {
                if(result == "ok") {
                    var details = new Ext.Window({
                        title: response.status + " " + response.statusText,
                        width: 400,
                        height: 300,
                        items: {
                            xtype: "container",
                            cls: "error-details",
                            html: response.responseText
                        },
                        autoScroll: true,
                        buttons: [{
                            text: "OK",
                            handler: function() { details.close(); }
                        }]
                    });
                    details.show();
                }
            }
        });
    },
    

	
    initMapPanel: function() {
        this.mapItems = [{
            xtype: "gx_zoomslider",
            vertical: true,
            height: 100,
            plugins: new GeoExt.ZoomSliderTip({
                template: "<div>"+this.zoomSliderTipText+": {zoom}<div>"
            })
        }];
        
	    OpenLayers.IMAGE_RELOAD_ATTEMPTS = 10;
	    OpenLayers.Util.onImageLoadErrorColor = "transparent";
        
        GeoExplorer.superclass.initMapPanel.apply(this, arguments);
        var searchFields = this.searchFields;
        var layerCount = 0;
        

        
        this.mapPanel.map.events.register("preaddlayer", this, function(e) {
            var layer = e.layer;
            var layerfields = '';
            //ge = self;

            if (layer instanceof OpenLayers.Layer.WMS ) {
                !layer.singleTile && layer.maxExtent && layer.mergeNewParams({
                    tiled: true,
                    tilesOrigin: [layer.maxExtent.left, layer.maxExtent.bottom]
                });
                layer.events.on({
                    "loadstart": function() {
                        layerCount++;
                        if (!this.busyMask) {
                            this.busyMask = new Ext.LoadMask(
                                this.mapPanel.map.div, {
                                    msg: this.loadingMapMessage
                                }
                            );
                            this.busyMask.show();
                        }
                        layer.events.unregister("loadstart", this, arguments.callee);
                    },
                    "loadend": function() {
                        layerCount--;
                        if(layerCount === 0) {
                            this.busyMask.hide();
                        }
                        layer.events.unregister("loadend", this, arguments.callee);
                    },
                    scope: this
                })
            } 
        });
        
 
        
    },
    
    /**
     * Method: initPortal
     * Create the various parts that compose the layout.
     */
    initPortal: function() {
        this.on("beforeunload", function() {
            if (this.modified && this.config["edit_map"]) {
                this.showMetadataForm();
                return false;
            }
        }, this);
        
        

        // TODO: make a proper component out of this
        var mapOverlay = this.createMapOverlay();
        this.mapPanel.add(mapOverlay);
        
        var logoOverlay = this.createLogoOverlay();
    	this.mapPanel.add(logoOverlay);


    	
        var addLayerButton = new Ext.Button({
            tooltip : this.addLayersButtonText,
            disabled: false,
            iconCls: "icon-addlayers",
            handler : this.showCapabilitiesGrid,
            scope: this
        });
        
        this.on("ready", function() {
            this.mapPanel.map.events.register('click', this, this.onMapClick);
            
            this.mapPanel.layers.on({
                "update": function() {this.modified |= 1;},
                "add": function() {this.modified |= 1;},
                "remove": function(store, rec) {
                    this.modified |= 1;
                    delete this.stylesDlgCache[rec.getLayer().id];
                },
                scope: this
            });
            
            //Show the info window if it's the first time here
            if (this.config.first_visit)
            	this.showInfoWindow();
            
            


                     	

            
            
        });

        var getRecordFromNode = function(node) {
            if(node && node.layer) {
                var layer = node.layer;
                var store = node.layerStore;
                record = store.getAt(store.findBy(function(r) {
                    return r.getLayer() === layer;
                }));
            }
            return record;
        };

        var getSelectedLayerRecord = function() {
            var node = layerTree.getSelectionModel().getSelectedNode();
            return getRecordFromNode(node);
        };
        
        var removeLayerAction = new Ext.Action({
            text: this.removeLayerActionText,
            iconCls: "icon-removelayers",
            disabled: true,
            tooltip: this.removeLayerActionTipText,
            handler: function() {
                var record = getSelectedLayerRecord();
                if(record) {
                    this.mapPanel.layers.remove(record);
                    
                    
                    removeLayerAction.disable();
                }
            },
            scope: this
        });

        var treeRoot = new Ext.tree.TreeNode({
            text: "Layers",
            expanded: true,
            isTarget: false,
            allowDrop: false
        });
        treeRoot.appendChild(new GeoExt.tree.LayerContainer({
            text: this.layerContainerText,
            iconCls: "gx-folder",
            expanded: true,
            loader: new GeoExt.tree.LayerLoader({
                store: this.mapPanel.layers,
                filter: function(record) {
                    return record.get("group") != "background" &&
                        record.getLayer().displayInLayerSwitcher == true;
                },
                createNode: function(attr) {
                    var layer = attr.layer;
                    var store = attr.layerStore;
                    if (layer && store) {
                        var record = store.getAt(store.findBy(function(r) {
                            return r.getLayer() === layer;
                        }));
                        if (record && !record.get("queryable")) {
                            attr.iconCls = "gx-tree-rasterlayer-icon";
                        }
                    }
                    return GeoExt.tree.LayerLoader.prototype.createNode.apply(this, [attr]);
                }
            }),
            singleClickExpand: true,
            allowDrag: false,
            listeners: {
                append: function(tree, node) {
                    node.expand();
                }
            }
        }));
        
        treeRoot.appendChild(new GeoExt.tree.LayerContainer({
            text: this.backgroundContainerText,
            iconCls: "gx-folder",
            expanded: true,
            group: "background",
            loader: new GeoExt.tree.LayerLoader({
                baseAttrs: {checkedGroup: "background"},
                store: this.mapPanel.layers,
                filter: function(record) {
                    return record.get("group") === "background" &&
                        record.getLayer().displayInLayerSwitcher == true;
                },
                createNode: function(attr) {
                    var layer = attr.layer;
                    var store = attr.layerStore;
                    if (layer && store) {
                        var record = store.getAt(store.findBy(function(r) {
                            return r.getLayer() === layer;
                        }));
                        if (record) {
                            if (!record.get("queryable")) {
                                attr.iconCls = "gx-tree-rasterlayer-icon";
                            }
                            if (record.get("fixed")) {
                                attr.allowDrag = false;
                            }
                        }
                    }
                    return GeoExt.tree.LayerLoader.prototype.createNode.apply(this, arguments);
                }
            }),
            singleClickExpand: true,
            allowDrag: false,
            listeners: {
                append: function(tree, node) {
                    node.expand();
                }
            }
        }));
        
        createPropertiesDialog = function() {
            var node = layerTree.getSelectionModel().getSelectedNode();
            if (node && node.layer) {
                var layer = node.layer;
                var store = node.layerStore;
                var record = store.getAt(store.findBy(function(record){
                    return record.getLayer() === layer;
                }));
                var backupParams = Ext.apply({}, record.getLayer().params);
                var prop = this.propDlgCache[layer.id];
                if (!prop) {
                    prop = this.propDlgCache[layer.id] = new Ext.Window({
                        title: "Properties: " + record.getLayer().name,
                        width: 280,
                        autoHeight: true,
                        closeAction: "hide",
                        items: [{
                            xtype: "gx_wmslayerpanel",
                            autoHeight: true,
                            layerRecord: record,
                            defaults: {
                                autoHeight: true,
                                hideMode: "offsets"
                            },
                            listeners: {
                                "change": function() {this.modified |= 1;},
                                scope: this
                            }
                        }]
                    });
                    // disable the "About" tab's fields to indicate that they
                    // are read-only
                    //TODO WMSLayerPanel should be easier to configure for this
                    prop.items.get(0).items.get(0).cascade(function(i) {
                        i instanceof Ext.form.Field && i.setDisabled(true);
                    });
                    var stylesPanel = this.createStylesPanel({
                        layerRecord: record
                    });
                    stylesPanel.items.get(0).on({
                        "styleselected": function() {this.modified |= 1;},
                        "modified": function() {this.modified |= 2;},
                        scope: this
                    });
                    stylesPanel.setTitle("Styles");
                    // add styles tab
                    prop.items.get(0).add(stylesPanel)
                }
                prop.show();
            }
        };

        var showPropertiesAction = new Ext.Action({
            text: this.layerPropertiesText,
            iconCls: "icon-layerproperties",
            disabled: true,
            tooltip: this.layerPropertiesTipText,
            handler: createPropertiesDialog.createSequence(function() {
                var node = layerTree.getSelectionModel().getSelectedNode();
<<<<<<< HEAD
                if (node && node.layer) {
                    var layer = node.layer;
                    var store = node.layerStore;
                    var record = store.getAt(store.findBy(function(record){
                        return record.getLayer() === layer;
                    }));
                    var backupParams = Ext.apply({}, record.getLayer().params);
                    var prop = this.propDlgCache[layer.id];
                    if (!prop) {
                        prop = this.propDlgCache[layer.id] = new Ext.Window({
                            title: "Properties: " + record.getLayer().name,
                            width: 280,
                            autoHeight: true,
                            closeAction: "hide",
                            items: [{
                                xtype: "gx_wmslayerpanel",
                                autoHeight: true,
                                layerRecord: record,
                                defaults: {
                                    autoHeight: true,
                                    hideMode: "offsets"
                                },
                                listeners: {
                                    "change": function() {this.modified |= 1;},
                                    scope: this
                                }
                            }]
                        });
                        // disable the "About" tab's fields to indicate that they
                        // are read-only
                        //TODO WMSLayerPanel should be easier to configure for this
                        prop.items.get(0).items.get(0).cascade(function(i) {
                            i instanceof Ext.form.Field && i.setDisabled(true);
                        });
                        prop.items.get(0).items.get(0).add({html: "<a href='/data/" + layer.params.LAYERS + "'>Metadata</a>", xtype: "panel"});
                        
                        
                        var stylesPanel = this.createStylesPanel({
                            layerRecord: record
                        });
                        stylesPanel.items.get(0).on({
                            "styleselected": function() {this.modified |= 1;},
                            "modified": function() {this.modified |= 2;},
                            scope: this
                        });
                        stylesPanel.setTitle("Styles");
                        // add styles tab
                        prop.items.get(0).add(stylesPanel)
                    }
                    prop.show();
                }
            },
=======
                this.propDlgCache[node.layer.id].items.get(0).setActiveTab(1);
            }, this),
            scope: this,
            listeners: {
                "enable": function() {showStylesAction.enable()},
                "disable": function() {showStylesAction.disable()}
            }
        });
        
        var showStylesAction = new Ext.Action({
            text: this.layerStylesText,
            iconCls: "icon-layerstyles",
            disabled: true,
            tooltip: this.layerStylesTipText,
            handler: createPropertiesDialog.createSequence(function() {
                var node = layerTree.getSelectionModel().getSelectedNode();
                this.propDlgCache[node.layer.id].items.get(0).setActiveTab(2);
            }, this),
>>>>>>> 3cc1b3a9
            scope: this
        });

        var updateLayerActions = function(sel, node) {
            if(node && node.layer) {
                // allow removal if more than one non-vector layer
                var count = this.mapPanel.layers.queryBy(function(r) {
                    return !(r.getLayer() instanceof OpenLayers.Layer.Vector);
                }).getCount();
                if(count > 1) {
                    removeLayerAction.enable();
                } else {
                    removeLayerAction.disable();
                }
                var record = getRecordFromNode(node);
                if (record.get("properties")) {
                    showPropertiesAction.enable();                    
                } else {
                    showPropertiesAction.disable();
                }
            } else {
                removeLayerAction.disable();
                showPropertiesAction.disable();
            }
        };

        var layerTree = new Ext.tree.TreePanel({
            root: treeRoot,
            rootVisible: false,
            border: false,
            enableDD: true,
            selModel: new Ext.tree.DefaultSelectionModel({
                listeners: {
                    beforeselect: updateLayerActions,
                    scope: this
                }
            }),
            listeners: {
                contextmenu: function(node, e) {
                    if(node && node.layer) {
                        node.select();
                        var c = node.getOwnerTree().contextMenu;
                        c.contextNode = node;
                        c.showAt(e.getXY());
                    }
                },
                beforemovenode: function(tree, node, oldParent, newParent, index) {
                    // change the group when moving to a new container
                    if(oldParent !== newParent) {
                        var store = newParent.loader.store;
                        var index = store.findBy(function(r) {
                            return r.getLayer() === node.layer;
                        });
                        var record = store.getAt(index);
                        record.set("group", newParent.attributes.group);
                    }
                },                
                scope: this
            },
            contextMenu: new Ext.menu.Menu({
                items: [
                    {
                        text: this.zoomToLayerExtentText,
                        iconCls: "icon-zoom-to",
                        handler: function() {
                            var node = layerTree.getSelectionModel().getSelectedNode();
                            if(node && node.layer) {
                                var map = this.mapPanel.map;
                                var extent = node.layer.restrictedExtent || map.maxExtent;
                                map.zoomToExtent(extent, true);
                            }
                        },
                        scope: this
                    },
                    removeLayerAction,
                    showPropertiesAction,
                    showStylesAction
                ]
            })
        });
        
        var layersContainer = new Ext.Panel({
            autoScroll: true,
            border: false,
            title: this.layersContainerText,
<<<<<<< HEAD
            items: [layerTree]
=======
            items: [layerTree],
            tbar: [
                addLayerButton,
                Ext.apply(new Ext.Button(removeLayerAction), {text: ""}),
                Ext.apply(new Ext.Button(showPropertiesAction), {text: ""}),
                Ext.apply(new Ext.Button(showStylesAction), {text: ""})
            ]
>>>>>>> 3cc1b3a9
        });

        this.legendPanel = new GeoExt.LegendPanel({
            title: this.legendPanelText,
            border: false,
            hideMode: "offsets",
            split: true,
            autoScroll: true,
            ascending: false,
            map: this.mapPanel.map,
            filter: function(record) { 
            	return record.data.group == undefined || record.data.group != "Overlays";
            },
            defaults: {cls: 'legend-item'}
        });

        this.on("ready", function(){
            if (!this.fromLayer && !this.mapID) {
                //this.showCapabilitiesGrid();
            	this.showMetadataForm();
            }
        }, this);

        var layersTabPanel = new Ext.TabPanel({
            border: false,
            deferredRender: false,
            items: [layersContainer, this.legendPanel],
            activeTab: 0
        });

        //needed for Safari
        var westPanel = new Ext.Panel({
            layout: "fit",
            collapseMode: "mini",
            split: true,
            items: [layersTabPanel],
            region: "west",
            width: 250
        });

        
        
        var gridWinPanel = new Ext.Panel({
        	id: 'gridWinPanel',
            collapseMode: "mini",
            title: 'Search Results',
            autoScroll: true,
            split: true,
            items: [],
            anchor: '100% 50%'
        });
        
        var gridResultsPanel = new Ext.Panel({
        	id: 'gridResultsPanel',
            title: 'Feature Details',        	
            collapseMode: "mini",
            autoScroll: true,
            split: true,
            items: [],
            anchor: '100% 50%'
        });
        
        var eastPanel = new Ext.Panel({
        	id: 'queryPanel',
            layout: "anchor",
            collapseMode: "mini",
            split: true,
            items: [gridWinPanel, gridResultsPanel],
            collapsed: true,
            region: "east",
            width: 250,
        });
        
        
        
        this.toolbar = new Ext.Toolbar({
            disabled: true,
            items: [                 
            addLayerButton,
            Ext.apply(new Ext.Button(showPropertiesAction), {text: ""}),
            this.createTools(),
            ]
        });

        this.on("ready", function() {
            // enable only those items that were not specifically disabled
            var disabled = this.toolbar.items.filterBy(function(item) {
                return item.initialConfig && item.initialConfig.disabled;
            });
            this.toolbar.enable();
            disabled.each(function(item) {
                item.disable();
            });
            Ext.get("request-load-pnl").hide();
        }, this);
        
        this.googleEarthPanel = new gxp.GoogleEarthPanel({
            mapPanel: this.mapPanel,
            listeners: {
                "beforeadd": function(record) {
                    return record.get("group") !== "background";
                },
                "show": function() {
                    addLayerButton.disable();
                    removeLayerAction.disable();
                    layerTree.getSelectionModel().un(
                        "beforeselect", updateLayerActions, this);
                },
                "hide": function() {
                    addLayerButton.enable();
                    updateLayerActions();
                    layerTree.getSelectionModel().on(
                        "beforeselect", updateLayerActions, this);
                }
            }
        });
        
        this.mapPanelContainer = new Ext.Panel({
            layout: "card", 
            region: "center",
            defaults: {
                // applied to each contained panel
                border:false
            },
            items: [
                this.mapPanel,
                this.googleEarthPanel
            ],
            activeItem: 0
        });

        var header = new Ext.Panel({
            region: "north",
            autoHeight: true,
            contentEl: 'header-wrapper'
        });

        Lang.registerLinks();

        this.portalItems = [
            header, {
                region: "center",
                xtype: "container",
                layout: "fit",
                border: false,
                hideBorders: true,
                items: {
                    layout: "border",
                    deferredRender: false,
                    tbar: this.toolbar,
                    items: [
                        this.mapPanelContainer,
                        westPanel, eastPanel
                    ]
                }
            }
        ];
        
        GeoExplorer.superclass.initPortal.apply(this, arguments);
    },
    
    /** api: method[createStylesPanel]
     *  :param options: ``Object`` Options for the :class:`gxp.WMSStylesDialog`.
     *      Supported options are ``layerRecord``, ``styleName``, ``editable``
     *      and ``listeners`` (except "ready", "modified" and "styleselected"
     *      listeners)
     *  :return: ``Ext.Panel`` A panel with a :class:`gxp.WMSStylesDialog` as
     *      only item.
     */
    createStylesPanel: function(options) {
        var layer = options.layerRecord.getLayer();

        var stylesPanel, stylesDialog;
        var createStylesDialog = function() {
            if (stylesPanel) {
                stylesDialog.destroy();
                stylesPanel.getFooterToolbar().items.each(function(i) {
                    i.disable();
                });
            }
            var modified = false;
            stylesDialog = this.stylesDlgCache[layer.id] =
                                            new gxp.WMSStylesDialog(Ext.apply({
                style: "padding: 10px 10px 0 10px;",
                editable: layer.url.replace(
                    this.urlPortRegEx, "$1/").indexOf(
                    this.localGeoServerBaseUrl.replace(
                    this.urlPortRegEx, "$1/")) === 0,
                plugins: [{
                    ptype: "gx_geoserverstylewriter",
                    baseUrl: layerUrl.split(
                        "?").shift().replace(/\/(wms|ows)\/?$/, "/rest")
                }, {
                    ptype: "gx_wmsrasterstylesdialog"
                }],
                autoScroll: true,
                listeners: Ext.apply(options.listeners || {}, {
                    "ready": function() {
                        // we don't want the Cancel and Save buttons
                        // if we cannot edit styles
                        stylesDialog.editable === false &&
                            stylesPanel.getFooterToolbar().hide();
                    },
                    "modified": function(cmp, name) {
                        // enable the cancel and save button
                        stylesPanel.buttons[0].enable();
                        stylesPanel.buttons[1].enable();
                        // instant style preview
                        layer.mergeNewParams({
                            "STYLES": name,
                            "SLD_BODY": cmp.createSLD({userStyles: [name]})
                        });
                        modified = true;
                    },
                    "styleselected": function(cmp, name) {
                        // enable the cancel button
                        stylesPanel.buttons[0].enable();
                        layer.mergeNewParams({
                            "STYLES": name,
                            "SLD_BODY": modified ?
                                cmp.createSLD({userStyles: [name]}) : null
                        });
                    },
                    "saved": function() {
                        this.busyMask.hide();
                        this.modified ^= this.modified & 2;
                        var rec = stylesDialog.selectedStyle;
                        var styleName = rec.get("userStyle").isDefault ?
                            "" : rec.get("name");
                        if (options.applySelectedStyle === true ||
                                    styleName === initialStyle ||
                                    rec.get("name") === initialStyle) {
                            layer.mergeNewParams({
                                "STYLES": styleName,
                                "SLD_BODY": null,
                                "_dc": Math.random()
                            });
                        }
                        stylesPanel.ownerCt instanceof Ext.Window ?
                            stylesPanel.ownerCt.close() : 
                            createStylesDialog();
                    },
                    scope: this
                })
            }, options));
            if (stylesPanel) {
                stylesPanel.add(stylesDialog);
                stylesPanel.doLayout();
            }
        }.bind(this);
        
        var layerUrl = layer.url;
        
        // remember the layer's current style
        var initialStyle = layer.params.STYLES;

        createStylesDialog();
        stylesPanel = new Ext.Panel({
            autoHeight: true,
            border: false,
            items: stylesDialog,
            buttons: [{
                text: "Cancel",
                disabled: true,
                handler: function() {
                    layer.mergeNewParams({
                        "STYLES": initialStyle,
                        "SLD_BODY": null
                    });
                    stylesPanel.ownerCt instanceof Ext.Window ?
                        stylesPanel.ownerCt.close() :
                        createStylesDialog();
                },
                scope: this
            }, {
                text: "Save",
                disabled: true,
                handler: function() {
                    this.busyMask = new Ext.LoadMask(stylesPanel.el,
                        {msg: "Applying style changes..."});
                    this.busyMask.show();
                    stylesDialog.saveStyles();
                },
                scope: this
            }],
            listeners: {
                "added": function(cmp, ownerCt) {
                    ownerCt instanceof Ext.Window &&
                        cmp.buttons[0].enable();
                }
            }
        });
        return stylesPanel;
    },

    /**
     * Method: initCapGrid
     * Constructs a window with a capabilities grid.
     */
    initCapGrid: function(){

        var initialSourceId, source, data = [];        
        for (var id in this.layerSources) {
            source = this.layerSources[id];
            if (initialSourceId === undefined &&
                    source instanceof gxp.plugins.WMSSource &&
                    source.url.replace(this.urlPortRegEx, "$1/").indexOf(
                        this.localGeoServerBaseUrl.replace(
                            this.urlPortRegEx, "$1/")) === 0) {
                initialSourceId = id;
            }
           if (source.store) {
                data.push([id, this.layerSources[id].title || id]);                
            }
        }
        // fall back to 1st source if the local GeoServer WMS is not used
        if (initialSourceId === undefined) {
            initialSourceId = data[0][0];
        }

        var sources = new Ext.data.ArrayStore({
            fields: ["id", "title"],
            data: data
        });

        var expander = new GeoExplorer.CapabilitiesRowExpander({
            ows: this.localGeoServerBaseUrl + "ows"
        });
        
        
        var addLocalLayers = function() {
        	if (!this.mapID)
    			{Ext.Msg.alert("Save your Map View", "You must save this map view before uploading your data");}
        	else
        		document.location.href="/data/upload?map=" + this.mapID;
        };
        
        var addLayers = function() {
            var key = sourceComboBox.getValue();
            var layerStore = this.mapPanel.layers;
            var source = this.layerSources[key];
            var records = capGridPanel.getSelectionModel().getSelections();
            var record;
            for (var i=0, ii=records.length; i<ii; ++i) {
                record = source.createLayerRecord({
                    name: records[i].get("name"),
                    source: key,
                    buffer: 0
                });
                if (record) {
                    if (record.get("group") === "background") {
                        var pos = layerStore.queryBy(function(rec) {
                            return rec.get("group") === "background"
                        }).getCount();
                        layerStore.insert(pos, [record]);
                    } else {
                        layerStore.add([record]);
                    }
                }
            }
        };

        var source = this.layerSources[initialSourceId];
        source.store.filterBy(function(r) {
            return !!source.getProjection(r);
        }, this);
        var capGridPanel = new Ext.grid.GridPanel({
            store: source.store,
            layout: 'fit',
            region: 'center',
            autoScroll: true,
            autoExpandColumn: "title",
            plugins: [expander],
            colModel: new Ext.grid.ColumnModel([
                expander,
                {header: "Name", dataIndex: "name", width: 150, sortable: true},
                {id: "title", header: "Title", dataIndex: "title", sortable: true}
            ]),
            listeners: {
                rowdblclick: addLayers,
                scope: this
            }
        });

        var sourceComboBox = new Ext.form.ComboBox({
            store: sources,
            valueField: "id",
            displayField: "title",
            triggerAction: "all",
            editable: false,
            allowBlank: false,
            forceSelection: true,
            mode: "local",
            value: initialSourceId,
            listeners: {
                select: function(combo, record, index) {
                    var source = this.layerSources[record.get("id")];
                    var store = source.store;
                    store.filterBy(function(r) {
                        return !!source.getProjection(r);
                    }, this);
                    expander.ows = store.url;
                    capGridPanel.reconfigure(store, capGridPanel.getColumnModel());
                    // TODO: remove the following when this Ext issue is addressed
                    // http://www.extjs.com/forum/showthread.php?100345-GridPanel-reconfigure-should-refocus-view-to-correct-scroller-height&p=471843
                    capGridPanel.getView().focusRow(0);
                },
                scope: this
            }
        });

        var capGridToolbar = null;

        if (this.proxy || this.layerSources.getCount() > 1) {
            capGridToolbar = [
                new Ext.Toolbar.TextItem({
                    text: this.layerSelectionLabel
                }),
                sourceComboBox
            ];
            
        }

        if (this.proxy) {
            capGridToolbar.push(new Ext.Button({
                text: this.layerAdditionLabel,
                handler: function() {
                    newSourceWindow.show();
                }
            }));
        }
        
        capGridToolbar.push({xtype: 'tbspacer', width: 50});
        capGridToolbar.push("->")
        capGridToolbar.push(new Ext.Button({
            text: this.layerLocalLabel,
            iconCls: 'icon-add',
            handler: addLocalLayers,
            cls: 'x-btn-link-medium',
            scope: this
        }));        

        capGridToolbar.width = 600;
        
        var app = this;
        var newSourceWindow = new gxp.NewSourceWindow({
            modal: true,
            listeners: {
                "server-added": function(url) {
                    newSourceWindow.setLoading();
                    this.addLayerSource({
                        config: {url: url}, // assumes default of gx_wmssource
                        callback: function(id) {
                            // add to combo and select
                            var record = new sources.recordType({
                                id: id,
                                title: this.layerSources[id].title || "Untitled" // TODO: titles
                            });
                            sources.insert(0, [record]);
                            sourceComboBox.onSelect(record, 0);
                            newSourceWindow.hide();
                        },
                        failure: function() {
                            // TODO: wire up success/failure
                            newSourceWindow.setError("Error contacting server.\nPlease check the url and try again.");
                        },
                        scope: this
                    });
                },
                scope: this
            },
            // hack to get the busy mask so we can close it in case of a
            // communication failure
            addSource: function(url, success, failure, scope) {
                app.busyMask = scope.loadMask;
            }
        });
        
        this.capGrid = new Ext.Window({
            title: this.capGridText,
            closeAction: 'hide',
            layout: 'border',
            height: 300,
            width: 600,
            modal: true,
            items: [
                capGridPanel
            ],
            tbar: capGridToolbar,
            bbar: [
                "->",
                new Ext.Button({
                    text: this.capGridAddLayersText,
                    iconCls: "icon-addlayers",
                    handler: addLayers,
                    scope : this
                }),
                new Ext.Button({
                    text: this.capGridDoneText,
                    handler: function() {
                        this.capGrid.hide();
                    },
                    scope: this
                })
            ],
            listeners: {
                hide: function(win){
                    capGridPanel.getSelectionModel().clearSelections();
                }
            }
        });
    },

    /**
     * Method: showCapabilitiesGrid
     * Shows the window with a capabilities grid.
     */
    showCapabilitiesGrid: function() {
        if(!this.capGrid) {
            this.initCapGrid();
        }
        this.capGrid.show();
    },

    /**
     * Method:createLogoOverlay
     * Shows the CGA logo on the map
     * 
     */
    createLogoOverlay: function() {
    
        var cgaLogo = new Ext.BoxComponent({
            autoEl: {
                tag: "div",
                cls: "cga-logo-overlay-element"
            }
        });
    	/*
        var logoOverlay = new Ext.Panel({
            // title: "Overlay",
            cls: 'cga-logo-overlay',
            items: [ cgaLogo
            ]
        });*/
    	return cgaLogo;
    },
    
    
    /** private: method[createMapOverlay]
     * Builds the :class:`Ext.Panel` containing components to be overlaid on the
     * map, setting up the special configuration for its layout and 
     * map-friendliness.
     */
    createMapOverlay: function() {

    	
        var scaleLinePanel = new Ext.BoxComponent({
            autoEl: {
                tag: "div",
                cls: "olControlScaleLine overlay-element overlay-scaleline"
            }
        });

        scaleLinePanel.on('render', function(){
            var scaleLine = new OpenLayers.Control.ScaleLine({
                div: scaleLinePanel.getEl().dom,
                geodesic: true
            });

            this.mapPanel.map.addControl(scaleLine);
            scaleLine.activate();
        }, this);

        var zoomSelectorWrapper = new Ext.Panel({
            cls: 'overlay-element overlay-scalechooser',
            border: false 
        });

        this.on("ready", function() {
            var zoomStore = new GeoExt.data.ScaleStore({
                map: this.mapPanel.map
            });
        
            var zoomSelector = new Ext.form.ComboBox({
                emptyText: this.zoomSelectorText,
                tpl: '<tpl for="."><div class="x-combo-list-item">1 : {[parseInt(values.scale)]}</div></tpl>',
                editable: false,
                triggerAction: 'all',
                mode: 'local',
                store: zoomStore,
                width: 110
            });
    
            zoomSelector.on({
                click: function(evt) {
                    evt.stopEvent();
                },
                mousedown: function(evt) {
                    evt.stopEvent();
                },
                select: function(combo, record, index) {
                    this.mapPanel.map.zoomTo(record.data.level);
                },
                scope: this
            });
            
            function setScale() {
                var scale = zoomStore.queryBy(function(record) {
                    return this.mapPanel.map.getZoom() == record.data.level;
                }, this);
    
                if (scale.length > 0) {
                    scale = scale.items[0];
                    zoomSelector.setValue("1 : " + parseInt(scale.data.scale, 10));
                } else {
                    if (!zoomSelector.rendered) {
                        return;
                    }
                    zoomSelector.clearValue();
                }
            }
            setScale.call(this);
            this.mapPanel.map.events.register('zoomend', this, setScale);

            zoomSelectorWrapper.add(zoomSelector);
            zoomSelectorWrapper.doLayout();
        }, this);

        var mapOverlay = new Ext.Panel({
            // title: "Overlay",
            cls: 'map-overlay',
            items: [
                scaleLinePanel,
                zoomSelectorWrapper
            ]
        });

        mapOverlay.on("afterlayout", function(){
            scaleLinePanel.getEl().dom.style.position = 'relative';
            scaleLinePanel.getEl().dom.style.display = 'inline';

            mapOverlay.getEl().on("click", function(x){x.stopEvent();});
            mapOverlay.getEl().on("mousedown", function(x){x.stopEvent();});
        }, this);

        return mapOverlay;
    },
    


    createTools: function() {
        var toolGroup = "toolGroup";
        var mapPanel = this.mapPanel;
        var busyMask = null;
        var keywords = this.about["keywords"] ? this.about["keywords"] : "of";
        var picasaRecord = null;  
    	var createPicasaOverlay = function()
    	{
            picasaConfig = {name: "Picasa", source: "0", group: "Overlays", buffer: "0", type: "OpenLayers.Layer.WFS",  
            		args: ["Picasa Pictures", "/picasa/", 
                           { 'kind': 'photo', 'max-results':'50', 'q' : keywords},
                           {  format: OpenLayers.Format.GeoRSS, projection: "EPSG:4326", displayInLayerSwitcher: false, 
                              formatOptions: {
                                              createFeatureFromItem: function(item) {
                                                                     var feature = OpenLayers.Format.GeoRSS.prototype
                                                                                   .createFeatureFromItem.apply(this, arguments);
                                                                                    feature.attributes.thumbnail = this.getElementsByTagNameNS(item, "http://search.yahoo.com/mrss/", "thumbnail")[0].getAttribute("url");
                                                                                    feature.attributes.content = OpenLayers.Util.getXmlNodeValue(this.getElementsByTagNameNS(item, "*","summary")[0]);
                                                                                    return feature;
                                                                                    }
                                             },
                              styleMap: new OpenLayers.StyleMap({
                                                                 "default": new OpenLayers.Style({externalGraphic: "${thumbnail}", pointRadius: 14}),
                                                                 "select": new OpenLayers.Style({pointRadius: 20})
                                                               })
                      }]
             };

            
            
                                                                                                                       
             feedSource = Ext.ComponentMgr.createPlugin(
                          picasaConfig, "gx_olsource"
             );
             picasaRecord = feedSource.createLayerRecord(picasaConfig);
             picasaRecord.group = picasaConfig.group;
             
             
     		popupControl = new OpenLayers.Control.SelectFeature(picasaRecord.getLayer(), {
 			   //hover:true,
 			   clickout: true,
 			   onSelect: function(feature) {
 			      
 			      var pos = feature.geometry;
 			      popup = new OpenLayers.Popup("popup",
 			                                         new OpenLayers.LonLat(pos.x, pos.y),
 			                                         new OpenLayers.Size(160,160),
 			                                         "<a target='_blank' href=" + 
 			                                         $(feature.attributes.content).find("a").attr("href") +"><img title='" +
 			                                         feature.attributes.title +"' src='" + feature.attributes.thumbnail +"' /></a>",
 			                                         false);
 			      popup.closeOnMove = true;
 			      popup.keepInMap = true;
 			      mapPanel.map.addPopup(popup);
 	        },
 	        
 	        onUnselect: function(feature) {
 	        	mapPanel.map.removePopup(popup);
 	            popup = null;
 	        }
 	       }); 
             
    		mapPanel.map.addControl(popupControl);
    	    popupControl.activate();
             
             return picasaRecord;
    	};

   	
    	
    	
        var youtubeRecord = null;  
    	var createYouTubeOverlay = function()
    	{
            youtubeConfig = {name: "YouTube", source: "0", group: "Overlays", buffer: "0", type: "OpenLayers.Layer.WFS",  
            		args: ["YouTube Videos", "/youtube/", 
                           {  'max-results':'50', 'q' : 'africa', 'bbox' : mapPanel.map.getExtent().transform(mapPanel.map.getProjectionObject(), new OpenLayers.Projection("EPSG:4326")).toBBOX()},
                           { format:OpenLayers.Format.GeoRSS, projection: "EPSG:4326", displayInLayerSwitcher: false, 
                               formatOptions: {
                                  createFeatureFromItem: function(item) {
                                     var feature = OpenLayers.Format.GeoRSS.prototype
                                             .createFeatureFromItem.apply(this, arguments);
                                     feature.attributes.thumbnail = this.getElementsByTagNameNS(item, "http://search.yahoo.com/mrss/", "thumbnail")[4].getAttribute("url");
                                     feature.attributes.content = OpenLayers.Util.getXmlNodeValue(this.getElementsByTagNameNS(item, "*","summary")[0]);
                                     return feature;
                                 }
                               },
                               styleMap: new OpenLayers.StyleMap({
                                 "default": new OpenLayers.Style({externalGraphic: "${thumbnail}", pointRadius: 24}),
                                 "select": new OpenLayers.Style({pointRadius: 30})
                             })

                      }]
             };

                                                                                                                       
             feedSource = Ext.ComponentMgr.createPlugin(
            		 youtubeConfig, "gx_olsource"
             );
             youtubeRecord = feedSource.createLayerRecord(youtubeConfig);
             youtubeRecord.group = youtubeConfig.group;
             
      		popupControl = new OpenLayers.Control.SelectFeature(youtubeRecord.getLayer(), {
  			   //hover:true,
  			   clickout: true,
  			   onSelect: function(feature) {
  			      
  			      var pos = feature.geometry;
  			      popup = new OpenLayers.Popup("popup",
                          new OpenLayers.LonLat(pos.x, pos.y),
                          new OpenLayers.Size(240,180),
                          "<a target='_blank' href=" + 
                          feature.attributes.link +"><img height='180', width='240' title='" +
                          feature.attributes.title +"' src='" + feature.attributes.thumbnail +"' /></a>",
                          false);
  			      popup.closeOnMove = true;
  			      popup.keepInMap = true;
  			      mapPanel.map.addPopup(popup);
  	        },
  	        
  	        onUnselect: function(feature) {
  	        	mapPanel.map.removePopup(popup);
  	            popup = null;
  	        }
  	       }); 
              
     		mapPanel.map.addControl(popupControl);
     	    popupControl.activate();             
             
             return youtubeRecord;
    	};    	
    	
    	
        var printButton = new Ext.Button({
            tooltip: this.printTipText,
            iconCls: "icon-print",
            handler: function() {
                var unsupportedLayers = [];
                var printWindow = new Ext.Window({
                    title: this.printWindowTitleText,
                    modal: true,
                    border: false,
                    autoHeight: true,
                    resizable: false,
                    items: [{
                        xtype: "gxux_printpreview",
                        mapTitle: this.about["title"],
                        comment: this.about["abstract"],
                        minWidth: 336,
                        printMapPanel: {
                            height: Math.min(450, Ext.get(document.body).getHeight()-150),
                            autoWidth: true,
                            limitScales: true,
                            map: {
                                controls: [
                                    new OpenLayers.Control.Navigation({
                                        zoomWheelEnabled: false,
                                        zoomBoxEnabled: false
                                    }),
                                    new OpenLayers.Control.PanPanel(),
                                    new OpenLayers.Control.Attribution()
                                ],
                                eventListeners: {
                                    "preaddlayer": function(evt) {
                                        if(evt.layer instanceof OpenLayers.Layer.Google) {
                                            unsupportedLayers.push(evt.layer.name);
                                            return false;
                                        }
                                    },
                                    scope: this
                                }
                            }
                        },
                        printProvider: {
                            capabilities: window.printCapabilities,
                            listeners: {
                                "beforeprint": function() {
                                    // The print module does not like array params.
                                    //TODO Remove when http://trac.geoext.org/ticket/216 is fixed.
                                    printWindow.items.get(0).printMapPanel.layers.each(function(l){
                                        var params = l.getLayer().params;
                                        for(var p in params) {
                                            if (params[p] instanceof Array) {
                                                params[p] = params[p].join(",");
                                            }
                                        }
                                    })
                                },
                                "print": function() {printWindow.close();},
                                "printException": function(cmp, response) {
                                    this.displayXHRTrouble(response);
                                },
                                scope: this
                            }
                        },
                        includeLegend: true,
                        sourceMap: this.mapPanel,
                        legend: this.legendPanel
                    }]
                }).show();                
                printWindow.center();
                
                unsupportedLayers.length &&
                    Ext.Msg.alert(this.unsupportedLayersTitleText, this.unsupportedLayersText +
                        "<ul><li>" + unsupportedLayers.join("</li><li>") + "</li></ul>");

            },
            scope: this
        });

        // create a navigation control
        var navAction = new GeoExt.Action({
            tooltip: this.navActionTipText,
            iconCls: "icon-pan",
            enableToggle: true,
            pressed: true,
            allowDepress: false,
            control: new OpenLayers.Control.Navigation(),
            map: this.mapPanel.map,
            toggleGroup: toolGroup
        });
        
        // create a navigation history control
        var historyControl = new OpenLayers.Control.NavigationHistory();
        this.mapPanel.map.addControl(historyControl);

        // create actions for previous and next
        var navPreviousAction = new GeoExt.Action({
		tooltip: this.navPreviousActionText,
            iconCls: "icon-zoom-previous",
            disabled: true,
            control: historyControl.previous
        });
        
        var navNextAction = new GeoExt.Action({
		tooltip: this.navNextAction,
            iconCls: "icon-zoom-next",
            disabled: true,
            control: historyControl.next
        });
        
        var info = {controls: []};
        // create an info control to show introductory text window
        var infoButton = new Ext.Button({
		tooltip: this.infoButtonText,
            iconCls: "icon-getfeatureinfo",
            handler: this.showInfoWindow,
            scope:this
        });

        var picasaButton = new Ext.Button({
            	enableToggle: true,
            	allowDepress: true,
            	 iconCls: "icon-picasa",
            	 scope:this,
            	toggleHandler: function(button, pressed) {
            					if(pressed) {
            						if (picasaRecord == null) {
            	
            							createPicasaOverlay();
            							this.mapPanel.layers.insert(mapPanel.layers.data.items.length, [picasaRecord] );
            						}
            						else {
            								this.mapPanel.map.setLayerIndex(picasaRecord.getLayer(), mapPanel.layers.data.items.length);
            								picasaRecord.getLayer().setVisibility(true);
            							 }
            					} else {
            						//this.mapPanel.layers.remove(picasaRecord);
            			            picasaRecord.getLayer().setVisibility(false);
            					}
            			}   	
        });
        
        var youtubeButton = new Ext.Button({
        	enableToggle: true,
        	allowDepress: true,
        	 iconCls: "icon-youtube",
        	toggleHandler: function(button, pressed) {
        					if(pressed) {
        						if (youtubeRecord == null) {
        	
        							createYouTubeOverlay();
        							mapPanel.layers.insert(mapPanel.layers.data.items.length, [youtubeRecord] );
        						}
        						else { 
        							mapPanel.map.setLayerIndex(youtubeRecord.getLayer(), mapPanel.layers.data.items.length);
        							youtubeRecord.getLayer().setVisibility(true);
        						}
        					} else {
        			            youtubeRecord.getLayer().setVisibility(false);
        					}
        			}   	
        });
        
        var searchTB = new Ext.form.TextField({
			id:'search-tb',
			width:200,
			emptyText:'Enter search...'
		});
        
        var psHandler = function() {
        	performSearch.call();
        	};
        
        var searchBtn = new Ext.Button({
			text:'Search',
			handler: psHandler
		});
        
    	var performSearch =  function() {

    		// Find queryable layers (visible with searchable fields)
    		var searchCount = 0;
            var queryableLayers = mapPanel.layers.queryBy(function(x){
                return x.get("queryable");
            });
            queryableLayers.each(function(x){
            	dl = x.getLayer();
            	if (!dl.getVisibility() || dataLayers[dl.params.LAYERS].count == 0)
            		{queryableLayers.remove(x);}
            });
            if (queryableLayers.length == 0)
            	{
                Ext.MessageBox.alert('No Searchable Layers','There are currently no searchable layers on the map.  You must have at least one visible layer with searchable fields on the map.');
                return;
            	
            	}
    		
            //show searching modal
            if (!busyMask) {
                busyMask = new Ext.LoadMask(
                    mapPanel.map.div, {
                        msg: 'Searching...'
                    }
                );
            }
            busyMask.show();
    		
            //Get rid of any existing highlight layers
            removeHighlightLayers();
            
            //search term manipulation code, copied verbatim from existing WorldMap
    		searchTerm = searchTB.getValue();
            var terms = [];
            var matchingSearchTerm = searchTerm;
            var re = /("[^"]+")/g;
            var m = matchingSearchTerm.match(re);
            var otherSearchTerm = searchTerm; 
            if ( m != null ) {
                for ( i = 0; i < m.length; i++ ) {
                    otherSearchTerm = otherSearchTerm.replace(m[i], '');
                    terms.push( m[i].replace(/"/g, '' ));
                }	
            } else {
            }          
            var whitespace_re = /\s+/;
            otherSearchTerm = otherSearchTerm.replace(whitespace_re, ' ');
            terms = terms.concat(otherSearchTerm.split(' '));
            layers = [];
            
            //Create a WMS search results layer for each searchable layer
            queryableLayers.each(function(x){
            	dl = x.getLayer();
            	if (dl.getVisibility())
            		{
            		
            		var wms_url = dl.url;
            			queryFields = [];
            			for (f=0; f < dataLayers[dl.params.LAYERS].searchFields.length; f++)
            			{
            				field = dataLayers[dl.params.LAYERS].searchFields[f]
            				if (field.searchable)
            					queryFields.push(field.attribute);
            			}
            			
            			
            			featureQuery="";
            			
            			sld = '';//'<?xml version="1.0" encoding="utf-8"?>';
            			sld+= '<sld:StyledLayerDescriptor xmlns="http://www.opengis.net/sld" xmlns:sld="http://www.opengis.net/sld" xmlns:ogc="http://www.opengis.net/ogc" xmlns:gml="http://www.opengis.net/gml" version="1.0.0">';
            			sld+= '<sld:NamedLayer><sld:Name>' + dl.params.LAYERS  +  '</sld:Name><sld:UserStyle><sld:Name>query</sld:Name><sld:FeatureTypeStyle><sld:Rule><ogc:Filter>';
            			for (i = 0; i < queryFields.length; i++)
            				{
            					if (queryFields[i] != "")
            						featureQuery = featureQuery + '<ogc:PropertyIsLike wildCard="*" singleChar="." escapeChar="!"><ogc:PropertyName>' + queryFields[i] + '</ogc:PropertyName><ogc:Literal>*' + searchTerm + '*</ogc:Literal></ogc:PropertyIsLike>';
            				}
            			if (queryFields.length > 1)
            				{
            					featureQuery = "<ogc:Or>"+ featureQuery + "</ogc:Or>";	
            				}
            			if (featureQuery.length > 0)
            				{            				
        					sld += featureQuery;
        					sld += '</ogc:Filter>';
        					
        				    //Points        					
        					sld += '<PointSymbolizer><Graphic><Mark><WellKnownName>circle</WellKnownName><Fill><CssParameter name="fill">#FFFF00</CssParameter></Fill></Mark><Size>8</Size></Graphic></PointSymbolizer>';
        					//Lines
        					sld += '<LineSymbolizer><sld:Stroke><sld:CssParameter name="stroke">#FFFF00</sld:CssParameter><sld:CssParameter name="stroke-opacity">1.0</sld:CssParameter><sld:CssParameter name="stroke-width">2</sld:CssParameter></sld:Stroke></LineSymbolizer>';
        					//Polygons
        					sld += '<sld:PolygonSymbolizer> <sld:Fill><sld:GraphicFill> <sld:Graphic><sld:Mark> <sld:WellKnownName>shape://times</sld:WellKnownName> <sld:Stroke><sld:CssParameter name="stroke">#FFFF00</sld:CssParameter>';
        					sld += '<sld:CssParameter name="stroke-width">1</sld:CssParameter> </sld:Stroke></sld:Mark><sld:Size>16</sld:Size> </sld:Graphic></sld:GraphicFill> </sld:Fill></sld:PolygonSymbolizer>';        					     					
        					sld += '</sld:Rule></sld:FeatureTypeStyle></sld:UserStyle></sld:NamedLayer></sld:StyledLayerDescriptor>';        					 
        					 
        					
                    		wmsHighlight = new OpenLayers.Layer.WMS(
            						"HighlightWMS",
            						wms_url,
            						{'layers': dl.params.LAYERS,'format':'image/png', SLD_BODY: sld, TRANSPARENT: 'true'},
            						{'isBaseLayer': false,'displayInLayerSwitcher' : false}
                    		);
                    		layers.push(wmsHighlight);
        					
            				}
            		}
            });
            
            mapPanel.map.addLayers(layers);  
            
    		if (!busyMask) {
    			busyMask.hide();
    		}
    	};
    	
    	var reset =  function() { 
    		searchTB.setValue('');
            removeHighlightLayers();

    	};
    	        
        var removeHighlightLayers  = function() {
        	var theLayers = mapPanel.map.layers;
        	var hLayers = [];
            for (l = 0; l < theLayers.length; l++)
        	{
        		if (theLayers[l].name == "HighlightWMS"){
        			hLayers.push(theLayers[l]);
        			
        		} 
        		
        	}
            
            for (h = 0; h < hLayers.length; h++)
            	{
            		mapPanel.map.removeLayer(hLayers[h]);
            	}
            
        }
        
		var searchBar = new Ext.Toolbar({
			id: 'tlbr',
			items:[' ',' ',' ',' ',' ',' ',' ',' ',' ',' ',' ',' ',' ',' ',' ',' ',' ',' ',' ',' ',' ',
			       '-', searchTB, 
				' ', searchBtn,' ',{
					xtype:'button',
					text:'Reset',
					handler:function(brn, e) {
						reset();
					}
				},' ', '-', {
					id: 'request-load-pnl',
					xtype: 'panel',
					html: '<img src="images/ajax-loader.gif" alt="Request loading...">'
				}]
		});
		
	  var jumpstore = new Ext.data.SimpleStore({
		        fields: ['dataFieldName', 'displayFieldName'],
		        data: [[0, 'Yelp'], 
		               [1, 'Bing Map'], 
		               [2, 'Social Explorer']
		              ],
		        autoLoad: false
		      });		

       var jumpBar = new Ext.Toolbar({
    	   id: 'jumpbar',
    	   items: [
	{
	   xtype:'label',
	   html:'<div style="color:#653117">&nbsp; Jump To:  &nbsp;</div>'
	},{
	   xtype:'combo',
	   store: jumpstore,
displayField: 'displayFieldName',   // what the user sees in the popup
valueField: 'dataFieldName',        // what is passed to the 'change' event
typeAhead: true,
forceSelection: true,
fieldLabel: 'ComboBox',
emptyText:'Select a Web Site...',
mode: 'local',
triggerAction: 'all',
selectOnFocus: true,
editable: true,
listeners: {
   
 /**'select' will be fired as soon as an item in the ComboBox is selected.
  *1) get the bbox or center point
  *2) parse the bbox or center point
  *3) go to the web pages
  *reference: http://www.hutten.org/bill/extjs/
  **/
 select: function(combo, record, index){
   displayProjection = new OpenLayers.Projection("EPSG:4326");
   if (record.data.dataFieldName == 0)
   {
      //http://www.yelp.com/search?find_desc=&find_loc=Boston%2C+MA&ns=1&rpp=10#bbox=-71.1611938477%2C42.2823890429%2C-70.9538269043%2C42.4356201565&sortby=category
      
      var bounds = mapPanel.map.getExtent();
      var extents= bounds.transform(mapPanel.map.getProjectionObject(),displayProjection);
      window.open ('http://www.yelp.com/search?find_desc=&ns=1&rpp=10#bbox='+extents.left+'%2C'+extents.bottom+'%2C'+extents.right+'%2C'+extents.top+'&sortby=category');
   }
   else if (record.data.dataFieldName == 1){
      //http://www.bing.com/maps/default.aspx?v=2&FORM=LMLTCP&cp=42.353216~-70.989532&style=r&lvl=12&tilt=-90&dir=0&alt=-1000&phx=0&phy=0&phscl=1&encType=1
      
      var point = mapPanel.map.getCenter();
      var lonlat = point.transform(mapPanel.map.getProjectionObject(), displayProjection);
      window.open ('http://www.bing.com/maps/default.aspx?v=2&FORM=LMLTCP&cp='+ lonlat.lat +'~'+ lonlat.lon +'&style=r&lvl='+mapPanel.map.getZoom()+'&tilt=-90&dir=0&alt=-1000&phx=0&phy=0&phscl=1&encType=1');
      
   }
   else if (record.data.dataFieldName == 2){
      //http://www.socialexplorer.com/pub/maps/map3.aspx?g=0&mapi=SE0012&themei=B23A1CEE3D8D405BA2B079DDF5DE9402&l=2507554.70420796&r=2572371.78398336&t=5433997.44009869&b=5403894.11016116&rndi=1
      var bounds = mapPanel.map.getExtent();
      var extents= bounds.transform(mapPanel.map.getProjectionObject(),displayProjection);
      window.open('http://www.socialexplorer.com/pub/maps/map3.aspx?g=0&mapi=SE0012&themei=B23A1CEE3D8D405BA2B079DDF5DE9402&l='+ConvertLonToAlbersEqArea(extents.left)+'&r='+ConvertLonToAlbersEqArea(extents.right)+'&t='+ConvertLatToAlbersEqArea(extents.top)+'&b='+ConvertLatToAlbersEqArea(extents.bottom)+'&rndi=1');
   } else {}
   
 }
} }   	           ]
});
		


        var updateInfo = function() {
            var queryableLayers = this.mapPanel.layers.queryBy(function(x){
                return x.get("queryable");
            });

            var map = this.mapPanel.map;
            var control;
            for (var i = 0, len = info.controls.length; i < len; i++){
                control = info.controls[i];
                control.deactivate();  // TODO: remove when http://trac.openlayers.org/ticket/2130 is closed
                control.destroy();
            }

            info.controls = [];
            
            queryableLayers.each(function(x){
            	
            	var dl = x.getLayer();
                if (dl.name != "HighlightWMS"){
                	Ext.Ajax.request({
                		url: "/maps/searchfields/?" + dl.params.LAYERS,
                		method: "POST",
                		params: {layername:dl.params.LAYERS},
                		success: function(result,request)
                		{
                            var jsonData = Ext.util.JSON.decode(result.responseText);                            
                            layerfields = jsonData.searchFields;
                            dataLayers[dl.params.LAYERS] = new LayerData(id, jsonData.searchFields, jsonData.category, jsonData.scount);
                		},
                		failure: function(result,request) {
                           alert(result.responseText);
                		}
                		
                	});}
            	
            	//wfsQuery = dl.url.replace("/wms", "/wfs").replace("?service=wms","") + "?request=GetFeature&version=1.1.0&typeName=" + dl.params.LAYERS + "&outputFormat=JSON";
            	
   
            }, this);
        };

        this.mapPanel.layers.on("update", updateInfo, this);
        this.mapPanel.layers.on("add", updateInfo, this);
        this.mapPanel.layers.on("remove", updateInfo, this);

        // create split button for measure controls
        var activeIndex = 0;
        var measureSplit = new Ext.SplitButton({
            iconCls: "icon-measure-length",
            tooltip: this.measureSplitText,
            enableToggle: true,
            toggleGroup: toolGroup, // Ext doesn't respect this, registered with ButtonToggleMgr below
            allowDepress: false, // Ext doesn't respect this, handler deals with it
            handler: function(button, event) {
                // allowDepress should deal with this first condition
                if(!button.pressed) {
                    button.toggle();
                } else {
                    button.menu.items.itemAt(activeIndex).setChecked(true);
                }
            },
            listeners: {
                toggle: function(button, pressed) {
                    // toggleGroup should handle this
                    if(!pressed) {
                        button.menu.items.each(function(i) {
                            i.setChecked(false);
                        });
                    }
                },
                render: function(button) {
                    // toggleGroup should handle this
                    Ext.ButtonToggleMgr.register(button);
                }
            },
            menu: new Ext.menu.Menu({
                items: [
                    new Ext.menu.CheckItem(
                        new GeoExt.Action({
				text: this.lengthActionText,
                            iconCls: "icon-measure-length",
                            map: this.mapPanel.map,
                            toggleGroup: toolGroup,
                            group: toolGroup,
                            allowDepress: false,
                            map: this.mapPanel.map,
                            control: this.createMeasureControl(
                                OpenLayers.Handler.Path, "Length")
                        })),
                    new Ext.menu.CheckItem(
                        new GeoExt.Action({
                            text: this.areaActionText,
                            iconCls: "icon-measure-area",
                            map: this.mapPanel.map,
                            toggleGroup: toolGroup,
                            group: toolGroup,
                            allowDepress: false,
                            map: this.mapPanel.map,
                            control: this.createMeasureControl(
                                OpenLayers.Handler.Polygon, "Area")
                            }))
                  ]})});
        measureSplit.menu.items.each(function(item, index) {
            item.on({checkchange: function(item, checked) {
                measureSplit.toggle(checked);
                if(checked) {
                    activeIndex = index;
                    measureSplit.setIconClass(item.iconCls);
                }
            }});
        });
        
        var enable3DButton = new Ext.Button({
            iconCls:"icon-3D",
            tooltip: this.switchTo3DActionText,
            enableToggle: true,
            toggleHandler: function(button, state) {
                if (state === true) {
                    this.mapPanelContainer.getLayout().setActiveItem(1);
                    this.toolbar.disable();
                    button.enable();
                } else {
                    this.mapPanelContainer.getLayout().setActiveItem(0);
                    this.toolbar.enable();
                }
            },
            scope: this
        });

        
        var advancedToolsLink = function() {
        	if (!this.mapID)
    			{Ext.Msg.alert("Save your Map View", "You must save this map view before using advanced map tools");}
        	else
        		document.location.href="/maps/" + this.mapID + "/edit";
        };        
        
        var tools = [
            new Ext.Button({
                tooltip: this.saveMapText,
                handler: this.showMetadataForm,
                scope: this,
                iconCls: "icon-save"
            }),
            new Ext.Action({
                tooltip: this.publishActionText,
                handler: this.makeExportDialog,
                scope: this,
                iconCls: 'icon-export',
                disabled: !this.mapID
            }),
            window.printCapabilities ? printButton : "",
            "-",
            /*
            new Ext.Button({
                handler: function(){
                    this.mapPanel.map.zoomIn();
                },
                tooltip: this.zoomInActionText,
                iconCls: "icon-zoom-in",
                scope: this
            }),
            new Ext.Button({
		    tooltip: this.zoomOutActionText,
                handler: function(){
                    this.mapPanel.map.zoomOut();
                },
                iconCls: "icon-zoom-out",
                scope: this
            }),
            */
            navPreviousAction,
            navNextAction,
            new Ext.Button({
		    	tooltip: this.zoomVisibleButtonText,
                iconCls: "icon-zoom-visible",
                handler: function() { //Set to original extent of map rather than extent of all loaded layers
                	this.mapPanel.map.setCenter(this.initialConfig.map["center"]);
                	this.mapPanel.map.zoomTo(this.initialConfig.map["zoom"]);

                },
                scope: this
            }),
            enable3DButton,
            infoButton,
            picasaButton,
            youtubeButton,
            searchBar,
            jumpBar,
            '->',
            new Ext.Button({
                text: 'Advanced map tools',
                handler: advancedToolsLink,
                cls: 'x-btn-link-medium',
                scope: this
            })       ];
        this.on("saved", function() {
            // enable the "Publish Map" button
            tools[1].enable();
            this.modified ^= this.modified & 1;
        }, this);

        return tools;
    },

    createMeasureControl: function(handlerType, title) {
        
        var styleMap = new OpenLayers.StyleMap({
            "default": new OpenLayers.Style(null, {
                rules: [new OpenLayers.Rule({
                    symbolizer: {
                        "Point": {
                            pointRadius: 4,
                            graphicName: "square",
                            fillColor: "white",
                            fillOpacity: 1,
                            strokeWidth: 1,
                            strokeOpacity: 1,
                            strokeColor: "#333333"
                        },
                        "Line": {
                            strokeWidth: 3,
                            strokeOpacity: 1,
                            strokeColor: "#666666",
                            strokeDashstyle: "dash"
                        },
                        "Polygon": {
                            strokeWidth: 2,
                            strokeOpacity: 1,
                            strokeColor: "#666666",
                            fillColor: "white",
                            fillOpacity: 0.3
                        }
                    }
                })]
            })
        });

        var cleanup = function() {
            if (measureToolTip) {
                measureToolTip.destroy();
            }   
        };

        var makeString = function(metricData) {
            var metric = metricData.measure;
            var metricUnit = metricData.units;
            
            measureControl.displaySystem = "english";
            
            var englishData = metricData.geometry.CLASS_NAME.indexOf("LineString") > -1 ?
            measureControl.getBestLength(metricData.geometry) :
            measureControl.getBestArea(metricData.geometry);

            var english = englishData[0];
            var englishUnit = englishData[1];
            
            measureControl.displaySystem = "metric";
            var dim = metricData.order == 2 ? 
                '<sup>2</sup>' :
                '';
            
            return metric.toFixed(2) + " " + metricUnit + dim + "<br>" + 
                english.toFixed(2) + " " + englishUnit + dim;
        };
        
        var measureToolTip; 
        var measureControl = new OpenLayers.Control.Measure(handlerType, {
            persist: true,
            handlerOptions: {layerOptions: {styleMap: styleMap}},
            eventListeners: {
                measurepartial: function(event) {
                    cleanup();
                    measureToolTip = new Ext.ToolTip({
                        target: Ext.getBody(),
                        html: makeString(event),
                        title: title,
                        autoHide: false,
                        closable: true,
                        draggable: false,
                        mouseOffset: [0, 0],
                        showDelay: 1,
                        listeners: {hide: cleanup}
                    });
                    if(event.measure > 0) {
                        var px = measureControl.handler.lastUp;
                        var p0 = this.mapPanel.getPosition();
                        measureToolTip.targetXY = [p0[0] + px.x, p0[1] + px.y];
                        measureToolTip.show();
                    }
                },
                measure: function(event) {
                    cleanup();                    
                    measureToolTip = new Ext.ToolTip({
                        target: Ext.getBody(),
                        html: makeString(event),
                        title: title,
                        autoHide: false,
                        closable: true,
                        draggable: false,
                        mouseOffset: [0, 0],
                        showDelay: 1,
                        listeners: {
                            hide: function() {
                                measureControl.cancel();
                                cleanup();
                            }
                        }
                    });
                },
                deactivate: cleanup,
                scope: this
            }
        });

        return measureControl;
    },

    /** private: method[makeExportDialog]
     *
     * Create a dialog providing the HTML snippet to use for embedding the 
     * (persisted) map, etc. 
     */
    makeExportDialog: function() { 
        new Ext.Window({
            title: this.publishActionText,
            layout: "fit",
            width: 380,
            autoHeight: true,
            items: [{
                xtype: "gx_embedmapdialog",
                url: this.rest + this.mapID + "/embed" 
            }]
        }).show();
    },

    
    /** private: method[displayPopup]
     * :param: evt: the event object from a 
     *     :class:`OpenLayers.Control.GetFeatureInfo` control
     * :param: title: a String to use for the title of the results section 
     *     reporting the info to the user
     */
    displayPopup: function(evt, title) {
    	
    	GeoExplorer.Search.displayXYResults(evt);
    	/*
        var popup;
        var popupKey = 'info' //'evt.xy.x + "." + evt.xy.y;

        if ((popupKey in this.popupCache)) {
        	popup = this.popupCache[popupKey];
        	popup.destroy();
        }
            var lonlat = this.mapPanel.map.getLonLatFromPixel(evt.xy);
            
            
            
        	popup = new GeoExt.Popup({
                title: "Feature Info",
                layout: "accordion",
                location: lonlat,
                map: this.mapPanel,
                width: 500,
                height: 300,
                listeners: {
                    close: (function(key) {
                        return function(panel){
                            delete this.popupCache[key];
                        };
                    })(popupKey),
                    scope: this
                }
            });
            popup.show();
            this.popupCache[popupKey] = popup;


        var html = evt.text;
        //alert(html);
        if (!(html === '' || html.match(/<body>\s*<\/body>/))) {
            popup.add({
                title: title,
                layout: "fit",
                html: html,
                autoScroll: true,
                autoWidth: true,
                collapsible: true
            });
        }
        popup.doLayout();
        */
    },

    
    
    
    /** private: method[initMetadataForm]
     *
     * Initialize metadata entry form.
     */
    initMetadataForm: function(){
        
        var titleField = new Ext.form.TextField({
            width: '95%',
            fieldLabel: this.metaDataMapTitle,
            value: this.about.title,
            allowBlank: false,
            enableKeyEvents: true,
            listeners: {
                "valid": function() {
                    saveAsButton.enable();
                    saveButton.enable();
                },
                "invalid": function() {
                    saveAsButton.disable();
                    saveButton.disable();
                }
            }
        });
        
        //Make sure URL is not taken; if it is, show list of taken url's that start with field value
        Ext.apply(Ext.form.VTypes, {
           UniqueMapId : this.mapID,
     	   UniqueUrl: function(value, field) {
     		   
     		   var allowedChars = value.match(/^(\w+[-]*)+$/g);
     		   if (!allowedChars) {
     			   this.UniqueUrlText = "URL's can only contain letters, numbers, dashes & underscores."
     			   return false;   
     		   }
     		   
     		   Ext.Ajax.request({
                    url: "/maps/checkurl/",
                    method: 'POST',
                    params : {query:value, mapid: this.UniqueMapId},
                    success: function(response, options) {
                    	var urlcount = Ext.decode(response.responseText).count;
                    	if (urlcount > 0) {
                    		this.UniqueUrlText = "The following URL's are already taken:";
                    		var urls = Ext.decode(response.responseText).urls;
                    		var isValid=true;
                    		for (var u in urls) {
                    			if (urls[u].url != undefined && urls[u].url != null)
                    				this.UniqueUrlText+="<br/>" + urls[u].url;
                    			if (urls[u].url == value) {
                    				isValid=false;
                    			}

                    		}
                    		if (!isValid)
                    			field.markInvalid(this.UniqueUrlText);
                    	}
                    }, 
                    failure: function(response, options)
                    {
                    	return false;
                    	Ext.Msg.alert('Error', response.responseText, this.showMetadataForm);
                    },                
                    scope: this
                });
     		   return true;
     		   },
     		   
     		   UniqueUrlText: "The following URL's are already taken, please choose another"
     		});
        
        var urlField = new Ext.form.TextField({ 
        	width:'30%',
        	fieldLabel: this.metaDataMapUrl + "<br/><span style='font-style:italic;'>http://" + document.location.hostname + "/maps/</span>",
        	labelSeparator:'',
        	enableKeyEvents: true,
        	validationEvent: 'onblur',
        	vtype: 'UniqueUrl',
        	itemCls:'x-form-field-inline',
        	ctCls:'x-form-field-inline',
        	value: this.about["urlsuffix"],
        });

        
        
        var abstractField = new Ext.form.TextArea({
            width: '95%',
            height: 50,
            fieldLabel: this.metaDataMapAbstract,
            value: this.about["abstract"]
        });
        
        var keywordsField = new Ext.form.TextField({
        	width: '95%',
        	fieldLabel: this.metaDataMapKeywords,
        	value: this.about["keywords"]
        });
        
        var introTextField = new Ext.form.HtmlEditor({
            width: '95%',
            height: 200,
            fieldLabel: this.metaDataMapIntroText,
            value: this.about["introtext"]
        });

        var metaDataPanel = new Ext.FormPanel({
            bodyStyle: {padding: "5px"},          
            labelAlign: "top",
            items: [
                titleField,
                urlField,
                abstractField,
                keywordsField,
                introTextField
            ]
        });

        metaDataPanel.enable();
        
        var saveAsButton = new Ext.Button({
            text: this.metadataFormSaveAsCopyText,
            disabled: !this.about.title,
            handler: function(e){
                this.about.title = titleField.getValue();
                this.about["abstract"] = abstractField.getValue();
                this.about["urlsuffix"] = urlField.getValue();
                this.about["introtext"] = introTextField.getValue();
                this.about["keywords"] = keywordsField.getValue();
                this.save(true);
                this.initInfoTextWindow();
            },
            scope: this
        });
        var saveButton = new Ext.Button({
            text: this.metadataFormSaveText,
            disabled: !this.about.title,
            handler: function(e){
                this.about.title = titleField.getValue();
                this.about["abstract"] = abstractField.getValue(); 
                this.about["urlsuffix"] = urlField.getValue();
                this.about["introtext"] = introTextField.getValue();
                this.about["keywords"] = keywordsField.getValue();
                this.save();
                this.initInfoTextWindow();
            },
            scope: this
        });

        this.metadataForm = new Ext.Window({
            title: this.metaDataHeader,
            closeAction: 'hide',
            items: metaDataPanel,
            modal: true,
            width: 600,
            autoHeight: true,
            bbar: [
                "->",
                saveAsButton,
                saveButton,
                new Ext.Button({
                    text: this.metadataFormCancelText,
                    handler: function() {
                        titleField.setValue(this.about.title);
                        abstractField.setValue(this.about["abstract"]);
                        urlField.setValue(this.about["urlsuffix"]);
                        introTextField.setValue(this.about["introtext"]);
                        keywordsField.setValue(this.about["keywords"]);
                        this.metadataForm.hide();
                    },
                    scope: this
                })
            ]
        });
    },

    initInfoTextWindow: function(){
        this.infoTextPanel = new Ext.FormPanel({
            bodyStyle: {padding: "5px"},          
            labelAlign: "top",
            preventBodyReset: true,
            autoScroll:true,
            autoHeight:true,
            html: this.about['introtext']
        });

        this.infoTextPanel.enable();    
        
        this.infoTextWindow = new Ext.Window({
            title: this.about.title,
            closeAction: 'hide',
            items: this.infoTextPanel,
            modal: true,
            width: 600,
            height:600,
            autoScroll: true
        });
    },


    /** private: method[showInfoWindow]
     *  Shows the window with intro text
     */
    showInfoWindow: function() {
        if(!this.infoTextWindow) {
            this.initInfoTextWindow();
        }
        this.infoTextWindow.show();
    },    
    
    
    /** private: method[showMetadataForm]
     *  Shows the window with a metadata form
     */
    showMetadataForm: function() {
        if(!this.metadataForm) {
            this.initMetadataForm();
        }

        this.metadataForm.show();
    },
    


    updateURL: function() {
        /* PUT to this url to update an existing map */
        return this.rest + this.mapID + '/data';
    },

    /** api: method[save]
     *  :arg as: ''Boolean'' True if map should be "Saved as..."
     *
     *  Subclasses that load config asynchronously can override this to load
     *  any configuration before applyConfig is called.
     */
    save: function(as){
        // save unsaved styles first
        for (var id in this.stylesDlgCache) {
            this.stylesDlgCache[id].saveStyles();
        }
        
        var config = this.getState();
        
        
        if (!this.mapID || as) {
            /* create a new map */ 
            Ext.Ajax.request({
                url: this.rest,
                method: 'POST',
                jsonData: config,
                success: function(response, options) {
                    var id = response.getResponseHeader("Location");
                    // trim whitespace to avoid Safari issue where the trailing newline is included
                    id = id.replace(/^\s*/,'');
                    id = id.replace(/\s*$/,'');
                    id = id.match(/[\d]*$/)[0];
                    this.mapID = id; //id is url, not mapID
                    this.fireEvent("saved", id);
                    this.metadataForm.hide();
                }, 
                scope: this
            });
        }
        else {
            /* save an existing map */
            Ext.Ajax.request({
                url: this.updateURL(),
                method: 'PUT',
                jsonData: config,
                success: function(response, options) {
                    /* nothing for now */
                    this.fireEvent("saved", this.mapID);
                    this.metadataForm.hide();
                }, 
                failure: function(response, options)
                {
                	Ext.Msg.alert('Error', response.responseText, this.showMetadataForm);
                },                
                scope: this
            });         
        }
    }
});

/* --------------------------------------------------------- */
/* Object for handling search results controls and functions */
/* --------------------------------------------------------- */
GeoExplorer.Results = {
	gridWin: null,
	hilites: null,
	resultWin: null,
	currentFeatures: [],
	gridMarker: null,
	resultMarker: null,
	target : null,

	reset: function(){
    	var theLayers = this.target.mapPanel.map.layers;
    	var hLayers = [];
        for (l = 0; l < theLayers.length; l++)
    	{
    		if (theLayers[l].name == "hilites"){
    			this.target.mapPanel.map.removeLayer(theLayers[l]);
    			break;
    		} 
    		
    	}
	},
	
	displayXYResults: function(featureInfo, featureMeta, lonlat) {
        var ep = Ext.getCmp('queryPanel');
        var gp = Ext.getCmp('gridWinPanel');

        ep.expand(true);
        gp.removeAll(true);

        //var dp = Ext.getCmp('gridResultsPanel');
        //dp.removeAll();
        
		
		var currentFeatures = featureInfo;
		var reader = new Ext.data.JsonReader({}, [
		                               		   {name: 'wm_layer_title'},
		                               		   {name: 'wm_layer_name'},
		                               		   {name: 'wm_layer_id'},
		                               		   {name: 'wm_layer_type'}
		                               		]);

		var winWidth = 450;

		
		var startX = 50;

        var gridPanel = new Ext.grid.GridPanel({
			store:new Ext.data.GroupingStore({
				reader: reader,
				data: currentFeatures,
				sortInfo:{field: 'wm_layer_name', direction: "ASC"},
				groupField:'wm_layer_title'
			}),
			columns:[
						{ id:'wm_layer_id', sortable:false, header:'FID', dataIndex:'wm_layer_id', hidden:true},
						{ header: 'Name', sortable:true, dataIndex:'wm_layer_name', width:190 },
						{ header:'Feature Type', dataIndex:'wm_layer_type', width:0, hidden:true },
						{ header:'Layer', sortable:false, dataIndex:'wm_layer_title', width:0, hidden:true }
					],			
			view: new Ext.grid.GroupingView({
				//forceFit:true,
				groupTextTpl: '{group}',
                		style: 'width: 425px'
			}),
			sm: new Ext.grid.RowSelectionModel({
				singleSelect: true,
				listeners: {
					rowselect: { 
						fn: function(sm, rowIndex, rec) {

							GeoExplorer.Results.displaySingleResult(currentFeatures, rowIndex, rec.data, featureMeta[rec.data.wm_layer_type]);
						} 
					}
				}
			}),
			layout: 'fit',
			frame:false,
			collapsible: true,
			title: '',
			iconCls: 'icon-grid',
		     autoHeight:true,
            style: 'width: 425px',
            width: '400'

			//autoExpandColumn:'name',
		});


        gp.add(gridPanel);
        gp.doLayout();


		gridPanel.getSelectionModel().selectFirstRow();
		


	},
	displaySingleResult: function(currentFeatures, rowIndex, gridFeature, metaColumns) {

        var dp = Ext.getCmp('gridResultsPanel');
        dp.removeAll();
        		
		var feature = null;
		// Look for the feature in the full collection of features (the grid store only has simplified objects)
		for(var i = 0; i < currentFeatures.length; i++) {
			if(currentFeatures[i].wm_layer_id == gridFeature.wm_layer_id) {
				feature = currentFeatures[i];
			}
		}
		
		if(!feature) {
			return;
		}
		
	    this.addVectorQueryLayer(feature);

        		
		var featureHtml = this.createHTML(feature, metaColumns);		
		dp.update(featureHtml);
		dp.doLayout();

	},
	
	createHTML: function(feature, metaColumns) {
		html = '<ul class="featureDetailList" id="featureDetailList">';
		for(c=0; c < metaColumns.length; c++)
			{
				column = metaColumns[c];
				html+= "<li><label>" + column.label + "</label><span>" + feature.attributes[column.attribute] + "</span></li>";
			}
		html += "</ul>";
		return html;
	}
	
,
	
	addVectorQueryLayer: function(feature)
	{
	    var highlight_style = {
	        strokeColor: 'Red',
	        strokeWidth: 4,
	        strokeOpacity: 1,
	        fillOpacity: 0.0,
	        pointRadius: 10
	        
	    };

	    this.reset();
	    
	    //Add highlight vector layer for selected features
	    hilites = new OpenLayers.Layer.Vector("hilites", {
	        isBaseLayer: false,
	        visibility: true,
	        style: highlight_style,
	        displayInLayerSwitcher : false
	    });
    	hilites.addFeatures(feature);
        hilites.setVisibility(true); 

	    this.target.mapPanel.map.addLayers([hilites]);
	    return hilites;

	}
}<|MERGE_RESOLUTION|>--- conflicted
+++ resolved
@@ -254,7 +254,8 @@
                             });
                         }.bind(this);
                         var win = new Ext.Window({
-                            title: "GeoNode Login",
+                            title: "Geolayertree" +
+                            		" Login",
                             modal: true,
                             width: 230,
                             autoHeight: true,
@@ -553,6 +554,8 @@
             var layerfields = '';
             //ge = self;
 
+
+            
             if (layer instanceof OpenLayers.Layer.WMS ) {
                 !layer.singleTile && layer.maxExtent && layer.mergeNewParams({
                     tiled: true,
@@ -792,6 +795,7 @@
                     prop.items.get(0).items.get(0).cascade(function(i) {
                         i instanceof Ext.form.Field && i.setDisabled(true);
                     });
+                    prop.items.get(0).items.get(0).add({html: "<a href='/data/" + layer.params.LAYERS + "'>Metadata</a>", xtype: "panel"});
                     var stylesPanel = this.createStylesPanel({
                         layerRecord: record
                     });
@@ -815,60 +819,6 @@
             tooltip: this.layerPropertiesTipText,
             handler: createPropertiesDialog.createSequence(function() {
                 var node = layerTree.getSelectionModel().getSelectedNode();
-<<<<<<< HEAD
-                if (node && node.layer) {
-                    var layer = node.layer;
-                    var store = node.layerStore;
-                    var record = store.getAt(store.findBy(function(record){
-                        return record.getLayer() === layer;
-                    }));
-                    var backupParams = Ext.apply({}, record.getLayer().params);
-                    var prop = this.propDlgCache[layer.id];
-                    if (!prop) {
-                        prop = this.propDlgCache[layer.id] = new Ext.Window({
-                            title: "Properties: " + record.getLayer().name,
-                            width: 280,
-                            autoHeight: true,
-                            closeAction: "hide",
-                            items: [{
-                                xtype: "gx_wmslayerpanel",
-                                autoHeight: true,
-                                layerRecord: record,
-                                defaults: {
-                                    autoHeight: true,
-                                    hideMode: "offsets"
-                                },
-                                listeners: {
-                                    "change": function() {this.modified |= 1;},
-                                    scope: this
-                                }
-                            }]
-                        });
-                        // disable the "About" tab's fields to indicate that they
-                        // are read-only
-                        //TODO WMSLayerPanel should be easier to configure for this
-                        prop.items.get(0).items.get(0).cascade(function(i) {
-                            i instanceof Ext.form.Field && i.setDisabled(true);
-                        });
-                        prop.items.get(0).items.get(0).add({html: "<a href='/data/" + layer.params.LAYERS + "'>Metadata</a>", xtype: "panel"});
-                        
-                        
-                        var stylesPanel = this.createStylesPanel({
-                            layerRecord: record
-                        });
-                        stylesPanel.items.get(0).on({
-                            "styleselected": function() {this.modified |= 1;},
-                            "modified": function() {this.modified |= 2;},
-                            scope: this
-                        });
-                        stylesPanel.setTitle("Styles");
-                        // add styles tab
-                        prop.items.get(0).add(stylesPanel)
-                    }
-                    prop.show();
-                }
-            },
-=======
                 this.propDlgCache[node.layer.id].items.get(0).setActiveTab(1);
             }, this),
             scope: this,
@@ -887,7 +837,6 @@
                 var node = layerTree.getSelectionModel().getSelectedNode();
                 this.propDlgCache[node.layer.id].items.get(0).setActiveTab(2);
             }, this),
->>>>>>> 3cc1b3a9
             scope: this
         });
 
@@ -973,9 +922,6 @@
             autoScroll: true,
             border: false,
             title: this.layersContainerText,
-<<<<<<< HEAD
-            items: [layerTree]
-=======
             items: [layerTree],
             tbar: [
                 addLayerButton,
@@ -983,7 +929,6 @@
                 Ext.apply(new Ext.Button(showPropertiesAction), {text: ""}),
                 Ext.apply(new Ext.Button(showStylesAction), {text: ""})
             ]
->>>>>>> 3cc1b3a9
         });
 
         this.legendPanel = new GeoExt.LegendPanel({
@@ -1333,13 +1278,30 @@
                     source: key,
                     buffer: 0
                 });
-                if (record) {
+                if (record) {                	
                     if (record.get("group") === "background") {
                         var pos = layerStore.queryBy(function(rec) {
                             return rec.get("group") === "background"
                         }).getCount();
                         layerStore.insert(pos, [record]);
                     } else {
+                    	Ext.Ajax.request({
+                    		url: "/maps/searchfields/?" + record.get("name"),
+                    		method: "POST",
+                    		params: {layername:record.get("name")},
+                    		success: function(result,request)
+                    		{
+                                var jsonData = Ext.util.JSON.decode(result.responseText);                            
+                                dataLayers[record.name] = new LayerData(id, jsonData.searchFields, jsonData.category, jsonData.scount);
+                                record.group = jsonData.category
+                                alert(record.group);
+                    		},
+                    		failure: function(result,request) {
+                               alert(result.responseText);
+                    		}
+                    		
+                    	});                    	
+
                         layerStore.add([record]);
                     }
                 }
