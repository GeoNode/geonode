--- conflicted
+++ resolved
@@ -150,13 +150,8 @@
              *  Listener arguments:
              *  * ``String`` the map id
              */
-<<<<<<< HEAD
             "saved"
         ]);
-=======
-            "idchange"
-        );
->>>>>>> 6c365748
         
         // global request proxy and error handling
         Ext.util.Observable.observeClass(Ext.data.Connection);
