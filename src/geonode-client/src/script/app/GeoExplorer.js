/**
 * Copyright (c) 2009 The Open Planning Project
 */

/**
 * Constructor: GeoExplorer
 * Create a new GeoExplorer application.
 *
 * Parameters:
 * config - {Object} Optional application configuration properties.
 *
 * Valid config properties:
 * map - {Object} Map configuration object.
 * ows - {String} OWS URL
 *
 * Valid map config properties:
 * layers - {Array} A list of layer configuration objects.
 * center - {Array} A two item array with center coordinates.
 * zoom - {Number} An initial zoom level.
 *
 * Valid layer config properties:
 * name - {String} Required WMS layer name.
 * title - {String} Optional title to display for layer.
 */
var GeoExplorer = Ext.extend(gxp.Viewer, {
    
    /**
     * api: config[localGeoServerBaseUrl]
     * ``String`` url of the local GeoServer instance
     */
    localGeoServerBaseUrl: "",
    
    /**
     * private: property[mapPanel]
     * the :class:`GeoExt.MapPanel` instance for the main viewport
     */
    mapPanel: null,

    /**
     * Property: legendPanel
     * {GeoExt.LegendPanel} the legend for the main viewport's map
     */
    legendPanel: null,
    
    /**
     * Property: toolbar
     * {Ext.Toolbar} the toolbar for the main viewport
     */
    toolbar: null,

    /**
     * Property: capGrid
     * {<Ext.Window>} A window which includes a CapabilitiesGrid panel.
     */
    capGrid: null,

    /**
     * Property: popupCache
     * {Object} An object containing references to visible popups so that 
     *     we can insert responses from multiple requests.
     */
    popupCache: null,
    
    /** private: property[describeLayerCache]
     *  ``Object`` Cache of parsed DescribeLayer responses for all WMS layer
     *      sources, keyed by service URL.
     */
    describeLayerCache: null,
    
    /** private: property[busyMask]
     *  ``Ext.LoadMask``
     */
    busyMask: null,
    
    /** private: property[urlPortRegEx]
     *  ``RegExp``
     */
    urlPortRegEx: /^(http[s]?:\/\/[^:]*)(:80|:443)?\//,
    
    //public variables for string literals needed for localization
    addLayersButtonText: "UT:Add Layers",
    areaActionText: "UT:Area",
    backgroundContainerText: "UT:Background",
    capGridAddLayersText: "UT:Add Layers",
    capGridDoneText: "UT:Done",
    capGridText: "UT:Available Layers",
    connErrorTitleText: "UT:Connection Error",
    connErrorText: "UT:The server returned an error",
    connErrorDetailsText: "UT:Details...",
    exportDialogMessage: '<p> UT: Your map is ready to be published to the web! </p>' + '<p> Simply copy the following HTML to embed the map in your website: </p>',
    heightLabel: 'UT: Height',
    infoButtonText: "UT:Get Feature Info",
    largeSizeLabel: 'UT:Large',
    layerAdditionLabel: "UT: or add a new server.",
    layerContainerText: "UT:Map Layers",
    layerPropertiesText: 'UT: Layer Properties',
    layerPropertiesTipText: 'UT: Change layer format and style',
    layerSelectionLabel: "UT:View available data from:",
    layersContainerText: "UT:Data",
    layersPanelText: "UT:Layers",
    legendPanelText: "UT:Legend",
    lengthActionText: "UT:Length",
    mapSizeLabel: 'UT: Map Size', 
    measureSplitText: "UT:Measure",
    metadataFormCancelText : "UT:Cancel",
    metadataFormSaveAsCopyText : "UT:Save as Copy",
    metadataFormSaveText : "UT:Save",
    metaDataHeader: 'UT:About this Map',
    metaDataMapAbstract: 'UT:Abstract',
    metaDataMapTitle: 'UT:Title',
    miniSizeLabel: 'UT: Mini',
    navActionTipText: "UT:Pan Map",
    navNextAction: "UT:Zoom to Next Extent",
    navPreviousActionText: "UT:Zoom to Previous Extent",
    premiumSizeLabel: 'UT: Premium',
    printTipText: "UT:Print Map",
    printWindowTitleText: "UT:Print Preview",
    propertiesText: "UT:Properties",
    publishActionText: 'UT:Publish Map',
    removeLayerActionText: "UT:Remove Layer",
    removeLayerActionTipText: "UT:Remove Layer",
    saveFailMessage: "UT: Sorry, your map could not be saved.",
    saveFailTitle: "UT: Error While Saving",
    saveMapText: "UT: Save Map",
    saveMapAsText: "UT: Save Map As",
    saveNotAuthorizedMessage: "UT: You Must be logged in to save this map.",
    smallSizeLabel: 'UT: Small',
    sourceLoadFailureMessage: 'UT: Error contacting server.\n Please check the url and try again.',
    switchTo3DActionText: "UT:Switch to Google Earth 3D Viewer",
    unknownMapMessage: 'UT: The map that you are trying to load does not exist.  Creating a new map instead.',
    unknownMapTitle: 'UT: Unknown Map',
    unsupportedLayersTitleText: 'UT:Unsupported Layers',
    unsupportedLayersText: 'UT:The following layers cannot be printed:',
    widthLabel: 'UT: Width',
    zoomInActionText: "UT:Zoom In",
    zoomOutActionText: "UT:Zoom Out",
    zoomSelectorText: 'UT:Zoom level',
    zoomSliderTipText: "UT: Zoom Level",
    zoomToLayerExtentText: "UT:Zoom to Layer Extent",
    zoomVisibleButtonText: "UT:Zoom to Visible Extent",

    constructor: function(config) {
        this.popupCache = {};
        this.describeLayerCache = {};
        // add any custom application events
        this.addEvents(
            /**
             * api: event[saved]
             * Fires when the map has been saved.
             *  Listener arguments:
             *  * ``String`` the map id
             */
<<<<<<< HEAD
            "saved"
        ]);
=======
            "idchange"
        );
>>>>>>> 1a4e1907
        
        // global request proxy and error handling
        Ext.util.Observable.observeClass(Ext.data.Connection);
        Ext.data.Connection.on({
            "beforerequest": function(conn, options) {
                // use django's /geoserver endpoint when talking to the local
                // GeoServer's RESTconfig API
                var url = options.url.replace(this.urlPortRegEx, "$1/");
                var localUrl = this.localGeoServerBaseUrl.replace(
                    this.urlPortRegEx, "$1/");
                if(url.indexOf(localUrl + "rest/") === 0) {
                    options.url = url.replace(new RegExp("^" +
                        localUrl), "/geoserver/");
                    return;
                };
                // use the proxy for all non-local requests
                if(this.proxy && options.url.indexOf(this.proxy) !== 0 &&
                        options.url.indexOf(window.location.protocol) === 0) {
                    var parts = options.url.replace(/&$/, "").split("?");
                    var params = Ext.apply(parts[1] && Ext.urlDecode(
                        parts[1]) || {}, options.params);
                    var url = Ext.urlAppend(parts[0], Ext.urlEncode(params));
                    delete options.params;
                    options.url = this.proxy + encodeURIComponent(url);
                }
            },
            "requestexception": function(conn, response, options) {
                if(options.failure) {
                    // exceptions are handled elsewhere
               } else {
                    this.busyMask && this.busyMask.hide();
                    this.displayXHRTrouble(response);
                }
            },
            scope: this
        });
        
        // register the color manager with every color field
        Ext.util.Observable.observeClass(gxp.form.ColorField);
        gxp.form.ColorField.on({
            render: function(field) {
                var manager = new Styler.ColorManager();
                manager.register(field);
            }
        });

        // limit combo boxes to the window they belong to - fixes issues with
        // list shadow covering list items
        Ext.form.ComboBox.prototype.getListParent = function() {
            return this.el.up(".x-window") || document.body;
        }
        
        // don't draw window shadows - allows us to use autoHeight: true
        // without using syncShadow on the window
        Ext.Window.prototype.shadow = false;
        
        // set SLD defaults for symbolizer
        OpenLayers.Renderer.defaultSymbolizer = {
            fillColor: "#808080",
            fillOpacity: 1,
            strokeColor: "#000000",
            strokeOpacity: 1,
            strokeWidth: 1,
            strokeDashstyle: "solid",
            pointRadius: 3,
            graphicName: "square",
            haloColor: "#FFFFFF",
            fontColor: "#000000"
        };

        GeoExplorer.superclass.constructor.apply(this, arguments);

        this.mapID = this.initialConfig.id;
    },
    
    loadConfig: function(config) {
        var query = Ext.urlDecode(document.location.search.substr(1));
        var queryConfig = Ext.util.JSON.decode(query.q);
        this.configManager = new GeoNode.ConfigManager(
            Ext.apply({}, queryConfig, config));

        GeoExplorer.superclass.loadConfig.apply(this,
            [this.configManager.getViewerConfig()]);
    },
    
    displayXHRTrouble: function(response) {
        Ext.Msg.show({
            title: this.connErrorTitleText,
            msg: this.connErrorText +
                ": " + response.status + " " + response.statusText,
            icon: Ext.MessageBox.ERROR,
            buttons: {ok: this.connErrorDetailsText, cancel: true},
            fn: function(result) {
                if(result == "ok") {
                    var details = new Ext.Window({
                        title: response.status + " " + response.statusText,
                        width: 400,
                        height: 300,
                        items: {
                            xtype: "container",
                            cls: "error-details",
                            html: response.responseText
                        },
                        autoScroll: true,
                        buttons: [{
                            text: "OK",
                            handler: function() { details.close(); }
                        }]
                    });
                    details.show();
                    this.close();
                }
            }
        });
    },
    
    addLayerSource: function(options) {
        var source = GeoExplorer.superclass.addLayerSource.apply(this, arguments);
        source instanceof gxp.plugins.WMSSource && source.on("ready", function() {
            var request = source.store.reader.raw.capability.request.describelayer;
            if (!request) {
                return;
            }
            var layers = [];
            source.store.each(function(r) {
                layers.push(r.get("name"));
            });
            Ext.Ajax.request({
                url: source.url,
                params: {
                    "SERVICE": "WMS",
                    "REQUEST": "DescribeLayer",
                    "VERSION": source.store.reader.raw.version,
                    "LAYERS": layers.join(",")
                },
                disableCaching: false,
                success: function(response) {
                    this.describeLayerCache[request.href] =
                        new OpenLayers.Format.WMSDescribeLayer().read(
                            response.responseXML &&
                            response.responseXML.documentElement ?
                                response.responseXML : response.responseText);
                },
                failure: function() {
                    // well, bad luck, but no need to worry
                },
                scope: this
            });
        }, this);
        return source;
    },
    
    initMapPanel: function() {
        this.mapItems = [{
            xtype: "gx_zoomslider",
            vertical: true,
            height: 100,
            plugins: new GeoExt.ZoomSliderTip({
                template: "<div>"+this.zoomSliderTipText+": {zoom}<div>"
            })
        }];
        
        GeoExplorer.superclass.initMapPanel.apply(this, arguments);
        
        this.mapPanel.map.events.register("preaddlayer", this, function(e) {
            e.layer instanceof OpenLayers.Layer.WMS && !e.layer.singleTile &&
                e.layer.maxExtent && e.layer.mergeNewParams({
                    tiled: true,
                    tilesOrigin: [e.layer.maxExtent.left, e.layer.maxExtent.bottom]
                }
            );
        });
    },
    
    /**
     * Method: initPortal
     * Create the various parts that compose the layout.
     */
    initPortal: function() {

        // TODO: make a proper component out of this
        var mapOverlay = this.createMapOverlay();
        this.mapPanel.add(mapOverlay);

        var addLayerButton = new Ext.Button({
            tooltip : this.addLayersButtonText,
            disabled: true,
            iconCls: "icon-addlayers",
            handler : this.showCapabilitiesGrid,
            scope: this
        });
        this.on("ready", function() {addLayerButton.enable();});

        var getRecordFromNode = function(node) {
            if(node && node.layer) {
                var layer = node.layer;
                var store = node.layerStore;
                record = store.getAt(store.findBy(function(r) {
                    return r.get("layer") === layer;
                }));
            }
            return record;
        };

        var getSelectedLayerRecord = function() {
            var node = layerTree.getSelectionModel().getSelectedNode();
            return getRecordFromNode(node);
        };
        
        var removeLayerAction = new Ext.Action({
            text: this.removeLayerActionText,
            iconCls: "icon-removelayers",
            disabled: true,
            tooltip: this.removeLayerActionTipText,
            handler: function() {
                var record = getSelectedLayerRecord();
                if(record) {
                    this.mapPanel.layers.remove(record);
                    removeLayerAction.disable();
                }
            },
            scope: this
        });

        var treeRoot = new Ext.tree.TreeNode({
            text: "Layers",
            expanded: true,
            isTarget: false,
            allowDrop: false
        });
        treeRoot.appendChild(new GeoExt.tree.LayerContainer({
            text: this.layerContainerText,
            iconCls: "gx-folder",
            expanded: true,
            loader: new GeoExt.tree.LayerLoader({
                store: this.mapPanel.layers,
                filter: function(record) {
                    return !record.get("group") &&
                        record.get("layer").displayInLayerSwitcher == true;
                },
                createNode: function(attr) {
                    var layer = attr.layer;
                    var store = attr.layerStore;
                    if (layer && store) {
                        var record = store.getAt(store.findBy(function(r) {
                            return r.get("layer") === layer;
                        }));
                        if (record && !record.get("queryable")) {
                            attr.iconCls = "gx-tree-rasterlayer-icon";
                        }
                    }
                    return GeoExt.tree.LayerLoader.prototype.createNode.apply(this, [attr]);
                }
            }),
            singleClickExpand: true,
            allowDrag: false,
            listeners: {
                append: function(tree, node) {
                    node.expand();
                }
            }
        }));
        
        treeRoot.appendChild(new GeoExt.tree.LayerContainer({
            text: this.backgroundContainerText,
            iconCls: "gx-folder",
            expanded: true,
            group: "background",
            loader: new GeoExt.tree.LayerLoader({
                baseAttrs: {checkedGroup: "background"},
                store: this.mapPanel.layers,
                filter: function(record) {
                    return record.get("group") === "background" &&
                        record.get("layer").displayInLayerSwitcher == true;
                },
                createNode: function(attr) {
                    var layer = attr.layer;
                    var store = attr.layerStore;
                    if (layer && store) {
                        var record = store.getAt(store.findBy(function(r) {
                            return r.get("layer") === layer;
                        }));
                        if (record) {
                            if (!record.get("queryable")) {
                                attr.iconCls = "gx-tree-rasterlayer-icon";
                            }
                            if (record.get("fixed")) {
                                attr.allowDrag = false;
                            }
                        }
                    }
                    return GeoExt.tree.LayerLoader.prototype.createNode.apply(this, arguments);
                }
            }),
            singleClickExpand: true,
            allowDrag: false,
            listeners: {
                append: function(tree, node) {
                    node.expand();
                }
            }
        }));

        var showPropertiesAction = new Ext.Action({
            text: this.layerPropertiesText,
            iconCls: "icon-layerproperties",
            disabled: true,
            tooltip: this.layerPropertiesTipText,
            handler: function() {
                var node = layerTree.getSelectionModel().getSelectedNode();
                if (node && node.layer) {
                    var layer = node.layer;
                    var store = node.layerStore;
                    var record = store.getAt(store.findBy(function(record){
                        return record.get("layer") === layer;
                    }));
                    var backupParams = Ext.apply({}, record.get("layer").params);
                    var prop = new Ext.Window({
                        title: "Properties: " + record.get("layer").name,
                        width: 280,
                        autoHeight: true,
                        items: [{
                            xtype: "gx_wmslayerpanel",
                            autoHeight: true,
                            layerRecord: record,
                            defaults: {
                                autoHeight: true,
                                hideMode: "offsets"
                            }
                        }]
                    });
                    // disable the "About" tab's fields to indicate that they
                    // are read-only
                    //TODO WMSLayerPanel should be easier to configure for this
                    prop.items.get(0).items.get(0).cascade(function(i) {
                        i instanceof Ext.form.Field && i.setDisabled(true);
                    });
                    var stylesPanel = this.createStylesPanel({
                        layerRecord: record,
                        applySelectedStyle: true
                    });
                    stylesPanel.setTitle("Styles");
                    // add styles tab
                    prop.items.get(0).add(stylesPanel)
                    prop.show();
                }
            },
            scope: this
        });

        var updateLayerActions = function(sel, node) {
            if(node && node.layer) {
                // allow removal if more than one non-vector layer
                var count = this.mapPanel.layers.queryBy(function(r) {
                    return !(r.get("layer") instanceof OpenLayers.Layer.Vector);
                }).getCount();
                if(count > 1) {
                    removeLayerAction.enable();
                } else {
                    removeLayerAction.disable();
                }
                var record = getRecordFromNode(node);
                if (record.get("properties")) {
                    showPropertiesAction.enable();                    
                } else {
                    showPropertiesAction.disable();
                }
            } else {
                removeLayerAction.disable();
                showPropertiesAction.disable();
            }
        };

        var layerTree = new Ext.tree.TreePanel({
            root: treeRoot,
            rootVisible: false,
            border: false,
            enableDD: true,
            selModel: new Ext.tree.DefaultSelectionModel({
                listeners: {
                    beforeselect: updateLayerActions,
                    scope: this
                }
            }),
            listeners: {
                contextmenu: function(node, e) {
                    if(node && node.layer) {
                        node.select();
                        var c = node.getOwnerTree().contextMenu;
                        c.contextNode = node;
                        c.showAt(e.getXY());
                    }
                },
                beforemovenode: function(tree, node, oldParent, newParent, index) {
                    // change the group when moving to a new container
                    if(oldParent !== newParent) {
                        var store = newParent.loader.store;
                        var index = store.findBy(function(r) {
                            return r.get("layer") === node.layer;
                        });
                        var record = store.getAt(index);
                        record.set("group", newParent.attributes.group);
                    }
                },                
                scope: this
            },
            contextMenu: new Ext.menu.Menu({
                items: [
                    {
                        text: this.zoomToLayerExtentText,
                        iconCls: "icon-zoom-to",
                        handler: function() {
                            var node = layerTree.getSelectionModel().getSelectedNode();
                            if(node && node.layer) {
                                var map = this.mapPanel.map;
                                var extent = node.layer.restrictedExtent || map.maxExtent;
                                map.zoomToExtent(extent, true);
                            }
                        },
                        scope: this
                    },
                    removeLayerAction,
                    showPropertiesAction
                ]
            })
        });
        
        var layersContainer = new Ext.Panel({
            autoScroll: true,
            border: false,
            title: this.layersContainerText,
            items: [layerTree],
            tbar: [
                addLayerButton,
                Ext.apply(new Ext.Button(removeLayerAction), {text: ""}),
                Ext.apply(new Ext.Button(showPropertiesAction), {text: ""})
            ]
        });

        this.legendPanel = new GeoExt.LegendPanel({
            title: this.legendPanelText,
            border: false,
            hideMode: "offsets",
            split: true,
            autoScroll: true,
            ascending: false,
            map: this.mapPanel.map,
            defaults: {cls: 'legend-item'}
        });

        this.on("ready", function(){
            if (!this.mapID) {
                this.showCapabilitiesGrid();
            }
        }, this);

        var layersTabPanel = new Ext.TabPanel({
            border: false,
            deferredRender: false,
            items: [layersContainer, this.legendPanel],
            activeTab: 0
        });

        //needed for Safari
        var westPanel = new Ext.Panel({
            layout: "fit",
            items: [layersTabPanel],
            region: "west",
            width: 250
        });

        this.toolbar = new Ext.Toolbar({
            disabled: true,
            items: this.createTools()
        });

        this.on("ready", function() {
            // enable only those items that were not specifically disabled
            var disabled = this.toolbar.items.filterBy(function(item) {
                return item.initialConfig && item.initialConfig.disabled;
            });
            this.toolbar.enable();
            disabled.each(function(item) {
                item.disable();
            });
        }, this);
        
        this.googleEarthPanel = new gxp.GoogleEarthPanel({
            mapPanel: this.mapPanel,
            listeners: {
                "beforeadd": function(record) {
                    return record.get("group") !== "background";
                },
                "show": function() {
                    addLayerButton.disable();
                    removeLayerAction.disable();
                    layerTree.getSelectionModel().un(
                        "beforeselect", updateLayerActions, this);
                },
                "hide": function() {
                    addLayerButton.enable();
                    updateLayerActions();
                    layerTree.getSelectionModel().on(
                        "beforeselect", updateLayerActions, this);
                }
            }
        });
        
        this.mapPanelContainer = new Ext.Panel({
            layout: "card", 
            region: "center",
            defaults: {
                // applied to each contained panel
                border:false
            },
            items: [
                this.mapPanel,
                this.googleEarthPanel
            ],
            activeItem: 0
        });

        Lang.registerLinks();

        var header = Ext.Panel({
            region: "north",
            items: [
                {contentEl: "app-header"},
                {contentEl: "topPanel"}
            ]
        });

        this.portalItems = {
            region: "center",
            xtype: "container",
            layout: "border",
            hideBorders: true,
            items: [
                header,
                {
                    layout: "border",
                    deferredRender: false,
                    tbar: this.toolbar,
                    region: "center",
                    items: [
                        this.mapPanelContainer,
                        westPanel
                    ]
                }
            ]  
        };

        GeoExplorer.superclass.initPortal.apply(this, arguments);
    },
    
    /** api: method[createStylesPanel]
     *  :param options: ``Object`` Options for the :class:`gxp.WMSStylesDialog`.
     *      Supported options are ``layerRecord``, ``styleName``, ``editable``
     *      and ``listeners`` (except "ready", "modified" and "styleselected"
     *      listeners)
     *  :return: ``Ext.Panel`` A panel with a :class:`gxp.WMSStylesDialog` as
     *      only item.
     */
    createStylesPanel: function(options) {
        var stylesPanel, stylesDialog;
        var createStylesDialog = function() {
            if (stylesPanel) {
                stylesDialog.destroy();
                stylesPanel.getFooterToolbar().items.each(function(i) {
                    i.disable();
                });
            }
            stylesDialog = new gxp.WMSStylesDialog(Ext.apply({
                style: "padding: 10px 10px 0 10px;",
                editable: layer.url.replace(
                    this.urlPortRegEx, "$1/").indexOf(
                    this.localGeoServerBaseUrl.replace(
                    this.urlPortRegEx, "$1/")) === 0,
                layerDescription: layerDescription,
                plugins: [new gxp.plugins.GeoServerStyleWriter({
                    baseUrl: layerUrl.split(
                        "?").shift().replace(/\/(wms|ows)\/?$/, "/rest")
                })],
                autoScroll: true,
                listeners: Ext.apply(options.listeners, {
                    "ready": function() {
                        // we don't want the Cancel and Save buttons
                        // if we cannot edit styles
                        stylesDialog.editable === false &&
                            stylesPanel.getFooterToolbar().hide();
                    },
                    "modified": function() {
                        // enable the save button
                        stylesPanel.buttons[1].enable();
                    },
                    "styleselected": function() {
                        // enable the cancel button
                        stylesPanel.buttons[0].enable();
                    },
                    scope: this
                })
            }, options));
            if (stylesPanel) {
                stylesPanel.add(stylesDialog);
                stylesPanel.doLayout();
            }
        }.bind(this);
        
        var layer = options.layerRecord.get("layer");
        var layerUrl = layer.url;
        
        // remember the layer's current style
        var initialStyle = layer.params.STYLES;

        // get DescribeLayer entry
        var layerDescription;
        var cache = this.describeLayerCache[layerUrl];
        if (cache) {
            for (var i=0,len=cache.length; i<len; ++i) {
                if (cache[i].layerName == record.get("name")) {
                    layerDescription = cache[i];
                    break;
                }
            }
        };
        
        createStylesDialog();
        stylesPanel = new Ext.Panel({
            autoHeight: true,
            border: false,
            items: stylesDialog,
            buttons: [{
                text: "Cancel",
                disabled: true,
                handler: function() {
                    layer.mergeNewParams({
                        "STYLES": initialStyle
                    });
                    stylesPanel.ownerCt instanceof Ext.Window ?
                        stylesPanel.ownerCt.close() :
                        createStylesDialog();
                },
                scope: this
            }, {
                text: "Save",
                disabled: true,
                handler: function() {
                    this.busyMask = new Ext.LoadMask(stylesPanel.el,
                        {msg: "Applying style changes..."});
                    this.busyMask.show();
                    stylesDialog.saveStyles({
                        success: function() {
                            var rec = stylesDialog.selectedStyle;
                            var styleName = rec.get("userStyle").isDefault ?
                                "" : rec.get("name");
                            if (options.applySelectedStyle === true ||
                                        styleName === initialStyle ||
                                        rec.get("name") === initialStyle) {
                                layer.mergeNewParams({
                                    "STYLES": styleName,
                                    "_dc": Math.random()
                                });
                            }
                            this.busyMask.hide();
                            // use setTimeout here to make sure that other
                            // "saved" listeners also get executed before the
                            // stylesDialog gets destroyed
                            window.setTimeout(function() {
                                stylesPanel.ownerCt instanceof Ext.Window ?
                                    stylesPanel.ownerCt.close() :
                                    createStylesDialog();
                            });
                        },
                        scope: this
                    });
                },
                scope: this
            }],
            listeners: {
                "added": function(cmp, ownerCt) {
                    ownerCt instanceof Ext.Window &&
                        cmp.buttons[0].enable();
                }
            }
        });
        return stylesPanel;
    },

    /**
     * Method: initCapGrid
     * Constructs a window with a capabilities grid.
     */
    initCapGrid: function(){

        var source, data = [];        
        for (var id in this.layerSources) {
            source = this.layerSources[id];
            if (source.store) {
                data.push([id, this.layerSources[id].title || id]);                
            }
        }
        var sources = new Ext.data.ArrayStore({
            fields: ["id", "title"],
            data: data
        });

        var firstSource = this.layerSources[data[0][0]];
        var expander = new GeoExplorer.CapabilitiesRowExpander({
            ows: firstSource.url,
            layerDescriptions: firstSource.store.reader.raw &&
                this.describeLayerCache[firstSource.store.reader.raw.capability.request.describelayer.href]
        });
        
        var addLayers = function() {
            var key = sourceComboBox.getValue();
            var layerStore = this.mapPanel.layers;
            var source = this.layerSources[key];
            var records = capGridPanel.getSelectionModel().getSelections();
            var record;
            for (var i=0, ii=records.length; i<ii; ++i) {
                record = source.createLayerRecord({
                    name: records[i].get("name"),
                    source: key,
                    buffer: 0
                });
                if (record) {
                    if (record.get("group") === "background") {
                        layerStore.insert(0, [record]);
                    } else {
                        layerStore.add([record]);
                    }
                }
            }
        };

        var capGridPanel = new Ext.grid.GridPanel({
            store: firstSource.store,
            layout: 'fit',
            region: 'center',
            autoScroll: true,
            autoExpandColumn: "title",
            plugins: [expander],
            colModel: new Ext.grid.ColumnModel([
                expander,
                {header: "Name", dataIndex: "name", width: 150, sortable: true},
                {id: "title", header: "Title", dataIndex: "title", sortable: true}
            ]),
            listeners: {
                rowdblclick: addLayers,
                scope: this
            }
        });

        var sourceComboBox = new Ext.form.ComboBox({
            store: sources,
            valueField: "id",
            displayField: "title",
            triggerAction: "all",
            editable: false,
            allowBlank: false,
            forceSelection: true,
            mode: "local",
            value: data[0][0],
            listeners: {
                select: function(combo, record, index) {
                    var store = this.layerSources[record.get("id")].store;
                    capGridPanel.reconfigure(store, capGridPanel.getColumnModel());
                    // TODO: remove the following when this Ext issue is addressed
                    // http://www.extjs.com/forum/showthread.php?100345-GridPanel-reconfigure-should-refocus-view-to-correct-scroller-height&p=471843
                    capGridPanel.getView().focusRow(0);
                    expander.ows = this.layerSources[record.get("id")].url;
                    expander.layerDescriptions = store.reader.raw &&
                        this.describeLayerCache[store.reader.raw.capability.request.describelayer.href]
                },
                scope: this
            }
        });

        var capGridToolbar = null;

        if (this.proxy || this.layerSources.getCount() > 1) {
            capGridToolbar = [
                new Ext.Toolbar.TextItem({
                    text: this.layerSelectionLabel
                }),
                sourceComboBox
            ];
        }

        if (this.proxy) {
            capGridToolbar.push(new Ext.Button({
                text: this.layerAdditionLabel, 
                handler: function() {
                    newSourceWindow.show();
                }
            }));
        }

        var app = this;
        var newSourceWindow = new gxp.NewSourceWindow({
            modal: true,
            listeners: {
                "server-added": function(url) {
                    newSourceWindow.setLoading();
                    this.addLayerSource({
                        config: {url: url}, // assumes default of gx_wmssource
                        callback: function(id) {
                            // add to combo and select
                            var record = new sources.recordType({
                                id: id,
                                title: this.layerSources[id].title || "Untitled" // TODO: titles
                            });
                            sources.insert(0, [record]);
                            sourceComboBox.onSelect(record, 0);
                            newSourceWindow.hide();
                        },
                        failure: function() {
                            // TODO: wire up success/failure
                            newSourceWindow.setError("Error contacting server.\nPlease check the url and try again.");
                        },
                        scope: this
                    });
                },
                scope: this
            },
            // hack to get the busy mask so we can close it in case of a
            // communication failure
            addSource: function(url, success, failure, scope) {
                app.busyMask = scope.loadMask;
            }
        });
        
        this.capGrid = new Ext.Window({
            title: this.capGridText,
            closeAction: 'hide',
            layout: 'border',
            height: 300,
            width: 600,
            modal: true,
            items: [
                capGridPanel
            ],
            tbar: capGridToolbar,
            bbar: [
                "->",
                new Ext.Button({
                    text: this.capGridAddLayersText,
                    iconCls: "icon-addlayers",
                    handler: addLayers,
                    scope : this
                }),
                new Ext.Button({
                    text: this.capGridDoneText,
                    handler: function() {
                        this.capGrid.hide();
                    },
                    scope: this
                })
            ],
            listeners: {
                hide: function(win){
                    capGridPanel.getSelectionModel().clearSelections();
                }
            }
        });
    },

    /**
     * Method: showCapabilitiesGrid
     * Shows the window with a capabilities grid.
     */
    showCapabilitiesGrid: function() {
        if(!this.capGrid) {
            this.initCapGrid();
        }
        this.capGrid.show();
    },

    /** private: method[createMapOverlay]
     * Builds the :class:`Ext.Panel` containing components to be overlaid on the
     * map, setting up the special configuration for its layout and 
     * map-friendliness.
     */
    createMapOverlay: function() {
        var scaleLinePanel = new Ext.BoxComponent({
            autoEl: {
                tag: "div",
                cls: "olControlScaleLine overlay-element overlay-scaleline"
            }
        });

        scaleLinePanel.on('render', function(){
            var scaleLine = new OpenLayers.Control.ScaleLine({
                div: scaleLinePanel.getEl().dom,
                geodesic: true
            });

            this.mapPanel.map.addControl(scaleLine);
            scaleLine.activate();
        }, this);

        var zoomSelectorWrapper = new Ext.Panel({
            cls: 'overlay-element overlay-scalechooser',
            border: false 
        });

        this.on("ready", function() {
            var zoomStore = new GeoExt.data.ScaleStore({
                map: this.mapPanel.map
            });
        
            var zoomSelector = new Ext.form.ComboBox({
                emptyText: this.zoomSelectorText,
                tpl: '<tpl for="."><div class="x-combo-list-item">1 : {[parseInt(values.scale)]}</div></tpl>',
                editable: false,
                triggerAction: 'all',
                mode: 'local',
                store: zoomStore,
                width: 110
            });
    
            zoomSelector.on({
                click: function(evt) {
                    evt.stopEvent();
                },
                mousedown: function(evt) {
                    evt.stopEvent();
                },
                select: function(combo, record, index) {
                    this.mapPanel.map.zoomTo(record.data.level);
                },
                scope: this
            });
            
            function setScale() {
                var scale = zoomStore.queryBy(function(record) {
                    return this.mapPanel.map.getZoom() == record.data.level;
                }, this);
    
                if (scale.length > 0) {
                    scale = scale.items[0];
                    zoomSelector.setValue("1 : " + parseInt(scale.data.scale, 10));
                } else {
                    if (!zoomSelector.rendered) {
                        return;
                    }
                    zoomSelector.clearValue();
                }
            }
            setScale.call(this);
            this.mapPanel.map.events.register('zoomend', this, setScale);

            zoomSelectorWrapper.add(zoomSelector);
            zoomSelectorWrapper.doLayout();
        }, this);

        var mapOverlay = new Ext.Panel({
            // title: "Overlay",
            cls: 'map-overlay',
            items: [
                scaleLinePanel,
                zoomSelectorWrapper
            ]
        });

        mapOverlay.on("afterlayout", function(){
            scaleLinePanel.getEl().dom.style.position = 'relative';
            scaleLinePanel.getEl().dom.style.display = 'inline';

            mapOverlay.getEl().on("click", function(x){x.stopEvent();});
            mapOverlay.getEl().on("mousedown", function(x){x.stopEvent();});
        }, this);

        return mapOverlay;
    },

    createTools: function() {
        var toolGroup = "toolGroup";
        
        var printButton = new Ext.Button({
            tooltip: this.printTipText,
            iconCls: "icon-print",
            handler: function() {
                var unsupportedLayers = [];
                var printWindow = new Ext.Window({
                    title: this.printWindowTitleText,
                    modal: true,
                    border: false,
                    resizable: false
                });
                printWindow.add(new GeoExt.ux.PrintPreview({
                    mapTitle: this.about["title"],
                    comment: this.about["abstract"],
                    printMapPanel: {
                        map: {
                            controls: [
                                new OpenLayers.Control.Navigation(),
                                new OpenLayers.Control.PanPanel(),
                                new OpenLayers.Control.ZoomPanel(),
                                new OpenLayers.Control.Attribution()
                            ],
                            eventListeners: {
                                "preaddlayer": function(evt) {
                                    if(evt.layer instanceof OpenLayers.Layer.Google) {
                                        unsupportedLayers.push(evt.layer.name);
                                        return false;
                                    }
                                },
                                scope: this
                            }
                        },
                        items: [{
                            xtype: "gx_zoomslider",
                            vertical: true,
                            height: 100,
                            aggressive: true
                        }]
                    },
                    printProvider: {
                        capabilities: window.printCapabilities,
                        listeners: {
                            "beforeprint": function() {
                                // The print module does not like array params.
                                //TODO Remove when http://trac.geoext.org/ticket/216 is fixed.
                                printWindow.items.get(0).printMapPanel.layers.each(function(l){
                                    var params = l.get("layer").params;
                                    for(var p in params) {
                                        if (params[p] instanceof Array) {
                                            params[p] = params[p].join(",");
                                        }
                                    }
                                })
                            },
                            "print": function() {printWindow.close();}
                        }
                    },
                    includeLegend: true,
                    sourceMap: this.mapPanel,
                    legend: this.legendPanel
                }));
                printWindow.show();
                
                // measure the window content width by it's toolbar
                printWindow.setWidth(0);
                var tb = printWindow.items.get(0).items.get(0);
                var w = 0;
                tb.items.each(function(item){
                    if(item.getEl()) {
                        w += item.getWidth();
                    }
                });
                printWindow.setWidth(
                    Math.max(printWindow.items.get(0).printMapPanel.getWidth(),
                    w + 20));
                printWindow.center();
                
                unsupportedLayers.length &&
                    Ext.Msg.alert(this.unsupportedLayersTitleText, this.unsupportedLayersText +
                        "<ul><li>" + unsupportedLayers.join("</li><li>") + "</li></ul>");

            },
            scope: this
        });

        // create a navigation control
        var navAction = new GeoExt.Action({
            tooltip: this.navActionTipText,
            iconCls: "icon-pan",
            enableToggle: true,
            pressed: true,
            allowDepress: false,
            control: new OpenLayers.Control.Navigation(),
            map: this.mapPanel.map,
            toggleGroup: toolGroup
        });
        
        // create a navigation history control
        var historyControl = new OpenLayers.Control.NavigationHistory();
        this.mapPanel.map.addControl(historyControl);

        // create actions for previous and next
        var navPreviousAction = new GeoExt.Action({
		tooltip: this.navPreviousActionText,
            iconCls: "icon-zoom-previous",
            disabled: true,
            control: historyControl.previous
        });
        
        var navNextAction = new GeoExt.Action({
		tooltip: this.navNextAction,
            iconCls: "icon-zoom-next",
            disabled: true,
            control: historyControl.next
        });
        
        
        // create a get feature info control
        var info = {controls: []};
        var infoButton = new Ext.Button({
		tooltip: this.infoButtonText,
            iconCls: "icon-getfeatureinfo",
            toggleGroup: toolGroup,
            enableToggle: true,
            allowDepress: false,
            toggleHandler: function(button, pressed) {
                for (var i = 0, len = info.controls.length; i < len; i++){
                    if(pressed) {
                        info.controls[i].activate();
                    } else {
                        info.controls[i].deactivate();
                    }
                }
            }
        });

        var updateInfo = function() {
            var queryableLayers = this.mapPanel.layers.queryBy(function(x){
                return x.get("queryable");
            });

            var map = this.mapPanel.map;
            var control;
            for (var i = 0, len = info.controls.length; i < len; i++){
                control = info.controls[i];
                control.deactivate();  // TODO: remove when http://trac.openlayers.org/ticket/2130 is closed
                control.destroy();
            }

            info.controls = [];
            queryableLayers.each(function(x){
                var control = new OpenLayers.Control.WMSGetFeatureInfo({
                    url: x.get("layer").url,
                    queryVisible: true,
                    layers: [x.get("layer")],
                    eventListeners: {
                        getfeatureinfo: function(evt) {
                            this.displayPopup(evt, x.get("title") || x.get("name"));
                        },
                        scope: this
                    }
                });
                map.addControl(control);
                info.controls.push(control);
                if(infoButton.pressed) {
                    control.activate();
                }
            }, this);
        };

        this.mapPanel.layers.on("update", updateInfo, this);
        this.mapPanel.layers.on("add", updateInfo, this);
        this.mapPanel.layers.on("remove", updateInfo, this);

        // create split button for measure controls
        var activeIndex = 0;
        var measureSplit = new Ext.SplitButton({
            iconCls: "icon-measure-length",
            tooltip: this.measureSplitText,
            enableToggle: true,
            toggleGroup: toolGroup, // Ext doesn't respect this, registered with ButtonToggleMgr below
            allowDepress: false, // Ext doesn't respect this, handler deals with it
            handler: function(button, event) {
                // allowDepress should deal with this first condition
                if(!button.pressed) {
                    button.toggle();
                } else {
                    button.menu.items.itemAt(activeIndex).setChecked(true);
                }
            },
            listeners: {
                toggle: function(button, pressed) {
                    // toggleGroup should handle this
                    if(!pressed) {
                        button.menu.items.each(function(i) {
                            i.setChecked(false);
                        });
                    }
                },
                render: function(button) {
                    // toggleGroup should handle this
                    Ext.ButtonToggleMgr.register(button);
                }
            },
            menu: new Ext.menu.Menu({
                items: [
                    new Ext.menu.CheckItem(
                        new GeoExt.Action({
				text: this.lengthActionText,
                            iconCls: "icon-measure-length",
                            map: this.mapPanel.map,
                            toggleGroup: toolGroup,
                            group: toolGroup,
                            allowDepress: false,
                            map: this.mapPanel.map,
                            control: this.createMeasureControl(
                                OpenLayers.Handler.Path, "Length")
                        })),
                    new Ext.menu.CheckItem(
                        new GeoExt.Action({
                            text: this.areaActionText,
                            iconCls: "icon-measure-area",
                            map: this.mapPanel.map,
                            toggleGroup: toolGroup,
                            group: toolGroup,
                            allowDepress: false,
                            map: this.mapPanel.map,
                            control: this.createMeasureControl(
                                OpenLayers.Handler.Polygon, "Area")
                            }))
                  ]})});
        measureSplit.menu.items.each(function(item, index) {
            item.on({checkchange: function(item, checked) {
                measureSplit.toggle(checked);
                if(checked) {
                    activeIndex = index;
                    measureSplit.setIconClass(item.iconCls);
                }
            }});
        });
        
        var enable3DButton = new Ext.Button({
            iconCls:"icon-3D",
            tooltip: this.switchTo3DActionText,
            enableToggle: true,
            toggleHandler: function(button, state) {
                if (state === true) {
                    this.mapPanelContainer.getLayout().setActiveItem(1);
                    this.toolbar.disable();
                    button.enable();
                } else {
                    this.mapPanelContainer.getLayout().setActiveItem(0);
                    this.toolbar.enable();
                }
            },
            scope: this
        });

        var tools = [
            new Ext.Button({
                tooltip: this.saveMapText,
                handler: this.showMetadataForm,
                scope: this,
                iconCls: "icon-save"
            }),
            new Ext.Action({
                tooltip: this.publishActionText,
                handler: this.makeExportDialog,
                scope: this,
                iconCls: 'icon-export'
            }),
            window.printCapabilities ? printButton : "",
            "-",
            new Ext.Button({
                handler: function(){
                    this.mapPanel.map.zoomIn();
                },
                tooltip: this.zoomInActionText,
                iconCls: "icon-zoom-in",
                scope: this
            }),
            new Ext.Button({
		    tooltip: this.zoomOutActionText,
                handler: function(){
                    this.mapPanel.map.zoomOut();
                },
                iconCls: "icon-zoom-out",
                scope: this
            }),
            navPreviousAction,
            navNextAction,
            new Ext.Button({
		    	tooltip: this.zoomVisibleButtonText,
                iconCls: "icon-zoom-visible",
                handler: function() {
                    var extent, layer;
                    for(var i=0, len=this.map.layers.length; i<len; ++i) {
                        layer = this.map.layers[i];
                        if(layer.getVisibility()) {
                            if(extent) {
                                extent.extend(layer.maxExtent);
                            } else {
                                extent = layer.maxExtent.clone();
                            }
                        }
                    }
                    if(extent) {
                        this.mapPanel.map.zoomToExtent(extent);
                    }
                },
                scope: this
            }),
            enable3DButton
        ];

        return tools;
    },

    createMeasureControl: function(handlerType, title) {
        
        var styleMap = new OpenLayers.StyleMap({
            "default": new OpenLayers.Style(null, {
                rules: [new OpenLayers.Rule({
                    symbolizer: {
                        "Point": {
                            pointRadius: 4,
                            graphicName: "square",
                            fillColor: "white",
                            fillOpacity: 1,
                            strokeWidth: 1,
                            strokeOpacity: 1,
                            strokeColor: "#333333"
                        },
                        "Line": {
                            strokeWidth: 3,
                            strokeOpacity: 1,
                            strokeColor: "#666666",
                            strokeDashstyle: "dash"
                        },
                        "Polygon": {
                            strokeWidth: 2,
                            strokeOpacity: 1,
                            strokeColor: "#666666",
                            fillColor: "white",
                            fillOpacity: 0.3
                        }
                    }
                })]
            })
        });

        var cleanup = function() {
            if (measureToolTip) {
                measureToolTip.destroy();
            }   
        };

        var makeString = function(metricData) {
            var metric = metricData.measure;
            var metricUnit = metricData.units;
            
            measureControl.displaySystem = "english";
            
            var englishData = metricData.geometry.CLASS_NAME.indexOf("LineString") > -1 ?
            measureControl.getBestLength(metricData.geometry) :
            measureControl.getBestArea(metricData.geometry);

            var english = englishData[0];
            var englishUnit = englishData[1];
            
            measureControl.displaySystem = "metric";
            var dim = metricData.order == 2 ? 
                '<sup>2</sup>' :
                '';
            
            return metric.toFixed(2) + " " + metricUnit + dim + "<br>" + 
                english.toFixed(2) + " " + englishUnit + dim;
        };
        
        var measureToolTip; 
        var measureControl = new OpenLayers.Control.Measure(handlerType, {
            persist: true,
            handlerOptions: {layerOptions: {styleMap: styleMap}},
            eventListeners: {
                measurepartial: function(event) {
                    cleanup();
                    measureToolTip = new Ext.ToolTip({
                        target: Ext.getBody(),
                        html: makeString(event),
                        title: title,
                        autoHide: false,
                        closable: true,
                        draggable: false,
                        mouseOffset: [0, 0],
                        showDelay: 1,
                        listeners: {hide: cleanup}
                    });
                    if(event.measure > 0) {
                        var px = measureControl.handler.lastUp;
                        var p0 = this.mapPanel.getPosition();
                        measureToolTip.targetXY = [p0[0] + px.x, p0[1] + px.y];
                        measureToolTip.show();
                    }
                },
                measure: function(event) {
                    cleanup();                    
                    measureToolTip = new Ext.ToolTip({
                        target: Ext.getBody(),
                        html: makeString(event),
                        title: title,
                        autoHide: false,
                        closable: true,
                        draggable: false,
                        mouseOffset: [0, 0],
                        showDelay: 1,
                        listeners: {
                            hide: function() {
                                measureControl.cancel();
                                cleanup();
                            }
                        }
                    });
                },
                deactivate: cleanup,
                scope: this
            }
        });

        return measureControl;
    },

    /** private: method[makeExportDialog]
     *
     * Create a dialog providing the HTML snippet to use for embedding the 
     * (persisted) map, etc. 
     */
    makeExportDialog: function() { 
        new ExportWizard({map: this.mapID}).show();
    },

    /** private: method[initMetadataForm]
     *
     * Initialize metadata entry form.
     */
    initMetadataForm: function(){
        
        var titleField = new Ext.form.TextField({
            width: '95%',
            fieldLabel: this.metaDataMapTitle
        });

        var abstractField = new Ext.form.TextArea({
            width: '95%',
            height: 200,
            fieldLabel: this.metaDataMapAbstract
        });

        titleField.setValue(this.about.title);
        abstractField.setValue(this.about["abstract"]);

        var metaDataPanel = new Ext.FormPanel({
            bodyStyle: {padding: "5px"},          
            labelAlign: "top",
            items: [
                titleField,
                abstractField
            ]
        });

        metaDataPanel.enable();

        var app = this;

        this.metadataForm = new Ext.Window({
            title: this.metaDataHeader,
            closeAction: 'hide',
            items: metaDataPanel,
            modal: true,
            width: 400,
            autoHeight: true,
            bbar: [
                "->",
                new Ext.Button({
                    text: this.metadataFormSaveAsCopyText,
                    handler: function(e){
                        this.about.title = titleField.getValue();
                        this.about["abstract"] = abstractField.getValue();
                        this.metadataForm.hide();
                        this.save(true);
                    },
                    scope: this
                }),
                new Ext.Button({
                    text: this.metadataFormSaveText,
                    handler: function(e){
                        this.about.title = titleField.getValue();
                        this.about["abstract"] = abstractField.getValue();
                        this.metadataForm.hide();
                        this.save();
                    },
                    scope: this
                }),
                new Ext.Button({
                    text: this.metadataFormCancelText,
                    handler: function() {
                        this.metadataForm.hide();
                    },
                    scope: this
                })
            ],
            listeners: {
                hide: function(win){
                    titleField.setValue(app.about.title);
                    abstractField.setValue(app.about["abstract"]);
                }
            }
        });
    },

    /** private: method[showMetadataForm]
     *  Shows the window with a metadata form
     */
    showMetadataForm: function() {
        if(!this.metadataForm) {
            this.initMetadataForm();
        }

        this.metadataForm.show();
    },

    updateURL: function() {
        /* PUT to this url to update an existing map */
        return this.rest + this.mapID + '/data';
    },

    /** api: method[save]
     *  :arg as: ''Boolean'' True if map should be "Saved as..."
     *
     *  Subclasses that load config asynchronously can override this to load
     *  any configuration before applyConfig is called.
     */
    save : function(as){
        var config = this.configManager.getConfig(this);
        
        var failure = function(response, options) {
            var failureMessage = this.saveFailMessage;
            if (response.status == 401) {
                failureMessage = this.saveNotAuthorizedMessage;
            }
            new Ext.Window({
                title: this.saveFailTitle,
                style: "padding: 5px;",
                html: failureMessage
            }).show();
        };

        if (!this.mapID || as) {
            /* create a new map */ 
            Ext.Ajax.request({
                url: this.rest,
                method: 'POST',
                jsonData: config,
                success: function(response, options) {
                    var id = response.getResponseHeader("Location");
                    // trim whitespace to avoid Safari issue where the trailing newline is included
                    id = id.replace(/^\s*/,'');
                    id = id.replace(/\s*$/,'');
                    id = id.match(/[\d]*$/)[0];
                    this.mapID = id; //id is url, not mapID
                    this.fireEvent("saved", id);
                }, 
                failure: failure, 
                scope: this
            });
        }
        else {
            /* save an existing map */
            Ext.Ajax.request({
                url: this.updateURL(),
                method: 'PUT',
                jsonData: config,
                success: function(response, options) {
                    /* nothing for now */
                    this.fireEvent("saved", this.mapID);
                }, 
                failure: failure, 
                scope: this
            });         
        }
    }
});<|MERGE_RESOLUTION|>--- conflicted
+++ resolved
@@ -150,13 +150,8 @@
              *  Listener arguments:
              *  * ``String`` the map id
              */
-<<<<<<< HEAD
             "saved"
         ]);
-=======
-            "idchange"
-        );
->>>>>>> 1a4e1907
         
         // global request proxy and error handling
         Ext.util.Observable.observeClass(Ext.data.Connection);
