--- conflicted
+++ resolved
@@ -48,7 +48,42 @@
 color: #d8d8d8;
 }
 
-<<<<<<< HEAD
+/*-----------------------
+Boilerplate overrides
+-----------------------*/
+table.x-btn td,
+.x-panel td {
+border-bottom: 0 none transparent;
+line-height: 1em;
+}
+
+table.x-btn td.x-btn-bc,
+table.x-btn td.x-btn-tc {
+height: 1px;
+}
+
+form table,
+.x-panel table {
+margin-bottom: 0;
+}
+
+form th,
+form td {
+padding:0;
+border-bottom: 0 none transparent;
+}
+
+.x-toolbar-ct th,
+.x-toolbar-ct td,
+.x-grid3 th,
+.x-grid3 td {
+padding: 0;
+}
+
+form td {
+vertical-align: middle;
+}
+
 
 /*-----------------------
 Layout
@@ -120,89 +155,11 @@
 float: left;
 margin: 0;
 padding: 8px 10px;
-=======
-/*-----------------------
-Boilerplate overrides
------------------------*/
-table.x-btn td,
-.x-panel td {
-border-bottom: 0 none transparent;
-line-height: 1em;
-}
-
-table.x-btn td.x-btn-bc,
-table.x-btn td.x-btn-tc {
-height: 1px;
-}
-
-form table,
-.x-panel table {
-margin-bottom: 0;
-}
-
-form th,
-form td {
-padding:0;
-border-bottom: 0 none transparent;
-}
-
-.x-toolbar-ct th,
-.x-toolbar-ct td,
-.x-grid3 th,
-.x-grid3 td {
-padding: 0;
-}
-
-form td {
-vertical-align: middle;
-}
-
-
-/*-----------------------
-Layout
------------------------*/
-.wrap {
-width: 980px;
-margin: 0 auto;
-}
-
-#header {
-background: #00a6d3 url(img/header-bg.png) repeat-x;
-border-top: 1px solid #7a7a7a;
-border-bottom: 2px solid #008cb3;
-font-size: 1.2em;
-}
-
-#header .wrap {
-min-height: 1em;
-position: relative;
-}
-
-#logo {
-float: left;
-width: 158px;
-height: 50px;
-background: url(img/logo-bg.png) no-repeat;
-overflow: hidden;
-text-indent: -9999em;
-}
-
-#login-area {
-position: absolute;
-top: 50%;
-right: 0;
-margin-top: -0.5em;
-text-align: right;
-}
-
-#login-area a {
->>>>>>> 3c4a2b59
 color: #fff;
 font-weight: bold;
 text-decoration: none;
 }
 
-<<<<<<< HEAD
 #sitenav li a.current {
 background: #d8d8d8;
 color: #003c4c;
@@ -254,91 +211,6 @@
 border-bottom: 3px solid #cde2e8;
 }
 
-=======
-#login-area a:hover,
-#login-area a:active {
-text-decoration: underline;
-}
-
-#crossbar {
-background: #003c4c;
-border-bottom: 2px solid #008cb3;
-}
-
-#sitenav {
-margin: 0;
-padding: 0;
-list-style-type: none;
-line-height: 1;
-}
-
-#sitenav li {
-float: left;
-margin: 0;
-padding: 0;
-}
-
-#sitenav li a {
-float: left;
-margin: 0;
-padding: 8px 10px;
-color: #fff;
-font-weight: bold;
-text-decoration: none;
-}
-
-#sitenav li a.current {
-background: #d8d8d8;
-color: #003c4c;
-padding-top: 4px;
-border-top: 1px solid #2b5b68;
-margin-top: 2px;
-margin-bottom: -2px;
-border-bottom: 2px solid #d8d8d8;
-}
-
-#main {
-background: #fff url(img/main-bg.png) repeat-x;
-border-bottom: 1px solid #d5d5d5;
-}
-
-#main .wrap {
-padding: 10px 0 0;
-}
-
-/*-----------------------
-Columns
------------------------*/
-.onecol {
-width: 920px;
-margin: 0 10px;
-padding: 10px 20px;
-background: url(img/1col-bg.png) no-repeat;
-}
-
-.twocol {
-width: 600px;
-margin: 0 10px;
-padding: 10px 20px;
-background: url(img/2col-bg.png) no-repeat;
-float: left;
-}
-
-.threecol {
-width: 260px;
-margin: 0 10px;
-padding: 10px 20px;
-background: url(img/3col-bg.png) no-repeat;
-float: left;
-}
-
-#footer {
-background: #f1f6f7;
-border-top: 3px solid #cde2e8;
-border-bottom: 3px solid #cde2e8;
-}
-
->>>>>>> 3c4a2b59
 /*-----------------------
 CAPRA Styles (Does this belong in a site-specific theme?)
 -----------------------*/
@@ -590,9 +462,21 @@
 float: right;
 color: #fff;
 }
-
-<<<<<<< HEAD
-=======
+.login-widget a { 
+	color: #fff;
+	}
+	
+table 
+/* UTILITY CLASSES */
+
+.selfclear:after {
+content: " ";
+display: block;
+height: 0;
+clear: both;
+visibility: hidden;
+}
+
 .selfclear {
 display: inline-block; /* IE 7 */
 }
@@ -601,7 +485,6 @@
 display: block;
 }
 
->>>>>>> 3c4a2b59
 .login-widget a { 
 color: #fff;
 }
