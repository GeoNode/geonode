--- conflicted
+++ resolved
@@ -921,11 +921,7 @@
                                                 }
                                             });
                                         },
-<<<<<<< HEAD
                                         scope: this
-=======
-                                    scope: this
->>>>>>> 2c654380
                                     },
                                     scope: this
                                 }
@@ -947,11 +943,8 @@
                     if (isLocal) {
                         prop.items.get(0).items.get(0).add({html: "<a target='_blank' href='/data/" + layer.params.LAYERS + "'>" + this.shareLayerText + "</a>", xtype: "panel"});
                     }
-<<<<<<< HEAD
                }
-=======
-                            }
->>>>>>> 2c654380
+
                 prop.show();
             }
         };
