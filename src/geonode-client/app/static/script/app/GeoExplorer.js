/**
 * Copyright (c) 2009 The Open Planning Project
 */

// http://www.sencha.com/forum/showthread.php?141254-Ext.Slider-not-working-properly-in-IE9
// TODO re-evaluate once we move to Ext 4
Ext.override(Ext.dd.DragTracker, {
    onMouseMove: function (e, target) {
        if (this.active && Ext.isIE && !Ext.isIE9 && !e.browserEvent.button) {
            e.preventDefault();
            this.onMouseUp(e);
            return;
        }
        e.preventDefault();
        var xy = e.getXY(), s = this.startXY;
        this.lastXY = xy;
        if (!this.active) {
            if (Math.abs(s[0] - xy[0]) > this.tolerance || Math.abs(s[1] - xy[1]) > this.tolerance) {
                this.triggerStart(e);
            } else {
                return;
            }
        }
        this.fireEvent('mousemove', this, e);
        this.onDrag(e);
        this.fireEvent('drag', this, e);
    }
});

/**
 * Constructor: GeoExplorer
 * Create a new GeoExplorer application.
 *
 * Parameters:
 * config - {Object} Optional application configuration properties.
 *
 * Valid config properties:
 * map - {Object} Map configuration object.
 * ows - {String} OWS URL
 *
 * Valid map config properties:
 * layers - {Array} A list of layer configuration objects.
 * center - {Array} A two item array with center coordinates.
 * zoom - {Number} An initial zoom level.
 *
 * Valid layer config properties:
 * name - {String} Required WMS layer name.
 * title - {String} Optional title to display for layer.
 */
var GeoExplorer = Ext.extend(gxp.Viewer, {

    /**
     * api: config[localGeoServerBaseUrl]
     * ``String`` url of the local GeoServer instance
     */
    localGeoServerBaseUrl: "",

    siteUrl: "",

    /**
     * api: config[fromLayer]
     * ``Boolean`` true if map view was loaded with layer parameters
     */
    fromLayer: false,

    /**
     * private: property[mapPanel]
     * the :class:`GeoExt.MapPanel` instance for the main viewport
     */
    mapPanel: null,

    /**
     * Property: legendPanel
     * {GeoExt.LegendPanel} the legend for the main viewport's map
     */
    legendPanel: null,

    /**
     * Property: toolbar
     * {Ext.Toolbar} the toolbar for the main viewport
     */
    toolbar: null,

    /**
     * Property: capGrid
     * {<Ext.Window>} A window which includes a CapabilitiesGrid panel.
     */
    capGrid: null,

    /**
     * Property: modified
     * ``Number``
     */
    modified: 0,

    /**
     * Property: popupCache
     * {Object} An object containing references to visible popups so that
     *     we can insert responses from multiple requests.
     */
    popupCache: null,

    /** private: property[propDlgCache]
     *  ``Object``
     */
    propDlgCache: null,

    /** private: property[stylesDlgCache]
     *  ``Object``
     */
    stylesDlgCache: null,

    /** private: property[busyMask]
     *  ``Ext.LoadMask``
     */
    busyMask: null,

    /** private: property[urlPortRegEx]
     *  ``RegExp``
     */
    urlPortRegEx: /^(http[s]?:\/\/[^:]*)(:80|:443)?\//,


    treeRoot : null,

    searchFields : [],

    gxSearchBar : null,

    loginWin: null,

    registerWin: null,

    worldMapSourceKey: null,

    hglSourceKey: null,

    //public variables for string literals needed for localization
    addLayersButtonText: "UT:Add Layers",
    arcGisRestLabel: 'UT: Add ArcGIS REST Server',
    areaActionText: "UT:Area",
    backgroundContainerText: "UT:Background",
    capGridAddLayersText: "UT:Add Layers",
    capGridDoneText: "UT:Done",
    capGridText: "UT:Available Layers",
    connErrorTitleText: "UT:Connection Error",
    connErrorText: "UT:The server returned an error",
    connErrorDetailsText: "UT:Details...",
    feedAdditionLabel: "UT:Add feeds",
    googleEarthBtnText: "UT:Google Earth",
    heightLabel: 'UT: Height',
    helpLabel: 'UT: Help',
    infoButtonText: "UT:Info",
    largeSizeLabel: 'UT:Large',
    layerAdditionLabel: "UT: Add another server",
    layerLocalLabel: 'UT:Upload your own data',
    layerContainerText: "UT:Map Layers",
    layerPropertiesText: 'UT: Layer Properties',
    layerPropertiesTipText: 'UT: Change layer format and style',
    layerStylesText: 'UT:Edit Styles',
    layerStylesTipText: 'UT:Edit layer styles',
    layerSelectionLabel: "UT:View available data from:",
    layersContainerText: "UT:Data",
    layersPanelText: "UT:Layers",
    legendPanelText: "UT:Legend",
    lengthActionText: "UT:Length",
    loadingMapMessage: "UT:Loading Map...",
    mapSizeLabel: 'UT: Map Size',
    maxMapLayers: 75,
    maxLayersTitle: 'UT:Warning',
    maxLayersText: 'UT:You now have %n layers in your map.  With more than %max layers you may experience problems with layer ordering, info balloon display, and general performance. ',
    measureSplitText: "UT:Measure",
    metadataFormCancelText : "UT:Cancel",
    metadataFormSaveAsCopyText : "UT:Save as Copy",
    metadataFormSaveText : "UT:Save",
    metaDataHeader: 'UT:About this Map View',
    metaDataMapAbstract: 'UT:Abstract (brief description)',
    metaDataMapIntroText: 'UT:Introduction (tell visitors more about your map view)',
    metaDataMapTitle: 'UT:Title',
    metaDataMapUrl: 'UT:UserUrl',
    miniSizeLabel: 'UT: Mini',
    addCategoryActionText: 'UT:Add Category',
    addCategoryActionTipText: 'UT: Add a new category to the layer tree',
    renameCategoryActionText: 'UT: Rename Category',
    renameCategoryActionTipText: 'UT: Rename this category',
    removeCategoryActionText: 'UT: Remove Category',
    removeCategoryActionTipText: 'UT: Remove this category and layers',
    navActionTipText: "UT:Pan Map",
    navNextAction: "UT:Zoom to Next Extent",
    navPreviousActionText: "UT:Zoom to Previous Extent",
    premiumSizeLabel: 'UT: Premium',
    printTipText: "UT:Print Map",
    printBtnText: "UT:Print",
    printWindowTitleText: "UT:Print Preview",
    propertiesText: "UT:Properties",
    publishActionText: 'UT:Link To Map',
    publishBtnText: 'UT:Link',
    removeLayerActionText: "UT:Remove Layer",
    removeLayerActionTipText: "UT:Remove Layer",
    revisionBtnText: "UT:Revisions",
    saveFailMessage: "UT: Sorry, your map could not be saved.",
    saveFailTitle: "UT: Error While Saving",
    saveMapText: "UT: Save Map",
    saveMapBtnText: "UT: Save",
    saveMapAsText: "UT: Save Map As",
    saveNotAuthorizedMessage: "UT: You Must be logged in to save this map.",
    shareLayerText: 'UT: Share Layer',
    shareMapText: 'UT: Share Map',
    smallSizeLabel: 'UT: Small',
    sourceLoadFailureMessage: 'UT: Error contacting server.\n Please check the url and try again.',
    switchTo3DActionText: "UT:Switch to Google Earth 3D Viewer",
    streetViewBtnText: "UT:Street View",
    unknownMapMessage: 'UT: The map that you are trying to load does not exist.  Creating a new map instead.',
    unknownMapTitle: 'UT: Unknown Map',
    unsupportedLayersTitleText: 'UT:Unsupported Layers',
    unsupportedLayersText: 'UT:The following layers cannot be printed:',
    widthLabel: 'UT: Width',
    zoomInActionText: "UT:Zoom In",
    zoomOutActionText: "UT:Zoom Out",
    zoomSelectorText: 'UT:Zoom level',
    zoomSliderTipText: "UT: Zoom Level",
    zoomToLayerExtentText: "UT:Zoom to Layer Extent",
    zoomVisibleButtonText: "UT:Zoom to Original Map Extent",




    constructor: function(config) {
        this.config = config;
        this.popupCache = {};
        this.propDlgCache = {};
        this.stylesDlgCache = {};
        // add any custom application events
        this.addEvents(
            /**
             * api: event[saved]
             * Fires when the map has been saved.
             *  Listener arguments:
             *  * ``String`` the map id
             */
            "saved",
            /**
             * api: event[beforeunload]
             * Fires before the page unloads. Return false to stop the page
             * from unloading.
             */
            "beforeunload"
        );

        // add old ptypes
        Ext.preg("gx_wmssource", gxp.plugins.WMSSource);
        Ext.preg("gx_olsource", gxp.plugins.OLSource);
        Ext.preg("gx_googlesource", gxp.plugins.GoogleSource);
        Ext.preg("gx_gnsource", gxp.plugins.GeoNodeSource);

        // global request proxy and error handling
        Ext.util.Observable.observeClass(Ext.data.Connection);
        Ext.data.Connection.on({
            "beforerequest": function(conn, options) {
                // use django's /geoserver endpoint when talking to the local
                // GeoServer's RESTconfig API
                var url = options.url.replace(this.urlPortRegEx, "$1/");
                if (this.localGeoServerBaseUrl) {
                    if (url.indexOf(this.localGeoServerBaseUrl) == 0) {
                        // replace local GeoServer url with /geoserver/
                        options.url = url.replace(
                            new RegExp("^" + this.localGeoServerBaseUrl),
                            "/geoserver/"
                        );
                        return;
                    }
                    var localUrl = this.localGeoServerBaseUrl.replace(
                        this.urlPortRegEx, "$1/");
                    if (url.indexOf(localUrl + "rest/") === 0) {
                        options.url = url.replace(new RegExp("^" +
                            localUrl), "/geoserver/");
                        return;
                    }
                    }
                // use the proxy for all non-local requests
                if(this.proxy && options.url.indexOf(this.proxy) !== 0 &&
                    options.url.indexOf(window.location.protocol) === 0) {
                    var parts = options.url.replace(/&$/, "").split("?");
                    var params = Ext.apply(parts[1] && Ext.urlDecode(
                        parts[1]) || {}, options.params);
                    url = Ext.urlAppend(parts[0], Ext.urlEncode(params));
                    if (!params['keepPostParams'])
                        delete options.params;
                    options.url = this.proxy + encodeURIComponent(url);
                }
            },
            "requestexception": function(conn, response, options) {
                if (options.failure) {
                    // exceptions are handled elsewhere
                } else {
                    this.busyMask && this.busyMask.hide();
                    var url = options.url;
                    if (response.status == 401 && url.indexOf("http" != 0) &&
                        url.indexOf(this.proxy) === -1) {
                        this.showLoginWindow(options);
                    } else {
                        //this.displayXHRTrouble(response);
                    }
                }
            },
            scope: this
        });


        Ext.override(Ext.tree.TreeNode, {
            findDescendant: function(attribute, value) {
                var children = this.childNodes;
                for(var i = 0, l = children.length; i < l; i++) {
                    if(children[i].attributes[attribute] == value){
                        return children[i];
                    } else if(node = children[i].findDescendant(attribute, value)) {
                        return node;
                    }
                }
                return null;
            }
        });

        // register the color manager with every color field
        Ext.util.Observable.observeClass(gxp.form.ColorField);
        gxp.form.ColorField.on({
            render: function(field) {
                var manager = new Styler.ColorManager();
                manager.register(field);
            }
        });

        // global beforeunload handler
        window.onbeforeunload = (function() {
            if (this.fireEvent("beforeunload") === false) {
                return "If you leave this page, unsaved changes will be lost.";
            }
        }).createDelegate(this);

        // limit combo boxes to the window they belong to - fixes issues with
        // list shadow covering list items
        Ext.form.ComboBox.prototype.getListParent = function() {
            return this.el.up(".x-window") || document.body;
        };

        // don't draw window shadows - allows us to use autoHeight: true
        // without using syncShadow on the window
        Ext.Window.prototype.shadow = false;

        // set SLD defaults for symbolizer
        OpenLayers.Renderer.defaultSymbolizer = {
            fillColor: "#808080",
            fillOpacity: 1,
            strokeColor: "#000000",
            strokeOpacity: 1,
            strokeWidth: 1,
            strokeDashstyle: "solid",
            pointRadius: 3,
            graphicName: "square",
            fontColor: "#000000",
            fontSize: 10,
            haloColor: "#FFFFFF",
            haloOpacity: 1,
            haloRadius: 1
        };

        // set maxGetUrlLength to avoid non-compliant GET urls for WMS GetMap
        OpenLayers.Tile.Image.prototype.maxGetUrlLength = 2048;

        if (!config.map) {
            config.map = {};
        }
        config.map.numZoomLevels = 21;

        OpenLayers.Map.prototype.Z_INDEX_BASE = {
            BaseLayer: 100,
            Overlay: 325,
            Feature: 3000,
            Popup: 3025,
            Control: 4000
        },



            GeoExplorer.superclass.constructor.apply(this, arguments);

        this.mapID = this.initialConfig.id;
    },

    getNodeRecord : function(node) {
        if (node && node.layer) {
            var layer = node.layer;
            var store = node.layerStore;
            record = store.getAt(store.findBy(function(r) {
                return r.getLayer() === layer;
            }));
        }
        return record;
    },


    reorderNodes : function() {

        //var mpl = this.mapPanel.layers;
        var mpl = this.mapPanel.layers;
        var x = 0;
        var layerCount = mpl.getCount() - 1;
<<<<<<< HEAD
=======
        var nodeToSelect = null;
>>>>>>> b01774b2
        this.treeRoot.cascade(function(node) {
            if (node.isLeaf() && node.layer) {
                var layer = node.layer;
                var store = node.layerStore;
                record = store.getAt(store.findBy(function(r) {
                    return r.getLayer() === layer;
                }));
                if (record.get("group") !== "background" &&
                    record.getLayer().displayInLayerSwitcher == true) {
                    mpl.remove(record);
                    mpl.insert(layerCount - x, [record]);
                }
                x++;
            }
        });
    },


    addCategoryFolder : function(category, isExpanded) {
        var mapRoot = this.treeRoot.findChild("id", "maplayerroot");
        if (category == "" || category == undefined || category == null)
            category = "General";
        if (mapRoot.findChild("text", category) == null) {
            //alert("adding category");
            mapRoot.appendChild(new GeoExt.tree.LayerContainer({
                text: category,
                group:category,
                iconCls: "gx-folder",
                cls: "folder",
                expanded: isExpanded == "true",
                loader: new GeoExt.tree.LayerLoader({
                    store: this.mapPanel.layers,
                    filter: function(record) {
                        return record.get("group") == category &&
                            record.getLayer().displayInLayerSwitcher == true;
                    },
                    createNode: function(attr) {
                        var layer = attr.layer;
                        var store = attr.layerStore;
                        if (layer && store) {
                            var record = store.getAt(store.findBy(function(r) {
                                return r.getLayer() === layer;
                            }));
                            if (record && !record.get("queryable")) {
                                attr.iconCls = "gx-tree-rasterlayer-icon";
                            }
                            if (record && record.get("disabled")) {
                                attr.disabled = true;

                            }
                        }
                        return GeoExt.tree.LayerLoader.prototype.createNode.apply(this, [attr]);
                    }
                }),
                singleClickExpand: true,
                allowDrag: true,
                listeners: {
                    append: function(tree, node) {
                        node.expand();
                    }
                }
            }));
            //mapRoot.getOwnerTree().reload();
        } else if (isExpanded == "true") {
            (mapRoot.findChild("text", category)).expand();
        }
    },


    registerEvents: function(layer) {

        var geoEx = this;
        layer.events.register("loadstart", layer, function() {
            if (!geoEx.busyMask) {
                geoEx.busyMask = new Ext.LoadMask(
                    geoEx.mapPanel.map.div, {
                        msg: 'Searching...'
                    });
            }
            geoEx.busyMask.show();
        });


        layer.events.register("loadend", layer, function() {
            if (geoEx.busyMask) {
                geoEx.busyMask.hide();
            }
        });
    },




    displayXHRTrouble: function(response) {
        response.status && Ext.Msg.show({
            title: this.connErrorTitleText,
            msg: this.connErrorText +
                ": " + response.status + " " + response.statusText,
            icon: Ext.MessageBox.ERROR,
            buttons: {ok: this.connErrorDetailsText, cancel: true},
            fn: function(result) {
                if (result == "ok") {
                    var details = new Ext.Window({
                        title: response.status + " " + response.statusText,
                        width: 400,
                        height: 300,
                        items: {
                            xtype: "container",
                            cls: "error-details",
                            html: response.responseText
                        },
                        autoScroll: true,
                        buttons: [
                            {
                                text: "OK",
                                handler: function() {
                                    details.close();
                                }
                            }
                        ]
                    });
                    details.show();
                }
            }
        });
    },

    showLoginWindow: function(options) {

        this.loginWin = null;
        var submit = function() {
            form = this.loginWin.items.get(0);
            form.getForm().submit({
                waitMsg: "Logging in...",
                success: function(form, action) {
                    this.loginWin.close();
                    this.propDlgCache = {};
                    this.stylesDlgCache = {};
                    document.cookie = action.response.getResponseHeader("Set-Cookie");
                    if (options) {
                        // resend the original request
                        Ext.Ajax.request(options);
                    }
                },
                failure: function(form, action) {
                    var username = form.items.get(0);
                    var password = form.items.get(1);
                    username.markInvalid();
                    password.markInvalid();
                    username.focus(true);
                },
                scope: this
            });
        }.bind(this);


        this.loginWin = new Ext.Window({
            title: "WorldMap Login",
            modal: true,
            width: 230,
            autoHeight: true,
            layout: "fit",
            items: [
                {
                    xtype: "form",
                    autoHeight: true,
                    labelWidth: 55,
                    border: false,
                    bodyStyle: "padding: 10px;",
                    url: "/accounts/ajax_login",
                    waitMsgTarget: true,
                    errorReader: {
                        // teach ExtJS a bit of RESTfulness
                        read: function(response) {
                            return {
                                success: response.status == 200,
                                records: []
                            };
                        }
                    },
                    defaults: {
                        anchor: "100%"
                    },
                    items: [
                        {
                            xtype: "textfield",
                            name: "username",
                            fieldLabel: "Username"
                        },
                        {
                            xtype: "textfield",
                            name: "password",
                            fieldLabel: "Password",
                            inputType: "password"
                        },
                        {
                            xtype: "hidden",
                            name: "csrfmiddlewaretoken",
                            value: this.csrfToken
                        },
                        {
                            xtype: "button",
                            text: "Login",
                            inputType: "submit",
                            handler: submit
                        }
                    ]
                }
            ],
            keys: {
                "key": Ext.EventObject.ENTER,
                "fn": submit
            }
        });

        var form = this.loginWin.items.get(0);
        form.items.get(0).focus(false, 100);
        this.loginWin.show();
    },

    addInfo : function() {
        var queryableLayers = this.mapPanel.layers.queryBy(function(x) {
            return x.get("queryable");
        });
        var geoEx = this;


        queryableLayers.each(function(x) {
            var dl = x.getLayer();
            if (dl.name != "HighlightWMS" && !dl.attributes) {
                var category = x.get("group") != "" && x.get("group") != undefined && x.get("group") ? x.get("group") : "General";
                x.set("group", category);
            }
        }, this);

    },

    /**
     * Remove a feed layer from the SelectFeatureControl (if present) when that layer is removed from the map.
     * If this is not done, the layer will remain on the map even after the record is deleted.
     * @param record
     */
    removeFromSelectControl:  function(record){
        if (this.selectControl ) {
            var recordLayer = record.getLayer();
            //SelectControl might have layers array or single layer object
            if (this.selectControl.layers != null){
                for (var x = 0; x < this.selectControl.layers.length; x++)
                {
                    var selectLayer = this.selectControl.layers[x];
                    var selectLayers = this.selectControl.layers;
                    if (selectLayer.id === recordLayer.id) {
                        selectLayers.splice(x,1);
                        this.selectControl.setLayer(selectLayers);
                    }
                }
            }
            if (this.selectControl.layer != null) {
                if (recordLayer.id === this.selectControl.layer.id) {
                    this.selectControl.setLayer([]);
                }
            }
        }
    },

    //Check permissions for selected layer and enable/disable feature edit buttons accordingly
    checkLayerPermissions:function (layerRecord) {



        var buttons = this.tools["gn_layer_editor"].actions;

        var toggleButtons = function(enabled) {
            for (var i=0; i < buttons.length; i++) {
                enabled ? buttons[i].enable() : buttons[i].disable();
            }
        }

        if (!layerRecord)
            toggleButtons(false);
        else {
            //Proceed if this is a local queryable WMS layer
            var layer = layerRecord.getLayer();
            if (layer instanceof OpenLayers.Layer.WMS && (layer.url == "/geoserver/wms" ||
                layer.url.indexOf(this.localGeoServerBaseUrl.replace(this.urlPortRegEx, "$1/")) == 0)) {
                Ext.Ajax.request({
                    url:"/data/" + layer.params.LAYERS + "/ajax_layer_edit_check",
                    method:"POST",
                    success:function (result, request) {
                        if (result.status != 200) {
                            toggleButtons(false);
                        } else {
                            layer.displayOutsideMaxExtent = true;
                            toggleButtons(true);
                        }
                    },
                    failure:function (result, request) {
                        toggleButtons(false);
                    }
                });
            } else {
                toggleButtons(false);
            }
        }
    },


    initMapPanel: function() {
        this.mapItems = [
            {
                xtype: "gx_zoomslider",
                vertical: true,
                height: 100,
                plugins: new GeoExt.ZoomSliderTip({
                    template: "<div>" + this.zoomSliderTipText + ": {zoom}<div>"
                })
            }
        ];

        OpenLayers.IMAGE_RELOAD_ATTEMPTS = 5;
        OpenLayers.Util.onImageLoadErrorColor = "transparent";

        GeoExplorer.superclass.initMapPanel.apply(this, arguments);

        var searchFields = this.searchFields;
        var layerCount = 0;

        var incrementLayerStats = function(layer) {
            Ext.Ajax.request({
                url: "/data/layerstats/",
                method: "POST",
                params: {layername:layer.params.LAYERS}
            });
        }

        this.mapPanel.map.events.register("preaddlayer", this, function(e) {
            var layer = e.layer;
            if (layer instanceof OpenLayers.Layer.WMS) {
                !layer.singleTile && layer.maxExtent && layer.mergeNewParams({
                    tiled: true,
                    tilesOrigin: [layer.maxExtent.left, layer.maxExtent.bottom]
                });
                layer.events.on({
                    "loadstart": function() {
                        layerCount++;
                        incrementLayerStats(layer);
                        if (!this.busyMask) {
                            this.busyMask = new Ext.LoadMask(
                                this.mapPanel.map.div, {
                                    msg: this.loadingMapMessage
                                }
                            );
                            this.busyMask.show();
                        }
                        layer.events.unregister("loadstart", this, arguments.callee);
                    },
                    "loadend": function() {
                        layerCount--;
                        if (layerCount === 0) {
                            this.busyMask.hide();
                        }
                        layer.events.unregister("loadend", this, arguments.callee);
                    },
                    scope: this
                });
            }
        });
    },

    /**
     * Method: initPortal
     * Create the various parts that compose the layout.
     */
    initPortal: function() {
        this.on("beforeunload", function() {
            if (this.modified && this.config["edit_map"]) {
                this.showMetadataForm();
                return false;
            }
        }, this);

        var geoEx = this;
        // TODO: make a proper component out of this
        var mapOverlay = this.createMapOverlay();
        this.mapPanel.add(mapOverlay);

        if (!this.busyMask) {
            this.busyMask = new Ext.LoadMask(
                Ext.getBody(), {
                    msg: this.loadingMapMessage
                }
            );
        }
        this.busyMask.show();

        var addLayerButton = new Ext.Button({
            tooltip : this.addLayersButtonText,
            disabled: false,
            text: '<span class="x-btn-text">' + this.addLayersButtonText + '</span>',
            handler : this.showSearchWindow,
            scope: this
        });

        this.on("ready", function() {
            this.addInfo();

            //var queryTool = new GeoExplorer.FeatureQueryTool(this, 'queryPanel', 'gridWinPanel');

            this.mapPanel.layers.on({
                "update": function() {
                    this.modified |= 1;
                },
                "add": function() {
                    this.modified |= 1;
                },
                "remove": function(store, rec) {
                    this.modified |= 1;
                    delete this.stylesDlgCache[rec.getLayer().id];
                },
                scope: this
            });

            if (this.busyMask) {
                this.busyMask.hide();
            }

            //Show the info window if it's the first time here
            if (this.config.first_visit)
                this.showInfoWindow();

            //If there are feeds on the map, there will be a SelectFeature control.
            //Activate it now.
            if (this.selectControl)
                this.selectControl.activate();
        });

        var getRecordFromNode = function(node) {
            if (node && node.layer) {
                var layer = node.layer;
                var store = node.layerStore;
                record = store.getAt(store.findBy(function(r) {
                    return r.getLayer() === layer;
                }));
            }
            return record;
        };

        var getSelectedLayerRecord = function() {
            var node = layerTree.getSelectionModel().getSelectedNode();
            return getRecordFromNode(node);
        };


        var removeLayerAction = new Ext.Action({
            text: this.removeLayerActionText,
            iconCls: "icon-removelayers",
            disabled: true,
            tooltip: this.removeLayerActionTipText,
            handler: function() {
                var record = getSelectedLayerRecord();
                if (record) {
                    this.removeFromSelectControl(record);
                    this.mapPanel.layers.remove(record, true);
                    removeLayerAction.disable();
                }
            },
            scope: this
        });

        this.treeRoot = new Ext.tree.TreeNode({
            text: "Layers",
            expanded: true,
            isTarget: false,
            allowDrop: false
        });

        this.treeRoot.appendChild(new GeoExt.tree.LayerContainer({
            text: this.layerContainerText,
            id: "maplayerroot",
            iconCls: "gx-folder",
            expanded: true,
            loader: new GeoExt.tree.LayerLoader({
                store: this.mapPanel.layers,
                filter: function(record) {
                    return record.get("group") == "none" &&
                        record.getLayer().displayInLayerSwitcher == true;
                },
                createNode: function(attr) {
                    var layer = attr.layer;
                    var store = attr.layerStore;
                    if (layer && store) {
                        var record = store.getAt(store.findBy(function(r) {
                            return r.getLayer() === layer;
                        }));
                        if (record && !record.get("queryable")) {
                            attr.iconCls = "gx-tree-rasterlayer-icon";
                        }
                    }
                    return GeoExt.tree.LayerLoader.prototype.createNode.apply(this, [attr]);
                }
            }),
            singleClickExpand: true,
            allowDrop: true,
            allowDrag: true,
            listeners: {
                append: function(tree, node) {
                    node.expand();
                }
            }
        }));

        this.treeRoot.appendChild(new GeoExt.tree.LayerContainer({
            text: this.backgroundContainerText,
            iconCls: "gx-folder",
            expanded: true,
            group: "background",
            loader: new GeoExt.tree.LayerLoader({
                baseAttrs: {checkedGroup: "background"},
                store: this.mapPanel.layers,
                filter: function(record) {
                    return record.get("group") === "background" &&
                        record.getLayer().displayInLayerSwitcher == true;
                },
                createNode: function(attr) {
                    var layer = attr.layer;
                    var store = attr.layerStore;
                    if (layer && store) {
                        var record = store.getAt(store.findBy(function(r) {
                            return r.getLayer() === layer;
                        }));
                        if (record) {
                            if (!record.get("queryable")) {
                                attr.iconCls = "gx-tree-rasterlayer-icon";
                            }
                            if (record.get("fixed")) {
                                attr.allowDrag = false;
                            }
                        }
                    }
                    return GeoExt.tree.LayerLoader.prototype.createNode.apply(this, arguments);
                }
            }),
            singleClickExpand: true,
            allowDrag: false,
            listeners: {
                append: function(tree, node) {
                    node.expand();
                }
            }
        }));

        createPropertiesDialog = function() {
            var node = layerTree.getSelectionModel().getSelectedNode();
            if (node && node.layer) {
                var layer = node.layer;
                var store = node.layerStore;
                var record = store.getAt(store.findBy(function(record) {
                    return record.getLayer() === layer;
                }));
                var backupParams = Ext.apply({}, record.getLayer().params);
                var prop = this.propDlgCache[layer.id];
                if (!prop) {
                    prop = this.propDlgCache[layer.id] = new Ext.Window({
                        title: "Properties: " + record.getLayer().name,
                        width: 280,
                        autoHeight: true,
                        closeAction: "hide",
                        items: [
                            {
                                xtype: "gxp_wmslayerpanel",
                                autoHeight: true,
                                layerRecord: record,
                                defaults: {
                                    autoHeight: true,
                                    hideMode: "offsets"
                                },
                                listeners: {
                                    "change": function() {
                                        this.modified |= 1;
                                    },
                                    "beforerender": {
                                        fn: function(cmp) {
                                            Ext.Ajax.request({
                                                url: "/data/" + layer.params.LAYERS + "/ajax_layer_edit_check/",
                                                method: "POST",
                                                params: {layername:record.getLayer().params.LAYERS},
                                                callback: function(options, success, response) {
                                                    cmp.authorized = cmp.editableStyles = (response.responseText == "True");
                                                    cmp.ownerCt.doLayout();
                                                }
                                            });
                                        },
                                        scope: this
                                    },
                                    scope: this
                                }
                            }
                        ]
                    });
                    // disable the "About" tab's fields to indicate that they
                    // are read-only
                    //TODO WMSLayerPanel should be easier to configure for this
                    prop.items.get(0).items.get(1).cascade(function(i) {
                        i instanceof Ext.form.Field && i.setDisabled(true);
                    });

                    isLocal = layer.url.replace(
                        this.urlPortRegEx, "$1/").indexOf(
                        this.localGeoServerBaseUrl.replace(
                            this.urlPortRegEx, "$1/")) === 0;

                    if (isLocal) {
                        prop.items.get(0).items.get(0).add({html: "<a target='_blank' href='/data/" + layer.params.LAYERS + "'>" + this.shareLayerText + "</a>", xtype: "panel"});
                    }
               }

                prop.show();
            }
        };

        var showPropertiesAction = new Ext.Action({
            text: this.layerPropertiesText,
            iconCls: "icon-layerproperties",
            disabled: true,
            tooltip: this.layerPropertiesTipText,
            handler: createPropertiesDialog.createSequence(function() {
                var node = layerTree.getSelectionModel().getSelectedNode();
                this.propDlgCache[node.layer.id].items.get(0).setActiveTab(1);
            }, this),
            scope: this
        });

        var updateLayerActions = function(sel, node) {
            if (node && node.layer) {
                removeLayerAction.show();
                zoomLayerAction.show();
                showPropertiesAction.show();
//            	showStylesAction.show();
                // allow removal if more than one non-vector layer
                var count = this.mapPanel.layers.queryBy(
                    function(r) {
                        return !(r.getLayer() instanceof OpenLayers.Layer.Vector);
                    }).getCount();
                if (count > 1) {
                    removeLayerAction.enable();
                    zoomLayerAction.enable();
                } else {
                    zoomLayerAction.disable();
                    removeLayerAction.disable();
                }
                var record = getRecordFromNode(node);
                if (record.get("properties")) {
                    showPropertiesAction.enable();
                } else {
                    showPropertiesAction.disable();
                }
                removeCategoryAction.hide();
                addCategoryAction.hide();
                renameAction.hide();

                var changed = true;
                var layer = node.layer;
                var store = node.layerStore;
                var record = store.getAt(store.findBy(function(r) {
                    return r.getLayer() === layer;
                }));
                this.selectionChanging = true;
                changed = geoEx.selectLayer(record);
                this.selectionChanging = false;
                return changed;

            } else {
                addCategoryAction.hide();
                removeLayerAction.hide();
                showPropertiesAction.hide();
//                showStylesAction.hide();
                zoomLayerAction.hide();
                if (node && !node.parentNode.isRoot) {
                    removeCategoryAction.show();
                    renameAction.show();
                    addCategoryAction.hide();
                } else if (node && node.parentNode.isRoot) {
                    addCategoryAction.show();
                    removeCategoryAction.hide();
                    renameAction.hide();
                } else {
                    addCategoryAction.hide();
                    removeCategoryAction.hide();
                    renameAction.hide();
                }

            }
        };

        var zoomLayerAction = new Ext.Action({
            text: this.zoomToLayerExtentText,
            disabled: true,
            iconCls: "icon-zoom-to",
            handler: function() {
                var node = layerTree.getSelectionModel().getSelectedNode();
                if (node && node.layer) {
                    var map = this.mapPanel.map;
                    var extent = node.layer.restrictedExtent || map.maxExtent;
                    map.zoomToExtent(extent, true);
                }
            },
            scope: this
        })

        var renameNode = function(node) {
            Ext.MessageBox.prompt('Rename Category', 'New name for \"' + node.text + '\"', function(btn, text) {
                if (btn == 'ok') {
                    this.modified |= 1;
                    var a = node;
                    node.setText(text);
                    node.attributes.group = text;
                    node.group = text;
                    node.loader.filter = function(record) {

                        return record.get("group") == text &&
                            record.getLayer().displayInLayerSwitcher == true;
                    }

                    node.eachChild(function(n) {

                        record = getRecordFromNode(n);
                        if (record) {
                            record.set("group", text);
                        }
                    });


                    node.ownerTree.fireEvent('beforechildrenrendered', node.parentNode);
                }
            });
        };

        var renameAction = new Ext.Action({
            text: this.renameCategoryActionText,
            iconCls: "icon-layerproperties",
            disabled: false,
            tooltip: this.renameCategoryActionTipText,
            handler: function() {
                var node = layerTree.getSelectionModel().getSelectedNode();
                renameNode(node);
            },
            scope: this
        });


        var addCategoryAction = new Ext.Action({
            text: this.addCategoryActionText,
            iconCls: "icon-add",
            disabled: false,
            tooltip: this.addCategoryActionTipText,
            handler: function() {
                var geoEx = this;
                var node = layerTree.getSelectionModel().getSelectedNode();
                Ext.MessageBox.prompt('Add Category', 'Category name:', function(btn, text) {
                    if (btn == 'ok') {
                        geoEx.addCategoryFolder(text, true);
                    }
                });
            },
            scope: this
        });

        var removeCategoryAction = new Ext.Action({
            text: this.removeCategoryActionText,
            iconCls: "icon-removelayers",
            disabled: false,
            tooltip: this.removeCategoryActionTipText,
            handler: function() {
                var node = layerTree.getSelectionModel().getSelectedNode();
                if (node.parentNode.isRoot) {
                    Ext.Msg.alert(this.layerContainerText, "This category cannot be removed");
                    return false;
                }
                if (node) {
                    while (node.childNodes.length > 0) {
                        cnode = node.childNodes[0];
                        record = getRecordFromNode(cnode);
                        if (record) {
                            this.removeFromSelectControl(record);
                            this.mapPanel.layers.remove(record, true);
                        }
                    }

                    parentNode = node.parentNode;
                    parentNode.removeChild(node, true);
                }
            },
            scope: this
        });

        var mapLayersText = this.layerContainerText;
        var backgroundText = this.backgroundContainerText;

        //var geoEx = this;
        var layerTree = new Ext.tree.TreePanel({
            root: this.treeRoot,
            rootVisible: false,
            border: false,
            enableDD: true,
            selModel: new Ext.tree.DefaultSelectionModel({
                listeners: {
                    beforeselect: updateLayerActions,
                    scope: this
                }
            }),
            listeners: {
                contextmenu: function(node, e) {
                    if (node) {
                        node.select();
                        var c = node.getOwnerTree().contextMenu;
                        c.contextNode = node;
                        c.showAt(e.getXY());
                    }
                },
                beforemovenode: function(tree, node, oldParent, newParent, index) {
                    // change the group when moving to a new container
                    if (node.layer && oldParent !== newParent) {
                        var store = newParent.loader.store;
                        var index = store.findBy(function(r) {
                            return r.getLayer() === node.layer;
                        });
                        var record = store.getAt(index);
                        record.set("group", newParent.attributes.group);
                    }
                },
                beforenodedrop: function(dropEvent) {
                    var source_folder_id = undefined;
                    var dest_folder = undefined;

                    // Folders can be dragged, but not into another folder
                    if (dropEvent.data.node.attributes.iconCls == 'gx-folder') {
                        //alert('gx-folder::' + dropEvent.target.attributes.iconCls + ":" + dropEvent.point + ":" + dropEvent.target.parentNode.text + ":" + dropEvent.target.text);
                        if (dropEvent.target.attributes.iconCls != "gx-folder")
                            dropEvent.target = dropEvent.target.parentNode;
                        if ((dropEvent.target.attributes.iconCls == 'gx-folder' && dropEvent.point == "above") || (dropEvent.target.text != backgroundText && dropEvent.target.attributes.iconCls == 'gx-folder' && dropEvent.point == "below")) {
                            return true;
                        } else {
                            return false;
                        }
                    } else {
                        if (dropEvent.target.parentNode.text == backgroundText || (dropEvent.target.parentNode.text == mapLayersText && dropEvent.point != "append") || dropEvent.target.parentNode.text == "Layers")
                            return false;
                        else
                            return true;
                    }

                },
                movenode: function(tree, node, oldParent, newParent, index) {
                    if (!node.layer)
                        this.reorderNodes();
                },
                scope: this
            },
            contextMenu: new Ext.menu.Menu({
                items: [ zoomLayerAction,
                    removeLayerAction,
                    showPropertiesAction,
                    //showStylesAction,
                    addCategoryAction,
                    renameAction,
                    removeCategoryAction
                ]
            })
        });

        this.gxSearchBar = new GeoExplorer.SearchBar(this);
        var searchPanel = new Ext.Panel({
            anchor: "100% 5%",
            items: [this.gxSearchBar]
        });

        var layersContainer = new Ext.Panel({
            autoScroll: true,
            border: false,
            title: this.layersContainerText,
            items: [layerTree]
        });


        this.legendPanel = new GeoExt.LegendPanel({
            title: this.legendPanelText,
            border: false,
            hideMode: "offsets",
            split: true,
            autoScroll: true,
            ascending: false,
            map: this.mapPanel.map,
            filter: function(record) {
               return record.data.group == undefined || (record.data.group != "Overlays" && !(record.data.layer instanceof OpenLayers.Layer.Vector));
            },
            defaults: {cls: 'legend-item'}
        });

        var layersTabPanel = new Ext.TabPanel({
            anchor: "100% 95%",
            border: false,
            deferredRender: false,
            items: [layersContainer, this.legendPanel],
            activeTab: 0
        });

        //needed for Safari
        var westPanel = new Ext.Panel({
            id: 'gx_westPanel',
            layout: "anchor",
            collapseMode: "mini",
            header: false,
            split: true,
            items: [layersTabPanel,searchPanel],
            region: "west",
            width: 250
        });


        var gridWinPanel = new Ext.Panel({
            id: 'gridWinPanel',
            collapseMode: "mini",
            title: 'Identify Results',
            region: "west",
            autoScroll: true,
            split: true,
            items: [],
            width:200
        });

        var gridResultsPanel = new Ext.Panel({
            id: 'gridResultsPanel',
            title: 'Feature Details',
            region: "center",
            collapseMode: "mini",
            autoScroll: true,
            split: true,
            items: [],
            width: 400
        });


        var identifyWindow = new Ext.Window({
            id: 'queryPanel',
            layout: "border",
            closeAction: "hide",
            items: [gridWinPanel, gridResultsPanel],
            width: 600,
            height: 400
        });




        this.toolbar = new Ext.Toolbar({
            disabled: true,
            id: 'paneltbar',
            items: [
                addLayerButton,
                "-",
                this.createTools()
            ]
        });

        this.on("ready", function() {
            // enable only those items that were not specifically disabled
            var disabled = this.toolbar.items.filterBy(function(item) {
                return item.initialConfig && item.initialConfig.disabled;
            });
            this.toolbar.enable();
            disabled.each(function(item) {
                item.disable();
            });

            if ("gn_layer_editor" in this.tools) {
                this.tools["gn_layer_editor"].getFeatureManager().activate();
            }

            if (this.busyMask) {
                this.busyMask.hide();
            }

        }, this);

        this.googleEarthPanel = new gxp.GoogleEarthPanel({
            mapPanel: this.mapPanel,
            listeners: {
                "beforeadd": function(record) {
                    return record.get("group") !== "background";
                },
                "show": function() {
                    addLayerButton.disable();
                    removeLayerAction.disable();
                    layerTree.getSelectionModel().un(
                        "beforeselect", updateLayerActions, this);
                },
                "hide": function() {
                    addLayerButton.enable();
                    updateLayerActions();
                    layerTree.getSelectionModel().on(
                        "beforeselect", updateLayerActions, this);
                }
            }
        });

        this.mapPanelContainer = new Ext.Panel({
            layout: "card",
            region: "center",
            id: "mapPnlCntr",
            defaults: {
                // applied to each contained panel
                border:false
            },
            items: [
                this.mapPanel,
                this.googleEarthPanel
            ],
            activeItem: 0
        });

        var header = new Ext.Panel({
            region: "north",
            autoHeight: true,
            contentEl: 'header-wrapper'
        });

        Lang.registerLinks();

        this.portalItems = [
            header, {
                region: "center",
                xtype: "container",
                layout: "fit",
                border: false,
                hideBorders: true,
                items: {
                    layout: "border",
                    deferredRender: false,
                    tbar: this.toolbar,
                    items: [
                        this.mapPanelContainer,
                        westPanel
                    ],
                    ref: "../../main"
                }
            }
        ];

        GeoExplorer.superclass.initPortal.apply(this, arguments);

        if (this.config.treeconfig != undefined) {
            for (x = 0,max = this.config.treeconfig.length; x < max; x++) {
                if (this.config.treeconfig[x] != null)
                    this.addCategoryFolder(this.config.treeconfig[x].group, this.config.treeconfig[x].expanded);
            }

        }
        ;
    },


    reloadWorldMapSource : function(layerRecords) {
        var geoEx = this;
        if (this.worldMapSourceKey == null)
            this.setWorldMapSourceKey();

        geoEx.addWorldMapLayers(layerRecords);

    },

    setWorldMapSourceKey : function() {
        for (var id in this.layerSources) {
            source = this.layerSources[id];
            if (source instanceof gxp.plugins.GeoNodeSource && source.url.replace(this.urlPortRegEx, "$1/").indexOf(
                this.localGeoServerBaseUrl.replace(
                    this.urlPortRegEx, "$1/")) === 0) {
                this.worldMapSourceKey = id;
            }
        }

    },

    setHGLSourceKey : function() {
        for (var id in this.layerSources) {
            source = this.layerSources[id];
            if (source instanceof gxp.plugins.HGLSource) {
                this.hglSourceKey = id;
            }
        }
        if (this.hglSourceKey == null)
        {
            var hglSource = this.addLayerSource({"config":{"url":"http://hgl.harvard.edu/cgi-bin/tilecache/tilecache.cgi?", "ptype":"gxp_hglsource"}});
            this.hglSourceKey = hglSource.id;
        }

    },

    addWorldMapLayers: function(records) {
        if (this.worldMapSourceKey == null)
            this.setWorldMapSourceKey();
        var wmSource = this.layerSources[this.worldMapSourceKey];
        if (wmSource) {
            this.addLayerAjax(wmSource, this.worldMapSourceKey, records);
        }
    },

    /** private: method[getMapProjection]
     *  :returns: ``OpenLayers.Projection``
     */
    getMapProjection: function() {
        var projConfig = this.mapPanel.map.projection;
        return this.target.mapPanel.map.getProjectionObject() ||
            (projConfig && new OpenLayers.Projection(projConfig)) ||
            new OpenLayers.Projection("EPSG:4326");
    },

    addLayerAjax: function (dataSource, dataKey, dataRecords) {
        var geoEx = this;
        var key = dataKey;
        var records = dataRecords;
        var source = dataSource;

        var layerStore = this.mapPanel.layers;
        var isLocal = source instanceof gxp.plugins.GeoNodeSource &&
            source.url.replace(this.urlPortRegEx, "$1/").indexOf(
                this.localGeoServerBaseUrl.replace(
                    this.urlPortRegEx, "$1/")) === 0;
        for (var i = 0, ii = records.length; i < ii; ++i) {
            var thisRecord = records[i];
            if (isLocal) {
                //Get all the required WMS parameters from the GeoNode/Worldmap database
                // instead of GetCapabilities
                var layer = records[i].get("name");
                var tiled = records[i].get("tiled");

                Ext.Ajax.request({
                    url: "/maps/addgeonodelayer/?" + thisRecord.get("name"),
                    method: "POST",
                    params: {layername:thisRecord.get("name")},

                    success: function(result, request) {
                        var jsonData = Ext.util.JSON.decode(result.responseText);
                        layer = jsonData.layer;
                        layer.source = key;
                        layer.buffer = 0;
                        layer.tiled = true;
                        //console.log('BBOX:' + layer.llbbox);
                        var record = source.createLayerRecord(layer);
                        record.selected = true;
                        //console.log('Created record');
                        ////console.log('GROUP:' + record.get("group"));
                        if (record) {
                            if (record.get("group") === "background") {
                                var pos = layerStore.queryBy(
                                    function(rec) {
                                        return rec.get("group") === "background"
                                    }).getCount();
                                layerStore.insert(pos, [record]);

                            } else {
                                category = record.get("group");
                                if (!category || category == '')
                                    record.set("group", "General");
                                layerStore.add([record]);
                                geoEx.addCategoryFolder(record.get("group"), "true");
                                geoEx.reorderNodes(record.getLayer());
                                geoEx.treeRoot.findDescendant("layer", record.getLayer()).select();
                            }


                        }
                    },
                    failure: function(result, request) {
                        //No permission to view
                    }

                });
            } else {
                //Not a local GeoNode layer, use source's standard method for creating the layer.
                var layer = records[i].get("name");
                var record = source.createLayerRecord({
                    name: layer,
                    source: key,
                    buffer: 0
                });
                //alert(layer + " created after FAIL");
                if (record) {
                    if (record.get("group") === "background") {
                        var pos = layerStore.queryBy(
                            function(rec) {
                                return rec.get("group") === "background"
                            }).getCount();
                        layerStore.insert(pos, [record]);
                    } else {
                        category = "General";
                        record.set("group", category);
                        layerStore.add([record]);
                        geoEx.addCategoryFolder(record.get("group"), "true");
                        geoEx.reorderNodes();
                    }
                }
            }
            this.searchWindow.hide();


        }
    },

    loadConfig: function(config) {

        gxp.plugins.FeatureManager.prototype.redrawMatchingLayers = function (record) {
            var name = record.get("name");
            var source = record.get("source");
            var updated = false;
            this.target.mapPanel.layers.each(function (candidate) {
                if (candidate.get("source") === source && candidate.get("name") === name) {
                    var layer = candidate.getLayer();
                    layer.redraw(true);
                    if (!updated) {
                        Ext.Ajax.request({
                            url:"/data/" + layer.params.LAYERS + "/ajax_layer_update_bounds/",
                            method:"POST",
                            params:{layername:layer.params.LAYERS},
                            success:function (result, request) {
                                if (result.responseText != "True") {
                                } else {
                                }
                            },
                            failure:function (result, request) {
                            }
                        });
                    }
                    updated = true;
                }
            });
        }

        var oldInitComponent = gxp.plugins.FeatureEditorGrid.prototype.initComponent;
        gxp.plugins.FeatureEditorGrid.prototype.initComponent = function(){
            oldInitComponent.apply(this);
            var customEditField = null;
            if (this.customEditors["Description"] != undefined && this.customEditors["Description"].field.maxLength == undefined)
                customEditField = this.customEditors["Description"];
            else if (this.customEditors["Descriptio"] != undefined && this.customEditors["Descriptio"].field.maxLength == undefined)
                customEditField = this.customEditors["Descriptio"];
            if (customEditField)
            {
                customEditField.addListener("startedit",
                    function(el, value) {
                        var htmlEditWindow = new Ext.Window({
                                title: 'HTML Editor',
                                renderTo: Ext.getBody(),
                                width: 600,
                                height: 300,
                                frame: true,
                                layout: 'fit',
                                closeAction: 'destroy',
                                items: [{
                                    xtype: "panel",
                                    layout: "fit",
                                    style: {height:190},
                                    items: [{
                                        xtype: "textarea",
                                        id: "html_textarea",
                                        value: this.getValue(),
                                        style: {height:190}
                                    }]
                                }],
                                bbar: [
                                    "->",
                                    //saveAsButton,
                                    new Ext.Button({
                                        text: "Save",
                                        cls:'x-btn-text',
                                        handler: function() {
                                            this.editing = true;
                                            this.setValue(nicEditors.findEditor('html_textarea').getContent());
                                            this.completeEdit();
                                            htmlEditWindow.destroy();
                                        },
                                        scope: this
                                    }),
                                    new Ext.Button({
                                        text: "Cancel",
                                        cls:'x-btn-text',
                                        handler: function() {
                                            htmlEditWindow.destroy();
                                        },
                                        scope: this
                                    })
                                ]
                            }
                        );

                        htmlEditWindow.show();
                        var myNicEditor = new nicEditor({fullPanel : true,  maxHeight: 190, iconsPath: nicEditIconsPath}).panelInstance('html_textarea')
                        return true;
                    }
                );
            }
        }
        GeoExplorer.superclass.loadConfig.apply(this, arguments);
    },


    /**
     * Method: initCapGrid
     * Constructs a window with a capabilities grid.
     */
    initCapGrid: function() {
        var geoEx = this;
        var initialSourceId, source, data = [];
        for (var id in this.layerSources) {
            source = this.layerSources[id];
            if (source instanceof gxp.plugins.GeoNodeSource && source.url.replace(this.urlPortRegEx, "$1/").indexOf(this.localGeoServerBaseUrl.replace(this.urlPortRegEx, "$1/")) === 0) {
                //do nothing
            } else {
                if (source.store) {
                    data.push([id, this.layerSources[id].title || id]);
                }
            }
        }

        if (data[0] && data[0][0])
            initialSourceId = data[0][0];


        var sources = new Ext.data.ArrayStore({
            fields: ["id", "title"],
            data: data
        });

        var expander = new GeoExplorer.CapabilitiesRowExpander({
            ows: this.localGeoServerBaseUrl + "ows"
        });


        var addLocalLayers = function() {
            if (!this.mapID) {
                Ext.Msg.alert("Save your Map View", "You must save this map view before uploading your data");
            }
            else
                document.location.href = "/data/upload?map=" + this.mapID;
        };


        var addLayers = function() {
            var key = sourceComboBox.getValue();
            var layerStore = this.mapPanel.layers;
            var source = this.layerSources[key];
            var records = capGridPanel.getSelectionModel().getSelections();
            this.addLayerAjax(source, key, records);
        };

        var source = null;

        if (initialSourceId) {
            source = this.layerSources[initialSourceId];
            source.store.filterBy(function(r) {
                return !!source.getProjection(r);
            }, this);
        }

        var capGridPanel = new Ext.grid.GridPanel({
            store: source != null ? source.store : [],
            height:300,
            region:'center',
            autoScroll: true,
            autoExpandColumn: "title",
            plugins: [expander],
            colModel: new Ext.grid.ColumnModel([
                expander,
                {id: "title", header: "Title", dataIndex: "title", sortable: true}
            ]),
            listeners: {
                rowdblclick: addLayers,
                scope: this
            }
        });

        var sourceComboBox = new Ext.form.ComboBox({
            store: sources,
            valueField: "id",
            displayField: "title",
            triggerAction: "all",
            editable: false,
            allowBlank: false,
            forceSelection: true,
            mode: "local",
            value: initialSourceId,
            listeners: {
                select: function(combo, record, index) {
                    var source = this.layerSources[record.get("id")];
                    var store = source.store;
                    store.setDefaultSort('title', 'asc');
                    store.filterBy(function(r) {
                        return !!source.getProjection(r);
                    }, this);
                    expander.ows = store.url;
                    capGridPanel.reconfigure(store, capGridPanel.getColumnModel());
                    // TODO: remove the following when this Ext issue is addressed
                    // http://www.extjs.com/forum/showthread.php?100345-GridPanel-reconfigure-should-refocus-view-to-correct-scroller-height&p=471843
                    capGridPanel.getView().focusRow(0);
                },
                scope: this
            }
        });


        var addWmsButton = new Ext.Button({
            text: this.layerAdditionLabel,
            iconCls: 'icon-add',
            cls: 'x-btn-link-medium x-btn-text',
            handler: function() {
                newSourceWindow.show();
            }
        });


        var addFeedButton = new Ext.Button({
           text: this.feedAdditionLabel,
           iconCls: 'icon-add',
           cls:  'x-btn-link-medium x-btn-text',
            handler: function() {
                this.showFeedDialog();
                this.searchWindow.hide();
                newSourceWindow.hide();

            },
            scope: this
        });

        var app = this;
        var newSourceWindow = new gxp.NewSourceWindow({
            modal: true,
            listeners: {
                "server-added": function(url, type) {
                    newSourceWindow.setLoading();
                    this.addLayerSource({
                        config: {url: url, ptype: type},
                        callback: function(id) {
                            // add to combo and select
                            var record = new sources.recordType({
                                id: id,
                                title: this.layerSources[id].title || "Untitled" // TODO: titles
                            });
                            sources.insert(0, [record]);
                            sourceComboBox.onSelect(record, 0);
                            newSourceWindow.hide();
                        },
                        failure: function() {
                            // TODO: wire up success/failure
                            newSourceWindow.setError("Error contacting server.\nPlease check the url and try again.");
                        },
                        scope: this
                    });
                }
            },
            // hack to get the busy mask so we can close it in case of a
            // communication failure
            addSource: function(url, success, failure, scope) {
                app.busyMask = scope.loadMask;
            }
        });


        var addLayerButton = new Ext.Button({
            text: "Add Layers",
            iconCls: "gxp-icon-addlayers",
            handler: addLayers,
            scope : this
        });


        var sourceAdditionLabel = { xtype: 'box', autoEl: { tag: 'span',  html: this.layerSelectionLabel }};

        var sourceForm = new Ext.Panel({
            frame:false,
            border: false,
            region: 'north',
            height:40,
            layout: new Ext.layout.HBoxLayout({
                defaultMargins: {
                    top: 10,
                    bottom: 10,
                    left: 10,
                    right: 0
                }
            }),
            items: [sourceAdditionLabel, sourceComboBox, {xtype: 'spacer', width:20 }, addWmsButton, addFeedButton]
        });


        var addLayerForm = new Ext.Panel({
            frame:false,
            border: false,
            region: 'south',
            layout: new Ext.layout.HBoxLayout({
                defaultMargins: {
                    top: 10,
                    bottom: 10,
                    left: 10,
                    right: 0
                }
            }),
            items: [addLayerButton]
        });

        this.capGrid = new Ext.Panel({
            autoScroll: true,
            title: 'External Data',
            header: false,
            layout: 'border',
            border: false,
            renderTo: 'externalDiv',
            padding:'2 0 0 20',
            items: [sourceForm, capGridPanel, addLayerForm],
            listeners: {
                hide: function(win) {
                    capGridPanel.getSelectionModel().clearSelections();
                }
            }
        });
    },

    /**
     * Method: showCapabilitiesGrid
     * Shows the window with a capabilities grid.
     */
    showCapabilitiesGrid: function() {
        if (!this.capGrid) {
            this.initCapGrid();
        }
        this.capGrid.show();
    },

    /** private: method[createMapOverlay]
     * Builds the :class:`Ext.Panel` containing components to be overlaid on the
     * map, setting up the special configuration for its layout and
     * map-friendliness.
     */
    createMapOverlay: function() {

        var cgaLink = new Ext.BoxComponent({
            html:'<div class="cga-link" onclick="javascript:window.open(\'http://gis.harvard.edu\', \'_blank\');"><a href="http://gis.harvard.edu">Center for Geographic Analysis</a></div>'
        });

        var scaleLinePanel = new Ext.BoxComponent({
            autoEl: {
                tag: "div",
                cls: "olControlScaleLine overlay-element overlay-scaleline"
            }
        });

        scaleLinePanel.on('render', function() {
            var scaleLine = new OpenLayers.Control.ScaleLine({
                div: scaleLinePanel.getEl().dom,
                geodesic: true
            });

            this.mapPanel.map.addControl(scaleLine);
            scaleLine.activate();
        }, this);

        var zoomSelectorWrapper = new Ext.Panel({
            cls: 'overlay-element overlay-scalechooser',
            ctCls: 'transparent-panel',
            border: false
        });

        this.on("ready", function() {
            var zoomStore = new GeoExt.data.ScaleStore({
                map: this.mapPanel.map
            });

            var zoomSelector = new Ext.form.ComboBox({
                emptyText: this.zoomSelectorText,
                tpl: '<tpl for="."><div class="x-combo-list-item">1 : {[parseInt(values.scale)]}</div></tpl>',
                editable: false,
                triggerAction: 'all',
                mode: 'local',
                store: zoomStore,
                width: 110
            });

            zoomSelector.on({
                click: function(evt) {
                    evt.stopEvent();
                },
                mousedown: function(evt) {
                    evt.stopEvent();
                },
                select: function(combo, record, index) {
                    this.mapPanel.map.zoomTo(record.data.level);
                },
                scope: this
            });

            var queryTool = Ext.getCmp("worldmap_query_tool")
            if (queryTool)
                queryTool.toggle(true);

            function setScale() {
                var scale = zoomStore.queryBy(function(record) {
                    return this.mapPanel.map.getZoom() == record.data.level;
                }, this);

                if (scale.length > 0) {
                    scale = scale.items[0];
                    zoomSelector.setValue("1 : " + parseInt(scale.data.scale, 10));
                } else {
                    if (!zoomSelector.rendered) {
                        return;
                    }
                    zoomSelector.clearValue();
                }
            }

            setScale.call(this);
            this.mapPanel.map.events.register('zoomend', this, setScale);

            zoomSelectorWrapper.add(zoomSelector);
            zoomSelectorWrapper.doLayout();
        }, this);

        var mapOverlay = new Ext.Panel({
            // title: "Overlay",
            cls: 'map-overlay',
            items: [
                scaleLinePanel,
                zoomSelectorWrapper,
                cgaLink
            ]
        });

        mapOverlay.on("afterlayout", function() {
            scaleLinePanel.getEl().dom.style.position = 'relative';
            scaleLinePanel.getEl().dom.style.display = 'inline';

            mapOverlay.getEl().on("click", function(x) {
                x.stopEvent();
            });
            mapOverlay.getEl().on("mousedown", function(x) {
                x.stopEvent();
            });
        }, this);

        return mapOverlay;
    },



    createTools: function() {
        var toolGroup = "toolGroup";
        var mapPanel = this.mapPanel;
        var busyMask = null;
        var geoEx = this;




        var printButton = new Ext.Button({
            tooltip: this.printTipText,
            text: '<span class="x-btn-text">' + this.printBtnText + '</span>',
            handler: function() {
                //alert('initMapPanel:' + this.mapPanel.map.numZoomLevels);
                var unsupportedLayers = [];
                var printWindow = new Ext.Window({
                    title: this.printWindowTitleText,
                    modal: true,
                    border: false,
                    autoHeight: true,
                    resizable: false,
                    items: [
                        {
                            xtype: "gxux_printpreview",
                            mapTitle: this.about["title"],
                            comment: this.about["abstract"],
                            minWidth: 336,
                            printMapPanel: {
                                height: Math.min(450, Ext.get(document.body).getHeight() - 150),
                                autoWidth: true,
                                limitScales: true,
                                map: {
                                    theme: null,
                                    controls: [
                                        new OpenLayers.Control.Navigation({
                                            zoomWheelEnabled: false,
                                            zoomBoxEnabled: false
                                        }),
                                        new OpenLayers.Control.PanPanel(),
                                        new OpenLayers.Control.Attribution()
                                    ],
                                    eventListeners: {
                                        "preaddlayer": function(evt) {
                                            if (evt.layer instanceof OpenLayers.Layer.Google) {
                                                unsupportedLayers.push(evt.layer.name);
                                                return false;
                                            }
                                        },
                                        scope: this
                                    }
                                }
                            },
                            printProvider: {
                                capabilities: window.printCapabilities,
                                listeners: {
                                    "beforeprint": function() {
                                        // The print module does not like array params.
                                        //TODO Remove when http://trac.geoext.org/ticket/216 is fixed.
                                        printWindow.items.get(0).printMapPanel.layers.each(function(l) {
                                            var params = l.getLayer().params;
                                            for (var p in params) {
                                                if (params[p] instanceof Array) {
                                                    params[p] = params[p].join(",");
                                                }
                                            }
                                        });
                                    },
                                    "print": function() {
                                        printWindow.close();
                                    },
                                    "printException": function(cmp, response) {
                                        this.displayXHRTrouble(response);
                                    },
                                    scope: this
                                }
                            },
                            includeLegend: true,
                            sourceMap: this.mapPanel,
                            legend: this.legendPanel
                        }
                    ]
                }).show();
                printWindow.center();

                unsupportedLayers.length &&
                Ext.Msg.alert(this.unsupportedLayersTitleText, this.unsupportedLayersText +
                    "<ul><li>" + unsupportedLayers.join("</li><li>") + "</li></ul>");

            },
            scope: this
        });

        // create a navigation control
        var navAction = new GeoExt.Action({
            tooltip: this.navActionTipText,
            iconCls: "icon-pan",
            enableToggle: true,
            pressed: true,
            allowDepress: false,
            control: new OpenLayers.Control.Navigation(),
            map: this.mapPanel.map,
            toggleGroup: toolGroup
        });

        // create a navigation history control
        var historyControl = new OpenLayers.Control.NavigationHistory();
        this.mapPanel.map.addControl(historyControl);

        this.mapPanel.map.addControl(new OpenLayers.Control.MousePosition({
            displayProjection: 'EPSG:4326'
        }));

        // create actions for previous and next
        var navPreviousAction = new GeoExt.Action({
            tooltip: this.navPreviousActionText,
            iconCls: "icon-zoom-previous",
            disabled: true,
            control: historyControl.previous
        });

        var navNextAction = new GeoExt.Action({
            tooltip: this.navNextAction,
            iconCls: "icon-zoom-next",
            disabled: true,
            control: historyControl.next
        });

        var info = {controls: []};
        // create an info control to show introductory text window
        var infoButton = new Ext.Button({
            tooltip: this.infoButtonText,
            text: '<span class="x-btn-text">' + this.infoButtonText + '</span>',
            handler: this.showInfoWindow,
            scope:this
        });


        var picasaMenuItem = {
            text: 'Picasa',
            iconCls: "icon-picasa",
            scope:this,
            handler: function() {
                this.showFeedDialog('gx_picasasource')
            },
            scope: this
        };


        var youtubeMenuItem = {
            text: 'YouTube',
            iconCls: "icon-youtube",
            scope:this,
            handler: function() {
                this.showFeedDialog('gx_youtubesource')
            },
            scope: this
        };

        var hglMenuItem = {
            text: 'Harvard Geospatial Library',
            iconCls: "icon-harvard",
            scope:this,
            handler: function() {
                this.showFeedDialog('gx_hglfeedsource')
            },
            scope: this
        };

        var moreButton = new Ext.Button({
            text: 'More...',
            cls: "more-overlay-element",
            id: 'moreBtn',
            menu: {
                items: [
                    picasaMenuItem,
                    youtubeMenuItem,
                    hglMenuItem
                ]
            }
        });

        this.mapPanel.add(moreButton);

        var jumpBar = new GeoExplorer.SocialExplorer(this);
        var svt = new StreetViewPopup({mapPanel: mapPanel, titleHeader: this.streetViewBtnText, popupHeight: 300, popupWidth: 600});
        mapPanel.map.addControl(svt);

        var streetViewButton = new Ext.Button({
            text: '<span class="x-btn-text">' + this.streetViewBtnText + '</span>',
            tooltip: this.switchTo3DActionText,
            enableToggle: true,
            toggleHandler: function(button, state) {
                if (state === true) {
                    svt.activate();
                } else {
                    svt.deactivate();
                }
            },
            scope: this
        });


        var enable3DButton = new Ext.Button({
            text: '<span class="x-btn-text">' + this.googleEarthBtnText + '</span>',
            tooltip: this.switchTo3DActionText,
            enableToggle: true,
            toggleHandler: function(button, state) {
                if (state === true) {
                    this.mapPanelContainer.getLayout().setActiveItem(1);
                    this.toolbar.disable();
                    button.enable();
                } else {
                    this.mapPanelContainer.getLayout().setActiveItem(0);
                    this.toolbar.enable();
                }
            },
            scope: this
        });


        var advancedToolsLink = function() {
            if (!this.mapID) {
                Ext.Msg.alert("Save your Map View", "You must save this map view before using advanced map tools");
            }
            else
                document.location.href = "/maps/" + this.mapID + "/edit";
        };

        var shareMapButton = new Ext.Button({
            id: 'shareMapButton',
            text: '<span class="x-btn-text">' + this.shareMapText + '</span>',
            handler: this.initMapShareWindow,
            cls: 'x-btn-link-medium',
            hidden: !this.config["edit_map"],
            disabled: !this.mapID,
            scope: this
        });


        var publishAction = new Ext.Action({
            tooltip: this.publishActionText,
            handler: this.makeExportDialog,
            scope: this,
            text: '<span class="x-btn-text">' + this.publishBtnText + '</span>',
            disabled: !this.mapID
        });


        var historyAction = new Ext.Action({
            tooltip: 'Map History',
            handler: this.showHistory,
            hidden: !this.config["edit_map"],
            scope: this,
            text: '<span class="x-btn-text">' + this.revisionBtnText + '</span>',
            disabled: !this.mapID
        });


        var tools = [
            new Ext.Button({
                tooltip: this.saveMapText,
                handler: this.showMetadataForm,
                scope: this,
                disabled: !this.config["edit_map"],
                text: '<span class="x-btn-text">' + this.saveMapBtnText + '</span>'
            }), "-","-","-",
            "-",
            publishAction,
            "-",
            window.printCapabilities ? printButton : "", "-", infoButton,
            "-",enable3DButton,"-",streetViewButton, "-",
            jumpBar,
            '->',
            historyAction, shareMapButton
        ];
        this.on("saved", function() {
            // enable the "Publish Map" button
            publishAction.enable();
            shareMapButton.show();
            shareMapButton.enable();
            this.modified ^= this.modified & 1;
        }, this);

        return tools;
    },



    /** private: method[makeExportDialog]
     *
     * Create a dialog providing the HTML snippet to use for embedding the
     * (persisted) map, etc.
     */
    makeExportDialog: function() {

        var mapConfig = this.getState();
        var treeConfig = [];
        for (x = 0,max = this.treeRoot.firstChild.childNodes.length; x < max; x++) {
            node = this.treeRoot.firstChild.childNodes[x];
            treeConfig.push({group : node.text, expanded:  node.expanded.toString()  });
        }


        mapConfig['treeconfig'] = treeConfig;


        Ext.Ajax.request({
            url: "/maps/snapshot/create",
            method: 'POST',
            jsonData: mapConfig,
            success: function(response, options) {
                var encodedSnapshotId = response.responseText;
                if (encodedSnapshotId != null) {
                    new Ext.Window({
                        title: this.publishActionText,
                        layout: "fit",
                        width: 380,
                        autoHeight: true,
                        items: [
                            {
                                xtype: "gx_linkembedmapdialog",
                                linkUrl: this.rest + (this.about["urlsuffix"] ? this.about["urlsuffix"] : this.mapID) + '/' + encodedSnapshotId,
                                linkMessage: '<span style="font-size:10pt;">Paste link in email or IM:</span>',
                                publishMessage: '<span style="font-size:10pt;">Paste HTML to embed in website:</span>',
                                url: this.rest + (this.about["urlsuffix"] ? this.about["urlsuffix"] : this.mapID) + '/' + encodedSnapshotId + "/embed"
                            }
                        ]
                    }).show();
                }
            },
            failure: function(response, options) {
                return false;
                Ext.Msg.alert('Error', response.responseText, this.showMetadataForm);
            },
            scope: this
        });
    },

    showHistory: function() {
        historyWindow = new GeoExplorer.MapSnapshotGrid(this.mapID);
    },

    /** private: method[initMetadataForm]
     *
     * Initialize metadata entry form.
     */
    initMetadataForm: function() {

        var geoEx = this;

        var titleField = new Ext.form.TextField({
            width: '95%',
            fieldLabel: this.metaDataMapTitle,
            value: this.about.title,
            allowBlank: false,
            enableKeyEvents: true,
            listeners: {
                "valid": function() {
                    if (urlField.isValid()) {
                        //saveAsButton.enable();
                        saveButton.enable();
                    }
                },
                "invalid": function() {
                    //saveAsButton.disable();
                    saveButton.disable();
                }
            }
        });

        //Make sure URL is not taken; if it is, show list of taken url's that start with field value
        Ext.apply(Ext.form.VTypes, {
            UniqueMapId : this.mapID,
            UniqueUrl: function(value, field) {

                var allowedChars = value.match(/^(\w+[-]*)+$/g);
                if (!allowedChars) {
                    this.UniqueUrlText = "URL's can only contain letters, numbers, dashes & underscores."
                    return false;
                }

                Ext.Ajax.request({
                    url: "/maps/checkurl/",
                    method: 'POST',
                    params : {query:value, mapid: this.UniqueMapId},
                    success: function(response, options) {
                        var urlcount = Ext.decode(response.responseText).count;
                        if (urlcount > 0) {
                            this.UniqueUrlText = "The following URL's are already taken:";
                            var urls = Ext.decode(response.responseText).urls;
                            var isValid = true;
                            for (var u in urls) {
                                if (urls[u].url != undefined && urls[u].url != null)
                                    this.UniqueUrlText += "<br/>" + urls[u].url;
                                if (urls[u].url == value) {
                                    isValid = false;
                                }

                            }
                            if (!isValid)
                                field.markInvalid(this.UniqueUrlText);
                        }
                    },
                    failure: function(response, options) {
                        return false;
                        Ext.Msg.alert('Error', response.responseText, this.showMetadataForm);
                    },
                    scope: this
                });
                return true;
            },

            UniqueUrlText: "The following URL's are already taken, please choose another"
        });

        var urlField = new Ext.form.TextField({
            width:'30%',
            fieldLabel: this.metaDataMapUrl + "<br/><span style='font-style:italic;'>http://" + document.location.hostname + "/maps/</span>",
            labelSeparator:'',
            enableKeyEvents: true,
            validationEvent: 'onblur',
            vtype: 'UniqueUrl',
            itemCls:'x-form-field-inline',
            ctCls:'x-form-field-inline',
            value: this.about["urlsuffix"],
            listeners: {
                "valid": function() {
                    if (titleField.isValid()) {
                        //saveAsButton.enable();
                        saveButton.enable();
                    }
                },
                "invalid": function() {
                    //saveAsButton.disable();
                    saveButton.disable();
                }
            }
        });

        var checkUrlBeforeSave = function(as) {
            Ext.getCmp('gx_saveButton').disable();
            //Ext.getCmp('gx_saveAsButton').disable();

            Ext.Ajax.request({
                url: "/maps/checkurl/",
                method: 'POST',
                params : {query:urlField.getValue(), mapid: geoEx.mapID},
                success: function(response, options) {
                    var urlcount = Ext.decode(response.responseText).count;
                    var rt = "";
                    var isValid = true;
                    if (urlcount > 0) {
                        rt = "The following URL's are already taken:";
                        var urls = Ext.decode(response.responseText).urls;

                        for (var u in urls) {
                            if (urls[u].url != undefined && urls[u].url != null)
                                rt += "<br/>" + urls[u].url;
                            if (urls[u].url == urlField.getValue()) {
                                isValid = false;
                            }

                        }
                        if (!isValid) {
                            urlField.markInvalid(rt);
                            Ext.getCmp('gx_saveButton').enable();
                            //Ext.getCmp('gx_saveAsButton').enable();
                            return false;
                        }

                    }
                    if (isValid) {
                        geoEx.about.title = titleField.getValue();
                        geoEx.about["abstract"] = abstractField.getValue();
                        geoEx.about["urlsuffix"] = urlField.getValue();
                        geoEx.about["introtext"] = nicEditors.findEditor('intro_text_area').getContent();
                        geoEx.save(as);
                        geoEx.initInfoTextWindow();
                    }
                },
                failure: function(response, options) {
                    Ext.getCmp('gx_saveButton').enable();
                    //Ext.getCmp('gx_saveAsButton').enable();
                    return false;
                    //Ext.Msg.alert('Error', response.responseText, geoEx.showMetadataForm);
                },
                scope: this
            });
        };

        var abstractField = new Ext.form.TextArea({
            width: '95%',
            height: 50,
            fieldLabel: this.metaDataMapAbstract,
            value: this.about["abstract"]
        });


        var introTextField = new Ext.form.TextArea({
            width: 550,
            height: 200,
            fieldLabel: this.metaDataMapIntroText,
            id: "intro_text_area",
            value: this.about["introtext"]
        });


        var metaDataPanel = new Ext.FormPanel({
            bodyStyle: {padding: "5px"},
            labelAlign: "top",
            items: [
                titleField,
                urlField,
                abstractField,
                introTextField
            ]
        });

        metaDataPanel.enable();


        /*
         var saveAsButton = new Ext.Button({
         id: 'gx_saveAsButton',
         text: this.metadataFormSaveAsCopyText,
         cls:'x-btn-text',
         disabled: !this.about.title,
         handler: function(button, event){
         if (this.about["urlsuffix"] == urlField.getValue() && this.about["urlsuffix"].length > 0){
         Ext.Msg.alert("Change the URL suffix", "You must change the URL suffix before saving a copy of this map view.");
         urlField.markInvalid("This URL is already taken, please choose another");
         return false;
         } else {
         checkUrlBeforeSave(true);
         }
         },
         scope: this
         });
         */

        var saveButton = new Ext.Button({
            id: 'gx_saveButton',
            text: this.metadataFormSaveText,
            cls:'x-btn-text',
            disabled: !this.about.title,
            handler: function(e) {

                checkUrlBeforeSave(false);
            },
            scope: this
        });

        this.metadataForm = new Ext.Window({
            title: this.metaDataHeader,
            closeAction: 'hide',
            items: metaDataPanel,
            modal: true,
            width: 600,
            autoHeight: true,
            bbar: [
                "->",
                //saveAsButton,
                saveButton,
                new Ext.Button({
                    text: this.metadataFormCancelText,
                    cls:'x-btn-text',
                    handler: function() {
                        titleField.setValue(this.about.title);
                        abstractField.setValue(this.about["abstract"]);
                        urlField.setValue(this.about["urlsuffix"]);
                        introTextField.setValue(this.about["introtext"]);
                        this.metadataForm.hide();
                    },
                    scope: this
                })
            ]
        });

    },

    initInfoTextWindow: function() {
        this.infoTextPanel = new Ext.FormPanel({
            bodyStyle: {padding: "5px"},
            labelAlign: "top",
            preventBodyReset: true,
            autoScroll:false,
            html: this.about['introtext']
        });

        this.infoTextPanel.enable();


        this.infoTextWindow = new Ext.Window({
            title: this.about.title,
            closeAction: 'hide',
            items: this.infoTextPanel,
            modal: true,
            width: 500,
            height:400,
            autoScroll: true
        });
    },


    initHelpTextWindow: function() {
        this.helpTextPanel = new Ext.FormPanel({
            bodyStyle: {padding: "5px"},
            labelAlign: "top",
            preventBodyReset: true,
            autoScroll:false,
            autoHeight:true,
            autoLoad:{url:'/maphelp',scripts:true}
        });

        this.helpTextPanel.enable();

        this.helpTextWindow = new Ext.Window({
            title: this.helpLabel,
            closeAction: 'hide',
            items: this.helpTextPanel,
            modal: true,
            width: 1000,
            height:500,
            autoScroll: true
        });
    },


    initUploadPanel: function() {
        this.uploadPanel = new Ext.Panel({
            id: 'worldmap_update_panel',
            title: 'Upload Layer',
            header: false,
            autoLoad: {url: '/data/upload/?tab=true', scripts: true},
            listeners:{
                activate : function(panel) {
                    panel.getUpdater().refresh();
                }
            },
            renderTo: 'uploadDiv',
            autoScroll: true
        });

    },

    initCreatePanel: function() {
        this.createPanel = new Ext.Panel({
            id: 'worldmap_create_panel',
            title: 'Create Layer',
            header: false,
            autoLoad: {url: '/data/create_pg_layer/?tab=true', scripts: true},
            listeners:{
                activate : function(panel) {
                    panel.getUpdater().refresh();
                }
            },
            renderTo: 'createDiv',
            autoScroll: true
        });

    },

    initWarperPanel: function() {
        this.warperPanel = new Ext.Panel({
            id: 'worldmap_warper_panel',
            title: 'Rectify Layer',
            header: false,
            contentEl: 'warpDiv',
            autoScroll: true
        });
    },

    initTabPanel: function() {
//        var feedSourceTab = new gxp.FeedSourceDialog({
//            target: this,
//            title: "Feeds",
//            renderTo: "feedDiv"
//        });


        this.dataTabPanel = new Ext.TabPanel({
            renderTo: 'dataTabs',
            activeTab: 0,
            region:'center',
            items: [
                {contentEl: 'searchDiv', title: 'WorldMap Data', autoScroll: true},
                this.capGrid
            ]
        });
        if (this.config["edit_map"]) {
            this.dataTabPanel.add(this.uploadPanel);
            if (this.db_datastore) {

                this.dataTabPanel.add(this.createPanel);
            }
        }
        this.dataTabPanel.add(this.warperPanel);

    },

    initMapShareWindow: function() {


        var mapSharePanel = new Ext.Panel({
            id: 'worldmap_mapshare_panel',
            title: 'Share Map',
            header: false,
            autoLoad: {url: '/maps/' + this.mapID + '/share/', scripts: true},
            autoScroll: true
        });

        var mapShareWindow = new Ext.Window({
            title: "Share Map",
            closeAction: 'destroy',
            layout: 'fit',
            width: 300,
            height:400,
            items: [mapSharePanel],
            modal: true,
            autoScroll: false,
            bodyStyle: 'background-color:#FFF'
        });

        mapShareWindow.show();

    },

    /*  Set up a simplified map config with just background layers and
     the current map extent, to be used on the data search map */
    getBoundingBoxConfig: function() {
        // start with what was originally given
        var state = this.getState();
        state.tools = [];
        // update anything that can change
        var center = this.mapPanel.map.getCenter();
        Ext.apply(state.map, {
            center: [center.lon, center.lat],
            zoom: this.mapPanel.map.zoom,
            layers: []
        });

        // include all layer config (and add new sources)
        this.mapPanel.layers.each(function(record) {
            if (record.get("group") === "background") {
                var layer = record.getLayer();
                if (layer.displayInLayerSwitcher && layer.getVisibility() === true) {
                    var id = record.get("source");
                    var source = this.layerSources[id];
                    if (!source) {
                        throw new Error("Could not find source for layer '" + record.get("name") + "'");
                    }
                    // add layer
                    state.map.layers.push(source.getConfigForRecord(record));
                    if (!state.sources[id]) {
                        state.sources[id] = Ext.apply({}, source.initialConfig);
                    }
                }
            }
        }, this);

        return state;
    },

    initSearchWindow: function() {

        var mapBounds = this.mapPanel.map.getExtent();
        var llbounds = mapBounds.transform(
            new OpenLayers.Projection(this.mapPanel.map.projection),
            new OpenLayers.Projection("EPSG:4326"));
        this.bbox = new GeoNode.BoundingBoxWidget({
            proxy: "/proxy/?url=",
            viewerConfig:this.getBoundingBoxConfig(),
            renderTo: 'refine',
            height: 275,
            isEnabled: true,
            useGxpViewer: true
        });

        this.searchTable = new GeoNode.SearchTable({
            renderTo: 'search_results',
            trackSelection: true,
            permalinkURL: '/data/search',
            searchURL: '/data/search/api',
            layerDetailURL: '/data/search/detail',
            constraints: [this.bbox],
            searchParams: {'limit':10, 'bbox': llbounds.toBBOX()},
            searchOnLoad: false
        });

        this.searchTable.hookupSearchButtons('refine');

        var dataCart = new GeoNode.DataCart({
            store: this.searchTable.dataCart,
            renderTo: 'data_cart',
            addToMapButtonFunction: this.addWorldMapLayers,
            addToMapButtonTarget: this
        });


        if (!this.capGrid) {
            this.initCapGrid();
        }

        if (!this.uploadPanel && this.config["edit_map"]) {
            this.initUploadPanel();
        }

        if (!this.createPanel && this.config["edit_map"] && this.db_datastore) {
            this.initCreatePanel();
        }

        if (!this.warperPanel) {
            this.initWarperPanel();
        }

        if (!this.dataTabPanel) {
            this.initTabPanel();
        }


        this.searchWindow = new Ext.Window({
            id: 'ge_searchWindow',
            title: "Add Layers",
            closeAction: 'hide',
            layout: 'fit',
            width: 850,
            height:600,
            items: [this.dataTabPanel],
            modal: true,
            autoScroll: true,
            bodyStyle: 'background-color:#FFF'
        });

    },

    showFeedDialog:function (selectedOption) {
        if (!this.feedDialog) {
            this.feedDialog = new gxp.FeedSourceDialog({
                title:"Add a GeoRSS Feed",
                closeAction:"hide",
                target:this,
                listeners:{
                    "feed-added":function (ptype, config) {

                        var sourceConfig = {"config":{"ptype":ptype}};
                        if (config.url) {
                            sourceConfig.config["url"] = config.url;
                        }
                        var source = this.addLayerSource(sourceConfig);
                        config.source = source.id;
                        var feedRecord = source.createLayerRecord(config);


                        this.mapPanel.layers.add([feedRecord]);
                        this.addCategoryFolder(feedRecord.get("group"), "true");
                        this.reorderNodes(feedRecord.getLayer());
                        this.treeRoot.findDescendant("layer", feedRecord.getLayer()).select();
                        this.selectControl.activate();
                    }, scope:this
                }, scope:this
            });
        }
        this.feedDialog.show();
        this.feedDialog.alignTo(document, 't-t');
        if (selectedOption) {
            this.feedDialog.sourceTypeRadioList.setValue(selectedOption);
        }
    },


    /** private: method[showInfoWindow]
     *  Shows the search window
     */
    showSearchWindow: function() {

        if (!this.searchWindow) {
            this.initSearchWindow();
        } else {
            this.bbox.updateBBox(this.mapPanel.map.getExtent());

        }
        this.searchWindow.show();
        this.searchWindow.alignTo(document, 'tl-tl');
        this.searchTable.doSearch();

        // Don't show the window if >70 layers on map (due to z-index issue with OpenLayers maps)
        if (this.mapPanel.layers.data.items.length > this.maxMapLayers) {
            Ext.Msg.alert(this.maxLayersTitle, this.maxLayersText.replace('%n', this.mapPanel.layers.data.items.length).replace("%max", this.maxMapLayers));
        }

    },




    /** private: method[showInfoWindow]
     *  Shows the window with intro text
     */
    showInfoWindow: function() {
        if (!this.infoTextWindow) {
            this.initInfoTextWindow();
        }
        this.infoTextWindow.show();
        this.infoTextWindow.alignTo(document, 't-t');
    },


    /** private: method[showMetadataForm]
     *  Shows the window with a metadata form
     */
    showMetadataForm: function() {
        if (!this.metadataForm) {
            this.initMetadataForm();
            this.metadataForm.show();
            var metaNicEditor = new nicEditor({fullPanel : true,  maxHeight: 200, iconsPath: nicEditIconsPath}).panelInstance('intro_text_area')

        } else
            this.metadataForm.show();

        this.metadataForm.alignTo(document, 't-t');
        //Ext.getCmp('gx_saveButton').enable();
        //Ext.getCmp('gx_saveAsButton').enable();
    },



    updateURL: function() {
        /* PUT to this url to update an existing map */
        return this.rest + this.mapID + '/data';
    },



    /** api: method[save]
     *  :arg as: ''Boolean'' True if map should be "Saved as..."
     *
     *  Subclasses that load config asynchronously can override this to load
     *  any configuration before applyConfig is called.
     */
    save: function(as) {


        var config = this.getState();

        var treeConfig = [];
        for (x = 0,max = this.treeRoot.firstChild.childNodes.length; x < max; x++) {
            node = this.treeRoot.firstChild.childNodes[x];
            treeConfig.push({group : node.text, expanded:  node.expanded.toString()  });
        }


        config.treeconfig = treeConfig;
        if (!this.mapID || as) {
            /* create a new map */
            Ext.Ajax.request({
                url: this.rest,
                method: 'POST',
                jsonData: config,
                success: function(response, options) {
                    var id = response.getResponseHeader("Location");
                    // trim whitespace to avoid Safari issue where the trailing newline is included
                    id = id.replace(/^\s*/, '');
                    id = id.replace(/\s*$/, '');
                    id = id.match(/[\d]*$/)[0];
                    this.mapID = id; //id is url, not mapID
                    this.fireEvent("saved", id);
                    this.metadataForm.hide();
                    Ext.Msg.wait('Saving Map', "Your new map is being saved...");

                    window.location = response.getResponseHeader("Location");
                },
                failure: function(response, options) {
                    if (response.status === 401)
                        this.showLoginWindow(options);
                    else
                        Ext.Msg.alert('Error', response.responseText);

                    Ext.getCmp('gx_saveButton').enable();
                    Ext.getCmp('gx_saveAsButton').enable();
                },
                scope: this
            });
        }
        else {
            /* save an existing map */
            Ext.Ajax.request({
                url: this.updateURL(),
                method: 'PUT',
                jsonData: config,
                success: function(response, options) {
                    /* nothing for now */
                    this.fireEvent("saved", this.mapID);
                    this.metadataForm.hide();
                    Ext.getCmp('gx_saveButton').enable();
                    //Ext.getCmp('gx_saveAsButton').enable();
                },
                failure: function(response, options) {
                    if (response.status === 401)
                        this.showLoginWindow(options);
                    else {
                        Ext.Msg.alert('Error', response.responseText);
                        Ext.getCmp('gx_saveButton').enable();
                        //Ext.getCmp('gx_saveAsButton').enable();
                    }
                },
                scope: this
            });
        }
    },


    addHGL: function(layerTitle, layerName) {
        Ext.Ajax.request({
            url: "/hglServiceStarter/" + layerName,
            method: 'POST',
            success: function(response, options) {
//        layerName = "sde:SDE.CAMCONTOUR";
                if (this.hglSourceKey == null)
                    this.setHGLSourceKey();
                var hglSource = this.layerSources[this.hglSourceKey];
                if (hglSource)
                {
                    var layerConfig = {
                        "title": layerTitle,
                        "name": layerName,
                        "source": this.hglSourceKey,
                        "url": hglSource.url,
                        "group": "Harvard Geospatial Library",
                        "properties": "gxp_wmslayerpanel",
                        "fixed": true,
                        "selected": false,
                        "queryable": true,
                        "disabled": false,
                        "abstract": '',
                        "styles": [],
                        "format": "image/png"
                    }

                    var record = hglSource.createLayerRecord(layerConfig);
                    this.mapPanel.layers.add([record]);
                    this.addCategoryFolder(record.get("group"), "true");
                    this.reorderNodes(record.getLayer());
                    this.treeRoot.findDescendant("layer", record.getLayer()).select();
                }
            },
            failure: function(response, options) {
                Ext.Msg.alert('Restricted', "Access to this layer is restricted");
            },
            scope: this
        });
    }
});
<|MERGE_RESOLUTION|>--- conflicted
+++ resolved
@@ -405,10 +405,6 @@
         var mpl = this.mapPanel.layers;
         var x = 0;
         var layerCount = mpl.getCount() - 1;
-<<<<<<< HEAD
-=======
-        var nodeToSelect = null;
->>>>>>> b01774b2
         this.treeRoot.cascade(function(node) {
             if (node.isLeaf() && node.layer) {
                 var layer = node.layer;
