/**
 * Copyright (c) 2008-2011 The Open Planning Project
 *
 * Published under the BSD license.
 * See https://github.com/opengeo/gxp/raw/master/license.txt for the full text
 * of the license.
 */

/** api: (define)
 *  module = gxp.plugins
 *  class = GeoNodeQueryTool
 */

/** api: (extends)
 *  plugins/Tool.js
 */
Ext.namespace("gxp");
/** api: constructor
 *  .. class:: GeoNodeQueryTool(config)
 *
 *    This plugins provides an action which, when active, will issue a
 *    GetFeatureInfo request to the WMS of all layers on the map. The output
 *    will be displayed in a popup.
 */
gxp.plugins.GeoNodeQueryTool = Ext.extend(gxp.plugins.Tool, {

    /** api: ptype = geo_getfeatureinfo */
    ptype: "gxp_geonodequerytool",

    /** api: config[outputTarget]
     *  ``String`` Popups created by this tool are added to the map by default.
     */
    outputTarget: "map",

    /** private: property[popupCache]
     *  ``Object``
     */
    popupCache: null,

    /** api: config[infoActionTip]
     *  ``String``
     *  Text for feature info action tooltip (i18n).
     */
    infoActionTip: "Get Feature Info",

    /** api: config[popupTitle]
     *  ``String``
     *  Title for info popup (i18n).
     */
    popupTitle: "Feature Info",

    toolText: null,
    iconCls: "gxp-icon-getfeatureinfo",
    proj_merc : new OpenLayers.Projection("EPSG:900913"),

    featurePanel: "",
    attributePanel: "",
    gridResultsPanel: 'gridResultsPanel',

    geopsUrl: "128.30.77.77:8083",

    /** api: config[vendorParams]
     *  ``Object``
     *  Optional object with properties to be serialized as vendor specific
     *  parameters in the requests (e.g. {buffer: 10}).
     */

    /** api: config[paramsFromLayer]
     *  ``Array`` List of param names that should be taken from the layer and
     *  added to the GetFeatureInfo request (e.g. ["CQL_FILTER"]).
     */

    /** api: method[addActions]
     */
    addActions: function() {
        //console.log('addActions');
        this.popupCache = {};

        var tool = this;

        var actions = gxp.plugins.GeoNodeQueryTool.superclass.addActions.call(this, [
            {
                tooltip: this.infoActionTip,
                iconCls: this.iconCls,
                text: this.toolText,
                id: this.id,
                pressed: true,
                toggleGroup: this.toggleGroup,
                enableToggle: true,
                allowDepress: true,
                toggleHandler: function(button, pressed) {
                    for (var i = info.controls.length; i --;) {
                        if (pressed) {
                            info.controls[i].activate();
                        } else {
                            info.controls[i].deactivate();
                            tool.reset(true);
                        }
                    }
                }
            }
        ]);
        var infoButton = this.actions[0].items[0];

        var info = {controls: []};
        var updateInfo = function(event) {
            if (!event.property || event.property == "visibility") {
                if (event.layer.getVisibility() && event.layer.displayInLayerSwitcher === true && event.layer instanceof OpenLayers.Layer.WMS) {
<<<<<<< HEAD


            var queryableLayers = this.target.mapPanel.layers.queryBy(function(x) {
                return (x.get("queryable") && x.getLayer().getVisibility() && x.getLayer().displayInLayerSwitcher === true && x.getLayer() instanceof OpenLayers.Layer.WMS);
            });

=======
>>>>>>> 30bdf861


                    var queryableLayers = this.target.mapPanel.layers.queryBy(function (x) {
                        return (x.get("queryable") && x.getLayer().getVisibility() && x.getLayer().displayInLayerSwitcher === true && x.getLayer() instanceof OpenLayers.Layer.WMS);
                    });


                    var localUrl = this.target.localGeoServerBaseUrl;
                    //console.log('LCOAL URL: ' + localUrl);

                    var map = this.target.mapPanel.map;
                    var control;
                    for (var i = 0, len = info.controls.length; i < len; i++) {
                        control = info.controls[i];
                        control.deactivate();  // TODO: remove when http://trac.openlayers.org/ticket/2130 is closed
                        control.destroy();
                    }

                    var count = queryableLayers.length, successCount = 0, featureCount = 0;
                    var features = [];
                    var featureMeta = [];

                    info.controls = [];
                    queryableLayers.each(function (x) {
                        var layer = x.getLayer();


                        //console.log(layer.name +":" + layer.srs);
                        var vendorParams = Ext.apply({}, this.vendorParams), param;
                        if (this.layerParams) {
                            for (var i = this.layerParams.length - 1; i >= 0; --i) {
                                param = this.layerParams[i].toUpperCase();
                                vendorParams[param] = layer.params[param];
                            }
                        }
                        vendorParams['buffer'] = 25;

                        /* Use OpenLayers.Control.GetFeature for local layers only */
                        if (layer.url.indexOf(localUrl) > -1) {
                            //console.log(layer.name + 'IS LOCAL?' );
                            var control = new OpenLayers.Control.GetFeature({
                                protocol:OpenLayers.Protocol.WFS.fromWMSLayer(layer),
                                clickTolerance:10,
                                layer:layer,
                                box:false,
                                hover:false,
                                single:true,
                                eventListeners:{
                                    clickout:function () {
                                        if (successCount === 0)
                                            features = [];
                                        successCount++;
                                        //console.log('Nada:' + layer.name +  ":" + count + ":" + successCount);
                                        if (successCount == count) {
                                            successCount = 0;
                                            if (features.length == 0) {
                                                //Ext.Msg.alert('Map Results', 'No features found at this location.');
                                            } else {
                                                this.displayXYResults(features, featureMeta);
                                            }
                                            OpenLayers.Element.removeClass(control.map.viewPortDiv, "olCursorWait");
                                        }
                                    },
                                    featuresselected:function (evt) {
                                        if (successCount === 0)
                                            features = [];
                                        successCount++;
                                        //console.log('control getfeatureinfo ' + layer.name+ ':' + evt.features.length  + ":" + count + ":" + successCount);

                                        if (evt.features) {
                                            //console.log('Process features');
                                            try {
                                                var featureInfo = evt.features;
                                                if (featureInfo) {
                                                    if (featureInfo.constructor != Array) {
                                                        featureInfo = [featureInfo];
                                                    }


                                                    featureInfo.title = x.get("title");
                                                    //console.log('datalayers?:' + this.target.dataLayers[layer.params.LAYERS]);
                                                    if (layer.attributes) {
                                                        featureInfo.queryfields = layer.attributes;
                                                        featureInfo.nameField = featureInfo.queryfields[0].id;
                                                    } else if (featureInfo.length > 0) {
                                                        var qfields = [];
                                                        for (var fname in evt.features[0].attributes) {
                                                            qfields.push(fname.toString());
                                                        }

                                                        featureInfo.queryfields = qfields;

                                                        if (featureInfo.queryfields.length > 0)
                                                            featureInfo.nameField = featureInfo.queryfields[0];
                                                    }
                                                    for (var f = evt.features.length; f--;) {
                                                        feature = featureInfo[f];
                                                        feature.wm_layer_id = featureCount;
                                                        feature.wm_layer_title = featureInfo.title;
                                                        feature.wm_layer_name = feature.attributes[featureInfo.nameField];
                                                        feature.wm_layer_type = layer.params.LAYERS;
                                                        featureCount++;
                                                        features = features.concat(feature);
                                                    }

                                                    featureMeta[layer.params.LAYERS] = featureInfo.queryfields;

                                                }  //end if(featureInfo)
                                            } catch (err) {
                                                //Ext.Msg.alert("Error", err)
                                            }
                                        }  //end if (resp.responseText)


<<<<<<< HEAD
                            // Set the cursor to "wait" to tell the user we're working.
                            OpenLayers.Element.addClass(this.map.viewPortDiv, "olCursorWait");

                            var control = this;
                            var wfs_layer = this.layer;
                            var wfs_url = wfs_layer.url;
                            if (wfs_url.indexOf("?") > -1)
                                wfs_url = wfs_url.substring(0, wfs_url.indexOf("?"));

                            wfs_url += "?service=WFS&request=GetFeature&version=1.0.0&srsName=EPSG:900913&outputFormat=GML2&typeName=" + wfs_layer.params.LAYERS + "&BBOX=" + bounds.toBBOX() + ",EPSG:900913";
                            Ext.Ajax.request({
                                'url':wfs_url,
                                'success':function(resp, opts) {
                                    var features = new OpenLayers.Format.GML().read(resp.responseText);
                                    if (features && features.length > 0) {
                                        if (options.single == true) {
                                            control.selectBestFeature(features,
                                                bounds.getCenterLonLat(), options);
                                        } else {
                                            control.select(features);
                                        }
                                    } else {
                                        control.events.triggerEvent("clickout");
                                        if (control.clickout) {
                                            control.unselectAll();
=======
                                        if (successCount == count) {
                                            successCount = 0;
                                            if (features.length == 0) {
                                                //Ext.Msg.alert('Map Results', 'No features found at this location.');
                                            } else {
                                                this.displayXYResults(features, featureMeta);
                                            }
                                            OpenLayers.Element.removeClass(control.map.viewPortDiv, "olCursorWait");
>>>>>>> 30bdf861
                                        }


                                    },
                                    scope:this
                                }
                            });
<<<<<<< HEAD
                        },
                        selectBestFeature: function(features, clickPosition, options) {
                            options = options || {};
                            if (features.length) {
                                var point = new OpenLayers.Geometry.Point(clickPosition.lon,
                                    clickPosition.lat);
                                var feature,  dist;
                                var resultFeature = [];
                                var minDist = Number.MAX_VALUE;
                                for (var i = 0, max = features.length; i < max; ++i) {
                                    feature = features[i];
                                    if (feature.geometry) {
                                        if (feature.geometry.CLASS_NAME.indexOf('Point') > -1) {
                                            resultFeature = features;
                                            break;
                                        }
                                        else {
                                            dist = point.distanceTo(feature.geometry, {edge: false});
                                            if (dist < minDist) {
                                                minDist = dist;
                                                resultFeature = feature;
                                                if (minDist == 0) {
                                                    break;
                                                }
                                            }
=======

                            OpenLayers.Util.extend(control, {
                                request:function (bounds, options) {
                                    options = options || {};
                                    var filter = new OpenLayers.Filter.Spatial({
                                        type:this.filterType,
                                        value:bounds
                                    });

                                    // Set the cursor to "wait" to tell the user we're working.
                                    OpenLayers.Element.addClass(this.map.viewPortDiv, "olCursorWait");

                                    var control = this;
                                    var wfs_layer = this.layer;
                                    var wfs_url = wfs_layer.url;
                                    if (wfs_url.indexOf("?") > -1)
                                        wfs_url = wfs_url.substring(0, wfs_url.indexOf("?"));

                                    wfs_url += "?service=WFS&request=GetFeature&version=1.0.0&srsName=EPSG:900913&outputFormat=GML2&typeName=" + wfs_layer.params.LAYERS + "&BBOX=" + bounds.toBBOX() + ",EPSG:900913";
                                    Ext.Ajax.request({
                                        'url':wfs_url,
                                        'success':function (resp, opts) {
                                            var features = new OpenLayers.Format.GML().read(resp.responseText);
                                            if (features && features.length > 0) {
                                                if (options.single == true) {
                                                    control.selectBestFeature(features,
                                                        bounds.getCenterLonLat(), options);
                                                } else {
                                                    control.select(features);
                                                }
                                            } else {
                                                control.events.triggerEvent("clickout");
                                                if (control.clickout) {
                                                    control.unselectAll();
                                                }
                                            }
                                            //OpenLayers.Element.removeClass(control.map.viewPortDiv, "olCursorWait");
                                        },
                                        'failure':function (resp, opts) {
                                            control.events.triggerEvent("clickout");
                                            //OpenLayers.Element.removeClass(control.map.viewPortDiv, "olCursorWait");
                                        }
                                    });
                                },
                                selectBestFeature:function (features, clickPosition, options) {
                                    options = options || {};
                                    if (features.length) {
                                        var point = new OpenLayers.Geometry.Point(clickPosition.lon,
                                            clickPosition.lat);
                                        var feature, dist;
                                        var resultFeature = [];
                                        var minDist = Number.MAX_VALUE;
                                        for (var i = 0, max = features.length; i < max; ++i) {
                                            feature = features[i];
                                            if (feature.geometry) {
                                                if (feature.geometry.CLASS_NAME.indexOf('Point') > -1) {
                                                    resultFeature = features;
                                                    break;
                                                }
                                                else {
                                                    dist = point.distanceTo(feature.geometry, {edge:false});
                                                    if (dist < minDist) {
                                                        minDist = dist;
                                                        resultFeature = feature;
                                                        if (minDist == 0) {
                                                            break;
                                                        }
                                                    }
                                                }
                                            }
                                        }

                                        if (options.hover == true) {
                                            this.hoverSelect(resultFeature);
                                        } else {
                                            this.select(resultFeature || features);
>>>>>>> 30bdf861
                                        }
                                    }
                                }
                            });
                        }
                        else if (layer.url.indexOf(this.geopsUrl) > -1) {
                            var control = new GeoExplorer.GeopsGetFeatureInfo({
                                format:new OpenLayers.Format.JSON(),
                                url:layer.url,
                                radius:100,
                                queryVisible:true,
                                layers:[layer],
                                eventListeners:{
                                    getfeatureinfo:function (evt) {
                                        if (successCount === 0)
                                            features = [];
                                        successCount++;

                                        if (evt.text != '') {
                                            var featureInfo = new Object();
                                            //var title =  x.get("title");
                                            //featureInfo.title = x.get("title");
                                            results = evt.features;
                                            if (results && "results" in results) {
                                                results = evt.features.results;
                                            }
                                            if (results) {
                                                var qfields = [];

                                                for (var attribute in results[0]) {
                                                    qfields.push(attribute);
                                                    if (attribute.indexOf("name") > 0) {
                                                        featureInfo['nameField'] = attribute;
                                                    }
                                                }
                                                featureInfo['queryfields'] = qfields;

                                                featureInfo['nameField'] = featureInfo['nameField'] || featureInfo['queryfields'][0];

                                                for (var r = 0; r < results.length; r++) {
                                                    var feature = new OpenLayers.Feature.Vector(new OpenLayers.Geometry.Point(results[r]["goog_x"],
                                                        results[r]["goog_y"]));
                                                    for (var attribute in results[r]) {
                                                        feature.attributes[attribute] = results[r][attribute];
                                                    }
                                                    feature.wm_layer_id = featureCount;
                                                    feature.wm_layer_title = x.get("title");
                                                    feature.wm_layer_name = feature.attributes[featureInfo.nameField];
                                                    feature.wm_layer_type = layer.params.LAYERS;
                                                    featureCount++;
                                                    features = features.concat(feature);
                                                }
                                                featureMeta[layer.params.LAYERS] = featureInfo.queryfields;
                                            }
                                        }

                                        if (successCount == count) {
                                            successCount = 0;
                                            if (features.length == 0) {
                                                //Ext.Msg.alert('Map Results', 'No features found at this location.');
                                            } else {
                                                this.displayXYResults(features, featureMeta);
                                            }
                                            OpenLayers.Element.removeClass(control.map.viewPortDiv, "olCursorWait");
                                        }

                                    },
                                    scope:this
                                }
                            });

                        }
<<<<<<< HEAD
                    });
                }
                else if (layer.url.indexOf(this.geopsUrl)  > -1) {
                    var control = new GeoExplorer.GeopsGetFeatureInfo({
                        format:  new OpenLayers.Format.JSON(),
                        url: layer.url,
                        radius: 100,
                        queryVisible: true,
                        layers: [layer],
                        eventListeners: {
                            getfeatureinfo: function(evt) {
                                if (successCount === 0)
                                    features = [];
                                successCount++;

                                if (evt.text != '') {
                                    var featureInfo = new Object();
                                    //var title =  x.get("title");
                                    //featureInfo.title = x.get("title");
                                    results = evt.features;
                                    if (results && "results" in results) {
                                        results = evt.features.results;
                                    }
                                    if (results){
                                        var qfields = [];

                                        for (var attribute in results[0]) {
                                            qfields.push(attribute);
                                            if (attribute.indexOf("name") > 0) {
                                                featureInfo['nameField'] = attribute;
                                            }
                                        }
                                        featureInfo['queryfields'] = qfields;

                                        featureInfo['nameField'] =  featureInfo['nameField'] || featureInfo['queryfields'][0];

                                        for (var r = 0; r < results.length; r++) {
                                            var feature = new OpenLayers.Feature.Vector(new OpenLayers.Geometry.Point(results[r]["goog_x"],
                                                results[r]["goog_y"]));
                                            for (var attribute in results[r]) {
                                               feature.attributes[attribute] = results[r][attribute];
                                            }
                                            feature.wm_layer_id = featureCount;
                                            feature.wm_layer_title = x.get("title");
                                            feature.wm_layer_name = feature.attributes[featureInfo.nameField];
                                            feature.wm_layer_type = layer.params.LAYERS;
                                            featureCount++;
                                            features = features.concat(feature);
                                        }
                                        featureMeta[layer.params.LAYERS] = featureInfo.queryfields;
                                    }
                                }

                                if (successCount == count) {
                                    successCount = 0;
                                    if (features.length == 0) {
                                        //Ext.Msg.alert('Map Results', 'No features found at this location.');
                                    } else {
                                        this.displayXYResults(features, featureMeta);
                                    }
                                    OpenLayers.Element.removeClass(control.map.viewPortDiv, "olCursorWait");
                                }

                            },
                            scope:this
                        }
                    });

                }
                else {
                    var control = new OpenLayers.Control.WMSGetFeatureInfo({
                        url: layer.url,
                        queryVisible: true,
                        infoFormat: 'application/vnd.ogc.gml',
                        layers: [layer],
                        vendorParams: vendorParams,
                        eventListeners: {
                            getfeatureinfo: function(evt) {
                                if (successCount === 0)
                                    features = [];
                                successCount++;

                                if (evt.text != '') {

                                    if (evt.text.indexOf('<FeatureInfoResponse') > -1) {

                                        var coords = map.getLonLatFromPixel(evt.xy);
                                        var point = new OpenLayers.Geometry.Point(coords.lon, coords.lat)


                                        var dq = Ext.DomQuery;
                                        var xmlObject = new OpenLayers.Format.XML().read(evt.text);
                                        var featureInfo = new Object();
                                        //var title =  x.get("title");
                                        //featureInfo.title = x.get("title");
                                        var nodes = dq.select('FIELDS', xmlObject);

                                        if (nodes.length > 0) {
                                            var qfields = [];

                                            for (var attr = 0, max = nodes[0].attributes.length; attr < max; attr++) {
                                                qfields.push(nodes[0].attributes[attr].name);
                                            }
=======
                        else {
                            var control = new OpenLayers.Control.WMSGetFeatureInfo({
                                url:layer.url,
                                queryVisible:true,
                                infoFormat:'application/vnd.ogc.gml',
                                layers:[layer],
                                vendorParams:vendorParams,
                                eventListeners:{
                                    getfeatureinfo:function (evt) {
                                        if (successCount === 0)
                                            features = [];
                                        successCount++;

                                        if (evt.text != '') {

                                            if (evt.text.indexOf('<FeatureInfoResponse') > -1) {

                                                var coords = map.getLonLatFromPixel(evt.xy);
                                                var point = new OpenLayers.Geometry.Point(coords.lon, coords.lat)


                                                var dq = Ext.DomQuery;
                                                var xmlObject = new OpenLayers.Format.XML().read(evt.text);
                                                var featureInfo = new Object();
                                                //var title =  x.get("title");
                                                //featureInfo.title = x.get("title");
                                                var nodes = dq.select('FIELDS', xmlObject);

                                                if (nodes.length > 0) {
                                                    var qfields = [];

                                                    for (var attr = 0, max = nodes[0].attributes.length; attr < max; attr++) {
                                                        qfields.push(nodes[0].attributes[attr].name);
                                                    }
>>>>>>> 30bdf861

                                                    featureInfo['queryfields'] = qfields;

                                                    if (qfields.length > 0)
                                                        featureInfo['nameField'] = featureInfo['queryfields'][0];

                                                    for (var it = nodes.length; it--;) {
                                                        node = nodes[it];
                                                        var feature = new OpenLayers.Feature.Vector(point);

//                                                for (attribute in node.attributes)
//                                                {
//                                                    qfields.push(node.attributes[attribute].name);
//                                                }

                                                        //feature.attributes = node.attributes;
                                                        for (var at = node.attributes.length; at--;) {
                                                            feature.attributes[node.attributes[at].name] = node.attributes[at].value;
                                                        }

                                                        feature.wm_layer_id = featureCount;
                                                        feature.wm_layer_title = x.get("title");
                                                        feature.wm_layer_name = feature.attributes[featureInfo.nameField];
                                                        feature.wm_layer_type = layer.params.LAYERS;
                                                        featureCount++;
                                                        features = features.concat(feature);


                                                    }

                                                    featureMeta[layer.params.LAYERS] = featureInfo.queryfields;
                                                }
                                            }
                                            else {
                                                var featureInfo = new OpenLayers.Format.GML().read(evt.text);

                                                if (featureInfo && featureInfo.length > 0) {
                                                    if (featureInfo.constructor != Array) {
                                                        featureInfo = [featureInfo];
                                                    }

                                                    featureInfo.title = x.get("title");
                                                    if (featureInfo.length > 0) {

                                                        var qfields = [];
                                                        for (var fname in featureInfo[0].attributes) {
                                                            qfields.push(fname.toString());
                                                        }

                                                        featureInfo.queryfields = qfields;

                                                        if (featureInfo.queryfields.length > 0)
                                                            featureInfo.nameField = featureInfo.queryfields[0];
                                                    }
                                                    for (var f = featureInfo.length; f--;) {
                                                        var feature = featureInfo[f];


                                                        var featureBounds = feature.geometry.getBounds();
                                                        //console.log('featureBounds:' + featureBounds.toBBOX());
                                                        var wgs84Bounds = new OpenLayers.Bounds(-180, -90, 180, 90);

                                                        //console.log('Is 4326? ' + wgs84Bounds.containsBounds(featureBounds, true));
                                                        if (wgs84Bounds.containsBounds(featureBounds, true)) {
                                                            var inFormat = new OpenLayers.Format.GeoJSON({
                                                                'internalProjection':new OpenLayers.Projection("EPSG:4326"),
                                                                'externalProjection':new OpenLayers.Projection("EPSG:900913")
                                                            });

                                                            var outFormat = new OpenLayers.Format.GeoJSON({
                                                                'projection':new OpenLayers.Projection("EPSG:900913")
                                                            });

                                                            var json = inFormat.write(feature);
                                                            feature = outFormat.read(json)[0];

                                                        } else {

                                                            var coords = map.getLonLatFromPixel(evt.xy);
                                                            var point = new OpenLayers.Geometry.Point(coords.lon, coords.lat)
                                                            var newFeature = new OpenLayers.Feature.Vector(point);
                                                            newFeature.attributes = feature.attributes;
                                                            feature = newFeature;
                                                        }


                                                        feature.wm_layer_id = featureCount;
                                                        feature.wm_layer_title = featureInfo.title;
                                                        feature.wm_layer_name = feature.attributes[featureInfo.nameField];
                                                        feature.wm_layer_type = layer.params.LAYERS;


                                                        featureCount++;
                                                        features = features.concat(feature);
                                                    }

                                                    featureMeta[layer.params.LAYERS] = featureInfo.queryfields;

                                                }
                                            }//end if(featureInfo)

                                        }  //end if (resp.responseText)


                                        if (successCount == count) {
                                            successCount = 0;
                                            if (features.length == 0) {
                                                //Ext.Msg.alert('Map Results', 'No features found at this location.');
                                            } else {
                                                this.displayXYResults(features, featureMeta);
                                            }
                                            OpenLayers.Element.removeClass(control.map.viewPortDiv, "olCursorWait");
                                        }


                                    },
                                    scope:this
                                }
                            });

                        }

                        map.addControl(control);
                        info.controls.push(control);
                        if (infoButton && infoButton.pressed) {
                            control.activate();
                        }
                    }, this);
                }
<<<<<<< HEAD
            }, this);
                }
=======
>>>>>>> 30bdf861
            }
        };

        this.target.mapPanel.map.events.register("addlayer", this, updateInfo);
        this.target.mapPanel.map.events.register("changelayer", this, updateInfo);
        this.target.mapPanel.map.events.register("removelayer", this, updateInfo);

        return actions;
    },

    /* Clear out any previous results */
    reset:  function(clearPanel) {

        if (clearPanel === true) {
            Ext.getCmp(this.attributePanel).removeAll(true);
            Ext.getCmp(this.gridResultsPanel).removeAll(true);
            Ext.getCmp(this.featurePanel).hide();

        }
        var theLayers = this.target.mapPanel.map.layers;
        var hLayers = [];
        for (l = theLayers.length; l--;) {
            //console.log('Remve? ' + theLayers[l].name);
            if (theLayers[l].name == "hilites") {
                //console.log('Removing highlight layer');
                this.target.mapPanel.map.removeLayer(theLayers[l], true);
                break;
            }

        }
    },

    /* Set up display of results in two panels */
    displayXYResults:  function(featureInfo, featureMeta) {
        if (this.target.selectControl && this.target.selectControl.popup) {
            return;
        }
        var ep = Ext.getCmp(this.featurePanel);
        var gp = Ext.getCmp(this.attributePanel);

        if (ep.hidden) {
            ep.show();
            ep.alignTo(document, 'tr-tr');
        }
        gp.removeAll(true);

        var currentFeatures = featureInfo;
        //console.log('display # features:' + featureInfo.length);
        var reader = new Ext.data.JsonReader({}, [
            {name: 'wm_layer_title'},
            {name: 'wm_layer_name'},
            {name: 'wm_layer_id'},
            {name: 'wm_layer_type'}
        ]);

        var tool = this;
        var gridPanel = new Ext.grid.GridPanel({
            tbar:[
                {
                    xtype:'button',
                    text:'<span class="x-btn-text">Reset</span>',
                    qtip: 'Clear all features',
                    handler: function(brn, e) {
                        tool.reset(true);
                    },
                    text: 'Reset'
                }
            ],
            id: 'getFeatureInfoGrid',
            header: false,
            store:new Ext.data.GroupingStore({
                reader: reader,
                data: currentFeatures,
                groupField:'wm_layer_title',
                sortInfo:{field: 'wm_layer_id', direction: "ASC"}
            }),
            columns:[
                { id:'wm_layer_id', sortable:false, header:'FID', dataIndex:'wm_layer_id', hidden:true},
                { header: 'Name', sortable:true, dataIndex:'wm_layer_name', width:190 },
                { header:'Feature Type', dataIndex:'wm_layer_type', width:0, hidden:true },
                { header:'Layer', sortable:false, dataIndex:'wm_layer_title', width:0, hidden:true }
            ],
            view: new Ext.grid.GroupingView({
                //forceFit:true,
                groupTextTpl: '{group}',
                style: 'width: 425px'
            }),
            sm: new Ext.grid.RowSelectionModel({
                singleSelect: true,
                listeners: {
                    rowselect: {
                        fn: function(sm, rowIndex, rec) {
                            //console.log('displaySingleResult call');
                            tool.displaySingleResult(currentFeatures, rowIndex, rec.data, featureMeta[rec.data.wm_layer_type]);
                        }
                    }
                }
            }),
            layout: 'fit',
            frame:false,
            collapsible: true,
            iconCls: 'icon-grid',
            autoHeight:true,
            style: 'width: 425px',
            width: '400'

            //autoExpandColumn:'name',
        });


        gp.add(gridPanel);
        gp.doLayout();
        //gridPanel.addListener( 'afterlayout', function(){this.getSelectionModel().selectFirstRow()});
        //var t = setTimeout(function(){gridPanel.getSelectionModel().selectFirstRow()},1000);

        gridPanel.getSelectionModel().selectFirstRow();
        //var recordId = gridPanel.store.find('wm_layer_id', currentFeatures.length - 1);
        //gridPanel.getSelectionModel().selectRow(recordId);


    },

    /* Display details for individual feature*/
    displaySingleResult: function(currentFeatures, rowIndex, gridFeature, metaColumns) {

        var dp = Ext.getCmp(this.gridResultsPanel);
        dp.removeAll();

        var feature = null;
        // Look for the feature in the full collection of features (the grid store only has simplified objects)
        for (var i = currentFeatures.length; i--;) {
            if (currentFeatures[i].wm_layer_id == gridFeature.wm_layer_id) {
                feature = currentFeatures[i];
            }
        }

        //console.log('Feature:' + feature);

        if (!feature) {
            return;
        }

        this.addVectorQueryLayer(feature);


        var featureHtml = this.createHTML(feature, metaColumns);
        dp.update(featureHtml);
        dp.doLayout();

    },

    /* Create rows of attributes */
    createHTML:  function(feature, metaColumns) {
        html = '<ul class="featureDetailList" id="featureDetailList">';

        for (c = 0, max = metaColumns.length; c < max; c++) {
            column = metaColumns[c];


            featureValue = '' + (column.header ? feature.attributes[column.id] : feature.attributes[column])
            if (featureValue == 'undefined' || featureValue == 'null')
                featureValue = '';


            if (featureValue.indexOf("http") == 0) {
                featureValue = '<a target="_blank" href="' + featureValue + '">' + featureValue + '</a>'
            }


            html += "<li><label>" + (column.header ? column.header : column) + "</label><span>" + featureValue + "</span></li>";

        }

        html += "</ul>";
        return html;
    },


    /* Highlight the selected feature in red */
    addVectorQueryLayer: function(feature) {
        var highlight_style = {
            strokeColor: 'Red',
            strokeWidth: 4,
            strokeOpacity: 1,
            fillOpacity: 0.0,
            pointRadius: 10

        };

        var hilites = new OpenLayers.Layer.Vector("hilites", {
            isBaseLayer: false,
            projection: new OpenLayers.Projection("EPSG:900913"),
            visibility: true,
            style: highlight_style,
            displayInLayerSwitcher : false
        });


        //Add highlight vector layer for selected features


        hilites.addFeatures(feature);
        hilites.setVisibility(true);

        this.target.mapPanel.layers.suspendEvents();
        try {
            this.reset(false);
            this.target.mapPanel.map.addLayer(hilites);
        } finally {
            this.target.mapPanel.layers.resumeEvents();
        }
        return hilites;

    }
});


Ext.preg(gxp.plugins.GeoNodeQueryTool.prototype.ptype, gxp.plugins.GeoNodeQueryTool);<|MERGE_RESOLUTION|>--- conflicted
+++ resolved
@@ -106,15 +106,6 @@
         var updateInfo = function(event) {
             if (!event.property || event.property == "visibility") {
                 if (event.layer.getVisibility() && event.layer.displayInLayerSwitcher === true && event.layer instanceof OpenLayers.Layer.WMS) {
-<<<<<<< HEAD
-
-
-            var queryableLayers = this.target.mapPanel.layers.queryBy(function(x) {
-                return (x.get("queryable") && x.getLayer().getVisibility() && x.getLayer().displayInLayerSwitcher === true && x.getLayer() instanceof OpenLayers.Layer.WMS);
-            });
-
-=======
->>>>>>> 30bdf861
 
 
                     var queryableLayers = this.target.mapPanel.layers.queryBy(function (x) {
@@ -228,34 +219,6 @@
                                             }
                                         }  //end if (resp.responseText)
 
-
-<<<<<<< HEAD
-                            // Set the cursor to "wait" to tell the user we're working.
-                            OpenLayers.Element.addClass(this.map.viewPortDiv, "olCursorWait");
-
-                            var control = this;
-                            var wfs_layer = this.layer;
-                            var wfs_url = wfs_layer.url;
-                            if (wfs_url.indexOf("?") > -1)
-                                wfs_url = wfs_url.substring(0, wfs_url.indexOf("?"));
-
-                            wfs_url += "?service=WFS&request=GetFeature&version=1.0.0&srsName=EPSG:900913&outputFormat=GML2&typeName=" + wfs_layer.params.LAYERS + "&BBOX=" + bounds.toBBOX() + ",EPSG:900913";
-                            Ext.Ajax.request({
-                                'url':wfs_url,
-                                'success':function(resp, opts) {
-                                    var features = new OpenLayers.Format.GML().read(resp.responseText);
-                                    if (features && features.length > 0) {
-                                        if (options.single == true) {
-                                            control.selectBestFeature(features,
-                                                bounds.getCenterLonLat(), options);
-                                        } else {
-                                            control.select(features);
-                                        }
-                                    } else {
-                                        control.events.triggerEvent("clickout");
-                                        if (control.clickout) {
-                                            control.unselectAll();
-=======
                                         if (successCount == count) {
                                             successCount = 0;
                                             if (features.length == 0) {
@@ -264,7 +227,6 @@
                                                 this.displayXYResults(features, featureMeta);
                                             }
                                             OpenLayers.Element.removeClass(control.map.viewPortDiv, "olCursorWait");
->>>>>>> 30bdf861
                                         }
 
 
@@ -272,33 +234,6 @@
                                     scope:this
                                 }
                             });
-<<<<<<< HEAD
-                        },
-                        selectBestFeature: function(features, clickPosition, options) {
-                            options = options || {};
-                            if (features.length) {
-                                var point = new OpenLayers.Geometry.Point(clickPosition.lon,
-                                    clickPosition.lat);
-                                var feature,  dist;
-                                var resultFeature = [];
-                                var minDist = Number.MAX_VALUE;
-                                for (var i = 0, max = features.length; i < max; ++i) {
-                                    feature = features[i];
-                                    if (feature.geometry) {
-                                        if (feature.geometry.CLASS_NAME.indexOf('Point') > -1) {
-                                            resultFeature = features;
-                                            break;
-                                        }
-                                        else {
-                                            dist = point.distanceTo(feature.geometry, {edge: false});
-                                            if (dist < minDist) {
-                                                minDist = dist;
-                                                resultFeature = feature;
-                                                if (minDist == 0) {
-                                                    break;
-                                                }
-                                            }
-=======
 
                             OpenLayers.Util.extend(control, {
                                 request:function (bounds, options) {
@@ -375,7 +310,6 @@
                                             this.hoverSelect(resultFeature);
                                         } else {
                                             this.select(resultFeature || features);
->>>>>>> 30bdf861
                                         }
                                     }
                                 }
@@ -448,111 +382,6 @@
                             });
 
                         }
-<<<<<<< HEAD
-                    });
-                }
-                else if (layer.url.indexOf(this.geopsUrl)  > -1) {
-                    var control = new GeoExplorer.GeopsGetFeatureInfo({
-                        format:  new OpenLayers.Format.JSON(),
-                        url: layer.url,
-                        radius: 100,
-                        queryVisible: true,
-                        layers: [layer],
-                        eventListeners: {
-                            getfeatureinfo: function(evt) {
-                                if (successCount === 0)
-                                    features = [];
-                                successCount++;
-
-                                if (evt.text != '') {
-                                    var featureInfo = new Object();
-                                    //var title =  x.get("title");
-                                    //featureInfo.title = x.get("title");
-                                    results = evt.features;
-                                    if (results && "results" in results) {
-                                        results = evt.features.results;
-                                    }
-                                    if (results){
-                                        var qfields = [];
-
-                                        for (var attribute in results[0]) {
-                                            qfields.push(attribute);
-                                            if (attribute.indexOf("name") > 0) {
-                                                featureInfo['nameField'] = attribute;
-                                            }
-                                        }
-                                        featureInfo['queryfields'] = qfields;
-
-                                        featureInfo['nameField'] =  featureInfo['nameField'] || featureInfo['queryfields'][0];
-
-                                        for (var r = 0; r < results.length; r++) {
-                                            var feature = new OpenLayers.Feature.Vector(new OpenLayers.Geometry.Point(results[r]["goog_x"],
-                                                results[r]["goog_y"]));
-                                            for (var attribute in results[r]) {
-                                               feature.attributes[attribute] = results[r][attribute];
-                                            }
-                                            feature.wm_layer_id = featureCount;
-                                            feature.wm_layer_title = x.get("title");
-                                            feature.wm_layer_name = feature.attributes[featureInfo.nameField];
-                                            feature.wm_layer_type = layer.params.LAYERS;
-                                            featureCount++;
-                                            features = features.concat(feature);
-                                        }
-                                        featureMeta[layer.params.LAYERS] = featureInfo.queryfields;
-                                    }
-                                }
-
-                                if (successCount == count) {
-                                    successCount = 0;
-                                    if (features.length == 0) {
-                                        //Ext.Msg.alert('Map Results', 'No features found at this location.');
-                                    } else {
-                                        this.displayXYResults(features, featureMeta);
-                                    }
-                                    OpenLayers.Element.removeClass(control.map.viewPortDiv, "olCursorWait");
-                                }
-
-                            },
-                            scope:this
-                        }
-                    });
-
-                }
-                else {
-                    var control = new OpenLayers.Control.WMSGetFeatureInfo({
-                        url: layer.url,
-                        queryVisible: true,
-                        infoFormat: 'application/vnd.ogc.gml',
-                        layers: [layer],
-                        vendorParams: vendorParams,
-                        eventListeners: {
-                            getfeatureinfo: function(evt) {
-                                if (successCount === 0)
-                                    features = [];
-                                successCount++;
-
-                                if (evt.text != '') {
-
-                                    if (evt.text.indexOf('<FeatureInfoResponse') > -1) {
-
-                                        var coords = map.getLonLatFromPixel(evt.xy);
-                                        var point = new OpenLayers.Geometry.Point(coords.lon, coords.lat)
-
-
-                                        var dq = Ext.DomQuery;
-                                        var xmlObject = new OpenLayers.Format.XML().read(evt.text);
-                                        var featureInfo = new Object();
-                                        //var title =  x.get("title");
-                                        //featureInfo.title = x.get("title");
-                                        var nodes = dq.select('FIELDS', xmlObject);
-
-                                        if (nodes.length > 0) {
-                                            var qfields = [];
-
-                                            for (var attr = 0, max = nodes[0].attributes.length; attr < max; attr++) {
-                                                qfields.push(nodes[0].attributes[attr].name);
-                                            }
-=======
                         else {
                             var control = new OpenLayers.Control.WMSGetFeatureInfo({
                                 url:layer.url,
@@ -587,7 +416,6 @@
                                                     for (var attr = 0, max = nodes[0].attributes.length; attr < max; attr++) {
                                                         qfields.push(nodes[0].attributes[attr].name);
                                                     }
->>>>>>> 30bdf861
 
                                                     featureInfo['queryfields'] = qfields;
 
@@ -717,11 +545,6 @@
                         }
                     }, this);
                 }
-<<<<<<< HEAD
-            }, this);
-                }
-=======
->>>>>>> 30bdf861
             }
         };
 
