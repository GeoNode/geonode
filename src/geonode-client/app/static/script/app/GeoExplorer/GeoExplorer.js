--- conflicted
+++ resolved
@@ -2173,12 +2173,8 @@
             renderTo: 'search_form',
             trackSelection: true,
             permalinkURL: '/data/search',
-<<<<<<< HEAD
-            //searchURL: 'http://54.83.116.189:8983/solr/wmdata/select',
-            searchURL: '/solr',
-=======
-            searchURL: 'http://54.83.116.189:8983/solr/search/select',
->>>>>>> a12ac6bd
+            //searchURL: 'http://54.83.116.189:8983/solr/search/select',
+            searchURL: "/solr",
             layerDetailURL: '/data/search/detail',
             constraints: [this.bbox],
             searchParams: {'limit':10, 'bbox': llbounds.toBBOX()},
