--- conflicted
+++ resolved
@@ -15,13 +15,9 @@
     ]
   };
 
-<<<<<<< HEAD
   //GeoNode.solrBackend = 'http://54.83.116.189:8983/solr/search/select';
-  //GeoNode.solrBackend = 'http://54.221.223.91:8983/solr/hypermap2/select';
+  //GeoNode.solrBackend = 'http://54.221.223.91:8983/solr/hypermap/select';
   GeoNode.solrBackend = 'http://192.168.33.15:8983/solr/hypermap/select';
-=======
-  GeoNode.solrBackend = 'http://54.221.223.91:8983/solr/hypermap/select';
->>>>>>> 42fbc293
 
   var solr = new GeoNode.Solr();
   solr.enableHeatmap();
