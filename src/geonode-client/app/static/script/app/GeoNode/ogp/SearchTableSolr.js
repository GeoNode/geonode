Ext.namespace("GeoNode");

GeoNode.SearchTable = Ext.extend(Ext.util.Observable, {
    selectHeaderText: 'UT: Select',
    nameHeaderText: 'UT: Name',
    titleHeaderText: 'UT: Title',
    selectText: 'UT: Select:',
    selectAllText: 'UT: All',
    selectNoneText: 'UT: None',
    previousText: 'UT: Prev',
    nextText: 'UT: Next',
    ofText: 'UT: of',
    noResultsText: 'UT: Your search did not match any items.',
    searchLabelText: 'Keyword',
    searchButtonText: 'UT: Search',
    showingText: 'UT: Showing',
    loadingText: 'UT: Loading',
    permalinkText: 'UT: permalink',
    unviewableTooltip: 'UT: Unviewable Data',
    remoteTooltip: 'UT: Remote Data',
    invalidQueryText: 'Invalid Query',
    searchTermRequired: 'You need to specify a search term',
    originatorSearchLabelText: 'Originator',
    dataTypeSearchLableText: 'UT: Data Type',
    originatorText: 'Originator',

    searchOnLoad: false,
    linkableTitle: true,

    constructor: function(config) {
        this.addEvents('load');
        Ext.apply(this, config);
        this.initFromQuery();
        this.loadData();

        // give a reference of this to heatmap to enable cross search
        this.heatmap.searchTable = this;
    },

    loadData: function() {
        var self = this;

        this.searchStore = new Ext.data.JsonStore({
            url: this.searchURL,
            root: 'response.docs',
            idProperty: 'LayerId',
            remoteSort: true,
            totalProperty: 'response.numFound',
            fields: [
                {name: 'Name', type: 'string'},
                {name: 'LayerDisplayName', type: 'string'},
                {name: 'LayerId', type: 'string'},
                {name: 'MinX', type: 'string'},
                {name: 'MinY', type: 'string'},
                {name: 'MaxX', type: 'string'},
                {name: 'MaxY', type: 'string'},
                {name: 'Originator', type: 'string'},
                {name: 'Location', type: 'string'},
                {name: 'LayerId', type: 'string'},
                {name: 'ContentDate', type: 'string'},
                {name: 'Availability', type: 'string'},
                {name: 'Abstract', type: 'string'}
            ]
        });
        this.searchStore.on('load', function() {
            this.updateControls();
            if (this.dataCart) {
                this.dataCart.reselect();
            }
            this.fireEvent('load', this);
            var rows = this.table.getView().getRows();
            $.each(rows, function(index, row){
                var timeout = null;
                $(row).on('mouseover', function(){
                    // set a small timeout so to not add new layers while the mouse is
                    // just passing on the list
                    timeout = setTimeout(function(){self.doMouseoverOn(index)}, 20);
                });

                $(row).on('mouseout', function(){
                    if(timeout |= null){
                        self.doMouseoverOff(index);
                    };
                    clearTimeout(timeout);
                });
            });
        }, this);

        // hack to fix the sort term as solr is expecting it
        this.searchStore.on('beforeload', function(scope, options){
            if(scope.sortInfo){
                options.params.sort = options.params.sort + ' ' + scope.sortInfo.direction;
            }
        });

        this.doLayout();

        if (this.searchOnLoad)
            this.doSearch();
    },

    initFromQuery: function() {
        if (!GeoNode.queryTerms) {
            GeoNode.queryTerms = {};
        }
        if (!GeoNode.queryTerms.start) {
            GeoNode.queryTerms.start = 0;
        }
        if (!GeoNode.queryTerms.rows) {
            GeoNode.queryTerms.rows = 500;
        }

        if (this.constraints) {
            for (var i = 0; i < this.constraints.length; i++) {
                this.constraints[i].initFromQuery(this, GeoNode.queryTerms);
            }
        }
    },

    doSearch: function() {
        /* updates parameters from constraints and
           permforms a new search */

        this._search(GeoNode.queryTerms);
    },

    _search: function(params) {
       /* search with given parameters */
        this.disableControls();
        this.pagerLabel.setText(this.loadingText);
        this.searchStore.load({params: params});
        this.updatePermalink(params);
    },

    loadNextBatch: function() {
        GeoNode.queryTerms.start += GeoNode.queryTerms.rows;
        this._search(GeoNode.queryTerms);
    },

    loadPrevBatch: function() {
        GeoNode.queryTerms.start -= GeoNode.queryTerms.rows;
        if (GeoNode.queryTerms.start < 0) {
            GeoNode.queryTerms.start = 0;
        }
        this._search(GeoNode.queryTerms);
    },

    disableControls: function() {
        this.nextButton.setDisabled(true);
        this.prevButton.setDisabled(true);
    },

    updateControls: function() {
        var total = this.searchStore.getTotalCount();

        if (GeoNode.queryTerms.start > 0) {
            this.prevButton.setDisabled(false);
        }
        else {
            this.prevButton.setDisabled(true);
        }

        if (GeoNode.queryTerms.start + GeoNode.queryTerms.rows < total) {
            this.nextButton.setDisabled(false);
        }
        else {
            this.nextButton.setDisabled(true);
        }

        var minItem = GeoNode.queryTerms.start + 1;
        var maxItem = minItem + GeoNode.queryTerms.rows - 1;
        if (minItem > total) {
            minItem = total;
        }
        if (maxItem > total) {
            maxItem = total;
        }
        this.pagerLabel.setText(this.showingText + ' ' + minItem  +
                                '-' + maxItem + ' ' + this.ofText + ' ' +
                                total);
    },

    updatePermalink: function() {
        if (this.permalink) {
            this.permalink.href = Ext.urlAppend(this.permalinkURL, Ext.urlEncode(GeoNode.queryTerms));
        }
    },

    updateQuery: function() {
        /* called when main search query changes */
        GeoNode.queryTerms.q = this.queryInput.getValue();

        // Remove any Originator filter if there
        for(var i=0;i<GeoNode.queryTerms.fq.length;i++){
            if(GeoNode.queryTerms.fq[i].indexOf('Originator') > -1){
                GeoNode.queryTerms.fq.splice(i, 1);
            }
        };
        if (this.originatorInput.getValue() !== ''){
            GeoNode.queryTerms.fq.push('Originator:' + this.originatorInput.getValue());
        }

        // Remove any DataType filter if there
        for(var i=0;i<GeoNode.queryTerms.fq.length;i++){
            if(GeoNode.queryTerms.fq[i].indexOf('DataType') > -1){
                GeoNode.queryTerms.fq.splice(i, 1);
            }
        };
        var datatypes = this.dataTypeInput.getValue();
        if(datatypes !== ''){
            GeoNode.queryTerms.fq.push(datatypes);
        };

        // Remove any date filter if there
        for(var i=0;i<GeoNode.queryTerms.fq.length;i++){
            if(GeoNode.queryTerms.fq[i].indexOf('ContentDate') > -1){
                GeoNode.queryTerms.fq.splice(i, 1);
            }
        };
        var dates = this.dateInput.getDateValues();
        if(dates){
            GeoNode.queryTerms.fq.push("ContentDate:" + this.dateInput.getDateValues());
        };

        if (this.queryInput.getValue() === ''){
            GeoNode.queryTerms.q = '*';
        }

        GeoNode.queryTerms.start = 0;

        // now trigger the heatmap update
        this.heatmap.fireEvent('fireSearch', false);


        this.doSearch();
    },

    hookupSearchButtons: function(el) {
        var root = Ext.get(el);
        var buttons = root.query('.search-button');
        for (var i = 0; i < buttons.length; i++) {
            var text = buttons[i].innerHTML || this.searchButtonText;
            Ext.get(buttons[i]).update('');
            var searchButton = new Ext.Button({
                text: text,
                renderTo: buttons[i]
            });
            searchButton.on('click', this.doSearch, this);
        }
    },

    doLayout: function() {
        var self = this;

        var widgetHTML =
        '<div class="search-results">' +
        '<div class="search-input"></div>' +
        '<div class="search-table"></div>' +
        '<div class="search-controls"></div>' +
        '</div>';

        var el = Ext.get(this.renderTo);
        el.update(widgetHTML);
        var input_el = el.query('.search-input')[0];
        var table_el = el.query('.search-table')[0];
        var controls_el = Ext.get('search_controls');


        var sm = new Ext.grid.RowSelectionModel({
            listeners:{
                rowselect: function(sm, rowIndex, record){
                    self.heatmap.bbox_widget.viewer.fireEvent('showLayer',
                        self.getlayerTypename(record));
                },
                rowdeselect: function(sm, rowIndex, record){
                    self.heatmap.bbox_widget.viewer.fireEvent('hideLayer',
                        self.getlayerTypename(record));
                }
            }
        });
        sm.handleMouseDown = function(g, rowIndex, e){
            var view = this.grid.getView();
            var isSelected = this.isSelected(rowIndex);
            if(isSelected){
                this.deselectRow(rowIndex);
            }else{
                this.selectRow(rowIndex, true);
                view.focusRow(rowIndex);
            }
        };

        this.dataCart = new GeoNode.DataCartStore({selModel: sm});

        tableCfg = {
            store: this.searchStore,
            viewConfig: {
                autoFill: true,
                forceFit: true,
                emptyText: this.noResultsText
            },
            renderTo: 'search_results',
            height: 310,
            sm: sm
        };

        var unviewableTooltip = this.unviewableTooltip;
        var remoteTooltip = this.remoteTooltip;

        var columns = [
            {
                header: this.titleHeaderText,
                dataIndex: 'LayerDisplayName',
                id: 'title',
                sortable: true,
                width: 200,
                sortBy: 'LayerDisplayName',
                renderer: function(value, metadata, record, rowIndex, colIndex, store){
                    metadata.attr = 'ext:qtip="' + record.get('Abstract') + '"';
                    return value;
                }
            },
            {
                header: this.originatorText,
                dataIndex: 'Originator',
                id: 'originator',
                width: 100,
                sortable: true
            },
            {
                header: 'Date',
                id: 'date',
                width: 50,
                sortable: true,
                dataIndex: 'ContentDate',
                sortBy: 'ContentDate',
                renderer: function(value, metaData, record, rowIndex, colIndex, store){
                    var date = new Date(record.get('ContentDate'));
                    return date.getFullYear();
                }
            }
        ];

        var colModel = new Ext.grid.ColumnModel({
            defaults: {sortable: true, menuDisabled: true},
            columns: columns
        });
        tableCfg.colModel = colModel;

        this.table = new Ext.grid.GridPanel(tableCfg);

        this.queryInput = new Ext.form.TextField({
                        emptyText: this.searchLabelText,
                        name: 'search',
                        allowBlank: true,
                        width: 180,
                        height: 25,
                        cls: 'search-bar'
                     });
        this.queryInput.on('specialkey', function(field, e) {
            if (e.getKey() == e.ENTER) {
                this.updateQuery();
            }
        }, this);

        this.originatorInput = new Ext.form.TextField({
                        emptyText: this.originatorSearchLabelText,
                        name: 'search_originator',
                        allowBlank: true,
                        width: 180,
                        height: 25,
                        cls: 'search-bar'
        });

        this.dataTypeInput = new Ext.form.ComboBox({
            id: 'dataTypes',
            mode: 'local',
            width: 120,
            height: 25,
            cls: 'data-type',
            store: new Ext.data.ArrayStore({
                id: 0,
                fields: [
                    'value',
                    'Label'
                ],
                data: [['', 'All Layers'],
                    ['DataType:Polygon OR DataType:Raster', 'WM Layers'],
                    ['DataType:RESTServices OR DataType:WMSServices', 'WM Collections']
                ]
            }),
            valueField: 'value',
            displayField: 'Label',
            triggerAction: 'all',
            editable: false,
            forceSelection: true,
            value: '',
            listeners:{
                change: function(scope, checked){
                    self.updateQuery();
                }
            },
        });


        var dateStartTextField = new Ext.form.TextField({
            name: 'startDate',
            width: 80,
            height: 25,
            listeners: {
                change: function(scope, newValue, oldValue){
                    self.dateInput.valuesFromInput(0, newValue);
                    self.updateQuery();
                },
                keypress: function(scope, e){
                    if (e.getKey() == e.ENTER) {
                        e.stopPropagation();
                        scope.fireEvent('change', scope, scope.getValue());
                    }
                }
            },
            enableKeyEvents: true
        });

        var dateEndTextField = new Ext.form.TextField({
            name: 'endDate',
            width: 80,
            listeners: {
                change: function(scope, newValue, oldValue){
                    self.dateInput.valuesFromInput(1, newValue);
                    self.updateQuery();
                },
                keypress: function(scope, e){
                    if (e.getKey() == e.ENTER) {
                        e.stopPropagation();
                        scope.fireEvent('change', scope, scope.getValue());
                    }
                }
            },
            enableKeyEvents: true
        });

        this.dateLabelPanel = new Ext.Panel({
<<<<<<< HEAD
            items: [new Ext.form.Label({text: 'from'}), dateStartTextField, new Ext.form.Label({text: 'to'}), dateEndTextField],
            cls: 'search-bar'
=======
            items: [new Ext.form.Label({text: 'From'}), dateStartTextField, new Ext.form.Label({text: 'to'}), dateEndTextField],
            cls: 'search-bar date-form'
>>>>>>> 5e5c9394
        });

        this.dateInput = new GeoNode.TimeSlider();

        // updates the dates in the dates text fields
        function updateTextDates(){
            var values = self.dateInput.valuesToTime();
            dateStartTextField.setValue(values[0]);
            dateEndTextField.setValue(values[1]);
        }
        updateTextDates();
        this.dateInput.addListener('change', function(){
            updateTextDates();
        });
        this.dateInput.addListener('changecomplete', function(){
            self.updateQuery();
        });

        var searchButton = new Ext.Button({
            text: this.searchButtonText,
            iconCls: 'prominent-btn',
            cls: 'search-bar search-button'
        });
        searchButton.on('click', this.updateQuery, this);

        var searchForm = new Ext.Panel({
             frame: false,
             border: false,
             layout: 'table',
             layoutConfig: {
                columns: 3,
                tableAttrs: {
                    style: {
                        width: '100%'
                    }
                }
            },
            defaults: {
                bodyStyle:'border: 0px; padding: 10px;'
            },
            items: [{
                items: [
                    this.queryInput,
                    this.originatorInput,
                    searchButton
                ],
                colspan: 3
            },{
                items: [
                  this.dataTypeInput,
                  this.dateLabelPanel
                ],
                colspan: 3
            },{
                items: [this.dateInput],
                colspan: 3
            }]
         });
         searchForm.render(input_el);

         this.prevButton =  new Ext.Button({text: this.previousText, iconCls:"prominent-btn small-btn"});
         this.prevButton.on('click', this.loadPrevBatch, this);

         this.nextButton =  new Ext.Button({text: this.nextText, iconCls:"prominent-btn small-btn"});
         this.nextButton.on('click', this.loadNextBatch, this);

         this.pagerLabel = new Ext.form.Label({text: "", cls: "pager-label"});

         var controls = new Ext.Panel({
              frame:false,
              border: false,
              layout: new Ext.layout.HBoxLayout({defaultMargins: {
                  top: 10,
                  bottom: 10,
                  left: 0,
                  right: 5
              }}),
              items: [this.prevButton, this.nextButton, this.pagerLabel]
          });
          controls.render(controls_el);
          this.permalink = Ext.query('a.permalink')[0];

          this.disableControls();

          this.updatePermalink();
    },

    doMouseoverOn : function(index){
        var element = this.table.getStore().getAt(index);
        this.showBounds(element);
        this.showPreviewLayer(element);

    },

    doMouseoverOff: function(){
        this.hideBounds();
        this.hidePreviewLayer();
    },

    showBounds : function(element) {
        var bbox = this.getLayerBounds(element);
        this.heatmap.bbox_widget.viewer.fireEvent("showBBox", bbox);
    },

    getLayerBounds: function(element){
        var bbox = {};
        bbox.south = element.data.MinY
        bbox.north = element.data.MaxY
        bbox.west = element.data.MinX
        bbox.east = element.data.MaxX
        return bbox
    },

    hideBounds : function() {
        this.heatmap.bbox_widget.viewer.fireEvent("hideBBox");
    },

    showPreviewLayer: function(element){
        var typename = this.getlayerTypename(element);
        var bbox = this.getLayerBounds(element);
        bbox = [bbox.west, bbox.south, bbox.east, bbox.north];
        this.heatmap.bbox_widget.viewer.fireEvent("showPreviewLayer", typename, bbox);
    },

    hidePreviewLayer: function(){
        this.heatmap.bbox_widget.viewer.fireEvent("hidePreviewLayer");
    },

    getlayerTypename: function(record){
        var layer_detail = JSON.parse(record.data.Location)['layerInfoPage'];
        var typename = layer_detail.split('/')[2];
        return decodeURIComponent(decodeURIComponent(typename));
    }
});<|MERGE_RESOLUTION|>--- conflicted
+++ resolved
@@ -440,13 +440,8 @@
         });
 
         this.dateLabelPanel = new Ext.Panel({
-<<<<<<< HEAD
             items: [new Ext.form.Label({text: 'from'}), dateStartTextField, new Ext.form.Label({text: 'to'}), dateEndTextField],
-            cls: 'search-bar'
-=======
-            items: [new Ext.form.Label({text: 'From'}), dateStartTextField, new Ext.form.Label({text: 'to'}), dateEndTextField],
             cls: 'search-bar date-form'
->>>>>>> 5e5c9394
         });
 
         this.dateInput = new GeoNode.TimeSlider();
