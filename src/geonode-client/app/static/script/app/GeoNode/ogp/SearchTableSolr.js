--- conflicted
+++ resolved
@@ -329,24 +329,16 @@
                 width: 200,
                 sortBy: 'LayerTitle',
                 renderer: function(value, metadata, record, rowIndex, colIndex, store){
-<<<<<<< HEAD
+
                     var the_abstract = app.layerTree.replaceURLWithHTMLLinks(record.get('abstract'));
                     metadata.attr =
-                        'ext:qtip="' + record.get('layer_originator') +
-                        '<br/><strong>Abstract</strong>: ' +
-                        the_abstract.substring(0, 250) +
-                        '<br/><strong>Date</strong>: ' + record.get('LayerDateType') + '"';
-                    return record.get('is_public') ?  value : '<span class="unviewable-layer"></span>' + '  ' + value;
-=======
-                    var the_abstract = app.layerTree.replaceURLWithHTMLLinks(record.get('Abstract'));
-                    metadata.attr =
-                        'ext:qtip="<strong>Title: ' + record.get('LayerTitle') +
-                        '</strong><br/><strong>Source: ' + record.get('Originator') +
+                        'ext:qtip="<strong>Title: ' + record.get('title') +
+                        '</strong><br/><strong>Source: ' + record.get('layer_originator') +
                         '</strong><br/><strong>Abstract</strong>: ' +
                         the_abstract.substring(0, 250) +
                         '<br/><strong>Date</strong>: ' + record.get('LayerDateType') + '"';
-                    return $.parseJSON(record.get('Is_Public')) ?  value : '<span class="unviewable-layer"></span>' + '  ' + value;
->>>>>>> 42fbc293
+                    return $.parseJSON(record.get('is_public')) ?  value : '<span class="unviewable-layer"></span>' + '  ' + value;
+
                 }
             },
             {
@@ -506,13 +498,9 @@
         searchButton.on('click', this.updateQuery, this);
 
         var clearSearchLink = new Ext.Button({
-<<<<<<< HEAD
-            text: "Clear Search",
-=======
             text: "Reset",
             iconCls: 'not-prominent-btn',
             cls: 'search-bar clear-search-button',
->>>>>>> 42fbc293
             listeners: {
                 click: function(){self.clearSearch()}
             }
@@ -612,11 +600,8 @@
     },
 
     showPreviewLayer: function(record){
-<<<<<<< HEAD
-        if(record.get('is_public')){
-=======
-        if($.parseJSON(record.get('Is_Public'))){
->>>>>>> 42fbc293
+
+        if($.parseJSON(record.get('is_public'))){
             var typename = this.getlayerTypename(record);
             this.heatmap.bbox_widget.viewer.fireEvent("showPreviewLayer", typename, this.getLayerID(record));
         }
