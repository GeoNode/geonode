--- conflicted
+++ resolved
@@ -1,529 +1,526 @@
-/* don't wrap lines on any tooltips */
-.x-tip {
-    white-space: nowrap;
-}
-
-/* get images on buttons with text to line up with those with no text */
-.x-btn-text-icon .x-btn-center .x-btn-text {
-    background-position: 0 3px;
-}
-
-/* apply some margin when using the row expander */
-.x-grid3-row-body p {
-    margin: 5px !important;
-}
-
-/* workaround for semi-alpha pixels in IE7: background needs to be the same
- * as the toolbar's background color */
-.ext-ie .x-item-disabled .x-btn-text {
-    background-color: #EAEAEA;
-}
-
-.x-tree-node-leaf  .gx-tree-layer-icon {
-    background-image: url(img/geosilk/vector.png);
-}
-
-.x-tree-node-leaf  .gx-tree-rasterlayer-icon {
-    background-image: url(img/geosilk/raster.png);
-}
-
-.x-menu-group-item .x-menu-item-icon {
-    background: transparent url(../../externals/ext/resources/images/default/form/radio.gif) no-repeat 0 0;
-    height: 13px;
-    width: 13px;
-    margin: 2px;
-}
-
-.x-menu-item-checked .x-menu-group-item .x-menu-item-icon {
-    background: transparent url(../../externals/ext/resources/images/default/form/radio.gif) no-repeat -13px -13px;
-    height: 13px;
-    width: 13px;
-    margin: 2px;
-}
-
-.x-btn .icon-geoexplorer {
-    background-image: url(img/geoexplorer.png);
-}
-
-.x-btn .icon-addlayers {
-    background-image: url(img/silk/add.png);
-}
-
-.x-btn .icon-removelayers, .x-menu-item .icon-removelayers {
-    background-image: url(img/silk/delete.png);
-}
-
-.x-btn .icon-layerproperties, .x-menu-item .icon-layerproperties {
-    background-image: url(img/silk/wrench.png);
-}
-
-.x-btn .icon-layerstyles, .x-menu-item .icon-layerstyles {
-    background-image: url(img/silk/palette.png);
-}
-
-.x-btn .icon-getfeatureinfo {
-    background-image: url(img/silk/information.png);
-}
-
-.x-btn .icon-3D {
-    background-image: url(img/geosilk/google_earth.png);
-}
-
-.x-btn .icon-save {
-    background-image: url(img/geosilk/map_save.png);
-}
-
-/* Really for CAPRA, watch out! */
-
-.x-menu-group-item .icon-point,
-.x-btn .icon-point {
-    background: transparent url(img/geosilk/bullet_orange.png) no-repeat center center !important;
-    margin: 0px;
-    height: 16px;
-    width: 16px;
-}
-
-.x-menu-group-item .icon-line,
-.x-btn .icon-line {
-    background: transparent url(img/geosilk/line_orange.png) no-repeat center center !important;
-    margin: 0px;
-    height: 16px;
-    width: 16px;
-}
-
-.x-menu-group-item .icon-polygon,
-.x-btn .icon-polygon {
-    background: transparent url(img/geosilk/shape_square_orange.png) center center !important;
-    margin: 0px;
-    height: 16px;
-    width: 16px;
-}
-
-.x-btn .icon-visibility {
-    background-image: url(img/silk/eye.png);
-}
-
-.x-btn .icon-pdf {
-    background-image: url(img/silk/page_white_acrobat.png);
-}
-
-div.report { 
-    background-color: white;
-    height: 100%;
-}
-
-div.report table, div.report td, div.report th { 
-padding: .4em;
-}
-
-div.report th { 
-background-color: #CCC;
-}
-
-div.report tr.odd { 
-background-color: #EEF;
-}
-
-.report td.corner{ 
-background-color:white;
-}
-
-
-/* ------------ */
-
-.x-btn .icon-export {
-    background-image: url(img/silk/map_go.png);
-}
-.x-btn .icon-measure {
-    background-image: url(img/geosilk/measure.png);
-}
-
-.icon-measure-length {
-    background-image: url(img/geosilk/ruler.png) !important;
-}
-
-.icon-measure-area {
-    background: url(img/geosilk/ruler_square.png) no-repeat 0 0 !important;
-    margin: 0 !important;
-    width: 16px !important;
-    height: 16px !important;
-}
-
-.x-btn .icon-layer-switcher {
-   background-image: url(img/silk/layers.png);
-}
-
-.x-btn .icon-zoom-in { 
-    background-image: url(img/silk/magnifier_zoom_in.png);
-}
-
-.x-btn .icon-zoom-out { 
-    background-image: url(img/silk/magnifier_zoom_out.png);
-}
-
-.x-btn .icon-zoom-previous { 
-    background-image: url(img/silk/arrow_left.png);
-}
-
-.x-btn .icon-zoom-next { 
-    background-image: url(img/silk/arrow_right.png);
-}
-
-.x-btn .icon-zoom-visible, .x-menu-item .icon-zoom-visible { 
-    background-image: url(img/silk/arrow_out.png);
-}
-
-.x-btn .icon-zoom-to, .x-menu-item .icon-zoom-to { 
-    background-image: url(img/silk/magnifier.png);
-}
-
-.x-btn .icon-pan { 
-    background-image: url(img/geosilk/pan.png);
-}
-
-.legend-item {
-    margin: 0.5em 10px;
-}
-
-div.map-overlay {
-    z-index: 4000;
-    position: absolute; 
-    right: 10px; 
-    bottom: 10px;
-    background:transparent;
-}
-
-div.map-overlay div.overlay-element {
-    display:inline;
-    float: left;
-    margin: 5px;
-    background:transparent;
-}
-
-div.overlay-scaleline {
-    bottom: 0px;
-    left: 0px;
-    margin-top: 0px;
-    z-index: 10000;
-}
-
-.olControlAttribution{
-    color: gray;
-    bottom: .5em;
-    left: .4em;
-    right: 220px;
-    font-size: smaller;
-}
-
-.olControlScaleLineTop,
-.olControlScaleLineBottom {
-    font-size:10px;
-}
-
-/* Pan- and Zoom- Panel Styles*/
-
-.olControlPanPanel div {
-    background-image:url(../../externals/ext/resources/images/gray/panel/tool-sprites.gif);
-    height:15px;
-    width:15px;
-    /* workaround for button height in IE */
-    font-size:0px;
-}
-
-.olControlPanPanel .olControlPanNorthItemInactive {
-    background-position:15px -60px;
-    left:16px
-}
-.olControlPanPanel .olControlPanEastItemInactive {
-    background-position:15px -120px;
-    left: 30px;
-    top: 16px;
-}
-.olControlPanPanel .olControlPanSouthItemInactive {
-    background-position:15px -75px;
-    left: 16px;
-    top: 32px;
-}
-.olControlPanPanel .olControlPanWestItemInactive {
-    background-position:15px -105px;
-    left: 2px;
-    top: 16px;
-}
-
-.olControlZoomPanel { 
-    left:21px;
-}
-
-.olControlZoomPanel div {
-    background-image:url(../../externals/ext/resources/images/gray/panel/tool-sprites.gif);
-    height:15px;
-    width:15px;
-    /* workaround for button height in IE */
-    font-size:0px;
-}
-
-.olControlZoomPanel .olControlZoomInItemInactive {
-    background-position:15px -240px;
-}
-
-.olControlZoomPanel .olControlZoomToMaxExtentItemInactive {
-    display: none;
-}
-
-.olControlZoomPanel .olControlZoomOutItemInactive {
-    background-position:15px -255px;
-    top: 123px;
-}
-
-.olControlScaleLine {
-    line-height: 10px;
-    display: block;
-    position: relative;
-    font-family: tahoma,arial,helvetica,sans-serif;
-}
-
-/* position the zoom slider within map panel */
-.gx-zoomslider {
-    top: 90px;
-    left: 17px
-}
-
-
-.gx-layer-menu {
-    background: #F0F0F0;
-}
-
-.gx-field-label {
-    font-weight: bold;
-    margin: 4px;
-    vertical-align: baseline;
-}
-
-.gx-snippet-area textarea {
-    color: black; 
-    opacity: 1;
-}
-
-.gx-info-panel {
-    margin: 1em;
-}
-
-.gx-info-panel h2 {
-    margin-top: 1em;
-}
-
-.gx-wizard-description p {
-    margin: 4px auto;
-    background: none;
-}
-
-.gx-wizard-pane {
-    padding: 4px;
-}
-
-.gx-grid-true {
-    background: red;
-}
-
-.gx-grid-false {
-    background: blue;
-}
-
-.gx-wizard-active button {
-    font-weight: bold;
-}
-
-.gx-wizard-pane .x-panel-body {
-    background: none;
-}
-
-.gx-wizard-pane .x-grid3-dirty-cell {
-    background-image: none;
-}
-
-.gx-layer-visibility {
-    background-image: url(img/silk/eye.png);
-    width: 16px;
-    height: 16px;
-    display: block;
-}
-
-.error-details {
-    font: 8pt courier,courier new,monospace;
-    padding: 5px;
-}
-
-.user_item button {
-    width: 16px;
-    height: 16px;
-    margin: 4px;
-}
-
-#more-info{ 
-float:right;
-}
-
-/* gxp overrides for different folder structure */
-.olControlZoomPanel div {
-    background-image:url(../../externals/ext/resources/images/gray/panel/tool-sprites.gif);
-}
-.x-tree-node img.gxp-folder, .x-tree-node-collapsed img.gxp-folder{
-    background: url(../../externals/ext/resources/images/default/tree/folder.gif);
-}
-.x-tree-node-expanded img.gxp-folder {
-    background: url(../../externals/ext/resources/images/default/tree/folder-open.gif);
-}
-
-.olLayerGoogleV3.olLayerGoogleCopyright {
-    bottom: 1em !important;
-}
-.olLayerGoogleV3.olLayerGooglePoweredBy {
-    bottom: 2em !important;
-}
-
-/* WorldMap additions/modifications */
-
-.x-btn-text {
-                   font-size: 8pt;
-                   text-decoration: underline;
-                   color: #18469C;
-               }
-
-.x-btn-text button {
-    font-size: 8pt;
-    text-decoration: underline;
-    color: #18469C;
-}
-
-.x-btn-link-medium {
-    text-decoration:underline;
-    float:right;
-    text-align:right;
-}
-
-.x-btn .icon-add, .x-menu-item .icon-add {
-    background-image: url(img/silk/add.png);
-}
-
-.x-btn .icon-picasa {
-    background-image: url(img/worldmap/picasa.png);
-}
-
-.x-btn .icon-youtube {
-    background-image: url(img/w orldmap/youtube.gif);
-}
-
-
-.x-span-font-eight {
-    font-size: 8pt;
-}
-
-.x-form-field-inline {
-    display:inline;
-    padding:0 0 30px 0;
-    margin:0px;
-}
-
-.transparent-panel {
-    background:transparent;
-}
-
-cga-logo-overlay {
-    z-index: 10000;
-    position: absolute;
-    left: 100px;
-    bottom: 10px;
-    width:151px;
-    height:39px;
-    background: transparent;
-}
-
-.more-overlay-element {
-    float: left;
-    z-index: 4000;
-    position: absolute;
-    right: 150px;
-    top: 10px;
-    height:25px;
-    width:50px;
-    background: #FFF;
-    text-decoration: none;
-    border: 1px solid #000;
-}
-
-.more-overlay-element .x-btn-small td {background-image: none; text-decoration:none;}
-.more-overlay-element .x-btn-small td button {text-decoration:none;}
-
-div.cga-link {
-    margin:3px;
-    font-size:8pt;
-    clear: both;
-}
-
-.featureDetailList {
-}
-.featureDetailList li {
-    margin:4px 5px;
-    min-height:16px;
-    position:relative;
-}
-* html .featureDetailList li {
-    height:16px;
-}
-.featureDetailList li label {
-    font-weight:bold;
-    left:0;
-    position:absolute;
-    top:0;
-    width:150px;
-}
-.featureDetailList li span {
-    margin-left:160px;
-}
-
-.nicEdit-selected {
-    border: 2px solid #0000ff !important;
-}
-
-.nicEdit-panel {
-    background-color: #fff !important;
-}
-
-.nicEdit-button {
-    background-color: #fff !important;
-}
-
-<<<<<<< HEAD
-div.cql-overlay {
-    z-index: 10000;
-    position: absolute;
-    margin: 0 15%;
-    background:#FFF;
-    opacity: 0.9
-}
-
-div.chart-overlay {
-    z-index: 10000;
-    position: absolute;
-    //left: 10px;
-    bottom: 10px;
-    margin: 0 15%;
-    background:#FFF;
-    opacity: 1.0
-}
-
-
-=======
-.icon-picasa {
-    background-image: url('img/picasa.png');
-}
-
-.icon-youtube {
-    background-image: url('img/youtube.png');
-}
-
-
-.icon-harvard {
-    background-image: url('img/harvard.png');
-}
->>>>>>> f56d828c
+/* don't wrap lines on any tooltips */
+.x-tip {
+    white-space: nowrap;
+}
+
+/* get images on buttons with text to line up with those with no text */
+.x-btn-text-icon .x-btn-center .x-btn-text {
+    background-position: 0 3px;
+}
+
+/* apply some margin when using the row expander */
+.x-grid3-row-body p {
+    margin: 5px !important;
+}
+
+/* workaround for semi-alpha pixels in IE7: background needs to be the same
+ * as the toolbar's background color */
+.ext-ie .x-item-disabled .x-btn-text {
+    background-color: #EAEAEA;
+}
+
+.x-tree-node-leaf  .gx-tree-layer-icon {
+    background-image: url(img/geosilk/vector.png);
+}
+
+.x-tree-node-leaf  .gx-tree-rasterlayer-icon {
+    background-image: url(img/geosilk/raster.png);
+}
+
+.x-menu-group-item .x-menu-item-icon {
+    background: transparent url(../../externals/ext/resources/images/default/form/radio.gif) no-repeat 0 0;
+    height: 13px;
+    width: 13px;
+    margin: 2px;
+}
+
+.x-menu-item-checked .x-menu-group-item .x-menu-item-icon {
+    background: transparent url(../../externals/ext/resources/images/default/form/radio.gif) no-repeat -13px -13px;
+    height: 13px;
+    width: 13px;
+    margin: 2px;
+}
+
+.x-btn .icon-geoexplorer {
+    background-image: url(img/geoexplorer.png);
+}
+
+.x-btn .icon-addlayers {
+    background-image: url(img/silk/add.png);
+}
+
+.x-btn .icon-removelayers, .x-menu-item .icon-removelayers {
+    background-image: url(img/silk/delete.png);
+}
+
+.x-btn .icon-layerproperties, .x-menu-item .icon-layerproperties {
+    background-image: url(img/silk/wrench.png);
+}
+
+.x-btn .icon-layerstyles, .x-menu-item .icon-layerstyles {
+    background-image: url(img/silk/palette.png);
+}
+
+.x-btn .icon-getfeatureinfo {
+    background-image: url(img/silk/information.png);
+}
+
+.x-btn .icon-3D {
+    background-image: url(img/geosilk/google_earth.png);
+}
+
+.x-btn .icon-save {
+    background-image: url(img/geosilk/map_save.png);
+}
+
+/* Really for CAPRA, watch out! */
+
+.x-menu-group-item .icon-point,
+.x-btn .icon-point {
+    background: transparent url(img/geosilk/bullet_orange.png) no-repeat center center !important;
+    margin: 0px;
+    height: 16px;
+    width: 16px;
+}
+
+.x-menu-group-item .icon-line,
+.x-btn .icon-line {
+    background: transparent url(img/geosilk/line_orange.png) no-repeat center center !important;
+    margin: 0px;
+    height: 16px;
+    width: 16px;
+}
+
+.x-menu-group-item .icon-polygon,
+.x-btn .icon-polygon {
+    background: transparent url(img/geosilk/shape_square_orange.png) center center !important;
+    margin: 0px;
+    height: 16px;
+    width: 16px;
+}
+
+.x-btn .icon-visibility {
+    background-image: url(img/silk/eye.png);
+}
+
+.x-btn .icon-pdf {
+    background-image: url(img/silk/page_white_acrobat.png);
+}
+
+div.report { 
+    background-color: white;
+    height: 100%;
+}
+
+div.report table, div.report td, div.report th { 
+padding: .4em;
+}
+
+div.report th { 
+background-color: #CCC;
+}
+
+div.report tr.odd { 
+background-color: #EEF;
+}
+
+.report td.corner{ 
+background-color:white;
+}
+
+
+/* ------------ */
+
+.x-btn .icon-export {
+    background-image: url(img/silk/map_go.png);
+}
+.x-btn .icon-measure {
+    background-image: url(img/geosilk/measure.png);
+}
+
+.icon-measure-length {
+    background-image: url(img/geosilk/ruler.png) !important;
+}
+
+.icon-measure-area {
+    background: url(img/geosilk/ruler_square.png) no-repeat 0 0 !important;
+    margin: 0 !important;
+    width: 16px !important;
+    height: 16px !important;
+}
+
+.x-btn .icon-layer-switcher {
+   background-image: url(img/silk/layers.png);
+}
+
+.x-btn .icon-zoom-in { 
+    background-image: url(img/silk/magnifier_zoom_in.png);
+}
+
+.x-btn .icon-zoom-out { 
+    background-image: url(img/silk/magnifier_zoom_out.png);
+}
+
+.x-btn .icon-zoom-previous { 
+    background-image: url(img/silk/arrow_left.png);
+}
+
+.x-btn .icon-zoom-next { 
+    background-image: url(img/silk/arrow_right.png);
+}
+
+.x-btn .icon-zoom-visible, .x-menu-item .icon-zoom-visible { 
+    background-image: url(img/silk/arrow_out.png);
+}
+
+.x-btn .icon-zoom-to, .x-menu-item .icon-zoom-to { 
+    background-image: url(img/silk/magnifier.png);
+}
+
+.x-btn .icon-pan { 
+    background-image: url(img/geosilk/pan.png);
+}
+
+.legend-item {
+    margin: 0.5em 10px;
+}
+
+div.map-overlay {
+    z-index: 4000;
+    position: absolute; 
+    right: 10px; 
+    bottom: 10px;
+    background:transparent;
+}
+
+div.map-overlay div.overlay-element {
+    display:inline;
+    float: left;
+    margin: 5px;
+    background:transparent;
+}
+
+div.overlay-scaleline {
+    bottom: 0px;
+    left: 0px;
+    margin-top: 0px;
+    z-index: 10000;
+}
+
+.olControlAttribution{
+    color: gray;
+    bottom: .5em;
+    left: .4em;
+    right: 220px;
+    font-size: smaller;
+}
+
+.olControlScaleLineTop,
+.olControlScaleLineBottom {
+    font-size:10px;
+}
+
+/* Pan- and Zoom- Panel Styles*/
+
+.olControlPanPanel div {
+    background-image:url(../../externals/ext/resources/images/gray/panel/tool-sprites.gif);
+    height:15px;
+    width:15px;
+    /* workaround for button height in IE */
+    font-size:0px;
+}
+
+.olControlPanPanel .olControlPanNorthItemInactive {
+    background-position:15px -60px;
+    left:16px
+}
+.olControlPanPanel .olControlPanEastItemInactive {
+    background-position:15px -120px;
+    left: 30px;
+    top: 16px;
+}
+.olControlPanPanel .olControlPanSouthItemInactive {
+    background-position:15px -75px;
+    left: 16px;
+    top: 32px;
+}
+.olControlPanPanel .olControlPanWestItemInactive {
+    background-position:15px -105px;
+    left: 2px;
+    top: 16px;
+}
+
+.olControlZoomPanel { 
+    left:21px;
+}
+
+.olControlZoomPanel div {
+    background-image:url(../../externals/ext/resources/images/gray/panel/tool-sprites.gif);
+    height:15px;
+    width:15px;
+    /* workaround for button height in IE */
+    font-size:0px;
+}
+
+.olControlZoomPanel .olControlZoomInItemInactive {
+    background-position:15px -240px;
+}
+
+.olControlZoomPanel .olControlZoomToMaxExtentItemInactive {
+    display: none;
+}
+
+.olControlZoomPanel .olControlZoomOutItemInactive {
+    background-position:15px -255px;
+    top: 123px;
+}
+
+.olControlScaleLine {
+    line-height: 10px;
+    display: block;
+    position: relative;
+    font-family: tahoma,arial,helvetica,sans-serif;
+}
+
+/* position the zoom slider within map panel */
+.gx-zoomslider {
+    top: 90px;
+    left: 17px
+}
+
+
+.gx-layer-menu {
+    background: #F0F0F0;
+}
+
+.gx-field-label {
+    font-weight: bold;
+    margin: 4px;
+    vertical-align: baseline;
+}
+
+.gx-snippet-area textarea {
+    color: black; 
+    opacity: 1;
+}
+
+.gx-info-panel {
+    margin: 1em;
+}
+
+.gx-info-panel h2 {
+    margin-top: 1em;
+}
+
+.gx-wizard-description p {
+    margin: 4px auto;
+    background: none;
+}
+
+.gx-wizard-pane {
+    padding: 4px;
+}
+
+.gx-grid-true {
+    background: red;
+}
+
+.gx-grid-false {
+    background: blue;
+}
+
+.gx-wizard-active button {
+    font-weight: bold;
+}
+
+.gx-wizard-pane .x-panel-body {
+    background: none;
+}
+
+.gx-wizard-pane .x-grid3-dirty-cell {
+    background-image: none;
+}
+
+.gx-layer-visibility {
+    background-image: url(img/silk/eye.png);
+    width: 16px;
+    height: 16px;
+    display: block;
+}
+
+.error-details {
+    font: 8pt courier,courier new,monospace;
+    padding: 5px;
+}
+
+.user_item button {
+    width: 16px;
+    height: 16px;
+    margin: 4px;
+}
+
+#more-info{ 
+float:right;
+}
+
+/* gxp overrides for different folder structure */
+.olControlZoomPanel div {
+    background-image:url(../../externals/ext/resources/images/gray/panel/tool-sprites.gif);
+}
+.x-tree-node img.gxp-folder, .x-tree-node-collapsed img.gxp-folder{
+    background: url(../../externals/ext/resources/images/default/tree/folder.gif);
+}
+.x-tree-node-expanded img.gxp-folder {
+    background: url(../../externals/ext/resources/images/default/tree/folder-open.gif);
+}
+
+.olLayerGoogleV3.olLayerGoogleCopyright {
+    bottom: 1em !important;
+}
+.olLayerGoogleV3.olLayerGooglePoweredBy {
+    bottom: 2em !important;
+}
+
+/* WorldMap additions/modifications */
+
+.x-btn-text {
+                   font-size: 8pt;
+                   text-decoration: underline;
+                   color: #18469C;
+               }
+
+.x-btn-text button {
+    font-size: 8pt;
+    text-decoration: underline;
+    color: #18469C;
+}
+
+.x-btn-link-medium {
+    text-decoration:underline;
+    float:right;
+    text-align:right;
+}
+
+.x-btn .icon-add, .x-menu-item .icon-add {
+    background-image: url(img/silk/add.png);
+}
+
+.x-btn .icon-picasa {
+    background-image: url(img/worldmap/picasa.png);
+}
+
+.x-btn .icon-youtube {
+    background-image: url(img/worldmap/youtube.gif);
+}
+
+
+.x-span-font-eight {
+    font-size: 8pt;
+}
+
+.x-form-field-inline {
+    display:inline;
+    padding:0 0 30px 0;
+    margin:0px;
+}
+
+.transparent-panel {
+    background:transparent;
+}
+
+cga-logo-overlay {
+    z-index: 10000;
+    position: absolute;
+    left: 100px;
+    bottom: 10px;
+    width:151px;
+    height:39px;
+    background: transparent;
+}
+
+.more-overlay-element {
+    float: left;
+    z-index: 4000;
+    position: absolute;
+    right: 150px;
+    top: 10px;
+    height:25px;
+    width:50px;
+    background: #FFF;
+    text-decoration: none;
+    border: 1px solid #000;
+}
+
+.more-overlay-element .x-btn-small td {background-image: none; text-decoration:none;}
+.more-overlay-element .x-btn-small td button {text-decoration:none;}
+
+div.cga-link {
+    margin:3px;
+    font-size:8pt;
+    clear: both;
+}
+
+.featureDetailList {
+}
+.featureDetailList li {
+    margin:4px 5px;
+    min-height:16px;
+    position:relative;
+}
+* html .featureDetailList li {
+    height:16px;
+}
+.featureDetailList li label {
+    font-weight:bold;
+    left:0;
+    position:absolute;
+    top:0;
+    width:150px;
+}
+.featureDetailList li span {
+    margin-left:160px;
+}
+
+.nicEdit-selected {
+    border: 2px solid #0000ff !important;
+}
+
+.nicEdit-panel {
+    background-color: #fff !important;
+}
+
+.nicEdit-button {
+    background-color: #fff !important;
+}
+
+
+div.cql-overlay {
+    z-index: 10000;
+    position: absolute;
+    margin: 0 15%;
+    background:#FFF;
+    opacity: 0.9
+}
+
+div.chart-overlay {
+    z-index: 10000;
+    position: absolute;
+    //left: 10px;
+    bottom: 10px;
+    margin: 0 15%;
+    background:#FFF;
+    opacity: 1.0
+}
+
+.icon-picasa {
+    background-image: url('img/picasa.png');
+}
+
+.icon-youtube {
+    background-image: url('img/youtube.png');
+}
+
+
+.icon-harvard {
+    background-image: url('img/harvard.png');
+}