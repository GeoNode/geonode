[GeoExt.js]
root = ../externals/geoext/geoext/lib
license = geoext-license.js

first =
    GeoExt/data/WMSCapabilitiesReader.js
    GeoExt/data/WMSCapabilitiesStore.js
    GeoExt/data/WMSDescribeLayerStore.js
    GeoExt/data/LayerRecord.js

include =
    GeoExt/widgets/Action.js
    GeoExt/widgets/LayerOpacitySlider.js
    GeoExt/widgets/MapPanel.js
    GeoExt/data/AttributeStore.js
    GeoExt/data/PrintProvider.js
    GeoExt/plugins/PrintProviderField.js
    GeoExt/plugins/PrintPageField.js
    GeoExt/widgets/PrintMapPanel.js
    GeoExt/widgets/ZoomSlider.js
    GeoExt/widgets/tips/ZoomSliderTip.js
    GeoExt/widgets/tree/LayerContainer.js
    GeoExt/widgets/tree/LayerParamLoader.js
    GeoExt/widgets/tree/BaseLayerContainer.js
    GeoExt/widgets/tree/OverlayLayerContainer.js
    GeoExt/widgets/tree/LayerParamNode.js
    GeoExt/widgets/Popup.js
    GeoExt/data/ScaleStore.js
    GeoExt/widgets/LegendPanel.js
    GeoExt/widgets/LegendImage.js
    GeoExt/widgets/WMSLegend.js
    GeoExt/widgets/VectorLegend.js

exclude =
    GeoExt.js
    GeoExt/SingleFile.js

[PrintPreview.js]
root = ../externals/PrintPreview/lib
license = geoext-license.js
include =
    GeoExt.ux/PrintPreview.js

[OpenLayers.js]
root = ../externals/openlayers/lib
license = ../externals/openlayers/release-license.txt

first =
    OpenLayers/SingleFile.js
    OpenLayers.js
    OpenLayers/BaseTypes.js
    OpenLayers/BaseTypes/Class.js
    OpenLayers/Util.js
    OpenLayers/Popup.js
    OpenLayers/Control.js
    OpenLayers/Handler.js
    OpenLayers/Format.js
    OpenLayers/Format/Filter.js
    OpenLayers/Layer.js

include =
    
exclude =
    Firebug/firebug.js
    Firebug/firebugx.js
    Gears/gears_init.js
    OpenLayers/Ajax.js
    OpenLayers/Icon.js
    OpenLayers/Marker.js
    OpenLayers/Protocol.js
    OpenLayers/Strategy.js
    OpenLayers/Control/ArgParser.js
    OpenLayers/Control/DragFeature.js
    OpenLayers/Control/DrawFeature.js
    OpenLayers/Control/EditingToolbar.js
    OpenLayers/Control/GetFeature.js
    OpenLayers/Control/Graticule.js
    OpenLayers/Control/KeyboardDefaults.js
    OpenLayers/Control/LayerSwitcher.js
    OpenLayers/Control/ModifyFeature.js
    OpenLayers/Control/MouseDefaults.js
    OpenLayers/Control/MousePosition.js
    OpenLayers/Control/MouseToolbar.js
    OpenLayers/Control/NavToolbar.js
    OpenLayers/Control/OverviewMap.js
    OpenLayers/Control/PanZoom.js
    OpenLayers/Control/PanZoomBar.js
    OpenLayers/Control/Permalink.js
    OpenLayers/Control/Scale.js
    OpenLayers/Control/SelectFeature.js
    OpenLayers/Control/SLDSelect.js
    OpenLayers/Control/Snapping.js
    OpenLayers/Control/Split.js
    OpenLayers/Control/TransformFeature.js
    OpenLayers/Feature/WFS.js
    OpenLayers/Filter/FeatureId.js
    OpenLayers/Filter/Spatial.js
    OpenLayers/Format/ArcXML.js
    OpenLayers/Format/Atom.js
    OpenLayers/Format/Context.js
    OpenLayers/Format/CSWGetDomain.js
    OpenLayers/Format/CSWGetRecords.js
    OpenLayers/Format/GeoRSS.js
    OpenLayers/Format/GML.js
    OpenLayers/Format/GPX.js
    OpenLayers/Format/KML.js
    OpenLayers/Format/OSM.js
    OpenLayers/Format/OWSContext.js
    OpenLayers/Format/SOSCapabilities.js
    OpenLayers/Format/SOSGetFeatureOfInterest.js
    OpenLayers/Format/SOSGetObservation.js
    OpenLayers/Format/Text.js
    OpenLayers/Format/WFS.js
    OpenLayers/Format/WFSCapabilities.js
    OpenLayers/Format/WFST.js
    OpenLayers/Format/WKT.js
    OpenLayers/Format/WMC.js
    OpenLayers/Format/WMTSCapabilities.js
    OpenLayers/Format/ArcXML/Features.js
    OpenLayers/Format/CSWGetDomain/v2_0_2.js
    OpenLayers/Format/CSWGetRecords/v2_0_2.js
    OpenLayers/Format/OWSCommon/v1.js
    OpenLayers/Format/OWSCommon/v1_0_0.js
    OpenLayers/Format/OWSCommon/v1_1_0.js
    OpenLayers/Format/OWSContext/v0_3_1.js
    OpenLayers/Format/SOSCapabilities/v1_0_0.js
    OpenLayers/Format/WFSCapabilities/v1.js
    OpenLayers/Format/WFSCapabilities/v1_0_0.js
    OpenLayers/Format/WFSCapabilities/v1_1_0.js
    OpenLayers/Format/WFST/v1.js
    OpenLayers/Format/WFST/v1_0_0.js
    OpenLayers/Format/WFST/v1_1_0.js
    OpenLayers/Format/WMC/v1.js
    OpenLayers/Format/WMC/v1_0_0.js
    OpenLayers/Format/WMC/v1_1_0.js
    OpenLayers/Format/WMTSCapabilities/v1_0_0.js
    OpenLayers/Handler/Feature.js
    OpenLayers/Handler/Hover.js
    OpenLayers/Handler/Keyboard.js
    OpenLayers/Handler/RegularPolygon.js
    OpenLayers/Lang/ar.js
    OpenLayers/Lang/be-tarask.js
    OpenLayers/Lang/bg.js
    OpenLayers/Lang/br.js
    OpenLayers/Lang/ca.js
    OpenLayers/Lang/cs-CZ.js
    OpenLayers/Lang/da-DK.js
    OpenLayers/Lang/de.js
    OpenLayers/Lang/el.js
    OpenLayers/Lang/en-CA.js
    OpenLayers/Lang/fi.js
    OpenLayers/Lang/fr.js
    OpenLayers/Lang/fur.js
    OpenLayers/Lang/gl.js
    OpenLayers/Lang/gsw.js
    OpenLayers/Lang/hr.js
    OpenLayers/Lang/hsb.js
    OpenLayers/Lang/hu.js
    OpenLayers/Lang/ia.js
    OpenLayers/Lang/id.js
    OpenLayers/Lang/io.js
    OpenLayers/Lang/is.js
    OpenLayers/Lang/it.js
    OpenLayers/Lang/ja.js
    OpenLayers/Lang/km.js
    OpenLayers/Lang/ksh.js
    OpenLayers/Lang/nb.js
    OpenLayers/Lang/nds.js
    OpenLayers/Lang/nl.js
    OpenLayers/Lang/nn.js
    OpenLayers/Lang/oc.js
    OpenLayers/Lang/pt-BR.js
    OpenLayers/Lang/pt.js
    OpenLayers/Lang/ru.js
    OpenLayers/Lang/sk.js
    OpenLayers/Lang/sv-SE.js
    OpenLayers/Lang/te.js
    OpenLayers/Lang/vi.js
    OpenLayers/Lang/zh-CN.js
    OpenLayers/Lang/zh-TW.js
    OpenLayers/Layer/ArcGIS93Rest.js
    OpenLayers/Layer/ArcIMS.js
    OpenLayers/Layer/Boxes.js
    OpenLayers/Layer/GeoRSS.js
    OpenLayers/Layer/GML.js
    OpenLayers/Layer/Image.js
    OpenLayers/Layer/KaMap.js
    OpenLayers/Layer/KaMapCache.js
    OpenLayers/Layer/MapGuide.js
    OpenLayers/Layer/MapServer.js
    OpenLayers/Layer/Markers.js
    OpenLayers/Layer/MultiMap.js
    OpenLayers/Layer/PointTrack.js
    OpenLayers/Layer/Text.js
    OpenLayers/Layer/TileCache.js
    OpenLayers/Layer/TMS.js
    OpenLayers/Layer/VirtualEarth.js
    OpenLayers/Layer/WFS.js
    OpenLayers/Layer/WMTS.js
    OpenLayers/Layer/WorldWind.js
    OpenLayers/Layer/XYZ.js
    OpenLayers/Layer/Yahoo.js
    OpenLayers/Layer/Zoomify.js
    OpenLayers/Layer/MapServer/Untiled.js
    OpenLayers/Layer/Vector/RootContainer.js
    OpenLayers/Layer/WMS/Post.js
    OpenLayers/Layer/WMS/Untiled.js
    OpenLayers/Marker/Box.js
    OpenLayers/Popup/Anchored.js
    OpenLayers/Popup/Framed.js
    OpenLayers/Popup/FramedCloud.js
    OpenLayers/Protocol/HTTP.js
    OpenLayers/Protocol/SOS.js
    OpenLayers/Protocol/SQL.js
    OpenLayers/Protocol/WFS.js
    OpenLayers/Protocol/SOS/v1_0_0.js
    OpenLayers/Protocol/SQL/Gears.js
    OpenLayers/Protocol/WFS/v1.js
    OpenLayers/Protocol/WFS/v1_0_0.js
    OpenLayers/Protocol/WFS/v1_1_0.js
    OpenLayers/Request/XMLHttpRequest.js
    OpenLayers/Strategy/BBOX.js
    OpenLayers/Strategy/Cluster.js
    OpenLayers/Strategy/Fixed.js
    OpenLayers/Strategy/Paging.js
    OpenLayers/Strategy/Refresh.js
    OpenLayers/Strategy/Save.js
    OpenLayers/Tile/WFS.js
    OpenLayers/Tile/Image/IFrame.js
    Rico/Color.js
    Rico/Corner.js

[gxp.js]
root = ../externals/gxp/src/script
first = 
    util.js
    plugins/LayerSource.js

include =
    plugins/WMSSource.js
    plugins/GoogleSource.js
    plugins/OLSource.js
    plugins/GeoServerStyleWriter.js
    widgets/WMSLayerPanel.js
    widgets/WMSStylesDialog.js
    widgets/GoogleEarthPanel.js
    widgets/NewSourceWindow.js
    widgets/Viewer.js
    menu/LayerMenu.js

exclude =
    Lang.js
    data/WFSFeatureStore.js
    data/WFSProtocolProxy.js
    widgets/FeatureEditPopup.js
    widgets/QueryPanel.js
    widgets/grid/CapabilitiesGrid.js
    widgets/grid/FeatureGrid.js
    widgets/EmbedMapDialog.js

[gxp-base.js]
root = ../externals/gxp/src/script
first =
    widgets/EmbedMapDialog.js
exclude =
    Lang.js
    loader.js
    util.js
    data/WFSFeatureStore.js
    data/WFSProtocolProxy.js
    locale/app-lang-cy.js
    locale/app-lang-en.js
    menu/LayerMenu.js
    plugins/GeoServerStyleWriter.js
    plugins/GoogleSource.js
    plugins/LayerSource.js
    plugins/OLSource.js
    plugins/OSMSource.js
    plugins/StyleWriter.js
    plugins/WMSSource.js
    widgets/FeatureEditPopup.js
    widgets/FillSymbolizer.js
    widgets/FilterBuilder.js
    widgets/GoogleEarthPanel.js
    widgets/LineSymbolizer.js
    widgets/NewSourceWindow.js
    widgets/PointSymbolizer.js
    widgets/PolygonSymbolizer.js
    widgets/QueryPanel.js
    widgets/RulePanel.js
    widgets/ScaleLimitPanel.js
    widgets/StrokeSymbolizer.js
    widgets/StylePropertiesDialog.js
    widgets/TextSymbolizer.js
    widgets/Viewer.js
    widgets/WMSLayerPanel.js
    widgets/WMSStylesDialog.js
    widgets/form/ColorField.js
    widgets/form/ComparisonComboBox.js
    widgets/form/FilterField.js
    widgets/form/FontComboBox.js
    widgets/grid/CapabilitiesGrid.js
    widgets/grid/FeatureGrid.js
    widgets/tips/SliderTip.js

[GeoExplorer.js]
root = ../src/script/app
license = license.js

first =
    GeoExplorer.js
    GeoExplorer/Viewer.js
    GeoExplorer/CapabilitiesRowExpander.js
<<<<<<< HEAD
=======
    
exclude =
    app-debug.js
    geo-debug.js
    GeoNode/DataGrid.js
    GeoNode/MapGrid.js
    GeoNode/SearchTable.js
    GeoNode/PermissionsEditor.js
    Lang.js

[GeoNode.js]
root = ../src/script/app
license = license.js

first =
    GeoNode/DataGrid.js
    GeoNode/MapGrid.js
>>>>>>> 13837f07
    GeoNode/SearchTable.js
    GeoNode/MapSearchTable.js
    GeoNode/PermissionsEditor.js
    Lang.js
    
exclude =
    app-debug.js
    geo-debug.js
    GeoExplorer.js
    GeoExplorer/Viewer.js
    GeoExplorer/CapabilitiesRowExpander.js

[ux.js]
root = ../src/script/ux
first =
    RowExpander.js
license = ext-license.js
exclude =
    loader.js
<|MERGE_RESOLUTION|>--- conflicted
+++ resolved
@@ -311,14 +311,11 @@
     GeoExplorer.js
     GeoExplorer/Viewer.js
     GeoExplorer/CapabilitiesRowExpander.js
-<<<<<<< HEAD
-=======
     
 exclude =
     app-debug.js
     geo-debug.js
     GeoNode/DataGrid.js
-    GeoNode/MapGrid.js
     GeoNode/SearchTable.js
     GeoNode/PermissionsEditor.js
     Lang.js
@@ -329,8 +326,6 @@
 
 first =
     GeoNode/DataGrid.js
-    GeoNode/MapGrid.js
->>>>>>> 13837f07
     GeoNode/SearchTable.js
     GeoNode/MapSearchTable.js
     GeoNode/PermissionsEditor.js
