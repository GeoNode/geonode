--- conflicted
+++ resolved
@@ -131,11 +131,8 @@
     GeoExplorer/CapabilitiesRowExpander.js
     MapGrid.js
     GeoNode/SearchTable.js
-<<<<<<< HEAD
     GeoNode/MapSearchTable.js
-=======
     GeoNode/PermissionsEditor.js
->>>>>>> 4373ad35
     Lang.js
     
 exclude =
