--- conflicted
+++ resolved
@@ -222,21 +222,13 @@
 
 first =
     GeoExplorer.js
-<<<<<<< HEAD
     Viewer.js
     SocialExplorer.js
     CapabilitiesRowExpander.js
     SearchBar.js
     StreetViewPopup.js
-=======
-    GeoExplorer/Viewer.js
-    GeoExplorer/SocialExplorer.js
-    GeoExplorer/CapabilitiesRowExpander.js
-    GeoExplorer/SearchBar.js
-    GeoExplorer/StreetViewPopup.js
-    GeoExplorer/GeoNodeQueryTool.js
-    GeoExplorer/GazetteerTool.js
->>>>>>> 42372e3b
+    GeoNodeQueryTool.js
+    GazetteerTool.js
 
 exclude =
     app-debug.js
@@ -257,33 +249,6 @@
 exclude =
     app-debug.js
     geo-debug.js
-<<<<<<< HEAD
-=======
-    GeoExplorer.js
-    GeoExplorer/Viewer.js
-    GeoExplorer/GetFeatureInfo.js
-    GeoExplorer/CapabilitiesRowExpander.js
-    GeoExplorer/FeatureQueryTool.js
-    GeoExplorer/MapSnapshotGrid.js
-    GeoExplorer/SocialExplorer.js
-    GeoExplorer/SearchBar.js
-    GeoExplorer/GazetteerTool.js
-    GeoUploadProgress/UploadProgress.js
-    GeoNode/PermissionsEditor.js
-    GeoNode/UserSelector.js
-    GeoExplorer/FeatureQueryTool.js
-    GeoExplorer/WFSQueryTool.js
-    GeoExplorer/GeoNodeQueryTool.js
-    GeoExplorer/GeoNodeSource.js
-    GeoExplorer/FeedSource.js
-    GeoExplorer/FeedSourceDialog.js
-    GeoExplorer/PicasaFeedSource.js
-    GeoExplorer/YouTubeFeedSource.js
-    GeoExplorer/HGLFeedSource.js
-    GeoExplorer/HGLSource.js
-    GeoExplorer/StreetViewPopup.js
-
->>>>>>> 42372e3b
 
 [ux.js]
 root = app/static/script/ux
