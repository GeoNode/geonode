from datetime import datetime
from django.contrib.auth.backends import ModelBackend
from django.contrib.contenttypes.models import ContentType 
from django.db import models
from geonode.core.models import *

class GranularBackend(ModelBackend):
    """
    A granular permissions backend that supports row-level 
    user permissions via roles. 
    """
    
    supports_object_permissions = True
    supports_anonymous_user = True

    def get_group_permissions(self, user_obj, obj=None):
        """
        Returns a set of permission strings that this user has through his/her
        groups.
        """
        if obj is None:
            return ModelBackend.get_group_permissions(self, user_obj)
        else:
            return set() # not implemented

    def get_all_permissions(self, user_obj, obj=None):
        """
        """
<<<<<<< HEAD
#        if not user_obj.is_anonymous:
#            profile = user_obj.get_profile()
#            if profile.is_org_member and profile.member_expiration_dt < datetime.today().date():
#                profile.is_org_member = False
#                profile.save()
=======
>>>>>>> f54cfe75

        if obj is None:
            return ModelBackend.get_all_permissions(self, user_obj)
        else:
            # does not handle objects that are not in the database.
            if not isinstance(obj, models.Model):
                return set()
            
            if not hasattr(user_obj, '_obj_perm_cache'):
                # TODO: this cache should really be bounded.
                # repoze.lru perhaps?
                user_obj._obj_perm_cache = dict()
            try:
                obj_key = self._cache_key_for_obj(obj)
                return user_obj._obj_perm_cache[obj_key]
            except KeyError:
                all_perms = ['%s.%s' % p for p in self._get_all_obj_perms(user_obj, obj)]
                user_obj._obj_perm_cache[obj_key] = all_perms
                return all_perms

    def has_perm(self, user_obj, perm, obj=None):
        return perm in self.get_all_permissions(user_obj, obj=obj)

    def _cache_key_for_obj(self, obj):
        model = obj.__class__
        opts = model._meta
        while opts.proxy:
            model = opts.proxy_for_model
            opts = model._meta
        key = (opts.app_label, opts.object_name.lower(), obj.id)
        return key
    
        
    def _get_generic_obj_perms(self, generic_roles, obj):
        perms = set()
        ct = ContentType.objects.get_for_model(obj)
        for rm in GenericObjectRoleMapping.objects.select_related('role', 'role__permissions', 'role__permissions__content_type').filter(object_id=obj.id, object_ct=ct, subject__in=generic_roles).all():
            for perm in rm.role.permissions.all():
                perms.add((perm.content_type.app_label, perm.codename))
        return perms


    def _get_all_obj_perms(self, user_obj, obj):
        """
        get all permissions for user in the context of ob (not cached)
        """
        obj_perms = set()
        generic_roles = [ANONYMOUS_USERS]
        if not user_obj.is_anonymous():
            generic_roles.append(AUTHENTICATED_USERS)
            profile = user_obj.get_profile()
            if profile and profile.is_org_member:
                generic_roles.append(CUSTOM_GROUP_USERS)
        obj_perms.update(self._get_generic_obj_perms(generic_roles, obj))
        
        ct = ContentType.objects.get_for_model(obj)
        if not user_obj.is_anonymous():
            for rm in UserObjectRoleMapping.objects.select_related('role', 'role__permissions', 'role__permissions__content_type').filter(object_id=obj.id, object_ct=ct, user=user_obj).all():
                for perm in rm.role.permissions.all():
                    obj_perms.add((perm.content_type.app_label, perm.codename))

        return obj_perms

        
    def objects_with_perm(self, user_obj, perm, ModelType):
        """
        select identifiers of objects the type specified that the 
        user specified has the permission 'perm' for.
        """

        if not isinstance(perm, Permission):
            perm = self._permission_for_name(perm)
        ct = ContentType.objects.get_for_model(ModelType)
        
        obj_ids = set()
    
        generic_roles = [ANONYMOUS_USERS]
        if not user_obj.is_anonymous():
            generic_roles.append(AUTHENTICATED_USERS)
            profile = user_obj.get_profile()
            if profile and profile.is_org_member:
                generic_roles.append(CUSTOM_GROUP_USERS)
            obj_ids.update([x[0] for x in UserObjectRoleMapping.objects.filter(user=user_obj,
                                                                               role__permissions=perm,
                                                                               object_ct=ct).values_list('object_id')])
        
        obj_ids.update([x[0] for x in GenericObjectRoleMapping.objects.filter(subject__in=generic_roles, 
                                                                              role__permissions=perm,
                                                                              object_ct=ct).values_list('object_id')])
    
        return obj_ids
        
    def _permission_for_name(self, perm):
        ps = perm.index('.')
        app_label = perm[0:ps]
        codename = perm[ps+1:]
        return Permission.objects.get(content_type__app_label=app_label, codename=codename)<|MERGE_RESOLUTION|>--- conflicted
+++ resolved
@@ -26,15 +26,6 @@
     def get_all_permissions(self, user_obj, obj=None):
         """
         """
-<<<<<<< HEAD
-#        if not user_obj.is_anonymous:
-#            profile = user_obj.get_profile()
-#            if profile.is_org_member and profile.member_expiration_dt < datetime.today().date():
-#                profile.is_org_member = False
-#                profile.save()
-=======
->>>>>>> f54cfe75
-
         if obj is None:
             return ModelBackend.get_all_permissions(self, user_obj)
         else:
