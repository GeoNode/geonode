from django.conf.urls.defaults import *
from django.conf import settings
from django.contrib.staticfiles.urls import staticfiles_urlpatterns
from geonode.sitemap import LayerSitemap, MapSitemap
import geonode.proxy.urls
import geonode.maps.urls
import geonode.registration.urls

# Uncomment the next two lines to enable the admin:
from django.contrib import admin
admin.autodiscover()

js_info_dict = {
    'domain': 'djangojs',
    'packages': ('geonode',)
}

sitemaps = {
    "layer": LayerSitemap,
    "map": MapSitemap
}

urlpatterns = patterns('',
    # Example: (r'^geonode/', include('geonode.foo.urls')),
    # Static pages
    url(r'^(?:index/?)?$', 'geonode.views.index', name='home'),
    url(r'^help/?$', 'geonode.views.help', name='help'),
    url(r'^developer/?$', 'geonode.views.developer', name='dev'),

    # Data views
    (r'^data/', include(geonode.maps.urls.datapatterns)),
<<<<<<< HEAD
    (r'^admin/', include(admin.site.urls)),
    (r'^i18n/', include('django.conf.urls.i18n')),
    (r'^jsi18n/$', 'django.views.i18n.javascript_catalog', js_info_dict),
    (r'^accounts/ajax_login$', 'geonode.views.ajax_login'),
    (r'^accounts/ajax_lookup$', 'geonode.views.ajax_lookup'),
    (r'^accounts/login', 'django.contrib.auth.views.login'),
    (r'^accounts/logout', 'django.contrib.auth.views.logout'),
    (r'^avatar/', include('avatar.urls')),
    (r'^accounts/', include('geonode.registration.urls')),
=======
    (r'^maps/', include(geonode.maps.urls.urlpatterns)),

    (r'^comments/', include('dialogos.urls')),
    (r'^ratings/', include('agon_ratings.urls')),

    # Accounts
    url(r'^accounts/ajax_login$', 'geonode.views.ajax_login', name='auth_ajax_login'),
    url(r'^accounts/ajax_lookup$', 'geonode.views.ajax_lookup', name='auth_ajax_lookup'),
    (r'^accounts/', include('registration.urls')),
>>>>>>> 3c644315
    (r'^profiles/', include('profiles.urls')),
    (r'^avatar/', include('avatar.urls')),

    # Meta
    url(r'^lang\.js$', 'django.views.generic.simple.direct_to_template',
               {'template': 'lang.js', 'mimetype': 'text/javascript'}, name='lang'),
    (r'^i18n/', include('django.conf.urls.i18n')),
    url(r'^jsi18n/$', 'django.views.i18n.javascript_catalog', js_info_dict, name='jscat'),
    url(r'^sitemap\.xml$', 'django.contrib.sitemaps.views.sitemap', {'sitemaps': sitemaps}, name='sitemap'),
    (r'^admin/', include(admin.site.urls)),
    )

urlpatterns += geonode.proxy.urls.urlpatterns

# Extra static file endpoint for development use
if settings.SERVE_MEDIA:
    urlpatterns += staticfiles_urlpatterns()<|MERGE_RESOLUTION|>--- conflicted
+++ resolved
@@ -29,17 +29,6 @@
 
     # Data views
     (r'^data/', include(geonode.maps.urls.datapatterns)),
-<<<<<<< HEAD
-    (r'^admin/', include(admin.site.urls)),
-    (r'^i18n/', include('django.conf.urls.i18n')),
-    (r'^jsi18n/$', 'django.views.i18n.javascript_catalog', js_info_dict),
-    (r'^accounts/ajax_login$', 'geonode.views.ajax_login'),
-    (r'^accounts/ajax_lookup$', 'geonode.views.ajax_lookup'),
-    (r'^accounts/login', 'django.contrib.auth.views.login'),
-    (r'^accounts/logout', 'django.contrib.auth.views.logout'),
-    (r'^avatar/', include('avatar.urls')),
-    (r'^accounts/', include('geonode.registration.urls')),
-=======
     (r'^maps/', include(geonode.maps.urls.urlpatterns)),
 
     (r'^comments/', include('dialogos.urls')),
@@ -49,7 +38,6 @@
     url(r'^accounts/ajax_login$', 'geonode.views.ajax_login', name='auth_ajax_login'),
     url(r'^accounts/ajax_lookup$', 'geonode.views.ajax_lookup', name='auth_ajax_lookup'),
     (r'^accounts/', include('registration.urls')),
->>>>>>> 3c644315
     (r'^profiles/', include('profiles.urls')),
     (r'^avatar/', include('avatar.urls')),
 
