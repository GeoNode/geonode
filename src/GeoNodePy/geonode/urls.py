from django.conf.urls import include, patterns, url
from django.conf import settings
from django.contrib.staticfiles.urls import staticfiles_urlpatterns
from django.conf.urls.static import static
from geonode.sitemap import LayerSitemap, MapSitemap
import geonode.proxy.urls
import geonode.maps.urls
<<<<<<< HEAD
=======
import geonode.gazetteer.urls
>>>>>>> 42372e3b

# Uncomment the next two lines to enable the admin:
from django.contrib import admin
admin.autodiscover()

js_info_dict = {
    'domain': 'djangojs',
    'packages': ('geonode',)
}

sitemaps = {
    "layer": LayerSitemap,
    "map": MapSitemap
}

urlpatterns = patterns('',

    # Static pages
    url(r'^$', 'django.views.generic.simple.direct_to_template',
                {'template': 'index.html'}, name='home'),
    url(r'^help/$', 'django.views.generic.simple.direct_to_template',
                {'template': 'help.html'}, name='help'),
    url(r'^developer/$', 'django.views.generic.simple.direct_to_template',
                {'template': 'developer.html'}, name='dev'),
    url(r'^maps\/upload_terms/$', 'django.views.generic.simple.direct_to_template',
            {'template': 'maps/upload_terms.html'}, name='upload_terms'),
     # Data views
    (r'^data/', include(geonode.maps.urls.datapatterns)),
    (r'^maps/', include(geonode.maps.urls.urlpatterns)),

    (r'^comments/', include('dialogos.urls')),
    (r'^ratings/', include('agon_ratings.urls')),

    # Accounts
    url(r'^accounts/ajax_login$', 'geonode.views.ajax_login',
        name='auth_ajax_login'),
    url(r'^accounts/ajax_lookup$', 'geonode.views.ajax_lookup',
        name='auth_ajax_lookup'),
    (r'^accounts/ajax_lookup_email$', 'geonode.views.ajax_lookup_email'),

    (r'^accounts/login', 'django.contrib.auth.views.login'),
    (r'^accounts/logout', 'django.contrib.auth.views.logout'),
<<<<<<< HEAD
    (r'^affiliation/confirm', 'geonode.registration.views.confirm'),

    (r'^accounts/', include('geonode.registration.urls')),
    (r'^profiles/', include('geonode.profiles.urls')),
    (r'^avatar/', include('avatar.urls')),


    # Meta
    url(r'^lang\.js$', 'django.views.generic.simple.direct_to_template',
         {'template': 'lang.js', 'mimetype': 'text/javascript'}, name='lang'),
    url(r'^jsi18n/$', 'django.views.i18n.javascript_catalog',
        js_info_dict, name='jscat'),
    url(r'^sitemap\.xml$', 'django.contrib.sitemaps.views.sitemap',
                                  {'sitemaps': sitemaps}, name='sitemap'),
    (r'^download/(?P<service>[^/]*)/(?P<layer>[^/]*)/?$','geonode.proxy.views.download'),
    (r'^i18n/', include('django.conf.urls.i18n')),
    (r'^admin/', include(admin.site.urls)),
=======
    (r'^affiliation/confirm', 'geonode.register.views.confirm'),
    (r'^avatar/', include('avatar.urls')),
    (r'^accounts/', include('geonode.register.urls')),
    (r'^profiles/', include('geonode.profile.urls')),
    (r'^sitemap\.xml$', 'django.contrib.sitemaps.views.sitemap', {'sitemaps': sitemaps}),
    (r'^download/(?P<service>[^/]*)/(?P<layer>[^/]*)/(?P<format>[^/]*)/?$','geonode.proxy.views.download'),
    (r'^gazetteer/', include('geonode.gazetteer.urls'))
>>>>>>> 42372e3b
    )

urlpatterns += geonode.proxy.urls.urlpatterns


official_site_url_patterns = patterns('',
    (r'^(?P<site>[A-Za-z0-9_\-]+)/$', 'geonode.maps.views.official_site'),
    (r'^(?P<site>[A-Za-z0-9_\-]+)/edit$', 'geonode.maps.views.official_site_controller'),
)

urlpatterns += official_site_url_patterns

# Extra static file endpoint for development use
if settings.SERVE_MEDIA:
    urlpatterns += staticfiles_urlpatterns()
    urlpatterns += patterns(
        url(r'^site_media/media/(?P<path>.*)$', 'django.views.static.serve', {
            'document_root': settings.MEDIA_ROOT,
        }))

# Serve static files
urlpatterns += staticfiles_urlpatterns()
urlpatterns += static(settings.MEDIA_URL, document_root=settings.MEDIA_ROOT)<|MERGE_RESOLUTION|>--- conflicted
+++ resolved
@@ -5,10 +5,7 @@
 from geonode.sitemap import LayerSitemap, MapSitemap
 import geonode.proxy.urls
 import geonode.maps.urls
-<<<<<<< HEAD
-=======
 import geonode.gazetteer.urls
->>>>>>> 42372e3b
 
 # Uncomment the next two lines to enable the admin:
 from django.contrib import admin
@@ -51,13 +48,6 @@
 
     (r'^accounts/login', 'django.contrib.auth.views.login'),
     (r'^accounts/logout', 'django.contrib.auth.views.logout'),
-<<<<<<< HEAD
-    (r'^affiliation/confirm', 'geonode.registration.views.confirm'),
-
-    (r'^accounts/', include('geonode.registration.urls')),
-    (r'^profiles/', include('geonode.profiles.urls')),
-    (r'^avatar/', include('avatar.urls')),
-
 
     # Meta
     url(r'^lang\.js$', 'django.views.generic.simple.direct_to_template',
@@ -66,10 +56,8 @@
         js_info_dict, name='jscat'),
     url(r'^sitemap\.xml$', 'django.contrib.sitemaps.views.sitemap',
                                   {'sitemaps': sitemaps}, name='sitemap'),
-    (r'^download/(?P<service>[^/]*)/(?P<layer>[^/]*)/?$','geonode.proxy.views.download'),
     (r'^i18n/', include('django.conf.urls.i18n')),
     (r'^admin/', include(admin.site.urls)),
-=======
     (r'^affiliation/confirm', 'geonode.register.views.confirm'),
     (r'^avatar/', include('avatar.urls')),
     (r'^accounts/', include('geonode.register.urls')),
@@ -77,7 +65,6 @@
     (r'^sitemap\.xml$', 'django.contrib.sitemaps.views.sitemap', {'sitemaps': sitemaps}),
     (r'^download/(?P<service>[^/]*)/(?P<layer>[^/]*)/(?P<format>[^/]*)/?$','geonode.proxy.views.download'),
     (r'^gazetteer/', include('geonode.gazetteer.urls'))
->>>>>>> 42372e3b
     )
 
 urlpatterns += geonode.proxy.urls.urlpatterns
