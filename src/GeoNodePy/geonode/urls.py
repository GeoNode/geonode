from django.conf.urls.defaults import *
from django.conf import settings
from staticfiles.urls import staticfiles_urlpatterns
from geonode.sitemap import LayerSitemap, MapSitemap


# Uncomment the next two lines to enable the admin:
from django.contrib import admin
admin.autodiscover()

js_info_dict = {
    'packages': ('geonode.maps',),
}

sitemaps = {
    "layer": LayerSitemap,
    "map": MapSitemap
}

urlpatterns = patterns('',
    # Example:
    # (r'^geonode/', include('geonode.foo.urls')),
    (r'^(?:index/?)?$', 'geonode.views.index'),
    (r'^(?P<page>developer|help|maphelp|about)/?$', 'geonode.views.static'),
    url(r'^lang\.js$', 'django.views.generic.simple.direct_to_template',
               {'template': 'lang.js', 'mimetype': 'text/javascript'}, 'lang'),
    (r'^maps/', include('geonode.maps.urls')),
    (r'^proxy/', 'geonode.proxy.views.proxy'),
    (r'^geoserver/','geonode.proxy.views.geoserver'),
    (r'^picasa/','geonode.proxy.views.picasa'),
    (r'^youtube/','geonode.proxy.views.youtube'),
    (r'^hglpoint/','geonode.proxy.views.hglpoints'),
    url(r'^data/$', 'geonode.maps.views.browse_data', name='data'),
    url(r'^data/acls/?$', 'geonode.maps.views.layer_acls', name='layer_acls'),
    url(r'^data/search/?$', 'geonode.maps.views.search_page', name='search'),
    url(r'^data/search/api/?$', 'geonode.maps.views.metadata_search', name='search_api'),
    url(r'^data/search/detail/?$', 'geonode.maps.views.search_result_detail', name='search_result_detail'),
    url(r'^data/addlayers/?$', 'geonode.maps.views.addlayers', name='addlayers'),
    url(r'^data/upload/?', 'geonode.maps.views.upload_layer', name='data_upload'),
    url(r'^upload/progress/$', 'geonode.maps.views.upload_progress', name='upload_progress'),
    url(r'^data/api/batch_permissions/?$', 'geonode.maps.views.batch_permissions'),
    url(r'^data/api/batch_permissions_by_email/?$', 'geonode.maps.views.batch_permissions_by_email'),
    url(r'^data/api/batch_delete/?$', 'geonode.maps.views.batch_delete'),
    (r'^data/download$', 'geonode.maps.views.batch_layer_download'),
    (r'^data/(?P<layername>[^/]*)$', 'geonode.maps.views.layerController'),
    (r'^data/(?P<layername>[^/]*)/ajax-permissions$', 'geonode.maps.views.ajax_layer_permissions'),
    (r'^data/(?P<layername>[^/]*)/ajax-permissions-email$', 'geonode.maps.views.ajax_layer_permissions_by_email'),
    (r'^data/(?P<layername>[^/]*)/ajax_layer_edit_check/?$', 'geonode.maps.views.ajax_layer_edit_check'),
    (r'^admin/', include(admin.site.urls)),
    (r'^i18n/', include('django.conf.urls.i18n')),
    (r'^jsi18n/$', 'django.views.i18n.javascript_catalog', js_info_dict),
    (r'^accounts/ajax_login$', 'geonode.views.ajax_login'),
    (r'^accounts/ajax_lookup$', 'geonode.views.ajax_lookup'),
    (r'^accounts/ajax_lookup_email$', 'geonode.views.ajax_lookup_email'),
    (r'^accounts/login', 'django.contrib.auth.views.login'),
    (r'^accounts/logout', 'django.contrib.auth.views.logout'),
    (r'^affiliation/confirm', 'geonode.accountforms.views.confirm'),
    (r'^avatar/', include('avatar.urls')),
<<<<<<< HEAD
    (r'^accounts/', include('geonode.accountforms.urls')),  
    (r'^profiles/', include('geonode.profileforms.urls')),
    (r'^(?P<site>\w+)/$', 'geonode.maps.views.official_site'),
    (r'^(?P<site>\w+)/edit$', 'geonode.maps.views.official_site_controller'),
    
)
=======
    (r'^accounts/', include('registration.urls')),
    (r'^profiles/', include('profiles.urls')),
    (r'^sitemap\.xml$', 'django.contrib.sitemaps.views.sitemap', {'sitemaps': sitemaps})
    )
>>>>>>> 7cb90deb

# Extra static file endpoint for development use
if settings.SERVE_MEDIA:
    urlpatterns += staticfiles_urlpatterns()
    urlpatterns += patterns(
        url(r'^site_media/media/(?P<path>.*)$', 'django.views.static.serve', {
            'document_root': settings.MEDIA_ROOT,
        }))<|MERGE_RESOLUTION|>--- conflicted
+++ resolved
@@ -56,19 +56,14 @@
     (r'^accounts/logout', 'django.contrib.auth.views.logout'),
     (r'^affiliation/confirm', 'geonode.accountforms.views.confirm'),
     (r'^avatar/', include('avatar.urls')),
-<<<<<<< HEAD
     (r'^accounts/', include('geonode.accountforms.urls')),  
     (r'^profiles/', include('geonode.profileforms.urls')),
     (r'^(?P<site>\w+)/$', 'geonode.maps.views.official_site'),
     (r'^(?P<site>\w+)/edit$', 'geonode.maps.views.official_site_controller'),
-    
-)
-=======
     (r'^accounts/', include('registration.urls')),
     (r'^profiles/', include('profiles.urls')),
     (r'^sitemap\.xml$', 'django.contrib.sitemaps.views.sitemap', {'sitemaps': sitemaps})
     )
->>>>>>> 7cb90deb
 
 # Extra static file endpoint for development use
 if settings.SERVE_MEDIA:
