--- conflicted
+++ resolved
@@ -94,12 +94,7 @@
 
 
 def registercompleteOrganizationUser(request, template_name='registration/registration_complete.html',):
-
-<<<<<<< HEAD
     if "group_username" in request.session:
-=======
-    if settings.CUSTOM_AUTH_COOKIE in request.COOKIES and  "group_username" in request.session:
->>>>>>> 06fa6120
         username = request.session["group_username"]
         user = User.objects.get(username=username)
         userProfile = user.get_profile()
