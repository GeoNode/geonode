# -*- coding: utf-8 -*-
# Django settings for GeoNode project.
import logging
import os

#
# General Django development settings
#

logging.basicConfig(level = logging.DEBUG,format = '%(asctime)s %(levelname)s %(message)s',filename = 'geonode.log',filemode = 'a')


# Defines the directory that contains the settings file as the PROJECT_ROOT
# It is used for relative settings elsewhere.
PROJECT_ROOT = os.path.abspath(os.path.dirname(__file__))

# Setting debug to true makes Django serve static media and
# present pretty error pages.
DEBUG = TEMPLATE_DEBUG = True

#Email settings (example gmail account) for registration, passwords, etc
#DEFAULT_FROM_EMAIL = 'your_email@gmail.com'
#EMAIL_BACKEND = 'django.core.mail.backends.smtp.EmailBackend'
#EMAIL_HOST = 'smtp.gmail.com'
#EMAIL_HOST_USER = 'your_email@gmail.com'#EMAIL_HOST_PASSWORD = 'password'
#EMAIL_PORT = 587
#EMAIL_USE_TLS = True

# Defines settings for development
DATABASES = {
    'default': {
        'ENGINE': 'django.db.backends.sqlite3',
        'NAME': os.path.join(PROJECT_ROOT, '..', '..', '..', 'development.db'),
    }
}

# Local time zone for this installation. Choices can be found here:
# http://en.wikipedia.org/wiki/List_of_tz_zones_by_name
# although not all choices may be available on all operating systems.
# If running in a Windows environment this must be set to the same as your
# system time zone.
TIME_ZONE = 'America/Chicago'

# Language code for this installation. All choices can be found here:
# http://www.i18nguy.com/unicode/language-identifiers.html
LANGUAGE_CODE = 'en'

LANGUAGES = (
    ('en', 'English'),
    ('es', 'Español'),
    ('it', 'Italiano'),
    ('fr', 'Français'),
    ('de', 'Deutsch'),
    ('el', 'Ελληνικά'),
    ('id', 'Bahasa Indonesia'),
    ('zh', '中國的'),
)

# If you set this to False, Django will make some optimizations so as not
# to load the internationalization machinery.
USE_I18N = True

# Absolute path to the directory that holds media.
# Example: "/home/media/media.lawrence.com/"
MEDIA_ROOT = os.path.join(PROJECT_ROOT, "uploaded")

# URL that handles the media served from MEDIA_ROOT. Make sure to use a
# trailing slash if there is a path component (optional in other cases).
# Examples: "http://media.lawrence.com", "http://example.com/media/"
MEDIA_URL = "/uploaded/"

# Absolute path to the directory that holds static files like app media.
# Example: "/home/media/media.lawrence.com/apps/"
STATIC_ROOT = os.path.join(PROJECT_ROOT, "static_root")

# URL that handles the static files like app media.
# Example: "http://media.lawrence.com"
STATIC_URL = "/static/"

# Additional directories which hold static files
STATICFILES_DIRS = [
    os.path.join(PROJECT_ROOT, "static"),
]

# Note that Django automatically includes the "templates" dir in all the
# INSTALLED_APPS, se there is no need to add maps/templates or admin/templates
TEMPLATE_DIRS = (
    os.path.join(PROJECT_ROOT, "templates"),
)

# Location of translation files
LOCALE_PATHS = (
    os.path.join(PROJECT_ROOT, "locale"),
)

# URL prefix for admin media -- CSS, JavaScript and images. Make sure to use a
# trailing slash.
# Examples: "http://foo.com/media/", "/media/".
ADMIN_MEDIA_PREFIX = os.path.join(STATIC_URL, "admin/")

# Make this unique, and don't share it with anybody.
SECRET_KEY = 'myv-y4#7j-d*p-__@j#*3z@!y24fz8%^z2v6atuy4bo9vqr1_a'

# Location of url mappings
ROOT_URLCONF = 'geonode.urls'

# Site id in the Django sites framework
SITE_ID = 1


INSTALLED_APPS = (

    # Apps bundled with Django
    'django.contrib.auth',
    'django.contrib.contenttypes',
    'django.contrib.sessions',
    'django.contrib.sites',
    'django.contrib.admin',
    'django.contrib.sitemaps',
    'django.contrib.staticfiles',
    'django.contrib.messages',

    # Third party apps
    'django_extensions',
    'registration',
    'profiles',
    'avatar',
    'dialogos',
    'agon_ratings',
    'taggit',
    'south',

    # GeoNode internal apps
    'geonode.core',
    'geonode.maps',
    'geonode.proxy',
    'geonode.profile',
    'geonode.register',
    #'geonode.gazetteer',
    #'geonode.queue',
    #'djcelery',
    #'djkombu',
    #'debug_toolbar',

)
LOGGING = {
    'version': 1,
    'disable_existing_loggers': True,
    'formatters': {
        'verbose': {
            'format': '%(levelname)s %(asctime)s %(module)s %(process)d %(thread)d %(message)s'
        },
        'simple': {
            'format': '%(message)s',        },
    },
    'handlers': {
        'null': {
            'level':'DEBUG',
            'class':'django.utils.log.NullHandler',
        },
        'console':{
            'level':'DEBUG',
            'class':'logging.StreamHandler',
            'formatter': 'simple'
        },
        'mail_admins': {
            'level': 'ERROR',
            'class': 'django.utils.log.AdminEmailHandler',
        }
    },
    'loggers': {
        'django': {
            'handlers':['null'],
            'propagate': True,
            'level':'INFO',
        },
        'django.request': {
            'handlers': ['mail_admins'],
            'level': 'ERROR',
            'propagate': False,
        },
        'geonode': {
            'handlers': ['console'],
            'level': 'WARNING',
        },
    }
}

#
# Customizations to built in Django settings required by GeoNode
#

# Setting a custom test runner to avoid running the tests for
# some problematic 3rd party apps
TEST_RUNNER = 'django_nose.NoseTestSuiteRunner'

TEMPLATE_CONTEXT_PROCESSORS = (
    'django.contrib.auth.context_processors.auth',
    'django.contrib.messages.context_processors.messages',
    'django.core.context_processors.debug',
    'django.core.context_processors.i18n',
    'django.core.context_processors.media',
    'django.core.context_processors.request',
    # The context processor belows add things like SITEURL
    # and GEOSERVER_BASE_URL to all pages that use a RequestContext
    'geonode.maps.context_processors.resource_urls',
)

MIDDLEWARE_CLASSES = (
    'django.middleware.common.CommonMiddleware',
    'django.contrib.sessions.middleware.SessionMiddleware',
    'django.contrib.messages.middleware.MessageMiddleware',
    # The setting below makes it possible to serve different languages per
    # user depending on things like headers in HTTP requests.
    'django.middleware.locale.LocaleMiddleware',
    'django.middleware.csrf.CsrfViewMiddleware',
    'django.contrib.auth.middleware.AuthenticationMiddleware',
    #'debug_toolbar.middleware.DebugToolbarMiddleware',
)

#This is only required for the Django Debug Toolbar
INTERNAL_IPS = ('127.0.0.1',)

# Replacement of default authentication backend in order to support
# permissions per object.
AUTHENTICATION_BACKENDS = ('geonode.core.auth.GranularBackend',)


def get_user_url(u):
    from django.contrib.sites.models import Site
    s = Site.objects.get_current()
    return "http://" + s.domain + "/profiles/" + u.username


ABSOLUTE_URL_OVERRIDES = {
    'auth.user': get_user_url
}

# Redirects to home page after login
# FIXME(Ariel): I do not know why this setting is needed,
# it would be best to use the ?next= parameter
LOGIN_REDIRECT_URL = "/"


#
# Settings for third party apps
#

# Agon Ratings
AGON_RATINGS_CATEGORY_CHOICES = {
    "maps.Map": {
        "map": "How good is this map?"
    },
    "maps.Layer": {
        "layer": "How good is this layer?"
    },
}

# For South migrations
SOUTH_MIGRATION_MODULES = {
    'registration': 'geonode.migrations.registration',
    'avatar': 'geonode.migrations.avatar',
}

# For django-profiles
AUTH_PROFILE_MODULE = 'maps.Contact'

# For django-registration
REGISTRATION_OPEN = False

# Arguments for the test runner
NOSE_ARGS = [
      '--verbosity=2',
      '--cover-erase',
      '--nocapture',
      '--with-coverage',
      '--cover-package=geonode',
      '--cover-inclusive',
      '--cover-tests',
      '--detailed-errors',
      '--with-xunit',
      ]

#
# GeoNode specific settings
#

SITENAME = "GeoNode"

SITEURL = "http://localhost:8000/"

# GeoServer information

# The FULLY QUALIFIED url to the GeoServer instance for this GeoNode.
GEOSERVER_BASE_URL = "http://localhost:8001/geoserver/"

<<<<<<< HEAD
# The username and password for a user that can add and edit layer details on GeoServer
GEOSERVER_CREDENTIALS = "geoserver_admin", SECRET_KEY


# GeoNetwork information
=======

# The username and password for a user that can add and edit layer details on GeoServer
GEOSERVER_CREDENTIALS = "geoserver_admin", SECRET_KEY
>>>>>>> 0413cb48

# The FULLY QUALIFIED url to the GeoNetwork instance for this GeoNode
GEONETWORK_BASE_URL = "http://localhost:8001/geonetwork/"

# The username and password for a user with write access to GeoNetwork
GEONETWORK_CREDENTIALS = "admin", "admin"
LOGIN_REDIRECT_URL = "/"

DEFAULT_LAYERS_OWNER='admin'

# GeoNode javascript client configuration

# Google Api Key needed for 3D maps / Google Earth plugin
GOOGLE_API_KEY = None
GOOGLE_SECRET_KEY = None
GOOGLE_ANALYTICS_CODE=""

YAHOO_API_KEY=""

# Where should newly created maps be focused?
DEFAULT_MAP_CENTER = (0, 0)

# How tightly zoomed should newly created maps be?
# 0 = entire world;
# maximum zoom is between 12 and 15 (for Google Maps, coverage varies by area)
DEFAULT_MAP_ZOOM = 2


DEFAULT_LAYER_SOURCE = {
    "ptype":"gxp_gnsource",
    "url":"/geoserver/wms",
    "restUrl": "/gs/rest"
}


REGISTRATION_OPEN = True
ACCOUNT_ACTIVATION_DAYS = 30
SERVE_MEDIA = DEBUG;

MAP_BASELAYERS = [{
    "source": {
        "ptype": "gxp_wmscsource",
        "url": GEOSERVER_BASE_URL + "wms",
        "restUrl": "/gs/rest"
     }
  },{
    "source": {"ptype": "gx_olsource"},
    "type":"OpenLayers.Layer",
    "args":["No background"],
    "visibility": False,
    "fixed": True,
    "group":"background"
  }, {
    "source": {"ptype": "gx_olsource"},
    "type":"OpenLayers.Layer.OSM",
    "args":["OpenStreetMap"],
    "visibility": False,
    "fixed": True,
    "group":"background"
  }, {
    "source": {"ptype": "gxp_mapquestsource"},
    "name":"osm",
    "group":"background",
    "visibility": True
  }, {
    "source": {"ptype": "gxp_mapquestsource"},
    "name":"naip",
    "group":"background",
    "visibility": False
  }, {
    "source": {"ptype": "gxp_bingsource"},
    "name": "AerialWithLabels",
    "fixed": True,
    "visibility": False,
    "group":"background"
  },{
    "source": {"ptype": "gxp_mapboxsource"},
  }, {
    "source": {"ptype": "gx_olsource"},
    "type":"OpenLayers.Layer.WMS",
    "group":"background",
    "visibility": False,
    "fixed": True,
    "group":"background"
  }]


GEONODE_CLIENT_LOCATION = "http://localhost:9090/"
#GEONODE_CLIENT_LOCATION = "/static/geonode/"


# GeoNode vector data backend configuration.

#Import uploaded shapefiles into a database such as PostGIS?
DB_DATASTORE = False

#
#Database datastore connection settings
#
DB_DATASTORE_DATABASE = ''
DB_DATASTORE_USER = ''
DB_DATASTORE_PASSWORD = ''
DB_DATASTORE_HOST = ''
DB_DATASTORE_PORT = ''
DB_DATASTORE_TYPE = ''
# Name of the store in geoserver
DB_DATASTORE_NAME = ''
DB_DATASTORE_ENGINE = 'django.contrib.gis.db.backends.postgis'

USE_GAZETTEER = False
##### START GAZETTEER SETTINGS #####

# Defines settings for multiple databases,
# only use if PostGIS integration enabled
# and USE_GAZETTEER = True
#DATABASES = {
#    'default': {
#        'ENGINE': DATABASE_ENGINE,
#        'NAME': DATABASE_NAME,
#        'USER' : DATABASE_USER,
#        'PASSWORD': DATABASE_PASSWORD,
#        'PORT': DATABASE_PORT,
#        'HOST': DATABASE_HOST
#    },
#    'wmdata': {
#        'ENGINE': DB_DATASTORE_ENGINE,
#        'NAME': DB_DATASTORE_DATABASE,
#        'USER' : DB_DATASTORE_USER,
#        'PASSWORD': DB_DATASTORE_PASSWORD,
#        'PORT': DB_DATASTORE_PORT,
#        'HOST': DATABASE_HOST
#    }
#
#}
#DATABASE_ROUTERS = ['geonode.utils.WorldmapDatabaseRouter']
#SOUTH_DATABASE_ADAPTERS = {
#    'default': "south.db.sqlite3",
#    'wmdata' : "south.db.postgresql_psycopg2",
#
#    }
SOUTH_TESTS_MIGRATE = False

##### END GAZETTEER SETTINGS #####

#Set to true to schedule asynchronous updates of
#layer bounds updates (after creating/editing features)
#and gazetteer updates
USE_QUEUE = False
QUEUE_INTERVAL = '*/10'
CELERY_IMPORTS = ("geonode.queue", )
BROKER_URL = "django://"
if USE_QUEUE:
    import djcelery
    djcelery.setup_loader()


#Set name of additional permissions group (besides anonymous and authenticated)
CUSTOM_GROUP_NAME = 'Organization Users'

#If you want to redirect members of your organization to a separate authentication system when registering, change the following settings
USE_CUSTOM_ORG_AUTHORIZATION = False
CUSTOM_ORG_AUTH_TEXT = 'Are you affiliated with XXXX?'
#Automatically add users with the following email address suffix to the custom group, if created via layer/map permissions
CUSTOM_GROUP_EMAIL_SUFFIX = ''
#URL to redirect to if user indicates they are a member of your organization
CUSTOM_AUTH_URL = ''

DEFAULT_WORKSPACE = 'geonode'

HGL_VALIDATION_KEY='Contact Harvard Geospatial Library to request the validation key'
CACHE_BACKEND = 'dummy://'

try:
    from local_settings import *
except ImportError:
    pass<|MERGE_RESOLUTION|>--- conflicted
+++ resolved
@@ -294,17 +294,8 @@
 # The FULLY QUALIFIED url to the GeoServer instance for this GeoNode.
 GEOSERVER_BASE_URL = "http://localhost:8001/geoserver/"
 
-<<<<<<< HEAD
 # The username and password for a user that can add and edit layer details on GeoServer
 GEOSERVER_CREDENTIALS = "geoserver_admin", SECRET_KEY
-
-
-# GeoNetwork information
-=======
-
-# The username and password for a user that can add and edit layer details on GeoServer
-GEOSERVER_CREDENTIALS = "geoserver_admin", SECRET_KEY
->>>>>>> 0413cb48
 
 # The FULLY QUALIFIED url to the GeoNetwork instance for this GeoNode
 GEONETWORK_BASE_URL = "http://localhost:8001/geonetwork/"
