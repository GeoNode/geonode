--- conflicted
+++ resolved
@@ -220,24 +220,15 @@
     'django.contrib.sites',
     'django.contrib.admin',
     'django.contrib.sitemaps',
-<<<<<<< HEAD
     'django.contrib.staticfiles',
     'django.contrib.messages',
 
-=======
-
-    'staticfiles',
->>>>>>> 61e3779d
     'django_extensions',
     'registration',
     'profiles',
     'avatar',
-<<<<<<< HEAD
     'dialogos',
-
-=======
     'agon_ratings',
->>>>>>> 61e3779d
     'south',
 
     'geonode.core',
