--- conflicted
+++ resolved
@@ -217,12 +217,8 @@
     'django.contrib.sites',
     'django.contrib.admin',
     'django.contrib.sitemaps',
-<<<<<<< HEAD
     
-    'staticfiles',
-=======
     'django.contrib.staticfiles',
->>>>>>> ce09fdce
     'django_extensions',
     'registration',
     'profiles',
