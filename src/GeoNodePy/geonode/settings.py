# -*- coding: utf-8 -*-
# Django settings for GeoNode project.
import logging
import os

#
# General Django development settings
#

# Defines the directory that contains the settings file as the PROJECT_ROOT
# It is used for relative settings elsewhere.
PROJECT_ROOT = os.path.abspath(os.path.dirname(__file__))

# Setting debug to true makes Django serve static media and
# present pretty error pages.
DEBUG = TEMPLATE_DEBUG = True

#Email settings (example gmail account) for registration, passwords, etc
#DEFAULT_FROM_EMAIL = 'your_email@gmail.com'
#EMAIL_BACKEND = 'django.core.mail.backends.smtp.EmailBackend'
#EMAIL_HOST = 'smtp.gmail.com'
#EMAIL_HOST_USER = 'your_email@gmail.com'
#EMAIL_HOST_PASSWORD = 'password'
#EMAIL_PORT = 587
#EMAIL_USE_TLS = True

# Defines settings for development
DATABASES = {
    'default': {
        'ENGINE': 'django.contrib.gis.db.backends.postgis',
        'NAME': 'wm_db',
        'USER': 'wm_user',
        'PASSWORD': 'wm_password',
        'HOST': 'localhost', 'PORT': '5432'
        }
}

# Local time zone for this installation. Choices can be found here:
# http://en.wikipedia.org/wiki/List_of_tz_zones_by_name
# although not all choices may be available on all operating systems.
# If running in a Windows environment this must be set to the same as your
# system time zone.
TIME_ZONE = 'America/New_York'

# Language code for this installation. All choices can be found here:
# http://www.i18nguy.com/unicode/language-identifiers.html
LANGUAGE_CODE = 'en'

LANGUAGES = (
    ('en', 'English'),
    ('es', 'Español'),
    ('it', 'Italiano'),
    ('fr', 'Français'),
    ('de', 'Deutsch'),
    ('el', 'Ελληνικά'),
    ('id', 'Bahasa Indonesia'),
    ('zh', '中國的'),
)

# If you set this to False, Django will make some optimizations so as not
# to load the internationalization machinery.
USE_I18N = True

# Absolute path to the directory that holds media.
# Example: "/home/media/media.lawrence.com/"
MEDIA_ROOT = os.path.join(PROJECT_ROOT, "site_media", "media")

# URL that handles the media served from MEDIA_ROOT. Make sure to use a
# trailing slash if there is a path component (optional in other cases).
# Examples: "http://media.lawrence.com", "http://example.com/media/"
MEDIA_URL = "/site_media/media/"

# Absolute path to the directory that holds static files like app media.
# Example: "/home/media/media.lawrence.com/apps/"
STATIC_ROOT = os.path.join(PROJECT_ROOT, "static_root")

# URL that handles the static files like app media.
# Example: "http://media.lawrence.com"
STATIC_URL = "/static/"

# Additional directories which hold static files
STATICFILES_DIRS = [
    os.path.join(PROJECT_ROOT, "static"),
]

# Note that Django automatically includes the "templates" dir in all the
# INSTALLED_APPS, se there is no need to add maps/templates or admin/templates
TEMPLATE_DIRS = (
    os.path.join(PROJECT_ROOT, "templates"),
)

# Location of translation files
LOCALE_PATHS = (
    os.path.join(PROJECT_ROOT, "locale"),
)

# Make this unique, and don't share it with anybody.
SECRET_KEY = 'myv-y4#7j-d*p-__@j#*3z@!y24fz8%^z2v6atuy4bo9vqr1_a'

# Location of url mappings
ROOT_URLCONF = 'geonode.urls'

# Site id in the Django sites framework
SITE_ID = 1


INSTALLED_APPS = (

    # Apps bundled with Django
    'django.contrib.auth',
    'django.contrib.contenttypes',
    'django.contrib.sessions',
    'django.contrib.sites',
    'django.contrib.admin',
    'django.contrib.sitemaps',
    'django.contrib.staticfiles',
    'django.contrib.messages',

    # Third party apps
    'django_extensions',
    'registration',
    'profiles',
    'avatar',
    'dialogos',
    'agon_ratings',
    'taggit',
    'south',
    'autocomplete_light',

    # GeoNode internal apps
    'geonode.core',
    'geonode.maps',
    'geonode.proxy',
    'geonode.profile',
    'geonode.register',
    'geonode.mapnotes',
<<<<<<< HEAD
    'geonode.hoods',
=======
    'geonode.capabilities',
>>>>>>> fb3ba048
    #'geonode.gazetteer',
    #'geonode.queue',
    #'djcelery',
    #'djkombu',
    #'debug_toolbar',

)
LOGGING = {
    'version': 1,
    'disable_existing_loggers': True,
    'formatters': {
        'verbose': {
            'format': '%(levelname)s %(asctime)s %(module)s %(process)d %(thread)d %(message)s'
        },
        'simple': {
            'format': '%(message)s',        },
    },
    'handlers': {
        'null': {
            'level':'DEBUG',
            'class':'django.utils.log.NullHandler',
        },
        'console':{
            'level':'DEBUG',
            'class':'logging.StreamHandler',
            'formatter': 'simple'
        },
        'mail_admins': {
            'level': 'ERROR',
            'class': 'django.utils.log.AdminEmailHandler',
        }
    },
    'loggers': {
        'django': {
            'handlers':['null'],
            'propagate': True,
            'level':'INFO',
        },
        'django.request': {
            'handlers': ['mail_admins'],
            'level': 'ERROR',
            'propagate': False,
        },
        'geonode': {
            'handlers': ['console'],
            'level': 'WARNING',
        },
    }
}

#
# Customizations to built in Django settings required by GeoNode
#

# Setting a custom test runner to avoid running the tests for
# some problematic 3rd party apps
TEST_RUNNER = 'django_nose.NoseTestSuiteRunner'

TEMPLATE_CONTEXT_PROCESSORS = (
    'django.contrib.auth.context_processors.auth',
    'django.contrib.messages.context_processors.messages',
    'django.core.context_processors.debug',
    'django.core.context_processors.i18n',
    'django.core.context_processors.media',
    'django.core.context_processors.request',
    # The context processor belows add things like SITEURL
    # and GEOSERVER_BASE_URL to all pages that use a RequestContext
    'geonode.maps.context_processors.resource_urls',
)

MIDDLEWARE_CLASSES = (
    'django.middleware.common.CommonMiddleware',
    'django.contrib.sessions.middleware.SessionMiddleware',
    'django.contrib.messages.middleware.MessageMiddleware',
    # The setting below makes it possible to serve different languages per
    # user depending on things like headers in HTTP requests.
    'django.middleware.locale.LocaleMiddleware',
    'django.middleware.csrf.CsrfViewMiddleware',
    'django.contrib.auth.middleware.AuthenticationMiddleware',
    #'debug_toolbar.middleware.DebugToolbarMiddleware',
)

#This is only required for the Django Debug Toolbar
INTERNAL_IPS = ('127.0.0.1',)

# Replacement of default authentication backend in order to support
# permissions per object.
AUTHENTICATION_BACKENDS = ('geonode.core.auth.GranularBackend',)


def get_user_url(u):
    from django.contrib.sites.models import Site
    s = Site.objects.get_current()
    return "http://" + s.domain + "/profiles/" + u.username


ABSOLUTE_URL_OVERRIDES = {
    'auth.user': get_user_url
}

# Redirects to home page after login
# FIXME(Ariel): I do not know why this setting is needed,
# it would be best to use the ?next= parameter
LOGIN_REDIRECT_URL = "/"


#
# Settings for third party apps
#

# Agon Ratings
AGON_RATINGS_CATEGORY_CHOICES = {
    "maps.Map": {
        "map": "How good is this map?"
    },
    "maps.Layer": {
        "layer": "How good is this layer?"
    },
}

# For South migrations
#If upgrading from an earlier version of WorldMap,
#you may need to comment this out
SOUTH_MIGRATION_MODULES = {
    'registration': 'geonode.migrations.registration',
    'avatar': 'geonode.migrations.avatar',
}

# For django-profiles
AUTH_PROFILE_MODULE = 'maps.Contact'

# For django-registration
REGISTRATION_OPEN = False

# Arguments for the test runner
NOSE_ARGS = [
      '--verbosity=2',
      '--cover-erase',
      '--nocapture',
      '--with-coverage',
      '--cover-package=geonode',
      '--cover-inclusive',
      '--cover-tests',
      '--detailed-errors',
      '--with-xunit',
      ]

#
# GeoNode specific settings
#

SITENAME = "GeoNode"

SITEURL = "http://localhost:8000/"

# GeoServer information

# The FULLY QUALIFIED url to the GeoServer instance for this GeoNode.
GEOSERVER_BASE_URL = "http://localhost:8080/geoserver/"

# The username and password for a user that can add and edit layer details on GeoServer
GEOSERVER_CREDENTIALS = "geoserver_admin", SECRET_KEY

# The FULLY QUALIFIED url to the GeoNetwork instance for this GeoNode
GEONETWORK_BASE_URL = "http://localhost:8080/geonetwork/"

# The username and password for a user with write access to GeoNetwork
GEONETWORK_CREDENTIALS = "admin", "admin"
LOGIN_REDIRECT_URL = "/"

DEFAULT_LAYERS_OWNER='admin'

# GeoNode javascript client configuration

# Google Api Key needed for 3D maps / Google Earth plugin
GOOGLE_API_KEY = None
GOOGLE_SECRET_KEY = None
GOOGLE_ANALYTICS_CODE=""

YAHOO_API_KEY=""

# Where should newly created maps be focused?
DEFAULT_MAP_CENTER = (0, 0)

# How tightly zoomed should newly created maps be?
# 0 = entire world;
# maximum zoom is between 12 and 15 (for Google Maps, coverage varies by area)
DEFAULT_MAP_ZOOM = 2


DEFAULT_LAYER_SOURCE = {
    "ptype":"gxp_gnsource",
    "url":"/geoserver/wms",
    "restUrl": "/gs/rest"
}


REGISTRATION_OPEN = True
ACCOUNT_ACTIVATION_DAYS = 30
SERVE_MEDIA = DEBUG;


MAP_BASELAYERS = [
 {
        "source": {"ptype": "gx_olsource"},
        "type": "OpenLayers.Layer",
        "args": ["No background"],
        "visibility": False,
        "fixed": True,
        "group": "background"
    }, {
        "source": {"ptype": "gx_olsource"},
        "type": "OpenLayers.Layer.OSM",
        "args": ["OpenStreetMap"],
        "visibility": False,
        "fixed": True,
        "group": "background"
    }, {
        "source": {"ptype": "gxp_mapquestsource"},
        "name": "osm",
        "group": "background",
        "visibility": True
    }, {
        "source": {"ptype": "gxp_mapquestsource"},
        "name": "naip",
        "group": "background",
        "visibility": False
    }, {
        "source": {"ptype": "gxp_bingsource"},
        "name": "AerialWithLabels",
        "fixed": True,
        "visibility": False,
        "group": "background"
    }, {
        "source": {"ptype": "gxp_mapboxsource"},
    },
    {
        "source": {"ptype": "gx_googlesource"},
        "group": "background",
        "name": "SATELLITE",
        "visibility": False,
        "fixed": True,
    }, {
        "source": {"ptype": "gx_googlesource"},
        "group": "background",
        "name": "TERRAIN",
        "visibility": False,
        "fixed": True,
    }, {
        "source": {"ptype": "gx_googlesource"},
        "group": "background",
        "name": "HYBRID",
        "visibility": False,
        "fixed": True,
    }, {
        "source": {"ptype": "gx_googlesource"},
        "group": "background",
        "name": "ROADMAP",
        "visibility": False,
        "fixed": True,
        "group": "background"
    }
]


#GEONODE_CLIENT_LOCATION = "http://localhost:9090/"
GEONODE_CLIENT_LOCATION = "/static/geonode/"


# GeoNode vector data backend configuration.

#Import uploaded shapefiles into a database such as PostGIS?
DB_DATASTORE = False

#
#Database datastore connection settings
#
DB_DATASTORE_DATABASE = ''
DB_DATASTORE_USER = ''
DB_DATASTORE_PASSWORD = ''
DB_DATASTORE_HOST = ''
DB_DATASTORE_PORT = ''
DB_DATASTORE_TYPE = ''
# Name of the store in geoserver
DB_DATASTORE_NAME = ''
DB_DATASTORE_ENGINE = 'django.contrib.gis.db.backends.postgis'

USE_GAZETTEER = False
##### START GAZETTEER SETTINGS #####
# Defines settings for multiple databases,
# only use if PostGIS integration enabled
# and USE_GAZETTEER = True
#DATABASES = {
#    'default': {
#        'ENGINE': DATABASE_ENGINE,
#        'NAME': DATABASE_NAME,
#        'USER' : DATABASE_USER,
#        'PASSWORD': DATABASE_PASSWORD,
#        'PORT': DATABASE_PORT,
#        'HOST': DATABASE_HOST
#    },
#    'wmdata': {
#        'ENGINE': DB_DATASTORE_ENGINE,
#        'NAME': DB_DATASTORE_DATABASE,
#        'USER' : DB_DATASTORE_USER,
#        'PASSWORD': DB_DATASTORE_PASSWORD,
#        'PORT': DB_DATASTORE_PORT,
#        'HOST': DATABASE_HOST
#    }
#
#}
#DATABASE_ROUTERS = ['geonode.utils.WorldmapDatabaseRouter']
#SOUTH_DATABASE_ADAPTERS = {
#    'default': "south.db.sqlite3",
#    'wmdata' : "south.db.postgresql_psycopg2",
#
#    }
#SOUTH_TESTS_MIGRATE = False
GAZETTEER_FULLTEXTSEARCH = False
##### END GAZETTEER SETTINGS #####

#Set to true to schedule asynchronous updates of
#layer bounds updates (after creating/editing features)
#and gazetteer updates
USE_QUEUE = False
QUEUE_INTERVAL = '*/10'
CELERY_IMPORTS = ("geonode.queue", )
BROKER_URL = "django://"
if USE_QUEUE:
    import djcelery
    djcelery.setup_loader()


#Set name of additional permissions group (besides anonymous and authenticated)
CUSTOM_GROUP_NAME = 'Organization Users'

#If you want to redirect members of your organization to a separate authentication system when registering, change the following settings
USE_CUSTOM_ORG_AUTHORIZATION = False
CUSTOM_ORG_AUTH_TEXT = 'Are you affiliated with XXXX?'
#Automatically add users with the following email address suffix to the custom group, if created via layer/map permissions
CUSTOM_GROUP_EMAIL_SUFFIX = ''
#URL to redirect to if user indicates they are a member of your organization
CUSTOM_AUTH_URL = ''

DEFAULT_WORKSPACE = 'geonode'

HGL_VALIDATION_KEY='Contact Harvard Geospatial Library to request the validation key'
CACHE_BACKEND = 'dummy://'


### Boston neighborhood settings  ###
### These need to be set to the correct values for the worldmap instance ###
HOODS_TEMPLATE_LAYER = 'tl_2010_25025_tabblock10_f2j_651' # layer name in geoserver
HOODS_TEMPLATE_ID = 8  #Map id to be used as template
HOODS_TEMPLATE_ATTRIBUTE = 'GEOID10'  #Attribute to be used for block id
HOODS_MASTER_LAYER = 'masterhoodlayer_nuw'

GEOPS_IP =  '128.30.77.57:8083'
#GEOPS_IP =  '140.247.116.252:8083'
GEOPS_DOWNLOAD = ''

try:
    from local_settings import *
except ImportError:
    pass<|MERGE_RESOLUTION|>--- conflicted
+++ resolved
@@ -134,11 +134,8 @@
     'geonode.profile',
     'geonode.register',
     'geonode.mapnotes',
-<<<<<<< HEAD
     'geonode.hoods',
-=======
     'geonode.capabilities',
->>>>>>> fb3ba048
     #'geonode.gazetteer',
     #'geonode.queue',
     #'djcelery',
