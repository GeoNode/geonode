--- conflicted
+++ resolved
@@ -337,51 +337,6 @@
 HGL_VALIDATION_KEY='Contact Harvard Geospatial Library to request the validation key'
 CACHE_BACKEND = 'dummy://'
 
-<<<<<<< HEAD
-HOME_PAGE_CONTENT = """
-<div id="buttonsDiv" style="clear:both;margin: 0 auto;height:10px;width:550px" align="center">
-    <div  style="float:left;padding-right:10px;"><a class="wmButton"  href="/maps/new">Create a Map</a></div>
-    <div  style="float:left;padding-right:10px;"><a  class="wmButton" href="/maps/search?sort=last_modified&dir=DESC">View a Map</a></div>
-    <div style="float:left;"><a  class="wmButton" href="/about">About</a></div>
-</div>
-
-<div id="slider-wrapper">
-<div id="slider" class="nivoSlider">
-<a href="/japanmap/"><img src="{{STATIC_URL}}theme/img/slide-japan.jpg" alt="Japan Map" title="#japan_caption"></a>
-<a href="/boston/"><img src="{{STATIC_URL}}theme/img/slide-boston.jpg" alt="Boston Research Map" title="#boston_caption"></a>
-<a href="/chinamap/"><img src="{{STATIC_URL}}theme/img/slide-china.jpg" alt="ChinaMap" title="#chinamap_caption"></a>
-<a href="/maps/giza/"><img src="{{STATIC_URL}}theme/img/slide-giza.jpg" alt="Giza Map" title="#giza_caption"></a>
-<a href="/africamap/"><img src="{{STATIC_URL}}theme/img/slide-africa.jpg" alt="AfricaMap" title="#africamap_caption"></a>
-<a href="/maps/494/"><img src="{{STATIC_URL}}theme/img/slide-philly.jpg" alt="Philadelphia Map" title="#philly_caption"></a>
-</div>
-</div>
-<div id="africamap_caption" class="nivo-html-caption"><a href="/africamap/">AfricaMap</a></div>
-<div id="chinamap_caption" class="nivo-html-caption"><a href="/chinamap/">ChinaMap</a></div>
-<div id="boston_caption" class="nivo-html-caption"><a href="/boston/">Boston Research Map</a></div>
-<div id="philly_caption" class="nivo-html-caption"><a href="/boston/">Philadelphia Map</a></div>
-<div id="giza_caption" class="nivo-html-caption"><a href="/boston/">Giza Map</a></div>
-<div id="japan_caption" class="nivo-html-caption"><a href="/boston/">Japan's 2011 Disasters</a></div>
-
-<div style="clear:both;padding: 20px;width:800px;margin: 0 auto;">
-            <div style="position:relative;float:left;font-size: 14pt;font-weight:bold;height:220px;width:460px;top:40px;">
-                 Build your own mapping portal and publish it to the world or to just a few collaborators. WorldMap is open source software.
-            </div>
-             <div style="position:relative;float:right;font-size: 10pt;font-weight:bold;height:250px;width:340px;text-align:center;">
-                 <a href='' onclick='$("#tutorial_block").modal();startVideoOnOpen();return false;'>
-                     <img src="{{STATIC_URL}}theme/img/youtube_tutorial.png" border="0" /><br/>Watch the WorldMap Quick Start video
-                 </a>
-             </div>
-
-<div style="margin: 0 auto;clear:both;">WorldMap is being developed by the <a href="http://gis.harvard.edu/">Center for Geographic Analysis</a> at <a href="http://www.harvard.edu">Harvard University</a>.</div>
-
-</div>
-
-
- <div id="tutorial_block" style="display:none;width:640px;height:400px">
-     <iframe id="youtube_video" class="youtube-player" type="text/html"  width="640" height="400" src="http://www.youtube.com/embed/Ajctx6h1t5s" frameborder="0"></iframe>
- </div>
-""".replace("{{STATIC_URL}}", STATIC_URL)
-
 
 ### Boston neighborhood settings  ###
 ### These need to be set to the correct values for the worldmap instance ###
@@ -390,8 +345,6 @@
 HOODS_TEMPLATE_ATTRIBUTE = 'GEOID10'  #Attribute to be used for block id
 
 
-=======
->>>>>>> b3073fbe
 try:
     from local_settings import *
 except ImportError:
