--- conflicted
+++ resolved
@@ -370,19 +370,6 @@
         "source": {"ptype": "gxp_mapboxsource"},
     },
     {
-<<<<<<< HEAD
-        "source": {
-            "url": "http://server.arcgisonline.com/ArcGIS/rest/services/World_Physical_Map/MapServer",
-            "ptype": "gxp_arcrestsource"},
-        "group": "background",
-        "name": "World Physical Map",
-        "visibility": False,
-        "fixed": True,
-        "format": "jpeg",
-        "tiled" : False,
-        "title": "ESRI World Physical Map"
-    },
-    {
         "source": {
             "url": "http://server.arcgisonline.com/ArcGIS/rest/services/World_Street_Map/MapServer",
             "ptype": "gxp_arcrestsource"},
@@ -395,28 +382,6 @@
         "title": "ESRI World Street Map"
     },
     {
-        "source": {"url": "http://server.arcgisonline.com/ArcGIS/rest/services/World_Topo_Map/MapServer",
-                   "ptype": "gxp_arcrestsource"},
-        "group": "background",
-        "name": "Topographic Info",
-        "visibility": False,
-        "fixed": True,
-        "format": "jpeg",
-        "tiled" : False,
-        "title": "ESRI World Topography"
-    },
-    {
-        "source": {
-            "url": "http://server.arcgisonline.com/ArcGIS/rest/services/World_Shaded_Relief/MapServer",
-            "ptype": "gxp_arcrestsource"},
-        "group": "background",
-        "name": "World Shaded Relief",
-        "visibility": False,
-        "fixed": True,
-        "format": "jpeg",
-        "tiled" : False,
-        "title": "ESRI World Shaded Relief"
-    }, {
         "source": {
             "url": "http://services.arcgisonline.com/ArcGIS/rest/services/World_Imagery/MapServer",
             "ptype": "gxp_arcrestsource"},
@@ -427,18 +392,6 @@
         "fixed": True,
         "tiled" : False,
         "title": "ESRI World Imagery"
-    },
-    {
-        "source": {
-            "url": "http://services.arcgisonline.com/ArcGIS/rest/services/Ocean_Basemap/MapServer",
-            "ptype": "gxp_arcrestsource"},
-        "group": "background",
-        "name": "Ocean_Basemap",
-        "visibility": False,
-        "fixed": True,
-        "format": "jpeg",
-        "tiled" : False,
-        "title": "ESRI World Ocean Basemap"
     },
     {
         "source": {
@@ -453,20 +406,6 @@
         "title": "ESRI Light Gray Reference"
     },
     {
-        "source": {
-            "url": "http://services.arcgisonline.com/ArcGIS/rest/services/NatGeo_World_Map/MapServer",
-            "ptype": "gxp_arcrestsource"},
-        "group": "background",
-        "name": "NatGeo_World_Map",
-        "format": "jpeg",
-        "visibility": False,
-        "fixed": True,
-        "tiled" : False,
-        "title": "National Geographic World Map"
-    },
-    {
-=======
->>>>>>> 69b12470
         "source": {"ptype": "gx_googlesource"},
         "group": "background",
         "name": "SATELLITE",
