# -*- coding: utf-8 -*-
# Django settings for GeoNode project.
from urllib import urlencode
import logging
import os


_ = lambda x: x

DEBUG = True
SITENAME = "WorldMap"
SITEURL = "http://localhost:8000/"
#TEMPLATE_DEBUG = DEBUG
TEMPLATE_DEBUG = True
DEFAULT_FROM_EMAIL="me@me.com"
NO_REPLY_EMAIL = "do-not-reply@worldmap.harvard.edu"

PROJECT_ROOT = os.path.abspath(os.path.dirname(__file__))

ADMINS = (
    # ('Your Name', 'your_email@domain.com'),
)

#Email settings (example gmail account) for registration, passwords, etc
#DEFAULT_FROM_EMAIL = 'your_email@gmail.com'
#EMAIL_BACKEND = 'django.core.mail.backends.smtp.EmailBackend'
#EMAIL_HOST = 'smtp.gmail.com'
#EMAIL_HOST_USER = 'your_email@gmail.com'#EMAIL_HOST_PASSWORD = 'password'
#EMAIL_PORT = 587
#EMAIL_USE_TLS = True

# FILE_UPLOAD_HANDLERS is only necessary if you want to track upload
# progress in your Django app -- if you have a front-end proxy like
# nginx or lighttpd, Django doesn't need to be involved in the upload
# tracking.
#FILE_UPLOAD_HANDLERS = ('geonode.maps.upload_handlers.UploadProgressCachedHandler',
#                        'django.core.files.uploadhandler.MemoryFileUploadHandler',
#'django.core.files.uploadhandler.TemporaryFileUploadHandler',)


MANAGERS = ADMINS
POSTGIS_VERSION = (1, 5, 3)
DATABASE_ENGINE = 'sqlite3'
DATABASE_NAME = os.path.join(PROJECT_ROOT,"..","..","..","development.db")
DATABASE_USER = ''             # Not used with sqlite3.
DATABASE_PASSWORD = ''         # Not used with sqlite3.
DATABASE_HOST = ''             # Not used with sqlite3.
DATABASE_PORT = ''             # Not used with sqlite3.

# Local time zone for this installation. Choices can be found here:
# http://en.wikipedia.org/wiki/List_of_tz_zones_by_name
# although not all choices may be available on all operating systems.
# If running in a Windows environment this must be set to the same as your
# system time zone.
TIME_ZONE = 'America/Chicago'

# Language code for this installation. All choices can be found here:
# http://www.i18nguy.com/unicode/language-identifiers.html
LANGUAGE_CODE = 'en'

LANGUAGES = (
    ('en', 'English'),
    ('es', 'Español'),
    ('it', 'Italiano'),
    ('fr', 'Français'),
    ('el', 'Ελληνικά'),
    ('id', 'Bahasa Indonesia'),
    ('zh', '中國的'),
)

SITE_ID = 1

# Setting a custom test runner to avoid running the tests for some problematic 3rd party apps
TEST_RUNNER='django_nose.NoseTestSuiteRunner'

NOSE_ARGS = [
      '--verbosity=2',
      '--cover-erase',
      '--nocapture',
      '--with-coverage',
      '--cover-package=geonode',
      '--cover-inclusive',
      '--cover-tests',
      '--detailed-errors',
      '--with-xunit',

# This is very beautiful/usable but requires: pip install rudolf
#      '--with-color',

# The settings below are useful while debugging test failures or errors

#      '--failed',
#      '--pdb-failures',
#      '--stop',
#      '--pdb',
      ]

# If you set this to False, Django will make some optimizations so as not
# to load the internationalization machinery.
USE_I18N = True

# Absolute path to the directory that holds media.
# Example: "/home/media/media.lawrence.com/"
MEDIA_ROOT = os.path.join(PROJECT_ROOT, "site_media", "media")

# URL that handles the media served from MEDIA_ROOT. Make sure to use a
# trailing slash if there is a path component (optional in other cases).
# Examples: "http://media.lawrence.com", "http://example.com/media/"
MEDIA_URL = "/site_media/media/"

# Absolute path to the directory that holds static files like app media.
# Example: "/home/media/media.lawrence.com/apps/"
STATIC_ROOT = os.path.join(PROJECT_ROOT, "media", "static")

# URL that handles the static files like app media.
# Example: "http://media.lawrence.com"
STATIC_URL = "/media/"

# Additional directories which hold static files
STATICFILES_DIRS = [
    os.path.join(PROJECT_ROOT, "media"),
]

GEONODE_UPLOAD_PATH = os.path.join(STATIC_URL, "upload/")

# URL prefix for admin media -- CSS, JavaScript and images. Make sure to use a
# trailing slash.
# Examples: "http://foo.com/media/", "/media/".
ADMIN_MEDIA_PREFIX = os.path.join(STATIC_URL, "admin/")

# Make this unique, and don't share it with anybody.
SECRET_KEY = 'myv-y4#7j-d*p-__@j#*3z@!y24fz8%^z2v6atuy4bo9vqr1_a'

# List of callables that know how to import templates from various sources.
TEMPLATE_LOADERS = (
    'django.template.loaders.filesystem.load_template_source',
    'django.template.loaders.app_directories.load_template_source',
    #'django.template.loaders.eggs.load_template_source',
    'django.template.loaders.app_directories.Loader',
)

TEMPLATE_CONTEXT_PROCESSORS = (
    "django.core.context_processors.auth",
    "django.core.context_processors.debug",
    "django.core.context_processors.i18n",
    "django.core.context_processors.media",
    "django.core.context_processors.request",
    "geonode.maps.context_processors.resource_urls",
)

MIDDLEWARE_CLASSES = (
    'django.middleware.common.CommonMiddleware',
    'django.contrib.sessions.middleware.SessionMiddleware',
    'django.middleware.locale.LocaleMiddleware',
    'django.middleware.csrf.CsrfViewMiddleware',
    'django.contrib.auth.middleware.AuthenticationMiddleware',
    #'debug_toolbar.middleware.DebugToolbarMiddleware',
)

#This is only required for the Django Debug Toolbar
INTERNAL_IPS = ('127.0.0.1',)

# This isn't required for running the geonode site, but it when running sites that inherit the geonode.settings module.
LOCALE_PATHS = (
    os.path.join(PROJECT_ROOT, "locale"),
    os.path.join(PROJECT_ROOT, "maps", "locale"),
)

ROOT_URLCONF = 'geonode.urls'

# Note that Django automatically includes the "templates" dir in all the
# INSTALLED_APPS, se there is no need to add maps/templates or admin/templates
TEMPLATE_DIRS = (
    os.path.join(PROJECT_ROOT,"templates"),
)

# The FULLY QUALIFIED url to the GeoServer instance for this GeoNode.
GEOSERVER_BASE_URL = "http://localhost:8001/geoserver/"

# Default password for the geoserver admin user, autogenerated during bootstrap
GEOSERVER_TOKEN = open(os.path.join(PROJECT_ROOT,"..","..", "..","geoserver_token")).readline()[0:-1]

# The username and password for a user that can add and edit layer details on GeoServer
GEOSERVER_CREDENTIALS = "geoserver_admin", GEOSERVER_TOKEN

# The FULLY QUALIFIED url to the GeoNetwork instance for this GeoNode
GEONETWORK_BASE_URL = "http://localhost:8001/geonetwork/"

# The username and password for a user with write access to GeoNetwork
GEONETWORK_CREDENTIALS = "admin", "admin"

AUTHENTICATION_BACKENDS = ('geonode.core.auth.GranularBackend',)

GOOGLE_API_KEY = "ABQIAAAAkofooZxTfcCv9Wi3zzGTVxTnme5EwnLVtEDGnh-lFVzRJhbdQhQgAhB1eT_2muZtc0dl-ZSWrtzmrw"
GOOGLE_ANALYTICS_ID = "UA-XXXXXXXX-1"

YAHOO_API_KEY=""

LOGIN_REDIRECT_URL = "/"

DEFAULT_LAYERS_OWNER='admin'

# Where should newly created maps be focused?
DEFAULT_MAP_CENTER = (0,0)

# How tightly zoomed should newly created maps be?
# 0 = entire world;
# maximum zoom is between 12 and 15 (for Google Maps, coverage varies by area)
DEFAULT_MAP_ZOOM = 2

DEFAULT_LAYER_SOURCE = {
    "ptype":"gxp_gnsource",
    "url":"/geoserver/wms",
    "restUrl": "/gs/rest"
}

MAP_BASELAYERS = [
{
    "source": {"ptype": "gx_googlesource"},
    "group":"background",
    "name":"SATELLITE",
    "visibility": False,
    "fixed": True,
},{
    "source": {"ptype": "gx_googlesource"},
        "group":"background",
    "name":"TERRAIN",
    "visibility": True,
    "fixed": True,
},            {
    "source": {"ptype": "gx_googlesource"},
    "group":"background",
    "name":"ROADMAP",
    "visibility": False,
    "fixed": True,
},{
    "source": {"ptype": "gx_googlesource"},
    "group":"background",
    "name":"HYBRID",
    "visibility": False,
    "fixed": True,
},{
    "source": {"ptype": "gx_olsource"},
    "type":"OpenLayers.Layer.OSM",
    "args":["OpenStreetMap"],
    "visibility": False,
    "fixed": True,
    "group":"background"
  }]


INSTALLED_APPS = (
    'django.contrib.auth',
    'django.contrib.contenttypes',
    'django.contrib.sessions',
    'django.contrib.sites',
    'django.contrib.admin',

    'staticfiles',
    'django_extensions',
    'register',
    'profile',
    'avatar',
    'south',

    'geonode.core',
    'geonode.maps',
    'geonode.proxy',
    'geonode.profile',
    'geonode.register',
    #'geonode.gazetteer',
    #'geonode.queue',
    #'djcelery',
    #'debug_toolbar',
)

def get_user_url(u):
    from django.contrib.sites.models import Site
    s = Site.objects.get_current()
    return "http://" + s.domain + "/profiles/" + u.username


ABSOLUTE_URL_OVERRIDES = {
    'auth.user': get_user_url
}

AUTH_PROFILE_MODULE = 'maps.Contact'
REGISTRATION_OPEN = True
ACCOUNT_ACTIVATION_DAYS = 30
SERVE_MEDIA = DEBUG;

#GEONODE_CLIENT_LOCATION = "http://localhost:8001/geonode-client/"
GEONODE_CLIENT_LOCATION = "/media/static/"


#Google Analytics
#Make this code an empty string if you DONT intend to use it;
# if you do use it replace UA-XXXXXXXX-1 with your own ID
GOOGLE_ANALYTICS_CODE = ""

GOOGLE_API_KEY = None
GOOGLE_SECRET_KEY = None

#Set name of additional permissions group (besides anonymous and authenticated)
CUSTOM_GROUP_NAME = 'Organization Users'

#If you want to redirect members of your organization to a separate authentication system when registering, change the following settings
USE_CUSTOM_ORG_AUTHORIZATION = False
CUSTOM_ORG_AUTH_TEXT = 'Are you affiliated with XXXX?'
#Automatically add users with the following email address suffix to the custom group, if created via layer/map permissions
CUSTOM_GROUP_EMAIL_SUFFIX = ''
#URL to redirect to if user indicates they are a member of your organization
CUSTOM_AUTH_URL = ''


#Import uploaded shapefiles into a database such as PostGIS?
DB_DATASTORE=False

#Database datastore connection settings
DB_DATASTORE_DATABASE = ''
DB_DATASTORE_NAME = ''
DB_DATASTORE_USER = ''
DB_DATASTORE_PASSWORD = ''
DB_DATASTORE_HOST = ''
DB_DATASTORE_PORT = ''
DB_DATASTORE_TYPE=''
DB_DATASTORE_ENGINE = 'django.contrib.gis.db.backends.postgis'


USE_GAZETTEER = False
##### START GAZETTEER SETTINGS #####

# Defines settings for multiple databases,
# only use if PostGIS integration enabled
# and USE_GAZETTEER = True
#DATABASES = {
#    'default': {
#        'ENGINE': DATABASE_ENGINE,
#        'NAME': DATABASE_NAME,
#        'USER' : DATABASE_USER,
#        'PASSWORD': DATABASE_PASSWORD,
#        'PORT': DATABASE_PORT,
#        'HOST': DATABASE_HOST
#    },
#    'wmdata': {
#        'ENGINE': DB_DATASTORE_ENGINE,
#        'NAME': DB_DATASTORE_DATABASE,
#        'USER' : DB_DATASTORE_USER,
#        'PASSWORD': DB_DATASTORE_PASSWORD,
#        'PORT': DB_DATASTORE_PORT,
#        'HOST': DATABASE_HOST
#    }
#
#}
#DATABASE_ROUTERS = ['geonode.utils.WorldmapDatabaseRouter']
#SOUTH_DATABASE_ADAPTERS = {
#    'default': "south.db.sqlite3",
#    'wmdata' : "south.db.postgresql_psycopg2",
#
#    }
#SOUTH_TESTS_MIGRATE = False

##### END GAZETTEER SETTINGS #####

#Set to true to schedule asynchronous updates of
#layer bounds updates (after creating/editing features)
#and gazetteer updates
USE_QUEUE = False
QUEUE_INTERVAL = '*/10'
CELERY_IMPORTS = ("geonode.queue", )
if USE_QUEUE:
    import djcelery
    djcelery.setup_loader()


SOUTH_MIGRATION_MODULES = {
}

DEFAULT_WORKSPACE = 'geonode'

HGL_VALIDATION_KEY='Contact Harvard Geospatial Library to request the validation key'
CACHE_BACKEND = 'dummy://'

<<<<<<< HEAD

### Boston neighborhood settings  ###
### These need to be set to the correct values for the worldmap instance ###
HOODS_TEMPLATE_LAYER = 'boston_census_block_neighborhoods' # layer name in geoserver
HOODS_TEMPLATE_ID = 188  #Map id to be used as template
HOODS_TEMPLATE_ATTRIBUTE = 'GEOID10'  #Attribute to be used for block id

DB_GAZETTEER_TABLE = "worldmap_gazetteer"
=======
BROKER_URL = "django://"

>>>>>>> fbb1e157

try:
    from local_settings import *
except ImportError:
    pass<|MERGE_RESOLUTION|>--- conflicted
+++ resolved
@@ -368,6 +368,7 @@
 USE_QUEUE = False
 QUEUE_INTERVAL = '*/10'
 CELERY_IMPORTS = ("geonode.queue", )
+BROKER_URL = "django://"
 if USE_QUEUE:
     import djcelery
     djcelery.setup_loader()
@@ -381,7 +382,6 @@
 HGL_VALIDATION_KEY='Contact Harvard Geospatial Library to request the validation key'
 CACHE_BACKEND = 'dummy://'
 
-<<<<<<< HEAD
 
 ### Boston neighborhood settings  ###
 ### These need to be set to the correct values for the worldmap instance ###
@@ -389,12 +389,6 @@
 HOODS_TEMPLATE_ID = 188  #Map id to be used as template
 HOODS_TEMPLATE_ATTRIBUTE = 'GEOID10'  #Attribute to be used for block id
 
-DB_GAZETTEER_TABLE = "worldmap_gazetteer"
-=======
-BROKER_URL = "django://"
-
->>>>>>> fbb1e157
-
 try:
     from local_settings import *
 except ImportError:
