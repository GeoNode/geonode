# Django settings for GeoNode project.
from utils import path_extrapolate
from urllib import urlencode

_ = lambda x: x

DEBUG = True
SITENAME = "CAPRA GeoNode"
SITEURL = "http://localhost:8000/"
TEMPLATE_DEBUG = DEBUG


ADMINS = (
    # ('Your Name', 'your_email@domain.com'),
)

MANAGERS = ADMINS

DATABASE_ENGINE = 'sqlite3'
DATABASE_NAME = 'development.db'
DATABASE_USER = ''             # Not used with sqlite3.
DATABASE_PASSWORD = ''         # Not used with sqlite3.
DATABASE_HOST = ''             # Not used with sqlite3.
DATABASE_PORT = ''             # Not used with sqlite3.

# Local time zone for this installation. Choices can be found here:
# http://en.wikipedia.org/wiki/List_of_tz_zones_by_name
# although not all choices may be available on all operating systems.
# If running in a Windows environment this must be set to the same as your
# system time zone.
TIME_ZONE = 'America/Chicago'

# Language code for this installation. All choices can be found here:
# http://www.i18nguy.com/unicode/language-identifiers.html
LANGUAGE_CODE = 'es'

LANGUAGES = (
    ('en', _('English')),
    ('es', _('Spanish')),
)

SITE_ID = 1

# Setting a custom test runner to avoid running the tests for some problematic 3rd party apps
TEST_RUNNER='geonode.testrunner.GeoNodeTestRunner'

# If you set this to False, Django will make some optimizations so as not
# to load the internationalization machinery.
USE_I18N = True

# Absolute path to the directory that holds media.
# Example: "/home/media/media.lawrence.com/"
MEDIA_ROOT = ''

# URL that handles the media served from MEDIA_ROOT. Make sure to use a
# trailing slash if there is a path component (optional in other cases).
# Examples: "http://media.lawrence.com", "http://example.com/media/"
MEDIA_URL = 'http://localhost:8001/geoserver/www/'

GEONODE_UPLOAD_PATH = path_extrapolate('../../gs-data/www')

# URL prefix for admin media -- CSS, JavaScript and images. Make sure to use a
# trailing slash.
# Examples: "http://foo.com/media/", "/media/".
# ADMIN_MEDIA_PREFIX = '/media/'

# Make this unique, and don't share it with anybody.
SECRET_KEY = 'myv-y4#7j-d*p-__@j#*3z@!y24fz8%^z2v6atuy4bo9vqr1_a'

# List of callables that know how to import templates from various sources.
TEMPLATE_LOADERS = (
    'django.template.loaders.filesystem.load_template_source',
    'django.template.loaders.app_directories.load_template_source',
#     'django.template.loaders.eggs.load_template_source',
)

TEMPLATE_CONTEXT_PROCESSORS = (
    "django.core.context_processors.auth",
    "django.core.context_processors.debug",
    "django.core.context_processors.i18n",
    "django.core.context_processors.media",
    "geonode.maps.context_processors.resource_urls",
)

MIDDLEWARE_CLASSES = (
    'django.middleware.common.CommonMiddleware',
    'django.contrib.sessions.middleware.SessionMiddleware',
    'django.middleware.locale.LocaleMiddleware',
    'django.middleware.csrf.CsrfViewMiddleware',
    'django.contrib.auth.middleware.AuthenticationMiddleware',
)

# This isn't required for running the geonode site, but it when running sites that inherit the geonode.settings module.
LOCALE_PATHS = (
    path_extrapolate('geonode/locale'),
    path_extrapolate('geonode/maps/locale'),
)

ROOT_URLCONF = 'geonode.urls'

TEMPLATE_DIRS = path_extrapolate('geonode/templates'), \
                path_extrapolate('geonode/maps/templates'), \
                path_extrapolate('django/contrib/admin/templates', 'django'),


               
# The FULLY QUALIFIED url to the GeoServer instance for this GeoNode.
GEOSERVER_BASE_URL = "http://localhost:8001/geoserver/"

# The username and password for a user that can add and edit layer details on GeoServer
GEOSERVER_CREDENTIALS = "admin", "geoserver"

# The FULLY QUALIFIED url to the GeoNetwork instance for this GeoNode
GEONETWORK_BASE_URL = "http://localhost:8001/geonetwork/"

# The username and password for a user with write access to GeoNetwork
GEONETWORK_CREDENTIALS = "admin", "admin"

GOOGLE_API_KEY = "ABQIAAAAkofooZxTfcCv9Wi3zzGTVxTnme5EwnLVtEDGnh-lFVzRJhbdQhQgAhB1eT_2muZtc0dl-ZSWrtzmrw"
LOGIN_REDIRECT_URL = "/"
#Default settings for map composing application.
DEFAULT_MAP_BASE_LAYER = "base:nic_admin"
DEFAULT_MAP_CENTER = [-84.7, 12.8]
DEFAULT_MAP_ZOOM = 7

<<<<<<< HEAD
MAP_BASELAYERSOURCES = {
    "any": {
        "ptype":"gx_olsource"
    },
    "capra": {
        "url":"http://localhost:8001/geoserver/wms"
    },
    "google":{
        "ptype":"gx_googlesource",
        "apiKey": GOOGLE_API_KEY
    }
}
=======
DEFAULT_LAYERS_OWNER='admin'
>>>>>>> 1a4e1907

MAP_BASELAYERS = [{
    "source":"any",
    "type":"OpenLayers.Layer",
    "args":["No background"],
    "visibility": False,
    "fixed": True,
    "group":"background"
  },{
    "source":"any",
    "type":"OpenLayers.Layer.WMS",
    "group":"background",
    "visibility": True,
    "fixed": True,
    "args":[
      "bluemarble",
      "http://maps.opengeo.org/geowebcache/service/wms",
      {
        "layers":["bluemarble"],
        "format":"image/png",
        "tiled": True,
        "tilesOrigin":[-20037508.34,-20037508.34]
      },
      {"buffer":0}
    ]
  },{
    "source":"google",
    "group":"background",
    "name":"SATELLITE",
    "visibility": False,
    "fixed": True,
  },{
    "source":"any",
    "type":"OpenLayers.Layer.WMS",
    "group":"background",
    "visibility": False,
    "fixed": True,
    "args":[
      "base:CA",
      "http://localhost:8001/geoserver/wms",
      {
        "layers":["base:CA"],
        "format":"image/png",
        "tiled": True,
        "tilesOrigin":[-20037508.34,-20037508.34]
      },
      {"buffer":0}]
    }]

# NAVBAR expects a dict of dicts or a path to an ini file
#NAVBAR = path_extrapolate('geonode/core/templatetags/navbar.ini')
NAVBAR = \
{'community': {'id': '%sLink',
               'item_class': '',
               'link_class': '',
               'text': 'Maps',
               'url': 'geonode.views.community'},
 'data': {'id': '%sLink',
          'item_class': '',
          'link_class': '',
          'text': 'Data',
          'url': "geonode.maps.views.browse_data"},
 'help': {'id': '%sLink',
          'item_class': '',
          'link_class': '',
          'text': 'Help',
          'url': "geonode.views.static page='help'"},
#  'index': {'id': '%sLink',
#            'item_class': '',
#            'link_class': '',
#            'text': 'Featured Map',
#            'url': 'geonode.views.index'},
 'master': {'id': '%sLink',
            'item_class': '',
            'link_class': '',
            'text': 'This page has no tab for this navigation'},
 'meta': {'active_class': 'here',
          'default_id': '%sLink',
          'default_item_class': '',
          'default_link_class': '',
          'end_class': 'last',
          'id': '%sLink',
          'item_class': '',
          'link_class': '',
          'visible': 'data\ncommunity\nhelp'}}


# Determines whether the minified or the "raw" JavaScript files are included.
# Only applies in development mode. (That is, when DEBUG==True)
#MINIFIED_RESOURCES = False
MINIFIED_RESOURCES = True

INSTALLED_APPS = (
    'django.contrib.auth',
    'django.contrib.contenttypes',
    'django.contrib.sessions',
    'django.contrib.sites',
    'django.contrib.admin',
    'django_extensions',
    'registration',
    'profiles',
    'avatar',
    'geonode.core',
    'geonode.maps',
    'geonode.proxy',
)

AUTH_PROFILE_MODULE = 'maps.Contact'
REGISTRATION_OPEN = False
GEONODE_CLIENT_LOCATION = "http://geonode.capra.opengeo.org/geonode-client"

if DEBUG:
    if MINIFIED_RESOURCES: 
        MEDIA_LOCATIONS = {
            "ext_base": "/static/ext/",
            "ol_theme": "/static/ol/theme/default/style.css",
            "ol_script":"/static/ol/OpenLayers.js",
            "gx_themes":"/static/gx/theme/",
            "gx_script":"/static/gx/GeoExt.js",
            "PrintPreview_script":"/static/PrintPreview/PrintPreview.js",
            "PrintPreview_themes": "/static/PrintPreview/theme/",
            "gxp_script":"/static/gxp/gxp.js",
            "gxp_theme":"/static/gxp/theme/all.css",
            "app_themes": "/static/gn/theme/app/",
            "app_script":"/static/gn/GeoNode.js",
            "ux_script":"/static/gn/ux.js",
            "ux_resources":"/static/gn/ux/",
        }                
    else:
        MEDIA_LOCATIONS = {
            "ext_base": "/static/externals/ext/",
            "ol_theme": "/static/externals/openlayers/theme/default/style.css",
            "ol_script":"/static/externals/openlayers/lib/OpenLayers.js",
            "gx_themes":"/static/externals/geoext/geoext/resources/",
            "gx_script":"/static/externals/geoext/geoext/lib/GeoExt.js",
            "PrintPreview_script":"/static/externals/PrintPreview/lib/GeoExt.ux/PrintPreview.js",
            "PrintPreview_themes": "/static/externals/PrintPreview/resources/",
            "gxp_script":"/static/externals/gxp/src/script/loader.js",
            "gxp_theme":"/static/externals/gxp/src/theme/all.css",
            "app_themes": "/static/src/theme/app/",
            "app_script":"/static/src/script/app/loader.js",
            "ux_script":"/static/src/script/ux/loader.js",
            "ux_resources":"/static/src/script/ux/",
        }
else:
    MEDIA_LOCATIONS = {
        "ext_base": GEONODE_CLIENT_LOCATION + "/geonode-client/ext/",
        "ol_theme":  GEONODE_CLIENT_LOCATION + "/geonode-client/ol/theme/default/style.css",
        "ol_script": GEONODE_CLIENT_LOCATION + "/geonode-client/ol/OpenLayers.js",
        "gx_themes": GEONODE_CLIENT_LOCATION + "/geonode-client/gx/theme/",
        "gx_script": GEONODE_CLIENT_LOCATION + "/geonode-client/gx/GeoExt.js",
        "PrintPreview_script": GEONODE_CLIENT_LOCATION + "/geonode-client/PrintPreview/PrintPreview.js",
        "PrintPreview_themes": GEONODE_CLIENT_LOCATION + "/geonode-client/PrintPreview/theme/",
        "gxp_script": GEONODE_CLIENT_LOCATION + "/geonode-client/gxp/gxp.js",
        "gxp_theme": GEONODE_CLIENT_LOCATION + "/geonode-client/gxp/theme/all.css",
        "app_themes": GEONODE_CLIENT_LOCATION + "/geonode-client/gn/theme/app/",
        "app_script": GEONODE_CLIENT_LOCATION + "/geonode-client/gn/GeoNode.js",
        "ux_script": GEONODE_CLIENT_LOCATION + "/geonode-client/gn/ux.js",
        "ux_resources": GEONODE_CLIENT_LOCATION + "/geonode-client/gn/ux/",
    }<|MERGE_RESOLUTION|>--- conflicted
+++ resolved
@@ -123,7 +123,8 @@
 DEFAULT_MAP_CENTER = [-84.7, 12.8]
 DEFAULT_MAP_ZOOM = 7
 
-<<<<<<< HEAD
+DEFAULT_LAYERS_OWNER='admin'
+
 MAP_BASELAYERSOURCES = {
     "any": {
         "ptype":"gx_olsource"
@@ -136,9 +137,6 @@
         "apiKey": GOOGLE_API_KEY
     }
 }
-=======
-DEFAULT_LAYERS_OWNER='admin'
->>>>>>> 1a4e1907
 
 MAP_BASELAYERS = [{
     "source":"any",
