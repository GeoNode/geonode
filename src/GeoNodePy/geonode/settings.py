--- conflicted
+++ resolved
@@ -23,21 +23,12 @@
 #EMAIL_PORT = 587
 #EMAIL_USE_TLS = True
 
-#POSTGIS_VERSION = (1, 5, 3)
-#DATABASE_ENGINE = 'sqlite3'
-#DATABASE_NAME = os.path.join(PROJECT_ROOT,"..","..","..","development.db")
-#DATABASE_USER = ''             # Not used with sqlite3.
-#DATABASE_PASSWORD = ''         # Not used with sqlite3.
-#DATABASE_HOST = ''             # Not used with sqlite3.
-#DATABASE_PORT = ''             # Not used with sqlite3.
-
-
 # Defines settings for development
 DATABASES = {
     'default': {
         'ENGINE': 'django.db.backends.sqlite3',
         'NAME': os.path.join(PROJECT_ROOT, '..', '..', '..', 'development.db'),
-        }
+    }
 }
 
 # Local time zone for this installation. Choices can be found here:
@@ -60,7 +51,7 @@
     ('el', 'Ελληνικά'),
     ('id', 'Bahasa Indonesia'),
     ('zh', '中國的'),
-    )
+)
 
 # If you set this to False, Django will make some optimizations so as not
 # to load the internationalization machinery.
@@ -86,18 +77,18 @@
 # Additional directories which hold static files
 STATICFILES_DIRS = [
     os.path.join(PROJECT_ROOT, "static"),
-    ]
+]
 
 # Note that Django automatically includes the "templates" dir in all the
 # INSTALLED_APPS, se there is no need to add maps/templates or admin/templates
 TEMPLATE_DIRS = (
     os.path.join(PROJECT_ROOT, "templates"),
-    )
+)
 
 # Location of translation files
 LOCALE_PATHS = (
     os.path.join(PROJECT_ROOT, "locale"),
-    )
+)
 
 # Make this unique, and don't share it with anybody.
 SECRET_KEY = 'myv-y4#7j-d*p-__@j#*3z@!y24fz8%^z2v6atuy4bo9vqr1_a'
@@ -143,7 +134,7 @@
     #'djkombu',
     #'debug_toolbar',
 
-    )
+)
 LOGGING = {
     'version': 1,
     'disable_existing_loggers': True,
@@ -153,12 +144,12 @@
         },
         'simple': {
             'format': '%(message)s',        },
-        },
+    },
     'handlers': {
         'null': {
             'level':'DEBUG',
             'class':'django.utils.log.NullHandler',
-            },
+        },
         'console':{
             'level':'DEBUG',
             'class':'logging.StreamHandler',
@@ -167,29 +158,33 @@
         'mail_admins': {
             'level': 'ERROR',
             'class': 'django.utils.log.AdminEmailHandler',
-            }
+        }
     },
     'loggers': {
         'django': {
             'handlers':['null'],
             'propagate': True,
             'level':'INFO',
-            },
+        },
         'django.request': {
             'handlers': ['mail_admins'],
             'level': 'ERROR',
             'propagate': False,
-            },
+        },
         'geonode': {
             'handlers': ['console'],
             'level': 'WARNING',
-            },
-        }
+        },
+    }
 }
 
 #
 # Customizations to built in Django settings required by GeoNode
 #
+
+# Setting a custom test runner to avoid running the tests for
+# some problematic 3rd party apps
+TEST_RUNNER = 'django_nose.NoseTestSuiteRunner'
 
 TEMPLATE_CONTEXT_PROCESSORS = (
     'django.contrib.auth.context_processors.auth',
@@ -201,7 +196,7 @@
     # The context processor belows add things like SITEURL
     # and GEOSERVER_BASE_URL to all pages that use a RequestContext
     'geonode.maps.context_processors.resource_urls',
-    )
+)
 
 MIDDLEWARE_CLASSES = (
     'django.middleware.common.CommonMiddleware',
@@ -213,7 +208,7 @@
     'django.middleware.csrf.CsrfViewMiddleware',
     'django.contrib.auth.middleware.AuthenticationMiddleware',
     #'debug_toolbar.middleware.DebugToolbarMiddleware',
-    )
+)
 
 #This is only required for the Django Debug Toolbar
 INTERNAL_IPS = ('127.0.0.1',)
@@ -251,13 +246,13 @@
     "maps.Layer": {
         "layer": "How good is this layer?"
     },
-    }
+}
 
 # For South migrations
 SOUTH_MIGRATION_MODULES = {
     'registration': 'geonode.migrations.registration',
     'avatar': 'geonode.migrations.avatar',
-    }
+}
 
 # For django-profiles
 AUTH_PROFILE_MODULE = 'maps.Contact'
@@ -265,23 +260,18 @@
 # For django-registration
 REGISTRATION_OPEN = False
 
-# Setting a custom test runner to avoid running the tests for
-# some problematic 3rd party apps
-TEST_RUNNER = 'django_nose.NoseTestSuiteRunner'
-#TEST_RUNNER = 'django_nose.NoseTestSuiteRunner'
-
 # Arguments for the test runner
 NOSE_ARGS = [
-    '--verbosity=2',
-    '--cover-erase',
-    '--nocapture',
-    '--with-coverage',
-    '--cover-package=geonode',
-    '--cover-inclusive',
-    '--cover-tests',
-    '--detailed-errors',
-    '--with-xunit',
-    ]
+      '--verbosity=2',
+      '--cover-erase',
+      '--nocapture',
+      '--with-coverage',
+      '--cover-package=geonode',
+      '--cover-inclusive',
+      '--cover-tests',
+      '--detailed-errors',
+      '--with-xunit',
+      ]
 
 #
 # GeoNode specific settings
@@ -337,102 +327,181 @@
 ACCOUNT_ACTIVATION_DAYS = 30
 SERVE_MEDIA = DEBUG;
 
-MAP_BASELAYERS = [{
-                      "source": {
-                          "ptype": "gxp_wmscsource",
-                          "url": GEOSERVER_BASE_URL + "wms",
-                          "restUrl": "/gs/rest"
-                      }
-                  },{
-                      "source": {"ptype": "gx_olsource"},
-                      "type":"OpenLayers.Layer",
-                      "args":["No background"],
-                      "visibility": False,
-                      "fixed": True,
-                      "group":"background"
-                  }, {
-                      "source": {"ptype": "gx_olsource"},
-                      "type":"OpenLayers.Layer.OSM",
-                      "args":["OpenStreetMap"],
-                      "visibility": False,
-                      "fixed": True,
-                      "group":"background"
-                  }, {
-                      "source": {"ptype": "gxp_mapquestsource"},
-                      "name":"osm",
-                      "group":"background",
-                      "visibility": True
-                  }, {
-                      "source": {"ptype": "gxp_mapquestsource"},
-                      "name":"naip",
-                      "group":"background",
-                      "visibility": False
-                  }, {
-                      "source": {"ptype": "gxp_bingsource"},
-                      "name": "AerialWithLabels",
-                      "fixed": True,
-                      "visibility": False,
-                      "group":"background"
-                  },{
-                      "source": {"ptype": "gxp_mapboxsource"},
-                      },{
-                      "source": {"ptype": "gx_googlesource"},
-                      "group":"background",
-                      "name":"SATELLITE",
-                      "visibility": False,
-                      "fixed": True,
-                      },{
-                      "source": {"ptype": "gx_googlesource"},
-                      "group":"background",
-                      "name":"TERRAIN",
-                      "visibility": False,
-                      "fixed": True,
-                      },{
-    "source": {"ptype": "gx_googlesource"},
-    "group":"background",
-    "name":"HYBRID",
-    "visibility": False,
-    "fixed": True,
-    },           {
-                      "source": {"ptype": "gx_googlesource"},
-                      "group":"background",
-                      "name":"ROADMAP",
-                      "visibility": False,
-                      "fixed": True,
-                      "group":"background"
-                  },
-                  {
-                      "source": {"url": "http://services.arcgisonline.com/ArcGIS/rest/services/World_Imagery/MapServer", "ptype": "gxp_arcrestsource"},
-                      "group":"background",
-                      "format": "jpeg",
-                      "name":"World Imagery",
-                      "visibility": False,
-                      "fixed": True,
-                      "title": "ESRI World Imagery"
-                  },
-                  {
-                          "source": {"url": "http://services.arcgisonline.com/ArcGIS/rest/services/Ocean_Basemap/MapServer", "ptype": "gxp_arcrestsource"},
-                          "group":"background",
-                          "name":"Ocean_Basemap",
-                          "visibility": False,
-                          "fixed": True,
-                          "title": "ESRI World Ocean Basemap"
-                      },
-                          {
-                          "source": {"url": "http://services.arcgisonline.com/ArcGIS/rest/services/NatGeo_World_Map/MapServer", "ptype": "gxp_arcrestsource"},
-                          "group":"background",
-                          "name":"NatGeo1_World_Map",
-                          "visibility": False,
-                          "fixed": True,
-                          "title": "National Geographic World Map"
-                      }
+MAP_BASELAYERS = [
+    {
+        "source": {
+            "ptype": "gxp_wmscsource",
+            "url": GEOSERVER_BASE_URL + "wms",
+            "restUrl": "/gs/rest"
+        }
+    }, {
+        "source": {"ptype": "gx_olsource"},
+        "type": "OpenLayers.Layer",
+        "args": ["No background"],
+        "visibility": False,
+        "fixed": True,
+        "group": "background"
+    }, {
+        "source": {"ptype": "gx_olsource"},
+        "type": "OpenLayers.Layer.OSM",
+        "args": ["OpenStreetMap"],
+        "visibility": False,
+        "fixed": True,
+        "group": "background"
+    }, {
+        "source": {"ptype": "gxp_mapquestsource"},
+        "name": "osm",
+        "group": "background",
+        "visibility": True
+    }, {
+        "source": {"ptype": "gxp_mapquestsource"},
+        "name": "naip",
+        "group": "background",
+        "visibility": False
+    }, {
+        "source": {"ptype": "gxp_bingsource"},
+        "name": "AerialWithLabels",
+        "fixed": True,
+        "visibility": False,
+        "group": "background"
+    }, {
+        "source": {"ptype": "gxp_mapboxsource"},
+    },
+    {
+        "source": {"url": "http://services.arcgisonline.com/ArcGIS/rest/services/World_Imagery/MapServer",
+                   "ptype": "gxp_arcrestsource"},
+        "group": "background",
+        "name": "World Imagery",
+        "visibility": False,
+        "fixed": True,
+        "format": "jpeg",
+        "title": "ESRI World Imagery"
+    },
+    {
+        "source": {
+            "url": "http://server.arcgisonline.com/ArcGIS/rest/services/World_Physical_Map/MapServer",
+            "ptype": "gxp_arcrestsource"},
+        "group": "background",
+        "name": "World Physical Map",
+        "visibility": False,
+        "fixed": True,
+        "format": "jpeg",
+        "title": "ESRI World Physical Map"
+    },
+    {
+        "source": {
+            "url": "http://server.arcgisonline.com/ArcGIS/rest/services/World_Street_Map/MapServer",
+            "ptype": "gxp_arcrestsource"},
+        "group": "background",
+        "name": "World Street Map",
+        "visibility": False,
+        "fixed": True,
+        "format": "jpeg",
+        "title": "ESRI World Street Map"
+    },
+    {
+        "source": {"url": "http://server.arcgisonline.com/ArcGIS/rest/services/World_Topo_Map/MapServer",
+                   "ptype": "gxp_arcrestsource"},
+        "group": "background",
+        "name": "Topographic Info",
+        "visibility": False,
+        "fixed": True,
+        "format": "jpeg",
+        "title": "ESRI World Topography"
+    },
+    {
+        "source": {
+            "url": "http://server.arcgisonline.com/ArcGIS/rest/services/World_Shaded_Relief/MapServer",
+            "ptype": "gxp_arcrestsource"},
+        "group": "background",
+        "name": "World Shaded Relief",
+        "visibility": False,
+        "fixed": True,
+        "format": "jpeg",
+        "title": "ESRI World Shaded Relief"
+    }, {
+        "source": {
+            "url": "http://services.arcgisonline.com/ArcGIS/rest/services/World_Imagery/MapServer",
+            "ptype": "gxp_arcrestsource"},
+        "group": "background",
+        "format": "jpeg",
+        "name": "World Imagery",
+        "visibility": False,
+        "fixed": True,
+        "title": "ESRI World Imagery"
+    },
+    {
+        "source": {
+            "url": "http://services.arcgisonline.com/ArcGIS/rest/services/Ocean_Basemap/MapServer",
+            "ptype": "gxp_arcrestsource"},
+        "group": "background",
+        "name": "Ocean_Basemap",
+        "visibility": False,
+        "fixed": True,
+        "title": "ESRI World Ocean Basemap"
+    },
+    {
+        "source": {
+            "url": "http://services.arcgisonline.com/ArcGIS/rest/services/Canvas/World_Light_Gray_Base/MapServer",
+            "ptype": "gxp_arcrestsource"},
+        "group": "background",
+        "name": "Light Gray Canvas Base",
+        "visibility": False,
+        "fixed": True,
+        "format": "jpeg",
+        "title": "ESRI Light Gray Reference"
+    },
+    {
+        "source": {
+            "url": "http://services.arcgisonline.com/ArcGIS/rest/services/NatGeo_World_Map/MapServer",
+            "ptype": "gxp_arcrestsource"},
+        "group": "background",
+        "name": "NatGeo_World_Map",
+        "format": "jpeg",
+        "visibility": False,
+        "fixed": True,
+        "title": "National Geographic World Map"
+    },
+    {
+        "source": {"ptype": "gx_googlesource"},
+        "group": "background",
+        "name": "SATELLITE",
+        "visibility": False,
+        "fixed": True,
+    }, {
+        "source": {"ptype": "gx_googlesource"},
+        "group": "background",
+        "name": "TERRAIN",
+        "visibility": False,
+        "fixed": True,
+    }, {
+        "source": {"ptype": "gx_googlesource"},
+        "group": "background",
+        "name": "HYBRID",
+        "visibility": False,
+        "fixed": True,
+    }, {
+        "source": {"ptype": "gx_googlesource"},
+        "group": "background",
+        "name": "ROADMAP",
+        "visibility": False,
+        "fixed": True,
+        "group": "background"
+    },
+    {
+        "source": {
+            "url": "http://services.arcgisonline.com/ArcGIS/rest/services/NatGeo_World_Map/MapServer",
+            "ptype": "gxp_arcrestsource"},
+        "group": "background",
+        "name": "NatGeo1_World_Map",
+        "visibility": False,
+        "fixed": True,
+        "title": "National Geographic World Map"
+    },
 ]
 
 
-<<<<<<< HEAD
-=======
 #GEONODE_CLIENT_LOCATION = "http://localhost:9090/"
->>>>>>> 9bdbde2e
 GEONODE_CLIENT_LOCATION = "/static/geonode/"
 
 
@@ -485,8 +554,7 @@
 #    'wmdata' : "south.db.postgresql_psycopg2",
 #
 #    }
-#SOUTH_TESTS_MIGRATE = True
-
+#SOUTH_TESTS_MIGRATE = False
 
 ##### END GAZETTEER SETTINGS #####
 
