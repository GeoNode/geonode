{% extends "registration/base.html" %}
{% load i18n %}
<<<<<<< HEAD
=======

>>>>>>> f54cfe75
  {% block breadcrumb %}
      					<a id="logo" href="{% url geonode.views.index %}"><img src="{{STATIC_URL}}theme/img/WorldMap-Logo_26px.png" border="0"></a>
  						<div id="page-breadcrumb"><span>Reset Password</span></div>
  {% endblock %} 
{% block main %}
<div class="twocol">
<p>{% trans "Enter your email address and click the submit button.  You will be sent a link to reset your password." %}</p>

  <form method="post" action=".">
    {% csrf_token %}
   
    {{ form.as_p }}

    <input type="submit" value="{% trans 'Submit' %}" />
  </form>
</div>
{% endblock %}<|MERGE_RESOLUTION|>--- conflicted
+++ resolved
@@ -1,9 +1,6 @@
 {% extends "registration/base.html" %}
 {% load i18n %}
-<<<<<<< HEAD
-=======
 
->>>>>>> f54cfe75
   {% block breadcrumb %}
       					<a id="logo" href="{% url geonode.views.index %}"><img src="{{STATIC_URL}}theme/img/WorldMap-Logo_26px.png" border="0"></a>
   						<div id="page-breadcrumb"><span>Reset Password</span></div>
