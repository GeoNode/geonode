{% extends "registration/base.html" %}

{% load i18n %}
{% block title %} WorldMap Login - {{ block.super }} {% endblock %}
  {% block breadcrumb %}
      					<a id="logo" href="{% url home %}"><img src="{{STATIC_URL}}theme/img/WorldMap-Logo_26px.png" border="0"></a>
  						<div id="page-breadcrumb"><span>Sign In</span></div>
  {% endblock %}
{% block main %}
<div class="twocol">
  <h2>WorldMap Login</h2>
  {% if form.errors %}
  <p>Your username and password didn't match. Please try again.</p>
  {% endif %}

  <p>Don't have an account yet? <a href="{% url registration_register %}">{% trans "Register" %}</a></p>
    <form method="post" action="{% url auth_login %}">

    {% csrf_token %}
	<ul class="form">
		  {{ form.as_ul }}
		<li><input type="hidden" name="next" value="{{next}}" /></li>
	    <li><input type="submit" value="Login"/></li>
<<<<<<< HEAD
        <li><a href="{% url auth_password_reset %}">{% trans "Forgot password" %}? </a></li>
        <li></li><a href="{% url geonode.registration.views.forgotUsername %}">{% trans "Forgot username" %}? </a></li>
=======
        <li><a href="{% url django.contrib.auth.views.password_reset %}">{% trans "Forgot password" %}? </a></li>
        <li></li><a href="{% url geonode.register.views.forgotUsername %}">{% trans "Forgot username" %}? </a></li>
>>>>>>> 42372e3b
	</ul>
  </form>

</div>
{% endblock %}<|MERGE_RESOLUTION|>--- conflicted
+++ resolved
@@ -21,13 +21,8 @@
 		  {{ form.as_ul }}
 		<li><input type="hidden" name="next" value="{{next}}" /></li>
 	    <li><input type="submit" value="Login"/></li>
-<<<<<<< HEAD
-        <li><a href="{% url auth_password_reset %}">{% trans "Forgot password" %}? </a></li>
-        <li></li><a href="{% url geonode.registration.views.forgotUsername %}">{% trans "Forgot username" %}? </a></li>
-=======
         <li><a href="{% url django.contrib.auth.views.password_reset %}">{% trans "Forgot password" %}? </a></li>
         <li></li><a href="{% url geonode.register.views.forgotUsername %}">{% trans "Forgot username" %}? </a></li>
->>>>>>> 42372e3b
 	</ul>
   </form>
 
