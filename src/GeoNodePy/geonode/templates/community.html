--- conflicted
+++ resolved
@@ -30,8 +30,7 @@
 {% endblock %}
 
 {% block main %}
-<<<<<<< HEAD
-
+<div class="twocol">
 <div id="search_form" class="block">
   <h2>{% trans "Search" %} <span class="subtitle">{% trans "for maps" %}</span></h2>
 
@@ -64,33 +63,10 @@
 
 <!-- "Your Maps" button goes here -->
 <!-- create map button goes here -->
-
-
-</p>
-
-
-{% endblock %}
-
-{% block sidebar %}
-=======
-<div class="twocol">
-  <div id="data">
-    <div id="map-browser"></div>
-  </div>          
 </div>
 {% endblock %}
 
 {% block sidebar %}
 <div class="threecol">
-  <h3>{% trans "Contributed Maps" %}</h3>
-  {% blocktrans %}
-  <p>Contributed Maps are made by people like you. They are made from data hosted by the CAPRA GeoNode, as well as data hosted by other entities.</p>
-  <p>You can browse the contributed maps using the grid to the left.</p>
-  <p>Click on a map to select it. Then click <b>Open Map</b> to open it in a map editor, or click <b>Export Map</b> to export it as a widget.</p>
-  <p>Click here to{% endblocktrans %}
-    <a href="{%url geonode.maps.views.newmap %}">{% trans "create your own map" %}</a>!
-  </p>
-  The sidebar contains useful, but not urgent information.  Check it out, if you like.
 </div>
->>>>>>> 091398fa
 {% endblock %}
