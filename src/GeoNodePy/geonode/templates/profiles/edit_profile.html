--- conflicted
+++ resolved
@@ -3,11 +3,9 @@
   {% block breadcrumb %}
       					<a id="logo" href="{% url geonode.views.index %}"><img src="{{STATIC_URL}}theme/img/WorldMap-Logo_26px.png" border="0"></a>
   						<div id="page-breadcrumb"><span>Edit {{ profile.user.username }}'s profile</span></div>
-<<<<<<< HEAD
+
   {% endblock %} 
-=======
-  {% endblock %}
->>>>>>> f54cfe75
+
 {% block content %}
 <div class="onecol">
   <h2>Edit {{ profile.user.username }}'s profile</h2>
