{% extends "profiles/base.html" %}
{% block head %}
{% include "geonode/ext_header.html" %}
{% include "geonode/app_header.html" %}
{{ block.super }}
{% endblock %}
{% load i18n avatar_tags %}
  {% block breadcrumb %}
      					<a id="logo" href="{% url geonode.views.index %}"><img src="{{STATIC_URL}}theme/img/WorldMap-Logo_26px.png" border="0"></a>
  						<div id="page-breadcrumb"><span>Profile for {{ profile.user.username }}</span></div>
  {% endblock %} 
{% block content %}
<div class="threecol">
  <div style="float: right">{% avatar profile.user 70 %}</div>
  <h2>{{ profile.name }}</h2>
  {% if user == profile.user %}
  <h3>{% trans "Actions" %}</h3>
  <ul>
<<<<<<< HEAD
    {% if user == profile.user %}
    <li><a href="{% url profiles_edit_profile %}">{% trans "Edit profile information" %}</a></li>
    {% endif %}
=======
    <li><a href="{% url data_upload %}">{% trans "Upload new data" %}</a></li>
>>>>>>> 4a95227c
    <li><a href="{% url map_new %}">{% trans "Create a new map" %}</a></li>
  </ul>
  <h3>{% trans "Settings" %}</h3>
  <ul>
    <li><a href="{% url profiles_edit_profile %}">{% trans "Edit profile information" %}</a></li>
  </ul>
  {% endif %}
</div>
{% endblock %}
{% block sidebar %}
<div class="twocol">
    <h2> {% trans "Maps & Data" %} </h2>
    <div id="assets"></div>
</div>
<script type="text/javascript">
Ext.onReady(function() {
    var mapsAndLayers = [];
    {% for lyr in profile.user.layer_set.all %}
    mapsAndLayers.push(["lyr.{{ lyr.pk|escapejs }}", "{{ lyr.pk|escapejs }}", "layer", "{{ lyr.get_absolute_url|escapejs }}", "{{ lyr.title|escapejs }}", "{{ lyr.date|escapejs }}"]);
    {% endfor %}
    {% for map in profile.user.map_set.all %}
    mapsAndLayers.push(["map.{{ map.pk|escapejs }}", "{{ map.pk|escapejs }}", "map", "{{ map.get_absolute_url|escapejs }}", "{{ map.title|escapejs }}", "{{ map.last_modified|escapejs }}"]);
    {% endfor %}

    var assets = new Ext.data.Store({
        reader: new Ext.data.ArrayReader({
            idIndex: 0,
            fields: ["pk", "id", "type", "href", "title", "date"]
        }),
        data: mapsAndLayers
    });

    var cb = new Ext.grid.CheckboxSelectionModel();
    var columns = [
       { header: gettext('Type'), tpl: "<div class='data-type {type}'>&nbsp;</div>", width: 10 },
       { header: gettext('Title'), dataIndex: 'title', autoExpand: true, tpl: "<a href='{href}'> {title} </a>" },
       { header: gettext('Date'), dataIndex: 'date', width: 30, xtype: 'datecolumn' }
    ]

    {% if user == profile.user %}
        columns.unshift(cb);
        columns.push({
            tpl: "<span class='data-edit'>&nbsp;</span><span class='data-delete'>&nbsp;</span>",
            width: 15
        });
    {% endif %} 

    var assetView = new Ext.grid.GridPanel({
        store: assets,
        autoHeight: true,
        border: false,
        viewConfig: {
            forceFit: true
        },
        hideCollapseTool: true,
        header: false,
        sm: cb,
        colModel: new Ext.grid.ColumnModel({
            defaults: { xtype: 'templatecolumn' },
            columns: columns
        }),
        listeners: {
            render: function(grid)  {
                function doToRecord(act) {
                    return function(evt, target) {
                        var elem = evt.getTarget('.x-grid3-row');
                        if (elem) {
                            var idx = elem.rowIndex;
                            var rec = grid.getStore().getAt(idx);
                            act(rec);
                        }
                    }
                }
                var view = doToRecord(function(rec) {
                    window.location = rec.get("href");
                });
                var edit = doToRecord(function(rec) {
                    var link = rec.get("href");
                    if (rec.get("type") === "map") {
                        link += "/view";
                    } else {
                        link += "?describe";
                    }
                    window.location = link;
                });
                var delete_ = doToRecord(function(rec) {
                    var link = rec.get("href") + "?remove";
                    window.location = link;
                });
                grid.getEl().on("click", view, this, { delegate: 'a' });
                grid.getEl().on("click", edit, this, { delegate: '.data-edit' });
                grid.getEl().on("click", delete_, this, { delegate: '.data-delete' });
            }
        }
    });

    function serialize() {
        var list = { layers: [], maps: [] };
        var selection = assetView.getSelectionModel().getSelections();

        for (var i = 0; i < selection.length; i++) {
            var rec = selection[i],
                type = rec.get("type"),
                id = rec.get("id");

            if (type === "layer") {
                list.layers.push(id);
            } else if (type === "map") {
                list.maps.push(id);
            }
        };
        
        return list;
    }

    {% if user == profile.user %}
    var tools = {
        layout: 'hbox',
        unstyled: true,
        items: [
            { xtype: 'button',
              text: gettext("Remove selected"),
              iconCls: 'icon-delete',
              handler: function() {
                  Ext.Msg.confirm(
                      gettext("Delete layers"),
                      gettext("You're about to delete multiple layers and maps.  Is that really what you want to do?"),
                      function(btn) {
                          if (btn == 'yes') {
                              var spec = serialize();
                              Ext.Ajax.request({
                                  url: '/data/api/batch_delete',
                                  method: 'post',
                                  jsonData: spec,
                                  success: function() {
                                      assetView.getStore().remove(assetView.getSelectionModel().getSelections());
                                  }
                              });
                          }
                      }
                  );
              }
            },
            { xtype: 'button',
              text: gettext("Change permissions on selected"),
              iconCls: 'icon-security',
              handler: function() {
                  var activeList = serialize();
                  var editor = new GeoNode.PermissionsEditor({
                      userLookup: "{% url geonode.views.ajax_lookup %}",
                      permissions: { users:[] }
                  });
                  editor.container.padding = 5;
                  var saveButton = new Ext.Button({
                      xtype: 'button',
                      text: gettext("Apply changes"),
                      handler: function() {
                          var spec = serialize();
                          spec.permissions = editor.writePermissions();
                          Ext.Ajax.request({
                              url: '/data/api/batch_permissions',
                              method: 'post',
                              jsonData: spec
                          });
                      }
                  });
                  var win = new Ext.Window({
                      title: gettext("Permissions"),
                      modal: true,
                      items: [ editor.container, {
                          padding: 5,
                          border: false,
                          items: [ saveButton ]
                      }]
                  });
                  win.show();
              }
            }
        ]
    }

    new Ext.Panel({
        border: false,
        renderTo: 'assets',
        items: [tools, assetView]
    });
    {% else %}
    new Ext.Panel({
        border: false,
        renderTo: 'assets',
        items: [assetView]
    });
    {% endif %}
});
</script>
{% endblock %}<|MERGE_RESOLUTION|>--- conflicted
+++ resolved
@@ -16,13 +16,6 @@
   {% if user == profile.user %}
   <h3>{% trans "Actions" %}</h3>
   <ul>
-<<<<<<< HEAD
-    {% if user == profile.user %}
-    <li><a href="{% url profiles_edit_profile %}">{% trans "Edit profile information" %}</a></li>
-    {% endif %}
-=======
-    <li><a href="{% url data_upload %}">{% trans "Upload new data" %}</a></li>
->>>>>>> 4a95227c
     <li><a href="{% url map_new %}">{% trans "Create a new map" %}</a></li>
   </ul>
   <h3>{% trans "Settings" %}</h3>
@@ -39,9 +32,10 @@
 </div>
 <script type="text/javascript">
 Ext.onReady(function() {
+    alert("{{ STATIC_URL }} | {{ CUSTOM_GROUP_NAME }}");
     var mapsAndLayers = [];
     {% for lyr in profile.user.layer_set.all %}
-    mapsAndLayers.push(["lyr.{{ lyr.pk|escapejs }}", "{{ lyr.pk|escapejs }}", "layer", "{{ lyr.get_absolute_url|escapejs }}", "{{ lyr.title|escapejs }}", "{{ lyr.date|escapejs }}"]);
+    mapsAndLayers.push(["lyr.{{ lyr.pk|escapejs }}", "{{ lyr.pk|escapejs }}", "layer", "{{ lyr.get_absolute_url|escapejs }}", "{{ lyr.title|escapejs }}", "{{ lyr.last_modified|escapejs }}"]);
     {% endfor %}
     {% for map in profile.user.map_set.all %}
     mapsAndLayers.push(["map.{{ map.pk|escapejs }}", "{{ map.pk|escapejs }}", "map", "{{ map.get_absolute_url|escapejs }}", "{{ map.title|escapejs }}", "{{ map.last_modified|escapejs }}"]);
@@ -59,7 +53,7 @@
     var columns = [
        { header: gettext('Type'), tpl: "<div class='data-type {type}'>&nbsp;</div>", width: 10 },
        { header: gettext('Title'), dataIndex: 'title', autoExpand: true, tpl: "<a href='{href}'> {title} </a>" },
-       { header: gettext('Date'), dataIndex: 'date', width: 30, xtype: 'datecolumn' }
+       { header: gettext('Date'), dataIndex: 'date', width: 30, tpl:'{date}'}
     ]
 
     {% if user == profile.user %}
@@ -171,8 +165,9 @@
               iconCls: 'icon-security',
               handler: function() {
                   var activeList = serialize();
-                  var editor = new GeoNode.PermissionsEditor({
-                      userLookup: "{% url geonode.views.ajax_lookup %}",
+                  var editor = new GeoNode.WorldMapPermissionsEditor({
+                      userLookup: "{% url geonode.views.ajax_lookup_email %}",
+                      customGroup: "{{ CUSTOM_GROUP_NAME }}",
                       permissions: { users:[] }
                   });
                   editor.container.padding = 5;
@@ -183,7 +178,7 @@
                           var spec = serialize();
                           spec.permissions = editor.writePermissions();
                           Ext.Ajax.request({
-                              url: '/data/api/batch_permissions',
+                              url: '/data/api/batch_permissions_by_email',
                               method: 'post',
                               jsonData: spec
                           });
