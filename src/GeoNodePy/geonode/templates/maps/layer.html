--- conflicted
+++ resolved
@@ -402,14 +402,10 @@
         <li> <a href="{% url data_metadata layer.typename %}">
             {% trans "Update the description of this data" %}
         </a> </li>
-<<<<<<< HEAD
-        <li> <a href="{% url data_replace layer.typename %}">
-=======
         <li> <a href="{% url layer_contacts layer.typename %}">
                 {% trans "Update the contacts for this data" %}
             </a> </li>
-        <li> <a href="{% url layer_replace layer.typename %}">
->>>>>>> 0413cb48
+        <li> <a href="{% url data_replace layer.typename %}">
             {% trans "Upload a new version of this data" %}
         </a></li>
         {% endif %}
