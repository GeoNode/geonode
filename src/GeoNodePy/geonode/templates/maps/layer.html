{% extends "page_layout.html" %}
{% load geonode_auth %}
{% load i18n %}
<<<<<<< HEAD
{% load dialogos_tags %}
=======
{% load agon_ratings_tags %}
>>>>>>> 61e3779d

{% block title %} {{ layer.resource.title|default:layer.typename }} - {{ block.super }} {% endblock %}

{% block head %}
{% include "geonode/ext_header.html" %}
{% include "geonode/app_header.html" %}
{% include "geonode/geo_header.html" %}

<link rel="stylesheet" type="text/css" href="{{ GEONODE_CLIENT_LOCATION }}theme/ux/colorpicker/color-picker.ux.css" />

{{ block.super }}

    <script type="text/javascript">
{% autoescape off %}
        var styleEditor, modified = false;
        Ext.onReady(function() {
            var config = {
                tools: [{
                    ptype: "gxp_wmsgetfeatureinfo",
                    // uncomment the line below if you want feature info in a grid
                    //format: "grid",
                    actionTarget: "main.tbar",
                    outputConfig: {width: 400, height: 200, panIn: false}
                }],
                proxy: "/proxy/?url=",
                localGeoServerBaseUrl: "{{GEOSERVER_BASE_URL}}",
                authorizedRoles: "{{ user.is_authenticated|yesno:"ROLE_ADMINISTRATOR,ROLE_ANONYMOUS" }}",

                /* The URL to a REST map configuration service.  This service 
                 * provides listing and, with an authenticated user, saving of 
                 * maps on the server for sharing and editing.
                 */
                rest: "/maps/",
                
                portalConfig: {
                    renderTo: "preview_map",
                    height: 350
                },

                createTools: function() {
                    return [new Ext.Button({
                        tooltip: GeoExplorer.prototype.backgroundContainerText,
                        iconCls: 'icon-layer-switcher',
                        menu: new gxp.menu.LayerMenu({
                            layers: this.mapPanel.layers
                        })
                    })]
                },
                listeners: {
                    "ready": function() {
                        var map = app.mapPanel.map;
                        map.zoomToExtent(map.layers.slice(-1)[0].maxExtent);
                    },
                    "beforeunload": function() {
                        if (modified) {
                            styleEditor.show();
                            return false;
                        }
                    }
                }
            };

            config = Ext.apply(config, {{ viewer|safe }});

            app = new GeoExplorer.Viewer(config);
            
            Ext.get(Ext.DomQuery.select("input[@name='style']")).on("click", function(evt, elem) {
                app.selectedLayer.getLayer().mergeNewParams({
                    "STYLES": elem.value,
                    "_dc": Math.random()
                });
            });

            Ext.get(Ext.DomQuery.select("select[@name='default-style']")).on("change", function(evt, elem) {
                Ext.Ajax.request({
                    method: "post",
                    url: "{% url data_style layer.typename %}",
                    params: {"defaultStyle" : elem.value}
                });
            });
{% has_obj_perm user layer "maps.change_layer" as can_change %}
{% if can_change %}
            Ext.get(Ext.DomQuery.select(".style-title")).on("click", function(evt, elem) {
                showStyle(Ext.get(elem).prev("input").getAttribute("value"));
            });
{% endif %}

{% has_obj_perm user layer "maps.change_layer_permissions" as can_change_permissions %}
{% if can_change_permissions %}
            new GeoNode.PermissionsEditor({
                renderTo: "permissions_form",
                userLookup: "{% url auth_ajax_lookup %}",
                permissions: {{ permissions_json }},
                levels: {
                    'admin': 'layer_admin',
                    'readwrite': 'layer_readwrite',
                    'readonly': 'layer_readonly',
                    '_none': '_none'
                },
                listeners: {
                    updated: function(perms) {
                        var submitTo = "{% url data_ajax_perm layer.typename %}";
                        Ext.Ajax.request({ url: submitTo, jsonData: perms.writePermissions() });
                    }
                }
            });
{% endif %}
        });

        function showStyle(styleName) {
            
            if (!styleName) {
                Ext.ComponentMgr.all.on("add", function(index, object) {
                    if (object instanceof gxp.WMSStylesDialog) {
                        Ext.ComponentMgr.all.un("add", arguments.callee);
                        object.on("ready", function() {
                            object.addStyle();
                        }, this, {single: true});
                    }
                });
            }
            app.tools["styler"].actions[0].execute();
        }
{% endautoescape %}
    </script>
{% endblock %}

{% block main %}
<div class="twocol">
<div id="description"> <h3> {{ layer.resource.title|default:layer.typename }} </h3> </div>
{% overall_rating layer "layer" as layer_rating %}
<div class="overall_rating" data-rating="{{ layer_rating }}"></div>

<p> <strong>{% trans "Abstract" %}:</strong> {{ layer.abstract|default:_("No abstract for this layer.") }} </p>

<div id="preview_map"></div>


<h3>{% trans "Layer Information" %}</h3>
{% if layer.display_type %}<p> <strong>{% trans "Type" %}:</strong> {{ layer.display_type }} </p>{% endif %}
{% if layer.keywords %}<p> <strong>{% trans "Keywords" %}:</strong> {{ layer.keywords }}</p>{% endif %}
{% if layer.edition %}<p> <strong>{% trans "Edition" %}:</strong> {{ layer.edition }}</p>{% endif %}
{% if layer.topic_category %}<p> <strong>{% trans "Topic Category" %}:</strong> {{ layer.topic_category }}</p>{% endif %}

{% if layer.constraints_use or layer.constraints_other %}
<p> <strong>{% trans "Citation" %}:</strong> 
    {{ layer.constraints_use}} {{ layer.contraints_other}}
</p>
{% endif %}

{% if layer.owner %}
<p> <strong>{% trans "Owner" %}:</strong>
    <a href="{{ layer.owner.get_profile.get_absolute_url }}"> {{ layer.owner.username }} </a>
</p>
{% endif %}

{% if layer.poc %}
<p> <strong>{% trans "Point of Contact" %}:</strong>
  {% if layer.poc.user %}
    <a href="{{ layer.poc.user.get_profile.get_absolute_url }}"> {{ layer.poc.user.username }} </a>
  {% else %}
    <ul>
        {% if layer.poc.name %}<li><strong>{% trans "Name" %}:</strong> {{ layer.poc.name}}</li>{% endif %}
        {% if layer.poc.email %}<li><strong>{% trans "Email" %}:</strong>  {{ layer.poc.email }}</li>{% endif %}
        {% if layer.poc.organization %}<li><strong>{% trans "Organization" %}:</strong> {{ layer.poc.organization}}</li>{% endif %}
        {% if layer.poc.position %}<li><strong>{% trans "Position" %}:</strong>: {{ layer.poc.position}}</li>{% endif %}
        {% if layer.poc.voice %}<li><strong>{% trans "Voice" %}:</strong>  {{ layer.poc.voice}}</li>{% endif %}
        {% if layer.poc.fax %}<li><strong>{% trans "Fax" %}:</strong> {{ layer.poc.fax}}</li>{% endif %}
        {% if layer.poc.delivery %}<li><strong>{% trans "Delivery" %}:</strong> {{ layer.poc.delivery}}</li>{% endif %}
        {% if layer.poc.area %}<li><strong>{% trans "Area" %}:</strong> {{ layer.poc.area}}</li>{% endif %}
        {% if layer.poc.zipcode %}<li><strong>{% trans "Zip Code" %}:</strong> {{ layer.poc.zipcode}}</li>{% endif %}
        {% if layer.poc.country %}<li><strong>{% trans "Country" %}:</strong> {{ layer.poc.country}}</li>{% endif %}
    </ul>
  {% endif %}
</p>
{% endif %}

{% if layer.attribute_names %}
<p> <strong>{% trans "Attributes" %}:</strong> 
    {{ layer.attribute_names|join:", " }}
</p>
{% endif %}

{% if layer.supplemental_information %}
<p> <strong>{% trans "Supplemental Information" %}:</strong> 
    {{ layer.supplemental_information }}
</p>
{% endif %}

{% if layer.data_quality_statement %}
<p> <strong>{% trans "Data Quality Statement" %}:</strong> 
    {{ layer.data_quality_statement }}
</p>
{% endif %}

{% if layer.geographic_bounding_box %}<p> <strong>{% trans "Bounding Box" %}:</strong> {{ layer.geographic_bounding_box }} </p>{% endif %}
{% if layer.resource.projection %}<p> <strong>{% trans "Native SRS" %}:</strong> {{ layer.resource.projection|default:_("No SRS specified.") }} </p>{% endif %}

<<<<<<< HEAD
<h3>{% trans "Comments" %}</h3>
<div class="comments_container">
    {% comments layer as comments %}
    {% for comment in comments %}
        <div class="comment">
            <p class="comment_author">{{ comment.author.get_full_name|default:comment.author|capfirst }}</p>
            <div class="comment_content">
                {{ comment.comment|escape|urlize|safe }} &mdash; 
                <span class="comment_ago">
                {% blocktrans with comment.submit_date|timesince as age %}
                {{ age }} ago
                {% endblocktrans %}
                </span>
            </div>
        </div>
    {% endfor %}

    {% if request.user.is_authenticated %}
        <h3>{% trans "Post a comment" %}</h3>
        {% comment_form layer as comment_form %}
        <form method="POST" action="{% comment_target layer %}">
            {% csrf_token %}
            <div class="comment_box">
                {{ comment_form.comment }}
            </div>
            <div class="comment_post">
                <input type="submit" value="{% trans "Submit" %}" />
            </div>
            <input type="hidden" name="next" value="{{ request.path }}" />
        </form>
    {% else %}
        <p><a href="{% url auth_login %}">{% trans "Login to add a comment" %}</a></p>
    {% endif %}
</div>

=======
{% if request.user.is_authenticated %}
	<h3>{% trans "Rate this layer" %}</h3>
	{% user_rating request.user layer "layer" as user_layer_rating %}
	<div id="user_rating" class="category-layer"></div>
{% endif %}
>>>>>>> 61e3779d
</div>
{% endblock %}

{% block sidebar %}
<div id="sidebar" class="threecol">
    <h3> {% trans "Download" %} </h3>
    <p> <strong>{% trans "Data" %}: </strong>
        {% for extension, type, link in layer.download_links %}
            <a href="{{link}}">{{type}}</a>
        {% endfor %}
    </p>
    <p> <strong>{% trans "Metadata" %}: </strong>
        {% for mimetype, mdtype, link in layer.metadata_links %}
            <a href="{{link}}">{{mdtype}}</a>
        {% empty %}
            <em> {% trans "No metadata links provided for this data." noop %} </em>
        {% endfor %}
    </p>
    <h3>{% trans "Maps" %} </h3>
    {% if layer.maps %}
    <p>{% trans "The following maps use this data set" %}:
        <ul>
            {% for map in layer.maps %} 
            <li> <a href="{{map.get_absolute_url}}">{{map.title}}</a> </li>
            {% endfor %}
        </ul>
    {% else %}
        <p> {% trans "This layer is not currently used in any maps." %} </p>
    {% endif %}
    <p><a href="{% url maps_new %}?layer={{layer.typename}}">{% trans "Create new map" %}</a></p> 

    {% has_obj_perm user layer "maps.change_layer" as can_change %}
    {% has_obj_perm user layer "maps.delete_layer" as can_delete %}

    <h3> {% trans "Styles" %} </h3>
    <p> {% trans "The following styles are associated with this data set.  Choose a style to view it in the preview to the left.  Click on a style name to view or edit the style." %}
    <br/>
    <span class="styles-list">
        <input type="radio" name="style" id="{{layer.publishing.default_style.name}}" value="{{layer.publishing.default_style.name}}" checked="checked"/>
        <label for="{{layer.publishing.default_style.name}}" class="style-title">
         {% if layer.default_style.sld_title %}
            {{ layer.default_style.sld_title }}
         {% else %}
            {{ layer.default_style.name|title }}
         {% endif %}
        </label>
        <a href="{{ GEOSERVER_BASE_URL }}styles/{{ layer.default_style.name }}.sld">SLD</a><br/>
    {% for style in layer.styles %} 
        <input type="radio" name="style" id="{{style.name}}" value="{{style.name}}"/>
        <label for="{{style.name}}" class="style-title">
         {% if style.sld_title %}
            {{ style.sld_title }}
         {% else %}
            {{ style.name|title }}
         {% endif %}
        </label>
        <a href="{{ GEOSERVER_BASE_URL }}styles/{{ style.name }}.sld">SLD</a><br/>
    {% endfor %}
    </span>
    {% if user.is_authenticated and can_change %}
    {% trans "Default style:" %}
    <select name="default-style">
        <option value="{{layer.publishing.default_style.name}}" selected="selected">
          {{layer.publishing.default_style.name|title}}
        </option>
    {% for style in layer.styles %} 
        <option value="{{style.name}}"> {{ style.name|title }} </option>
    {% endfor %}
    </select><br/>
    <a href="javascript:showStyle()">{% trans "Create new style" %}</a>
    {% endif %}

    </p>



    {% if user.is_authenticated %}
    {% if can_change or can_delete or can_change_permissions %}

        <h3> {% trans "Manage" %} </h3>
        <ul>
                        {% if user.is_authenticated %}
        {% if can_change %}
        <li> <a href="{% url data_metadata layer.typename %}">
            {% trans "Update the description of this data" %}
        </a> </li>
        <li> <a href="{% url data_replace layer.typename %}">
            {% trans "Upload a new version of this data" %}
        </a></li>
        {% endif %}
            {% if can_delete %}
            <li><a href="{% url data_remove layer.typename %}">
                {% trans "Remove" %}
            </a></li>
                        {% endif %}
                        {% else %}
            <li>{% trans "Please authenticate to update or remove layers" %}</li>
                        {% endif %}
        </ul>
    {% endif %}
    {% has_obj_perm user layer "maps.change_layer_permissions" as can_change_permissions %}
    {% if can_change_permissions %}
    <h3>{% trans "Permissions" %}</h3>
      <div id="permissions_form"></div>
    {% endif %}
    {% endif %}
</div>
{% endblock %}

{% block end_body_js %}
{% if request.user.is_authenticated %}
	{% user_rating_js request.user layer "layer" %}
{% else %}
	<script src="{{ STATIC_URL }}agon_ratings/js/jquery.raty.js"></script>
{% endif %}
<script>
	$(function() {
		$('div.overall_rating').raty({
			half: true,
			readOnly: true,
			start: $('div.overall_rating').data('rating'),
			path: "{{ STATIC_URL }}agon_ratings/img/"
		});
	});
</script>
{% endblock %}<|MERGE_RESOLUTION|>--- conflicted
+++ resolved
@@ -1,11 +1,8 @@
 {% extends "page_layout.html" %}
 {% load geonode_auth %}
 {% load i18n %}
-<<<<<<< HEAD
 {% load dialogos_tags %}
-=======
 {% load agon_ratings_tags %}
->>>>>>> 61e3779d
 
 {% block title %} {{ layer.resource.title|default:layer.typename }} - {{ block.super }} {% endblock %}
 
@@ -204,7 +201,6 @@
 {% if layer.geographic_bounding_box %}<p> <strong>{% trans "Bounding Box" %}:</strong> {{ layer.geographic_bounding_box }} </p>{% endif %}
 {% if layer.resource.projection %}<p> <strong>{% trans "Native SRS" %}:</strong> {{ layer.resource.projection|default:_("No SRS specified.") }} </p>{% endif %}
 
-<<<<<<< HEAD
 <h3>{% trans "Comments" %}</h3>
 <div class="comments_container">
     {% comments layer as comments %}
@@ -240,13 +236,11 @@
     {% endif %}
 </div>
 
-=======
 {% if request.user.is_authenticated %}
 	<h3>{% trans "Rate this layer" %}</h3>
 	{% user_rating request.user layer "layer" as user_layer_rating %}
 	<div id="user_rating" class="category-layer"></div>
 {% endif %}
->>>>>>> 61e3779d
 </div>
 {% endblock %}
 
