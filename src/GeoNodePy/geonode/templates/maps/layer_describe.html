{% extends "page_layout.html" %}
{% load i18n %}

{% block title %} {{ layer.title|default:layer.typename }} - {{ block.super }} {% endblock %}

{% block head %}
{% include "geonode/ext_header.html" %}
<style type="text/css">
    .su_only {
        display:none;
    }

    .su_only_gaz {
        display:none;
    }

</style>

<script type="text/javascript">
    function showGazetteerOptions(checkbox)
    {
        Ext.select('*.su_only_gaz').setStyle('display', (checkbox.checked ? 'inline': 'none'))
    }


</script>

{{block.super}}
<script type="text/javascript">
    Ext.onReady(function() {
        {% autoescape off %}
        // get #poc_form and #metadata_form, and add a `onchange` handler
        // that shows the form if the blank option is selected.
        /*if (Ext.get('id_layer-topic_category').getValue()!="") {
         Ext.get("id_layer-topic_category_new").up("li").hide();
         }*/

        Ext.get('id_layer-poc').on('change', function() {
	        if (this.getValue()===""){
			    Ext.get("poc_form").show();
			}else{
				Ext.get("poc_form").hide();
			}
		   });
		Ext.get('id_layer-metadata_author').on('change', function() {
	        if (this.getValue()===""){
			    Ext.get("metadata_form").show();
			}else{
				Ext.get("metadata_form").hide();
			}
		});

        var types = {{ datatypes }};

        function toggleFormat(dateField, formatFieldName) {
            if (dateField.getValue() != "" && types[dateField.getValue()].indexOf("xsd:date") == -1) {
                Ext.get(formatFieldName).show();
            } else {
                Ext.get(formatFieldName).hide();
            }
        }

        Ext.get('id_startDate').on('change', function() {
                toggleFormat(this, 'startDateFormatCell');
        });

        Ext.get('id_endDate').on('change', function() {
            toggleFormat(this, 'endDateFormatCell');
        });


        toggleFormat(Ext.get('id_startDate'), 'startDateFormatCell');
        toggleFormat(Ext.get('id_endDate'), 'endDateFormatCell');

		/*



		Ext.get('id_layer-topic_category').on('change', function() {
	        if (this.getValue()===""){
			    Ext.get("id_layer-topic_category_new").up("li").show();
			}else{
				Ext.get("id_layer-topic_category_new").up("li").hide();
			}
		});	*/
    	var mapCrumb = "";
    	if ("{{lastmap}}" != "None" && "{{lastmapTitle}}" != "None")
    		{
    			mapCrumb = "<a href=\"/maps/{{lastmap}}/\">{{lastmapTitle}}</a><span>&nbsp;/&nbsp;</span>";
    		}

        var titleTemplate = new Ext.Template(mapCrumb + "<a  href=\"/data/{{layer.typename}}\">{{layer.title|default:layer.typename}}</a><span>&nbsp;/&nbsp;Edit</span>");
		Ext.DomHelper.overwrite(Ext.get("page-breadcrumb"), titleTemplate.apply());
        showGazetteerOptions(Ext.get("gazetteer_include").dom);

        {% endautoescape %}
    });
</script>
{% endblock %}
{% block main %}
<div class="twocol">
    <h2> {% trans "Editing details for " %} {{ layer.typename }} </h2>
    <form action="{% url data_metadata layer.typename %}" method="POST">
        {% csrf_token %}
        <ul class="form">
            {{ layer_form.as_ul }}


            <fieldset id="category_form">
                <legend>* {%  trans "Category"  %}</legend>
                {%  if category_form.errors %}<li>{{ category_form.errors.as_ul }}</li>{%  endif %}
                <li>

                    {% autoescape off %}
                    {% for choice in category_form.category_choice_field.field.choices %}
                    <div style="width:50%;float:left;padding-bottom:5px;">
                        <input type="radio" name="category_choice_field" value="{{choice.0}}"
                        {% ifequal category_form.initial choice.0 %}
                        checked="checked"
                        {% endifequal %}/>
                        <label for="" style="display:inline">{{choice.1}}</label>
                    </div>
                    {% endfor %}
                    {% endautoescape %}

                </li>
            </fieldset>

          <fieldset id="attribute_form" {% if attribute_form.hidden %}style="display:none"{% else %}style="width:800px"{% endif %}>
          <p>
            <div {% if not show_gazetteer_options  %} style="display:none" {% endif %}><input type="checkbox" value="include" name="gazetteer_include" id="gazetteer_include"
            {% if layer.in_gazetteer %}
                checked="checked"
            {% endif %} onclick="showGazetteerOptions(this);">Include in gazetteer</div>
            <div class="su_only_gaz">
                Optional:
                    <table cellpadding="5" cellspacing="5" style="margin-left:20px;">
                        <tr><td colspan="2">{{gazetteer_form.project.label_tag}}: {{gazetteer_form.project}}</td></tr>

                        <tr id="start_date">
                            <td id="startDateCell" align="right" style="padding-right:10px">{{gazetteer_form.startDate.label_tag}}: {{gazetteer_form.startDate}}</td>
                            <td id="startDateFormatCell" style="display:none">{{gazetteer_form.startDateFormat.label_tag}}: {{gazetteer_form.startDateFormat}}  {%  trans "Examples: 'YYYY', 'MM/DD/YYYY', 'YYYY/MM/DD'"  %}</td>
                        </tr>

                        <tr id="end_date">
                            <td id="endDateCell" align="right" style="padding-right:10px">{{gazetteer_form.endDate.label_tag}}: {{gazetteer_form.endDate}}</td>
                            <td id="endDateFormatCell" style="display:none">{{gazetteer_form.endDateFormat.label_tag}}: {{gazetteer_form.endDateFormat}} {%  trans "Examples: 'YYYY', 'MM/DD/YYYY', 'YYYY/MM/DD'"  %} </td>
                        </tr>
                    </table>
            </div>
          </p>
          <legend>Attributes</legend>
	        {{ attribute_form.management_form }}
	        <table cellpadding="5" cellspacing="5" width="100%"><tr><th>Attribute</th><th>Display Title</th><th>Display Order</th><th>Visible?</th><th>Searchable?</th><th class="su_only_gaz">Add to Gazetteer?</th>
	        {% for form in attribute_form.forms %}
	        	{% if form.attribute %}
	        	<tr><td>{{form.attribute}}</td><td><div style="display:none">{{form.id}}</div>{{form.attribute_label}}</td><td> {{form.display_order}}</td><td> {{form.visible}}</td><td> {{form.searchable}}</td><td class="su_only_gaz">{{form.in_gazetteer}}</td></tr>
	        	{% endif %}
	        {% endfor %}
	        </table>
<<<<<<< HEAD
          </fieldset>
          <fieldset id="poc_form" {% if poc_form.hidden %}style="display:none"{% endif %}>
	        <legend>Point of Contact</legend>
            {{ poc_form.as_ul }}
            </fieldset>
            <fieldset id="metadata_form" {% if author_form.hidden %}style="display:none"{% endif %}>
            <legend>Metadata Provider</legend>
            {{ author_form.as_ul }}
            </fieldset>
            <input type="submit" value="{% trans "Update" %}"/>
        </ul>
    </form>
=======
          <input type="submit" value="{% trans "Update" %}"/>
      </ul>
  </form>
>>>>>>> 0413cb48
</div>
<script type="text/javascript">
    {% autoescape off %}
    // Extify form fields
    Ext.select("input[type='text']").each(function(el) {
        if (el.hasClass("date")) {
            new Ext.form.DateField({applyTo: el.id, format: "Y-m-d"});
        } else if (el.hasClass("time")) {
            new Ext.form.TimeField({applyTo: el.id, format: "H:i:s"})
        }
    });
<<<<<<< HEAD
    // get #poc_form and #metadata_form, and add a `onchange` handler
    // that shows the form if the blank option is selected.
    Ext.get('id_layer-poc').on('change', function() {
        if (this.getValue()===""){
            Ext.get("poc_form").show();
            Ext.get("poc_form").setStyle('display', 'block');
        }else{
            Ext.get("poc_form").hide();
            Ext.get("poc_form").setStyle('display','none');
        }
    });
    Ext.get('id_layer-metadata_author').on('change', function() {
        if (this.getValue()===""){
            Ext.get("metadata_form").show();
            Ext.get("metadata_form").setStyle('display','block');
        }else{
            Ext.get("metadata_form").hide();
            Ext.get("metadata_form").setStyle('display','none');
        }
    });
    {% endautoescape %}
=======
{% endautoescape %}
>>>>>>> 0413cb48
</script>
{% endblock %}<|MERGE_RESOLUTION|>--- conflicted
+++ resolved
@@ -158,24 +158,9 @@
 	        	{% endif %}
 	        {% endfor %}
 	        </table>
-<<<<<<< HEAD
-          </fieldset>
-          <fieldset id="poc_form" {% if poc_form.hidden %}style="display:none"{% endif %}>
-	        <legend>Point of Contact</legend>
-            {{ poc_form.as_ul }}
-            </fieldset>
-            <fieldset id="metadata_form" {% if author_form.hidden %}style="display:none"{% endif %}>
-            <legend>Metadata Provider</legend>
-            {{ author_form.as_ul }}
-            </fieldset>
-            <input type="submit" value="{% trans "Update" %}"/>
-        </ul>
-    </form>
-=======
           <input type="submit" value="{% trans "Update" %}"/>
       </ul>
   </form>
->>>>>>> 0413cb48
 </div>
 <script type="text/javascript">
     {% autoescape off %}
@@ -187,30 +172,6 @@
             new Ext.form.TimeField({applyTo: el.id, format: "H:i:s"})
         }
     });
-<<<<<<< HEAD
-    // get #poc_form and #metadata_form, and add a `onchange` handler
-    // that shows the form if the blank option is selected.
-    Ext.get('id_layer-poc').on('change', function() {
-        if (this.getValue()===""){
-            Ext.get("poc_form").show();
-            Ext.get("poc_form").setStyle('display', 'block');
-        }else{
-            Ext.get("poc_form").hide();
-            Ext.get("poc_form").setStyle('display','none');
-        }
-    });
-    Ext.get('id_layer-metadata_author').on('change', function() {
-        if (this.getValue()===""){
-            Ext.get("metadata_form").show();
-            Ext.get("metadata_form").setStyle('display','block');
-        }else{
-            Ext.get("metadata_form").hide();
-            Ext.get("metadata_form").setStyle('display','none');
-        }
-    });
-    {% endautoescape %}
-=======
 {% endautoescape %}
->>>>>>> 0413cb48
 </script>
 {% endblock %}