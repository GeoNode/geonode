--- conflicted
+++ resolved
@@ -203,11 +203,7 @@
     base_file.addListener('fileselected', function(cmp, value) {
         check_shapefile();
     });
-<<<<<<< HEAD
-    disable_shapefile_inputs(); 
-=======
     disable_shapefile_inputs();
->>>>>>> f54cfe75
 
 
 
@@ -216,11 +212,7 @@
 if ("{{lastmap}}" != "None" && "{{lastmapTitle}}" != "None")
 	{
 		mapCrumb = "<a href=\"/maps/{{lastmap}}/\">{{lastmapTitle}}</a><span>&nbsp;/&nbsp;</span>";
-<<<<<<< HEAD
-	}        	
-=======
 	}
->>>>>>> f54cfe75
 
 		var titleTemplate = new Ext.Template(mapCrumb + "<a  href=\"/data/{{layer.typename}}\">{{layer.title|default:layer.typename}} </a><span>&nbsp;/&nbsp;Update</span>");
 		Ext.DomHelper.overwrite(Ext.get("page-breadcrumb"), titleTemplate.apply());
