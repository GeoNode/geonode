{% extends "fullscreen.html" %}
{% load i18n %}

{% block title %} {{maptitle}}{% endblock %}

{% block head %}

<script type="text/javascript" src="{{ GEONODE_CLIENT_LOCATION }}externals/misc/jquery-1.8.0.js"></script>
<link rel="stylesheet" href="{{ GEONODE_CLIENT_LOCATION }}externals/misc/flot/jquery-ui-1.8.22.custom.css"
      type="text/css">
<script type="text/javascript" src="{{ GEONODE_CLIENT_LOCATION }}externals/misc/flot/jquery-ui-vertbutton.js"></script>
<script type="text/javascript"
        src="{{ GEONODE_CLIENT_LOCATION }}externals/misc/flot/jquery-ui-1.8.22.custom.min.js"></script>
<script type="text/javascript" src="{{ GEONODE_CLIENT_LOCATION }}externals/misc/flot/jquery.flot.js"></script>
<script type="text/javascript" src="{{ GEONODE_CLIENT_LOCATION }}externals/misc/flot/jquery.flot.time.js"></script>
<script type="text/javascript" src="{{ GEONODE_CLIENT_LOCATION }}externals/misc/flot/jquery.flot.resize.js"></script>
<script type="text/javascript" src="{{ GEONODE_CLIENT_LOCATION }}externals/misc/flot/jquery.flot.navigate.js"></script>
<script type="text/javascript" src="{{ GEONODE_CLIENT_LOCATION }}externals/misc/flot/grapher.js"></script>
<script type="text/javascript" src="{{ GEONODE_CLIENT_LOCATION }}externals/misc/flot/FastGraph.js"></script>



{% include "geonode/ext_header.html" %}
{% include "geonode/app_header.html" %}
{% include "geonode/geo_header.html" %}
<script type="text/javascript" src="{{ GEONODE_CLIENT_LOCATION }}externals/misc/nicEdit.js"></script>

<script src="https://www.google.com/jsapi?client={{GOOGLE_API_KEY}}"></script>

<script type="text/javascript">
    google.load("earth", "1");


</script>


<link rel="stylesheet" type="text/css" href="{{ GEONODE_CLIENT_LOCATION }}theme/ux/colorpicker/color-picker.ux.css"/>
<link rel="stylesheet" type="text/css" href="{{ GEONODE_CLIENT_LOCATION }}theme/ux/spinner/Spinner.css" />



{{ block.super }}

<style type="text/css">
    #templates {
        display: none;
    }

    #wmpower {
        display: block;
        position:absolute;
        left: 280px;
<<<<<<< HEAD
        top: 30px;
=======
        top: 35px;
>>>>>>> 7146ac69
        font-size:8pt;
        color: #000;
    }

    #wmpower a {
        font-size: 8pt;
        font-weight:bold;
        color: #000;
    }

    #page-breadcrumb {
        left: 0px;
        top: 10px;
    }
    #page-breadcrumb span{
        left: 0px;
        font-size: 18px;
        font-weight: bold;
    }

</style>

<script type="text/javascript">
{% autoescape off %}

host = "/tweetserver/{{GEOPS_IP}}";

Ext.sequence(Ext.form.SliderField.prototype, 'initComponent', function () {
    this.slider.on('change', this.fireEvent.createDelegate(this, 'change', 0));
    this.slider.on('changecomplete', this.fireEvent.createDelegate(this, 'changecomplete', 0));

});

Ext.override(Ext.form.SliderField, {
    onDrag:function (e) {
        var pos = this.innerEl.translatePoints(this.tracker.getXY());
        this.setValue(Ext.util.Format.round(this.reverseValue(pos.left), this.decimalPrecision), false);
        this.fireEvent('drag', this, e);
    }
});

function get_cookie(c_name) {
    if (document.cookie.length <= 0)
        return "";

    c_start = document.cookie.indexOf(c_name + "=");
    if (c_start == -1)
        return "";

    c_start = c_start + c_name.length + 1;
    c_end = document.cookie.indexOf(";", c_start);
    if (c_end == -1)
        c_end = document.cookie.length;
    return unescape(document.cookie.substring(c_start, c_end));
}

function delete_cookie(name) {
    document.cookie = name + '=; Domain=.harvard.edu; Path=/; expires=Monday, 19-Aug-1996 05:00:00 GMT';
}


/* Override Layer.Grid method for twitter heatmap */

OpenLayers.Layer.Grid.newRatio = 1.5;


gxp.plugins.LayerManager.prototype.configureLayerNode = function (loader, attr) {

    var legendXType;
    // add a WMS legend to each node created
    if (attr.layer.url && attr.layer.url.indexOf("{{GEOPS_IP}}") > -1) {
        if (attr.layer.params.LAYERS == "heatmap") {
            legendXType = "gx_geopslegend";
        } else
            return;
    } else if (OpenLayers.Layer.WMS && attr.layer instanceof OpenLayers.Layer.WMS) {
        legendXType = "gx_wmslegend";
    }
    gxp.plugins.LayerManager.superclass.configureLayerNode.apply(this, arguments);
    if (legendXType) {
        Ext.apply(attr, {
            component:{
                xtype:legendXType,
                // TODO these baseParams were only tested with GeoServer,
                // so maybe they should be configurable - and they are
                // only relevant for gx_wmslegend.
                baseParams:{
                    transparent:true,
                    format:"image/png",
                    legend_options:"fontAntiAliasing:true;fontSize:11;fontName:Arial"
                },
                layerRecord:this.target.mapPanel.layers.getByLayer(attr.layer),
                showTitle:false,
                // custom class for css positioning
                // see tree-legend.html
                cls:"legend"
            }
        });
    }


};


OpenLayers.Layer.Grid.prototype.setTileSize = function (size) {
    if (this.singleTile) {
        size = this.map.getSize();
        //console.log("Grid Size: " + size.toString() + " and ratio: " + this.ratio);
        var curWidth = parseInt(size.w * this.ratio);
        var targetWidth = curWidth + (16 - (curWidth % 16));
        this.newRatio = this.ratio * (targetWidth / size.w);
        size.h = parseInt(Math.round(size.h * this.newRatio));
        size.w = parseInt(Math.round(size.w * this.newRatio));
        //console.log("In setTileSize: " + this.newRatio + ":" + size.toString());

    }
    OpenLayers.Layer.HTTPRequest.prototype.setTileSize.apply(this, [size]);
};

OpenLayers.Layer.Grid.prototype.initSingleTile = function (bounds) {

    //determine new tile bounds
    var center = bounds.getCenterLonLat();
    var tileWidth = (bounds.getWidth() * this.newRatio);
    var tileHeight = bounds.getHeight() * this.newRatio;

    var tileBounds =
            new OpenLayers.Bounds(center.lon - (tileWidth / 2),
                    center.lat - (tileHeight / 2),
                    center.lon + (tileWidth / 2),
                    center.lat + (tileHeight / 2));

    //console.log("Grid tileBounds:" + tileBounds.toString());

    var px = this.map.getLayerPxFromLonLat({
        lon:tileBounds.left,
        lat:tileBounds.top
    });

    if (!this.grid.length) {
        this.grid[0] = [];
    }

    var tile = this.grid[0][0];
    if (!tile) {
        tile = this.addTile(tileBounds, px);

        this.addTileMonitoringHooks(tile);
        tile.draw();
        this.grid[0][0] = tile;
    } else {
        tile.moveTo(tileBounds, px);
    }

    //remove all but our single tile
    this.removeExcessTiles(1, 1);

    // store the resolution of the grid
    this.gridResolution = this.getServerResolution();
};


var app;
var geopsip = "{{GEOPS_IP}}"
var init = function () {

    var config = Ext.apply({
        tools:[
            {
                ptype:"gxp_geonodequerytool",
                id:"worldmap_query_tool",
                actionTarget:{target:"paneltbar", index:5},
                toolText:'<span class="x-btn-text">Identify</span>',
                iconCls:null,
                geopsUrl:"{{GEOPS_IP}}",
                outputConfig:{width:400, height:200, panIn:false},
                featurePanel:'queryPanel',
                attributePanel:'gridWinPanel',
                toggleGroup:'featureGroup'
            },
            {
                ptype:"gxp_coordinatetool",
                actionTarget:{target:"paneltbar", index:7},
                toolText:'<span class="x-btn-text">Position</span>',
                iconCls:null,
                toggleGroup:'featureGroup',
                pressed:false
            }
        ],
        proxy:"/proxy/?url=",

        /* The URL to a REST map configuration service.  This service
         * provides listing and, with an authenticated user, saving of
         * maps on the server for sharing and editing.
         */
        rest:"/maps/",
        homeUrl:"{% url home %}",
        siteUrl:"{{ SITE_URL }}",
        localGeoServerBaseUrl:"{{ GEOSERVER_BASE_URL }}",
        csrfToken:"{{ csrf_token }}",
        authorizedRoles:"{{ user.is_authenticated|yesno:"ROLE_ADMINISTRATOR, ROLE_ANONYMOUS" }}"
    }, {{config }}
);


app = new GeoExplorer(config, true);

var permalinkTemplate = new Ext.Template("{protocol}//{host}/maps/{id}/edit");
var permalink = function (id) {
    return permalinkTemplate.apply({
        protocol:window.location.protocol,
        host:window.location.host,
        id:id
    })
};


var titleTemplate = new Ext.Template("<span>{title}</span>");
Ext.DomHelper.overwrite(Ext.get("page-breadcrumb"), titleTemplate.apply({title:(config.about.officialurl ? '' : 'Current Map: ') + (config.about.title ? config.about.title : 'New Map')}));
Ext.DomHelper.overwrite(Ext.get("wmpower"), "Powered by <a href=\"http://map-d.com\">Map-D</a>");

app.on("saved", function (id) {
    //reset title header
    Ext.DomHelper.overwrite(Ext.get("page-breadcrumb"), titleTemplate.apply({title:(config.about.officialurl ? '' : 'Current Map: ') + (config.about.title ? config.about.title : 'New Map')}));


}, this);


var tweetFilterField = new Ext.form.TextField({
    id:'tweetFilter',
    name:'tweetFilter',
    fieldLabel:'{% trans "Filter Term" %}',
    labelAlign:'right',
    labelStyle:"text-align:right;",
    allowBlank:true,
    value:'',
    width:96
});

var tweetDateStartField = new Ext.ux.form.DateTime({
    id:'tweetStartDate',
    fieldLabel:'{% trans "From" %}',
    labelAlign:'right',
    labelStyle:"font-weight:bold;text-align:right",
    allowBlank:false, timeFormat:'H:i:s', timeConfig:{
        altFormats:'H:i:s', 
        allowBlank:true,
        value: new Date({{min_date}})
    }, dateFormat:'n/d/Y', dateConfig:{
        altFormats:'Y-m-d|Y-n-d', allowBlank:true,
        minValue:new Date({{min_date}}),
        maxValue:new Date({{max_date}}),
        value:new Date({{min_date}})
//        value:new Date(Date.now() - (86400000 * 7))
    },
    width:200
});

var tweetDateEndField = new Ext.ux.form.DateTime({
    id:'tweetEndDate',
    //fieldLabel: 'To',
    //labelAlign: 'top',
    //labelStyle:"font-weight:bold;text-align:right",
    allowBlank:false, timeFormat:'H:i:s', timeConfig:{
        altFormats:'H:i:s', allowBlank:true,
        value: new Date({{max_date}})
    }, dateFormat:'n/d/Y', dateConfig:{
        altFormats:'Y-m-d|Y-n-d', allowBlank:true,
        minValue:new Date({{min_date}}),
        maxValue:new Date({{max_date}}),
        value:new Date({{max_date}})
//        value:new Date(Date.now())
    },
    width:200
});

/* Ext.Ajax.request({
	url:"http://{{GEOPS_IP}}?REQUEST%3DGetFeatureInfo%26SQL%3Dselect%20min(time)%2Cmax(time)%20from%20tweets",
	success: function (response,opts){
		response.results.max
	}
}) */


var firstEndDate = tweetDateEndField.getValue().getTime() - 1000;
var firstHeatMap = true;

var tweetPointLayer = null;
var tweetHeatLayer = null;

var is_authorized = "{{tweetdownload}}";

var updateCQL = function (layers) {

	
	

    /*if (Math.floor(tweetDateEndField.getValue().getTime()) >= Math.floor(firstEndDate)) {
        var rightNow = new Date();
        tweetDateEndField.setValue(rightNow);
    }
    */

    var randomNum = Math.random();
    var startFilter = "SELECT goog_x, goog_y";


    var keywordFilter = "";
    var searchFilter = tweetFilterField.getValue().replace(/'/g, "''").replace("&","");
    var keywords = searchFilter.match(/[^"\s]+|"[^"]+"/g);
    if (keywords) {
        for (var k = 0; k < keywords.length; k++) {
            keywordFilter += (k > 0 ? " AND " : " ") + "tweet_text ilike '" + keywords[k].replace(/["]/g, '') + "'";
        }
    }

    var timeFilter =  "time > " + (Math.floor(new Date(tweetDateStartField.getValue()).getTime()/1000)) + " AND time < " + (Math.floor(new Date(tweetDateEndField.getValue()).getTime() /1000)) ;
    var fromFilter = " from tweets";

    var numLayersVisible = 0;
    for (var x = 0; x < layers.length; x++) {
        var layer = layers[x];

        layer.getLayer().params["RND"] = randomNum;

        if (layer.get("name").indexOf("heatmap") > -1) {
        	layer.getLayer().params["LAYERS"] = Ext.getCmp("lsh_checkbox").checked ? "lsh_heatmap" : "heatmap";
            layer["cql_filter"] = startFilter + "," + keywordFilter + fromFilter + " WHERE " + timeFilter;
            layer.getLayer().params["SQL"] = layer["cql_filter"];
            layer.getLayer().params["BLUR"] = Ext.getCmp("slider_blur").value;
            layer.getLayer().params["MIN"] = Ext.getCmp("slider_min").value / 100;
            layer.getLayer().params["MAXVAL"] = Ext.getCmp("auto_max_checkbox").checked ? "auto" : Ext.getCmp("slider_maxval").value;
            if (keywords && keywords != "") {
                layer.getLayer().setVisibility(true);
                numLayersVisible++;
            }

        } else {
        	layer.getLayer().params["LAYERS"] = Ext.getCmp("lsh_checkbox").checked ? "lsh_point" : "point";
            layer["cql_filter"] = startFilter + ", tweet_text " + fromFilter + " WHERE " + timeFilter + (keywords ? " AND " + keywordFilter : "");
            layer.getLayer().params["SQL"] = layer["cql_filter"];
            layer.getLayer().params["RADIUS"] = 1;
            layer.getLayer().params["R"] = 0;
            layer.getLayer().params["G"] = 0;
            layer.getLayer().params["B"] = 255;
            if (layer.getLayer().getVisibility() === true) {
                numLayersVisible++;
            }

        }

    }

    for (var xx = 0; xx < layers.length; xx++) {
        var layer = layers[xx];
        layer.getLayer().params["NUM_REQUESTS"] = numLayersVisible;
    }
}

function getUrlParams(url) {
    var params = {};
    url.replace(/[?&]+([^=&]+)=([^&]*)/gi, function (str, key, value) {
        params[key] = value;
    });

    return params;
}

var getDownloadLink = function () {
    var params = getUrlParams(tweetPointRecord.getLayer().grid[0][0].url);
    var layerName = Ext.getCmp("lsh_checkbox").checked ? "lsh_point" : "point";
    return "/tweetDownload/?LAYERS=POINT&SQL=" + params.SQL.replace(/goog_x%2C(%20)+goog_y%2C(%20)+tweet_text/g, "goog_x%2C%20goog_y%2C%20sender_name%2C%20time%2C%20tweet_id%2C%20tweet_text") + "&BBOX=" + params.BBOX;
}

var setCurrentTime = function () {
    if (Math.floor(tweetDateEndField.getValue().getTime()) >= Math.floor(firstEndDate)) {
        var rightNow = new Date();
        tweetDateEndField.setValue(rightNow);
        updateLayer();
    }
}


var updateLayer = function () {
    if (tweetDateStartField.getValue() != "" && tweetDateEndField.getValue() != "") {
        if (tweetHeatRecord != null && tweetPointRecord != null) {
            updateCQL([tweetHeatRecord, tweetPointRecord]);
            tweetHeatRecord.getLayer().redraw(true);
            tweetPointRecord.getLayer().redraw(true);
        }
    }
};

tweetDateStartField.on("change", updateLayer);
tweetDateEndField.on("change", updateLayer);
tweetDateStartField.on("select", updateLayer);
tweetDateEndField.on("select", updateLayer);

var rewindDate = new Ext.Button({
    iconCls:"icon-zoom-previous",
    style:"display: inline-block;padding-left:5px;",
    handler:function (button, event) {
        if (tweetDateStartField.validate() && tweetDateEndField.validate()) {
            var interval = Ext.getCmp("date_interval").getValue();
            var yesterdayStart = tweetDateStartField.getValue().add(interval, -1);
            var yesterdayEnd = tweetDateEndField.getValue().add(interval, -1);
            if (yesterdayStart >= Ext.getCmp(tweetDateStartField.id + "-date").minValue) {
                tweetDateStartField.setValue(yesterdayStart);
                tweetDateEndField.setValue(yesterdayEnd);
                updateLayer();
            }
        }
    }
});


var forwardDate = new Ext.Button({
    iconCls:"icon-zoom-next",
    style:"display: inline-block;padding-right:5px;",
    handler:function (button, event) {
        if (tweetDateStartField.validate() && tweetDateEndField.validate()) {
            var interval = Ext.getCmp("date_interval").getValue();
            var tomorrowStart = tweetDateStartField.getValue().add(interval, 1);
            var tomorrowEnd = tweetDateEndField.getValue().add(interval, 1);
            if (tomorrowEnd <= Ext.getCmp(tweetDateEndField.id + "-date").maxValue) {
                tweetDateStartField.setValue(tomorrowStart);
                tweetDateEndField.setValue(tomorrowEnd);
                updateLayer();
            }
        }
    }
});


var updateLayerBtn = new Ext.Button({
    text:'{% trans "Filter Tweets" %}',
    handler:updateLayer
});

var cqlOverlay = new Ext.FormPanel({
    frame:true,
    bodyStyle:'padding: 10px 10px 0 10px;background:transparent;',
    labelWidth:70,
    defaults:{
        anchor:'95%',
        msgTarget:'side'
    },
    width:600,
    height:160,
    layout:"fit",
    items:[
        {
            layout:"column",

            items:[
                {
                    columnWidth:0.6,
                    //layout:"form",
                    //title:"3",
                    items:[
                        {
                            xtype:"compositefield",
                            labelStyle:"text-align:right;",
                            items:[
                                {xtype:"container", width:70, style:"align:right;padding-bottom:10px",
                                    html:"<span> {% trans 'Filter Term:' %} </span>"},
                                tweetFilterField,
                                updateLayerBtn
                            ]
                        },
                        {
                            xtype:"compositefield",
                            items:[
                                // rewindDate,
                                {xtype:"container", width:70, style:"align:right",
                                    html:"<span> {% trans 'From:' %}</span>"},
                                tweetDateStartField
                                //forwardDate
                            ]
                        },
                        {xtype:"container",
                            html:"<div style='padding-bottom:5px;'></div>"},
                        {
                            xtype:"compositefield",
                            items:[
                                // rewindDate,
                                {xtype:"container", width:70, style:"align:right",
                                    html:"<span> {% trans 'To:' %} </span>"},
                                tweetDateEndField
                                //forwardDate
                            ]
                        },

                        {xtype:"container",
                            html:"<div style='padding-bottom:5px;'></div>"},
                        {
                            xtype:"compositefield",
                            items:[
                                {xtype:"container", width:70, style:"align:right",
                                    html:"<span> {% trans 'Increment:'  %}  </span>"},
                                {
                                    xtype:"combo",
                                    width:75,
                                    id:"date_interval",
                                    triggerAction:'all',
                                    mode:'local',
                                    store:[
                                        [Date.DAY, '{% trans "Day"  %}'],
                                        [Date.HOUR, '{% trans "Hour"  %}'],
                                        [Date.MINUTE, '{% trans "Minute"  %}' ],
                                        [Date.SECOND, '{% trans "Second" %}']
                                    ],
                                    value:Date.DAY,
                                    valueField:'myId',
                                    displayField:'displayText'
                                },
                                rewindDate,
                                forwardDate
                            ]
                        },
                        {
                            xtype:'box',
                            id:'dl_link_container',
                            hidden:true,
                            autoEl:{tag:'a', id:"tweet_download_link", target:"dl", href:'', html:'{% trans "Download Tweets" %}'}
                        }
                    ]
                },
                {
                    columnWidth:0.4,
                    layout:"form",
                    labelWidth:100,
                    //title:"3",
                    items:[
                        {xtype:"container",
                            html:"<div style='padding-bottom:10px;'></div>"},
                            {
                                xtype:"checkbox",
                                id:"lsh_checkbox",
                                boxLabel:"{% trans 'LSH Matching' %}",
                                style:"display:inline-block;",
                                checked:false,
                                hidden: (geopsip !== "geops.csail.mit.edu:8080"),
                                listeners:{
                                	"check":updateLayer
                                }
                            },
                        {
                            xtype:"checkbox",
                            id:"auto_max_checkbox",
                            boxLabel:"{% trans 'Auto Max %' %}",
                            style:"display:inline-block;",
                            checked:true,
                            listeners:{
                                "change":updateLayer
                            }
                        },
                        {
                            xtype:"sliderfield",
                            id:"slider_maxval",
                            width:100,
                            style:"display:inline-block;",
                            value:0.02,
                            fieldLabel:"{% trans 'Max %' %}",
                            labelStyle:"text-align:right;",
                            minValue:0.01,
                            maxValue:20,
                            increment:0.01,
                            keyIncrement:0.5,
                            decimalPrecision:3,
                            listeners:{
                                "changecomplete":updateLayer
                            }
                        },
                        {xtype:"sliderfield",
                            id:"slider_blur",
                            value:"28",
                            width:100,
                            fieldLabel:"{% trans 'Smoothing' %}",
                            labelStyle:"text-align:right;",
                            minValue:1,
                            maxValue:40,
                            listeners:{
                                "changecomplete":updateLayer
                            }},
                        {xtype:"sliderfield",
                            id:"slider_min",
                            width:100,
                            value:"30",
                            fieldLabel:"{% trans 'Min Tweets/sq km' %}",
                            labelStyle:"text-align:right;",
                            minValue:1,
                            maxValue:1000,
                            listeners:{
                                "changecomplete":updateLayer
                            }},
                        {

                        }

                    ]
                }
            ]
        }
    ],
    keys:[
        { key:[Ext.EventObject.ENTER], handler:updateLayer
        }
    ]
});

var cqlWindow = new Ext.Window({
    id:'cql_window',
    style:'opacity:0.9',
    width:600,
    collapsible:true,
    draggable:true,
    closable:false,
    constrain:true,
    monitorResize:true,
    title:'{% trans "Tweet Filter" %}',
    items:[cqlOverlay]
});

var graphPanel = new Ext.Panel({
    contentEl:"chartDiv"
});

var graphWindow = new Ext.Window({
    id:'graph_window',
    style:'opacity:0.9',
    width:600,
    collapsible:true,
    draggable:true,
    closable:false,
    constrain:true,
    monitorResize:true,
    collapsed: true,
    title:'{% trans "Tweet Graph" %}',
    items:[graphPanel]
});

var tweetConfig = {title:"{% trans 'Twitter Trends' %}", source:"local", group:"Twitter", name:"heatmap",
    url:"/tweetserver/{{GEOPS_IP}}/", srs:"EPSG:900913", format:"image/png", bbox:[-180, -90, 180, 90],
    singleTile:true, tiled:false, ratio:1, opacity:1, visibility:true, queryable:true
};


var feedSource = Ext.ComponentMgr.createPlugin(
        tweetConfig, "gx_wmssource"
);
var tweetPointRecord = feedSource.createLazyLayerRecord(tweetConfig);
tweetPointRecord.set("name", "point");
tweetPointRecord.setLayer(new OpenLayers.Layer.WMS(
        "{% trans 'Tweets' %}",
        tweetConfig.url, {
            layers: Ext.getCmp("lsh_checkbox").checked ? "lsh_point" : "point",
            transparent:"transparent" in tweetConfig ? tweetConfig.transparent : true,
            format:tweetConfig.format,
            tiled:false
        }, {
            singleTile:true,
            ratio:tweetConfig.ratio || 1,
            visibility:true,
            opacity:("opacity" in tweetConfig) ? tweetConfig.opacity : 1,
            buffer:("buffer" in tweetConfig) ? tweetConfig.buffer : 1,
            //transitionEffect: 'resize',
            projection:'EPSG:900913'
        }
));
tweetPointRecord.group = tweetConfig.group;

tweetPointRecord.getLayer().events.register("loadend", tweetPointRecord.getLayer(), function () {
    var tweet_cookie = get_cookie("tweet_count");
    if (tweet_cookie) {
        cqlWindow.setTitle(gettext("Tweet Filter:  ") + tweet_cookie + " tweets currently on map");
        if (tweet_cookie < 1000000 && is_authorized === "True") {
            Ext.getCmp("dl_link_container").show();
            Ext.getCmp("dl_link_container").getEl().dom.href = getDownloadLink();
        } else {
            Ext.getCmp("dl_link_container").hide();
        }
        delete_cookie("tweet_count");
    }

});

tweetConfig["queryable"] = false;
var tweetHeatRecord = feedSource.createLazyLayerRecord(tweetConfig);
tweetHeatRecord.setLayer(new OpenLayers.Layer.WMS(
        "{% trans 'Tweet Heatmap' %}",
        tweetConfig.url, {
            layers: Ext.getCmp("lsh_checkbox").checked ? "lsh_heatmap" : 'heatmap',
            transparent:"transparent" in tweetConfig ? tweetConfig.transparent : true,
            format:tweetConfig.format,
            tiled:false
        }, {
            singleTile:true,
            removeBackBufferDelay:0,
            ratio:tweetConfig.ratio || 1,
            visibility:false,
            opacity:("opacity" in tweetConfig) ? tweetConfig.opacity : 1,
            buffer:("buffer" in tweetConfig) ? tweetConfig.buffer : 1,
            //transitionEffect: 'resize',
            projection:'EPSG:900913'
        }
));
tweetHeatRecord.group = tweetConfig.group;

tweetHeatRecord.getLayer().events.register("loadend", tweetPointRecord.getLayer(), function () {
    if (tweetHeatRecord.getLayer().getVisibility() === true && tweetFilterField.getValue() != "") {
        var layer_bbox = getUrlParams(tweetHeatRecord.getLayer().grid[0][0].url).BBOX.split(",");
        graphBounds = new OpenLayers.Bounds(
                parseFloat(layer_bbox[0]), parseFloat(layer_bbox[1]),
                parseFloat(layer_bbox[2]), parseFloat(layer_bbox[3])).toBBOX().split(",");
        if (firstHeatMap === true) {
            firstHeatMap = false;
            if (!Ext.isIE) {
                graphWindow.show();
                graphWindow.alignTo('mapPnlCntr', 't-t?');
                graphWindow.expand();
                initGraph();
            }
        }
        if (!Ext.isIE)
            sendQuery((Math.floor(new Date(tweetDateStartField.getValue()).getTime() / 1000)), (Math.floor(new Date(tweetDateEndField.getValue()).getTime() / 1000)), numBins);

    }
});

app.mapPanel.add(cqlWindow);
app.mapPanel.add(graphWindow);


app.on("setLayerTree", function () {
    app.layerTree.addCategoryFolder({"group":tweetHeatRecord.get("group")}, true);
    app.mapPanel.layers.add([tweetHeatRecord]);

    app.layerTree.addCategoryFolder({"group":tweetPointRecord.get("group")}, true);
    app.mapPanel.layers.add([tweetPointRecord]);

    app.toolbar.items.each(function (item) {
        if (item.text != undefined && item.text.indexOf(app.publishBtnText) > -1) {
            item.disable();
            item.hide();
        }
    });
});

app.on("ready", function () {

    app.mapPanel.layers.each(function (candidate) {
        //console.log("NAME:" + candidate.get("name"));
        if (candidate.get("name") == "heatmap" || candidate.get("name") == "point") {
            app.mapPanel.layers.remove(candidate, true);
        }

    });

    tweetHeatRecord.getLayer().events.register("loadend", tweetHeatRecord.getLayer(), function (e) {

        var maxlevel_cookie = get_cookie("max_value");
        if (maxlevel_cookie) {
            Ext.getCmp("slider_maxval").setValue(maxlevel_cookie);
            delete_cookie("max_value");
        }


        if (!tweetPointRecord.getLayer().getVisibility()) {
            cqlWindow.setTitle(gettext("Tweet Filter:  "))
        }

    });

    updateLayer();

    cqlWindow.show();
    cqlWindow.alignTo(document, 'b-b?');


    app.mapPanel.map.events.register("moveend", app.mapPanel.map, function (e) {

        // var mapExtent = app.mapPanel.map.getExtent() ? app.mapPanel.map.getExtent() : config["map"]["maxExtent"];
	/*
        if (Math.floor(tweetDateEndField.getValue().getTime()) >= Math.floor(firstEndDate)) {
            var rightNow = new Date();
            tweetDateEndField.setValue(rightNow);
            updateLayer();
        }*/
    }, this);


});


}

window.onload = init;
{% endautoescape %}
</script>

{% endblock %}

{% block body %}

<div id="header-wrapper">
    {{ block.super }}

    <div id="dataTabs" class="x-hidden">

<div id="searchDiv" style="background-color:#fff;width:800px;">
<div style="float:left;position:relative;margin:10px;width:580px;">
  <div class="block">
    <h2>{% trans "Search" %} <span class="subtitle">{% trans "for geospatial data" %}</span></h2>

    <div id="search_results"></div>

  </div>


  <div class="block wrap selfclear">
  <h3>Selected Data</h3>
  <div id="selection">
    <div id="data_cart"></div>
    </div>
    <div id="data_ops">
    </div>
  </div>

</div>



<div style="position:relative;float:right;width:200px">
  <div id="refine" class="block">
    <h3>{% trans "Refine Search" %}</h3>
    <div class="bbox-controls">
      <div class="bbox-enabled"><input type="checkbox" /> {% trans "By area" %}</div>
      <p><span class="explain">{% blocktrans %}Limit the search to data that includes features in the displayed area.{% endblocktrans %}</span></p>
      <div class="bbox-expand">
      </div>
    </div>
    <div class="search-button">Refine</div>
  </div>

</div>
</div>
        <div id="externalDiv"></div>
        {% if user.is_authenticated %}
            <div id="uploadDiv"></div>
            {% if DB_DATASTORE  %}
                <div id="createDiv"></div>
            {% endif %}
        {% endif %}
        <div id="warpDiv">
            <div id="tabContainer" style="padding:20px;">

                <div style="position:relative;float:left;">


                    <h3>{%trans "Rectify Images"  %}</h3>    
                    
                    <p style="font-size: 14px">Use <a target="_blank" href="http://warp.worldmap.harvard.edu">WorldMap WARP</a> to upload and rectify scanned maps for use in WorldMap. <br/><br/> Maps rectified using this tool can be brought into WorldMap by following the instructions under Section 4.5 in <a href="{{ STATIC_URL }}docs/WorldMap_Help.pdf">WorldMap Help</a>.</p>
                    <br/><br/>
                    <div align="center"><a target="_blank" href="http://warp.worldmap.harvard.edu"><img src="{{ STATIC_URL }}theme/img/warper-sample.jpg" border="0" /></a></div>
                </div>
            </div>
        </div>
    </div>

</div>

    
                <div id="chartDiv">
                <!--
                <input type="text" size="16" id="tokenInput" value="lol">
                <button id="submitQuery" style="width:100px;">Submit</button>
                -->
                <div id="controls" style="float:left; margin-left: 10%;margin-top:10px;">
                    <label for="numBinsSizeSlider"><strong># Bins</strong></label>

                    <div id="numBinsSlider"></div>
                </div>
                </br>
                <div id="chart" style="margin-top: 40px; width: 100%; height: 200px;">
                </div>


            </div>


{% endblock %}
<|MERGE_RESOLUTION|>--- conflicted
+++ resolved
@@ -50,11 +50,7 @@
         display: block;
         position:absolute;
         left: 280px;
-<<<<<<< HEAD
-        top: 30px;
-=======
         top: 35px;
->>>>>>> 7146ac69
         font-size:8pt;
         color: #000;
     }
