--- conflicted
+++ resolved
@@ -311,11 +311,8 @@
 
 	
 	
-<<<<<<< HEAD
-    if (Math.floor(tweetDateEndField.getValue().getTime()) >= Math.floor(firstEndDate)) {
-=======
+
     /*if (Math.floor(tweetDateEndField.getValue().getTime()) >= Math.floor(firstEndDate)) {
->>>>>>> 276e731e
         var rightNow = new Date();
         tweetDateEndField.setValue(rightNow);
     }
@@ -839,7 +836,7 @@
     <div id="search_results"></div>
 
   </div>
-<<<<<<< HEAD
+
 
   <div class="block wrap selfclear">
   <h3>Selected Data</h3>
@@ -849,22 +846,6 @@
     <div id="data_ops">
     </div>
   </div>
-
-
-</div>
-
-=======
-
-  <div class="block wrap selfclear">
-  <h3>Selected Data</h3>
-  <div id="selection">
-    <div id="data_cart"></div>
-    </div>
-    <div id="data_ops">
-    </div>
-  </div>
-
->>>>>>> 276e731e
 
 </div>
 
@@ -896,35 +877,6 @@
 
                 <div style="position:relative;float:left;">
 
-<<<<<<< HEAD
-<div style="position:relative;float:right;width:200px">
-  <div id="refine" class="block">
-    <h3>{% trans "Refine Search" %}</h3>
-    <div class="bbox-controls">
-      <div class="bbox-enabled"><input type="checkbox" /> {% trans "By area" %}</div>
-      <p><span class="explain">{% blocktrans %}Limit the search to data that includes features in the displayed area.{% endblocktrans %}</span></p>
-      <div class="bbox-expand">
-      </div>
-    </div>
-    <div class="search-button">Refine</div>
-  </div>
-
-</div>
-</div>
-        <div id="externalDiv"></div>
-        {% if user.is_authenticated %}
-            <div id="uploadDiv"></div>
-            {% if DB_DATASTORE  %}
-                <div id="createDiv"></div>
-            {% endif %}
-        {% endif %}
-        <div id="warpDiv">
-            <div id="tabContainer" style="padding:20px;">
-
-                <div style="position:relative;float:left;">
-
-=======
->>>>>>> 276e731e
 
                     <h3>{%trans "Rectify Images"  %}</h3>    
                     
@@ -955,9 +907,6 @@
 
 
             </div>
-<<<<<<< HEAD
-    {% endblock %}
-=======
+
 
 {% endblock %}
->>>>>>> 276e731e
