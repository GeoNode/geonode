{% extends "fullscreen.html" %}
{% load i18n %}

{% block title %} {{maptitle}}{% endblock %}

{% block head %}

<script type="text/javascript" src="{{ GEONODE_CLIENT_LOCATION }}externals/misc/jquery-1.8.0.js"></script>
<link rel="stylesheet" href="{{ GEONODE_CLIENT_LOCATION }}externals/misc/flot/jquery-ui-1.8.22.custom.css"
      type="text/css">
<script type="text/javascript" src="{{ GEONODE_CLIENT_LOCATION }}externals/misc/flot/jquery-ui-vertbutton.js"></script>
<script type="text/javascript"
        src="{{ GEONODE_CLIENT_LOCATION }}externals/misc/flot/jquery-ui-1.8.22.custom.min.js"></script>
<script type="text/javascript" src="{{ GEONODE_CLIENT_LOCATION }}externals/misc/flot/jquery.flot.js"></script>
<script type="text/javascript" src="{{ GEONODE_CLIENT_LOCATION }}externals/misc/flot/jquery.flot.time.js"></script>
<script type="text/javascript" src="{{ GEONODE_CLIENT_LOCATION }}externals/misc/flot/jquery.flot.resize.js"></script>
<script type="text/javascript" src="{{ GEONODE_CLIENT_LOCATION }}externals/misc/flot/jquery.flot.navigate.js"></script>
<script type="text/javascript" src="{{ GEONODE_CLIENT_LOCATION }}externals/misc/flot/grapher.js"></script>
<script type="text/javascript" src="{{ GEONODE_CLIENT_LOCATION }}externals/misc/flot/FastGraph.js"></script>



{% include "geonode/ext_header.html" %}
{% include "geonode/app_header.html" %}
{% include "geonode/geo_header.html" %}
<script type="text/javascript" src="{{ GEONODE_CLIENT_LOCATION }}externals/misc/nicEdit.js"></script>

<script src="http://www.google.com/jsapi?client={{GOOGLE_API_KEY}}"></script>

<script type="text/javascript">
    google.load("earth", "1");


</script>


<link rel="stylesheet" type="text/css" href="{{ GEONODE_CLIENT_LOCATION }}theme/ux/colorpicker/color-picker.ux.css"/>
<style type="text/css">
    #templates {
        display: none;
    }
</style>

<script src="{{ GEONODE_CLIENT_LOCATION }}script/PrintPreview.js"></script>
<link rel="stylesheet" type="text/css"
      href="{{ GEONODE_CLIENT_LOCATION }}externals/PrintPreview/resources/css/printpreview.css"/>
<script src="{{GEOSERVER_BASE_URL}}pdf/info.json?var=printCapabilities" type="text/javascript"></script>
{{ block.super }}

<script type="text/javascript">

host = "http://{{GEOPS_IP}}";

Ext.sequence(Ext.form.SliderField.prototype, 'initComponent', function () {
    this.slider.on('change', this.fireEvent.createDelegate(this, 'change', 0));
    this.slider.on('changecomplete', this.fireEvent.createDelegate(this, 'changecomplete', 0));

});

Ext.override(Ext.form.SliderField, {
    onDrag:function (e) {
        var pos = this.innerEl.translatePoints(this.tracker.getXY());
        this.setValue(Ext.util.Format.round(this.reverseValue(pos.left), this.decimalPrecision), false);
        this.fireEvent('drag', this, e);
    }
});

function get_cookie(c_name) {
    if (document.cookie.length <= 0)
        return "";

    c_start = document.cookie.indexOf(c_name + "=");
    if (c_start == -1)
        return "";

    c_start = c_start + c_name.length + 1;
    c_end = document.cookie.indexOf(";", c_start);
    if (c_end == -1)
        c_end = document.cookie.length;
    return unescape(document.cookie.substring(c_start, c_end));
}

function delete_cookie(name) {
    document.cookie = name + '=; Domain=.harvard.edu; Path=/; expires=Monday, 19-Aug-1996 05:00:00 GMT';
}


/* Override Layer.Grid method for twitter heatmap */

OpenLayers.Layer.Grid.newRatio = 1.5;


gxp.plugins.LayerManager.prototype.configureLayerNode = function (loader, attr) {

    var legendXType;
    // add a WMS legend to each node created
    if (attr.layer.url && attr.layer.url.indexOf("{{GEOPS_IP}}") > -1) {
        if (attr.layer.params.LAYERS == "heatmap") {
            legendXType = "gx_geopslegend";
        } else
            return;
    } else if (OpenLayers.Layer.WMS && attr.layer instanceof OpenLayers.Layer.WMS) {
        legendXType = "gx_wmslegend";
    }
    gxp.plugins.LayerManager.superclass.configureLayerNode.apply(this, arguments);
    if (legendXType) {
        Ext.apply(attr, {
            component:{
                xtype:legendXType,
                // TODO these baseParams were only tested with GeoServer,
                // so maybe they should be configurable - and they are
                // only relevant for gx_wmslegend.
                baseParams:{
                    transparent:true,
                    format:"image/png",
                    legend_options:"fontAntiAliasing:true;fontSize:11;fontName:Arial"
                },
                layerRecord:this.target.mapPanel.layers.getByLayer(attr.layer),
                showTitle:false,
                // custom class for css positioning
                // see tree-legend.html
                cls:"legend"
            }
        });
    }


};


OpenLayers.Layer.Grid.prototype.setTileSize = function (size) {
    if (this.singleTile) {
        size = this.map.getSize();
        //console.log("Grid Size: " + size.toString() + " and ratio: " + this.ratio);
        var curWidth = parseInt(size.w * this.ratio);
        var targetWidth = curWidth + (16 - (curWidth % 16));
        this.newRatio = this.ratio * (targetWidth / size.w);
        size.h = parseInt(Math.round(size.h * this.newRatio));
        size.w = parseInt(Math.round(size.w * this.newRatio));
        //console.log("In setTileSize: " + this.newRatio + ":" + size.toString());

    }
    OpenLayers.Layer.HTTPRequest.prototype.setTileSize.apply(this, [size]);
};

OpenLayers.Layer.Grid.prototype.initSingleTile = function (bounds) {

    //determine new tile bounds
    var center = bounds.getCenterLonLat();
    var tileWidth = (bounds.getWidth() * this.newRatio);
    var tileHeight = bounds.getHeight() * this.newRatio;

    var tileBounds =
            new OpenLayers.Bounds(center.lon - (tileWidth / 2),
                    center.lat - (tileHeight / 2),
                    center.lon + (tileWidth / 2),
                    center.lat + (tileHeight / 2));

    //console.log("Grid tileBounds:" + tileBounds.toString());

    var px = this.map.getLayerPxFromLonLat({
        lon:tileBounds.left,
        lat:tileBounds.top
    });

    if (!this.grid.length) {
        this.grid[0] = [];
    }

    var tile = this.grid[0][0];
    if (!tile) {
        tile = this.addTile(tileBounds, px);

        this.addTileMonitoringHooks(tile);
        tile.draw();
        this.grid[0][0] = tile;
    } else {
        tile.moveTo(tileBounds, px);
    }

    //remove all but our single tile
    this.removeExcessTiles(1, 1);

    // store the resolution of the grid
    this.gridResolution = this.getServerResolution();
};


var app;
var geopsip = "{{GEOPS_IP}}"
var init = function () {
    {% autoescape off %}
    var config = Ext.apply({
        tools:[
            {
                ptype:"gxp_geonodequerytool",
                id:"worldmap_query_tool",
                actionTarget:{target:"paneltbar", index:5},
                toolText:'<span class="x-btn-text">Identify</span>',
                iconCls:null,
                geopsUrl:"{{GEOPS_IP}}",
                outputConfig:{width:400, height:200, panIn:false},
                featurePanel:'queryPanel',
                attributePanel:'gridWinPanel',
                toggleGroup:'featureGroup'
            },
            {
                ptype:"gxp_coordinatetool",
                actionTarget:{target:"paneltbar", index:7},
                toolText:'<span class="x-btn-text">Position</span>',
                iconCls:null,
                toggleGroup:'featureGroup',
                pressed:false
            }
        ],
        proxy:"/proxy/?url=",

        /* The URL to a REST map configuration service.  This service
         * provides listing and, with an authenticated user, saving of
         * maps on the server for sharing and editing.
         */
        rest:"/maps/",
        homeUrl:"{% url home %}",
        siteUrl:"{{ SITE_URL }}",
        localGeoServerBaseUrl:"{{ GEOSERVER_BASE_URL }}",
        csrfToken:"{{ csrf_token }}",
        authorizedRoles:"{{ user.is_authenticated|yesno:"ROLE_ADMINISTRATOR, ROLE_ANONYMOUS" }}"
    }, {{config }}
);


app = new GeoExplorer(config, true);

var permalinkTemplate = new Ext.Template("{protocol}//{host}/maps/{id}/edit");
var permalink = function (id) {
    return permalinkTemplate.apply({
        protocol:window.location.protocol,
        host:window.location.host,
        id:id
    })
};


var titleTemplate = new Ext.Template("<span>{title}</span>");
Ext.DomHelper.overwrite(Ext.get("page-breadcrumb"), titleTemplate.apply({title:(config.about.officialurl ? '' : 'Current Map: ') + (config.about.title ? config.about.title : 'New Map')}));

app.on("saved", function (id) {
    //reset title header
    Ext.DomHelper.overwrite(Ext.get("page-breadcrumb"), titleTemplate.apply({title:(config.about.officialurl ? '' : 'Current Map: ') + (config.about.title ? config.about.title : 'New Map')}));


}, this);


var tweetFilterField = new Ext.form.TextField({
    id:'tweetFilter',
    name:'tweetFilter',
    fieldLabel:"Filter Term",
    labelAlign:'right',
    labelStyle:"text-align:right;",
    allowBlank:true,
    value:'',
    width:96
});

var tweetDateStartField = new Ext.ux.form.DateTime({
    id:'tweetStartDate',
    fieldLabel:'From',
    labelAlign:'right',
    labelStyle:"font-weight:bold;text-align:right",
    allowBlank:false, timeFormat:'H:i:s', timeConfig:{
        altFormats:'H:i:s', allowBlank:true
    }, dateFormat:'n/d/Y', dateConfig:{
        altFormats:'Y-m-d|Y-n-d', allowBlank:true,
        minValue:new Date(2012, 9, 1),
        maxValue:new Date(Date.now() + 86400000),
        value:new Date(2012,11,10)
//        value:new Date(Date.now() - (86400000 * 7))
    },
    width:200
});

var tweetDateEndField = new Ext.ux.form.DateTime({
    id:'tweetEndDate',
    //fieldLabel: 'To',
    //labelAlign: 'top',
    //labelStyle:"font-weight:bold;text-align:right",
    allowBlank:false, timeFormat:'H:i:s', timeConfig:{
        altFormats:'H:i:s', allowBlank:true,
        value:new Date(Date.now())
    }, dateFormat:'n/d/Y', dateConfig:{
        altFormats:'Y-m-d|Y-n-d', allowBlank:true,
        minValue:new Date(2012, 9, 1),
        maxValue:new Date(Date.now() + 86400000),
        value:new Date(2012,11,31)
//        value:new Date(Date.now())
    },
    width:200
});


var firstEndDate = tweetDateEndField.getValue().getTime() - 1000;
var firstHeatMap = true;

var tweetPointLayer = null;
var tweetHeatLayer = null;

var is_authorized = "{{tweetdownload}}";

var updateCQL = function (layers) {

	
	

    /*if (Math.floor(tweetDateEndField.getValue().getTime()) >= Math.floor(firstEndDate)) {
        var rightNow = new Date();
        tweetDateEndField.setValue(rightNow);
    }
    */

    var randomNum = Math.random();
    var startFilter = "SELECT goog_x, goog_y";


    var keywordFilter = "";
    var keywords = tweetFilterField.getValue().replace("'", "''").match(/[^"\s]+|"[^"]+"/g);
    if (keywords) {
        for (var k = 0; k < keywords.length; k++) {
            keywordFilter += (k > 0 ? " AND " : " ") + "tweet_text ilike '" + keywords[k].replace(/["]/g, '') + "'";
        }
    }

    var timeFilter =  "time > " + (Math.floor(new Date(tweetDateStartField.getValue()).getTime()/1000)) + " AND time < " + (Math.floor(new Date(tweetDateEndField.getValue()).getTime() /1000)) ;
    var fromFilter = " from oct_tweets";

    var numLayersVisible = 0;
    for (var x = 0; x < layers.length; x++) {
        var layer = layers[x];

        layer.getLayer().params["RND"] = randomNum;

        if (layer.get("name").indexOf("heatmap") > -1) {
        	layer.getLayer().params["LAYERS"] = Ext.getCmp("lsh_checkbox").checked ? "lsh_heatmap" : "heatmap";
            layer["cql_filter"] = startFilter + "," + keywordFilter + fromFilter + " WHERE " + timeFilter;
            layer.getLayer().params["SQL"] = layer["cql_filter"];
            layer.getLayer().params["BLUR"] = Ext.getCmp("slider_blur").value;
            layer.getLayer().params["MIN"] = Ext.getCmp("slider_min").value / 100;
            layer.getLayer().params["MAXVAL"] = Ext.getCmp("auto_max_checkbox").checked ? "auto" : Ext.getCmp("slider_maxval").value;
            if (keywords && keywords != "") {
                layer.getLayer().setVisibility(true);
                numLayersVisible++;
            }

        } else {
        	layer.getLayer().params["LAYERS"] = Ext.getCmp("lsh_checkbox").checked ? "lsh_point" : "point";
            layer["cql_filter"] = startFilter + ", tweet_text " + fromFilter + " WHERE " + timeFilter + (keywords ? " AND " + keywordFilter : "");
            layer.getLayer().params["SQL"] = layer["cql_filter"];
            layer.getLayer().params["RADIUS"] = 1;
            layer.getLayer().params["R"] = 0;
            layer.getLayer().params["G"] = 0;
            layer.getLayer().params["B"] = 255;
            if (layer.getLayer().getVisibility() === true) {
                numLayersVisible++;
            }

        }

    }

    for (var xx = 0; xx < layers.length; xx++) {
        var layer = layers[xx];
        layer.getLayer().params["NUM_REQUESTS"] = numLayersVisible;
    }
}

function getUrlParams(url) {
    var params = {};
    url.replace(/[?&]+([^=&]+)=([^&]*)/gi, function (str, key, value) {
        params[key] = value;
    });

    return params;
}

var getDownloadLink = function () {
    var params = getUrlParams(tweetPointRecord.getLayer().grid[0][0].url);
    var layerName = Ext.getCmp("lsh_checkbox").checked ? "lsh_point" : "point";
    return "/tweetDownload/?LAYERS=POINT&SQL=" + params.SQL.replace(/goog_x%2C(%20)+goog_y%2C(%20)+tweet_text/g, "lat%2C%20lon%2C%20sender_name%2C%20time%2C%20tweet_id%2C%20tweet_text") + "&BBOX=" + params.BBOX;
}

var setCurrentTime = function () {
    if (Math.floor(tweetDateEndField.getValue().getTime()) >= Math.floor(firstEndDate)) {
        var rightNow = new Date();
        tweetDateEndField.setValue(rightNow);
        updateLayer();
    }
}


var updateLayer = function () {
    if (tweetDateStartField.getValue() != "" && tweetDateEndField.getValue() != "") {
        if (tweetHeatRecord != null && tweetPointRecord != null) {
            updateCQL([tweetHeatRecord, tweetPointRecord]);
            tweetHeatRecord.getLayer().redraw(true);
            tweetPointRecord.getLayer().redraw(true);
        }
    }
};

tweetDateStartField.on("change", updateLayer);
tweetDateEndField.on("change", updateLayer);
tweetDateStartField.on("select", updateLayer);
tweetDateEndField.on("select", updateLayer);

var rewindDate = new Ext.Button({
    iconCls:"icon-zoom-previous",
    style:"display: inline-block;padding-left:5px;",
    handler:function (button, event) {
        if (tweetDateStartField.validate() && tweetDateEndField.validate()) {
            var interval = Ext.getCmp("date_interval").getValue();
            var yesterdayStart = tweetDateStartField.getValue().add(interval, -1);
            var yesterdayEnd = tweetDateEndField.getValue().add(interval, -1);
            if (yesterdayStart >= Ext.getCmp(tweetDateStartField.id + "-date").minValue) {
                tweetDateStartField.setValue(yesterdayStart);
                tweetDateEndField.setValue(yesterdayEnd);
                updateLayer();
            }
        }
    }
});


var forwardDate = new Ext.Button({
    iconCls:"icon-zoom-next",
    style:"display: inline-block;padding-right:5px;",
    handler:function (button, event) {
        if (tweetDateStartField.validate() && tweetDateEndField.validate()) {
            var interval = Ext.getCmp("date_interval").getValue();
            var tomorrowStart = tweetDateStartField.getValue().add(interval, 1);
            var tomorrowEnd = tweetDateEndField.getValue().add(interval, 1);
            if (tomorrowEnd <= Ext.getCmp(tweetDateEndField.id + "-date").maxValue) {
                tweetDateStartField.setValue(tomorrowStart);
                tweetDateEndField.setValue(tomorrowEnd);
                updateLayer();
            }
        }
    }
});


var updateLayerBtn = new Ext.Button({
    text:"Filter Tweets",
    handler:updateLayer
});

var cqlOverlay = new Ext.FormPanel({
    frame:true,
    bodyStyle:'padding: 10px 10px 0 10px;background:transparent;',
    labelWidth:70,
    defaults:{
        anchor:'95%',
        msgTarget:'side'
    },
    width:600,
    height:160,
    layout:"fit",
    items:[
        {
            layout:"column",

            items:[
                {
                    columnWidth:0.6,
                    //layout:"form",
                    //title:"3",
                    items:[
                        {
                            xtype:"compositefield",
                            labelStyle:"text-align:right;",
                            items:[
                                {xtype:"container", width:70, style:"align:right;padding-bottom:10px",
                                    html:"<span> Filter Term:</span>"},
                                tweetFilterField,
                                updateLayerBtn
                            ]
                        },
                        {
                            xtype:"compositefield",
                            items:[
                                // rewindDate,
                                {xtype:"container", width:70, style:"align:right",
                                    html:"<span> From:</span>"},
                                tweetDateStartField
                                //forwardDate
                            ]
                        },
                        {xtype:"container",
                            html:"<div style='padding-bottom:5px;'></div>"},
                        {
                            xtype:"compositefield",
                            items:[
                                // rewindDate,
                                {xtype:"container", width:70, style:"align:right",
                                    html:"<span> To: </span>"},
                                tweetDateEndField
                                //forwardDate
                            ]
                        },

                        {xtype:"container",
                            html:"<div style='padding-bottom:5px;'></div>"},
                        {
                            xtype:"compositefield",
                            items:[
                                {xtype:"container", width:70, style:"align:right",
                                    html:"<span> Increment:  </span>"},
                                {
                                    xtype:"combo",
                                    width:75,
                                    id:"date_interval",
                                    triggerAction:'all',
                                    mode:'local',
                                    store:[
                                        [Date.DAY, 'Day'],
                                        [Date.HOUR, 'Hour'],
                                        [Date.MINUTE, 'Minute' ],
                                        [Date.SECOND, 'Second']
                                    ],
                                    value:Date.DAY,
                                    valueField:'myId',
                                    displayField:'displayText'
                                },
                                rewindDate,
                                forwardDate
                            ]
                        },
                        {
                            xtype:'box',
                            id:'dl_link_container',
                            hidden:true,
                            autoEl:{tag:'a', id:"tweet_download_link", target:"dl", href:'', html:'Download Tweets'}
                        }
                    ]
                },
                {
                    columnWidth:0.4,
                    layout:"form",
                    labelWidth:100,
                    //title:"3",
                    items:[
                        {xtype:"container",
                            html:"<div style='padding-bottom:10px;'></div>"},
                            {
                                xtype:"checkbox",
                                id:"lsh_checkbox",
                                boxLabel:"LSH Matching",
                                style:"display:inline-block;",
                                checked:false,
                                hidden: (geopsip !== "geops.csail.mit.edu:8080"),
                                listeners:{
                                	"check":updateLayer
                                }
                            },
                        {
                            xtype:"checkbox",
                            id:"auto_max_checkbox",
                            boxLabel:"Auto Max %",
                            style:"display:inline-block;",
                            checked:true,
                            listeners:{
                                "change":updateLayer
                            }
                        },
                        {
                            xtype:"sliderfield",
                            id:"slider_maxval",
                            width:100,
                            style:"display:inline-block;",
                            value:0.02,
                            fieldLabel:"Max %",
                            labelStyle:"text-align:right;",
                            minValue:0.01,
                            maxValue:20,
                            increment:0.01,
                            keyIncrement:0.5,
                            decimalPrecision:3,
                            listeners:{
                                "changecomplete":updateLayer
                            }
                        },
                        {xtype:"sliderfield",
                            id:"slider_blur",
                            value:"28",
                            width:100,
                            fieldLabel:"Smoothing",
                            labelStyle:"text-align:right;",
                            minValue:1,
                            maxValue:40,
                            listeners:{
                                "changecomplete":updateLayer
                            }},
                        {xtype:"sliderfield",
                            id:"slider_min",
                            width:100,
                            value:"30",
                            fieldLabel:"Min Tweets/sq km",
                            labelStyle:"text-align:right;",
                            minValue:1,
                            maxValue:1000,
                            listeners:{
                                "changecomplete":updateLayer
                            }},
                        {

                        }

                    ]
                }
            ]
        }
    ],
    keys:[
        { key:[Ext.EventObject.ENTER], handler:updateLayer
        }
    ]
});

var cqlWindow = new Ext.Window({
    id:'cql_window',
    style:'opacity:0.9',
    width:600,
    collapsible:true,
    draggable:true,
    closable:false,
    constrain:true,
    monitorResize:true,
    title:gettext('Tweet Filter'),
    items:[cqlOverlay]
});

var graphPanel = new Ext.Panel({
    contentEl:"chartDiv"
});

var graphWindow = new Ext.Window({
    id:'graph_window',
    style:'opacity:0.9',
    width:600,
    collapsible:true,
    draggable:true,
    closable:false,
    constrain:true,
    monitorResize:true,
    collapsed: true,
    title:gettext('Tweet Graph'),
    items:[graphPanel]
});

var tweetConfig = {title:"Twitter Trends", source:"local", group:"Twitter", name:"heatmap",
    url:"http://{{GEOPS_IP}}", srs:"EPSG:900913", format:"image/png", bbox:[-180, -90, 180, 90],
    singleTile:true, tiled:false, ratio:1, opacity:1, visibility:true, queryable:true
};


var feedSource = Ext.ComponentMgr.createPlugin(
        tweetConfig, "gx_wmssource"
);
var tweetPointRecord = feedSource.createLazyLayerRecord(tweetConfig);
tweetPointRecord.set("name", "point");
tweetPointRecord.setLayer(new OpenLayers.Layer.WMS(
        "Tweets",
        tweetConfig.url, {
            layers: Ext.getCmp("lsh_checkbox").checked ? "lsh_point" : "point",
            transparent:"transparent" in tweetConfig ? tweetConfig.transparent : true,
            format:tweetConfig.format,
            tiled:false
        }, {
            singleTile:true,
            ratio:tweetConfig.ratio || 1,
            visibility:true,
            opacity:("opacity" in tweetConfig) ? tweetConfig.opacity : 1,
            buffer:("buffer" in tweetConfig) ? tweetConfig.buffer : 1,
            //transitionEffect: 'resize',
            projection:'EPSG:900913'
        }
));
tweetPointRecord.group = tweetConfig.group;
tweetPointRecord.group = tweetConfig.group;

tweetPointRecord.getLayer().events.register("loadend", tweetPointRecord.getLayer(), function () {
    var tweet_cookie = get_cookie("tweet_count");
    if (tweet_cookie) {
        cqlWindow.setTitle(gettext("Tweet Filter:  ") + tweet_cookie + " tweets currently on map");
        if (tweet_cookie < 1000000 && is_authorized === "True") {
            Ext.getCmp("dl_link_container").show();
            Ext.getCmp("dl_link_container").getEl().dom.href = getDownloadLink();
        } else {
            Ext.getCmp("dl_link_container").hide();
        }
        delete_cookie("tweet_count");
    }

});

tweetConfig["queryable"] = false;
var tweetHeatRecord = feedSource.createLazyLayerRecord(tweetConfig);
tweetHeatRecord.setLayer(new OpenLayers.Layer.WMS(
        "Tweet Heatmap",
        tweetConfig.url, {
            layers: Ext.getCmp("lsh_checkbox").checked ? "lsh_heatmap" : 'heatmap',
            transparent:"transparent" in tweetConfig ? tweetConfig.transparent : true,
            format:tweetConfig.format,
            tiled:false
        }, {
            singleTile:true,
            removeBackBufferDelay:0,
            ratio:tweetConfig.ratio || 1,
            visibility:false,
            opacity:("opacity" in tweetConfig) ? tweetConfig.opacity : 1,
            buffer:("buffer" in tweetConfig) ? tweetConfig.buffer : 1,
            //transitionEffect: 'resize',
            projection:'EPSG:900913'
        }
));
tweetHeatRecord.group = tweetConfig.group;

tweetHeatRecord.getLayer().events.register("loadend", tweetPointRecord.getLayer(), function () {
<<<<<<< HEAD
    if (tweetHeatRecord.getLayer().getVisibility() === true  && tweetFilterField.getValue() != "") {
=======
    if (tweetHeatRecord.getLayer().getVisibility() === true && tweetFilterField.getValue() != "") {
>>>>>>> fc0a142b
        var layer_bbox = getUrlParams(tweetHeatRecord.getLayer().grid[0][0].url).BBOX.split(",");
        graphBounds = new OpenLayers.Bounds(
                parseFloat(layer_bbox[0]), parseFloat(layer_bbox[1]),
                parseFloat(layer_bbox[2]), parseFloat(layer_bbox[3])).transform("EPSG:900913", "EPSG:4326").toBBOX().split(",");
        if (firstHeatMap === true) {
            firstHeatMap = false;
            if (!Ext.isIE) {
                graphWindow.show();
                graphWindow.alignTo('mapPnlCntr', 't-t?');
                graphWindow.expand();
                initGraph();
            }
        }
        if (!Ext.isIE)
            sendQuery((Math.floor(new Date(tweetDateStartField.getValue()).getTime() / 1000)), (Math.floor(new Date(tweetDateEndField.getValue()).getTime() / 1000)), numBins);

    }
});

app.mapPanel.add(cqlWindow);
app.mapPanel.add(graphWindow);


app.on("setLayerTree", function () {
    app.layerTree.addCategoryFolder({"group":tweetHeatRecord.get("group")}, true);
    app.mapPanel.layers.add([tweetHeatRecord]);

    app.layerTree.addCategoryFolder({"group":tweetPointRecord.get("group")}, true);
    app.mapPanel.layers.add([tweetPointRecord]);

    app.toolbar.items.each(function (item) {
        if (item.text != undefined && item.text.indexOf(app.publishBtnText) > -1) {
            item.disable();
            item.hide();
        }
    });
});

app.on("ready", function () {

    app.mapPanel.layers.each(function (candidate) {
        //console.log("NAME:" + candidate.get("name"));
        if (candidate.get("name") == "heatmap" || candidate.get("name") == "point") {
            app.mapPanel.layers.remove(candidate, true);
        }

    });

    tweetHeatRecord.getLayer().events.register("loadend", tweetHeatRecord.getLayer(), function (e) {

        var maxlevel_cookie = get_cookie("max_value");
        if (maxlevel_cookie) {
            Ext.getCmp("slider_maxval").setValue(maxlevel_cookie);
            delete_cookie("max_value");
        }


        if (!tweetPointRecord.getLayer().getVisibility()) {
            cqlWindow.setTitle(gettext("Tweet Filter:  "))
        }

    });

    updateLayer();

    cqlWindow.show();
    cqlWindow.alignTo(document, 'br-br?');


    app.mapPanel.map.events.register("moveend", app.mapPanel.map, function (e) {

        // var mapExtent = app.mapPanel.map.getExtent() ? app.mapPanel.map.getExtent() : config["map"]["maxExtent"];
	/*
        if (Math.floor(tweetDateEndField.getValue().getTime()) >= Math.floor(firstEndDate)) {
            var rightNow = new Date();
            tweetDateEndField.setValue(rightNow);
            updateLayer();
        }*/
    }, this);


});


{% endautoescape %}
}

window.onload = init;

</script>

{% endblock %}

{% block body %}

<div id="header-wrapper">
    {{ block.super }}

    <div id="dataTabs" class="x-hidden">

<div id="searchDiv" style="background-color:#fff;width:800px;">
<div style="float:left;position:relative;margin:10px;width:580px;">
  <div class="block">
    <h2>{% trans "Search" %} <span class="subtitle">{% trans "for geospatial data" %}</span></h2>

    <div id="search_results"></div>

  </div>


  <div class="block wrap selfclear">
  <h3>Selected Data</h3>
  <div id="selection">
    <div id="data_cart"></div>
    </div>
    <div id="data_ops">
    </div>
  </div>

</div>



<div style="position:relative;float:right;width:200px">
  <div id="refine" class="block">
    <h3>{% trans "Refine Search" %}</h3>
    <div class="bbox-controls">
      <div class="bbox-enabled"><input type="checkbox" /> {% trans "By area" %}</div>
      <p><span class="explain">{% blocktrans %}Limit the search to data that includes features in the displayed area.{% endblocktrans %}</span></p>
      <div class="bbox-expand">
      </div>
    </div>
    <div class="search-button">Refine</div>
  </div>

</div>
</div>
        <div id="externalDiv"></div>
        {% if user.is_authenticated %}
            <div id="uploadDiv"></div>
            {% if DB_DATASTORE  %}
                <div id="createDiv"></div>
            {% endif %}
        {% endif %}
        <div id="warpDiv">
            <div id="tabContainer" style="padding:20px;">

                <div style="position:relative;float:left;">


                    <h3>{%trans "Rectify Images"  %}</h3>    
                    
                    <p style="font-size: 14px">Use <a target="_blank" href="http://warp.worldmap.harvard.edu">WorldMap WARP</a> to upload and rectify scanned maps for use in WorldMap. <br/><br/> Maps rectified using this tool can be brought into WorldMap by following the instructions under Section 4.5 in <a href="{{ STATIC_URL }}docs/WorldMap_Help.pdf">WorldMap Help</a>.</p>
                    <br/><br/>
                    <div align="center"><a target="_blank" href="http://warp.worldmap.harvard.edu"><img src="{{ STATIC_URL }}theme/img/warper-sample.jpg" border="0" /></a></div>
                </div>
            </div>
        </div>
    </div>

</div>

    
                <div id="chartDiv">
                <!--
                <input type="text" size="16" id="tokenInput" value="lol">
                <button id="submitQuery" style="width:100px;">Submit</button>
                -->
                <div id="controls" style="float:left; margin-left: 10%;margin-top:10px;">
                    <label for="numBinsSizeSlider"><strong># Bins</strong></label>

                    <div id="numBinsSlider"></div>
                </div>
                </br>
                <div id="chart" style="margin-top: 40px; width: 100%; height: 200px;">
                </div>


            </div>


{% endblock %}
<|MERGE_RESOLUTION|>--- conflicted
+++ resolved
@@ -725,11 +725,7 @@
 tweetHeatRecord.group = tweetConfig.group;
 
 tweetHeatRecord.getLayer().events.register("loadend", tweetPointRecord.getLayer(), function () {
-<<<<<<< HEAD
-    if (tweetHeatRecord.getLayer().getVisibility() === true  && tweetFilterField.getValue() != "") {
-=======
     if (tweetHeatRecord.getLayer().getVisibility() === true && tweetFilterField.getValue() != "") {
->>>>>>> fc0a142b
         var layer_bbox = getUrlParams(tweetHeatRecord.getLayer().grid[0][0].url).BBOX.split(",");
         graphBounds = new OpenLayers.Bounds(
                 parseFloat(layer_bbox[0]), parseFloat(layer_bbox[1]),
