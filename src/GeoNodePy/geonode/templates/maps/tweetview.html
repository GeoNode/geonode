--- conflicted
+++ resolved
@@ -319,16 +319,16 @@
     */
 
     var randomNum = Math.random();
-    var startFilter = "SELECT goog_x, goog_y, ";
+    var startFilter = "SELECT goog_x, goog_y";
 
 
     var keywordFilter = "";
     var keywords = tweetFilterField.getValue().replace("'", "''").match(/[^"\s]+|"[^"]+"/g);
     if (keywords) {
         for (var k = 0; k < keywords.length; k++) {
-            keywordFilter += (k > 0 ? " AND " : "") + "tweet_text ilike '" + keywords[k].replace(/["]/g, '') + "'";
-        }
-    } else keywordFilter = "tweet_text";
+            keywordFilter += (k > 0 ? " AND " : " ") + "tweet_text ilike '" + keywords[k].replace(/["]/g, '') + "'";
+        }
+    }
 
     var timeFilter =  "time > " + (Math.floor(new Date(tweetDateStartField.getValue()).getTime()/1000)) + " AND time < " + (Math.floor(new Date(tweetDateEndField.getValue()).getTime() /1000)) ;
     var fromFilter = " from oct_tweets";
@@ -341,7 +341,7 @@
 
         if (layer.get("name").indexOf("heatmap") > -1) {
         	layer.getLayer().params["LAYERS"] = Ext.getCmp("lsh_checkbox").checked ? "lsh_heatmap" : "heatmap";
-            layer["cql_filter"] = startFilter + keywordFilter + fromFilter + " WHERE " + timeFilter;
+            layer["cql_filter"] = startFilter + "," + keywordFilter + fromFilter + " WHERE " + timeFilter;
             layer.getLayer().params["SQL"] = layer["cql_filter"];
             layer.getLayer().params["BLUR"] = Ext.getCmp("slider_blur").value;
             layer.getLayer().params["MIN"] = Ext.getCmp("slider_min").value / 100;
@@ -353,7 +353,7 @@
 
         } else {
         	layer.getLayer().params["LAYERS"] = Ext.getCmp("lsh_checkbox").checked ? "lsh_point" : "point";
-            layer["cql_filter"] = startFilter + " tweet_text" + fromFilter + " WHERE " + timeFilter + (keywords ? " AND " + keywordFilter : "");
+            layer["cql_filter"] = startFilter + ", tweet_text " + fromFilter + " WHERE " + timeFilter + (keywords ? " AND " + keywordFilter : "");
             layer.getLayer().params["SQL"] = layer["cql_filter"];
             layer.getLayer().params["RADIUS"] = 1;
             layer.getLayer().params["R"] = 0;
@@ -725,11 +725,7 @@
 tweetHeatRecord.group = tweetConfig.group;
 
 tweetHeatRecord.getLayer().events.register("loadend", tweetPointRecord.getLayer(), function () {
-<<<<<<< HEAD
-    if (tweetHeatRecord.getLayer().getVisibility() === true  && tweetFilterField.getValue() != "") {
-=======
     if (tweetHeatRecord.getLayer().getVisibility() === true && tweetFilterField.getValue() != "") {
->>>>>>> fc0a142b
         var layer_bbox = getUrlParams(tweetHeatRecord.getLayer().grid[0][0].url).BBOX.split(",");
         graphBounds = new OpenLayers.Bounds(
                 parseFloat(layer_bbox[0]), parseFloat(layer_bbox[1]),
