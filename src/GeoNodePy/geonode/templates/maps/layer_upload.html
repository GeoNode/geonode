{% extends "page_layout.html" %}
{% load i18n %}

{% block title %} {% trans "Upload Layer"  %} - {{ block.super }} {% endblock %}

{% block head %}
{% include "geonode/ext_header.html" %}
{% include "geonode/app_header.html" %}
{% include "geonode/geo_header.html" %}
<link rel="stylesheet" type="text/css" href="{{ GEONODE_CLIENT_LOCATION }}theme/ux/fileuploadfield/fileuploadfield.css"/>
{{ block.super }}
<script type="text/javascript">
Ext.onReady(function() {
});
</script>
{% endblock %}

{% block main %}
<div class="twocol">
    <h2>{% trans "Add data" %}</h2>
  {% if errors %}
    <div id="errors">
      {% for error in errors %}
        <div>{{ error }}</div>
      {% endfor %}
    </div>
  {% endif %}

  <div id="upload_form">
  </div>
</div>
<script type="text/javascript">
{% autoescape off %}
Ext.onReady(function(){
    Ext.QuickTips.init();
    
    var form_target = "{% url geonode.maps.views.upload_layer %}";
    var xml_unsafe = /(^[^a-zA-Z\._]+)|([^a-zA-Z0-9\._])/g;
    var layer_title = new Ext.form.TextField({
      id: 'layer_title',
      fieldLabel: gettext('Title'),
      name: 'layer_title',
      allowBlank: false
    });
    
    var listeners = {
        "fileselected": function(cmp, value) {
            // remove the path from the filename - avoids C:/fakepath etc.
            cmp.setValue(value.split(/[/\\]/).pop());
        }
    };

    var base_file = new Ext.ux.form.FileUploadField({
        id: 'base_file',
        emptyText: gettext('Select a layer data file'),
        fieldLabel: gettext('Data'),
        name: 'base_file',
        allowBlank: false,
        listeners: listeners
    });

    var dbf_file = new Ext.ux.form.FileUploadField({
        id: 'dbf_file',
        emptyText: gettext('Select a .dbf data file'),
        fieldLabel: gettext('DBF'),
        name: 'dbf_file',
        allowBlank: true,
        listeners: listeners
    });

    var shx_file = new Ext.ux.form.FileUploadField({
        id: 'shx_file',
        emptyText: gettext('Select a .shx data file'),
        fieldLabel: gettext('SHX'),
        name: 'shx_file',
        allowBlank: true,
        listeners: listeners
    });

    var prj_file = new Ext.ux.form.FileUploadField({
        id: 'prj_file',
        emptyText: gettext('Select a .prj data file (optional)'),
        fieldLabel: gettext('PRJ'),
        name: 'prj_file',
        allowBlank: true,
        listeners: listeners
    });

    var sld_file = new Ext.ux.form.FileUploadField({
        id: 'sld_file',
        emptyText: gettext('Select a .sld style file (optional)'),
        fieldLabel: gettext('SLD'),
        name: 'sld_file',
        allowBlank: true,
        listeners: listeners
    });

    var abstractField = new Ext.form.TextArea({
        id: 'abstract', 
        fieldLabel: gettext('Abstract'),
        name: 'abstract',
        allowBlank: true
    });

<<<<<<< HEAD
    var permissionsField = new Ext.form.Hidden({
        name: "permissions"
    });

=======
>>>>>>> 935d0a7e
    var fp = new Ext.FormPanel({
        renderTo: 'upload_form',
        fileUpload: true,
        width: 500,
        frame: true,
        autoHeight: true,
        unstyled: true,
        labelWidth: 50,
        defaults: {
            anchor: '95%',
            msgTarget: 'side'
        },
<<<<<<< HEAD
        items: [layer_title, base_file, dbf_file, shx_file, prj_file, sld_file, abstractField, permissionsField, {
=======
        items: [layer_title, base_file, dbf_file, shx_file, prj_file, sld_file, abstractField, {
>>>>>>> 935d0a7e
            xtype: "hidden",
            name: "csrfmiddlewaretoken",
            value: "{{ csrf_token }}"
        }],
        buttons: [{
            text: gettext('Upload'),
            handler: function(){
                if (fp.getForm().isValid()) {
                    fp.getForm().submit({
                        url: form_target,
                        waitMsg: gettext('Uploading your data...'),
                        success: function(fp, o) {
                            document.location = o.result.redirect_to;
                        },
                        failure: function(fp, o) {
                            error_message = '<ul>';
                            for (var i = 0; i < o.result.errors.length; i++) {
                                error_message += '<li>' + o.result.errors[i] + '</li>'
                            }
                            error_message += '</ul>'

                            Ext.Msg.show({
                                title: gettext("Error"),
                                msg: error_message,
                                minWidth: 200,
                                modal: true,
                                icon: Ext.Msg.ERROR,
                                buttons: Ext.Msg.OK
                            });
                        }
                    });
                }
            }
        }]
    });

    var disable_shapefile_inputs = function() {
<<<<<<< HEAD
        dbf_file.allowBlank = true;
        shx_file.allowBlank = true;
=======
>>>>>>> 935d0a7e
        dbf_file.hide();
        shx_file.hide();
        prj_file.hide();
    };

    var enable_shapefile_inputs = function() {
<<<<<<< HEAD
        dbf_file.allowBlank = false;
        shx_file.allowBlank = false;
=======
>>>>>>> 935d0a7e
        dbf_file.show();
        shx_file.show();
        prj_file.show();
    };
  
    var check_shapefile = function() {
        var main_filename = base_file.getValue();
        if ((/\.shp$/i).test(base_file.getValue())) {
            enable_shapefile_inputs();
        } else {
            disable_shapefile_inputs();
        }
    };
  
    base_file.addListener('fileselected', function(cmp, value) {
        check_shapefile();
    });
    disable_shapefile_inputs();

    var permissionsEditor = new GeoNode.PermissionsEditor({
        renderTo: "permissions_form",
        userLookup: "{% url geonode.views.ajax_lookup %}",
        listeners: {
            updated: function(pe) {
                permissionsField.setValue(Ext.util.JSON.encode(pe.writePermissions()));
            }
        },
        permissions: {
            anonymous: 'layer_readonly',
            authenticated: 'layer_readonly',
            users:[]
        },
    });
    permissionsEditor.fireEvent("updated", permissionsEditor);
});
{% endautoescape %}
</script>

{% endblock %}


{% block sidebar %}
<div class="threecol">
<h3>{%trans "Permissions"  %}</h3>

<div id="permissions_form"></div>
{% endblock %}<|MERGE_RESOLUTION|>--- conflicted
+++ resolved
@@ -102,13 +102,10 @@
         allowBlank: true
     });
 
-<<<<<<< HEAD
     var permissionsField = new Ext.form.Hidden({
         name: "permissions"
     });
 
-=======
->>>>>>> 935d0a7e
     var fp = new Ext.FormPanel({
         renderTo: 'upload_form',
         fileUpload: true,
@@ -121,11 +118,7 @@
             anchor: '95%',
             msgTarget: 'side'
         },
-<<<<<<< HEAD
         items: [layer_title, base_file, dbf_file, shx_file, prj_file, sld_file, abstractField, permissionsField, {
-=======
-        items: [layer_title, base_file, dbf_file, shx_file, prj_file, sld_file, abstractField, {
->>>>>>> 935d0a7e
             xtype: "hidden",
             name: "csrfmiddlewaretoken",
             value: "{{ csrf_token }}"
@@ -163,22 +156,12 @@
     });
 
     var disable_shapefile_inputs = function() {
-<<<<<<< HEAD
-        dbf_file.allowBlank = true;
-        shx_file.allowBlank = true;
-=======
->>>>>>> 935d0a7e
         dbf_file.hide();
         shx_file.hide();
         prj_file.hide();
     };
 
     var enable_shapefile_inputs = function() {
-<<<<<<< HEAD
-        dbf_file.allowBlank = false;
-        shx_file.allowBlank = false;
-=======
->>>>>>> 935d0a7e
         dbf_file.show();
         shx_file.show();
         prj_file.show();
