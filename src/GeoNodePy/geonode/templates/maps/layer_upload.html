{% extends "page_layout.html" %}
{% load i18n %}

{% block title %} {% trans "Upload Layer"  %} - {{ block.super }} {% endblock %}

{% block head %}
{% include "geonode/ext_header.html" %}
{% include "geonode/app_header.html" %}
{% include "geonode/geo_header.html" %}
<link rel="stylesheet" type="text/css" href="{{ GEONODE_CLIENT_LOCATION }}theme/ux/fileuploadfield/fileuploadfield.css"/>
{{ block.super }}
<script type="text/javascript">
Ext.onReady(function() {
});
</script>
{% endblock %}

{% block main %}
<div class="twocol">
    <h2>{% trans "Add data" %}</h2>
  {% if errors %}
    <div id="errors">
      {% for error in errors %}
        <div>{{ error }}</div>
      {% endfor %}
    </div>
  {% endif %}

  <div id="upload_form">
  </div>
</div>
<script type="text/javascript">
{% autoescape off %}
Ext.onReady(function(){
    Ext.QuickTips.init();
    
    var form_target = "{% url geonode.maps.views.upload_layer %}";
    var xml_unsafe = /(^[^a-zA-Z\._]+)|([^a-zA-Z0-9\._])/g;
    var layer_title = new Ext.form.TextField({
      id: 'layer_title',
      fieldLabel: gettext('Title'),
      name: 'layer_title'
    });
    
    var listeners = {
        "fileselected": function(cmp, value) {
            // remove the path from the filename - avoids C:/fakepath etc.
            cmp.setValue(value.split(/[/\\]/).pop());
        }
    };

    var base_file = new Ext.ux.form.FileUploadField({
        id: 'base_file',
        emptyText: gettext('Select a layer data file'),
        fieldLabel: gettext('Data'),
        name: 'base_file',
        allowBlank: false,
        listeners: listeners
    });

    var dbf_file = new Ext.ux.form.FileUploadField({
        id: 'dbf_file',
        emptyText: gettext('Select a .dbf data file'),
        fieldLabel: gettext('DBF'),
        name: 'dbf_file',
<<<<<<< HEAD
        allowBlank: true,
        listeners: listeners
=======
        allowBlank: false,
        listeners: listeners,
        validator: function(name) {
            if (name.search(/\.dbf$/i) == -1) {
                return gettext("Invalid DBF File.");
            } else {
                return true;
            }
        }
>>>>>>> b3d7a5a6
    });

    var shx_file = new Ext.ux.form.FileUploadField({
        id: 'shx_file',
        emptyText: gettext('Select a .shx data file'),
        fieldLabel: gettext('SHX'),
        name: 'shx_file',
<<<<<<< HEAD
        allowBlank: true,
        listeners: listeners
=======
        allowBlank: false,
        listeners: listeners,
        validator: function(name) {
            if (name.search(/\.shx$/i) == -1) {
                return gettext("Invalid SHX File.");
            } else {
                return true;
            }
        }
>>>>>>> b3d7a5a6
    });

    var prj_file = new Ext.ux.form.FileUploadField({
        id: 'prj_file',
        emptyText: gettext('Select a .prj data file (optional)'),
        fieldLabel: gettext('PRJ'),
        name: 'prj_file',
        allowBlank: true,
        listeners: listeners,
        validator: function(name) {
            if (name.search(/\.prj$/i) == -1) {
                return gettext("Invalid PRJ File.");
            } else {
                return true;
            }
        }
    });

    var sld_file = new Ext.ux.form.FileUploadField({
        id: 'sld_file',
        emptyText: gettext('Select a .sld style file (optional)'),
        fieldLabel: gettext('SLD'),
        name: 'sld_file',
        allowBlank: true,
        listeners: listeners
    });

    var abstractField = new Ext.form.TextArea({
        id: 'abstract', 
        fieldLabel: gettext('Abstract'),
        name: 'abstract',
        allowBlank: true
    });

    var permissionsField = new Ext.form.Hidden({
        name: "permissions"
    });

    var fp = new Ext.FormPanel({
        renderTo: 'upload_form',
        fileUpload: true,
        width: 500,
        frame: true,
        autoHeight: true,
        unstyled: true,
        labelWidth: 50,
        defaults: {
            anchor: '95%',
            msgTarget: 'side'
        },
        items: [layer_title, base_file, dbf_file, shx_file, prj_file, sld_file, abstractField, permissionsField, {
            xtype: "hidden",
            name: "csrfmiddlewaretoken",
            value: "{{ csrf_token }}"
        }],
        buttons: [{
            text: gettext('Upload'),
            handler: function(){
                if (fp.getForm().isValid()) {
                    fp.getForm().submit({
                        url: form_target,
                        waitMsg: gettext('Uploading your data...'),
                        success: function(fp, o) {
                            document.location = o.result.redirect_to;
                        },
                        failure: function(fp, o) {
                            error_message = '<ul>';
                            for (var i = 0; i < o.result.errors.length; i++) {
                                error_message += '<li>' + o.result.errors[i] + '</li>'
                            }
                            error_message += '</ul>'

                            Ext.Msg.show({
                                title: gettext("Error"),
                                msg: error_message,
                                minWidth: 200,
                                modal: true,
                                icon: Ext.Msg.ERROR,
                                buttons: Ext.Msg.OK
                            });
                        }
                    });
                }
            }
        }]
    });

    var disable_shapefile_inputs = function() {
        dbf_file.hide();
        shx_file.hide();
        prj_file.hide();
    };

    var enable_shapefile_inputs = function() {
        dbf_file.show();
        shx_file.show();
        prj_file.show();
    };
  
    var check_shapefile = function() {
        var main_filename = base_file.getValue();
        if ((/\.shp$/i).test(base_file.getValue())) {
            enable_shapefile_inputs();
        } else {
            disable_shapefile_inputs();
        }
    };

    base_file.addListener('fileselected', function(cmp, value) {
        check_shapefile();
    });
    disable_shapefile_inputs();

    var permissionsEditor = new GeoNode.PermissionsEditor({
        renderTo: "permissions_form",
        userLookup: "{% url geonode.views.ajax_lookup %}",
        listeners: {
            updated: function(pe) {
                permissionsField.setValue(Ext.util.JSON.encode(pe.writePermissions()));
            }
        },
        permissions: {
            anonymous: 'layer_readonly',
            authenticated: 'layer_readonly',
            users:[]
        },
    });
    permissionsEditor.fireEvent("updated", permissionsEditor);
});
{% endautoescape %}
</script>

{% endblock %}


{% block sidebar %}
<div class="threecol">
<h3>{%trans "Permissions"  %}</h3>

<div id="permissions_form"></div>
{% endblock %}<|MERGE_RESOLUTION|>--- conflicted
+++ resolved
@@ -63,10 +63,6 @@
         emptyText: gettext('Select a .dbf data file'),
         fieldLabel: gettext('DBF'),
         name: 'dbf_file',
-<<<<<<< HEAD
-        allowBlank: true,
-        listeners: listeners
-=======
         allowBlank: false,
         listeners: listeners,
         validator: function(name) {
@@ -76,7 +72,6 @@
                 return true;
             }
         }
->>>>>>> b3d7a5a6
     });
 
     var shx_file = new Ext.ux.form.FileUploadField({
@@ -84,10 +79,6 @@
         emptyText: gettext('Select a .shx data file'),
         fieldLabel: gettext('SHX'),
         name: 'shx_file',
-<<<<<<< HEAD
-        allowBlank: true,
-        listeners: listeners
-=======
         allowBlank: false,
         listeners: listeners,
         validator: function(name) {
@@ -97,7 +88,6 @@
                 return true;
             }
         }
->>>>>>> b3d7a5a6
     });
 
     var prj_file = new Ext.ux.form.FileUploadField({
