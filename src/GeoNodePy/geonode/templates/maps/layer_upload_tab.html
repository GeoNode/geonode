--- conflicted
+++ resolved
@@ -147,20 +147,12 @@
         allowBlank: false
     });
 
-<<<<<<< HEAD
+
     var keywordsField = new Ext.form.TextField({
       id: 'keywords',
       fieldLabel: gettext('Keywords'),
       name: 'keywords',
       allowBlank: false
-=======
-    var keywordsField = new Ext.form.TextArea({
-        id: 'keywords',
-        fieldLabel: gettext('Keywords'),
-        emptyText: gettext('Separate keywords with spaces'),
-        name: 'keywords',
-        allowBlank: false
->>>>>>> 0014123a
     });
 
     var permissionsField = new Ext.form.Hidden({
