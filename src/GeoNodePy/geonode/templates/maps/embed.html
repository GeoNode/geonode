--- conflicted
+++ resolved
@@ -60,7 +60,7 @@
                     return {
                         styles: layers[i].styles,
                         name:   layers[i].name,
-                        url:    layers[i].url
+                        url:    layers[i].url,
                     }
                 }
             }
@@ -143,12 +143,6 @@
         MESSAGING.getInstance().registerHandler("setLayers",function(m) {
             var data = JSON.parse(m.getMessage());
             for(var id in data){
-<<<<<<< HEAD
-               var layer = app.mapPanel.map.getLayer(id);
-               //layer.setVisibility(data[id]['visibility']);
-               Ext.getCmp("layer_menu_" + id).setChecked(data[id]['visibility']);
-               layer.setOpacity(data[id]['opacity']);
-=======
                 var layer = app.mapPanel.map.getLayer(id);
                 if( layer != null ) {
                     //  layer.setVisibility(data[id]['visibility']);
@@ -160,7 +154,6 @@
                 } else {
                     console.log("ERROR: could not find layer for id: "+id);
                 }
->>>>>>> 55084919
             }
         });
 
@@ -169,11 +162,6 @@
         click.activate();
 
         MESSAGING.getInstance().send(new Message("portalReady", {}));
-
-        var layermenu = app.toolbar.items[0];
-
-
-
     });
 
     {% endautoescape %}
