{% extends "fullscreen.html" %}
{% load i18n %}

{% block title %} {{maptitle}}{% endblock %}

{% block head %}
{% include "geonode/ext_header.html" %}
{% include "geonode/app_header.html" %}
{% include "geonode/geo_header.html" %}
<script type="text/javascript" src="{{ GEONODE_CLIENT_LOCATION }}externals/misc/nicEdit.js"></script>
<script src="http://www.google.com/jsapi?key={{GOOGLE_API_KEY}}"></script>

<script type="text/javascript">
    google.load("earth", "1");
</script>


<link rel="stylesheet" type="text/css" href="{{ GEONODE_CLIENT_LOCATION }}theme/ux/colorpicker/color-picker.ux.css" />
<style type="text/css">
    #templates { display: none; }
</style>

<script src="{{ GEONODE_CLIENT_LOCATION }}script/PrintPreview.js"></script>
<link rel="stylesheet" type="text/css" href="{{ GEONODE_CLIENT_LOCATION }}externals/PrintPreview/resources/css/printpreview.css" />
<script src="{{GEOSERVER_BASE_URL}}pdf/info.json?var=printCapabilities" type="text/javascript"></script>
{{ block.super }}

<script type="text/javascript">
var app;
var init = function() {
{% autoescape off %}
<<<<<<< HEAD

=======
    var identifyText = gettext('Identify');
    var coordinateText = gettext('Map Coordinates - longitude, latitude');
>>>>>>> 95444028

    var config = Ext.apply({
        tools:  [{
            ptype: "gxp_geonodequerytool",
            id: "worldmap_query_tool",
            actionTarget:  {target: "paneltbar", index: 5},
            toolText: '<span class="x-btn-text">' + identifyText + '</span>',
            iconCls: null,
            outputConfig: {width: 400, height: 200, panIn: false},
            featurePanel: 'queryPanel',
            attributePanel: 'gridWinPanel',
            toggleGroup: 'featureGroup'
        },
            {
                ptype: "gxp_coordinatetool",
<<<<<<< HEAD
                actionTarget:  {target: "paneltbar"}
=======
                actionTarget:  {target: "paneltbar", index: 7},
                title: coordinateText,
                iconCls: null,
                toggleGroup: 'featureGroup',
                pressed: false
>>>>>>> 95444028
            }
        ],
        proxy: "/proxy/?url=",

        /* The URL to a REST map configuration service.  This service
         * provides listing and, with an authenticated user, saving of
         * maps on the server for sharing and editing.
         */
        rest: "/maps/",
        homeUrl: "{% url geonode.views.index %}",
        siteUrl: "{{ SITE_URL }}",
        localGeoServerBaseUrl: "{{ GEOSERVER_BASE_URL }}",
        csrfToken: "{{ csrf_token }}",
        authorizedRoles: "{{ user.is_authenticated|yesno:"ROLE_ADMINISTRATOR,ROLE_ANONYMOUS" }}"
    }, {{ config }});



    app = new GeoExplorer(config, true);

    var permalinkTemplate = new Ext.Template("{protocol}//{host}/maps/{id}/edit");
    var permalink = function(id) {
            return permalinkTemplate.apply({
                protocol: window.location.protocol,
                host: window.location.host,
                id: id
            })
        };


    var titleTemplate = new Ext.Template("<span>{title}</span>");
    Ext.DomHelper.overwrite(Ext.get("page-breadcrumb"), titleTemplate.apply({title: (config.about.officialurl ? '' : 'Current Map: ') + (config.about.title ? config.about.title : 'New Map')}));

    app.on("saved", function(id) {
        //reset title header
        Ext.DomHelper.overwrite(Ext.get("page-breadcrumb"), titleTemplate.apply({title: (config.about.officialurl ? '' : 'Current Map: ') + (config.about.title ? config.about.title : 'New Map')}));




    }, this);
{% endautoescape %}
}

window.onload = init;

</script>

{% endblock %}

{% block body %}
<div id="header-wrapper">
  {{ block.super }}

    <div id="dataTabs" class="x-hidden">

<div id="searchDiv" style="background-color:#fff;width:800px;">
<div style="float:left;position:relative;margin:10px;width:580px;">
  <div class="block">
    <h2>{% trans "Search" %} <span class="subtitle">{% trans "for geospatial data" %}</span></h2>

    <div id="search_results"></div>

  </div>

  <div class="block wrap selfclear">
  <h3>Selected Data</h3>
  <div id="selection">
    <div id="data_cart"></div>
    </div>
    <div id="data_ops">
    </div>
  </div>


</div>



<div style="position:relative;float:right;width:200px">
  <div id="refine" class="block">
    <h3>{% trans "Refine Search" %}</h3>
    <div class="bbox-controls">
      <div class="bbox-enabled"><input type="checkbox" /> {% trans "By area" %}</div>
      <p><span class="explain">{% blocktrans %}Limit the search to data that includes features in the displayed area.{% endblocktrans %}</span></p>
      <div class="bbox-expand">
      </div>
    </div>
    <div class="search-button">Refine</div>
  </div>

</div>
</div>
        <div id="externalDiv"></div>
        <div id="uploadDiv"></div>
        <div id="createDiv"></div>
        <div id="warpDiv">
            <div id="tabContainer" style="padding:20px;">

                <div style="position:relative;float:left;">

                    <h3>{%trans "Rectify Images"  %}</h3>

                    <p style="font-size: 14px">Use <a target="_blank" href="http://warp.worldmap.harvard.edu">WorldMap WARP</a> to upload and rectify scanned maps for use in WorldMap. <br/><br/> Maps rectified using this tool can be brought into WorldMap by following the instructions under Section 3.9.1 in <a href="http://localhost:8000/media/docs/WorldMap_Help.pdf">WorldMap Help</a>.</p>
                    <br/><br/>
                    <div align="center"><a target="_blank" href="http://warp.worldmap.harvard.edu"><img src="{{ STATIC_URL }}theme/img/warper-sample.jpg" border="0" /></a></div>
                </div>
            </div>
        </div>
    </div>

</div>
{% endblock %}
<|MERGE_RESOLUTION|>--- conflicted
+++ resolved
@@ -29,12 +29,9 @@
 var app;
 var init = function() {
 {% autoescape off %}
-<<<<<<< HEAD
 
-=======
     var identifyText = gettext('Identify');
     var coordinateText = gettext('Map Coordinates - longitude, latitude');
->>>>>>> 95444028
 
     var config = Ext.apply({
         tools:  [{
@@ -50,15 +47,8 @@
         },
             {
                 ptype: "gxp_coordinatetool",
-<<<<<<< HEAD
+                title: coordinateText,
                 actionTarget:  {target: "paneltbar"}
-=======
-                actionTarget:  {target: "paneltbar", index: 7},
-                title: coordinateText,
-                iconCls: null,
-                toggleGroup: 'featureGroup',
-                pressed: false
->>>>>>> 95444028
             }
         ],
         proxy: "/proxy/?url=",
