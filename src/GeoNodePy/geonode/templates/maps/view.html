--- conflicted
+++ resolved
@@ -143,11 +143,7 @@
             {
             	ptype: 'gxp_mapshare',
             	target: this,
-<<<<<<< HEAD
-            	buttonText: '<span class="x-btn-text">Share Map</span>',
-=======
             	toolText: '<span class="x-btn-text">Share Map</span>',
->>>>>>> fc0a142b
             	iconCls: null,
                 actionTarget:  {target: "paneltbar", index: 24}
             }
