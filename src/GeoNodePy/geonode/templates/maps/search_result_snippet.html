--- conflicted
+++ resolved
@@ -9,11 +9,7 @@
 <em>{% trans "No category is provided for this layer." %}</em>
 {% endif %}
 </p>
-<<<<<<< HEAD
- 
-=======
 
->>>>>>> f54cfe75
 <p><b>{% trans "Abstract:" %}</b>
 {% if rec.identification.abstract %}
   {{rec.identification.abstract}}
@@ -65,11 +61,7 @@
   </a></p>
   {% endif %}
 
-<<<<<<< HEAD
-{% else %} 
-=======
 {% else %}
->>>>>>> f54cfe75
   {% has_obj_perm user layer "maps.edit_layer" as can_edit %}
   {% if can_edit %}
     <p><b>{% trans "Download:" %}</b>
