{% extends "page_layout.html" %}
{% load i18n %}
{% block title %} {% trans "Welcome!" %} - {{ block.super }} {% endblock %}
{% block indexclass %} class="here" {% endblock %}

{% block head %}
{% include "geonode/ext_header.html" %}
{{ block.super }}

{% endblock %}

{% block main %}
<div class="twocol">
<!-- TODO: i18n on the text here -->
  <div class="block">



    {% blocktrans %}
<div class=Section1>

<p class=MsoNormal><span style='font-size:14.0pt;font-family:Arial'>Get started
by <a
href="/maps/search?sort=last_modified&amp;dir=DESC"><span
style='mso-bidi-font-family:Arial'>Viewing a Map</span></a> or <a
href="/maps/new"><span
style='mso-bidi-font-family:Arial'>Creating a Map</span></a>.<o:p></o:p></span></p>



<p class=MsoNormal><span class=SpellE><span style='font-family:Arial'>WorldMap</span></span><span
style='font-family:Arial'> </span><span style='font-size:10.0pt;font-family:
Arial'>ALPHA</span><span style='font-family:Arial'> is an experimental platform
designed for viewing and interpreting maps collaboratively. <span
style='mso-spacerun:yes'></span>Today maps come from many sources and take
many forms, from paper atlases to digital satellite images to census files. <span
style='mso-spacerun:yes'></span><span class=SpellE>WorldMap</span> aims to
pull these and other hard-to-find maps together and <span class=GramE>make</span>
them available to researchers to explore, share, annotate, and remix. <o:p></o:p></span></p>



<p class=MsoNormal><span class=SpellE><span style='font-family:Arial'>WorldMap</span></span><span
style='font-family:Arial'> combines modeling capabilities of Geographic
Information Systems (GIS) with current web technologies, and is made available
as </span><a href="http://en.wikipedia.org/wiki/Open-source_software"><span
style='font-family:Arial'>Open Source</span></a><span style='font-family:Arial'>
software. <span style='mso-spacerun:yes'></span>Use the hosted version of <span
class=SpellE>WorldMap</span> here or <a
href="https://github.com/cga-harvard/cga-worldmap"><span style='mso-bidi-font-family:
Arial'>download</span></a> and run the application on your own server. <span
style='mso-spacerun:yes'></span><span class=SpellE>WorldMap</span> stands on
the shoulders of other Open Source projects including <span class=SpellE>AfricaMap</span>,
<span class=SpellE><a href="http://www.geonode.org" target="_blank">GeoNode</a></span>, <span class=SpellE><a href="http://www.openlayers.org" target="_blank">OpenLayers</a></span>, <span
class=SpellE><a href="http://www.postgis.org" target="_blank">PostGIS</a></span>, and <a href="http://trac.osgeo.org/geos/" target="_blank">GEOS</a>. <span style='mso-spacerun:yes'></span><span
class=SpellE>WorldMap</span> is licensed under Version 3 of the </span><a
href="http://www.gnu.org/licenses/gpl.html"><span style='font-family:Arial'>GNU
General Public License (GPL)</span></a><span style='font-family:Arial'>.<o:p></o:p></span></p>



</div>

{% endblocktrans %}
  </div>

<<<<<<< HEAD
  
    <div class="block">
    <h2> {% trans "Source Code" %} </h2>
    <p>
    {% blocktrans %} 
	All the code for WorldMap is open source and freely available at <a href="https://github.com/cga-harvard/cga-worldmap">github</a>. 
    {% endblocktrans %} 
=======

    <div class="block">
    <h2> {% trans "Source Code" %} </h2>
    <p>
    {% blocktrans %}
	All the code for WorldMap is open source and freely available at <a href="https://github.com/cga-harvard/cga-worldmap">github</a>.
    {% endblocktrans %}
>>>>>>> f54cfe75
  </p>
  </div>



<div id="sponsor_block" class="block">
<h2> {% trans "Sponsors" %} </h2>

Center for Geographic Analysis

<br/>Committee on African Studies (AfricaMap)

<br/>Department of African and African American Studies (AfricaMap)

<br/>Department of Earth and Planetary Sciences (Vermont Geology Map)

<br/>Fairbank Center for Chinese Studies (ChinaMap)

<br/>FAS Academic Technology Group (ParisMap)

<br/>Folger Fund (ChinaMap)

<br/>Harvard Forest (Harvard Forest Map)

<br/>Harvard-MIT Data Center

<br/>Institute for Quantitative Social Science

<br/>Milton Fund (AfricaMap)

<br/>Provost Fund

<br/>Radcliffe Institute for Advanced Study (BostonMap)

<br/>Rappaport Institute for Greater Boston (BostonMap)

<br/>W.E.B. Du Bois Institute for African and African-American Research (AfricaMap)

<br/>Weatherhead Center for International Affairs (ChinaMap)
</div>

<br/>
<div id="webdevcontrib_block" class="block"></div>
<h2> {% trans "Software Development Contributions" %} </h2>
<p><a href="http://www.azavea.com" target="_blank"><img src="{{STATIC_URL}}theme/img/azavea.png" width="75" /></a></p>
<p><a href="http://www.metacarta.com"  target="_blank"><img src="{{STATIC_URL}}theme/img/metacarta.png" width="75" /></a></p>
<br/>

</div>
{% endblock %}
{% block sidebar %}
<div id="sidebar" class="threecol">
<h3>Featured Maps</h3>
<div class="featmap"><a href="/boston/"><img src="{{STATIC_URL}}theme/img/boston-tn.png"></a><br/><a href="/boston/">Boston</a></div>
<div  class="featmap"><a href="/africamap/"><img src="{{STATIC_URL}}theme/img/africamap-tn.png"></a><br/><a href="/africamap/">Africa</a></div>
<div  class="featmap"><a href="/chinamap/"><img src="{{STATIC_URL}}theme/img/china-tn.png"></a><br/><a href="/chinamap/">East Asia</a></div>

</div>
{% endblock %}<|MERGE_RESOLUTION|>--- conflicted
+++ resolved
@@ -64,15 +64,6 @@
 {% endblocktrans %}
   </div>
 
-<<<<<<< HEAD
-  
-    <div class="block">
-    <h2> {% trans "Source Code" %} </h2>
-    <p>
-    {% blocktrans %} 
-	All the code for WorldMap is open source and freely available at <a href="https://github.com/cga-harvard/cga-worldmap">github</a>. 
-    {% endblocktrans %} 
-=======
 
     <div class="block">
     <h2> {% trans "Source Code" %} </h2>
@@ -80,7 +71,6 @@
     {% blocktrans %}
 	All the code for WorldMap is open source and freely available at <a href="https://github.com/cga-harvard/cga-worldmap">github</a>.
     {% endblocktrans %}
->>>>>>> f54cfe75
   </p>
   </div>
 
