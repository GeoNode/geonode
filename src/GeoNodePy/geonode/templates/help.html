--- conflicted
+++ resolved
@@ -5,7 +5,6 @@
 {% include "geonode/ext_header.html" %}
 {{ block.super }}
 <script type="text/javascript">
-<<<<<<< HEAD
 
 Ext.onReady(function() {
 	var titleTemplate = new Ext.Template("<span>Help</span>");
@@ -15,7 +14,7 @@
 {% endblock %}
 
 
-{% block main %} 
+{% block main %}
 
 
 <div style="margin:20px">
@@ -43,886 +42,8 @@
 <div style="height:1200px">
  <p><a name="tutorial"></a><h3>Tutorial</h3></p>
 <iframe src="http://docs.google.com/gview?url=http://worldmap.harvard.edu/alpha/site_media/static/Tutorial.pdf&#038;embedded=true" style="width:1024px; height:1200px;" frameborder="0"></iframe>
-=======
-
-Ext.onReady(function() {
-	var titleTemplate = new Ext.Template("<span>Help</span>");
-	Ext.DomHelper.overwrite(Ext.get("page-breadcrumb"), titleTemplate.apply());
-});
-</script>
-{% endblock %}
-
-
-{% block main %}
-<div class="twocol">
-
-<div class=Section1>
-
-
-<p class=MsoNormal><span style='font-size:14.0pt;font-family:Arial'>WorldMap
-Help</span></p>
-
-
-
-
-<a name="what-alpha"></a>
-<p class=MsoNormal><span style='font-family:Arial'><b>What is WorldMap ALPHA?</b></span></p>
-
-  <p><span class=spelle><span style='font-family:"Arial","sans-serif"'>WorldMap</span></span><span
-style='font-family:"Arial","sans-serif"'> ALPHA is an experimental platform
-    designed for viewing and interpreting maps collaboratively. Today maps come
-    from many sources and take many forms, from paper atlases to digital satellite
-    images, to census files. <span class=spelle><span style='font-family:"Arial","sans-serif"'>WorldMap</span></span> aims to pull these and other hard-to-find maps together and to <span
-class=grame><span style='font-family:"Arial","sans-serif"'>make</span></span> them available to researchers to explore, share, annotate, and remix.  <span class=spelle><span style='font-family:
-&quot;Arial&quot;,&quot;sans-serif&quot;'>WorldMap</span></span> combines the modeling capabilities
-    of </span><a href="http://en.wikipedia.org/wiki/Geographic_information_system"><span
-style='font-family:"Arial","sans-serif"'>Geographic Information Systems</span></a><span
-style='font-family:"Arial","sans-serif"'> (GIS) with current web technologies,
-    and is made available as </span><a
-href="http://en.wikipedia.org/wiki/Open-source_software"><span
-style='font-family:"Arial","sans-serif"'>Open Source</span></a><span
-style='font-family:"Arial","sans-serif"'> software.</span></p>
-
-
-
-<a name="what-map"></a>
-<p class=MsoNormal><span style='font-family:Arial'><b>What is a Map?</b></span></p>
-
-<p><span style='font-family:"Arial","sans-serif"'>In the
-  context of WorldMap, a "Map" is an interactive mapping application which
-  contains data Layers.  You can create
-  your own Map from scratch or remix your own materials with someone else’s Map
-  to derive a new Map.  Maps you create can
-  be kept private, made accessible to a few, or made public.  Maps and Layers are capitalized here to refer
-  to WorldMap definitions of these terms.  </span></p>
-<p><span style='font-family:"Arial","sans-serif"'>Maps are
-  brandable meaning you can customize your map in many ways and control who has
-  access to it.  Eventually you will be
-  able to load your own banner to yout Map and determine your own URL.  </span></p>
-
-
-
-<a name="what-layer"></a>
-<p class=MsoNormal><span style='font-family:Arial'><b>What is a Layer?</b></span></p>
-
-<p><span style='font-family:"Arial","sans-serif"'>A "Layer" in
-  WorldMap can be composed of geographic point, line, or area features linked to
-  a database.  These are known as "vector"
-  Layers.  A Layer can also be composed of
-  aerial photography, satellite imagery, or scanned imagery.  Such Layers are called "raster" Layers, and
-  in WorldMap these are not linked to a database.  </span></p>
-<p><span style='font-family:"Arial","sans-serif"'>In WorldMap
-  you can upload your own vector Layers in the form of ESRI </span><a
-  href="http://en.wikipedia.org/wiki/Shapefile"><span style='font-family:"Arial","sans-serif"'>Shapefiles</span></a><span
-  style='font-family:"Arial","sans-serif"'>, or raster Layers in the form of </span><a
-  href="http://en.wikipedia.org/wiki/GeoTIFF"><span style='font-family:"Arial","sans-serif"'>GeoTIFFs</span></a><span
-  style='font-family:"Arial","sans-serif"'> to a Map, then control how your
-  Layers are organized and represented online, and control who can access the Map
-  and the Layers inside it.  The Layers you
-  add to a Map can be uploaded from your hard drive or they can be layers which
-  have already been loaded to WorldMap.  It
-  is also possible to load Layers to a Map which actually reside on other systems
-  by using a protocol called </span><a
-  href="http://en.wikipedia.org/wiki/Web_Map_Service"><span style='font-family:
-  &quot;Arial&quot;,&quot;sans-serif&quot;'>WMS</span></a><span style='font-family:"Arial","sans-serif"'>.</span></p>
-
-
-
-<a name="register"></a>
-<p class=MsoNormal><span style='font-family:Arial'><b>Register and Sign in</b></span></p>
-
-<p class=MsoNormal><span style='font-family:Arial'>If you don"t have an account
-and want save changes you make, create an account by clicking "Sign in" at top
-right of the main page, then click "Register".</span></p>
-
-<p class=MsoNormal><span style='font-family:Arial'><img border=0 width=127 height=134
-src="{{STATIC_URL}}theme/img/help/image002.jpg" /></span></p>
-
-
-
-<p class=MsoNormal><span style='font-family:Arial'>You will be prompted for a
-Username, Email Address, and Password, and asked if you are affiliated with Harvard.<span
-style="mso-spacerun: yes">&nbsp; </span>If you are Harvard affiliated, you will
-be asked to login using your Harvard ID.<span style="mso-spacerun: yes">&nbsp;
-</span>Whether or not you are Harvard affiliated you will have full access to
-the system.<span style="mso-spacerun: yes">&nbsp; </span>A confirmation email
-will be sent to your email account once you have registered.<span
-style="mso-spacerun: yes">&nbsp; </span>To activate your account, open the
-email and click on the activation link.<span style="mso-spacerun: yes">&nbsp;
-</span>Now you can sign in to WorldMap.</span></p>
-
-
-
-
-<a name="browse"></a>
-<p class=MsoNormal><span style='font-family:Arial'><b>Browsing a Map</b></span></p>
-
-<p class=MsoNormal><span style='font-family:Arial'>WorldMap allows people to
-create Maps and share them with one another.<span style="mso-spacerun:
-yes">&nbsp; </span>To see the Maps others have created, select from "Browse
-Maps" pulldown menu at the top of the main WorldMap page at </span><a
-name="http://worldmap.harvard.edu/alpha"><span style='font-family:Arial'>http://worldmap.harvard.edu/alpha</span></a>,<span
-style='font-family:Arial'>.</span></p>
-
-
-
-<p class=MsoNormal><span style='font-family:Arial'><img border=0 width=242 height=69
-src="{{STATIC_URL}}theme/img/help/image004.jpg"></span></p>
-
-
-
-<p class=MsoNormal><span style='font-family:Arial'>Choose a Map from the
-pulldown menu, or to see all available Maps, choose "More Maps".<span
-style="mso-spacerun: yes">&nbsp; </span>You will see a list of Maps with the
-most recent at the top.<span style="mso-spacerun: yes">&nbsp; </span>Type a
-keyword to search Maps.<span style="mso-spacerun: yes">&nbsp; </span>To select
-a Map, click on the map Title.<span style="mso-spacerun: yes">&nbsp; </span>To
-view the profile of the author and contact information, click Contact name.</span></p>
-
-<p class=MsoNormal><span style='font-family:Arial'><img border=0 width=376 height=104
-src="{{STATIC_URL}}theme/img/help/image006.png" alt="more_maps.png"></span></p>
-
-
-
-<p class=MsoNormal><span style='font-family:Arial'>Clicking the Title will open
-the Map and you will be free to browse it, but to make any changes to a Map you
-will need to sign in.</span></p>
-
-
-<a name="metadata"></a>
-<p class=MsoNormal><span style='font-family:Arial'><b>Accessing Metadata for
-Layer</b></span></p>
-
-<p class=MsoNormal><span style='font-family:Arial'>Layers may have metadata
-(information about them) available which describe them in detail.<span
-style="mso-spacerun: yes">&nbsp; </span>Before accessing the metadata page you
-must save your Map.</span></p>
-
-<p class=MsoNormal><span style='font-family:Arial'>Access the metadata page by
-right clicking (CTRL-click on a Mac) on the Layer and selecting "Layer
-Properties"</span></p>
-
-<p class=MsoNormal><span style='font-family:Arial'><b><!--[if gte vml 1]><v:shape
- id="_x0000_i1028" type="#_x0000_t75" style='width:190pt;height:102pt'
- o:bordertopcolor="this" o:borderleftcolor="this" o:borderbottomcolor="this"
- o:borderrightcolor="this">
- <v:imagedata src="{{STATIC_URL}}theme/img/help/image007.png" o:title=""/>
-</v:shape><![endif]--><![if !vml]><img border=0 width=190 height=102
-src="{{STATIC_URL}}theme/img/help/image008.jpg" v:shapes="_x0000_i1028"><![endif]></b></span></p>
-
-
-
-<p class=MsoNormal><span style='font-family:Arial'>In the Properties box,
-select the "About" tab.</span></p>
-
-<p class=MsoNormal><span style='font-family:Arial'><b><!--[if gte vml 1]><v:shape
- id="_x0000_i1029" type="#_x0000_t75" style='width:145pt;height:117pt'
- o:bordertopcolor="this" o:borderleftcolor="this" o:borderbottomcolor="this"
- o:borderrightcolor="this">
- <v:imagedata src="{{STATIC_URL}}theme/img/help/image009.png" o:title=""/>
-</v:shape><![endif]--><![if !vml]><img border=0 width=145 height=117
-src="{{STATIC_URL}}theme/img/help/image010.jpg" v:shapes="_x0000_i1029"><![endif]></b></span></p>
-
-
-
-<p class=MsoNormal><span style='font-family:Arial'>Click on the "Metadata" link
-at the bottom.<span style="mso-spacerun: yes">&nbsp; </span>On the next page
-you will have access to detailed information about the Layer including, (part
-way down the right side), a section titled "Manage Layer".</span></p>
-
-<p class=MsoNormal><span style='font-family:Arial'><!--[if gte vml 1]><v:shape
- id="_x0000_i1030" type="#_x0000_t75" style='width:166pt;height:60pt'
- o:bordertopcolor="this" o:borderleftcolor="this" o:borderbottomcolor="this"
- o:borderrightcolor="this">
- <v:imagedata src="{{STATIC_URL}}theme/img/help/image011.png" o:title=""/>
-</v:shape><![endif]--><![if !vml]><img border=0 width=166 height=60
-src="{{STATIC_URL}}theme/img/help/image012.jpg" v:shapes="_x0000_i1030"><![endif]></span></p>
-
-<p class=MsoNormal><span style='font-family:Arial'>Click "Update the
-description of this data" to open the metadata form for the Layer.</span></p>
-
-
-
-
-<a name="download"></a>
-<p class=MsoNormal><span style='font-family:Arial'><b>Downloading a Layer</b></span></p>
-
-<p class=MsoNormal><span style='font-family:Arial'>Layers you see in a Map may
-be downloaded in several data formats.<span style="mso-spacerun: yes">&nbsp;
-</span>Before accessing the download page you must save your Map.</span></p>
-
-<p class=MsoNormal><span style='font-family:Arial'>Access the download page by
-right clicking (CTRL-click on a Mac) on the Layer and selecting "Layer
-Properties"</span></p>
-
-<p class=MsoNormal><span style='font-family:Arial'><b><!--[if gte vml 1]><v:shape
- id="_x0000_i1031" type="#_x0000_t75" style='width:190pt;height:102pt'
- o:bordertopcolor="this" o:borderleftcolor="this" o:borderbottomcolor="this"
- o:borderrightcolor="this">
- <v:imagedata src="{{STATIC_URL}}theme/img/help/image007.png" o:title=""/>
-</v:shape><![endif]--><![if !vml]><img border=0 width=190 height=102
-src="{{STATIC_URL}}theme/img/help/image013.jpg" v:shapes="_x0000_i1031"><![endif]></b></span></p>
-
-
-
-<p class=MsoNormal><span style='font-family:Arial'>In the Properties box,
-select the "About" tab.</span></p>
-
-<p class=MsoNormal><span style='font-family:Arial'><b><!--[if gte vml 1]><v:shape
- id="_x0000_i1032" type="#_x0000_t75" style='width:145pt;height:117pt'>
- <v:imagedata src="{{STATIC_URL}}theme/img/help/image009.png" o:title=""/>
-</v:shape><![endif]--><![if !vml]><img border=0 width=145 height=117
-src="{{STATIC_URL}}theme/img/help/image014.jpg" v:shapes="_x0000_i1032"><![endif]></b></span></p>
-
-
-
-<p class=MsoNormal><span style='font-family:Arial'>Click on the "Metadata" link
-at the bottom.<span style="mso-spacerun: yes">&nbsp; </span>Here you have
-access to much information about the Layer including options for downloading at
-the top right as well as many other Layer related controls.<span
-style="mso-spacerun: yes">&nbsp; </span>Click on the format that you would like
-to download.</span></p>
-
-<p class=MsoNormal><span style='font-family:Arial'><!--[if gte vml 1]><v:shape
- id="_x0000_i1033" type="#_x0000_t75" style='width:173pt;height:67pt'
- o:bordertopcolor="this" o:borderleftcolor="this" o:borderbottomcolor="this"
- o:borderrightcolor="this">
- <v:imagedata src="{{STATIC_URL}}theme/img/help/image015.png" o:title=""/>
-</v:shape><![endif]--><![if !vml]><img border=0 width=173 height=67
-src="{{STATIC_URL}}theme/img/help/image016.jpg" v:shapes="_x0000_i1033"><![endif]></span></p>
-
-
-
-
-<a name="create"></a>
-<p class=MsoNormal><span style='font-family:Arial'><b>Create a New Map</b></span></p>
-
-<p class=MsoNormal><span style='font-family:Arial'>To create a new map, click "Create
-New Map" at the top of the page.<span style="mso-spacerun: yes">&nbsp;
-</span>If you are not signed in, you will be prompted to sign in.<span
-style="mso-spacerun: yes">&nbsp; </span></span></p>
-
-<p class=MsoNormal><span style='font-family:Arial'><!--[if gte vml 1]><v:shape
- id="_x0000_i1034" type="#_x0000_t75" style='width:86pt;height:17pt'
- o:bordertopcolor="this" o:borderleftcolor="this" o:borderbottomcolor="this"
- o:borderrightcolor="this">
- <v:imagedata src="{{STATIC_URL}}theme/img/help/image017.png" o:title=""/>
-</v:shape><![endif]--><![if !vml]><img border=0 width=86 height=17
-src="{{STATIC_URL}}theme/img/help/image018.jpg" v:shapes="_x0000_i1034"><![endif]></span></p>
-
-<p class=MsoNormal><span style='font-family:Arial'>If you are signed in a new
-map will be created for you and you will be presented with a blank Map form in
-which you can provide title, URL, abstract, keywords, and description.</span></p>
-
-<p class=MsoNormal><span style='font-family:Arial'><!--[if gte vml 1]><v:shape
- id="Picture_x0020_7" o:spid="_x0000_i1035" type="#_x0000_t75" alt="save_map3.png"
- style='width:324pt;height:276pt;visibility:visible' o:bordertopcolor="this"
- o:borderleftcolor="this" o:borderbottomcolor="this" o:borderrightcolor="this">
- <v:imagedata src="{{STATIC_URL}}theme/img/help/image019.png" o:title=""/>
-</v:shape><![endif]--><![if !vml]><img border=0 width=324 height=276
-src="{{STATIC_URL}}theme/img/help/image020.png" alt="save_map3.png" v:shapes="Picture_x0020_7"><![endif]></span></p>
-
-
-
-<p class=MsoNormal><span style='font-family:Arial'><b><span
-style="mso-spacerun: yes">&nbsp; </span>Title</b></span><span style='font-family:
-Arial'> The title becomes the name of the Map and displays at the top of your
-Map and as the title in Map search.</span></p>
-
-<p class=MsoNormal><span style='font-family:Arial'><b><span
-style="mso-spacerun: yes">&nbsp; </span>URL</b></span><span style='font-family:
-Arial'> The URL defines what comes after </span><a
-name="http://worldmap.harvard.edu/maps/"><span style='font-family:Arial'>http://worldmap.harvard.edu/maps/</span></a><span
-style='font-family:Arial'>. The URL must have no spaces and use only letters,
-numbers underscores, and dashes.</span></p>
-
-<p class=MsoNormal><span style='font-family:Arial'><b><span
-style="mso-spacerun: yes">&nbsp; </span>Abstract</b></span><span
-style='font-family:Arial'> The abstract is a place to briefly describe your
-Map.<span style="mso-spacerun: yes">&nbsp; </span>Words uses here will be
-searchable in Map search.</span></p>
-
-<p class=MsoNormal><span style='font-family:Arial'><span style="mso-spacerun:
-yes">&nbsp; </span><b>Keywords</b></span><span style='font-family:Arial'>
-Keywords are used in Map search. Separate keywords by a space.<span
-style="mso-spacerun: yes">&nbsp; </span>In addition Keywords are used to define
-the query for Picasa and YouTube.</span></p>
-
-<p class=MsoNormal><span style='font-family:Arial'><b><span
-style="mso-spacerun: yes">&nbsp; </span>Introduction</b></span><span
-style='font-family:Arial'> Allows you to provide a detailed description of your
-map.<span style="mso-spacerun: yes">&nbsp; </span>You have can control
-formatting and provide hyperlinks.<span style="mso-spacerun: yes">&nbsp;
-</span>Words used in the description are searchable in Map search.</span></p>
-
-
-
-<p class=MsoNormal><span style='font-family:Arial'>Make any changes to the form
-and click "Save".</span></p>
-
-
-
-
-<a name="save"></a>
-<p class=MsoNormal><span style='font-family:Arial'><b>Saving Changes to a Map
-as a Copy</b></span></p>
-
-<p class=MsoNormal><span style='font-family:Arial'>If you have permission to
-edit the Map you are viewing and you are signed in, you can make changes and
-save them.<span style="mso-spacerun: yes">&nbsp; </span>Click the "Save" link
-located at the top left.</span></p>
-
-<p class=MsoNormal><span style='font-family:Arial'><!--[if gte vml 1]><v:shape
- id="Picture_x0020_13" o:spid="_x0000_i1036" type="#_x0000_t75" style='width:158pt;
- height:24pt;visibility:visible'>
- <v:imagedata src="{{STATIC_URL}}theme/img/help/image021.png" o:title=""/>
-</v:shape><![endif]--><![if !vml]><img border=0 width=158 height=24
-src="{{STATIC_URL}}theme/img/help/image022.jpg" v:shapes="Picture_x0020_13"><![endif]></span></p>
-
-
-
-<p class=MsoNormal><span style='font-family:Arial'>If you don"t have edit
-access to the map and want to be able to save changes, you can save a copy of
-the map and edit the copy.<span style="mso-spacerun: yes">&nbsp; </span>Before
-you can save a copy, you need to sign in.<span style="mso-spacerun: yes">&nbsp;
-</span>If you don"t have an account, click Sign in at the top of the page, then
-click Register and create an account.<span style="mso-spacerun:
-yes">&nbsp;&nbsp; </span></span></p>
-
-
-
-<p class=MsoNormal><span style='font-family:Arial'>After making any changes to
-the form, click "Save as Copy" at the bottom.</span></p>
-
-<p class=MsoNormal><span style='font-family:Arial'><!--[if gte vml 1]><v:shape
- id="_x0000_i1037" type="#_x0000_t75" alt="save_copy.png" style='width:326pt;
- height:272pt;visibility:visible' o:bordertopcolor="this" o:borderleftcolor="this"
- o:borderbottomcolor="this" o:borderrightcolor="this">
- <v:imagedata src="{{STATIC_URL}}theme/img/help/image023.png" o:title=""/>
-</v:shape><![endif]--><![if !vml]><img border=0 width=326 height=272
-src="{{STATIC_URL}}theme/img/help/image024.png" alt="save_copy.png" v:shapes="_x0000_i1037"><![endif]></span></p>
-
-
-
-
-<a name="permissions"></a>
-<p class=MsoNormal><span style='font-family:Arial'><b>Setting Permissions for
-Your Map</b></span></p>
-
-<p class=MsoNormal><span style='font-family:Arial'>In WorldMap you can control
-who can access either your Map or the individual Layers within your Map.<span
-style="mso-spacerun: yes">&nbsp; </span>Click the "Advanced" button on the main
-Map page, top right. You will need to save your Map before you can enter the
-Advanced page.</span></p>
-
-<p class=MsoNormal><span style='font-family:Arial'><!--[if gte vml 1]><v:shape
- id="_x0000_i1038" type="#_x0000_t75" style='width:82pt;height:19pt'
- o:bordertopcolor="this" o:borderleftcolor="this" o:borderbottomcolor="this"
- o:borderrightcolor="this">
- <v:imagedata src="{{STATIC_URL}}theme/img/help/image025.png" o:title=""/>
-</v:shape><![endif]--><![if !vml]><img border=0 width=82 height=19
-src="{{STATIC_URL}}theme/img/help/image026.jpg" v:shapes="_x0000_i1038"><![endif]></span></p>
-
-
-
-<p class=MsoNormal><span style='font-family:Arial'>The Advanced page contains
-forms for changing the title of the Map, adding an Abstract, controlling
-permissions to the Map, duplicating a Map, and deleting a Map. </span></p>
-
-<p class=MsoNormal><span style='font-family:Arial'><!--[if gte vml 1]><v:shape
- id="_x0000_i1039" type="#_x0000_t75" style='width:136pt;height:210pt'
- o:bordertopcolor="this" o:borderleftcolor="this" o:borderbottomcolor="this"
- o:borderrightcolor="this">
- <v:imagedata src="{{STATIC_URL}}theme/img/help/image027.png" o:title=""/>
-</v:shape><![endif]--><![if !vml]><img border=0 width=136 height=210
-src="{{STATIC_URL}}theme/img/help/image028.jpg" v:shapes="_x0000_i1039"><![endif]></span></p>
-
-
-
-<p class=MsoNormal><span style='font-family:Arial'>Use this page to set general
-and specific permissions:</span></p>
-
-<p class=MsoNormal><span style='font-family:Arial'><i>Read Only</i></span><span
-style='font-family:Arial'> <span style='mso-tab-count:2'>&nbsp;&nbsp;&nbsp;&nbsp;&nbsp;&nbsp;&nbsp;&nbsp;&nbsp;&nbsp;&nbsp;&nbsp;&nbsp;&nbsp;&nbsp; </span>permissions
-allow users to view your Map but not make changes.</span></p>
-
-<p class=MsoNormal><span style='font-family:Arial'><i>Read/Write</i></span><span
-style='font-family:Arial'> <span style='mso-tab-count:2'>&nbsp;&nbsp;&nbsp;&nbsp;&nbsp;&nbsp;&nbsp;&nbsp;&nbsp;&nbsp;&nbsp;&nbsp;&nbsp;&nbsp; </span>permissions
-allow users to add and remove layers from your Map but not add users or change
-permissions.</span></p>
-
-<p class=MsoNormal><span style='font-family:Arial'><i>Administrative</i></span><span
-style='font-family:Arial'> <span style='mso-tab-count:1'>&nbsp;&nbsp;&nbsp;&nbsp;&nbsp;&nbsp;&nbsp;&nbsp; </span>permissions
-allow users to control all aspect of a Map including permissions.</span></p>
-
-
-
-<p class=MsoNormal><span style='font-family:Arial'>NOTE: Map permissions will override
-Layer permissions.<span style="mso-spacerun: yes">&nbsp; </span>For example if Map
-X does not give Read/Write permissions to John Doe, it will not be possible to
-give John Doe Read/Write permission to a Layer in Map X.</span></p>
-
-
-
-
-<a name="addlayer"></a>
-<p class=MsoNormal><span style='font-family:Arial'><b>Adding an Existing Layer
-to a Map</b></span></p>
-
-<p class=MsoNormal><span style='font-family:Arial'>To add a Layer which is
-already in WorldMap to your Map, click "Add Layers" at top left.<span
-style="mso-spacerun: yes">&nbsp; </span>A box will appear with a list of
-available data layers.<span style="mso-spacerun: yes">&nbsp; </span>Click on a
-layer to select it, then click "Add Layers" at the bottom.<span
-style="mso-spacerun: yes">&nbsp; </span></span></p>
-
-
-
-<p class=MsoNormal><span style='font-family:Arial'>The selected layer will
-appear in the Map Layers tree on the left.<span style="mso-spacerun:
-yes">&nbsp; </span>The new layer is loaded to the Map and placed in a category
-folder named "General" if the layer has not been given a category in the
-metadata.<span style="mso-spacerun: yes">&nbsp; </span>If the Layer has been
-given a category, it will be placed within a folder with that category name in
-the tree.<span style="mso-spacerun: yes">&nbsp; </span>When finished adding
-layers, click "Done" and the "Available Layers" dialog box will close.<span
-style="mso-spacerun: yes">&nbsp; </span>You can change the name of any category
-by right clicking on it and selecting "Rename Category".<span
-style="mso-spacerun: yes">&nbsp;&nbsp; </span>You can also use this tool to "Remove
-Category". </span></p>
-
-<p class=MsoNormal><span style='font-family:Arial'><!--[if gte vml 1]><v:shape
- id="Picture_x0020_4" o:spid="_x0000_i1040" type="#_x0000_t75" style='width:192pt;
- height:91pt;visibility:visible' o:bordertopcolor="this" o:borderleftcolor="this"
- o:borderbottomcolor="this" o:borderrightcolor="this">
- <v:imagedata src="{{STATIC_URL}}theme/img/help/image029.png" o:title=""/>
-</v:shape><![endif]--><![if !vml]><img border=0 width=192 height=91
-src="{{STATIC_URL}}theme/img/help/image030.jpg" v:shapes="Picture_x0020_4"><![endif]></span></p>
-
-
-
-<p class=MsoNormal><span style='font-family:Arial'>In this example  "WorldMap" is selected as the source of the data layers you are
-selecting from.<span style="mso-spacerun: yes">&nbsp; </span>Other servers can
-also be selected from this pulldown.</span></p>
-
-<p class=MsoNormal><span style='font-family:Arial'><!--[if gte vml 1]><v:shape
- id="Picture_x0020_0" o:spid="_x0000_i1041" type="#_x0000_t75" alt="add_layer.png"
- style='width:372pt;height:188pt;visibility:visible' o:bordertopcolor="this"
- o:borderleftcolor="this" o:borderbottomcolor="this" o:borderrightcolor="this">
- <v:imagedata src="{{STATIC_URL}}theme/img/help/image031.png" o:title=""/>
-</v:shape><![endif]--><![if !vml]><img border=0 width=372 height=188
-src="{{STATIC_URL}}theme/img/help/image032.png" alt="add_layer.png" v:shapes="Picture_x0020_0"><![endif]></span></p>
-
-
-<a name="upload"></a>
-<p class=MsoNormal><span style='font-family:Arial'><b>Uploading a Data Layer to
-a Map</b></span></p>
-
-<p class=MsoNormal><span style='font-family:Arial'>You can upload a data layer
-directly from your hard drive to WorldMap by clicking "Upload your own data".<span
-style="mso-spacerun: yes">&nbsp; </span></span></p>
-
-<p class=MsoNormal><span style='font-family:Arial'><!--[if gte vml 1]><v:shape
- id="_x0000_i1042" type="#_x0000_t75" style='width:369pt;height:184pt'>
- <v:imagedata src="{{STATIC_URL}}theme/img/help/image033.png" o:title=""/>
-</v:shape><![endif]--><![if !vml]><img border=0 width=369 height=184
-src="{{STATIC_URL}}theme/img/help/image034.png" v:shapes="_x0000_i1042"><![endif]></span></p>
-
-
-
-<p class=MsoNormal><span style='font-family:Arial'>Two kinds of data are
-currently supported for upload: Shapefiles and GeoTIFFs.<span
-style="mso-spacerun: yes">&nbsp; </span>Shapefiles are a common vector-based
-GIS format and GeoTIFF is a common raster based GIS format. </span></p>
-
-
-
-<p class=MsoNormal><span style='font-family:Arial'>Shape Files are composed of
-multiple files which have the same prefix but a different suffix. If you are
-uploading a Shape File you must individually select the .shp, .dbf, .shx, and
-(optionally) .prj portions of the file.</span></p>
-
-<p class=MsoNormal><span style='font-family:Arial'><!--[if gte vml 1]><v:shape
- id="_x0000_i1043" type="#_x0000_t75" style='width:276pt;height:112pt'
- o:bordertopcolor="this" o:borderleftcolor="this" o:borderbottomcolor="this"
- o:borderrightcolor="this">
- <v:imagedata src="{{STATIC_URL}}theme/img/help/image035.png" o:title=""/>
-</v:shape><![endif]--><![if !vml]><img border=0 width=276 height=112
-src="{{STATIC_URL}}theme/img/help/image036.jpg" v:shapes="_x0000_i1043"><![endif]></span></p>
-
-
-
-<p class=MsoNormal><span style='font-family:Arial'>Once your file is uploaded
-you will be presented with a form which lets you describe the data and set
-permissions controlling who can access the Layer.</span></p>
-
-
-<a name="editmeta"></a>
-<p class=MsoNormal><span style='font-family:Arial'><b>Editing Metadata for Your
-Layer</b></span></p>
-
-<p class=MsoNormal><span style='font-family:Arial'><span style="mso-spacerun:
-yes">&nbsp; </span>(to be completed)</span></p>
-
-
-<a name="layerperm"></a>
-<p class=MsoNormal><span style='font-family:Arial'><b>Setting Permissions for
-Your Layer</b></span></p>
-
-<p class=MsoNormal><span style='font-family:Arial'>Layer level permissions work
-in much the same way as Map level permissions.<span style="mso-spacerun:
-yes">&nbsp; </span>(Before changing Layer permissions you must save your Map.)</span></p>
-
-<p class=MsoNormal><span style='font-family:Arial'>Access Layer level
-permissions by right clicking (CTRL-click on a Mac) the Layer and selecting "Layer
-Properties"</span></p>
-
-<p class=MsoNormal><span style='font-family:Arial'><b><!--[if gte vml 1]><v:shape
- id="_x0000_i1044" type="#_x0000_t75" style='width:190pt;height:102pt'
- o:bordertopcolor="this" o:borderleftcolor="this" o:borderbottomcolor="this"
- o:borderrightcolor="this">
- <v:imagedata src="{{STATIC_URL}}theme/img/help/image007.png" o:title=""/>
-</v:shape><![endif]--><![if !vml]><img border=0 width=190 height=102
-src="{{STATIC_URL}}theme/img/help/image037.jpg" v:shapes="_x0000_i1044"><![endif]></b></span></p>
-
-
-
-<p class=MsoNormal><span style='font-family:Arial'>In the Properties box,
-select the "About" tab.</span></p>
-
-<p class=MsoNormal><span style='font-family:Arial'><b><!--[if gte vml 1]><v:shape
- id="_x0000_i1045" type="#_x0000_t75" style='width:145pt;height:117pt'>
- <v:imagedata src="{{STATIC_URL}}theme/img/help/image009.png" o:title=""/>
-</v:shape><![endif]--><![if !vml]><img border=0 width=145 height=117
-src="{{STATIC_URL}}theme/img/help/image038.jpg" v:shapes="_x0000_i1045"><![endif]></b></span></p>
-
-
-
-<p class=MsoNormal><span style='font-family:Arial'>Click on the "Metadata" link
-at the bottom.<span style="mso-spacerun: yes">&nbsp; </span>Here you have
-access to much information about the Layer including options for downloading, a
-list of other Maps in WorldMap which use this Layer, Styles available for the
-Layer, Link to "Update the description of this data" and to "Upload a new
-version of this data", and permission controls.</span></p>
-
-
-
-<p class=MsoNormal><span style='font-family:Arial'>At the bottom right is
-permission controls.</span></p>
-
-<p class=MsoNormal><span style='font-family:Arial'><b><!--[if gte vml 1]><v:shape
- id="_x0000_i1046" type="#_x0000_t75" style='width:164pt;height:153pt'
- o:bordertopcolor="this" o:borderleftcolor="this" o:borderbottomcolor="this"
- o:borderrightcolor="this">
- <v:imagedata src="{{STATIC_URL}}theme/img/help/image039.png" o:title=""/>
-</v:shape><![endif]--><![if !vml]><img border=0 width=164 height=153
-src="{{STATIC_URL}}theme/img/help/image040.jpg" v:shapes="_x0000_i1046"><![endif]></b></span></p>
-
-
-
-<p class=MsoNormal><span style='font-family:Arial'>User these controls to set
-general and specific permissions:</span></p>
-
-<p class=MsoNormal><span style='font-family:Arial'><i>Read Only</i></span><span
-style='font-family:Arial'> <span style='mso-tab-count:2'>&nbsp;&nbsp;&nbsp;&nbsp;&nbsp;&nbsp;&nbsp;&nbsp;&nbsp;&nbsp;&nbsp;&nbsp;&nbsp;&nbsp;&nbsp; </span>permissions
-allow users to view your Map but not make changes.</span></p>
-
-<p class=MsoNormal><span style='font-family:Arial'><i>Read/Write</i></span><span
-style='font-family:Arial'> <span style='mso-tab-count:2'>&nbsp;&nbsp;&nbsp;&nbsp;&nbsp;&nbsp;&nbsp;&nbsp;&nbsp;&nbsp;&nbsp;&nbsp;&nbsp;&nbsp; </span>permissions
-allow users to add and remove layers from your Map but not add users or change
-permissions.</span></p>
-
-<p class=MsoNormal><span style='font-family:Arial'><i>Administrative</i></span><span
-style='font-family:Arial'> <span style='mso-tab-count:1'>&nbsp;&nbsp;&nbsp;&nbsp;&nbsp;&nbsp;&nbsp;&nbsp; </span>permissions
-allow users to control all aspect of a Map including permissions.<b></b></span></p>
-
-
-
-<p class=MsoNormal><span style='font-family:Arial'>Map permissions override
-Layer permissions.<span style="mso-spacerun: yes">&nbsp; </span>For example if Map
-X does not give Read/Write permissions to John Doe, it will not be possible to
-give John Doe Read/Write permission to a Layer in Map X.</span></p>
-
-
-
-
-<a name="reorder"></a>
-<p class=MsoNormal><span style='font-family:Arial'><b>Reordering and Removing
-Layers</b></span></p>
-
-<p class=MsoNormal><span style='font-family:Arial'>In the Layer tree at the
-left of the Map a Layer that is higher than another will display on top of it
-in the map view.<span style="mso-spacerun: yes">&nbsp; </span>You can change
-the order of layers within a category or move a layer between categories by
-dragging them.</span></p>
-
-
-
-<p class=MsoNormal><span style='font-family:Arial'>To remove a layer, right
-click on it and select "Remove Layer".</span></p>
-
-<p class=MsoNormal><span style='font-family:Arial'><!--[if gte vml 1]><v:shape
- id="_x0000_i1047" type="#_x0000_t75" style='width:199pt;height:158pt;
- visibility:visible' o:bordertopcolor="this" o:borderleftcolor="this"
- o:borderbottomcolor="this" o:borderrightcolor="this">
- <v:imagedata src="{{STATIC_URL}}theme/img/help/image041.png" o:title=""/>
-</v:shape><![endif]--><![if !vml]><img border=0 width=199 height=158
-src="{{STATIC_URL}}theme/img/help/image042.jpg" v:shapes="_x0000_i1047"><![endif]></span></p>
-
-
-
-
-<a name="opacity"></a>
-<p class=MsoNormal><span style='font-family:Arial'><b>Layer Opacity
-(Transparency) Control</b></span></p>
-
-<p class=MsoNormal><span style='font-family:Arial'>To control the opacity or a
-layer, right click (CTRL-click on a Mac) on the layer and select "Layer
-Properties".</span></p>
-
-<p class=MsoNormal><span style='font-family:Arial'><!--[if gte vml 1]><v:shape
- id="_x0000_i1048" type="#_x0000_t75" style='width:242pt;height:127pt;
- visibility:visible' o:bordertopcolor="this" o:borderleftcolor="this"
- o:borderbottomcolor="this" o:borderrightcolor="this">
- <v:imagedata src="{{STATIC_URL}}theme/img/help/image043.png" o:title=""/>
-</v:shape><![endif]--><![if !vml]><img border=0 width=242 height=127
-src="{{STATIC_URL}}theme/img/help/image044.jpg" v:shapes="_x0000_i1048"><![endif]></span></p>
-
-
-
-<p class=MsoNormal><span style='font-family:Arial'>A Properties box will appear
-with an opacity slider bar.<span style="mso-spacerun: yes">&nbsp; </span>Slide
-the bar to set the desired transparency level.</span></p>
-
-<p class=MsoNormal><span style='font-family:Arial'><!--[if gte vml 1]><v:shape
- id="_x0000_i1049" type="#_x0000_t75" style='width:454pt;height:147pt;
- visibility:visible' o:bordertopcolor="this" o:borderleftcolor="this"
- o:borderbottomcolor="this" o:borderrightcolor="this">
- <v:imagedata src="{{STATIC_URL}}theme/img/help/image045.png" o:title=""/>
-</v:shape><![endif]--><![if !vml]><img border=0 width=454 height=147
-src="{{STATIC_URL}}theme/img/help/image046.jpg" v:shapes="_x0000_i1049"><![endif]></span></p>
-
-
-<a name="styles"></a>
-<p class=MsoNormal><span style='font-family:Arial'><b>Layer Styles Control</b></span></p>
-
-<p class=MsoNormal><span style='font-family:Arial'>To change the way a layer is
-displayed, modify the style by right clicking (CTRL-click on a Mac) on the
-layer and selecting "Edit Styles".<span style="mso-spacerun: yes">&nbsp;
-</span></span></p>
-
-<p class=MsoNormal><span style='font-family:Arial'><!--[if gte vml 1]><v:shape
- id="Picture_x0020_16" o:spid="_x0000_i1050" type="#_x0000_t75" style='width:214pt;
- height:132pt;visibility:visible' o:bordertopcolor="this" o:borderleftcolor="this"
- o:borderbottomcolor="this" o:borderrightcolor="this">
- <v:imagedata src="{{STATIC_URL}}theme/img/help/image047.png" o:title=""/>
-</v:shape><![endif]--><![if !vml]><img border=0 width=214 height=132
-src="{{STATIC_URL}}theme/img/help/image048.jpg" v:shapes="Picture_x0020_16"><![endif]></span></p>
-
-<p class=MsoNormal><span style='font-family:Arial'>(Styles can only be set for
-vector layers which are stored on WorldMap servers.<span style="mso-spacerun:
-yes">&nbsp; </span>Styles for WorldMap raster layers as well as vector or
-raster layers residing on other servers cannot currently be modified.)</span></p>
-
-
-
-<p class=MsoNormal><span style='font-family:Arial'>A Properties box with the
-Styles tab selected appears displaying the current style and tools for changing
-the style.<span style="mso-spacerun: yes">&nbsp; </span>Select a rule and
-modify, add, remove, or duplicate a rule.<span style="mso-spacerun: yes">&nbsp;
-</span></span></p>
-
-<p class=MsoNormal><span style='font-family:Arial'><!--[if gte vml 1]><v:shape
- id="_x0000_i1051" type="#_x0000_t75" style='width:177pt;height:233pt;
- visibility:visible' o:bordertopcolor="this" o:borderleftcolor="this"
- o:borderbottomcolor="this" o:borderrightcolor="this">
- <v:imagedata src="{{STATIC_URL}}theme/img/help/image049.png" o:title=""/>
-</v:shape><![endif]--><![if !vml]><img border=0 width=177 height=233
-src="{{STATIC_URL}}theme/img/help/image050.jpg" v:shapes="_x0000_i1051"><![endif]></span></p>
-
-
-
-<p class=MsoNormal><span style='font-family:Arial'>A rule is composed of a
-combination of settings defined under the Basic, Label, and Advanced tabs.<span
-style="mso-spacerun: yes">&nbsp; </span>Basic settings allow you to change the
-color of the point, line, or area features in your layer.<span
-style="mso-spacerun: yes">&nbsp; </span>(A given layers must be of either
-point, line, or area type.)<span style="mso-spacerun: yes">&nbsp; </span>You
-can change the fill color and opacity as well as the stroke color, width, and
-opacity.<span style="mso-spacerun: yes">&nbsp; </span>"Stroke" refers to the
-linear aspect of the feature.<span style="mso-spacerun: yes">&nbsp; </span>For
-example, for an area type layer, the line aspect forms the outline of the
-area.<span style="mso-spacerun: yes">&nbsp; </span>Point type features do not
-include the stroke option.<b></b></span></p>
-
-<p class=MsoNormal><span style='font-family:Arial'><b><!--[if gte vml 1]><v:shape
- id="_x0000_i1052" type="#_x0000_t75" style='width:181pt;height:199pt;
- visibility:visible' o:bordertopcolor="this" o:borderleftcolor="this"
- o:borderbottomcolor="this" o:borderrightcolor="this">
- <v:imagedata src="{{STATIC_URL}}theme/img/help/image051.png" o:title=""/>
-</v:shape><![endif]--><![if !vml]><img border=0 width=181 height=199
-src="{{STATIC_URL}}theme/img/help/image052.jpg" v:shapes="_x0000_i1052"><![endif]></b></span></p>
-
-
-
-<p class=MsoNormal><span style='font-family:Arial'>The Label tab brings up
-settings which allow you to choose the database field you will use to label
-your Layer, as well as the type, size, and style of the font of the label.<span
-style="mso-spacerun: yes">&nbsp; </span>You can also change the halo around the
-label (label highlight) in terms of its size, color, and opacity.<span
-style="mso-spacerun: yes">&nbsp;&nbsp; </span></span></p>
-
-<p class=MsoNormal><span style='font-family:Arial'><b><!--[if gte vml 1]><v:shape
- id="_x0000_i1053" type="#_x0000_t75" style='width:184pt;height:235pt;
- visibility:visible' o:bordertopcolor="this" o:borderleftcolor="this"
- o:borderbottomcolor="this" o:borderrightcolor="this">
- <v:imagedata src="{{STATIC_URL}}theme/img/help/image053.png" o:title=""/>
-</v:shape><![endif]--><![if !vml]><img border=0 width=184 height=235
-src="{{STATIC_URL}}theme/img/help/image054.jpg" v:shapes="_x0000_i1053"><![endif]></b></span></p>
-
-
-
-<p class=MsoNormal><span style='font-family:Arial'>The Advanced tab of the
-style rule tool allows you to define the scale range at which your layer will
-display.<span style="mso-spacerun: yes">&nbsp; </span>Select the "Limit by
-Scale" option and set your criteria.</span></p>
-
-<p class=MsoNormal><span style='font-family:Arial'><b><!--[if gte vml 1]><v:shape
- id="_x0000_i1054" type="#_x0000_t75" style='width:186pt;height:136pt;
- visibility:visible' o:bordertopcolor="this" o:borderleftcolor="this"
- o:borderbottomcolor="this" o:borderrightcolor="this">
- <v:imagedata src="{{STATIC_URL}}theme/img/help/image055.png" o:title=""/>
-</v:shape><![endif]--><![if !vml]><img border=0 width=186 height=136
-src="{{STATIC_URL}}theme/img/help/image056.jpg" v:shapes="_x0000_i1054"><![endif]></b></span></p>
-
-
-
-<p class=MsoNormal><span style='font-family:Arial'>It is also possible to set a
-rule which uses a field in the database to control when to display the
-style.<span style="mso-spacerun: yes">&nbsp; </span>Select "Limit by condition"
-then choose a field, and set a condition.<span style="mso-spacerun: yes">&nbsp;
-</span>You can combine conditions to control when your style is displayed.<span
-style="mso-spacerun: yes">&nbsp; </span>Add a new condition by clicking "add
-condition" and remove a condition by clicking the red circle <!--[if gte vml 1]><v:shape
- id="Picture_x0020_19" o:spid="_x0000_i1055" type="#_x0000_t75" style='width:13pt;
- height:13pt;visibility:visible'>
- <v:imagedata src="{{STATIC_URL}}theme/img/help/image057.png" o:title=""/>
-</v:shape><![endif]--><![if !vml]><img border=0 width=13 height=13
-src="{{STATIC_URL}}theme/img/help/image058.jpg" v:shapes="Picture_x0020_19"><![endif]>.<span
-style="mso-spacerun: yes">&nbsp;&nbsp; </span>Add a new group of conditions by
-clicking "add group".</span></p>
-
-<p class=MsoNormal><span style='font-family:Arial'><b><!--[if gte vml 1]><v:shape
- id="_x0000_i1056" type="#_x0000_t75" style='width:186pt;height:132pt;
- visibility:visible' o:bordertopcolor="this" o:borderleftcolor="this"
- o:borderbottomcolor="this" o:borderrightcolor="this">
- <v:imagedata src="{{STATIC_URL}}theme/img/help/image059.png" o:title=""/>
-</v:shape><![endif]--><![if !vml]><img border=0 width=186 height=132
-src="{{STATIC_URL}}theme/img/help/image060.jpg" v:shapes="_x0000_i1056"><![endif]></b></span></p>
-
-
-
-
-<a name="linkembed"></a>
-<p class=MsoNormal><span style='font-family:Arial'><b>Linking, Embedding</b></span></p>
-
-<p class=MsoNormal><span style='font-family:Arial'>Click the "link" button to
-open the link tool.<span style="mso-spacerun: yes">&nbsp; </span>Copy the URL
-to use in an email.<span style="mso-spacerun: yes">&nbsp; </span>Copy the embed
-link to add the map to a web page.</span></p>
-
-<p class=MsoNormal><span style='font-family:Arial'><!--[if gte vml 1]><v:shape
- id="_x0000_i1057" type="#_x0000_t75" style='width:179pt;height:17pt'
- o:bordertopcolor="this" o:borderleftcolor="this" o:borderbottomcolor="this"
- o:borderrightcolor="this">
- <v:imagedata src="{{STATIC_URL}}theme/img/help/image061.png" o:title=""/>
-</v:shape><![endif]--><![if !vml]><img border=0 width=179 height=17
-src="{{STATIC_URL}}theme/img/help/image062.jpg" v:shapes="_x0000_i1057"><![endif]></span></p>
-
-
-
-
-
-<p class=MsoNormal><span style='font-family:Arial'><b>Embedding a Map</b></span></p>
-
-<p class=MsoNormal><span style='font-family:Arial'>Any map from WorldMap can be
-embedded for use in another site or blog. To embed a map:</span></p>
-
-<p class=MsoNormal><span style='font-family:Arial'>1.&nbsp;Select the from the
-list of maps on the community or map page and then hit the 'export map' button.</span></p>
-
-<p class=MsoNormal><span style='font-family:Arial'>2.&nbsp;Choose your desired
-height and width for the widget in the wizard.</span></p>
-
-<p class=MsoNormal><span style='font-family:Arial'>3.&nbsp;Copy the HTML
-snippet provided in the wizard to any HTML page or iFrame-supporting blog post.</span></p>
-
-<p class=MsoNormal><span style='font-family:Arial'>This will put an interactive
-widget showing you map in your web page or blog post.</span></p>
-
-<p class=MsoNormal><span style='font-family:Arial'><!--[if gte vml 1]><v:shape
- id="_x0000_i1058" type="#_x0000_t75" style='width:233pt;height:153pt'
- o:bordertopcolor="this" o:borderleftcolor="this" o:borderbottomcolor="this"
- o:borderrightcolor="this">
- <v:imagedata src="{{STATIC_URL}}theme/img/help/image063.png" o:title=""/>
-</v:shape><![endif]--><![if !vml]><img border=0 width=233 height=153
-src="{{STATIC_URL}}theme/img/help/image064.jpg" v:shapes="_x0000_i1058"><![endif]></span></p>
-
-
-
-
-<a name="print"></a>
-<p class=MsoNormal><span style='font-family:Arial'><b>Printing </b></span></p>
-
-<p class=MsoNormal><span style='font-family:Arial'>Click the "Print" button to
-open the printing tool.</span></p>
-
-<p class=MsoNormal><span style='font-family:Arial'><b><!--[if gte vml 1]><v:shape
- id="_x0000_i1059" type="#_x0000_t75" style='width:3in;height:365pt'
- o:bordertopcolor="this" o:borderleftcolor="this" o:borderbottomcolor="this"
- o:borderrightcolor="this">
- <v:imagedata src="{{STATIC_URL}}theme/img/help/image065.png" o:title=""/>
-</v:shape><![endif]--><![if !vml]><img border=0 width=216 height=365
-src="{{STATIC_URL}}theme/img/help/image066.jpg" v:shapes="_x0000_i1059"><![endif]></b></span></p>
 </div>
 
->>>>>>> f54cfe75
-</div>
-
-<<<<<<< HEAD
-=======
-{% block sidebar %}
-<div class="threecol">
-  <h3>{% trans "Topics" %}</h3>
-  {% blocktrans %}
-  <p>Use the links below to
-navigate to a topic.</p>
-
-    <ul>
-    <li><a href="#what-map">What is WorldMap Alpha?</a>
-    <li><a href="#what-map">What is a Map?</a>
-    <li><a href="#what-layer">What are Layers?</a>
-    <li><a href="#register">Registration and Login</a></li>
-    <li><a href="#browse">Browse Maps</a></li>
-    <li><a href="#metadata">Layer Metadata</a></li>
-    <li><a href="#download">Download a Layer</a></li>
-    <li><a href="#create">Create a Map</a></li>
-        <li><a href="#save">Save a Map</a></li>
-            <li><a href="#permissions">Edit Map Permissions</a></li>
-                <li><a href="#addlayer">Add Layers</a></li>
-                    <li><a href="#upload">Upload a Layer</a></li>
-                        <li><a href="#editmeta">Edit Layer Metadata</a></li>
-                            <li><a href="#layerperm">Edit Layer Permissions</a></li>
-                                <li><a href="#reorder">Reorder and Remove Layers</a></li>
-                                    <li><a href="#opacity">Layer Opacity</a></li>
-                                        <li><a href="#styles">Layer Styles</a></li>
-                                            <li><a href="#linkembed">Link or Embed a Map</a></li>
-                                                <li><a href="#print">Print a Map</a></li>
-
-    </ul>
-
-  {% endblocktrans %}
->>>>>>> f54cfe75
 </div>
 
 
