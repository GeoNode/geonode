--- conflicted
+++ resolved
@@ -76,26 +76,16 @@
 
 def valid_response(responseContent):
     #Proxy should only be used when expecting an XML or JSON response
-<<<<<<< HEAD
-=======
 
     #ArcGIS Server GetFeatureInfo xml response
     if re.match("<FeatureInfoResponse", responseContent):
         return responseContent
 
->>>>>>> 7146ac69
     if responseContent[0] == "<":
         try:
             from defusedxml.ElementTree import fromstring
             et = fromstring(responseContent)
-<<<<<<< HEAD
-            if re.match("WMT_MS_Capabilities|WMS_DescribeLayerResponse|\{http\:\/\/www\.opengis\.net\/gml\}FeatureCollection", et.tag):
-                return responseContent
-            #ArcGIS Server GetFeatureInfo xml response
-            elif re.match("<FeatureInfoResponse", responseContent):
-=======
             if re.match(_valid_tags, et.tag):
->>>>>>> 7146ac69
                 return responseContent
         except ParseError:
             return None
