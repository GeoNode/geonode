import urllib, urllib2, cookielib
from datetime import date
from django.conf import settings
from django.template import Context
from django.template.loader import get_template
from owslib.csw import CatalogueServiceWeb, namespaces
from owslib.util import nspath
from lxml import etree

class Catalog(object):

    def __init__(self, base, user, password):
        self.base = base
        self.user = user
        self.password = password
        self._group_ids = {}
        self._operation_ids = {}
        self.connected = False


    def login(self):
        url = "%ssrv/en/xml.user.login" % self.base
        headers = {
            "Content-Type": "application/x-www-form-urlencoded",
            "Accept": "text/plain"
        }
        post = urllib.urlencode({
            "username": self.user,
            "password": self.password
        })
        request = urllib2.Request(url, post, headers)
        self.opener = urllib2.build_opener(urllib2.HTTPCookieProcessor(),
                urllib2.HTTPRedirectHandler())
        response = self.opener.open(request)
        doc = etree.fromstring(response.read())
        assert doc.tag == 'ok', "GeoNetwork login failed!"
        self.connected = True

    def logout(self):
        url = "%ssrv/en/xml.user.logout" % self.base
        request = urllib2.Request(url)
        response = self.opener.open(request)
        self.connected = False

    def get_by_uuid(self, uuid):
        csw = CatalogueServiceWeb(self.base + "srv/en/csw")
        csw.getrecordbyid([uuid], outputschema=namespaces["gmd"])
        recs = csw.records
        return recs.values()[0] if len(recs) > 0 else None

    def url_for_uuid(self, uuid):
        return self.base + "srv/en/csw?" + urllib.urlencode({
            "request": "GetRecordById",
            "service": "CSW",
            "version": "2.0.2",
            "id": uuid,
            "outputschema": "http://www.isotc211.org/2005/gmd",
            "elementsetname": "full"
        })

    def csw_request(self, layer, template):
        tpl = get_template(template)
        ctx = Context({
            'layer': layer,
            'SITEURL': settings.SITEURL[:-1],
        })
        md_doc = tpl.render(ctx)
        url = "%ssrv/en/csw" % self.base
        headers = {
            "Content-Type": "application/xml; charset=UTF-8",
            "Accept": "text/plain"
        }
        md_doc = md_doc.encode("utf-8")
        request = urllib2.Request(url, md_doc, headers)
        response = self.urlopen(request)
        return response

    def create_from_layer(self, layer):
        response = self.csw_request(layer, "maps/csw/transaction_insert.xml")
        # TODO: Parse response, check for error report

        # Turn on the "view" permission (aka publish) for
        # the "all" group in GeoNetwork so that the layer
        # will be searchable via CSW without admin login.
        # all other privileges are set to False for all 
        # groups.
        self.set_metadata_privs(layer.uuid, {"all":  {"view": True}})
        
        return self.base + "srv/en/csw?" + urllib.urlencode({
            "request": "GetRecordById",
            "service": "CSW",
            "version": "2.0.2",
            "OutputSchema": "http://www.isotc211.org/2005/gmd",
            "ElementSetName": "full",
            "id": layer.uuid
        })

    def delete_layer(self, layer):
        response = self.csw_request(layer, "maps/csw/transaction_delete.xml")
        # TODO: Parse response, check for error report

    def update_layer(self, layer):
        response = self.csw_request(layer, "maps/csw/transaction_update.xml")
        # TODO: Parse response, check for error report

    def set_metadata_privs(self, uuid, privileges):
        """
        set the full set of geonetwork privileges on the item with the 
        specified uuid based on the dictionary given of the form: 
        {
          'group_name1': {'operation1': True, 'operation2': True, ...},
          'group_name2': ...
        }

        all unspecified operations and operations for unspecified groups 
        are set to False.
        """
        
        # XXX This is a fairly ugly workaround that makes 
        # requests similar to those made by the GeoNetwork
        # admin based on the recommendation here: 
        # http://bit.ly/ccVEU7

        
        get_dbid_url = self.base + 'srv/en/portal.search.present?' + urllib.urlencode({'uuid': uuid})

        # get the id of the data.
        request = urllib2.Request(get_dbid_url)
        response = self.urlopen(request)
        doc = etree.fromstring(response.read())
        data_dbid = doc.find('metadata/{http://www.fao.org/geonetwork}info/id').text

        # update group and operation info if needed
        if len(self._group_ids) == 0:
            self._group_ids = self._get_group_ids()
        if len(self._operation_ids) == 0:
            self._operation_ids = self._get_operation_ids()

        # build params that represent the privilege configuration
        priv_params = {
            "id": data_dbid, # "uuid": layer.uuid, # you can say this instead in newer versions of GN 
        }
        for group, privs in privileges.items():
            group_id = self._group_ids[group.lower()]
            for op, state in privs.items():
                if state != True:
                    continue
                op_id = self._operation_ids[op.lower()]
                priv_params['_%s_%s' % (group_id, op_id)] = 'on'

        # update all privileges
        update_privs_url = self.base + "srv/en/metadata.admin?" + urllib.urlencode(priv_params)
        request = urllib2.Request(update_privs_url)
        response = self.urlopen(request)

        # TODO: check for error report

    def get_all_keywords(self):
        request = urllib2.Request('%ssrv/en/xml.search' % self.base)
        response = self.urlopen(request)
<<<<<<< HEAD
        #doc = XML(response.read())
        # use doc.iter for 2.7 - getiterator for 2.6
        #kws = doc.getiterator('keywords')[0]
        #return dict( [ (el.get('name'),el.get('count')) for el in kws])
        return dict([])
=======
        doc = etree.fromstring(response.read())
        # use doc.iter for 2.7 - getiterator for 2.6
        kws = doc.findall('keywords')
        return dict( [ (el.get('name'),el.get('count')) for el in kws])
>>>>>>> 9ccc7823
        
    def _get_group_ids(self):
        """
        helper to fetch the set of geonetwork 
        groups.
        """
        # get the ids of the groups.
        get_groups_url = self.base + "srv/en/xml.info?" + urllib.urlencode({'type': 'groups'})
        request = urllib2.Request(get_groups_url)
        response = self.urlopen(request)
        doc = etree.fromstring(response.read())
        groups = {}
        for gp in doc.findall('groups/group'):
            groups[gp.find('name').text.lower()] = gp.attrib['id']
        return groups

    def _get_operation_ids(self):
        """
        helper to fetch the set of geonetwork 
        'operations' (privileges)
        """
        # get the ids of the operations    
        get_ops_url = self.base + "srv/en/xml.info?" + urllib.urlencode({'type': 'operations'})
        request = urllib2.Request(get_ops_url)
        response = self.urlopen(request)
        doc = etree.fromstring(response.read())
        ops = {}
        for op in doc.findall('operations/operation'):
            ops[op.find('name').text.lower()] = op.attrib['id']
        return ops

    def urlopen(self, request):
        if self.opener is None:
            raise Exception("No URL opener defined in geonetwork module!!")
        else:
            return self.opener.open(request)<|MERGE_RESOLUTION|>--- conflicted
+++ resolved
@@ -158,18 +158,10 @@
     def get_all_keywords(self):
         request = urllib2.Request('%ssrv/en/xml.search' % self.base)
         response = self.urlopen(request)
-<<<<<<< HEAD
-        #doc = XML(response.read())
-        # use doc.iter for 2.7 - getiterator for 2.6
-        #kws = doc.getiterator('keywords')[0]
-        #return dict( [ (el.get('name'),el.get('count')) for el in kws])
-        return dict([])
-=======
         doc = etree.fromstring(response.read())
         # use doc.iter for 2.7 - getiterator for 2.6
         kws = doc.findall('keywords')
         return dict( [ (el.get('name'),el.get('count')) for el in kws])
->>>>>>> 9ccc7823
         
     def _get_group_ids(self):
         """
