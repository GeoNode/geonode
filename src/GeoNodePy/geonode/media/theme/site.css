/*-----------------------
Utility Classes
-----------------------*/
.selfclear:after {
content: " ";
display: block;
height: 0;
clear: both;
visibility: hidden;
}

.selfclear {
display: inline-block; /* IE 7 */
}

.selfclear {
display: block;
}

* html .selfclear {
zoom: 1; /* IE < 7 */
}

.nodisplay { 
display: none;
}

/*-----------------------
General Styles
-----------------------*/
html {
font-size: 100%;
}

body {
margin: 0;
color: #111;
line-height:1.5;
background:#fff;
border-bottom: 1px solid #d5d5d5;
font-size: 75%;
font-family:Helvetica,Arial,sans-serif;
}

a {
color: #003C4C;
text-decoration: underline;
}

h1, h2, h3, h4, h5, h6 {
color: #003C4C;
}

.help,
.secondary {
color: #d8d8d8;
}

/*-----------------------
Boilerplate overrides
-----------------------*/
table.x-btn td,
.x-panel td,
.x-toolbar-ct td {
border-bottom: 0 none transparent;
line-height: 1em;
}

table.x-btn td.x-btn-bc,
table.x-btn td.x-btn-tc {
height: 1px;
}

table.x-btn td.x-btn-tl,
table.x-btn td.x-btn-tr {
height: 2px;
}

table.x-btn td.x-btn-tr i, 
table.x-btn td.x-btn-tl i {
height:2px;
}

form table,
.x-panel table, 
.x-toolbar-ct table {
margin-bottom: 0;
}

form th,
form td {
padding:0;
border-bottom: 0 none transparent;
}

.x-toolbar-ct th,
.x-toolbar-ct td,
.x-grid3 th,
.x-grid3 td {
padding: 0;
}

form td {
vertical-align: middle;
}

.x-date-menu em {
font-style: normal;
}
.x-date-menu ul,
.x-date-menu ol,
.x-date-menu table {
margin: 0;
}
.x-date-menu th,
.x-date-menu td {
padding: 0;
vertical-align: middle;
}
td.x-date-bottom,
td.x-date-middle {
padding: 4px;
}

ul.x-tab-strip {
margin: 0;
list-style-type: inherit;
}

label {
font-weight: inherit;
}

/*-----------------------
Layout
-----------------------*/
.wrap {
width: 980px;
margin: 0 auto;
}

.x-viewport .wrap {
width: auto; /*fullscreen Ext pages */
margin: 0 auto;
}

#header {
background: #00a6d3 url(img/header-bg.png) repeat-x;
border-top: 1px solid #7a7a7a;
border-bottom: 2px solid #008cb3;
font-size: 1.2em;
}

#header .wrap {
min-height: 1em;
position: relative;
}

.x-viewport #header .wrap {
padding: 2px 10px 2px 2px;
}

#logo {
float: left;
width: 158px;
height: 50px;
background: url(img/logo-bg.png) no-repeat;
overflow: hidden;
text-indent: -9999em;
}

#login-area {
position: absolute;
top: 50%;
right: 0;
margin-top: -0.5em;
text-align: right;
}

.x-viewport #login-area {
right: 10px;
}

#login-area a {
color: #fff;
font-weight: bold;
text-decoration: none;
}

#login-area a:hover,
#login-area a:active {
text-decoration: underline;
}

#crossbar {
background: #003c4c;
border-bottom: 2px solid #008cb3;
color: #fff;
}

/* needs to match crossbar, but also have self-clearing float behavior */
#topPanel {
background: #003c4c;
border-bottom: 2px solid #008cb3;
color: #fff;
padding: 8px 10px;
}

#topPanel :after {
content: " ";
display: block;
height: 0;
clear: both;
visibility: hidden;
}

#topPanel {
display: inline-block; /* IE 7 */
}

#topPanel {
display: block;
}

* html #topPanel {
zoom: 1; /* IE < 7 */
}

#topPanel * {
color: #fff;
}

#topPanel #map-title-header a.maplist {
float: left;
margin: 0 0.5em 0 0;
}

#topPanel #map-title-header strong {
font-size: 1.35em;
line-height: 1em;
}

#sitenav {
margin: 0;
padding: 0;
list-style-type: none;
line-height: 1;
}

#sitenav li {
float: left;
margin: 0;
padding: 0;
}

#sitenav li a {
float: left;
margin: 0;
padding: 8px 10px;
color: #fff;
font-weight: bold;
text-decoration: none;
}

#sitenav li a.current {
background: #d8d8d8;
color: #003c4c;
padding-top: 4px;
border-top: 1px solid #2b5b68;
margin-top: 2px;
margin-bottom: -2px;
border-bottom: 2px solid #d8d8d8;
}

#main {
background: #fff url(img/main-bg.png) repeat-x;
border-bottom: 1px solid #d5d5d5;
}

#main .wrap {
padding: 10px 0 0;
}

/*-----------------------
Columns
-----------------------*/
.onecol {
width: 920px;
margin: 0 10px;
padding: 10px 20px;
background: url(img/1col-bg.png) no-repeat;
}

.twocol {
width: 600px;
margin: 0 10px;
padding: 10px 20px;
background: url(img/2col-bg.png) no-repeat;
float: left;
}

.threecol {
width: 260px;
margin: 0 10px;
padding: 10px 20px;
background: url(img/3col-bg.png) no-repeat;
float: left;
}

#footer {
background: #f1f6f7;
border-top: 3px solid #cde2e8;
border-bottom: 3px solid #cde2e8;
}

#footer .onecol {
width: 920px;
margin: 0 10px;
padding: 10px 20px;
background: #f1f6f7;
}

#footer .twocol {
width: 600px;
margin: 0 10px;
padding: 10px 20px;
float: left;
background: #f1f6f7;
}

#footer .threecol {
width: 260px;
margin: 0 10px;
padding: 10px 20px;
float: left;
background: #f1f6f7;
}


/*-----------------------
CAPRA Styles (Does this belong in a site-specific theme?)
-----------------------*/
#ja-topbar{ 
background: #fff url(img/language-en.png) no-repeat scroll 0 0;
height:35px;
margin:0 auto;
position:relative;
width:950px;
}

#ja-topbar.es{ 
background: #fff url(img/language-es.png) no-repeat scroll 0 0;
}


#ja-search { 
padding-left:8px;
}

#ja-search .fullscreen {
align: right;
}



#ja-search form {
display: inline;
}

#ja-search .english button { 
width:74px;
height: 30px;
background: #fff url(img/english.jpg) no-repeat scroll 0 0;
border: none;
display: block;
float:left;
}

#ja-search .spanish button { 
width:62px;
height: 30px;
background: #fff url(img/spanish.jpg) no-repeat scroll 0 0;
border: none;
display: block;
float:left;
}

div#app-header #ja-search button { 
float:right;
}

div#app-header #ja-search .spanish button { 
width: 16px;
height: 12px;
margin: 2px;
background: url(img/es.gif) no-repeat scroll 0 0;
}

div#app-header #ja-search .english button { 
width: 16px;
height: 12px;
margin: 2px;
background: url(img/gb.gif) no-repeat scroll 0 0;
}

#home{ 
display: block;
float:left;
height: 30px;
}

.en a#home{ 
width:65px;
background: #fff url(img/home.jpg) no-repeat scroll 0 0;
}

.es a#home{ 
background: #fff url(img/inicio.png) no-repeat scroll 0 0;
width: 50px;
}


/*-----------------------
Application Styles
-----------------------*/
#app-div { 
width:100%;
height:85%;
}

.x-btn .icon-create-map { 
background-image: url(img/silk/map_add.png);
}


.x-btn .icon-open-map { 
background-image: url(img/silk/map_magnify.png);
}

.x-btn .icon-delete { 
    background-image: url(img/silk/delete.png);
}

.x-btn .icon-security { 
    background-image: url(img/silk/lock.png);
}

a.download { 
background-repeat:no-repeat;
padding-left: 18px;
padding-top: 2px;
padding-bottom:2px;
background-image: url(img/silk/page_white.png)
}

a.download.pdf { 
background-image: url(img/silk/page_white_acrobat.png)
}

a.download.kml, 
a.download.kmz { 
background-image: url(img/geosilk/kml.png)
}

a.download.geotiff,
a.download.tiff,
a.download.png { 
background-image: url(img/geosilk/page_white_raster.png)
}

a.download.shp,
a.download.zip { 
background-image: url(img/geosilk/page_white_vector.png)
}

a.permalink { 
text-decoration: none;  
background-repeat:no-repeat;
padding-left: 18px;
background-image: url(img/silk/link.png);
}

a.layer-upload-link {
text-decoration: none;  
background-repeat:no-repeat;
padding-left: 18px;
margin-top: 1em;
background-image: url(img/silk/add.png);
display: block;
}

#data_ops ul li {
list-style-type: none;
padding-bottom: 10px;
}

#data_ops a {
text-decoration: none;
}

#data_ops a.create-map {
background-repeat:no-repeat;
padding-left: 25px;
padding-top: 2px;
padding-bottom:2px;
background-image: url(img/silk/map_add.png);
font-weight: bold;
}

#data_ops span.export {
background-repeat:no-repeat;
padding-left: 25px;
padding-top: 2px;
padding-bottom:2px;
background-image: url(img/geosilk/map_save.png);
font-weight: bold;
}

.bbox-controls .bbox-enabled {
font-weight: bold;
}

.explain {
font-size: 0.95em;
color: #888;
}

.subtitle {
font-size: 0.6em;
padding-left: 0.25em;
color: #888;
}


/*-----------------------
Index Elements
-----------------------*/

.content-button { 
float:left;
padding-right:1em;
}


/*-----------------------
Data Page Search Form
-----------------------*/
#search_form table {
border: none;
}

#search_form #submit_search {
padding-left: 5px;
}

span.remote-layer,
span.unviewable-layer,
span.info-layer {
    background-repeat:no-repeat;
    padding-left: 18px;
    padding-top: 2px;
    padding-bottom:2px;
}

span.remote-layer {   
    background-image: url(img/silk/world_link.png)
}
span.unviewable-layer {
    background-image: url(img/silk/lock.png)
}
/*span.info-layer {
    background-image: url(img/silk/information.png)
}*/



table.permissions {
    margin-bottom: 25px;
    width: 400px;
    border-collapse: collapse;
    text-align: left;
}

table.permissions th {
    font-size: 14px;
    font-weight: normal;
    padding: 10px 8px;
    border-bottom: 2px solid black;
}

table.permissions td {
    padding: 9px 8px 0px 8px;
	border-bottom: 1px solid #ccc;
}

.login-widget{ 
margin-top: 30px;
margin-right: 10px;
float: right;
color: #fff;
}
.login-widget a { 
	color: #fff;
	}
	
table 
/* UTILITY CLASSES */

.selfclear:after {
content: " ";
display: block;
height: 0;
clear: both;
visibility: hidden;
}

.selfclear {
display: inline-block; /* IE 7 */
}

.selfclear {
display: block;
}

.login-widget a { 
color: #fff;
}


/*!
* Ext JS Library 3.2.0
* Copyright(c) 2006-2010 Ext JS, Inc.
* licensing@extjs.com
* http://www.extjs.com/license
*/
/*-----------------------
FileUploadField component styles
-----------------------*/
.x-form-file-wrap {
position: relative;
height: 22px;
}

.x-form-file-wrap .x-form-file {
position: absolute;
right: 0;
-moz-opacity: 0;
filter:alpha(opacity: 0);
opacity: 0;
z-index: 2;
height: 22px;
}

.x-form-file-wrap .x-form-file-btn {
position: absolute;
right: 0;
z-index: 1;
}

.x-form-file-wrap .x-form-file-text {
position: absolute;
left: 0;
z-index: 3;
color: #777;
}

div#main form ul.form {
list-style-type: none;
}

div#main form ul.form li {
margin-bottom: 1.5em;
clear: both;
}

div#main form ul.form li label {
display: block;
font-weight: bold;
text-transform: capitalize;
}

div#main form ul.form li input {
}

div#main form ul.form ul.errorlist {
list-style-type: none;
margin: 0;
margin-top: 2px;
float: right;
}

div#main form ul.form fieldset {
border: 1px solid #333;
padding: 10px;
margin-bottom: 10px
}

div#main form ul.form fieldset legend{
font-weight: bold;
padding: 0 4px;
}

/* SLD titles on the layer.html template */
span.style-title {
cursor: pointer;
}

.x-grid3-col .data-type, .x-grid3-col .data-delete, .x-grid3-col .data-edit {
    height: 16px; width: 16px;
}

.x-grid3-col .data-type.layer {
    background-image: url(img/silk/page_green.png); 
}

.x-grid3-col .data-type.map {
    background-image: url(img/silk/map.png); 
}

.x-grid3-col .data-edit {
    margin-left: 2px;
    margin-right: 2px;
    display: inline-block;
    background-image: url(img/silk/pencil.png);
}

.x-grid3-col .data-delete {
    margin-left: 2px;
    margin-right: 2px;
    display: inline-block;
    background-image: url(img/silk/delete.png);
}

.x-btn .icon-adduser {
    background-image: url(img/silk/add.png);
}

.x-btn .icon-removeuser {
    background-image: url(img/silk/delete.png);
}

.user_item button {
    width: 16px;
    height: 16px;
    margin: 4px;
}

.x-list-body dl { margin: 0; }

.langbar {
<<<<<<< HEAD
     float: right;
     padding-top: 3px;
=======
     margin-right: 150px;
     right: 0;
     position: absolute;
     padding-top: 5px;
}

#preview_map {
  margin-bottom: 1em;
>>>>>>> 72bfc470
}<|MERGE_RESOLUTION|>--- conflicted
+++ resolved
@@ -748,17 +748,10 @@
 .x-list-body dl { margin: 0; }
 
 .langbar {
-<<<<<<< HEAD
      float: right;
      padding-top: 3px;
-=======
-     margin-right: 150px;
-     right: 0;
-     position: absolute;
-     padding-top: 5px;
 }
 
 #preview_map {
   margin-bottom: 1em;
->>>>>>> 72bfc470
 }