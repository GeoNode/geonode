/*-----------------------
Utility Classes
-----------------------*/
.selfclear:after {
    content: " ";
    display: block;
    height: 0;
    clear: both;
    visibility: hidden;
}

.selfclear {
    display: inline-block; /* IE 7 */
}

.selfclear {
    display: block;
}

* html .selfclear {
    zoom: 1; /* IE < 7 */
}

.nodisplay {
    display: none;
}

/*-----------------------
General Styles
-----------------------*/
html {
    font-size: 100%;
}

body {
<<<<<<< HEAD
margin: 0;
color: #111;
line-height:1.5;
background:#fff;
border-bottom: 1px solid #d5d5d5;
font-size: 75%;
font-family:Helvetica,Arial,sans-serif;
=======
    margin: 0;
    color: #111;
    line-height:1.5;
    background:#fff;
    border-bottom: 1px solid #d5d5d5;
    font-size: 75%;
    font-family:Helvetica,Arial,sans-serif;
>>>>>>> bdfa9d23
}

a {
    color: #18469C;
    text-decoration: underline;
}

h1, h2, h3, h4, h5, h6 {
    color: #000;
}

.help,
.secondary {
    color: #d8d8d8;
}

#tab {
    background: #fff url(img/main-bg.png) repeat-x;
    border-bottom: 1px solid #d5d5d5;
}

#tab .wrap {
    padding: 10px 0 0;
}

div#tab form ul.form {
    width:500px;
    list-style-type: none;
}

div#tab form ul.form li {
    margin-bottom: 1.5em;
    clear: both;
}

div#tab form ul.form li label {
    display: block;
    font-weight: bold;
    text-transform: capitalize;
}

div#tab form ul.form li input {
}

div#tab form ul.form ul.errorlist {
    list-style-type: none;
    margin: 0;
    margin-top: 2px;
    font-weight:bold;
    color: Red;
    float: right;
}

div#tab form ul.form fieldset {
    border: 1px solid #333;
    padding: 10px;
    margin-bottom: 10px
}

div#tab form ul.form fieldset legend{
    font-weight: bold;
    padding: 0 4px;
}


/*-----------------------
Boilerplate overrides
-----------------------*/
table.x-btn td,
.x-panel td,
.x-toolbar-ct td {
    border-bottom: 0 none transparent;
    line-height: 1em;
}

table.x-btn td.x-btn-bc,
table.x-btn td.x-btn-tc {
    height: 1px;
}

table.x-btn td.x-btn-tl,
table.x-btn td.x-btn-tr {
    height: 2px;
}

table.x-btn td.x-btn-tr i,
table.x-btn td.x-btn-tl i {
    height:2px;
}

form table,
.x-panel table,
.x-toolbar-ct table {
    margin-bottom: 0;
}

form th,
form td {
    padding:0;
    border-bottom: 0 none transparent;
}

.x-toolbar-ct th,
.x-toolbar-ct td,
.x-grid3 th,
.x-grid3 td {
    padding: 0;
}

form td {
    vertical-align: middle;
}

.x-date-menu em {
    font-style: normal;
}
.x-date-menu ul,
.x-date-menu ol,
.x-date-menu table {
    margin: 0;
}
.x-date-menu th,
.x-date-menu td {
    padding: 0;
    vertical-align: middle;
}
td.x-date-bottom,
td.x-date-middle {
    padding: 4px;
}

ul.x-tab-strip {
    margin: 0;
}

label {
    font-weight: inherit;
}

/*-----------------------
Layout
-----------------------*/
.wrap {
<<<<<<< HEAD
width: 980px;
margin: 0 auto;
=======
    width: 980px;
    margin: 0 auto;
>>>>>>> bdfa9d23
}

.x-viewport .wrap {
    width: auto; /*fullscreen Ext pages */
    margin: 0 auto;
}

#header {
    background: #FFFFFF url(img/header-gradient.png) repeat-x;
    border-top: 1px solid #7a7a7a;
    border-bottom: 2px solid #000000;
    font-size: 1.2em;
    height:50px;
}

#header .wrap {
<<<<<<< HEAD
min-height: 1em;
position: relative;
=======
    min-height: 1em;
    position: relative;
>>>>>>> bdfa9d23
}

.x-viewport #header .wrap {
    padding: 2px 10px 2px 2px;
}

#logo {
    float: left;
    position:relative;
    top:10px;
    vertical-align:middle;
    margin:auto 20px;
    width: 141px;
    height: 50px;
    color:#991122;
    font-family: Arial;
    text-decoration:none;
    font-size:24px;
}

#welcomediv
{
    float: left;
    position:relative;
    color:#000;
    font-family: Arial;
    text-decoration:none;
    font-size:14px;
    padding-right:20px;
}

#welcomediv span {
    font-weight: bold;
}

#wmpower {
    display: none;
}

#login-area {
    position: absolute;
    top: 22px;
    right: 0;
    margin-top: -0.5em;
    margin-right:20px;
    text-align: right;
}

.x-viewport #login-area {
    right: 10px;
}

#login-area a {
    color: #18469C;
//font-weight: bold;
}

#login-area a:hover,
#login-area a:active {
    text-decoration: underline;
}

#crossbar {
    background: #991122;
    border-bottom: 2px solid #000000;
    color: #fff;
}

/* needs to match crossbar, but also have self-clearing float behavior */
#topPanel {
    background: #991122;
    border-bottom: 2px solid #000000;
    color: #fff;
    padding: 8px 10px;
}

#topPanel :after {
    content: " ";
    display: block;
    height: 0;
    clear: both;
    visibility: hidden;
}

#topPanel {
    display: inline-block; /* IE 7 */
}

#topPanel {
    display: block;
}

* html #topPanel {
    zoom: 1; /* IE < 7 */
}




#page-breadcrumb
{
    float:left;
    left:50px;
    top:20px;
    position:relative;
    vertical-align:middle;
    line-height: 1;
}

#page-breadcrumb a {
    float: left;
    margin: 0;
    padding: 8px 0 ;
    color: #18469C;
    font-weight: bold;
    text-decoration: none;
    font-size:10pt;
}

#page-breadcrumb span  {
    float: left;
    margin: 0;
    padding: 8px 0;
    color: #000;
    text-decoration: none;
    font-size:10pt;
}


.featmap {
    width:260px;
    margin-bottom:auto;
    padding:5px;
    font-weight: bold;
    text-align: center;
}

.featmap a {
    color: #18469C;
    font-weight: bold;
    text-align: center;
    align:center;
}

#sitenav {
    display:block;
    float:right;
    margin: 0;
    padding: 0;
    list-style-type: none;
    line-height: 1;
}

#sitenav li {
    float: left;
    margin: 0;
    padding: 0 3px;
}

#sitenav li a {
    float: left;
    margin: 0;
    padding: 8px 0 ;
    color: #fff;
    font-weight: bold;
    text-decoration: none;
}


#sitenav li span  {
    float: left;
    margin: 0;
    padding: 8px 0;
    color: #fff;
    text-decoration: none;
}


#sitenav li a.current {
    background: #d8d8d8;
    color: #003c4c;
    padding-top: 4px;
    border-top: 1px solid #2b5b68;
    margin-top: 2px;
    margin-bottom: -2px;
    border-bottom: 2px solid #d8d8d8;
}

#main {
    background: #fff url(img/main-bg.png) repeat-x;
    border-bottom: 1px solid #d5d5d5;
}

#main .wrap {
    padding: 10px 0 0;
}

/*-----------------------
Columns
-----------------------*/
.onecol {
    width: 920px;
    margin: 0 10px;
    padding: 10px 20px;
    background: url(img/1col-bg.png) no-repeat;
}

.twocol {
    width: 600px;
    margin: 0 10px;
    padding: 10px 20px;
    background: url(img/2col-bg.png) no-repeat;
    float: left;
}

.threecol {
    width: 260px;
    margin: 0 10px;
    padding: 10px 20px;
    background: url(img/3col-bg.png) no-repeat;
    float: left;
}

#footer {
    background: #f1f6f7;
    border-top: 3px solid #cde2e8;
    border-bottom: 3px solid #cde2e8;
}

#footer .onecol {
    width: 920px;
    margin: 0 10px;
    padding: 10px 20px;
    background: #f1f6f7;
}

#footer .twocol {
    width: 600px;
    margin: 0 10px;
    padding: 10px 20px;
    float: left;
    background: #f1f6f7;
}

#footer .threecol {
    width: 260px;
    margin: 0 10px;
    padding: 10px 20px;
    float: left;
    background: #f1f6f7;
}


/*-----------------------
CAPRA Styles (Does this belong in a site-specific theme?)
-----------------------*/
#ja-topbar{
    background: #fff url(img/language-en.png) no-repeat scroll 0 0;
    height:35px;
    margin:0 auto;
    position:relative;
    width:950px;
}

#ja-topbar.es{
    background: #fff url(img/language-es.png) no-repeat scroll 0 0;
}


#ja-search {
    padding-left:8px;
}

#ja-search .fullscreen {
    align: right;
}



#ja-search form {
    display: inline;
}

#ja-search .english button {
    width:74px;
    height: 30px;
    background: #fff url(img/english.jpg) no-repeat scroll 0 0;
    border: none;
    display: block;
    float:left;
}

#ja-search .spanish button {
    width:62px;
    height: 30px;
    background: #fff url(img/spanish.jpg) no-repeat scroll 0 0;
    border: none;
    display: block;
    float:left;
}

div#app-header #ja-search button {
    float:right;
}

div#app-header #ja-search .spanish button {
    width: 16px;
    height: 12px;
    margin: 2px;
    background: url(img/es.gif) no-repeat scroll 0 0;
}

div#app-header #ja-search .english button {
    width: 16px;
    height: 12px;
    margin: 2px;
    background: url(img/gb.gif) no-repeat scroll 0 0;
}

#home{
    display: block;
    float:left;
    height: 30px;
}

.en a#home{
    width:65px;
    background: #fff url(img/home.jpg) no-repeat scroll 0 0;
}

.es a#home{
    background: #fff url(img/inicio.png) no-repeat scroll 0 0;
    width: 50px;
}


/*-----------------------
Application Styles
-----------------------*/
#app-div {
    width:100%;
    height:85%;
}

.x-btn .icon-create-map {
    background-image: url(img/silk/map_add.png);
}


.x-btn .icon-open-map {
    background-image: url(img/silk/map_magnify.png);
}

.x-btn .icon-delete {
    background-image: url(img/silk/delete.png);
}

.x-btn .icon-security {
    background-image: url(img/silk/lock.png);
}

a.download {
    background-repeat:no-repeat;
    padding-left: 18px;
    padding-top: 2px;
    padding-bottom:2px;
    background-image: url(img/silk/page_white.png)
}

a.download.pdf {
    background-image: url(img/silk/page_white_acrobat.png)
}

a.download.kml,
a.download.kmz {
    background-image: url(img/geosilk/kml.png)
}

a.download.geotiff,
a.download.tiff,
a.download.png {
    background-image: url(img/geosilk/page_white_raster.png)
}

a.download.shp,
a.download.zip {
    background-image: url(img/geosilk/page_white_vector.png)
}

a.permalink {
    text-decoration: none;
    background-repeat:no-repeat;
    padding-left: 18px;
    background-image: url(img/silk/link.png);
}

a.layer-upload-link {
    text-decoration: none;
    background-repeat:no-repeat;
    padding-left: 18px;
    margin-top: 1em;
    background-image: url(img/silk/add.png);
    display: block;
}

#data_ops ul li {
    list-style-type: none;
    padding-bottom: 10px;
}

#data_ops a {
    text-decoration: none;
}

#data_ops a.create-map {
    background-repeat:no-repeat;
    padding-left: 25px;
    padding-top: 2px;
    padding-bottom:2px;
    background-image: url(img/silk/map_add.png);
    font-weight: bold;
}

#data_ops span.export {
    background-repeat:no-repeat;
    padding-left: 25px;
    padding-top: 2px;
    padding-bottom:2px;
    background-image: url(img/geosilk/map_save.png);
    font-weight: bold;
}

.bbox-controls .bbox-enabled {
    font-weight: bold;
}

.explain {
    font-size: 0.95em;
    color: #888;
}

.subtitle {
    font-size: 0.6em;
    padding-left: 0.25em;
    color: #888;
}


/*-----------------------
Index Elements
-----------------------*/

.content-button {
    float:left;
    padding-right:1em;
}


/*-----------------------
Data Page Search Form
-----------------------*/
#search_form table {
    border: none;
}

#search_form #submit_search {
    padding-left: 5px;
}

span.remote-layer,
span.unviewable-layer,
span.info-layer {
    background-repeat:no-repeat;
    padding-left: 18px;
    padding-top: 2px;
    padding-bottom:2px;
}

span.remote-layer {
    background-image: url(img/silk/world_link.png)
}
span.unviewable-layer {
    background-image: url(img/silk/lock.png)
}
/*span.info-layer {
    background-image: url(img/silk/information.png)
}*/



table.permissions {
    margin-bottom: 25px;
    width: 400px;
    border-collapse: collapse;
    text-align: left;
}

table.permissions th {
    font-size: 14px;
    font-weight: normal;
    padding: 10px 8px;
    border-bottom: 2px solid black;
}

table.permissions td {
    padding: 9px 8px 0px 8px;
    border-bottom: 1px solid #ccc;
}

.login-widget{
    margin-top: 30px;
    margin-right: 10px;
    float: right;
    color: #fff;
}
.login-widget a {
    color: #fff;
}

table
/* UTILITY CLASSES */

.selfclear:after {
    content: " ";
    display: block;
    height: 0;
    clear: both;
    visibility: hidden;
}

.selfclear {
    display: inline-block; /* IE 7 */
}

.selfclear {
    display: block;
}

.login-widget a {
    color: #fff;
}


/*!
* Ext JS Library 3.2.0
* Copyright(c) 2006-2010 Ext JS, Inc.
* licensing@extjs.com
* http://www.extjs.com/license
*/
/*-----------------------
FileUploadField component styles
-----------------------*/
.x-form-file-wrap {
    position: relative;
    height: 22px;
}

.x-form-file-wrap .x-form-file {
    position: absolute;
    right: 0;
    -moz-opacity: 0;
    filter:alpha(opacity: 0);
    opacity: 0;
    z-index: 2;
    height: 22px;
}

.x-form-file-wrap .x-form-file-btn {
    position: absolute;
    right: 0;
    z-index: 1;
}

.x-form-file-wrap .x-form-file-text {
    position: absolute;
    left: 0;
    z-index: 3;
    color: #777;
}

div#main form ul.form {
    list-style-type: none;
}

div#main form ul.form li {
    margin-bottom: 1.5em;
    clear: both;
}

div#main form ul.form li label {
    display: block;
    font-weight: bold;
    text-transform: capitalize;
}

div#main form ul.form li input {
}

div#main form ul.form ul.errorlist {
    list-style-type: none;
    margin: 0;
    margin-top: 2px;
    font-weight:bold;
    color: Red;
    float: right;
}

div#main form ul.form fieldset {
    border: 1px solid #333;
    padding: 10px;
    margin-bottom: 10px
}

div#main form ul.form fieldset legend{
    font-weight: bold;
    padding: 0 4px;
}

/* SLD titles on the layer.html template */
span.style-title {
    cursor: pointer;
}

.x-grid3-col .data-type, .x-grid3-col .data-delete, .x-grid3-col .data-edit {
    height: 16px; width: 16px;
}

.x-grid3-col .data-type.layer {
    background-image: url(img/silk/page_green.png);
}

.x-grid3-col .data-type.map {
    background-image: url(img/silk/map.png);
}

.x-grid3-col .data-edit {
    margin-left: 2px;
    margin-right: 2px;
    display: inline-block;
    background-image: url(img/silk/pencil.png);
}

.x-grid3-col .data-delete {
    margin-left: 2px;
    margin-right: 2px;
    display: inline-block;
    background-image: url(img/silk/delete.png);
}

.x-btn .icon-adduser {
    background-image: url(img/silk/add.png);
}

.x-btn .icon-removeuser {
    background-image: url(img/silk/delete.png);
}

.user_item button {
    width: 16px;
    height: 16px;
    margin: 4px;
}

.x-list-body dl { margin: 0; }

.langbar {
    float: right;
    padding-top: 3px;
}

.checkright {
    color: Red;
    left:100px;
}<|MERGE_RESOLUTION|>--- conflicted
+++ resolved
@@ -33,15 +33,6 @@
 }
 
 body {
-<<<<<<< HEAD
-margin: 0;
-color: #111;
-line-height:1.5;
-background:#fff;
-border-bottom: 1px solid #d5d5d5;
-font-size: 75%;
-font-family:Helvetica,Arial,sans-serif;
-=======
     margin: 0;
     color: #111;
     line-height:1.5;
@@ -49,7 +40,6 @@
     border-bottom: 1px solid #d5d5d5;
     font-size: 75%;
     font-family:Helvetica,Arial,sans-serif;
->>>>>>> bdfa9d23
 }
 
 a {
@@ -193,13 +183,8 @@
 Layout
 -----------------------*/
 .wrap {
-<<<<<<< HEAD
-width: 980px;
-margin: 0 auto;
-=======
     width: 980px;
     margin: 0 auto;
->>>>>>> bdfa9d23
 }
 
 .x-viewport .wrap {
@@ -216,13 +201,8 @@
 }
 
 #header .wrap {
-<<<<<<< HEAD
-min-height: 1em;
-position: relative;
-=======
     min-height: 1em;
     position: relative;
->>>>>>> bdfa9d23
 }
 
 .x-viewport #header .wrap {
