# -*- coding: UTF-8 -*-
from django.conf import settings
from django.db import models
from owslib.wms import WebMapService
from owslib.csw import CatalogueServiceWeb
from geoserver.catalog import Catalog
from geonode.core.models import PermissionLevelMixin
from geonode.core.models import AUTHENTICATED_USERS, ANONYMOUS_USERS
from geonode.geonetwork import Catalog as GeoNetwork
from django.db.models import signals
from django.utils.html import escape
import httplib2
import simplejson
import urllib
from urlparse import urlparse
import uuid
from datetime import datetime
from django.contrib.auth.models import User, Permission
from django.utils.translation import ugettext as _
from django.core.exceptions import ValidationError
from string import lower
from StringIO import StringIO
from xml.etree.ElementTree import parse, XML
import re
import logging


logger = logging.getLogger("geonode.maps.models")

def bbox_to_wkt(x0, x1, y0, y1, srid="4326"):
    return 'SRID=%s;POLYGON((%s %s,%s %s,%s %s,%s %s,%s %s))' % (srid,
                            x0, y0, x0, y1, x1, y1, x1, y0, x0, y0)

ROLE_VALUES = [
    'datasetProvider',
    'custodian',
    'owner',
    'user',
    'distributor',
    'originator',
    'pointOfContact',
    'principalInvestigator',
    'processor',
    'publisher',
    'author'
]

COUNTRIES = (
    ('AFG', _('Afghanistan')), 
    ('ALA', _('Aland Islands')),
    ('ALB', _('Albania')),
    ('DZA', _('Algeria')),
    ('ASM', _('American Samoa')),
    ('AND', _('Andorra')),
    ('AGO', _('Angola')),
    ('AIA', _('Anguilla')),
    ('ATG', _('Antigua and Barbuda')),
    ('ARG', _('Argentina')),
    ('ARM', _('Armenia')),
    ('ABW', _('Aruba')),
    ('AUS', _('Australia')),
    ('AUT', _('Austria')),
    ('AZE', _('Azerbaijan')),
    ('BHS', _('Bahamas')),
    ('BHR', _('Bahrain')),
    ('BGD', _('Bangladesh')),
    ('BRB', _('Barbados')),
    ('BLR', _('Belarus')),
    ('BEL', _('Belgium')),
    ('BLZ', _('Belize')),
    ('BEN', _('Benin')),
    ('BMU', _('Bermuda')),
    ('BTN', _('Bhutan')),
    ('BOL', _('Bolivia')),
    ('BIH', _('Bosnia and Herzegovina')),
    ('BWA', _('Botswana')),
    ('BRA', _('Brazil')),
    ('VGB', _('British Virgin Islands')),
    ('BRN', _('Brunei Darussalam')),
    ('BGR', _('Bulgaria')),
    ('BFA', _('Burkina Faso')),
    ('BDI', _('Burundi')),
    ('KHM', _('Cambodia')),
    ('CMR', _('Cameroon')),
    ('CAN', _('Canada')),
    ('CPV', _('Cape Verde')),
    ('CYM', _('Cayman Islands')),
    ('CAF', _('Central African Republic')),
    ('TCD', _('Chad')),
    ('CIL', _('Channel Islands')),
    ('CHL', _('Chile')),
    ('CHN', _('China')),
    ('HKG', _('China - Hong Kong')),
    ('MAC', _('China - Macao')),
    ('COL', _('Colombia')),
    ('COM', _('Comoros')),
    ('COG', _('Congo')),
    ('COK', _('Cook Islands')),
    ('CRI', _('Costa Rica')),
    ('CIV', _('Cote d\'Ivoire')),
    ('HRV', _('Croatia')),
    ('CUB', _('Cuba')),
    ('CYP', _('Cyprus')),
    ('CZE', _('Czech Republic')),
    ('PRK', _('Democratic People\'s Republic of Korea')),
    ('COD', _('Democratic Republic of the Congo')),
    ('DNK', _('Denmark')),
    ('DJI', _('Djibouti')),
    ('DMA', _('Dominica')),
    ('DOM', _('Dominican Republic')),
    ('ECU', _('Ecuador')),
    ('EGY', _('Egypt')),
    ('SLV', _('El Salvador')),
    ('GNQ', _('Equatorial Guinea')),
    ('ERI', _('Eritrea')),
    ('EST', _('Estonia')),
    ('ETH', _('Ethiopia')),
    ('FRO', _('Faeroe Islands')),
    ('FLK', _('Falkland Islands (Malvinas)')),
    ('FJI', _('Fiji')),
    ('FIN', _('Finland')),
    ('FRA', _('France')),
    ('GUF', _('French Guiana')),
    ('PYF', _('French Polynesia')),
    ('GAB', _('Gabon')),
    ('GMB', _('Gambia')),
    ('GEO', _('Georgia')),
    ('DEU', _('Germany')),
    ('GHA', _('Ghana')),
    ('GIB', _('Gibraltar')),
    ('GRC', _('Greece')),
    ('GRL', _('Greenland')),
    ('GRD', _('Grenada')),
    ('GLP', _('Guadeloupe')),
    ('GUM', _('Guam')),
    ('GTM', _('Guatemala')),
    ('GGY', _('Guernsey')),
    ('GIN', _('Guinea')),
    ('GNB', _('Guinea-Bissau')),
    ('GUY', _('Guyana')),
    ('HTI', _('Haiti')),
    ('VAT', _('Holy See (Vatican City)')),
    ('HND', _('Honduras')),
    ('HUN', _('Hungary')),
    ('ISL', _('Iceland')),
    ('IND', _('India')),
    ('IDN', _('Indonesia')),
    ('IRN', _('Iran')),
    ('IRQ', _('Iraq')),
    ('IRL', _('Ireland')),
    ('IMN', _('Isle of Man')),
    ('ISR', _('Israel')),
    ('ITA', _('Italy')),
    ('JAM', _('Jamaica')),
    ('JPN', _('Japan')),
    ('JEY', _('Jersey')),
    ('JOR', _('Jordan')),
    ('KAZ', _('Kazakhstan')),
    ('KEN', _('Kenya')),
    ('KIR', _('Kiribati')),
    ('KWT', _('Kuwait')),
    ('KGZ', _('Kyrgyzstan')),
    ('LAO', _('Lao People\'s Democratic Republic')),
    ('LVA', _('Latvia')),
    ('LBN', _('Lebanon')),
    ('LSO', _('Lesotho')),
    ('LBR', _('Liberia')),
    ('LBY', _('Libyan Arab Jamahiriya')),
    ('LIE', _('Liechtenstein')),
    ('LTU', _('Lithuania')),
    ('LUX', _('Luxembourg')),
    ('MKD', _('Macedonia')),
    ('MDG', _('Madagascar')),
    ('MWI', _('Malawi')),
    ('MYS', _('Malaysia')),
    ('MDV', _('Maldives')),
    ('MLI', _('Mali')),
    ('MLT', _('Malta')),
    ('MHL', _('Marshall Islands')),
    ('MTQ', _('Martinique')),
    ('MRT', _('Mauritania')),
    ('MUS', _('Mauritius')),
    ('MYT', _('Mayotte')),
    ('MEX', _('Mexico')),
    ('FSM', _('Micronesia, Federated States of')),
    ('MCO', _('Monaco')),
    ('MNG', _('Mongolia')),
    ('MNE', _('Montenegro')),
    ('MSR', _('Montserrat')),
    ('MAR', _('Morocco')),
    ('MOZ', _('Mozambique')),
    ('MMR', _('Myanmar')),
    ('NAM', _('Namibia')),
    ('NRU', _('Nauru')),
    ('NPL', _('Nepal')),
    ('NLD', _('Netherlands')),
    ('ANT', _('Netherlands Antilles')),
    ('NCL', _('New Caledonia')),
    ('NZL', _('New Zealand')),
    ('NIC', _('Nicaragua')),
    ('NER', _('Niger')),
    ('NGA', _('Nigeria')),
    ('NIU', _('Niue')),
    ('NFK', _('Norfolk Island')),
    ('MNP', _('Northern Mariana Islands')),
    ('NOR', _('Norway')),
    ('PSE', _('Occupied Palestinian Territory')),
    ('OMN', _('Oman')),
    ('PAK', _('Pakistan')),
    ('PLW', _('Palau')),
    ('PAN', _('Panama')),
    ('PNG', _('Papua New Guinea')),
    ('PRY', _('Paraguay')),
    ('PER', _('Peru')),
    ('PHL', _('Philippines')),
    ('PCN', _('Pitcairn')),
    ('POL', _('Poland')),
    ('PRT', _('Portugal')),
    ('PRI', _('Puerto Rico')),
    ('QAT', _('Qatar')),
    ('KOR', _('Republic of Korea')),
    ('MDA', _('Republic of Moldova')),
    ('REU', _('Reunion')),
    ('ROU', _('Romania')),
    ('RUS', _('Russian Federation')),
    ('RWA', _('Rwanda')),
    ('BLM', _('Saint-Barthelemy')),
    ('SHN', _('Saint Helena')),
    ('KNA', _('Saint Kitts and Nevis')),
    ('LCA', _('Saint Lucia')),
    ('MAF', _('Saint-Martin (French part)')),
    ('SPM', _('Saint Pierre and Miquelon')),
    ('VCT', _('Saint Vincent and the Grenadines')),
    ('WSM', _('Samoa')),
    ('SMR', _('San Marino')),
    ('STP', _('Sao Tome and Principe')),
    ('SAU', _('Saudi Arabia')),
    ('SEN', _('Senegal')),
    ('SRB', _('Serbia')),
    ('SYC', _('Seychelles')),
    ('SLE', _('Sierra Leone')),
    ('SGP', _('Singapore')),
    ('SVK', _('Slovakia')),
    ('SVN', _('Slovenia')),
    ('SLB', _('Solomon Islands')),
    ('SOM', _('Somalia')),
    ('ZAF', _('South Africa')),
    ('ESP', _('Spain')),
    ('LKA', _('Sri Lanka')),
    ('SDN', _('Sudan')),
    ('SUR', _('Suriname')),
    ('SJM', _('Svalbard and Jan Mayen Islands')),
    ('SWZ', _('Swaziland')),
    ('SWE', _('Sweden')),
    ('CHE', _('Switzerland')),
    ('SYR', _('Syrian Arab Republic')),
    ('TJK', _('Tajikistan')),
    ('THA', _('Thailand')),
    ('TLS', _('Timor-Leste')),
    ('TGO', _('Togo')),
    ('TKL', _('Tokelau')),
    ('TON', _('Tonga')),
    ('TTO', _('Trinidad and Tobago')),
    ('TUN', _('Tunisia')),
    ('TUR', _('Turkey')),
    ('TKM', _('Turkmenistan')),
    ('TCA', _('Turks and Caicos Islands')),
    ('TUV', _('Tuvalu')),
    ('UGA', _('Uganda')),
    ('UKR', _('Ukraine')),
    ('ARE', _('United Arab Emirates')),
    ('GBR', _('United Kingdom')),
    ('TZA', _('United Republic of Tanzania')),
    ('USA', _('United States of America')),
    ('VIR', _('United States Virgin Islands')),
    ('URY', _('Uruguay')),
    ('UZB', _('Uzbekistan')),
    ('VUT', _('Vanuatu')),
    ('VEN', _('Venezuela (Bolivarian Republic of)')),
    ('VNM', _('Viet Nam')),
    ('WLF', _('Wallis and Futuna Islands')),
    ('ESH', _('Western Sahara')),
    ('YEM', _('Yemen')),
    ('ZMB', _('Zambia')),
    ('ZWE', _('Zimbabwe')),
)

# Taken from http://www.w3.org/WAI/ER/IG/ert/iso639.htm
ALL_LANGUAGES = (
    ('abk', 'Abkhazian'),
    ('aar', 'Afar'),
    ('afr', 'Afrikaans'),
    ('amh', 'Amharic'),
    ('ara', 'Arabic'),
    ('asm', 'Assamese'),
    ('aym', 'Aymara'),
    ('aze', 'Azerbaijani'),
    ('bak', 'Bashkir'),
    ('ben', 'Bengali'),
    ('bih', 'Bihari'),
    ('bis', 'Bislama'),
    ('bre', 'Breton'),
    ('bul', 'Bulgarian'),
    ('bel', 'Byelorussian'),
    ('cat', 'Catalan'),
    ('cos', 'Corsican'),
    ('dan', 'Danish'),
    ('dzo', 'Dzongkha'),
    ('eng', 'English'),
    ('fra', 'French'),
    ('epo', 'Esperanto'),
    ('est', 'Estonian'),
    ('fao', 'Faroese'),
    ('fij', 'Fijian'),
    ('fin', 'Finnish'),
    ('fry', 'Frisian'),
    ('glg', 'Gallegan'),
    ('kal', 'Greenlandic'),
    ('grn', 'Guarani'),
    ('guj', 'Gujarati'),
    ('hau', 'Hausa'),
    ('heb', 'Hebrew'),
    ('hin', 'Hindi'),
    ('hun', 'Hungarian'),
    ('ind', 'Indonesian'),
    ('ina', 'Interlingua (International Auxiliary language Association)'),
    ('iku', 'Inuktitut'),
    ('ipk', 'Inupiak'),
    ('ita', 'Italian'),
    ('jpn', 'Japanese'),
    ('kan', 'Kannada'),
    ('kas', 'Kashmiri'),
    ('kaz', 'Kazakh'),
    ('khm', 'Khmer'),
    ('kin', 'Kinyarwanda'),
    ('kir', 'Kirghiz'),
    ('kor', 'Korean'),
    ('kur', 'Kurdish'),
    ('oci', 'Langue d \'Oc (post 1500)'),
    ('lao', 'Lao'),
    ('lat', 'Latin'),
    ('lav', 'Latvian'),
    ('lin', 'Lingala'),
    ('lit', 'Lithuanian'),
    ('mlg', 'Malagasy'),
    ('mlt', 'Maltese'),
    ('mar', 'Marathi'),
    ('mol', 'Moldavian'),
    ('mon', 'Mongolian'),
    ('nau', 'Nauru'),
    ('nep', 'Nepali'),
    ('nor', 'Norwegian'),
    ('ori', 'Oriya'),
    ('orm', 'Oromo'),
    ('pan', 'Panjabi'),
    ('pol', 'Polish'),
    ('por', 'Portuguese'),
    ('pus', 'Pushto'),
    ('que', 'Quechua'),
    ('roh', 'Rhaeto-Romance'),
    ('run', 'Rundi'),
    ('rus', 'Russian'),
    ('smo', 'Samoan'),
    ('sag', 'Sango'),
    ('san', 'Sanskrit'),
    ('scr', 'Serbo-Croatian'),
    ('sna', 'Shona'),
    ('snd', 'Sindhi'),
    ('sin', 'Singhalese'),
    ('ssw', 'Siswant'),
    ('slv', 'Slovenian'),
    ('som', 'Somali'),
    ('sot', 'Sotho'),
    ('spa', 'Spanish'),
    ('sun', 'Sudanese'),
    ('swa', 'Swahili'),
    ('tgl', 'Tagalog'),
    ('tgk', 'Tajik'),
    ('tam', 'Tamil'),
    ('tat', 'Tatar'),
    ('tel', 'Telugu'),
    ('tha', 'Thai'),
    ('tir', 'Tigrinya'),
    ('tog', 'Tonga (Nyasa)'),
    ('tso', 'Tsonga'),
    ('tsn', 'Tswana'),
    ('tur', 'Turkish'),
    ('tuk', 'Turkmen'),
    ('twi', 'Twi'),
    ('uig', 'Uighur'),
    ('ukr', 'Ukrainian'),
    ('urd', 'Urdu'),
    ('uzb', 'Uzbek'),
    ('vie', 'Vietnamese'),
    ('vol', 'Volapük'),
    ('wol', 'Wolof'),
    ('xho', 'Xhosa'),
    ('yid', 'Yiddish'),
    ('yor', 'Yoruba'),
    ('zha', 'Zhuang'),
    ('zul', 'Zulu'),
)

UPDATE_FREQUENCIES = [
    'annually',
    'asNeeded',
    'biannually',
    'continual',
    'daily',
    'fortnightly',
    'irregular',
    'monthly',
    'notPlanned',
    'quarterly',
    'unknown',
    'weekly'
]

CONSTRAINT_OPTIONS = [
    'copyright',
    'intellectualPropertyRights',
    'license',
    'otherRestrictions',
    'patent',
    'patentPending',
    'restricted',
    'trademark'
]

SPATIAL_REPRESENTATION_TYPES = [
    'grid', 'steroModel', 'textTable', 'tin', 'vector'
]


CONTACT_FIELDS = [
    "name",
    "organization",
    "position",
    "voice",
    "facsimile",
    "delivery_point",
    "city",
    "administrative_area",
    "postal_code",
    "country",
    "email",
    "role"
]

DEFAULT_SUPPLEMENTAL_INFORMATION=_(
'You can customize the template to suit your \
needs. You can add and remove fields and fill out default \
information (e.g. contact details). Fields you can not change in \
the default view may be accessible in the more comprehensive (and \
more complex) advanced view. You can even use the XML editor to \
create custom structures, but they have to be validated by the \
system, so know what you do :-)'
)
    
DEFAULT_CONTENT=_(
'<h3>The Harvard WorldMap Project</h3>\
<p>WorldMap is an open source web mapping system that is currently\
under construction. It is built to assist academic research and\
teaching as well as the general public and supports discovery,\
investigation, analysis, visualization, communication and archiving\
of multi-disciplinary, multi-source and multi-format data,\
organized spatially and temporally.</p>\
<p>The first instance of WorldMap, focused on the continent of\
Africa, is called AfricaMap. Since its beta release in November of\
2008, the framework has been implemented in several geographic\
locations with different research foci, including metro Boston,\
East Asia, Vermont, Harvard Forest and the city of Paris. These web\
mapping applications are used in courses as well as by individual\
researchers.</p>\
<h3>Introduction to the WorldMap Project</h3>\
<p>WorldMap solves the problem of discovering where things happen.\
It draws together an array of public maps and scholarly data to\
create a common source where users can:</p>\
<ol>\
<li>Interact with the best available public data for a\
city/region/continent</li>\
<li>See the whole of that area yet also zoom in to particular\
places</li>\
<li>Accumulate both contemporary and historical data supplied by\
researchers and make it permanently accessible online</li>\
<li>Work collaboratively across disciplines and organizations with\
spatial information in an online environment</li>\
</ol>\
<p>The WorldMap project aims to accomplish these goals in stages,\
with public and private support. It draws on the basic insight of\
geographic information systems that spatiotemporal data becomes\
more meaningful as more "layers" are added, and makes use of tiling\
and indexing approaches to facilitate rapid search and\
visualization of large volumes of disparate data.</p>\
<p>WorldMap aims to augment existing initiatives for globally\
sharing spatial data and technology such as <a target="_blank" href="http://www.gsdi.org/">GSDI</a> (Global Spatial Data\
Infrastructure).WorldMap makes use of <a target="_blank" href="http://www.opengeospatial.org/">OGC</a> (Open Geospatial\
Consortium) compliant web services such as <a target="_blank" href="http://en.wikipedia.org/wiki/Web_Map_Service">WMS</a> (Web\
Map Service), emerging open standards such as <a target="_blank" href="http://wiki.osgeo.org/wiki/Tile_Map_Service_Specification">WMS-C</a>\
(cached WMS), and standards-based metadata formats, to enable\
WorldMap data layers to be inserted into existing data\
infrastructures.&nbsp;<br>\
<br>\
All WorldMap source code will be made available as <a target="_blank" href="http://www.opensource.org/">Open Source</a> for others to use\
and improve upon.</p>'                   
)

    

class Contact(models.Model):
    user = models.ForeignKey(User, blank=True, null=True)
    name = models.CharField(_('Individual Name'), max_length=255, blank=True, null=True)
    organization = models.CharField(_('Organization Name'), max_length=255, blank=True, null=True)
    position = models.CharField(_('Position Name'), max_length=255, blank=True, null=True)
    voice = models.CharField(_('Voice'), max_length=255, blank=True, null=True)
    fax = models.CharField(_('Facsimile'),  max_length=255, blank=True, null=True)
    delivery = models.CharField(_('Delivery Point'), max_length=255, blank=True, null=True)
    city = models.CharField(_('City'), max_length=255, blank=True, null=True)
    area = models.CharField(_('Administrative Area'), max_length=255, blank=True, null=True)
    zipcode = models.CharField(_('Postal Code'), max_length=255, blank=True, null=True)
    country = models.CharField(choices=COUNTRIES, max_length=3, blank=True, null=True)
    email = models.EmailField(blank=True, null=True)

    def clean(self):
        # the specification says that either name or organization should be provided
        valid_name = (self.name != None and self.name != '')
        valid_organization = (self.organization != None and self.organization !='')
        if not (valid_name or valid_organization):
            raise ValidationError('Either name or organization should be provided')

    def get_absolute_url(self):
        return ('profiles_profile_detail', (), { 'username': self.user.username })
    get_absolute_url = models.permalink(get_absolute_url)

    def __unicode__(self):
        return u"%s (%s)" % (self.name, self.organization)


def get_csw():
    csw_url = "%ssrv/en/csw" % settings.GEONETWORK_BASE_URL
    csw = CatalogueServiceWeb(csw_url);
    return csw

_viewer_projection_lookup = {
    "EPSG:900913": {
        "maxResolution": 156543.0339,
        "units": "m",
        "maxExtent": [-20037508.34,-20037508.34,20037508.34,20037508.34],
    },
    "EPSG:4326": {
        "max_resolution": (180 - (-180)) / 256,
        "units": "degrees",
        "maxExtent": [-180, -90, 180, 90]
    }
}

def _get_viewer_projection_info(srid):
    # TODO: Look up projection details in EPSG database
    return _viewer_projection_lookup.get(srid, {})

_wms = None
_csw = None
_user, _password = settings.GEOSERVER_CREDENTIALS

class LayerManager(models.Manager):
    
    def __init__(self):
        models.Manager.__init__(self)
        url = "%srest" % settings.GEOSERVER_BASE_URL
        user, password = settings.GEOSERVER_CREDENTIALS
        self.gs_catalog = Catalog(url, _user, _password)
        self.geonetwork = GeoNetwork(settings.GEONETWORK_BASE_URL, settings.GEONETWORK_CREDENTIALS[0], settings.GEONETWORK_CREDENTIALS[1])

    @property
    def gn_catalog(self):
        # check if geonetwork is logged in
        if not self.geonetwork.connected:
            self.geonetwork.login()
        # Make sure to logout after you have finished using it.
        return self.geonetwork

    def admin_contact(self):
        # this assumes there is at least one superuser
        superusers = User.objects.filter(is_superuser=True).order_by('id')
        if superusers.count() == 0:
            raise RuntimeError('GeoNode needs at least one admin/superuser set')
        
        contact, created = Contact.objects.get_or_create(user=superusers[0], 
                                                defaults={"name": "Geonode Admin"})
        return contact

    def default_poc(self):
        return self.admin_contact()

    def default_metadata_author(self):
        return self.admin_contact()

    def slurp(self):
        cat = self.gs_catalog
        gn = self.gn_catalog
        for resource in cat.get_resources():
            try:
                store = resource.store
                workspace = store.workspace

                layer, created = self.get_or_create(name=resource.name, defaults = {
                    "workspace": workspace.name,
                    "store": store.name,
                    "storeType": store.resource_type,
                    "typename": "%s:%s" % (workspace.name, resource.name),
                    "title": resource.title or 'No title provided',
                    "abstract": resource.abstract or 'No abstract provided',
                    "uuid": str(uuid.uuid4())
                })
<<<<<<< HEAD
=======

                ## Due to a bug in GeoNode versions prior to 1.0RC2, the data
                ## in the database may not have a valid date_type set.  The
                ## invalid values are expected to differ from the acceptable
                ## values only by case, so try to convert, then fallback to a
                ## default.
                ##
                ## We should probably drop this adjustment in 1.1. --David Winslow
                if layer.date_type not in Layer.VALID_DATE_TYPES:
                    candidate = lower(layer.date_type)
                    if candidate in Layer.VALID_DATE_TYPES:
                        layer.date_type = candidate
                    else:
                        layer.date_type = Layer.VALID_DATE_TYPES[0]

>>>>>>> aa438954
                layer.save()
                
#                if layer.attribute_names is not None:
#                    for field in layer.attribute_names:
#                        if field is not None:
#                            la = LayerAttribute.objects.get_or_create(layer=layer, attribute=field, defaults={'attribute_label' : field, 'searchable': False })
#                            la.save()                
                
                if created: 
                    layer.set_default_permissions()
                    
            finally:
                pass
        # Doing a logout since we know we don't need this object anymore.
        gn.logout()

class LayerCategory(models.Model):
    name = models.CharField(_('Category Name'), max_length=255, blank=True, null=True, unique=True)
    
    def __str__(self):
        return "%s" % self.name



class Layer(models.Model, PermissionLevelMixin):
    """
    Layer Object loosely based on ISO 19115:2003
    """

    VALID_DATE_TYPES = [(lower(x), _(x)) for x in ['Creation', 'Publication', 'Revision']]

    # internal fields
    objects = LayerManager()
    workspace = models.CharField(max_length=128)
    store = models.CharField(max_length=128)
    storeType = models.CharField(max_length=128)
    #externalURL = models.URLField(blank=True, null=True)
    name = models.CharField(max_length=128)
    uuid = models.CharField(max_length=36)
    typename = models.CharField(max_length=128, unique=True)
    owner = models.ForeignKey(User, blank=True, null=True)

    contacts = models.ManyToManyField(Contact, through='ContactRole')

    # section 1
    title = models.CharField(_('title'), max_length=255)

    date = models.DateTimeField(_('date'), default = datetime.now) # passing the method itself, not the result

    
    date_type = models.CharField(_('date type'), max_length=255, choices=VALID_DATE_TYPES, default='publication')

    edition = models.CharField(_('edition'), max_length=255, blank=True, null=True)
    abstract = models.TextField(_('abstract'))
    purpose = models.TextField(_('purpose'), null=True, blank=True)
    maintenance_frequency = models.CharField(_('maintenance frequency'), max_length=255, choices = [(x, x) for x in UPDATE_FREQUENCIES], blank=True, null=True)

    # section 2
    # see poc property definition below

    # section 3
    keywords = models.TextField(_('keywords'), blank=True, null=True)
    keywords_region = models.CharField(_('keywords region'), max_length=3, choices= COUNTRIES, default = 'USA')
    constraints_use = models.CharField(_('constraints use'), max_length=255, choices = [(x, x) for x in CONSTRAINT_OPTIONS], default='copyright')
    constraints_other = models.TextField(_('constraints other'), blank=True, null=True)
    spatial_representation_type = models.CharField(_('spatial representation type'), max_length=255, choices=[(x,x) for x in SPATIAL_REPRESENTATION_TYPES], blank=True, null=True)

    # Section 4
    language = models.CharField(_('language'), max_length=3, choices=ALL_LANGUAGES, default='eng')
    topic_category = models.ForeignKey(LayerCategory, blank=True, null=True)
    searchable_fields = models.TextField(_('searchable fields'), blank=True, null=True)

    # Section 5
    temporal_extent_start = models.DateField(_('temporal extent start'), blank=True, null=True)
    temporal_extent_end = models.DateField(_('temporal extent end'), blank=True, null=True)
    geographic_bounding_box = models.TextField(_('geographic bounding box'))
    supplemental_information = models.TextField(_('supplemental information'), default=DEFAULT_SUPPLEMENTAL_INFORMATION)

    # Section 6
    distribution_url = models.TextField(_('distribution URL'), blank=True, null=True)
    distribution_description = models.TextField(_('distribution description'), blank=True, null=True)

    # Section 8
    data_quality_statement = models.TextField(_('data quality statement'), blank=True, null=True)
    
    

    
    # Section 9
    # see metadata_author property definition below

    def download_links(self):
        """Returns a list of (mimetype, URL) tuples for downloads of this data
        in various formats."""
 
        bbox = self.resource.latlon_bbox

        dx = float(bbox[1]) - float(bbox[0])
        dy = float(bbox[3]) - float(bbox[2])

        dataAspect = dx / dy

        height = 550
        width = int(height * dataAspect)

        # bbox: this.adjustBounds(widthAdjust, heightAdjust, values.llbbox).toString(),

        srs = 'EPSG:4326' # bbox[4] might be None
        bbox_string = ",".join([bbox[0], bbox[2], bbox[1], bbox[3]])

        links = []        

        if self.resource.resource_type == "featureType":
            def wfs_link(mime):
                return settings.GEOSERVER_BASE_URL + "wfs?" + urllib.urlencode({
                    'service': 'WFS',
                    'request': 'GetFeature',
                    'typename': self.typename,
                    'outputFormat': mime
                })
            types = [
                ("zip", _("Zipped Shapefile"), "SHAPE-ZIP"),
                ("gml", _("GML 2.0"), "gml2"),
                ("gml", _("GML 3.1.1"), "text/xml; subtype=gml/3.1.1"),
                ("csv", _("CSV"), "csv"),
                ("excel", _("Excel"), "excel"),
                ("json", _("GeoJSON"), "json")
            ]
            links.extend((ext, name, wfs_link(mime)) for ext, name, mime in types)
        elif self.resource.resource_type == "coverage":
            try:
                client = httplib2.Http()
                description_url = settings.GEOSERVER_BASE_URL + "wcs?" + urllib.urlencode({
                        "service": "WCS",
                        "version": "1.0.0",
                        "request": "DescribeCoverage",
                        "coverages": self.typename
                    })
                response, content = client.request(description_url)
                doc = parse(StringIO(content))
                extent = doc.find("//%(gml)slimits/%(gml)sGridEnvelope" % {"gml": "{http://www.opengis.net/gml}"})
                low = extent.find("{http://www.opengis.net/gml}low").text.split()
                high = extent.find("{http://www.opengis.net/gml}high").text.split()
                w, h = [int(h) - int(l) for (h, l) in zip(high, low)]

                def wcs_link(mime):
                    return settings.GEOSERVER_BASE_URL + "wcs?" + urllib.urlencode({
                        "service": "WCS",
                        "version": "1.0.0",
                        "request": "GetCoverage",
                        "CRS": "EPSG:4326",
                        "height": h,
                        "width": w,
                        "coverage": self.typename,
                        "bbox": bbox_string,
                        "format": mime
                    })

                types = [("tiff", "GeoTIFF", "geotiff")]
                links.extend([(ext, name, wcs_link(mime)) for (ext, name, mime) in types])
            except Exception, e:
                # if something is wrong with WCS we probably don't want to link
                # to it anyway
                pass 

        def wms_link(mime):
            return settings.GEOSERVER_BASE_URL + "wms?" + urllib.urlencode({
                'service': 'WMS',
                'request': 'GetMap',
                'layers': self.typename,
                'format': mime,
                'height': height,
                'width': width,
                'srs': srs,
                'bbox': bbox_string
            })

        types = [
            ("jpg", _("JPEG"), "image/jpeg"),
            ("pdf", _("PDF"), "application/pdf"),
            ("png", _("PNG"), "image/png")
        ]

        links.extend((ext, name, wms_link(mime)) for ext, name, mime in types)

        kml_reflector_link_download = settings.GEOSERVER_BASE_URL + "wms/kml?" + urllib.urlencode({
            'layers': self.typename,
            'mode': "download"
        })

        kml_reflector_link_view = settings.GEOSERVER_BASE_URL + "wms/kml?" + urllib.urlencode({
            'layers': self.typename,
            'mode': "refresh"
        })

        links.append(("KML", _("KML"), kml_reflector_link_download))
        links.append(("KML", _("View in Google Earth"), kml_reflector_link_view))

        return links

    def maps(self):
        """Return a list of all the maps that use this layer"""

        #if (self.externalURL is not None and self.externalURL != ""):
        #    local_wms = self.externalURL
        #else:
        local_wms = "%swms" % settings.GEOSERVER_BASE_URL

        return set([layer.map for layer in MapLayer.objects.filter(ows_url=local_wms, name=self.typename).select_related()])

    def metadata(self):
        global _wms
        if (_wms is None) or (self.typename not in _wms.contents):
            wms_url = "%swms?request=GetCapabilities" % settings.GEOSERVER_BASE_URL
            netloc = urlparse(wms_url).netloc
            http = httplib2.Http()
            http.add_credentials(_user, _password)
            http.authorizations.append(
                httplib2.BasicAuthentication(
                    (_user, _password), 
                    netloc,
                    wms_url,
                    {},
                    None,
                    None, 
                    http
                )
            )
            response, body = http.request(wms_url)
            _wms = WebMapService(wms_url, xml=body)
        return _wms[self.typename]

    def metadata_csw(self):
        csw = get_csw()
        csw.getrecordbyid([self.uuid], outputschema = 'http://www.isotc211.org/2005/gmd')
        return csw.records.get(self.uuid)

    @property
    def attribute_names(self):
        logger.debug("Enter attribute_names")
        if self.resource.resource_type == "featureType":
            dft_url = settings.GEOSERVER_BASE_URL + "wfs?" + urllib.urlencode({
                    "service": "wfs",
                    "version": "1.0.0",
                    "request": "DescribeFeatureType",
                    "typename": self.typename
                })
            try:
                http = httplib2.Http()
                http.add_credentials(_user, _password)
                response, body = http.request(dft_url)
                doc = XML(body)
                path = ".//{xsd}extension/{xsd}sequence/{xsd}element".format(xsd="{http://www.w3.org/2001/XMLSchema}")
                atts = [n.attrib["name"] for n in doc.findall(path)]
            except Exception, e:
                logger.debug("Exception occurred, returned attribute set will be empty")
                atts = []
            logger.debug("Exiting attribute_names with feature atts [%s]", str(atts))
            return atts
        elif self.resource.resource_type == "coverage":
            dc_url = settings.GEOSERVER_BASE_URL + "wcs?" + urllib.urlencode({
                     "service": "wcs",
                     "version": "1.1.0",
                     "request": "DescribeCoverage",
                     "identifiers": self.typename
                })
            try:
                http = httplib2.Http()
                http.add_credentials(_user, _password)
                response, body = http.request(dc_url)
                doc = XML(body)
                path = ".//{wcs}Axis/{wcs}AvailableKeys/{wcs}Key".format(wcs="{http://www.opengis.net/wcs/1.1.1}")
                atts = [n.text for n in doc.findall(path)]
            except Exception, e:
                atts = []
            logger.debug("Exiting attribute_names with coverage atts")    
            return atts

    @property
    def display_type(self):
        return ({
            "dataStore" : "Vector Data",
            "coverageStore": "Raster Data",
        }).get(self.storeType, "Data")

    def delete_from_geoserver(self):
        layerURL = "%srest/layers/%s.xml" % (settings.GEOSERVER_BASE_URL,self.name)
        if self.storeType == "dataStore":
            featureUrl = "%srest/workspaces/%s/datastores/%s/featuretypes/%s.xml" % (settings.GEOSERVER_BASE_URL, self.workspace, self.store, self.name)
            storeUrl = "%srest/workspaces/%s/datastores/%s.xml" % (settings.GEOSERVER_BASE_URL, self.workspace, self.store)
        elif self.storeType == "coverageStore":
            featureUrl = "%srest/workspaces/%s/coveragestores/%s/coverages/%s.xml" % (settings.GEOSERVER_BASE_URL,self.workspace,self.store, self.name)
            storeUrl = "%srest/workspaces/%s/coveragestores/%s.xml" % (settings.GEOSERVER_BASE_URL,self.workspace,self.store)
        urls = (layerURL,featureUrl,storeUrl)

        # GEOSERVER_CREDENTIALS
        HTTP = httplib2.Http()
        HTTP.add_credentials(_user,_password)

        for u in urls:
            output = HTTP.request(u,"DELETE")
            if output[0]["status"][0] == '4':
                raise RuntimeError("Unable to remove from Geoserver: %s" % output[1])

    def delete_from_geonetwork(self):
        gn = Layer.objects.gn_catalog
        gn.delete_layer(self)

    def save_to_geonetwork(self):
        gn = Layer.objects.gn_catalog
        record = gn.get_by_uuid(self.uuid)
        if record is None:
            md_link = gn.create_from_layer(self)
            self.metadata_links = [("text/xml", "TC211", md_link)]
        else:
            gn.update_layer(self)

    @property
    def resource(self):
        if not hasattr(self, "_resource_cache"):
            cat = Layer.objects.gs_catalog
            try:
                ws = cat.get_workspace(self.workspace)
            except AttributeError:
                # Geoserver is not running
                raise RuntimeError("Geoserver cannot be accessed, are you sure it is running in: %s" %
                                    (settings.GEOSERVER_BASE_URL))
            store = cat.get_store(self.store, ws)
            self._resource_cache = cat.get_resource(self.name, store)
        return self._resource_cache

    def _get_metadata_links(self):
        return self.resource.metadata_links

    def _set_metadata_links(self, md_links):
        self.resource.metadata_links = md_links

    metadata_links = property(_get_metadata_links, _set_metadata_links)

    def _get_default_style(self):
        return self.publishing.default_style

    def _set_default_style(self, style):
        self.publishing.default_style = style

    default_style = property(_get_default_style, _set_default_style)

    def _get_styles(self):
        return self.publishing.styles

    def _set_styles(self, styles):
        self.publishing.styles = styles

    styles = property(_get_styles, _set_styles)
    
    @property
    def service_type(self):
        if self.storeType == 'coverageStore':
            return "WCS"
        if self.storeType == 'dataStore':
            return "WFS"

    @property
    def publishing(self):
        if not hasattr(self, "_publishing_cache"):
            cat = Layer.objects.gs_catalog
            self._publishing_cache = cat.get_layer(self.name)
        return self._publishing_cache

    @property
    def poc_role(self):
        role = Role.objects.get(value='pointOfContact')
        return role

    @property
    def metadata_author_role(self):
        role = Role.objects.get(value='author')
        return role

    def _set_poc(self, poc):
        # reset any poc asignation to this layer
        ContactRole.objects.filter(role=self.poc_role, layer=self).delete()
        #create the new assignation
        contact_role = ContactRole.objects.create(role=self.poc_role, layer=self, contact=poc)

    def _get_poc(self):
        try:
            the_poc = ContactRole.objects.get(role=self.poc_role, layer=self).contact
        except ContactRole.DoesNotExist:
            the_poc = None
        return the_poc

    poc = property(_get_poc, _set_poc)

    def _set_metadata_author(self, metadata_author):
        # reset any metadata_author asignation to this layer
        ContactRole.objects.filter(role=self.metadata_author_role, layer=self).delete()
        #create the new assignation
        contact_role = ContactRole.objects.create(role=self.metadata_author_role,
                                                  layer=self, contact=metadata_author)

    def _get_metadata_author(self):
        try:
            the_ma = ContactRole.objects.get(role=self.metadata_author_role, layer=self).contact
        except  ContactRole.DoesNotExist:
            the_ma = None
        return the_ma

    metadata_author = property(_get_metadata_author, _set_metadata_author)

    def save_to_geoserver(self):
        logger.debug("saving to geoserver")
        if self.resource is None:
            logger.debug("resource is none")
            return
        if hasattr(self, "_resource_cache"):
            logger.debug("has resource cache")
            gn = Layer.objects.gn_catalog
            self.resource.title = self.title
            logger.debug("title is " + self.title)
            self.resource.abstract = self.abstract
            self.resource.name= self.name
            self.resource.metadata_links = [('text/xml', 'TC211', gn.url_for_uuid(self.uuid))]
            logger.debug("about to save")
            Layer.objects.gs_catalog.save(self._resource_cache)
            logger.debug("saved?")
        if self.poc and self.poc.user:
            self.publishing.attribution = str(self.poc.user)
            self.publishing.attribution_link = self.poc.user.get_absolute_url()
            Layer.objects.gs_catalog.save(self.publishing)

    def  _populate_from_gs(self):
        gs_resource = Layer.objects.gs_catalog.get_resource(self.name)
        if gs_resource is None:
            return
        srs = gs_resource.projection
        if self.geographic_bounding_box is '' or self.geographic_bounding_box is None:
            self.set_bbox(gs_resource.native_bbox, srs=srs)

    def _autopopulate(self):
        if self.poc is None:
            self.poc = Layer.objects.default_poc()
        if self.metadata_author is None:
            self.metadata_author = Layer.objects.default_metadata_author()
        if self.abstract == '' or self.abstract is None:
            self.abstract = 'No abstract provided'
        if self.title == '' or self.title is None:
            self.title = self.name

    def _populate_from_gn(self):
        meta = self.metadata_csw()
        if meta is None:
            return
        self.keywords = ', '.join([word for word in meta.identification.keywords['list'] if isinstance(word,str)])
        self.distribution_url = meta.distribution.onlineresource.url
        self.distribution_description = meta.distribution.onlineresource.description

    def keyword_list(self):
        return self.keywords.split(" ")

    def set_bbox(self, box, srs=None):
        """
        Sets a bounding box based on the gsconfig native_box param.
        """
        if srs:
            srid = srs
        else:
            srid = box[4]
        self.geographic_bounding_box = bbox_to_wkt(box[0], box[1], box[2], box[3], srid=srid )

    def get_absolute_url(self):
        return "%sdata/%s" % (settings.SITEURL,self.typename)

    def __str__(self):
        return "%s Layer" % self.typename

    class Meta:
        # custom permissions,
        # change and delete are standard in django
        permissions = (('view_layer', 'Can view'), 
                       ('change_layer_permissions', "Can change permissions"), )

    # Permission Level Constants
    # LEVEL_NONE inherited
    LEVEL_READ  = 'layer_readonly'
    LEVEL_WRITE = 'layer_readwrite'
    LEVEL_ADMIN = 'layer_admin'
                 
    def set_default_permissions(self):
        self.set_gen_level(ANONYMOUS_USERS, self.LEVEL_READ)
        self.set_gen_level(AUTHENTICATED_USERS, self.LEVEL_READ) 

        # remove specific user permissions
        current_perms =  self.get_all_level_info()
        for username in current_perms['users'].keys():
            user = User.objects.get(username=username)
            self.set_user_level(user, self.LEVEL_NONE)

        # assign owner admin privs
        if self.owner:
            self.set_user_level(self.owner, self.LEVEL_ADMIN)

#class LayerAttribute(models.Model):
#    layer = models.ForeignKey(Layer)
#    name = models.CharField(max_length=255)
#    title = models.CharField(max_length=255)
#    searchable = models.BooleanField(default=True)

class LayerAttribute(models.Model):
    layer = models.ForeignKey(Layer, blank=False, null=False, unique=False)
    attribute = models.CharField(_('Attribute Name'), max_length=255, blank=False, null=True, unique=False)
    attribute_label = models.CharField(_('Attribute Label'), max_length=255, blank=False, null=True, unique=False)
    searchable = models.BooleanField(default=False)

    def __str__(self):
        return "%s" % self.attribute

class Map(models.Model, PermissionLevelMixin):
    """
    A Map aggregates several layers together and annotates them with a viewport
    configuration.
    """

    title = models.CharField(_('Title'),max_length=200)
    """
    A display name suitable for search results and page headers
    """

    abstract = models.CharField(_('Abstract'),max_length=200)
    """
    A longer description of the themes in the map.
    """

    # viewer configuration
    zoom = models.IntegerField(_('zoom'))
    """
    The zoom level to use when initially loading this map.  Zoom levels start
    at 0 (most zoomed out) and each increment doubles the resolution.
    """

    projection = models.CharField(_('projection'),max_length=32)
    """
    The projection used for this map.  This is stored as a string with the
    projection's SRID.
    """

    center_x = models.FloatField(_('center X'))
    """
    The x coordinate to center on when loading this map.  Its interpretation
    depends on the projection.
    """

    center_y = models.FloatField(_('center Y'))
    """
    The y coordinate to center on when loading this map.  Its interpretation
    depends on the projection.
    """

    owner = models.ForeignKey(User, verbose_name=_('owner'), blank=True, null=True)
    """
    The user that created/owns this map.
    """

    last_modified = models.DateTimeField(auto_now_add=True)
    """
    The last time the map was modified.
    """

    urlsuffix = models.CharField(_('Site URL'), max_length=255, blank=True, null=True)
    
    
    officialurl = models.CharField(_('Official Harvard Site URL'), max_length=255, blank=True, null=True)
    
    content = models.TextField(_('Site Content'), blank=True, null=True, default=DEFAULT_CONTENT)
    
    use_custom_template = models.BooleanField(_('Use a custom template'),default=False)

    def __unicode__(self):
        return '%s by %s' % (self.title, (self.owner.username if self.owner else "<Anonymous>"))

    @property
    def center(self):
        """
        A handy shortcut for the center_x and center_y properties as a tuple
        (read only)
        """
        return (self.center_x, self.center_y)

    @property
    def layers(self):
        layers = MapLayer.objects.filter(map=self.id)
        return  [layer for layer in layers]

    @property
    def local_layers(self): 
        return True

    def json(self, layer_filter):
        map_layers = MapLayer.objects.filter(map=self.id)
        layers = [] 
        for map_layer in map_layers:
            if map_layer.local():   
                layer =  Layer.objects.get(typename=map_layer.name)
                layers.append(layer)
            else: 
                pass 

        if layer_filter:
            layers = filter(layer_filter, layers)

        readme = (
            "Title: %s\n" +
            "Author: %s\n"
            "Abstract: %s\n"
        ) % (self.title, "The GeoNode Team", self.abstract)

        def layer_json(lyr):
            return {
                "name": lyr.typename,
                "service": lyr.service_type,
                "serviceURL": "",
                "metadataURL": ""
            }

        map = {
            "map" : { "readme": readme },
            "layers" : [layer_json(lyr) for lyr in layers]
        }

        return simplejson.dumps(map)

    def viewer_json(self, *added_layers):
        """
        Convert this map to a nested dictionary structure matching the JSON
        configuration for GXP Viewers.

        The ``added_layers`` parameter list allows a list of extra MapLayer
        instances to append to the Map's layer list when generating the
        configuration. These are not persisted; if you want to add layers you
        should use ``.layer_set.create()``.
        """
        layers = list(self.layer_set.all()) + list(added_layers) #implicitly sorted by stack_order
        server_lookup = {}
        sources = dict()

        def uniqify(seq):
            """
            get a list of unique items from the input sequence.
            
            This relies only on equality tests, so you can use it on most
            things.  If you have a sequence of hashables, list(set(seq)) is
            better.
            """
            results = []
            for x in seq:
                if x not in results: results.append(x)
            return results

        configs = [l.source_config() for l in layers]
        configs.append({"ptype":"gx_wmssource", "url": settings.GEOSERVER_BASE_URL + "wms"})

        i = 0
        for source in uniqify(configs):
            while str(i) in sources: i = i + 1
            sources[str(i)] = source 
            server_lookup[simplejson.dumps(source)] = str(i)

        def source_lookup(source):
            for k, v in sources.iteritems():
                if v == source: return k
            return None

        def layer_config(l):
            cfg = l.layer_config()
            src_cfg = l.source_config()            
            logger.debug("SRC_CFG for [%s] is : [%s]", l.name, src_cfg)
            source = source_lookup(src_cfg)
            logger.debug("SOURCE for [%s] is : [%s]", l.name, source)
            if source: cfg["source"] = source
            if src_cfg.get("ptype", "gx_wmssource") == "gx_wmssource": cfg["buffer"] = 0
            return cfg

        config = {
            'id': self.id,
            'about': {
                'title':    self.title,
                'abstract': self.abstract,
                'urlsuffix': self.urlsuffix,
                'introtext' : self.content
            },
            'defaultSourceType': "gx_wmssource",
            'sources': sources,
            'map': {
                'layers': [layer_config(l) for l in layers],
                'center': [self.center_x, self.center_y],
                'projection': self.projection,
                'zoom': self.zoom
            }
        }

        config["map"].update(_get_viewer_projection_info(self.projection))

        return config

    def update_from_viewer(self, conf):
        """
        Update this Map's details by parsing a JSON object as produced by
        a GXP Viewer.  
        
        This method automatically persists to the database!
        """
        if isinstance(conf, basestring):
            conf = simplejson.loads(conf)

        self.title = conf['about']['title']
        self.abstract = conf['about']['abstract']
        self.urlsuffix = conf['about']['urlsuffix']
        self.content = conf['about']['introtext']
        
        self.zoom = conf['map']['zoom']

        self.center_x = conf['map']['center'][0]
        self.center_y = conf['map']['center'][1]

        self.projection = conf['map']['projection']

        self.featured = conf['about'].get('featured', False)

        def source_for(layer):
            return conf["sources"][layer["source"]]

        layers = [l for l in conf["map"]["layers"]]
        
        for layer in self.layer_set.all():
            layer.delete()

        for ordering, layer in enumerate(layers):
            self.layer_set.add(
                self.layer_set.from_viewer_config(
                    self, layer, source_for(layer), ordering
            ))
        self.save()

    def get_absolute_url(self):
        return '/maps/%i' % self.id
        
    class Meta:
        # custom permissions, 
        # change and delete are standard in django
        permissions = (('view_map', 'Can view'), 
                       ('change_map_permissions', "Can change permissions"), )

    # Permission Level Constants
    # LEVEL_NONE inherited
    LEVEL_READ  = 'map_readonly'
    LEVEL_WRITE = 'map_readwrite'
    LEVEL_ADMIN = 'map_admin'
    
    def set_default_permissions(self):
        self.set_gen_level(ANONYMOUS_USERS, self.LEVEL_READ)
        self.set_gen_level(AUTHENTICATED_USERS, self.LEVEL_READ)

        # remove specific user permissions
        current_perms =  self.get_all_level_info()
        for username in current_perms['users'].keys():
            user = User.objects.get(username=username)
            self.set_user_level(user, self.LEVEL_NONE)

        # assign owner admin privs
        if self.owner:
            self.set_user_level(self.owner, self.LEVEL_ADMIN)    



class MapLayerManager(models.Manager):
    def from_viewer_config(self, map, layer, source, ordering):
        """
        Parse a MapLayer object out of a parsed layer configuration from a GXP
        viewer.

        ``map`` is the Map instance to associate with the new layer
        ``layer`` is the parsed dict for the layer
        ``source`` is the parsed dict for the layer's source
        ``ordering`` is the index of the layer within the map's layer list
        """
        layer_cfg = dict(layer)
        for k in ["format", "name", "opacity", "styles", "transparent",
                  "fixed", "group", "visibility", "title", "source"]:
            if k in layer_cfg: del layer_cfg[k]

        source_cfg = dict(source)
        for k in ["url", "projection"]:
            if k in source_cfg: del source_cfg[k]


        logger.debug("LAYER MANAGER: layer format:[%s], name:[%s], fixed:[%s], group:[%s], ows_url:[%s], layer_params:[%s], source_params:[%s]",                    
                      layer.get("format", None),
                      layer.get("name", None), 
                      layer.get("fixed", False),
                      layer.get('group', None),
                      source.get("url", None),
                      str(layer_cfg),
                      str(source_cfg)
                      )

        return self.model(
            map = map,
            stack_order = ordering,
            format = layer.get("format", None),
            name = layer.get("name", None),
            opacity = layer.get("opacity", 1),
            styles = layer.get("styles", None),
            transparent = layer.get("transparent", False),
            fixed = layer.get("fixed", False),
            group = layer.get('group', None),
            visibility = layer.get("visibility", True),
            ows_url = source.get("url", None),
            layer_params = simplejson.dumps(layer_cfg),
            source_params = simplejson.dumps(source_cfg)
        )

class MapLayer(models.Model):
    """
    The MapLayer model represents a layer included in a map.  This doesn't just
    identify the dataset, but also extra options such as which style to load
    and the file format to use for image tiles.
    """

    objects = MapLayerManager()
    """
    see :class:`geonode.maps.models.MapLayerManager`
    """

    map = models.ForeignKey(Map, related_name="layer_set")
    """
    The map containing this layer
    """

    stack_order = models.IntegerField(_('stack order'))
    """
    The z-index of this layer in the map; layers with a higher stack_order will
    be drawn on top of others.
    """

    format = models.CharField(_('format'), null=True,max_length=200)
    """
    The mimetype of the image format to use for tiles (image/png, image/jpeg,
    image/gif...)
    """

    name = models.CharField(_('name'), null=True,max_length=200)
    """
    The name of the layer to load.

    The interpretation of this name depends on the source of the layer (Google
    has a fixed set of names, WMS services publish a list of available layers
    in their capabilities documents, etc.)
    """

    opacity = models.FloatField(_('opacity'), default=1.0)
    """
    The opacity with which to render this layer, on a scale from 0 to 1.
    """

    styles = models.CharField(_('styles'), null=True,max_length=200)
    """
    The name of the style to use for this layer (only useful for WMS layers.)
    """

    transparent = models.BooleanField(_('transparent'))
    """
    A boolean value, true if we should request tiles with a transparent background.
    """

    fixed = models.BooleanField(_('fixed'), default=False)
    """
    A boolean value, true if we should prevent the user from dragging and
    dropping this layer in the layer chooser.
    """

    group = models.CharField(_('group'), null=True,max_length=200)
    """
    A group label to apply to this layer.  This affects the hierarchy displayed
    in the map viewer's layer tree.
    """

    visibility = models.BooleanField(_('visibility'), default=True)
    """
    A boolean value, true if this layer should be visible when the map loads.
    """

    ows_url = models.URLField(_('ows URL'), null=True)
    """
    The URL of the OWS service providing this layer, if any exists.
    """

    layer_params = models.CharField(_('layer params'), max_length=1024)
    """
    A JSON-encoded dictionary of arbitrary parameters for the layer itself when
    passed to the GXP viewer.

    If this dictionary conflicts with options that are stored in other fields
    (such as format, styles, etc.) then the fields override.
    """

    source_params = models.CharField(_('source params'), max_length=1024)
    """
    A JSON-encoded dictionary of arbitrary parameters for the GXP layer source
    configuration for this layer.

    If this dictionary conflicts with options that are stored in other fields
    (such as ows_url) then the fields override.
    """
    
    def local(self): 
        """
        Tests whether this layer is served by the GeoServer instance that is
        paired with the GeoNode site.  Currently this is based on heuristics,
        but we try to err on the side of false negatives.
        """
        if self.ows_url == (settings.GEOSERVER_BASE_URL + "wms"):
            return Layer.objects.filter(typename=self.name).count() != 0
        else: 
            return False
 
    def source_config(self):
        """
        Generate a dict that can be serialized to a GXP layer source
        configuration suitable for loading this layer.
        """
        try:
            logger.debug("SOURCE PARAMS for [%s] is [%s]", self.name, self.source_params)
            cfg = simplejson.loads(self.source_params)
        except:
            cfg = dict(ptype = "gx_wmssource")

        if self.ows_url: 
            cfg["url"] = self.ows_url
            logger.debug("OWS URL:" + self.ows_url)
        return cfg

    def layer_config(self):
        """
        Generate a dict that can be serialized to a GXP layer configuration
        suitable for loading this layer.

        The "source" property will be left unset; the layer is not aware of the
        name assigned to its source plugin.  See
        :method:`geonode.maps.models.Map.viewer_json` for an example of
        generating a full map configuration.
        """
        try:
            cfg = simplejson.loads(self.layer_params)
        except: 
            cfg = dict()

        if self.format: cfg['format'] = self.format
        if self.name: cfg["name"] = self.name
        if self.opacity: cfg['opacity'] = self.opacity
        if self.styles: cfg['styles'] = self.styles
        if self.transparent: cfg['transparent'] = True
        if self.group:cfg['group'] = self.group
        if self.local():
            cfg['searchfields'] = Layer.objects.get(typename=self.name).searchable_fields   
        cfg["fixed"] = self.fixed
        if self.group: cfg["group"] = self.group
        cfg["visibility"] = self.visibility
        logger.debug("layer config for [%s] is [%s]", self.name, str(cfg))
        return cfg


    @property
    def local_link(self): 
        if self.local():
            layer = Layer.objects.get(typename=self.name)
            link = "<a href=\"%s\">%s</a>" % (layer.get_absolute_url(),layer.title)
        else: 
            link = "<span>%s</span> " % self.name
        return link

    class Meta:
        ordering = ["stack_order"]

    def __unicode__(self):
        return '%s?layers=%s' % (self.ows_url, self.name)

class Role(models.Model):
    """
    Roles are a generic way to create groups of permissions.
    """
    value = models.CharField('Role', choices= [(x, x) for x in ROLE_VALUES], max_length=255, unique=True)
    permissions = models.ManyToManyField(Permission, verbose_name=_('permissions'), blank=True)

    def __unicode__(self):
        return self.get_value_display()


class ContactRole(models.Model):
    """
    ContactRole is an intermediate model to bind Contacts and Layers and apply roles.
    """
    contact = models.ForeignKey(Contact)
    layer = models.ForeignKey(Layer)
    role = models.ForeignKey(Role)

    def clean(self):
        """
        Make sure there is only one poc and author per layer
        """
        if (self.role == self.layer.poc_role) or (self.role == self.layer.metadata_author_role):
            contacts = self.layer.contacts.filter(contactrole__role=self.role)
            if contacts.count() == 1:
                 # only allow this if we are updating the same contact
                 if self.contact != contacts.get():
                     raise ValidationError('There can be only one %s for a given layer' % self.role)
        if self.contact.user is None:
            # verify that any unbound contact is only associated to one layer
            bounds = ContactRole.objects.filter(contact=self.contact).count()
            if bounds > 1:
                raise ValidationError('There can be one and only one layer linked to an unbound contact' % self.role)
            elif bounds == 1:
                # verify that if there was one already, it corresponds to this instace
                if ContactRole.objects.filter(contact=self.contact).get().id != self.id:
                    raise ValidationError('There can be one and only one layer linked to an unbound contact' % self.role)

    class Meta:
        unique_together = (("contact", "layer", "role"),)

def delete_layer(instance, sender, **kwargs): 
    """
    Removes the layer from GeoServer and GeoNetwork
    """
    instance.delete_from_geoserver()
    instance.delete_from_geonetwork()

def post_save_layer(instance, sender, **kwargs):
    instance._autopopulate()
    logger.debug("post save layer - " + instance.storeType)
    if (re.search("coverageStore|dataStore", instance.storeType)):
        logger.debug("Call save_to_geoserver")
        instance.save_to_geoserver()
        logger.debug("Done save [%s] to geoserver", instance.name)
        if kwargs['created']:
            instance._populate_from_gs()
    logger.debug("save [%s] to geonetwork", instance.name)
    instance.save_to_geonetwork()
    logger.debug("saved [%s] to geonetwork", instance.name)
    if kwargs['created']:
        logger.debug("populate from geonetwork")
        instance._populate_from_gn()
        logger.debug("save instance")
        instance.save(force_update=True)

signals.pre_delete.connect(delete_layer, sender=Layer)
signals.post_save.connect(post_save_layer, sender=Layer)<|MERGE_RESOLUTION|>--- conflicted
+++ resolved
@@ -612,8 +612,7 @@
                     "abstract": resource.abstract or 'No abstract provided',
                     "uuid": str(uuid.uuid4())
                 })
-<<<<<<< HEAD
-=======
+
 
                 ## Due to a bug in GeoNode versions prior to 1.0RC2, the data
                 ## in the database may not have a valid date_type set.  The
@@ -629,7 +628,7 @@
                     else:
                         layer.date_type = Layer.VALID_DATE_TYPES[0]
 
->>>>>>> aa438954
+
                 layer.save()
                 
 #                if layer.attribute_names is not None:
