# -*- coding: UTF-8 -*-
from django.conf import settings
from django.db import models
from owslib.wms import WebMapService
from geonode.maps.owslib_csw import CatalogueServiceWeb
from geoserver.catalog import Catalog
from geonode.core.models import PermissionLevelMixin
from geonode.core.models import AUTHENTICATED_USERS, ANONYMOUS_USERS, CUSTOM_GROUP_USERS
from geonode.geonetwork import Catalog as GeoNetwork
from django.db.models import signals
from django.utils.html import escape
import httplib2
import simplejson
import urllib
from urlparse import urlparse
import uuid
from datetime import datetime
from django.contrib.auth.models import User, Permission
from django.utils.translation import ugettext as _
from django.core.exceptions import ValidationError
from string import lower
from StringIO import StringIO
from xml.etree.ElementTree import parse, XML
import re
import logging
from geonode.maps.encode import num_encode

logger = logging.getLogger("geonode.maps.models")
from gs_helpers import cascading_delete


def bbox_to_wkt(x0, x1, y0, y1, srid="4326"):
    return 'SRID=%s;POLYGON((%s %s,%s %s,%s %s,%s %s,%s %s))' % (srid,
                            x0, y0, x0, y1, x1, y1, x1, y0, x0, y0)

ROLE_VALUES = [
    'datasetProvider',
    'custodian',
    'owner',
    'user',
    'distributor',
    'originator',
    'pointOfContact',
    'principalInvestigator',
    'processor',
    'publisher',
    'author'
]

COUNTRIES = (
    ('AFG', _('Afghanistan')),
    ('ALA', _('Aland Islands')),
    ('ALB', _('Albania')),
    ('DZA', _('Algeria')),
    ('ASM', _('American Samoa')),
    ('AND', _('Andorra')),
    ('AGO', _('Angola')),
    ('AIA', _('Anguilla')),
    ('ATG', _('Antigua and Barbuda')),
    ('ARG', _('Argentina')),
    ('ARM', _('Armenia')),
    ('ABW', _('Aruba')),
    ('AUS', _('Australia')),
    ('AUT', _('Austria')),
    ('AZE', _('Azerbaijan')),
    ('BHS', _('Bahamas')),
    ('BHR', _('Bahrain')),
    ('BGD', _('Bangladesh')),
    ('BRB', _('Barbados')),
    ('BLR', _('Belarus')),
    ('BEL', _('Belgium')),
    ('BLZ', _('Belize')),
    ('BEN', _('Benin')),
    ('BMU', _('Bermuda')),
    ('BTN', _('Bhutan')),
    ('BOL', _('Bolivia')),
    ('BIH', _('Bosnia and Herzegovina')),
    ('BWA', _('Botswana')),
    ('BRA', _('Brazil')),
    ('VGB', _('British Virgin Islands')),
    ('BRN', _('Brunei Darussalam')),
    ('BGR', _('Bulgaria')),
    ('BFA', _('Burkina Faso')),
    ('BDI', _('Burundi')),
    ('KHM', _('Cambodia')),
    ('CMR', _('Cameroon')),
    ('CAN', _('Canada')),
    ('CPV', _('Cape Verde')),
    ('CYM', _('Cayman Islands')),
    ('CAF', _('Central African Republic')),
    ('TCD', _('Chad')),
    ('CIL', _('Channel Islands')),
    ('CHL', _('Chile')),
    ('CHN', _('China')),
    ('HKG', _('China - Hong Kong')),
    ('MAC', _('China - Macao')),
    ('COL', _('Colombia')),
    ('COM', _('Comoros')),
    ('COG', _('Congo')),
    ('COK', _('Cook Islands')),
    ('CRI', _('Costa Rica')),
    ('CIV', _('Cote d\'Ivoire')),
    ('HRV', _('Croatia')),
    ('CUB', _('Cuba')),
    ('CYP', _('Cyprus')),
    ('CZE', _('Czech Republic')),
    ('PRK', _('Democratic People\'s Republic of Korea')),
    ('COD', _('Democratic Republic of the Congo')),
    ('DNK', _('Denmark')),
    ('DJI', _('Djibouti')),
    ('DMA', _('Dominica')),
    ('DOM', _('Dominican Republic')),
    ('ECU', _('Ecuador')),
    ('EGY', _('Egypt')),
    ('SLV', _('El Salvador')),
    ('GNQ', _('Equatorial Guinea')),
    ('ERI', _('Eritrea')),
    ('EST', _('Estonia')),
    ('ETH', _('Ethiopia')),
    ('FRO', _('Faeroe Islands')),
    ('FLK', _('Falkland Islands (Malvinas)')),
    ('FJI', _('Fiji')),
    ('FIN', _('Finland')),
    ('FRA', _('France')),
    ('GUF', _('French Guiana')),
    ('PYF', _('French Polynesia')),
    ('GAB', _('Gabon')),
    ('GMB', _('Gambia')),
    ('GEO', _('Georgia')),
    ('DEU', _('Germany')),
    ('GHA', _('Ghana')),
    ('GIB', _('Gibraltar')),
    ('GRC', _('Greece')),
    ('GRL', _('Greenland')),
    ('GRD', _('Grenada')),
    ('GLP', _('Guadeloupe')),
    ('GUM', _('Guam')),
    ('GTM', _('Guatemala')),
    ('GGY', _('Guernsey')),
    ('GIN', _('Guinea')),
    ('GNB', _('Guinea-Bissau')),
    ('GUY', _('Guyana')),
    ('HTI', _('Haiti')),
    ('VAT', _('Holy See (Vatican City)')),
    ('HND', _('Honduras')),
    ('HUN', _('Hungary')),
    ('ISL', _('Iceland')),
    ('IND', _('India')),
    ('IDN', _('Indonesia')),
    ('IRN', _('Iran')),
    ('IRQ', _('Iraq')),
    ('IRL', _('Ireland')),
    ('IMN', _('Isle of Man')),
    ('ISR', _('Israel')),
    ('ITA', _('Italy')),
    ('JAM', _('Jamaica')),
    ('JPN', _('Japan')),
    ('JEY', _('Jersey')),
    ('JOR', _('Jordan')),
    ('KAZ', _('Kazakhstan')),
    ('KEN', _('Kenya')),
    ('KIR', _('Kiribati')),
    ('KWT', _('Kuwait')),
    ('KGZ', _('Kyrgyzstan')),
    ('LAO', _('Lao People\'s Democratic Republic')),
    ('LVA', _('Latvia')),
    ('LBN', _('Lebanon')),
    ('LSO', _('Lesotho')),
    ('LBR', _('Liberia')),
    ('LBY', _('Libyan Arab Jamahiriya')),
    ('LIE', _('Liechtenstein')),
    ('LTU', _('Lithuania')),
    ('LUX', _('Luxembourg')),
    ('MKD', _('Macedonia')),
    ('MDG', _('Madagascar')),
    ('MWI', _('Malawi')),
    ('MYS', _('Malaysia')),
    ('MDV', _('Maldives')),
    ('MLI', _('Mali')),
    ('MLT', _('Malta')),
    ('MHL', _('Marshall Islands')),
    ('MTQ', _('Martinique')),
    ('MRT', _('Mauritania')),
    ('MUS', _('Mauritius')),
    ('MYT', _('Mayotte')),
    ('MEX', _('Mexico')),
    ('FSM', _('Micronesia, Federated States of')),
    ('MCO', _('Monaco')),
    ('MNG', _('Mongolia')),
    ('MNE', _('Montenegro')),
    ('MSR', _('Montserrat')),
    ('MAR', _('Morocco')),
    ('MOZ', _('Mozambique')),
    ('MMR', _('Myanmar')),
    ('NAM', _('Namibia')),
    ('NRU', _('Nauru')),
    ('NPL', _('Nepal')),
    ('NLD', _('Netherlands')),
    ('ANT', _('Netherlands Antilles')),
    ('NCL', _('New Caledonia')),
    ('NZL', _('New Zealand')),
    ('NIC', _('Nicaragua')),
    ('NER', _('Niger')),
    ('NGA', _('Nigeria')),
    ('NIU', _('Niue')),
    ('NFK', _('Norfolk Island')),
    ('MNP', _('Northern Mariana Islands')),
    ('NOR', _('Norway')),
    ('PSE', _('Occupied Palestinian Territory')),
    ('OMN', _('Oman')),
    ('PAK', _('Pakistan')),
    ('PLW', _('Palau')),
    ('PAN', _('Panama')),
    ('PNG', _('Papua New Guinea')),
    ('PRY', _('Paraguay')),
    ('PER', _('Peru')),
    ('PHL', _('Philippines')),
    ('PCN', _('Pitcairn')),
    ('POL', _('Poland')),
    ('PRT', _('Portugal')),
    ('PRI', _('Puerto Rico')),
    ('QAT', _('Qatar')),
    ('KOR', _('Republic of Korea')),
    ('MDA', _('Republic of Moldova')),
    ('REU', _('Reunion')),
    ('ROU', _('Romania')),
    ('RUS', _('Russian Federation')),
    ('RWA', _('Rwanda')),
    ('BLM', _('Saint-Barthelemy')),
    ('SHN', _('Saint Helena')),
    ('KNA', _('Saint Kitts and Nevis')),
    ('LCA', _('Saint Lucia')),
    ('MAF', _('Saint-Martin (French part)')),
    ('SPM', _('Saint Pierre and Miquelon')),
    ('VCT', _('Saint Vincent and the Grenadines')),
    ('WSM', _('Samoa')),
    ('SMR', _('San Marino')),
    ('STP', _('Sao Tome and Principe')),
    ('SAU', _('Saudi Arabia')),
    ('SEN', _('Senegal')),
    ('SRB', _('Serbia')),
    ('SYC', _('Seychelles')),
    ('SLE', _('Sierra Leone')),
    ('SGP', _('Singapore')),
    ('SVK', _('Slovakia')),
    ('SVN', _('Slovenia')),
    ('SLB', _('Solomon Islands')),
    ('SOM', _('Somalia')),
    ('ZAF', _('South Africa')),
    ('ESP', _('Spain')),
    ('LKA', _('Sri Lanka')),
    ('SDN', _('Sudan')),
    ('SUR', _('Suriname')),
    ('SJM', _('Svalbard and Jan Mayen Islands')),
    ('SWZ', _('Swaziland')),
    ('SWE', _('Sweden')),
    ('CHE', _('Switzerland')),
    ('SYR', _('Syrian Arab Republic')),
    ('TJK', _('Tajikistan')),
    ('THA', _('Thailand')),
    ('TLS', _('Timor-Leste')),
    ('TGO', _('Togo')),
    ('TKL', _('Tokelau')),
    ('TON', _('Tonga')),
    ('TTO', _('Trinidad and Tobago')),
    ('TUN', _('Tunisia')),
    ('TUR', _('Turkey')),
    ('TKM', _('Turkmenistan')),
    ('TCA', _('Turks and Caicos Islands')),
    ('TUV', _('Tuvalu')),
    ('UGA', _('Uganda')),
    ('UKR', _('Ukraine')),
    ('ARE', _('United Arab Emirates')),
    ('GBR', _('United Kingdom')),
    ('TZA', _('United Republic of Tanzania')),
    ('USA', _('United States of America')),
    ('VIR', _('United States Virgin Islands')),
    ('URY', _('Uruguay')),
    ('UZB', _('Uzbekistan')),
    ('VUT', _('Vanuatu')),
    ('VEN', _('Venezuela (Bolivarian Republic of)')),
    ('VNM', _('Viet Nam')),
    ('WLF', _('Wallis and Futuna Islands')),
    ('ESH', _('Western Sahara')),
    ('YEM', _('Yemen')),
    ('ZMB', _('Zambia')),
    ('ZWE', _('Zimbabwe')),
)


KEYWORD_REGIONS= (
    ('GLO', _('Global')),
    ('NAM', _('North America')),
    ('CAM',_('Central America')),
    ('SAM',_('South America')),
    ('EUR',_('Europe')),
    ('ASI',_('Asia')),
    ('SEA',_('Southeast Asia')),
    ('CTA',_('Central Asia')),
    ('SAS',_('South Asia')),
    ('AFR',_('Africa')),
    ('NAF',_('North Africa')),
    ('EAF',_('East Africa')),
    ('WAF',_('West Africa')),
    ('SAF',_('South Africa')),
    ('MES',_('Middle East')),
    ('ANT',_('Antarctica')),
)

# Taken from http://www.w3.org/WAI/ER/IG/ert/iso639.htm
ALL_LANGUAGES = (
    ('abk', 'Abkhazian'),
    ('aar', 'Afar'),
    ('afr', 'Afrikaans'),
    ('amh', 'Amharic'),
    ('ara', 'Arabic'),
    ('asm', 'Assamese'),
    ('aym', 'Aymara'),
    ('aze', 'Azerbaijani'),
    ('bak', 'Bashkir'),
    ('ben', 'Bengali'),
    ('bih', 'Bihari'),
    ('bis', 'Bislama'),
    ('bre', 'Breton'),
    ('bul', 'Bulgarian'),
    ('bel', 'Byelorussian'),
    ('cat', 'Catalan'),
    ('chi', 'Chinese'),
    ('cos', 'Corsican'),
    ('dan', 'Danish'),
    ('dzo', 'Dzongkha'),
    ('eng', 'English'),
    ('fra', 'French'),
    ('epo', 'Esperanto'),
    ('est', 'Estonian'),
    ('fao', 'Faroese'),
    ('fij', 'Fijian'),
    ('fin', 'Finnish'),
    ('fry', 'Frisian'),
    ('glg', 'Gallegan'),
    ('kal', 'Greenlandic'),
    ('grn', 'Guarani'),
    ('guj', 'Gujarati'),
    ('hau', 'Hausa'),
    ('heb', 'Hebrew'),
    ('hin', 'Hindi'),
    ('hun', 'Hungarian'),
    ('ind', 'Indonesian'),
    ('ina', 'Interlingua (International Auxiliary language Association)'),
    ('iku', 'Inuktitut'),
    ('ipk', 'Inupiak'),
    ('ita', 'Italian'),
    ('jpn', 'Japanese'),
    ('kan', 'Kannada'),
    ('kas', 'Kashmiri'),
    ('kaz', 'Kazakh'),
    ('khm', 'Khmer'),
    ('kin', 'Kinyarwanda'),
    ('kir', 'Kirghiz'),
    ('kor', 'Korean'),
    ('kur', 'Kurdish'),
    ('oci', 'Langue d \'Oc (post 1500)'),
    ('lao', 'Lao'),
    ('lat', 'Latin'),
    ('lav', 'Latvian'),
    ('lin', 'Lingala'),
    ('lit', 'Lithuanian'),
    ('mlg', 'Malagasy'),
    ('mlt', 'Maltese'),
    ('mar', 'Marathi'),
    ('mol', 'Moldavian'),
    ('mon', 'Mongolian'),
    ('nau', 'Nauru'),
    ('nep', 'Nepali'),
    ('nor', 'Norwegian'),
    ('ori', 'Oriya'),
    ('orm', 'Oromo'),
    ('pan', 'Panjabi'),
    ('pol', 'Polish'),
    ('por', 'Portuguese'),
    ('pus', 'Pushto'),
    ('que', 'Quechua'),
    ('roh', 'Rhaeto-Romance'),
    ('run', 'Rundi'),
    ('rus', 'Russian'),
    ('smo', 'Samoan'),
    ('sag', 'Sango'),
    ('san', 'Sanskrit'),
    ('scr', 'Serbo-Croatian'),
    ('sna', 'Shona'),
    ('snd', 'Sindhi'),
    ('sin', 'Singhalese'),
    ('ssw', 'Siswant'),
    ('slv', 'Slovenian'),
    ('som', 'Somali'),
    ('sot', 'Sotho'),
    ('spa', 'Spanish'),
    ('sun', 'Sudanese'),
    ('swa', 'Swahili'),
    ('tgl', 'Tagalog'),
    ('tgk', 'Tajik'),
    ('tam', 'Tamil'),
    ('tat', 'Tatar'),
    ('tel', 'Telugu'),
    ('tha', 'Thai'),
    ('tir', 'Tigrinya'),
    ('tog', 'Tonga (Nyasa)'),
    ('tso', 'Tsonga'),
    ('tsn', 'Tswana'),
    ('tur', 'Turkish'),
    ('tuk', 'Turkmen'),
    ('twi', 'Twi'),
    ('uig', 'Uighur'),
    ('ukr', 'Ukrainian'),
    ('urd', 'Urdu'),
    ('uzb', 'Uzbek'),
    ('vie', 'Vietnamese'),
    ('vol', 'Volapük'),
    ('wol', 'Wolof'),
    ('xho', 'Xhosa'),
    ('yid', 'Yiddish'),
    ('yor', 'Yoruba'),
    ('zha', 'Zhuang'),
    ('zul', 'Zulu'),
)


CHARSETS = [
        ['', 'None/Unknown'],
        ['UTF-8', 'UTF-8/Unicode'],
        ['ISO-8859-1', 'Latin1/ISO-8859-1'],
        ['ISO-8859-2', 'Latin2/ISO-8859-2'],
        ['ISO-8859-3', 'Latin3/ISO-8859-3'],
        ['ISO-8859-4', 'Latin4/ISO-8859-4'],
        ['ISO-8859-5', 'Latin5/ISO-8859-5'],
        ['ISO-8859-6', 'Latin6/ISO-8859-6'],
        ['ISO-8859-7', 'Latin7/ISO-8859-7'],
        ['ISO-8859-8', 'Latin8/ISO-8859-8'],
        ['ISO-8859-9', 'Latin9/ISO-8859-9'],
        ['ISO-8859-10','Latin10/ISO-8859-10'],
        ['ISO-8859-13','Latin13/ISO-8859-13'],
        ['ISO-8859-14','Latin14/ISO-8859-14'],
        ['ISO8859-15','Latin15/ISO-8859-15'],
        ['Big5', 'BIG5'],
        ['EUC-JP','EUC-JP'],
        ['EUC-KR','EUC-KR'],
        ['GBK','GBK'],
        ['GB18030','GB18030'],
        ['Shift_JIS','Shift_JIS'],
        ['KOI8-R','KOI8-R'],
        ['KOI8-U','KOI8-U'],
        ['windows-874', 'Windows CP874'],
        ['windows-1250', 'Windows CP1250'],
        ['windows-1251', 'Windows CP1251'],
        ['windows-1252', 'Windows CP1252'],
        ['windows-1253', 'Windows CP1253'],
        ['windows-1254', 'Windows CP1254'],
        ['windows-1255', 'Windows CP1255'],
        ['windows-1256', 'Windows CP1256'],
        ['windows-1257', 'Windows CP1257'],
        ['windows-1258', 'Windows CP1258']
]


UPDATE_FREQUENCIES = [
    'annually',
    'asNeeded',
    'biannually',
    'continual',
    'daily',
    'fortnightly',
    'irregular',
    'monthly',
    'notPlanned',
    'quarterly',
    'unknown',
    'weekly'
]

CONSTRAINT_OPTIONS = [
    'copyright',
    'intellectualPropertyRights',
    'license',
    'otherRestrictions',
    'patent',
    'patentPending',
    'restricted',
    'trademark',
    'public',
    'no restrictions',
]

SPATIAL_REPRESENTATION_TYPES = [
    'grid', 'steroModel', 'textTable', 'tin', 'vector'
]


CONTACT_FIELDS = [
    "name",
    "organization",
    "position",
    "voice",
    "facsimile",
    "delivery_point",
    "city",
    "administrative_area",
    "postal_code",
    "country",
    "email",
    "role"
]

DEFAULT_SUPPLEMENTAL_INFORMATION=_(
''
<<<<<<< HEAD
)

DEFAULT_CONTENT=_(
'<h3>The Harvard WorldMap Project</h3>\
<p>WorldMap is an open source web mapping system that is currently\
under construction. It is built to assist academic research and\
teaching as well as the general public and supports discovery,\
investigation, analysis, visualization, communication and archiving\
of multi-disciplinary, multi-source and multi-format data,\
organized spatially and temporally.</p>\
<p>The first instance of WorldMap, focused on the continent of\
Africa, is called AfricaMap. Since its beta release in November of\
2008, the framework has been implemented in several geographic\
locations with different research foci, including metro Boston,\
East Asia, Vermont, Harvard Forest and the city of Paris. These web\
mapping applications are used in courses as well as by individual\
researchers.</p>\
<h3>Introduction to the WorldMap Project</h3>\
<p>WorldMap solves the problem of discovering where things happen.\
It draws together an array of public maps and scholarly data to\
create a common source where users can:</p>\
<ol>\
<li>Interact with the best available public data for a\
city/region/continent</li>\
<li>See the whole of that area yet also zoom in to particular\
places</li>\
<li>Accumulate both contemporary and historical data supplied by\
researchers and make it permanently accessible online</li>\
<li>Work collaboratively across disciplines and organizations with\
spatial information in an online environment</li>\
</ol>\
<p>The WorldMap project aims to accomplish these goals in stages,\
with public and private support. It draws on the basic insight of\
geographic information systems that spatiotemporal data becomes\
more meaningful as more "layers" are added, and makes use of tiling\
and indexing approaches to facilitate rapid search and\
visualization of large volumes of disparate data.</p>\
<p>WorldMap aims to augment existing initiatives for globally\
sharing spatial data and technology such as <a target="_blank" href="http://www.gsdi.org/">GSDI</a> (Global Spatial Data\
Infrastructure).WorldMap makes use of <a target="_blank" href="http://www.opengeospatial.org/">OGC</a> (Open Geospatial\
Consortium) compliant web services such as <a target="_blank" href="http://en.wikipedia.org/wiki/Web_Map_Service">WMS</a> (Web\
Map Service), emerging open standards such as <a target="_blank" href="http://wiki.osgeo.org/wiki/Tile_Map_Service_Specification">WMS-C</a>\
(cached WMS), and standards-based metadata formats, to enable\
WorldMap data layers to be inserted into existing data\
infrastructures.&nbsp;<br>\
<br>\
All WorldMap source code will be made available as <a target="_blank" href="http://www.opensource.org/">Open Source</a> for others to use\
and improve upon.</p>'
)

=======
)

DEFAULT_CONTENT=_(
'<h3>The Harvard WorldMap Project</h3>\
<p>WorldMap is an open source web mapping system that is currently\
under construction. It is built to assist academic research and\
teaching as well as the general public and supports discovery,\
investigation, analysis, visualization, communication and archiving\
of multi-disciplinary, multi-source and multi-format data,\
organized spatially and temporally.</p>\
<p>The first instance of WorldMap, focused on the continent of\
Africa, is called AfricaMap. Since its beta release in November of\
2008, the framework has been implemented in several geographic\
locations with different research foci, including metro Boston,\
East Asia, Vermont, Harvard Forest and the city of Paris. These web\
mapping applications are used in courses as well as by individual\
researchers.</p>\
<h3>Introduction to the WorldMap Project</h3>\
<p>WorldMap solves the problem of discovering where things happen.\
It draws together an array of public maps and scholarly data to\
create a common source where users can:</p>\
<ol>\
<li>Interact with the best available public data for a\
city/region/continent</li>\
<li>See the whole of that area yet also zoom in to particular\
places</li>\
<li>Accumulate both contemporary and historical data supplied by\
researchers and make it permanently accessible online</li>\
<li>Work collaboratively across disciplines and organizations with\
spatial information in an online environment</li>\
</ol>\
<p>The WorldMap project aims to accomplish these goals in stages,\
with public and private support. It draws on the basic insight of\
geographic information systems that spatiotemporal data becomes\
more meaningful as more "layers" are added, and makes use of tiling\
and indexing approaches to facilitate rapid search and\
visualization of large volumes of disparate data.</p>\
<p>WorldMap aims to augment existing initiatives for globally\
sharing spatial data and technology such as <a target="_blank" href="http://www.gsdi.org/">GSDI</a> (Global Spatial Data\
Infrastructure).WorldMap makes use of <a target="_blank" href="http://www.opengeospatial.org/">OGC</a> (Open Geospatial\
Consortium) compliant web services such as <a target="_blank" href="http://en.wikipedia.org/wiki/Web_Map_Service">WMS</a> (Web\
Map Service), emerging open standards such as <a target="_blank" href="http://wiki.osgeo.org/wiki/Tile_Map_Service_Specification">WMS-C</a>\
(cached WMS), and standards-based metadata formats, to enable\
WorldMap data layers to be inserted into existing data\
infrastructures.&nbsp;<br>\
<br>\
All WorldMap source code will be made available as <a target="_blank" href="http://www.opensource.org/">Open Source</a> for others to use\
and improve upon.</p>'
)


class GeoNodeException(Exception):
    pass
>>>>>>> f54cfe75

class Contact(models.Model):
    user = models.ForeignKey(User, blank=True, null=True)
    name = models.CharField(_('Individual Name'), max_length=255, blank=True, null=True)
    organization = models.CharField(_('Organization Name'), max_length=255, blank=True, null=True)
    position = models.CharField(_('Position Name'), max_length=255, blank=True, null=True)
    voice = models.CharField(_('Phone'), max_length=255, blank=True, null=True)
    fax = models.CharField(_('Fax'),  max_length=255, blank=True, null=True)
    delivery = models.CharField(_('Address'), max_length=255, blank=True, null=True)
    city = models.CharField(_('City'), max_length=255, blank=True, null=True)
    area = models.CharField(_('State/Province'), max_length=255, blank=True, null=True)
    zipcode = models.CharField(_('Postal Code'), max_length=255, blank=True, null=True)
    country = models.CharField(choices=COUNTRIES, max_length=3, blank=True, null=True)
    email = models.EmailField(blank=True, null=True, unique=True)
    is_org_member = models.BooleanField(_('Affiliated with Harvard'), blank=True, null=False, default=False)
    member_expiration_dt = models.DateField(_('Harvard affiliation expires on: '), blank=False, null=False, default=datetime.today())

    created_dttm = models.DateTimeField(auto_now_add=True)
    """
    The date/time the object was created.
    """

    last_modified = models.DateTimeField(auto_now=True)
    """
    The last time the object was modified.
    """


    def clean(self):
        # the specification says that either name or organization should be provided
        valid_name = (self.name != None and self.name != '')
        valid_organization = (self.organization != None and self.organization !='')
        if not (valid_name or valid_organization):
            raise ValidationError('Either name or organization should be provided')
        if self.email and User.objects.filter(email=self.email).exclude(username=self.user.username).count():
            raise ValidationError(u'The email address is already registered.')

    def get_absolute_url(self):
        return ('profiles_profile_detail', (), { 'username': self.user.username })
    get_absolute_url = models.permalink(get_absolute_url)

    def __unicode__(self):
        return u"%s (%s)" % (self.name if self.name else self.user.username, self.organization)
<<<<<<< HEAD

    def username(self):
        return u"%s" % (self.name if self.name else self.user.username)

=======

    def username(self):
        return u"%s" % (self.name if self.name else self.user.username)

>>>>>>> f54cfe75
def get_csw():
    csw_url = "%ssrv/en/csw" % settings.GEONETWORK_BASE_URL
    csw = CatalogueServiceWeb(csw_url);
    return csw

_viewer_projection_lookup = {
    "EPSG:900913": {
        "maxResolution": 156543.03390625,
        "units": "m",
        "maxExtent": [-20037508.34,-20037508.34,20037508.34,20037508.34],
    },
    "EPSG:4326": {
        "max_resolution": (180 - (-180)) / 256,
        "units": "degrees",
        "maxExtent": [-180, -90, 180, 90]
    }
}

def _get_viewer_projection_info(srid):
    # TODO: Look up projection details in EPSG database
    return _viewer_projection_lookup.get(srid, {})

_wms = None
_csw = None
_user, _password = settings.GEOSERVER_CREDENTIALS

class LayerManager(models.Manager):

    def __init__(self):
        models.Manager.__init__(self)
        url = "%srest" % settings.GEOSERVER_BASE_URL
        user, password = settings.GEOSERVER_CREDENTIALS
        self.gs_catalog = Catalog(url, _user, _password)
        self.geonetwork = GeoNetwork(settings.GEONETWORK_BASE_URL, settings.GEONETWORK_CREDENTIALS[0], settings.GEONETWORK_CREDENTIALS[1])

    @property
    def gn_catalog(self):
        # check if geonetwork is logged in
        if not self.geonetwork.connected:
            self.geonetwork.login()
        # Make sure to logout after you have finished using it.
        return self.geonetwork

    def admin_contact(self):
        # this assumes there is at least one superuser
        superusers = User.objects.filter(is_superuser=True).order_by('id')
        if superusers.count() == 0:
            raise RuntimeError('GeoNode needs at least one admin/superuser set')

        contact, created = Contact.objects.get_or_create(user=superusers[0],
                                                defaults={"name": "Geonode Admin"})
        return contact

    def default_poc(self):
        return self.admin_contact()

    def default_metadata_author(self):
        return self.admin_contact()

    def slurp(self):
        cat = self.gs_catalog
        gn = self.gn_catalog
        for resource in cat.get_resources():
            try:
                store = resource.store
                workspace = store.workspace

                layer, created = self.get_or_create(name=resource.name, defaults = {
                    "workspace": workspace.name,
                    "store": store.name,
                    "storeType": store.resource_type,
                    "typename": "%s:%s" % (workspace.name, resource.name),
                    "title": resource.title or 'No title provided',
                    "abstract": resource.abstract or 'No abstract provided',
                    "uuid": str(uuid.uuid4())
                })

                ## Due to a bug in GeoNode versions prior to 1.0RC2, the data
                ## in the database may not have a valid date_type set.  The
                ## invalid values are expected to differ from the acceptable
                ## values only by case, so try to convert, then fallback to a
                ## default.
                ##
                ## We should probably drop this adjustment in 1.1. --David Winslow
                if layer.date_type not in Layer.VALID_DATE_TYPES:
                    candidate = lower(layer.date_type)
                    if candidate in Layer.VALID_DATE_TYPES:
                        layer.date_type = candidate
                    else:
                        layer.date_type = Layer.VALID_DATE_TYPES[0]

                layer.save()
		if created:
                    layer.set_default_permissions()
<<<<<<< HEAD


=======
>>>>>>> f54cfe75
                #Create layer attributes if they don't already exist
                try:
                    if layer.attribute_names is not None:
                        for field, ftype in layer.attribute_names.iteritems():
                            if field is not None:
                                la, created = LayerAttribute.objects.get_or_create(layer=layer, attribute=field, attribute_type=ftype, defaults={'attribute_label' : field, 'searchable': ftype == "xsd:string" })
                                if created:
                                    logger.debug("Created [%s] attribute for [%s]", field, layer.name)
                except Exception, e:
                    logger.debug("Could not create attributes for [%s] : [%s]", layer.name, str(e))




            finally:
                pass
        # Doing a logout since we know we don't need this object anymore.
        gn.logout()

class LayerCategory(models.Model):
    name = models.CharField(_('Category Name'), max_length=255, blank=True, null=True, unique=True)
    title = models.CharField(_('Category Title'), max_length=255, blank=True, null=True, unique=True)
    description = models.TextField(_('Category Description'), blank=True, null=True)
    created_dttm = models.DateTimeField(auto_now_add=True)
    """
    The date/time the object was created.
    """

    last_modified = models.DateTimeField(auto_now=True)
    """
    The last time the object was modified.
    """

    def __str__(self):
        return "%s" % self.name



class Layer(models.Model, PermissionLevelMixin):
    """
    Layer Object loosely based on ISO 19115:2003
    """

    VALID_DATE_TYPES = [(lower(x), _(x)) for x in ['Creation', 'Publication', 'Revision']]

    # internal fields
    objects = LayerManager()
    workspace = models.CharField(max_length=128)
    store = models.CharField(max_length=128)
    storeType = models.CharField(max_length=128)
    name = models.CharField(max_length=128)
    uuid = models.CharField(max_length=36)
    typename = models.CharField(max_length=128, unique=True)
    owner = models.ForeignKey(User, blank=True, null=True)

    contacts = models.ManyToManyField(Contact, through='ContactRole')

    # section 1
    title = models.CharField(_('title'), max_length=255)
    date = models.DateTimeField(_('date'), default = datetime.now) # passing the method itself, not the result

    date_type = models.CharField(_('date type'), max_length=255, choices=VALID_DATE_TYPES, default='publication')

    edition = models.CharField(_('edition'), max_length=255, blank=True, null=True)
    abstract = models.TextField(_('abstract'), blank=False)
    purpose = models.TextField(_('purpose'), null=True, blank=True)
    maintenance_frequency = models.CharField(_('maintenance frequency'), max_length=255, choices = [(x, x) for x in UPDATE_FREQUENCIES], blank=True, null=True)

    # section 2
    # see poc property definition below

    # section 3
    keywords = models.TextField(_('keywords'), blank=False, null=True)
    keywords_region = models.CharField(_('keywords region'), max_length=3, choices=KEYWORD_REGIONS + COUNTRIES, default = 'GLO')
    constraints_use = models.CharField(_('constraints use'), max_length=255, choices = [(x, x) for x in CONSTRAINT_OPTIONS], default='copyright')
    constraints_other = models.TextField(_('constraints other'), blank=True, null=True)
    spatial_representation_type = models.CharField(_('spatial representation type'), max_length=255, choices=[(x,x) for x in SPATIAL_REPRESENTATION_TYPES], blank=True, null=True)

    # Section 4
    language = models.CharField(_('language'), max_length=3, choices=ALL_LANGUAGES, default='eng')
    topic_category = models.ForeignKey(LayerCategory, blank=True, null=True)

    # Section 5
    temporal_extent_start = models.DateField(_('temporal extent start'), blank=True, null=True)
    temporal_extent_end = models.DateField(_('temporal extent end'), blank=True, null=True)
    geographic_bounding_box = models.TextField(_('geographic bounding box'))
    supplemental_information = models.TextField(_('supplemental information'), blank=True, null=True)

    # Section 6
    distribution_url = models.TextField(_('distribution URL'), blank=True, null=True)
    distribution_description = models.TextField(_('distribution description'), blank=True, null=True)


    created_dttm = models.DateTimeField(auto_now_add=True)
    """
    The date/time the object was created.
    """
    last_modified = models.DateTimeField(auto_now=True)
    """
    The last time the object was modified.
    """
    # Section 8
    data_quality_statement = models.TextField(_('data quality statement'), blank=True, null=True)

    # Section 9
    # see metadata_author property definition below

    def download_links(self):
        """Returns a list of (mimetype, URL) tuples for downloads of this data
        in various formats."""

        bbox = self.resource.latlon_bbox

        dx = float(bbox[1]) - float(bbox[0])
        dy = float(bbox[3]) - float(bbox[2])

        dataAspect = dx / dy

        height = 550
        width = int(height * dataAspect)

        # bbox: this.adjustBounds(widthAdjust, heightAdjust, values.llbbox).toString(),

        srs = 'EPSG:4326' # bbox[4] might be None
        bbox_string = ",".join([bbox[0], bbox[2], bbox[1], bbox[3]])

        links = []

        if self.resource.resource_type == "featureType":
            def wfs_link(mime):
                return settings.GEOSERVER_BASE_URL + "wfs?" + urllib.urlencode({
                    'service': 'WFS',
                    'version':'1.0.0',
                    'request': 'GetFeature',
                    'typename': self.typename,
                    'outputFormat': mime
                })
            types = [
                ("zip", _("Zipped Shapefile"), "SHAPE-ZIP"),
                ("gml", _("GML 2.0"), "gml2"),
                ("gml", _("GML 3.1.1"), "text/xml; subtype=gml/3.1.1"),
                ("csv", _("CSV"), "csv"),
                ("excel", _("Excel"), "excel"),
                ("json", _("GeoJSON"), "json")
            ]
            links.extend((ext, name, wfs_link(mime)) for ext, name, mime in types)
        elif self.resource.resource_type == "coverage":
            try:
                client = httplib2.Http()
                description_url = settings.GEOSERVER_BASE_URL + "wcs?" + urllib.urlencode({
                        "service": "WCS",
                        "version": "1.0.0",
                        "request": "DescribeCoverage",
                        "coverages": self.typename
                    })
                response, content = client.request(description_url)
                doc = parse(StringIO(content))
                extent = doc.find("//%(gml)slimits/%(gml)sGridEnvelope" % {"gml": "{http://www.opengis.net/gml}"})
                low = extent.find("{http://www.opengis.net/gml}low").text.split()
                high = extent.find("{http://www.opengis.net/gml}high").text.split()
                w, h = [int(h) - int(l) for (h, l) in zip(high, low)]

                def wcs_link(mime):
                    return settings.GEOSERVER_BASE_URL + "wcs?" + urllib.urlencode({
                        "service": "WCS",
                        "version": "1.0.0",
                        "request": "GetCoverage",
                        "CRS": "EPSG:4326",
                        "height": h,
                        "width": w,
                        "coverage": self.typename,
                        "bbox": bbox_string,
                        "format": mime
                    })

                types = [("tiff", "GeoTIFF", "geotiff")]
                links.extend([(ext, name, wcs_link(mime)) for (ext, name, mime) in types])
            except Exception, e:
                # if something is wrong with WCS we probably don't want to link
                # to it anyway
                pass

        def wms_link(mime):
            return settings.GEOSERVER_BASE_URL + "wms?" + urllib.urlencode({
                'service': 'WMS',
                'request': 'GetMap',
                'layers': self.typename,
                'format': mime,
                'height': height,
                'width': width,
                'srs': srs,
                'bbox': bbox_string
            })

        types = [
            ("jpg", _("JPEG"), "image/jpeg"),
            ("pdf", _("PDF"), "application/pdf"),
            ("png", _("PNG"), "image/png")
        ]

        links.extend((ext, name, wms_link(mime)) for ext, name, mime in types)

        kml_reflector_link_download = settings.GEOSERVER_BASE_URL + "wms/kml?" + urllib.urlencode({
            'layers': self.typename,
            'mode': "download"
        })

        kml_reflector_link_view = settings.GEOSERVER_BASE_URL + "wms/kml?" + urllib.urlencode({
            'layers': self.typename,
            'mode': "refresh"
        })

        links.append(("KML", _("KML"), kml_reflector_link_download))
        links.append(("KML", _("View in Google Earth"), kml_reflector_link_view))

        return links

    def maps(self):
        """Return a list of all the maps that use this layer"""
        local_wms = "%swms" % settings.GEOSERVER_BASE_URL
        return set([layer.map for layer in MapLayer.objects.filter(ows_url=local_wms, name=self.typename).select_related()])

    def metadata(self):
        global _wms
        if (_wms is None) or (self.typename not in _wms.contents):
            wms_url = "%swms?request=GetCapabilities" % settings.GEOSERVER_BASE_URL
            netloc = urlparse(wms_url).netloc
            http = httplib2.Http()
            http.add_credentials(_user, _password)
            http.authorizations.append(
                httplib2.BasicAuthentication(
                    (_user, _password),
                    netloc,
                    wms_url,
                    {},
                    None,
                    None,
                    http
                )
            )
            response, body = http.request(wms_url)
            _wms = WebMapService(wms_url, xml=body)
        return _wms[self.typename]

    def metadata_csw(self):
        csw = get_csw()
        csw.getrecordbyid([self.uuid], outputschema = 'http://www.isotc211.org/2005/gmd')
        return csw.records.get(self.uuid)

    @property
    def attribute_names(self):
        if self.resource.resource_type == "featureType":
            dft_url = settings.GEOSERVER_BASE_URL + "wfs?" + urllib.urlencode({
                    "service": "wfs",
                    "version": "1.0.0",
                    "request": "DescribeFeatureType",
                    "typename": self.typename
                })
            try:
                http = httplib2.Http()
                http.add_credentials(_user, _password)
                netloc = urlparse(dft_url).netloc
                http.authorizations.append(
                    httplib2.BasicAuthentication(
                    (_user, _password),
                    netloc,
                    dft_url,
                    {},
                    None,
                    None,
                    http
                    ))
                response, body = http.request(dft_url)
                doc = XML(body)
                path = ".//{xsd}extension/{xsd}sequence/{xsd}element".format(xsd="{http://www.w3.org/2001/XMLSchema}")
                atts = {}
                for n in doc.findall(path):
                    atts[n.attrib["name"]] = n.attrib["type"]
            except Exception, e:
                atts = {}
            return atts
        elif self.resource.resource_type == "coverage":
            dc_url = settings.GEOSERVER_BASE_URL + "wcs?" + urllib.urlencode({
                     "service": "wcs",
                     "version": "1.1.0",
                     "request": "DescribeCoverage",
                     "identifiers": self.typename
                })
            try:
                http = httplib2.Http()
                http.add_credentials(_user, _password)
                netloc = urlparse(dft_url).netloc
                http.authorizations.append(
                    httplib2.BasicAuthentication(
                    (_user, _password),
                    netloc,
                    dft_url,
                    {},
                    None,
                    None,
                    http
                    ))
                response, body = http.request(dc_url)
                doc = XML(body)
                path = ".//{wcs}Axis/{wcs}AvailableKeys/{wcs}Key".format(wcs="{http://www.opengis.net/wcs/1.1.1}")
                atts = [n.text for n in doc.findall(path)]
            except Exception, e:
                atts = []
            return atts

    @property
    def display_type(self):
        return ({
            "dataStore" : "Vector Data",
            "coverageStore": "Raster Data",
        }).get(self.storeType, "Data")

    def delete_from_geoserver(self):
        try:
            cascading_delete(Layer.objects.gs_catalog, self.resource)
        except:
            logger.warn('Could not delete from geoserver, resource not found')

    def delete_from_geonetwork(self):
        gn = Layer.objects.gn_catalog
        gn.delete_layer(self)
        gn.logout()

    def save_to_geonetwork(self):
        gn = Layer.objects.gn_catalog
        record = gn.get_by_uuid(self.uuid)
        if record is None:
            md_link = gn.create_from_layer(self)
            self.metadata_links = [("text/xml", "TC211", md_link)]
        else:
            gn.update_layer(self)
        gn.logout()

    @property
    def resource(self):
        if not hasattr(self, "_resource_cache"):
            cat = Layer.objects.gs_catalog
            try:
                ws = cat.get_workspace(self.workspace)
            except AttributeError:
                # Geoserver is not running
                raise RuntimeError("Geoserver cannot be accessed, are you sure it is running in: %s" %
                                    (settings.GEOSERVER_BASE_URL))
            store = cat.get_store(self.store, ws)
            self._resource_cache = cat.get_resource(self.name, store)
        return self._resource_cache

    def _get_metadata_links(self):
        return self.resource.metadata_links

    def _set_metadata_links(self, md_links):
        try:
            self.resource.metadata_links = md_links
        except Exception, ex:
            logger.error(str(ex))

    metadata_links = property(_get_metadata_links, _set_metadata_links)

    def _get_default_style(self):
        return self.publishing.default_style

    def _set_default_style(self, style):
        self.publishing.default_style = style

    default_style = property(_get_default_style, _set_default_style)

    def _get_styles(self):
        return self.publishing.styles

    def _set_styles(self, styles):
        self.publishing.styles = styles

    styles = property(_get_styles, _set_styles)

    @property
    def service_type(self):
        if self.storeType == 'coverageStore':
            return "WCS"
        if self.storeType == 'dataStore':
            return "WFS"

    @property
    def publishing(self):
        if not hasattr(self, "_publishing_cache"):
            cat = Layer.objects.gs_catalog
            self._publishing_cache = cat.get_layer(self.name)
        return self._publishing_cache

    @property
    def poc_role(self):
        role = Role.objects.get(value='pointOfContact')
        return role

    @property
    def metadata_author_role(self):
        role = Role.objects.get(value='author')
        return role

    def _set_poc(self, poc):
        # reset any poc asignation to this layer
        ContactRole.objects.filter(role=self.poc_role, layer=self).delete()
        #create the new assignation
        contact_role = ContactRole.objects.create(role=self.poc_role, layer=self, contact=poc)

    def _get_poc(self):
        try:
            the_poc = ContactRole.objects.get(role=self.poc_role, layer=self).contact
        except ContactRole.DoesNotExist:
            the_poc = None
        return the_poc

    poc = property(_get_poc, _set_poc)

    def _set_metadata_author(self, metadata_author):
        # reset any metadata_author asignation to this layer
        ContactRole.objects.filter(role=self.metadata_author_role, layer=self).delete()
        #create the new assignation
        contact_role = ContactRole.objects.create(role=self.metadata_author_role,
                                                  layer=self, contact=metadata_author)

    def _get_metadata_author(self):
        try:
            the_ma = ContactRole.objects.get(role=self.metadata_author_role, layer=self).contact
        except  ContactRole.DoesNotExist:
            the_ma = None
        return the_ma

    metadata_author = property(_get_metadata_author, _set_metadata_author)

    def save_to_geoserver(self):
        if self.resource is None:
            return
        if hasattr(self, "_resource_cache"):
            gn = Layer.objects.gn_catalog
            self.resource.title = self.title
            self.resource.abstract = self.abstract
            self.resource.name= self.name
            self.resource.metadata_links = [('text/xml', 'TC211', gn.url_for_uuid(self.uuid))]
            Layer.objects.gs_catalog.save(self._resource_cache)
            logger.debug("saved?")
            gn.logout()
        if self.poc and self.poc.user:
            self.publishing.attribution = str(self.poc.user)
            self.publishing.attribution_link = self.poc.user.get_absolute_url()
            Layer.objects.gs_catalog.save(self.publishing)

    def  _populate_from_gs(self):
        try:
            gs_store = Layer.objects.gs_catalog.get_store(self.name)
            gs_resource = Layer.objects.gs_catalog.get_resource(self.name, store=gs_store)
        except:
            gs_resource = Layer.objects.gs_catalog.get_resource(self.name)
        if gs_resource is None:
            return
        srs = gs_resource.projection
        if self.geographic_bounding_box is '' or self.geographic_bounding_box is None:
            self.set_bbox(gs_resource.native_bbox, srs=srs)

    def _autopopulate(self):
        if self.poc is None:
            self.poc = Layer.objects.default_poc()
        if self.metadata_author is None:
            self.metadata_author = Layer.objects.default_metadata_author()
        if self.abstract == '' or self.abstract is None:
            self.abstract = 'No abstract provided'
        if self.title == '' or self.title is None:
            self.title = self.name

    def _populate_from_gn(self):
        #Swallow exception (and don't cancel layer upload) if
        # geonetwork wigs out, as it tends to do from time to time
<<<<<<< HEAD
        try:
            meta = self.metadata_csw()
            if meta is None:
                return
            self.keywords = ', '.join([word for word in meta.identification.keywords['list'] if isinstance(word,str)])
            onlineresources = [r for r in meta.distribution.online if r.protocol == "WWW:LINK-1.0-http--link"]
            if len(onlineresources) == 1:
                res = onlineresources[0]
                self.distribution_url = res.url
                self.distribution_description = res.description
        except:
            return
=======
        meta = self.metadata_csw()
        if meta is None:
            return
        self.keywords = ', '.join([word for word in meta.identification.keywords['list'] if isinstance(word,str)])
        onlineresources = [r for r in meta.distribution.online if r.protocol == "WWW:LINK-1.0-http--link"]
        if len(onlineresources) == 1:
                res = onlineresources[0]
                self.distribution_url = res.url
                self.distribution_description = res.description
>>>>>>> f54cfe75


    def keyword_list(self):
        return self.keywords.split(" ")

    def set_bbox(self, box, srs=None):
        """
        Sets a bounding box based on the gsconfig native_box param.
        """
        if srs:
            srid = srs
        else:
            srid = box[4]
        self.geographic_bounding_box = bbox_to_wkt(box[0], box[1], box[2], box[3], srid=srid )

    def get_absolute_url(self):
        return "%s/data/%s" % (settings.SITEURL.rstrip('/'),self.typename)

    def __str__(self):
        return "%s Layer" % self.typename

    class Meta:
        # custom permissions,
        # change and delete are standard in django
        permissions = (('view_layer', 'Can view'),
                       ('change_layer_permissions', "Can change permissions"), )

    # Permission Level Constants
    # LEVEL_NONE inherited
    LEVEL_READ  = 'layer_readonly'
    LEVEL_WRITE = 'layer_readwrite'
    LEVEL_ADMIN = 'layer_admin'

    def set_default_permissions(self):
        self.set_gen_level(ANONYMOUS_USERS, self.LEVEL_READ)
        self.set_gen_level(AUTHENTICATED_USERS, self.LEVEL_READ)
        self.set_gen_level(CUSTOM_GROUP_USERS, self.LEVEL_READ)

        # remove specific user permissions
        current_perms =  self.get_all_level_info()
        for username in current_perms['users'].keys():
            user = User.objects.get(username=username)
            self.set_user_level(user, self.LEVEL_NONE)

        # assign owner admin privs
        if self.owner:
            self.set_user_level(self.owner, self.LEVEL_ADMIN)


class LayerAttribute(models.Model):
    layer = models.ForeignKey(Layer, blank=False, null=False, unique=False, related_name='attribute_set')
    attribute = models.CharField(_('Attribute Name'), max_length=255, blank=False, null=True, unique=False)
    attribute_label = models.CharField(_('Attribute Label'), max_length=255, blank=False, null=True, unique=False)
    attribute_type = models.CharField(_('Attribute Type'), max_length=50, blank=False, null=False, default='xsd:string', unique=False)
    searchable = models.BooleanField(_('Searchable?'), default=False)
    display_order = models.IntegerField(_('Display Order'), default=1)

    created_dttm = models.DateTimeField(auto_now_add=True)
    """
    The date/time the object was created.
    """

    last_modified = models.DateTimeField(auto_now=True)
    """
    The last time the object was modified.
    """

    def __str__(self):
        return "%s" % self.attribute


class Map(models.Model, PermissionLevelMixin):
    """
    A Map aggregates several layers together and annotates them with a viewport
    configuration.
    """

    title = models.CharField(_('Title'),max_length=200)
    """
    A display name suitable for search results and page headers
    """

    abstract = models.CharField(_('Abstract'),max_length=200)
    """
    A longer description of the themes in the map.
    """

    # viewer configuration
    zoom = models.IntegerField(_('zoom'))
    """
    The zoom level to use when initially loading this map.  Zoom levels start
    at 0 (most zoomed out) and each increment doubles the resolution.
    """

    projection = models.CharField(_('projection'),max_length=32)
    """
    The projection used for this map.  This is stored as a string with the
    projection's SRID.
    """

    center_x = models.FloatField(_('center X'))
    """
    The x coordinate to center on when loading this map.  Its interpretation
    depends on the projection.
    """

    center_y = models.FloatField(_('center Y'))
    """
    The y coordinate to center on when loading this map.  Its interpretation
    depends on the projection.
    """

    owner = models.ForeignKey(User, verbose_name=_('owner'), blank=True, null=True)
    """
    The user that created/owns this map.
    """


    created_dttm = models.DateTimeField(auto_now_add=True)
    """
    The date/time the map was created.
    """

    last_modified = models.DateTimeField(auto_now=True)
    """
    The last time the map was modified.
    """

    urlsuffix = models.CharField(_('Site URL'), max_length=255, blank=True, null=True)
    """
    Alphanumeric alternative to referencing maps by id, appended to end of URL instead of id, ie http://domain/maps/someview
    """

    officialurl = models.CharField(_('Official Harvard Site URL'), max_length=255, blank=True, null=True)
    """
    Full URL for official/sponsored map view, ie http://domain/someview
    """

    content = models.TextField(_('Site Content'), blank=True, null=True, default=DEFAULT_CONTENT)
    """
    HTML content to be displayed in modal window on 1st visit
    """

    use_custom_template = models.BooleanField(_('Use a custom template'),default=False)
    """
    Whether to show default banner/styles or custom ones.
    """

    keywords = models.CharField(_('Keywords (for Picasa and YouTube overlays)'), blank=True, null=True, max_length=255)
    """
    Keywords (for Picasa and YouTube overlays)
    """

    group_params = models.TextField(_('Layer Category Parameters'), blank=True, null=True)
    """
    Layer categories (names, expanded)
    """

    def __unicode__(self):
        return '%s by %s' % (self.title, (self.owner.username if self.owner else "<Anonymous>"))

    @property
    def center(self):
        """
        A handy shortcut for the center_x and center_y properties as a tuple
        (read only)
        """
        return (self.center_x, self.center_y)

    @property
    def layers(self):
        layers = MapLayer.objects.filter(map=self.id)
        return  [layer for layer in layers]

    @property
    def snapshots(self):
        snapshots = MapSnapshot.objects.exclude(user=None).filter(map=self.id)
        return [snapshot for snapshot in snapshots]

    @property
    def local_layers(self):
        return True

    def json(self, layer_filter):
        map_layers = MapLayer.objects.filter(map=self.id)
        layers = []
        for map_layer in map_layers:
            if map_layer.local():
                layer =  Layer.objects.get(typename=map_layer.name)
                layers.append(layer)
            else:
                pass

        if layer_filter:
            layers = filter(layer_filter, layers)

        readme = (
            "Title: %s\n" +
            "Author: %s\n"
            "Abstract: %s\n"
        ) % (self.title, "The GeoNode Team", self.abstract)

        def layer_json(lyr):
            return {
                "name": lyr.typename,
                "service": lyr.service_type,
                "serviceURL": "",
                "metadataURL": ""
            }

        map = {
            "map" : { "readme": readme },
            "layers" : [layer_json(lyr) for lyr in layers]
        }

        return simplejson.dumps(map)

    def viewer_json(self, *added_layers):
        """
        Convert this map to a nested dictionary structure matching the JSON
        configuration for GXP Viewers.

        The ``added_layers`` parameter list allows a list of extra MapLayer
        instances to append to the Map's layer list when generating the
        configuration. These are not persisted; if you want to add layers you
        should use ``.layer_set.create()``.
        """
        layers = list(self.layer_set.all()) + list(added_layers) #implicitly sorted by stack_order
        sejumps = self.jump_set.all()
        logger.debug("sejumps: %s", sejumps)
        server_lookup = {}
        sources = dict()

        def uniqify(seq):
            """
            get a list of unique items from the input sequence.

            This relies only on equality tests, so you can use it on most
            things.  If you have a sequence of hashables, list(set(seq)) is
            better.
            """
            results = []
            for x in seq:
                if x not in results: results.append(x)
            return results

        configs = [l.source_config() for l in layers]
        configs.append({"ptype":"gxp_wmscsource", "url": settings.GEOSERVER_BASE_URL + "wms"})

        i = 0
        for source in uniqify(configs):
            while str(i) in sources: i = i + 1
            sources[str(i)] = source
            server_lookup[simplejson.dumps(source)] = str(i)

        def source_lookup(source):
            for k, v in sources.iteritems():
                if v == source: return k
            return None

        def layer_config(l):
            cfg = l.layer_config()
            src_cfg = l.source_config()
            source = source_lookup(src_cfg)
            if source: cfg["source"] = source
<<<<<<< HEAD
=======
            if src_cfg.get("ptype", "gxp_wmscsource") == "gxp_wmscsource": cfg["buffer"] = 0
>>>>>>> f54cfe75
            return cfg

        config = {
            'id': self.id,
            'about': {
                'title':    self.title,
                'abstract': self.abstract,
                'urlsuffix': self.urlsuffix,
                'introtext' : self.content,
                'keywords' : self.keywords,
                'officialurl' : self.officialurl
            },
            'defaultSourceType': "gxp_wmscsource",
            'sources': sources,
            'map': {
                'layers': [layer_config(l) for l in layers],
                'center': [self.center_x, self.center_y],
                'projection': self.projection,
                'zoom': self.zoom
            },
            'social_explorer': [se.json() for se in sejumps]
        }


        if self.group_params:
            config["treeconfig"] = simplejson.loads(self.group_params)

        '''
        Mark the last added layer as selected - important for data page
        '''
        config["map"]["layers"][len(layers)-1]["selected"] = True

        config["map"].update(_get_viewer_projection_info(self.projection))

        logger.debug("CONFIG: %s", config)

        return config

    def update_from_viewer(self, conf):
        """
        Update this Map's details by parsing a JSON object as produced by
        a GXP Viewer.

        This method automatically persists to the database!
        """
        if isinstance(conf, basestring):
            conf = simplejson.loads(conf)

        self.title = conf['about']['title']
        self.abstract = conf['about']['abstract']
        self.urlsuffix = conf['about']['urlsuffix']
        self.content = conf['about']['introtext']
        self.keywords = conf['about']['keywords']
        self.zoom = conf['map']['zoom']

        self.center_x = conf['map']['center'][0]
        self.center_y = conf['map']['center'][1]

        self.projection = conf['map']['projection']

        self.featured = conf['about'].get('featured', False)

        self.group_params = simplejson.dumps(conf["treeconfig"])

        def source_for(layer):
            return conf["sources"][layer["source"]]

        layers = [l for l in conf["map"]["layers"]]

        for layer in self.layer_set.all():
            layer.delete()

        for ordering, layer in enumerate(layers):
            self.layer_set.add(
                self.layer_set.from_viewer_config(
                    self, layer, source_for(layer), ordering
            ))
        self.save()

    def get_absolute_url(self):
        return '/maps/%i' % self.id

    class Meta:
        # custom permissions,
        # change and delete are standard in django
        permissions = (('view_map', 'Can view'),
                       ('change_map_permissions', "Can change permissions"), )

    # Permission Level Constants
    # LEVEL_NONE inherited
    LEVEL_READ  = 'map_readonly'
    LEVEL_WRITE = 'map_readwrite'
    LEVEL_ADMIN = 'map_admin'

    def set_default_permissions(self):
        self.set_gen_level(ANONYMOUS_USERS, self.LEVEL_READ)
        self.set_gen_level(AUTHENTICATED_USERS, self.LEVEL_READ)
        self.set_gen_level(CUSTOM_GROUP_USERS, self.LEVEL_READ)

        # remove specific user permissions
        current_perms =  self.get_all_level_info()
        for username in current_perms['users'].keys():
            user = User.objects.get(username=username)
            self.set_user_level(user, self.LEVEL_NONE)

        # assign owner admin privs
        if self.owner:
            self.set_user_level(self.owner, self.LEVEL_ADMIN)
<<<<<<< HEAD


class MapSnapshot(models.Model):
    map = models.ForeignKey(Map, related_name="snapshot_set")
    """
    The ID of the map this snapshot was generated from.
    """

    config = models.TextField(_('JSON Configuration'))
    """
    Map configuration in JSON format
    """
=======
>>>>>>> f54cfe75

    created_dttm = models.DateTimeField(auto_now_add=True)
    """
    The date/time the snapshot was created.
    """

<<<<<<< HEAD
=======
class MapSnapshot(models.Model):
    map = models.ForeignKey(Map, related_name="snapshot_set")
    """
    The ID of the map this snapshot was generated from.
    """

    config = models.TextField(_('JSON Configuration'))
    """
    Map configuration in JSON format
    """

    created_dttm = models.DateTimeField(auto_now_add=True)
    """
    The date/time the snapshot was created.
    """

>>>>>>> f54cfe75
    user = models.ForeignKey(User, blank=True, null=True)
    """
    The user who created the snapshot.
    """

    def json(self):
        return {
                "map": self.map.id,
                "created": self.created_dttm.isoformat(),
                "user": self.user.username if self.user else None,
                "url": num_encode(self.id)
        }

class SocialExplorerLocation(models.Model):
    map = models.ForeignKey(Map, related_name="jump_set")
    url = models.URLField(_("Jump URL"), blank=False, null=False, default='http://www.socialexplorer.com/pub/maps/map3.aspx?g=0&mapi=SE0012&themei=B23A1CEE3D8D405BA2B079DDF5DE9402')
    title = models.TextField(_("Jump Site"), blank=False, null=False)

    def json(self):
        logger.debug("JSON url: %s", self.url)
        return {
            "url": self.url,
            "title" :  self.title
        }

class MapLayerManager(models.Manager):
    def from_viewer_config(self, map, layer, source, ordering):
        """
        Parse a MapLayer object out of a parsed layer configuration from a GXP
        viewer.

        ``map`` is the Map instance to associate with the new layer
        ``layer`` is the parsed dict for the layer
        ``source`` is the parsed dict for the layer's source
        ``ordering`` is the index of the layer within the map's layer list
        """
        layer_cfg = dict(layer)
        for k in ["format", "name", "opacity", "styles", "transparent",
                  "fixed", "group", "visibility", "source"]:
            if k in layer_cfg: del layer_cfg[k]

        source_cfg = dict(source)
        for k in ["url", "projection"]:
            if k in source_cfg: del source_cfg[k]

        return self.model(
            map = map,
            stack_order = ordering,
            format = layer.get("format", None),
            name = layer.get("name", None),
            opacity = layer.get("opacity", 1),
            styles = layer.get("styles", None),
            transparent = layer.get("transparent", False),
            fixed = layer.get("fixed", False),
            group = layer.get('group', None),
            visibility = layer.get("visibility", True),
            ows_url = source.get("url", None),
            layer_params = simplejson.dumps(layer_cfg),
            source_params = simplejson.dumps(source_cfg)
        )

class MapLayer(models.Model):
    """
    The MapLayer model represents a layer included in a map.  This doesn't just
    identify the dataset, but also extra options such as which style to load
    and the file format to use for image tiles.
    """

    objects = MapLayerManager()
    """
    see :class:`geonode.maps.models.MapLayerManager`
    """

    map = models.ForeignKey(Map, related_name="layer_set")
    """
    The map containing this layer
    """

    stack_order = models.IntegerField(_('stack order'))
    """
    The z-index of this layer in the map; layers with a higher stack_order will
    be drawn on top of others.
    """

    format = models.CharField(_('format'), null=True,max_length=200)
    """
    The mimetype of the image format to use for tiles (image/png, image/jpeg,
    image/gif...)
    """

    name = models.CharField(_('name'), null=True,max_length=200)
    """
    The name of the layer to load.

    The interpretation of this name depends on the source of the layer (Google
    has a fixed set of names, WMS services publish a list of available layers
    in their capabilities documents, etc.)
    """

    opacity = models.FloatField(_('opacity'), default=1.0)
    """
    The opacity with which to render this layer, on a scale from 0 to 1.
    """

    styles = models.CharField(_('styles'), null=True,max_length=200)
    """
    The name of the style to use for this layer (only useful for WMS layers.)
    """

    transparent = models.BooleanField(_('transparent'))
    """
    A boolean value, true if we should request tiles with a transparent background.
    """

    fixed = models.BooleanField(_('fixed'), default=False)
    """
    A boolean value, true if we should prevent the user from dragging and
    dropping this layer in the layer chooser.
    """

    group = models.CharField(_('group'), null=True,max_length=200)
    """
    A group label to apply to this layer.  This affects the hierarchy displayed
    in the map viewer's layer tree.
    """

    visibility = models.BooleanField(_('visibility'), default=True)
    """
    A boolean value, true if this layer should be visible when the map loads.
    """

    ows_url = models.URLField(_('ows URL'), null=True)
    """
    The URL of the OWS service providing this layer, if any exists.
    """

    layer_params = models.CharField(_('layer params'), max_length=2048)
    """
    A JSON-encoded dictionary of arbitrary parameters for the layer itself when
    passed to the GXP viewer.

    If this dictionary conflicts with options that are stored in other fields
    (such as format, styles, etc.) then the fields override.
    """

    source_params = models.CharField(_('source params'), max_length=2048)
    """
    A JSON-encoded dictionary of arbitrary parameters for the GXP layer source
    configuration for this layer.

    If this dictionary conflicts with options that are stored in other fields
    (such as ows_url) then the fields override.
    """


    created_dttm = models.DateTimeField(auto_now_add=True)
    """
    The date/time the object was created.
    """

    last_modified = models.DateTimeField(auto_now=True)
    """
    The last time the object was modified.
    """

    def local(self):
        """
        Tests whether this layer is served by the GeoServer instance that is
        paired with the GeoNode site.  Currently this is based on heuristics,
        but we try to err on the side of false negatives.
        """
        if self.ows_url == (settings.GEOSERVER_BASE_URL + "wms"):
            return Layer.objects.filter(typename=self.name).count() != 0
        else:
            return False

    def source_config(self):
        """
        Generate a dict that can be serialized to a GXP layer source
        configuration suitable for loading this layer.
        """
        try:
            cfg = simplejson.loads(self.source_params)
        except:
            cfg = dict(ptype = "gxp_wmscsource")

        if self.ows_url:
            cfg["url"] = self.ows_url
        return cfg

    def layer_config(self):
        """
        Generate a dict that can be serialized to a GXP layer configuration
        suitable for loading this layer.

        The "source" property will be left unset; the layer is not aware of the
        name assigned to its source plugin.  See
        :method:`geonode.maps.models.Map.viewer_json` for an example of
        generating a full map configuration.
        """
        try:
            cfg = simplejson.loads(self.layer_params)
        except:
            cfg = dict()

        if self.format: cfg['format'] = self.format
        if self.name: cfg["name"] = self.name
        if self.opacity: cfg['opacity'] = self.opacity
        if self.styles: cfg['styles'] = self.styles
        if self.transparent: cfg['transparent'] = True

        cfg["fixed"] = self.fixed
        if self.group: cfg["group"] = self.group
        cfg["visibility"] = self.visibility

        return cfg


    @property
    def local_link(self):
        if self.local():
            layer = Layer.objects.get(typename=self.name)
            link = "<a href=\"%s\">%s</a>" % (layer.get_absolute_url(),layer.title)
        else:
            link = "<span>%s</span> " % self.name
        return link

    class Meta:
        ordering = ["stack_order"]

    def __unicode__(self):
        return '%s?layers=%s' % (self.ows_url, self.name)

class Role(models.Model):
    """
    Roles are a generic way to create groups of permissions.
    """
    value = models.CharField('Role', choices= [(x, x) for x in ROLE_VALUES], max_length=255, unique=True)
    permissions = models.ManyToManyField(Permission, verbose_name=_('permissions'), blank=True)

    created_dttm = models.DateTimeField(auto_now_add=True)
    """
    The date/time the object was created.
    """

    last_modified = models.DateTimeField(auto_now=True)
    """
    The last time the object was modified.
    """

    def __unicode__(self):
        return self.get_value_display()


class ContactRole(models.Model):
    """
    ContactRole is an intermediate model to bind Contacts and Layers and apply roles.
    """
    contact = models.ForeignKey(Contact)
    layer = models.ForeignKey(Layer)
    role = models.ForeignKey(Role)

    def clean(self):
        """
        Make sure there is only one poc and author per layer
        """
        if (self.role == self.layer.poc_role) or (self.role == self.layer.metadata_author_role):
            contacts = self.layer.contacts.filter(contactrole__role=self.role)
            if contacts.count() == 1:
                 # only allow this if we are updating the same contact
                 if self.contact != contacts.get():
                     raise ValidationError('There can be only one %s for a given layer' % self.role)
        if self.contact.user is None:
            # verify that any unbound contact is only associated to one layer
            bounds = ContactRole.objects.filter(contact=self.contact).count()
            if bounds > 1:
                raise ValidationError('There can be one and only one layer linked to an unbound contact' % self.role)
            elif bounds == 1:
                # verify that if there was one already, it corresponds to this instace
                if ContactRole.objects.filter(contact=self.contact).get().id != self.id:
                    raise ValidationError('There can be one and only one layer linked to an unbound contact' % self.role)

    class Meta:
        unique_together = (("contact", "layer", "role"),)

def delete_layer(instance, sender, **kwargs):
    """
    Removes the layer from GeoServer and GeoNetwork
    """
    instance.delete_from_geoserver()
    instance.delete_from_geonetwork()

def post_save_layer(instance, sender, **kwargs):
    instance._autopopulate()
    if (re.search("coverageStore|dataStore", instance.storeType)):
        logger.debug("Call save_to_geoserver")
        instance.save_to_geoserver()

        if kwargs['created']:
            instance._populate_from_gs()

    instance.save_to_geonetwork()

    if kwargs['created']:
        logger.debug("populate from geonetwork")
        try:
            instance._populate_from_gn()
            instance.save(force_update=True)
        except:
            logger.warning("Exception populating from geonetwork record for [%s]", instance.name)
            instance.delete_from_geonetwork()
            logger.warning("Deleted geonetwork record for [%s]", instance.name)
            raise
        logger.debug("save instance")

signals.pre_delete.connect(delete_layer, sender=Layer)
signals.post_save.connect(post_save_layer, sender=Layer)<|MERGE_RESOLUTION|>--- conflicted
+++ resolved
@@ -512,7 +512,6 @@
 
 DEFAULT_SUPPLEMENTAL_INFORMATION=_(
 ''
-<<<<<<< HEAD
 )
 
 DEFAULT_CONTENT=_(
@@ -563,61 +562,9 @@
 and improve upon.</p>'
 )
 
-=======
-)
-
-DEFAULT_CONTENT=_(
-'<h3>The Harvard WorldMap Project</h3>\
-<p>WorldMap is an open source web mapping system that is currently\
-under construction. It is built to assist academic research and\
-teaching as well as the general public and supports discovery,\
-investigation, analysis, visualization, communication and archiving\
-of multi-disciplinary, multi-source and multi-format data,\
-organized spatially and temporally.</p>\
-<p>The first instance of WorldMap, focused on the continent of\
-Africa, is called AfricaMap. Since its beta release in November of\
-2008, the framework has been implemented in several geographic\
-locations with different research foci, including metro Boston,\
-East Asia, Vermont, Harvard Forest and the city of Paris. These web\
-mapping applications are used in courses as well as by individual\
-researchers.</p>\
-<h3>Introduction to the WorldMap Project</h3>\
-<p>WorldMap solves the problem of discovering where things happen.\
-It draws together an array of public maps and scholarly data to\
-create a common source where users can:</p>\
-<ol>\
-<li>Interact with the best available public data for a\
-city/region/continent</li>\
-<li>See the whole of that area yet also zoom in to particular\
-places</li>\
-<li>Accumulate both contemporary and historical data supplied by\
-researchers and make it permanently accessible online</li>\
-<li>Work collaboratively across disciplines and organizations with\
-spatial information in an online environment</li>\
-</ol>\
-<p>The WorldMap project aims to accomplish these goals in stages,\
-with public and private support. It draws on the basic insight of\
-geographic information systems that spatiotemporal data becomes\
-more meaningful as more "layers" are added, and makes use of tiling\
-and indexing approaches to facilitate rapid search and\
-visualization of large volumes of disparate data.</p>\
-<p>WorldMap aims to augment existing initiatives for globally\
-sharing spatial data and technology such as <a target="_blank" href="http://www.gsdi.org/">GSDI</a> (Global Spatial Data\
-Infrastructure).WorldMap makes use of <a target="_blank" href="http://www.opengeospatial.org/">OGC</a> (Open Geospatial\
-Consortium) compliant web services such as <a target="_blank" href="http://en.wikipedia.org/wiki/Web_Map_Service">WMS</a> (Web\
-Map Service), emerging open standards such as <a target="_blank" href="http://wiki.osgeo.org/wiki/Tile_Map_Service_Specification">WMS-C</a>\
-(cached WMS), and standards-based metadata formats, to enable\
-WorldMap data layers to be inserted into existing data\
-infrastructures.&nbsp;<br>\
-<br>\
-All WorldMap source code will be made available as <a target="_blank" href="http://www.opensource.org/">Open Source</a> for others to use\
-and improve upon.</p>'
-)
-
 
 class GeoNodeException(Exception):
     pass
->>>>>>> f54cfe75
 
 class Contact(models.Model):
     user = models.ForeignKey(User, blank=True, null=True)
@@ -661,17 +608,10 @@
 
     def __unicode__(self):
         return u"%s (%s)" % (self.name if self.name else self.user.username, self.organization)
-<<<<<<< HEAD
 
     def username(self):
         return u"%s" % (self.name if self.name else self.user.username)
 
-=======
-
-    def username(self):
-        return u"%s" % (self.name if self.name else self.user.username)
-
->>>>>>> f54cfe75
 def get_csw():
     csw_url = "%ssrv/en/csw" % settings.GEONETWORK_BASE_URL
     csw = CatalogueServiceWeb(csw_url);
@@ -697,6 +637,32 @@
 _wms = None
 _csw = None
 _user, _password = settings.GEOSERVER_CREDENTIALS
+
+def get_wms():
+    global _wms
+    wms_url = "%swms?request=GetCapabilities" % settings.GEOSERVER_BASE_URL
+    netloc = urlparse(wms_url).netloc
+    http = httplib2.Http()
+    http.add_credentials(_user, _password)
+    http.authorizations.append(
+        httplib2.BasicAuthentication(
+            (_user, _password),
+                netloc,
+                wms_url,
+                {},
+                None,
+                None,
+                http
+            )
+        )
+    response, body = http.request(wms_url)
+    _wms = WebMapService(wms_url, xml=body)
+
+def get_csw():
+    global _csw
+    csw_url = "%ssrv/en/csw" % settings.GEONETWORK_BASE_URL
+    _csw = CatalogueServiceWeb(csw_url)
+    return _csw
 
 class LayerManager(models.Manager):
 
@@ -766,11 +732,6 @@
                 layer.save()
 		if created:
                     layer.set_default_permissions()
-<<<<<<< HEAD
-
-
-=======
->>>>>>> f54cfe75
                 #Create layer attributes if they don't already exist
                 try:
                     if layer.attribute_names is not None:
@@ -988,6 +949,58 @@
 
         return links
 
+    def verify(self):
+        """Makes sure the state of the layer is consistent in GeoServer and GeoNetwork.
+        """
+        http = httplib2.Http() # Do we need to add authentication?
+
+        # Check the layer is in the wms get capabilities record
+        # FIXME: Implement caching of capabilities record site wide
+        if (_wms is None) or (self.typename not in _wms.contents):
+            get_wms()
+        try:
+            wms_layer = _wms[self.typename]
+        except:
+            msg = "WMS Record missing for layer [%s]" % self.typename
+            raise GeoNodeException(msg)
+
+        # Check the layer is in GeoServer's REST API
+        # It would be nice if we could ask for the definition of a layer by name
+        # rather than searching for it
+        #api_url = "%sdata/search/api/?q=%s" % (settings.SITEURL, self.name.replace('_', '%20'))
+        #response, body = http.request(api_url)
+        #api_json = simplejson.loads(body)
+        #api_layer = None
+        #for row in api_json['rows']:
+        #    if(row['name'] == self.typename):
+        #        api_layer = row
+        #if(api_layer == None):
+        #    msg = "API Record missing for layer [%s]" % self.typename
+        #    raise GeoNodeException(msg)
+
+        # Check the layer is in the GeoNetwork catalog and points back to get_absolute_url
+        if(_csw is None): # Might need to re-cache, nothing equivalent to _wms.contents?
+            get_csw()
+        try:
+            _csw.getrecordbyid([self.uuid])
+            csw_layer = _csw.records.get(self.uuid)
+        except:
+            msg = "CSW Record Missing for layer [%s]" % self.typename
+            raise GeoNodeException(msg)
+
+        if(csw_layer.uri != self.get_absolute_url()):
+            msg = "CSW Layer URL does not match layer URL for layer [%s]" % self.typename
+
+        # Visit get_absolute_url and make sure it does not give a 404
+        #logger.info(self.get_absolute_url())
+        #response, body = http.request(self.get_absolute_url())
+        #if(int(response['status']) != 200):
+        #    msg = "Layer Info page for layer [%s] is %d" % (self.typename, int(response['status']))
+        #    raise GeoNodeException(msg)
+
+        #FIXME: Add more checks, for example making sure the title, keywords and description
+        # are the same in every database.
+
     def maps(self):
         """Return a list of all the maps that use this layer"""
         local_wms = "%swms" % settings.GEOSERVER_BASE_URL
@@ -996,6 +1009,8 @@
     def metadata(self):
         global _wms
         if (_wms is None) or (self.typename not in _wms.contents):
+            get_wms()
+            """
             wms_url = "%swms?request=GetCapabilities" % settings.GEOSERVER_BASE_URL
             netloc = urlparse(wms_url).netloc
             http = httplib2.Http()
@@ -1013,12 +1028,15 @@
             )
             response, body = http.request(wms_url)
             _wms = WebMapService(wms_url, xml=body)
+            """
         return _wms[self.typename]
 
     def metadata_csw(self):
-        csw = get_csw()
-        csw.getrecordbyid([self.uuid], outputschema = 'http://www.isotc211.org/2005/gmd')
-        return csw.records.get(self.uuid)
+        global _csw
+        if(_csw is None):
+            _csw = get_csw()
+        _csw.getrecordbyid([self.uuid], outputschema = 'http://www.isotc211.org/2005/gmd')
+        return _csw.records.get(self.uuid)
 
     @property
     def attribute_names(self):
@@ -1247,20 +1265,6 @@
     def _populate_from_gn(self):
         #Swallow exception (and don't cancel layer upload) if
         # geonetwork wigs out, as it tends to do from time to time
-<<<<<<< HEAD
-        try:
-            meta = self.metadata_csw()
-            if meta is None:
-                return
-            self.keywords = ', '.join([word for word in meta.identification.keywords['list'] if isinstance(word,str)])
-            onlineresources = [r for r in meta.distribution.online if r.protocol == "WWW:LINK-1.0-http--link"]
-            if len(onlineresources) == 1:
-                res = onlineresources[0]
-                self.distribution_url = res.url
-                self.distribution_description = res.description
-        except:
-            return
-=======
         meta = self.metadata_csw()
         if meta is None:
             return
@@ -1270,7 +1274,6 @@
                 res = onlineresources[0]
                 self.distribution_url = res.url
                 self.distribution_description = res.description
->>>>>>> f54cfe75
 
 
     def keyword_list(self):
@@ -1533,13 +1536,10 @@
 
         def layer_config(l):
             cfg = l.layer_config()
-            src_cfg = l.source_config()
+            src_cfg = l.source_config();
             source = source_lookup(src_cfg)
             if source: cfg["source"] = source
-<<<<<<< HEAD
-=======
             if src_cfg.get("ptype", "gxp_wmscsource") == "gxp_wmscsource": cfg["buffer"] = 0
->>>>>>> f54cfe75
             return cfg
 
         config = {
@@ -1648,7 +1648,6 @@
         # assign owner admin privs
         if self.owner:
             self.set_user_level(self.owner, self.LEVEL_ADMIN)
-<<<<<<< HEAD
 
 
 class MapSnapshot(models.Model):
@@ -1661,33 +1660,12 @@
     """
     Map configuration in JSON format
     """
-=======
->>>>>>> f54cfe75
 
     created_dttm = models.DateTimeField(auto_now_add=True)
     """
     The date/time the snapshot was created.
     """
 
-<<<<<<< HEAD
-=======
-class MapSnapshot(models.Model):
-    map = models.ForeignKey(Map, related_name="snapshot_set")
-    """
-    The ID of the map this snapshot was generated from.
-    """
-
-    config = models.TextField(_('JSON Configuration'))
-    """
-    Map configuration in JSON format
-    """
-
-    created_dttm = models.DateTimeField(auto_now_add=True)
-    """
-    The date/time the snapshot was created.
-    """
-
->>>>>>> f54cfe75
     user = models.ForeignKey(User, blank=True, null=True)
     """
     The user who created the snapshot.
