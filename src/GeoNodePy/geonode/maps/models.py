# -*- coding: UTF-8 -*-
import httplib2
import logging
import simplejson
import sys
import urllib
import uuid
from string import lower
from StringIO import StringIO
from urlparse import urlparse
from datetime import datetime
from django.conf import settings
from django.core.exceptions import ValidationError
from django.db import models
from django.db.models import signals
from django.utils.html import escape
from django.utils.translation import ugettext as _
from geoserver.catalog import Catalog
from owslib.csw import CatalogueServiceWeb
from owslib.wms import WebMapService
from xml.etree.ElementTree import parse, XML

from django.contrib.auth.models import User, Permission

from geonode.core.models import PermissionLevelMixin
from geonode.core.models import AUTHENTICATED_USERS, ANONYMOUS_USERS
from geonode.geonetwork import Catalog as GeoNetwork
from gs_helpers import cascading_delete
<<<<<<< HEAD

=======
>>>>>>> de5f8a24

logger = logging.getLogger("geonode.maps.models")


def bbox_to_wkt(x0, x1, y0, y1, srid="4326"):
    return 'SRID=%s;POLYGON((%s %s,%s %s,%s %s,%s %s,%s %s))' % (srid,
                            x0, y0, x0, y1, x1, y1, x1, y0, x0, y0)


ROLE_VALUES = [
    'datasetProvider',
    'custodian',
    'owner',
    'user',
    'distributor',
    'originator',
    'pointOfContact',
    'principalInvestigator',
    'processor',
    'publisher',
    'author'
]

COUNTRIES = (
    ('AFG', _('Afghanistan')),
    ('ALA', _('Aland Islands')),
    ('ALB', _('Albania')),
    ('DZA', _('Algeria')),
    ('ASM', _('American Samoa')),
    ('AND', _('Andorra')),
    ('AGO', _('Angola')),
    ('AIA', _('Anguilla')),
    ('ATG', _('Antigua and Barbuda')),
    ('ARG', _('Argentina')),
    ('ARM', _('Armenia')),
    ('ABW', _('Aruba')),
    ('AUS', _('Australia')),
    ('AUT', _('Austria')),
    ('AZE', _('Azerbaijan')),
    ('BHS', _('Bahamas')),
    ('BHR', _('Bahrain')),
    ('BGD', _('Bangladesh')),
    ('BRB', _('Barbados')),
    ('BLR', _('Belarus')),
    ('BEL', _('Belgium')),
    ('BLZ', _('Belize')),
    ('BEN', _('Benin')),
    ('BMU', _('Bermuda')),
    ('BTN', _('Bhutan')),
    ('BOL', _('Bolivia')),
    ('BIH', _('Bosnia and Herzegovina')),
    ('BWA', _('Botswana')),
    ('BRA', _('Brazil')),
    ('VGB', _('British Virgin Islands')),
    ('BRN', _('Brunei Darussalam')),
    ('BGR', _('Bulgaria')),
    ('BFA', _('Burkina Faso')),
    ('BDI', _('Burundi')),
    ('KHM', _('Cambodia')),
    ('CMR', _('Cameroon')),
    ('CAN', _('Canada')),
    ('CPV', _('Cape Verde')),
    ('CYM', _('Cayman Islands')),
    ('CAF', _('Central African Republic')),
    ('TCD', _('Chad')),
    ('CIL', _('Channel Islands')),
    ('CHL', _('Chile')),
    ('CHN', _('China')),
    ('HKG', _('China - Hong Kong')),
    ('MAC', _('China - Macao')),
    ('COL', _('Colombia')),
    ('COM', _('Comoros')),
    ('COG', _('Congo')),
    ('COK', _('Cook Islands')),
    ('CRI', _('Costa Rica')),
    ('CIV', _('Cote d\'Ivoire')),
    ('HRV', _('Croatia')),
    ('CUB', _('Cuba')),
    ('CYP', _('Cyprus')),
    ('CZE', _('Czech Republic')),
    ('PRK', _('Democratic People\'s Republic of Korea')),
    ('COD', _('Democratic Republic of the Congo')),
    ('DNK', _('Denmark')),
    ('DJI', _('Djibouti')),
    ('DMA', _('Dominica')),
    ('DOM', _('Dominican Republic')),
    ('ECU', _('Ecuador')),
    ('EGY', _('Egypt')),
    ('SLV', _('El Salvador')),
    ('GNQ', _('Equatorial Guinea')),
    ('ERI', _('Eritrea')),
    ('EST', _('Estonia')),
    ('ETH', _('Ethiopia')),
    ('FRO', _('Faeroe Islands')),
    ('FLK', _('Falkland Islands (Malvinas)')),
    ('FJI', _('Fiji')),
    ('FIN', _('Finland')),
    ('FRA', _('France')),
    ('GUF', _('French Guiana')),
    ('PYF', _('French Polynesia')),
    ('GAB', _('Gabon')),
    ('GMB', _('Gambia')),
    ('GEO', _('Georgia')),
    ('DEU', _('Germany')),
    ('GHA', _('Ghana')),
    ('GIB', _('Gibraltar')),
    ('GRC', _('Greece')),
    ('GRL', _('Greenland')),
    ('GRD', _('Grenada')),
    ('GLP', _('Guadeloupe')),
    ('GUM', _('Guam')),
    ('GTM', _('Guatemala')),
    ('GGY', _('Guernsey')),
    ('GIN', _('Guinea')),
    ('GNB', _('Guinea-Bissau')),
    ('GUY', _('Guyana')),
    ('HTI', _('Haiti')),
    ('VAT', _('Holy See (Vatican City)')),
    ('HND', _('Honduras')),
    ('HUN', _('Hungary')),
    ('ISL', _('Iceland')),
    ('IND', _('India')),
    ('IDN', _('Indonesia')),
    ('IRN', _('Iran')),
    ('IRQ', _('Iraq')),
    ('IRL', _('Ireland')),
    ('IMN', _('Isle of Man')),
    ('ISR', _('Israel')),
    ('ITA', _('Italy')),
    ('JAM', _('Jamaica')),
    ('JPN', _('Japan')),
    ('JEY', _('Jersey')),
    ('JOR', _('Jordan')),
    ('KAZ', _('Kazakhstan')),
    ('KEN', _('Kenya')),
    ('KIR', _('Kiribati')),
    ('KWT', _('Kuwait')),
    ('KGZ', _('Kyrgyzstan')),
    ('LAO', _('Lao People\'s Democratic Republic')),
    ('LVA', _('Latvia')),
    ('LBN', _('Lebanon')),
    ('LSO', _('Lesotho')),
    ('LBR', _('Liberia')),
    ('LBY', _('Libyan Arab Jamahiriya')),
    ('LIE', _('Liechtenstein')),
    ('LTU', _('Lithuania')),
    ('LUX', _('Luxembourg')),
    ('MKD', _('Macedonia')),
    ('MDG', _('Madagascar')),
    ('MWI', _('Malawi')),
    ('MYS', _('Malaysia')),
    ('MDV', _('Maldives')),
    ('MLI', _('Mali')),
    ('MLT', _('Malta')),
    ('MHL', _('Marshall Islands')),
    ('MTQ', _('Martinique')),
    ('MRT', _('Mauritania')),
    ('MUS', _('Mauritius')),
    ('MYT', _('Mayotte')),
    ('MEX', _('Mexico')),
    ('FSM', _('Micronesia, Federated States of')),
    ('MCO', _('Monaco')),
    ('MNG', _('Mongolia')),
    ('MNE', _('Montenegro')),
    ('MSR', _('Montserrat')),
    ('MAR', _('Morocco')),
    ('MOZ', _('Mozambique')),
    ('MMR', _('Myanmar')),
    ('NAM', _('Namibia')),
    ('NRU', _('Nauru')),
    ('NPL', _('Nepal')),
    ('NLD', _('Netherlands')),
    ('ANT', _('Netherlands Antilles')),
    ('NCL', _('New Caledonia')),
    ('NZL', _('New Zealand')),
    ('NIC', _('Nicaragua')),
    ('NER', _('Niger')),
    ('NGA', _('Nigeria')),
    ('NIU', _('Niue')),
    ('NFK', _('Norfolk Island')),
    ('MNP', _('Northern Mariana Islands')),
    ('NOR', _('Norway')),
    ('PSE', _('Occupied Palestinian Territory')),
    ('OMN', _('Oman')),
    ('PAK', _('Pakistan')),
    ('PLW', _('Palau')),
    ('PAN', _('Panama')),
    ('PNG', _('Papua New Guinea')),
    ('PRY', _('Paraguay')),
    ('PER', _('Peru')),
    ('PHL', _('Philippines')),
    ('PCN', _('Pitcairn')),
    ('POL', _('Poland')),
    ('PRT', _('Portugal')),
    ('PRI', _('Puerto Rico')),
    ('QAT', _('Qatar')),
    ('KOR', _('Republic of Korea')),
    ('MDA', _('Republic of Moldova')),
    ('REU', _('Reunion')),
    ('ROU', _('Romania')),
    ('RUS', _('Russian Federation')),
    ('RWA', _('Rwanda')),
    ('BLM', _('Saint-Barthelemy')),
    ('SHN', _('Saint Helena')),
    ('KNA', _('Saint Kitts and Nevis')),
    ('LCA', _('Saint Lucia')),
    ('MAF', _('Saint-Martin (French part)')),
    ('SPM', _('Saint Pierre and Miquelon')),
    ('VCT', _('Saint Vincent and the Grenadines')),
    ('WSM', _('Samoa')),
    ('SMR', _('San Marino')),
    ('STP', _('Sao Tome and Principe')),
    ('SAU', _('Saudi Arabia')),
    ('SEN', _('Senegal')),
    ('SRB', _('Serbia')),
    ('SYC', _('Seychelles')),
    ('SLE', _('Sierra Leone')),
    ('SGP', _('Singapore')),
    ('SVK', _('Slovakia')),
    ('SVN', _('Slovenia')),
    ('SLB', _('Solomon Islands')),
    ('SOM', _('Somalia')),
    ('ZAF', _('South Africa')),
    ('ESP', _('Spain')),
    ('LKA', _('Sri Lanka')),
    ('SDN', _('Sudan')),
    ('SUR', _('Suriname')),
    ('SJM', _('Svalbard and Jan Mayen Islands')),
    ('SWZ', _('Swaziland')),
    ('SWE', _('Sweden')),
    ('CHE', _('Switzerland')),
    ('SYR', _('Syrian Arab Republic')),
    ('TJK', _('Tajikistan')),
    ('THA', _('Thailand')),
    ('TLS', _('Timor-Leste')),
    ('TGO', _('Togo')),
    ('TKL', _('Tokelau')),
    ('TON', _('Tonga')),
    ('TTO', _('Trinidad and Tobago')),
    ('TUN', _('Tunisia')),
    ('TUR', _('Turkey')),
    ('TKM', _('Turkmenistan')),
    ('TCA', _('Turks and Caicos Islands')),
    ('TUV', _('Tuvalu')),
    ('UGA', _('Uganda')),
    ('UKR', _('Ukraine')),
    ('ARE', _('United Arab Emirates')),
    ('GBR', _('United Kingdom')),
    ('TZA', _('United Republic of Tanzania')),
    ('USA', _('United States of America')),
    ('VIR', _('United States Virgin Islands')),
    ('URY', _('Uruguay')),
    ('UZB', _('Uzbekistan')),
    ('VUT', _('Vanuatu')),
    ('VEN', _('Venezuela (Bolivarian Republic of)')),
    ('VNM', _('Viet Nam')),
    ('WLF', _('Wallis and Futuna Islands')),
    ('ESH', _('Western Sahara')),
    ('YEM', _('Yemen')),
    ('ZMB', _('Zambia')),
    ('ZWE', _('Zimbabwe')),
)

# Taken from http://www.w3.org/WAI/ER/IG/ert/iso639.htm
ALL_LANGUAGES = (
    ('abk', 'Abkhazian'),
    ('aar', 'Afar'),
    ('afr', 'Afrikaans'),
    ('amh', 'Amharic'),
    ('ara', 'Arabic'),
    ('asm', 'Assamese'),
    ('aym', 'Aymara'),
    ('aze', 'Azerbaijani'),
    ('bak', 'Bashkir'),
    ('ben', 'Bengali'),
    ('bih', 'Bihari'),
    ('bis', 'Bislama'),
    ('bre', 'Breton'),
    ('bul', 'Bulgarian'),
    ('bel', 'Byelorussian'),
    ('cat', 'Catalan'),
    ('cos', 'Corsican'),
    ('dan', 'Danish'),
    ('dzo', 'Dzongkha'),
    ('eng', 'English'),
    ('fra', 'French'),
    ('epo', 'Esperanto'),
    ('est', 'Estonian'),
    ('fao', 'Faroese'),
    ('fij', 'Fijian'),
    ('fin', 'Finnish'),
    ('fry', 'Frisian'),
    ('glg', 'Gallegan'),
    ('kal', 'Greenlandic'),
    ('grn', 'Guarani'),
    ('guj', 'Gujarati'),
    ('hau', 'Hausa'),
    ('heb', 'Hebrew'),
    ('hin', 'Hindi'),
    ('hun', 'Hungarian'),
    ('ind', 'Indonesian'),
    ('ina', 'Interlingua (International Auxiliary language Association)'),
    ('iku', 'Inuktitut'),
    ('ipk', 'Inupiak'),
    ('ita', 'Italian'),
    ('jpn', 'Japanese'),
    ('kan', 'Kannada'),
    ('kas', 'Kashmiri'),
    ('kaz', 'Kazakh'),
    ('khm', 'Khmer'),
    ('kin', 'Kinyarwanda'),
    ('kir', 'Kirghiz'),
    ('kor', 'Korean'),
    ('kur', 'Kurdish'),
    ('oci', 'Langue d \'Oc (post 1500)'),
    ('lao', 'Lao'),
    ('lat', 'Latin'),
    ('lav', 'Latvian'),
    ('lin', 'Lingala'),
    ('lit', 'Lithuanian'),
    ('mlg', 'Malagasy'),
    ('mlt', 'Maltese'),
    ('mar', 'Marathi'),
    ('mol', 'Moldavian'),
    ('mon', 'Mongolian'),
    ('nau', 'Nauru'),
    ('nep', 'Nepali'),
    ('nor', 'Norwegian'),
    ('ori', 'Oriya'),
    ('orm', 'Oromo'),
    ('pan', 'Panjabi'),
    ('pol', 'Polish'),
    ('por', 'Portuguese'),
    ('pus', 'Pushto'),
    ('que', 'Quechua'),
    ('roh', 'Rhaeto-Romance'),
    ('run', 'Rundi'),
    ('rus', 'Russian'),
    ('smo', 'Samoan'),
    ('sag', 'Sango'),
    ('san', 'Sanskrit'),
    ('scr', 'Serbo-Croatian'),
    ('sna', 'Shona'),
    ('snd', 'Sindhi'),
    ('sin', 'Singhalese'),
    ('ssw', 'Siswant'),
    ('slv', 'Slovenian'),
    ('som', 'Somali'),
    ('sot', 'Sotho'),
    ('spa', 'Spanish'),
    ('sun', 'Sudanese'),
    ('swa', 'Swahili'),
    ('tgl', 'Tagalog'),
    ('tgk', 'Tajik'),
    ('tam', 'Tamil'),
    ('tat', 'Tatar'),
    ('tel', 'Telugu'),
    ('tha', 'Thai'),
    ('tir', 'Tigrinya'),
    ('tog', 'Tonga (Nyasa)'),
    ('tso', 'Tsonga'),
    ('tsn', 'Tswana'),
    ('tur', 'Turkish'),
    ('tuk', 'Turkmen'),
    ('twi', 'Twi'),
    ('uig', 'Uighur'),
    ('ukr', 'Ukrainian'),
    ('urd', 'Urdu'),
    ('uzb', 'Uzbek'),
    ('vie', 'Vietnamese'),
    ('vol', 'Volapük'),
    ('wol', 'Wolof'),
    ('xho', 'Xhosa'),
    ('yid', 'Yiddish'),
    ('yor', 'Yoruba'),
    ('zha', 'Zhuang'),
    ('zul', 'Zulu'),
)

UPDATE_FREQUENCIES = [
    'annually',
    'asNeeded',
    'biannually',
    'continual',
    'daily',
    'fortnightly',
    'irregular',
    'monthly',
    'notPlanned',
    'quarterly',
    'unknown',
    'weekly'
]

CONSTRAINT_OPTIONS = [
    'copyright',
    'intellectualPropertyRights',
    'license',
    'otherRestrictions',
    'patent',
    'patentPending',
    'restricted',
    'trademark'
]

SPATIAL_REPRESENTATION_TYPES = [
    'grid', 'steroModel', 'textTable', 'tin', 'vector'
]

TOPIC_CATEGORIES = [
    'biota',
    'boundaries',
    'climatologyMeteorologicalAtmosphere',
    'economy',
    'elevation',
    'environment',
    'farming',
    'geoscientificInformation',
    'health',
    'imageryBaseMapsEarthCover',
    'inlandWaters',
    'intelligenceMilitary',
    'location',
    'oceans',
    'planningCadastre'
    'society',
    'structure',
    'transportation',
    'utilitiesCommunication'
]

CONTACT_FIELDS = [
    "name",
    "organization",
    "position",
    "voice",
    "facsimile",
    "delivery_point",
    "city",
    "administrative_area",
    "postal_code",
    "country",
    "email",
    "role"
]

DEFAULT_SUPPLEMENTAL_INFORMATION = _(
'You can customize the template to suit your \
needs. You can add and remove fields and fill out default \
information (e.g. contact details). Fields you can not change in \
the default view may be accessible in the more comprehensive (and \
more complex) advanced view. You can even use the XML editor to \
create custom structures, but they have to be validated by the \
system, so know what you do :-)'
)


class GeoNodeException(Exception):
    pass


class Contact(models.Model):
    user = models.ForeignKey(User, blank=True, null=True)
    name = models.CharField(_('Individual Name'), max_length=255, blank=True, null=True)
    organization = models.CharField(_('Organization Name'), max_length=255, blank=True, null=True)
    position = models.CharField(_('Position Name'), max_length=255, blank=True, null=True)
    voice = models.CharField(_('Voice'), max_length=255, blank=True, null=True)
    fax = models.CharField(_('Facsimile'),  max_length=255, blank=True, null=True)
    delivery = models.CharField(_('Delivery Point'), max_length=255, blank=True, null=True)
    city = models.CharField(_('City'), max_length=255, blank=True, null=True)
    area = models.CharField(_('Administrative Area'), max_length=255, blank=True, null=True)
    zipcode = models.CharField(_('Postal Code'), max_length=255, blank=True, null=True)
    country = models.CharField(choices=COUNTRIES, max_length=3, blank=True, null=True)
    email = models.EmailField(blank=True, null=True)

    def clean(self):
        # the specification says that either name or organization should be provided
        valid_name = (self.name != None and self.name != '')
        valid_organization = (self.organization != None and self.organization != '')
        if not (valid_name or valid_organization):
            raise ValidationError('Either name or organization should be provided')

    def get_absolute_url(self):
        return ('profiles_profile_detail', (), {'username': self.user.username})
    get_absolute_url = models.permalink(get_absolute_url)

    def __unicode__(self):
        return u"%s (%s)" % (self.name, self.organization)


_viewer_projection_lookup = {
    "EPSG:900913": {
        "maxResolution": 156543.03390625,
        "units": "m",
        "maxExtent": [-20037508.34, -20037508.34, 20037508.34, 20037508.34],
    },
    "EPSG:4326": {
        "max_resolution": (180 - (-180)) / 256,
        "units": "degrees",
        "maxExtent": [-180, -90, 180, 90]
    }
}


def _get_viewer_projection_info(srid):
    # TODO: Look up projection details in EPSG database
    return _viewer_projection_lookup.get(srid, {})

_wms = None
_csw = None
_user, _password = settings.GEOSERVER_CREDENTIALS


def get_wms():
    global _wms
    wms_url = settings.GEOSERVER_BASE_URL + "wms?request=GetCapabilities&version=1.1.0"
    netloc = urlparse(wms_url).netloc
    http = httplib2.Http()
    http.add_credentials(_user, _password)
    http.authorizations.append(
        httplib2.BasicAuthentication(
            (_user, _password),
                netloc,
                wms_url,
                {},
                None,
                None,
                http
            )
        )
    response, body = http.request(wms_url)
    _wms = WebMapService(wms_url, xml=body)


def get_csw():
    global _csw
    csw_url = "%ssrv/en/csw" % settings.GEONETWORK_BASE_URL
    _csw = CatalogueServiceWeb(csw_url)
    return _csw


class LayerManager(models.Manager):
    
    def __init__(self):
        models.Manager.__init__(self)
        url = "%srest" % settings.GEOSERVER_BASE_URL
        user, password = settings.GEOSERVER_CREDENTIALS
        self.gs_catalog = Catalog(url, _user, _password)
        self.geonetwork = GeoNetwork(settings.GEONETWORK_BASE_URL, settings.GEONETWORK_CREDENTIALS[0], settings.GEONETWORK_CREDENTIALS[1])

    @property
    def gn_catalog(self):
        # check if geonetwork is logged in
        if not self.geonetwork.connected:
            self.geonetwork.login()
        # Make sure to logout after you have finished using it.
        return self.geonetwork

    def admin_contact(self):
        # this assumes there is at least one superuser
        superusers = User.objects.filter(is_superuser=True).order_by('id')
        if superusers.count() == 0:
            raise RuntimeError('GeoNode needs at least one admin/superuser set')
        
        contact, created = Contact.objects.get_or_create(user=superusers[0],
                                                defaults={"name": "Geonode Admin"})
        return contact

    def default_poc(self):
        return self.admin_contact()

    def default_metadata_author(self):
        return self.admin_contact()

    def slurp(self, ignore_errors=True, verbosity=1, console=sys.stdout):
        """Configure the layers available in GeoServer in GeoNode.

           It returns a list of dictionaries with the name of the layer,
           the result of the operation and the errors and traceback if it failed.
        """
        if verbosity > 1:
            print >> console, "Inspecting the available layers in GeoServer ..."
        cat = self.gs_catalog
        resources = cat.get_resources()
        number = len(resources)
        if verbosity > 1:
            msg =  "Found %d layers, starting processing" % number
            print >> console, msg
        output = []
        for i, resource in enumerate(resources):
            name = resource.name
            store = resource.store
            workspace = store.workspace
            try:
<<<<<<< HEAD
                store = resource.store
                workspace = store.workspace

                layer, created = self.get_or_create(name=resource.name, defaults={
=======
                layer, created = Layer.objects.get_or_create(name=name, defaults = {
>>>>>>> de5f8a24
                    "workspace": workspace.name,
                    "store": store.name,
                    "storeType": store.resource_type,
                    "typename": "%s:%s" % (workspace.name, resource.name),
                    "title": resource.title or 'No title provided',
                    "abstract": resource.abstract or 'No abstract provided',
                    "uuid": str(uuid.uuid4())
                })

                layer.save()
<<<<<<< HEAD
=======
            except Exception, e:
                if ignore_errors:
                    status = 'failed'
                    exception_type, error, traceback = sys.exc_info()
                else:
                    if verbosity > 0:
                        msg = "Stopping process because --strict=True and an error was found."
                        print >> sys.stderr, msg
                    raise Exception('Failed to process %s' % resource.name, e), None, sys.exc_info()[2]
            else:
>>>>>>> de5f8a24
                if created:
                    layer.set_default_permissions()
                    status = 'created'
                else:
                    status = 'updated'

            msg = "[%s] Layer %s (%d/%d)" % (status, name, i, number)
            info = {'name': name, 'status': status}
            if status == 'failed':
                info['traceback'] = traceback
                info['exception_type'] = exception_type
                info['error'] = error
            output.append(info)
            if verbosity > 0:
                print >> console, msg
        return output




class Layer(models.Model, PermissionLevelMixin):
    """
    Layer Object loosely based on ISO 19115:2003
    """

    VALID_DATE_TYPES = [(lower(x), _(x)) for x in ['Creation', 'Publication', 'Revision']]

    # internal fields
    objects = LayerManager()
    workspace = models.CharField(max_length=128)
    store = models.CharField(max_length=128)
    storeType = models.CharField(max_length=128)
    name = models.CharField(max_length=128)
    uuid = models.CharField(max_length=36)
    typename = models.CharField(max_length=128, unique=True)
    owner = models.ForeignKey(User, blank=True, null=True)

    contacts = models.ManyToManyField(Contact, through='ContactRole')

    # section 1
    title = models.CharField(_('title'), max_length=255)
    date = models.DateTimeField(_('date'), default=datetime.now)  # passing the method itself, not the result
    
    date_type = models.CharField(_('date type'), max_length=255, choices=VALID_DATE_TYPES, default='publication')

    edition = models.CharField(_('edition'), max_length=255, blank=True, null=True)
    abstract = models.TextField(_('abstract'), blank=True)
    purpose = models.TextField(_('purpose'), null=True, blank=True)
    maintenance_frequency = models.CharField(_('maintenance frequency'), max_length=255, choices=[(x, x) for x in UPDATE_FREQUENCIES], blank=True, null=True)

    # section 2
    # see poc property definition below

    # section 3
    keywords = models.TextField(_('keywords'), blank=True, null=True)
    keywords_region = models.CharField(_('keywords region'), max_length=3, choices=COUNTRIES, default='USA')
    constraints_use = models.CharField(_('constraints use'), max_length=255, choices=[(x, x) for x in CONSTRAINT_OPTIONS], default='copyright')
    constraints_other = models.TextField(_('constraints other'), blank=True, null=True)
    spatial_representation_type = models.CharField(_('spatial representation type'), max_length=255, choices=[(x, x) for x in SPATIAL_REPRESENTATION_TYPES], blank=True, null=True)

    # Section 4
    language = models.CharField(_('language'), max_length=3, choices=ALL_LANGUAGES, default='eng')
    topic_category = models.CharField(_('topic_category'), max_length=255, choices=[(x, x) for x in TOPIC_CATEGORIES], default='location')

    # Section 5
    temporal_extent_start = models.DateField(_('temporal extent start'), blank=True, null=True)
    temporal_extent_end = models.DateField(_('temporal extent end'), blank=True, null=True)
    geographic_bounding_box = models.TextField(_('geographic bounding box'))
    supplemental_information = models.TextField(_('supplemental information'), default=DEFAULT_SUPPLEMENTAL_INFORMATION)

    # Section 6
    distribution_url = models.TextField(_('distribution URL'), blank=True, null=True)
    distribution_description = models.TextField(_('distribution description'), blank=True, null=True)

    # Section 8
    data_quality_statement = models.TextField(_('data quality statement'), blank=True, null=True)

    # Section 9
    # see metadata_author property definition below

    def download_links(self):
        """Returns a list of (mimetype, URL) tuples for downloads of this data
        in various formats."""

        bbox = self.resource.latlon_bbox

        dx = float(bbox[1]) - float(bbox[0])
        dy = float(bbox[3]) - float(bbox[2])

        dataAspect = 1 if dy == 0 else dx / dy

        height = 550
        width = int(height * dataAspect)

        # bbox: this.adjustBounds(widthAdjust, heightAdjust, values.llbbox).toString(),

        srs = 'EPSG:4326'  # bbox[4] might be None
        bbox_string = ",".join([bbox[0], bbox[2], bbox[1], bbox[3]])

        links = []

        if self.resource.resource_type == "featureType":
            def wfs_link(mime):
                return settings.GEOSERVER_BASE_URL + "wfs?" + urllib.urlencode({
                    'service': 'WFS',
                    'request': 'GetFeature',
                    'typename': self.typename,
                    'outputFormat': mime
                })
            types = [
                ("zip", _("Zipped Shapefile"), "SHAPE-ZIP"),
                ("gml", _("GML 2.0"), "gml2"),
                ("gml", _("GML 3.1.1"), "text/xml; subtype=gml/3.1.1"),
                ("csv", _("CSV"), "csv"),
                ("excel", _("Excel"), "excel"),
                ("json", _("GeoJSON"), "json")
            ]
            links.extend((ext, name, wfs_link(mime)) for ext, name, mime in types)
        elif self.resource.resource_type == "coverage":
            try:
                client = httplib2.Http()
                description_url = settings.GEOSERVER_BASE_URL + "wcs?" + urllib.urlencode({
                        "service": "WCS",
                        "version": "1.0.0",
                        "request": "DescribeCoverage",
                        "coverage": self.typename
                    })
                response, content = client.request(description_url)
                doc = parse(StringIO(content))
                extent = doc.find("//%(gml)slimits/%(gml)sGridEnvelope" % {"gml": "{http://www.opengis.net/gml}"})
                low = extent.find("{http://www.opengis.net/gml}low").text.split()
                high = extent.find("{http://www.opengis.net/gml}high").text.split()
                w, h = [int(h) - int(l) for (h, l) in zip(high, low)]

                def wcs_link(mime):
                    return settings.GEOSERVER_BASE_URL + "wcs?" + urllib.urlencode({
                        "service": "WCS",
                        "version": "1.0.0",
                        "request": "GetCoverage",
                        "CRS": "EPSG:4326",
                        "height": h,
                        "width": w,
                        "coverage": self.typename,
                        "bbox": bbox_string,
                        "format": mime
                    })

                types = [("tiff", "GeoTIFF", "geotiff")]
                links.extend([(ext, name, wcs_link(mime)) for (ext, name, mime) in types])
            except Exception, e:
                # if something is wrong with WCS we probably don't want to link
                # to it anyway
                # TODO: This is a bad idea to eat errors like this.
                pass

        def wms_link(mime):
            return settings.GEOSERVER_BASE_URL + "wms?" + urllib.urlencode({
                'service': 'WMS',
                'request': 'GetMap',
                'layers': self.typename,
                'format': mime,
                'height': height,
                'width': width,
                'srs': srs,
                'bbox': bbox_string
            })

        types = [
            ("jpg", _("JPEG"), "image/jpeg"),
            ("pdf", _("PDF"), "application/pdf"),
            ("png", _("PNG"), "image/png")
        ]

        links.extend((ext, name, wms_link(mime)) for ext, name, mime in types)

        kml_reflector_link_download = settings.GEOSERVER_BASE_URL + "wms/kml?" + urllib.urlencode({
            'layers': self.typename,
            'mode': "download"
        })

        kml_reflector_link_view = settings.GEOSERVER_BASE_URL + "wms/kml?" + urllib.urlencode({
            'layers': self.typename,
            'mode': "refresh"
        })

        links.append(("KML", _("KML"), kml_reflector_link_download))
        links.append(("KML", _("View in Google Earth"), kml_reflector_link_view))

        return links

    def verify(self):
        """Makes sure the state of the layer is consistent in GeoServer and GeoNetwork.
        """
        http = httplib2.Http()  # Do we need to add authentication?
        
        # Check the layer is in the wms get capabilities record
        # FIXME: Implement caching of capabilities record site wide
        if (_wms is None) or (self.typename not in _wms.contents):
            get_wms()
        try:
            wms_layer = _wms[self.typename]
        except:
            msg = "WMS Record missing for layer [%s]" % self.typename
            raise GeoNodeException(msg)
        
        # Check the layer is in GeoServer's REST API
        # It would be nice if we could ask for the definition of a layer by name
        # rather than searching for it
        #api_url = "%sdata/search/api/?q=%s" % (settings.SITEURL, self.name.replace('_', '%20'))
        #response, body = http.request(api_url)
        #api_json = simplejson.loads(body)
        #api_layer = None
        #for row in api_json['rows']:
        #    if(row['name'] == self.typename):
        #        api_layer = row
        #if(api_layer == None):
        #    msg = "API Record missing for layer [%s]" % self.typename
        #    raise GeoNodeException(msg)

        # Check the layer is in the GeoNetwork catalog and points back to get_absolute_url
        if(_csw is None):  # Might need to re-cache, nothing equivalent to _wms.contents?
            get_csw()
        try:
            _csw.getrecordbyid([self.uuid])
            csw_layer = _csw.records.get(self.uuid)
        except:
            msg = "CSW Record Missing for layer [%s]" % self.typename
            raise GeoNodeException(msg)

        if(csw_layer.uri != self.get_absolute_url()):
            msg = "CSW Layer URL does not match layer URL for layer [%s]" % self.typename
        
        # Visit get_absolute_url and make sure it does not give a 404
        #logger.info(self.get_absolute_url())
        #response, body = http.request(self.get_absolute_url())
        #if(int(response['status']) != 200):
        #    msg = "Layer Info page for layer [%s] is %d" % (self.typename, int(response['status']))
        #    raise GeoNodeException(msg)

        #FIXME: Add more checks, for example making sure the title, keywords and description
        # are the same in every database.

    def maps(self):
        """Return a list of all the maps that use this layer"""
        local_wms = "%swms" % settings.GEOSERVER_BASE_URL
        return set([layer.map for layer in MapLayer.objects.filter(ows_url=local_wms, name=self.typename).select_related()])

    def metadata(self):
        global _wms
        if (_wms is None) or (self.typename not in _wms.contents):
            get_wms()
            """
            wms_url = "%swms?request=GetCapabilities" % settings.GEOSERVER_BASE_URL
            netloc = urlparse(wms_url).netloc
            http = httplib2.Http()
            http.add_credentials(_user, _password)
            http.authorizations.append(
                httplib2.BasicAuthentication(
                    (_user, _password),
                    netloc,
                    wms_url,
                    {},
                    None,
                    None,
                    http
                )
            )
            response, body = http.request(wms_url)
            _wms = WebMapService(wms_url, xml=body)
            """
        return _wms[self.typename]

    def metadata_csw(self):
        global _csw
        if(_csw is None):
            _csw = get_csw()
        _csw.getrecordbyid([self.uuid], outputschema='http://www.isotc211.org/2005/gmd')
        return _csw.records.get(self.uuid)

    @property
    def attribute_names(self):
        if self.resource.resource_type == "featureType":
            dft_url = settings.GEOSERVER_BASE_URL + "wfs?" + urllib.urlencode({
                    "service": "wfs",
                    "version": "1.0.0",
                    "request": "DescribeFeatureType",
                    "typename": self.typename
                })
            try:
                http = httplib2.Http()
                http.add_credentials(_user, _password)
                response, body = http.request(dft_url)
                doc = XML(body)
                path = ".//{xsd}extension/{xsd}sequence/{xsd}element".format(xsd="{http://www.w3.org/2001/XMLSchema}")
                atts = [n.attrib["name"] for n in doc.findall(path)]
            except Exception, e:
                atts = []
            return atts
        elif self.resource.resource_type == "coverage":
            dc_url = settings.GEOSERVER_BASE_URL + "wcs?" + urllib.urlencode({
                     "service": "wcs",
                     "version": "1.1.0",
                     "request": "DescribeCoverage",
                     "identifiers": self.typename
                })
            try:
                http = httplib2.Http()
                http.add_credentials(_user, _password)
                response, body = http.request(dc_url)
                doc = XML(body)
                path = ".//{wcs}Axis/{wcs}AvailableKeys/{wcs}Key".format(wcs="{http://www.opengis.net/wcs/1.1.1}")
                atts = [n.text for n in doc.findall(path)]
            except Exception, e:
                atts = []
            return atts

    @property
    def display_type(self):
        return ({
            "dataStore": "Vector Data",
            "coverageStore": "Raster Data",
        }).get(self.storeType, "Data")

    def delete_from_geoserver(self):
        cascading_delete(Layer.objects.gs_catalog, self.resource)

    def delete_from_geonetwork(self):
        gn = Layer.objects.gn_catalog
        gn.delete_layer(self)
        gn.logout()

    def save_to_geonetwork(self):
        gn = Layer.objects.gn_catalog
        record = gn.get_by_uuid(self.uuid)
        if record is None:
            md_link = gn.create_from_layer(self)
            self.metadata_links = [("text/xml", "TC211", md_link)]
        else:
            gn.update_layer(self)
        gn.logout()

    @property
    def resource(self):
        if not hasattr(self, "_resource_cache"):
            cat = Layer.objects.gs_catalog
            try:
                ws = cat.get_workspace(self.workspace)
            except AttributeError:
                # Geoserver is not running
                raise RuntimeError("Geoserver cannot be accessed, are you sure it is running in: %s" %
                                    (settings.GEOSERVER_BASE_URL))
            store = cat.get_store(self.store, ws)
            self._resource_cache = cat.get_resource(self.name, store)
        return self._resource_cache

    def _get_metadata_links(self):
        return self.resource.metadata_links

    def _set_metadata_links(self, md_links):
        self.resource.metadata_links = md_links

    metadata_links = property(_get_metadata_links, _set_metadata_links)

    def _get_default_style(self):
        return self.publishing.default_style

    def _set_default_style(self, style):
        self.publishing.default_style = style

    default_style = property(_get_default_style, _set_default_style)

    def _get_styles(self):
        return self.publishing.styles

    def _set_styles(self, styles):
        self.publishing.styles = styles

    styles = property(_get_styles, _set_styles)
    
    @property
    def service_type(self):
        if self.storeType == 'coverageStore':
            return "WCS"
        if self.storeType == 'dataStore':
            return "WFS"

    @property
    def publishing(self):
        if not hasattr(self, "_publishing_cache"):
            cat = Layer.objects.gs_catalog
            self._publishing_cache = cat.get_layer(self.name)
        return self._publishing_cache

    @property
    def poc_role(self):
        role = Role.objects.get(value='pointOfContact')
        return role

    @property
    def metadata_author_role(self):
        role = Role.objects.get(value='author')
        return role

    def _set_poc(self, poc):
        # reset any poc asignation to this layer
        ContactRole.objects.filter(role=self.poc_role, layer=self).delete()
        #create the new assignation
        contact_role = ContactRole.objects.create(role=self.poc_role, layer=self, contact=poc)

    def _get_poc(self):
        try:
            the_poc = ContactRole.objects.get(role=self.poc_role, layer=self).contact
        except ContactRole.DoesNotExist:
            the_poc = None
        return the_poc

    poc = property(_get_poc, _set_poc)

    def _set_metadata_author(self, metadata_author):
        # reset any metadata_author asignation to this layer
        ContactRole.objects.filter(role=self.metadata_author_role, layer=self).delete()
        #create the new assignation
        contact_role = ContactRole.objects.create(role=self.metadata_author_role,
                                                  layer=self, contact=metadata_author)

    def _get_metadata_author(self):
        try:
            the_ma = ContactRole.objects.get(role=self.metadata_author_role, layer=self).contact
        except  ContactRole.DoesNotExist:
            the_ma = None
        return the_ma

    metadata_author = property(_get_metadata_author, _set_metadata_author)

    def save_to_geoserver(self):
        if self.resource is None:
            return
        if hasattr(self, "_resource_cache"):
            gn = Layer.objects.gn_catalog
            self.resource.title = self.title
            self.resource.abstract = self.abstract
            self.resource.name = self.name
            self.resource.metadata_links = [('text/xml', 'TC211', gn.url_for_uuid(self.uuid))]
            self.resource.keywords = self.keyword_list()
            Layer.objects.gs_catalog.save(self._resource_cache)
            gn.logout()
        if self.poc and self.poc.user:
            self.publishing.attribution = str(self.poc.user)
            profile = Contact.objects.get(user=self.poc.user)
            self.publishing.attribution_link = settings.SITEURL[:-1] + profile.get_absolute_url()
            Layer.objects.gs_catalog.save(self.publishing)

    def  _populate_from_gs(self):
        gs_resource = Layer.objects.gs_catalog.get_resource(self.name)
        if gs_resource is None:
            return
        srs = gs_resource.projection
        if self.geographic_bounding_box is '' or self.geographic_bounding_box is None:
            self.set_bbox(gs_resource.native_bbox, srs=srs)

    def _autopopulate(self):
        if self.poc is None:
            self.poc = Layer.objects.default_poc()
        if self.metadata_author is None:
            self.metadata_author = Layer.objects.default_metadata_author()
        if self.abstract == '' or self.abstract is None:
            self.abstract = 'No abstract provided'
        if self.title == '' or self.title is None:
            self.title = self.name

    def _populate_from_gn(self):
        meta = self.metadata_csw()
        if meta is None:
            return
<<<<<<< HEAD
        self.keywords = ' '.join([word for word in meta.identification.keywords['list'] if isinstance(word, str)])
=======
        kw_list = reduce(
                lambda x, y: x + y["keywords"],
                meta.identification.keywords,
                [])
        kw_list = filter(lambda x: x is not None, kw_list)
        self.keywords = ' '.join(kw_list)
>>>>>>> de5f8a24
        if hasattr(meta.distribution, 'online'):
            onlineresources = [r for r in meta.distribution.online if r.protocol == "WWW:LINK-1.0-http--link"]
            if len(onlineresources) == 1:
                res = onlineresources[0]
                self.distribution_url = res.url
                self.distribution_description = res.description

    def keyword_list(self):
        if self.keywords is None:
            return []
        else:
            return self.keywords.split(" ")

    def set_bbox(self, box, srs=None):
        """
        Sets a bounding box based on the gsconfig native_box param.
        """
        if srs:
            srid = srs
        else:
            srid = box[4]
        self.geographic_bounding_box = bbox_to_wkt(box[0], box[1], box[2], box[3], srid=srid)

    def get_absolute_url(self):
        return "/data/%s" % (self.typename)

    def __str__(self):
        return "%s Layer" % self.typename

    class Meta:
        # custom permissions,
        # change and delete are standard in django
        permissions = (('view_layer', 'Can view'),
                       ('change_layer_permissions', "Can change permissions"), )

    # Permission Level Constants
    # LEVEL_NONE inherited
    LEVEL_READ = 'layer_readonly'
    LEVEL_WRITE = 'layer_readwrite'
    LEVEL_ADMIN = 'layer_admin'
                 
    def set_default_permissions(self):
        self.set_gen_level(ANONYMOUS_USERS, self.LEVEL_READ)
        self.set_gen_level(AUTHENTICATED_USERS, self.LEVEL_READ)

        # remove specific user permissions
        current_perms = self.get_all_level_info()
        for username in current_perms['users'].keys():
            user = User.objects.get(username=username)
            self.set_user_level(user, self.LEVEL_NONE)

        # assign owner admin privs
        if self.owner:
            self.set_user_level(self.owner, self.LEVEL_ADMIN)


class Map(models.Model, PermissionLevelMixin):
    """
    A Map aggregates several layers together and annotates them with a viewport
    configuration.
    """

    title = models.CharField(_('Title'), max_length=1000)
    """
    A display name suitable for search results and page headers
    """

    abstract = models.CharField(_('Abstract'), max_length=200)
    """
    A longer description of the themes in the map.
    """

    # viewer configuration
    zoom = models.IntegerField(_('zoom'))
    """
    The zoom level to use when initially loading this map.  Zoom levels start
    at 0 (most zoomed out) and each increment doubles the resolution.
    """

    projection = models.CharField(_('projection'), max_length=32)
    """
    The projection used for this map.  This is stored as a string with the
    projection's SRID.
    """

    center_x = models.FloatField(_('center X'))
    """
    The x coordinate to center on when loading this map.  Its interpretation
    depends on the projection.
    """

    center_y = models.FloatField(_('center Y'))
    """
    The y coordinate to center on when loading this map.  Its interpretation
    depends on the projection.
    """

    owner = models.ForeignKey(User, verbose_name=_('owner'), blank=True, null=True)
    """
    The user that created/owns this map.
    """

    last_modified = models.DateTimeField(auto_now_add=True)
    """
    The last time the map was modified.
    """

    def __unicode__(self):
        return '%s by %s' % (self.title, (self.owner.username if self.owner else "<Anonymous>"))

    @property
    def center(self):
        """
        A handy shortcut for the center_x and center_y properties as a tuple
        (read only)
        """
        return (self.center_x, self.center_y)

    @property
    def layers(self):
        layers = MapLayer.objects.filter(map=self.id)
        return  [layer for layer in layers]

    @property
    def local_layers(self):
        return True

    def json(self, layer_filter):
        map_layers = MapLayer.objects.filter(map=self.id)
        layers = []
        for map_layer in map_layers:
            if map_layer.local():
                layer = Layer.objects.get(typename=map_layer.name)
                layers.append(layer)
            else:
                pass

        if layer_filter:
            layers = filter(layer_filter, layers)

        readme = (
            "Title: %s\n" +
            "Author: %s\n"
            "Abstract: %s\n"
        ) % (self.title, "The GeoNode Team", self.abstract)

        def layer_json(lyr):
            return {
                "name": lyr.typename,
                "service": lyr.service_type,
                "serviceURL": "",
                "metadataURL": ""
            }

        map = {
            "map": {"readme": readme},
            "layers" : [layer_json(lyr) for lyr in layers]
        }

        return simplejson.dumps(map)

    def viewer_json(self, *added_layers):
        """
        Convert this map to a nested dictionary structure matching the JSON
        configuration for GXP Viewers.

        The ``added_layers`` parameter list allows a list of extra MapLayer
        instances to append to the Map's layer list when generating the
        configuration. These are not persisted; if you want to add layers you
        should use ``.layer_set.create()``.
        """
        layers = list(self.layer_set.all()) + list(added_layers)  # implicitly sorted by stack_order
        server_lookup = {}
        sources = {'local': settings.DEFAULT_LAYER_SOURCE}

        def uniqify(seq):
            """
            get a list of unique items from the input sequence.
            
            This relies only on equality tests, so you can use it on most
            things.  If you have a sequence of hashables, list(set(seq)) is
            better.
            """
            results = []
            for x in seq:
                if x not in results:
                    results.append(x)
            return results

        configs = [l.source_config() for l in layers]

        i = 0
        for source in uniqify(configs):
            while str(i) in sources:
                i = i + 1
            sources[str(i)] = source
            server_lookup[simplejson.dumps(source)] = str(i)

        def source_lookup(source):
            for k, v in sources.iteritems():
                if v == source:
                    return k
            return None

        def layer_config(l):
            cfg = l.layer_config()
            src_cfg = l.source_config()
            source = source_lookup(src_cfg)
            if source:
                cfg["source"] = source
            return cfg

        config = {
            'id': self.id,
            'about': {
                'title':    self.title,
                'abstract': self.abstract
            },
            'defaultSourceType': "gxp_wmscsource",
            'sources': sources,
            'map': {
                'layers': [layer_config(l) for l in layers],
                'center': [self.center_x, self.center_y],
                'projection': self.projection,
                'zoom': self.zoom
            }
        }
        '''
        Mark the last added layer as selected - important for data page
        '''
        config["map"]["layers"][len(layers) - 1]["selected"] = True

        config["map"].update(_get_viewer_projection_info(self.projection))

        return config

    def update_from_viewer(self, conf):
        """
        Update this Map's details by parsing a JSON object as produced by
        a GXP Viewer.
        
        This method automatically persists to the database!
        """
        if isinstance(conf, basestring):
            conf = simplejson.loads(conf)

        self.title = conf['about']['title']
        self.abstract = conf['about']['abstract']

        self.zoom = conf['map']['zoom']

        self.center_x = conf['map']['center'][0]
        self.center_y = conf['map']['center'][1]

        self.projection = conf['map']['projection']

        self.featured = conf['about'].get('featured', False)

        def source_for(layer):
            return conf["sources"][layer["source"]]

        layers = [l for l in conf["map"]["layers"]]
        
        for layer in self.layer_set.all():
            layer.delete()

        for ordering, layer in enumerate(layers):
            self.layer_set.add(
                self.layer_set.from_viewer_config(
                    self, layer, source_for(layer), ordering
            ))
        self.save()

    def get_absolute_url(self):
        return '/maps/%i' % self.id
        
    class Meta:
        # custom permissions,
        # change and delete are standard in django
        permissions = (('view_map', 'Can view'),
                       ('change_map_permissions', "Can change permissions"), )

    # Permission Level Constants
    # LEVEL_NONE inherited
    LEVEL_READ = 'map_readonly'
    LEVEL_WRITE = 'map_readwrite'
    LEVEL_ADMIN = 'map_admin'
    
    def set_default_permissions(self):
        self.set_gen_level(ANONYMOUS_USERS, self.LEVEL_READ)
        self.set_gen_level(AUTHENTICATED_USERS, self.LEVEL_READ)

        # remove specific user permissions
        current_perms = self.get_all_level_info()
        for username in current_perms['users'].keys():
            user = User.objects.get(username=username)
            self.set_user_level(user, self.LEVEL_NONE)

        # assign owner admin privs
        if self.owner:
            self.set_user_level(self.owner, self.LEVEL_ADMIN)


class MapLayerManager(models.Manager):
    def from_viewer_config(self, map, layer, source, ordering):
        """
        Parse a MapLayer object out of a parsed layer configuration from a GXP
        viewer.

        ``map`` is the Map instance to associate with the new layer
        ``layer`` is the parsed dict for the layer
        ``source`` is the parsed dict for the layer's source
        ``ordering`` is the index of the layer within the map's layer list
        """
        layer_cfg = dict(layer)
        for k in ["format", "name", "opacity", "styles", "transparent",
                  "fixed", "group", "visibility", "title", "source"]:
            if k in layer_cfg:
                del layer_cfg[k]

        source_cfg = dict(source)
        for k in ["url", "projection"]:
            if k in source_cfg:
                del source_cfg[k]

        return self.model(
            map = map,
            stack_order = ordering,
            format = layer.get("format", None),
            name = layer.get("name", None),
            opacity = layer.get("opacity", 1),
            styles = layer.get("styles", None),
            transparent = layer.get("transparent", False),
            fixed = layer.get("fixed", False),
            group = layer.get('group', None),
            visibility = layer.get("visibility", True),
            ows_url = source.get("url", None),
            layer_params = simplejson.dumps(layer_cfg),
            source_params = simplejson.dumps(source_cfg)
        )


class MapLayer(models.Model):
    """
    The MapLayer model represents a layer included in a map.  This doesn't just
    identify the dataset, but also extra options such as which style to load
    and the file format to use for image tiles.
    """

    objects = MapLayerManager()
    """
    see :class:`geonode.maps.models.MapLayerManager`
    """

    map = models.ForeignKey(Map, related_name="layer_set")
    """
    The map containing this layer
    """

    stack_order = models.IntegerField(_('stack order'))
    """
    The z-index of this layer in the map; layers with a higher stack_order will
    be drawn on top of others.
    """

    format = models.CharField(_('format'), null=True, max_length=200)
    """
    The mimetype of the image format to use for tiles (image/png, image/jpeg,
    image/gif...)
    """

    name = models.CharField(_('name'), null=True, max_length=200)
    """
    The name of the layer to load.

    The interpretation of this name depends on the source of the layer (Google
    has a fixed set of names, WMS services publish a list of available layers
    in their capabilities documents, etc.)
    """

    opacity = models.FloatField(_('opacity'), default=1.0)
    """
    The opacity with which to render this layer, on a scale from 0 to 1.
    """

    styles = models.CharField(_('styles'), null=True, max_length=200)
    """
    The name of the style to use for this layer (only useful for WMS layers.)
    """

    transparent = models.BooleanField(_('transparent'))
    """
    A boolean value, true if we should request tiles with a transparent background.
    """

    fixed = models.BooleanField(_('fixed'), default=False)
    """
    A boolean value, true if we should prevent the user from dragging and
    dropping this layer in the layer chooser.
    """

    group = models.CharField(_('group'), null=True, max_length=200)
    """
    A group label to apply to this layer.  This affects the hierarchy displayed
    in the map viewer's layer tree.
    """

    visibility = models.BooleanField(_('visibility'), default=True)
    """
    A boolean value, true if this layer should be visible when the map loads.
    """

    ows_url = models.URLField(_('ows URL'), null=True)
    """
    The URL of the OWS service providing this layer, if any exists.
    """

    layer_params = models.CharField(_('layer params'), max_length=1024)
    """
    A JSON-encoded dictionary of arbitrary parameters for the layer itself when
    passed to the GXP viewer.

    If this dictionary conflicts with options that are stored in other fields
    (such as format, styles, etc.) then the fields override.
    """

    source_params = models.CharField(_('source params'), max_length=1024)
    """
    A JSON-encoded dictionary of arbitrary parameters for the GXP layer source
    configuration for this layer.

    If this dictionary conflicts with options that are stored in other fields
    (such as ows_url) then the fields override.
    """
    
    def local(self):
        """
        Tests whether this layer is served by the GeoServer instance that is
        paired with the GeoNode site.  Currently this is based on heuristics,
        but we try to err on the side of false negatives.
        """
        if self.ows_url == (settings.GEOSERVER_BASE_URL + "wms"):
            return Layer.objects.filter(typename=self.name).count() != 0
        else:
            return False

    def source_config(self):
        """
        Generate a dict that can be serialized to a GXP layer source
        configuration suitable for loading this layer.
        """
        try:
            cfg = simplejson.loads(self.source_params)
        except:
            cfg = dict(ptype="gxp_wmscsource", restUrl="/gs/rest")

        if self.ows_url:
            cfg["url"] = self.ows_url

        return cfg

    def layer_config(self):
        """
        Generate a dict that can be serialized to a GXP layer configuration
        suitable for loading this layer.

        The "source" property will be left unset; the layer is not aware of the
        name assigned to its source plugin.  See
        :method:`geonode.maps.models.Map.viewer_json` for an example of
        generating a full map configuration.
        """
        try:
            cfg = simplejson.loads(self.layer_params)
        except:
            cfg = dict()

        if self.format:
            cfg['format'] = self.format
        if self.name:
            cfg["name"] = self.name
        if self.opacity:
            cfg['opacity'] = self.opacity
        if self.styles:
            cfg['styles'] = self.styles
        if self.transparent:
            cfg['transparent'] = True

        cfg["fixed"] = self.fixed
        if self.group:
            cfg["group"] = self.group
        cfg["visibility"] = self.visibility

        return cfg

    @property
    def local_link(self):
        if self.local():
            layer = Layer.objects.get(typename=self.name)
            link = "<a href=\"%s\">%s</a>" % (layer.get_absolute_url(), layer.title)
        else:
            link = "<span>%s</span> " % self.name
        return link

    class Meta:
        ordering = ["stack_order"]

    def __unicode__(self):
        return '%s?layers=%s' % (self.ows_url, self.name)


class Role(models.Model):
    """
    Roles are a generic way to create groups of permissions.
    """
    value = models.CharField('Role', choices=[(x, x) for x in ROLE_VALUES], max_length=255, unique=True)
    permissions = models.ManyToManyField(Permission, verbose_name=_('permissions'), blank=True)

    def __unicode__(self):
        return self.get_value_display()


class ContactRole(models.Model):
    """
    ContactRole is an intermediate model to bind Contacts and Layers and apply roles.
    """
    contact = models.ForeignKey(Contact)
    layer = models.ForeignKey(Layer)
    role = models.ForeignKey(Role)

    def clean(self):
        """
        Make sure there is only one poc and author per layer
        """
        if (self.role == self.layer.poc_role) or (self.role == self.layer.metadata_author_role):
            contacts = self.layer.contacts.filter(contactrole__role=self.role)
            if contacts.count() == 1:
                # only allow this if we are updating the same contact
                if self.contact != contacts.get():
                    raise ValidationError('There can be only one %s for a given layer' % self.role)
        if self.contact.user is None:
            # verify that any unbound contact is only associated to one layer
            bounds = ContactRole.objects.filter(contact=self.contact).count()
            if bounds > 1:
                raise ValidationError('There can be one and only one layer linked to an unbound contact' % self.role)
            elif bounds == 1:
                # verify that if there was one already, it corresponds to this instace
                if ContactRole.objects.filter(contact=self.contact).get().id != self.id:
                    raise ValidationError('There can be one and only one layer linked to an unbound contact' % self.role)

    class Meta:
        unique_together = (("contact", "layer", "role"),)


def delete_layer(instance, sender, **kwargs):
    """
    Removes the layer from GeoServer and GeoNetwork
    """
    instance.delete_from_geoserver()
    instance.delete_from_geonetwork()


def post_save_layer(instance, sender, **kwargs):
    instance._autopopulate()
    instance.save_to_geoserver()

    if kwargs['created']:
        instance._populate_from_gs()

    instance.save_to_geonetwork()

    if kwargs['created']:
        instance._populate_from_gn()
        instance.save(force_update=True)

signals.pre_delete.connect(delete_layer, sender=Layer)
signals.post_save.connect(post_save_layer, sender=Layer)<|MERGE_RESOLUTION|>--- conflicted
+++ resolved
@@ -26,10 +26,7 @@
 from geonode.core.models import AUTHENTICATED_USERS, ANONYMOUS_USERS
 from geonode.geonetwork import Catalog as GeoNetwork
 from gs_helpers import cascading_delete
-<<<<<<< HEAD
-
-=======
->>>>>>> de5f8a24
+
 
 logger = logging.getLogger("geonode.maps.models")
 
@@ -624,14 +621,10 @@
             store = resource.store
             workspace = store.workspace
             try:
-<<<<<<< HEAD
                 store = resource.store
                 workspace = store.workspace
 
                 layer, created = self.get_or_create(name=resource.name, defaults={
-=======
-                layer, created = Layer.objects.get_or_create(name=name, defaults = {
->>>>>>> de5f8a24
                     "workspace": workspace.name,
                     "store": store.name,
                     "storeType": store.resource_type,
@@ -642,8 +635,6 @@
                 })
 
                 layer.save()
-<<<<<<< HEAD
-=======
             except Exception, e:
                 if ignore_errors:
                     status = 'failed'
@@ -654,7 +645,6 @@
                         print >> sys.stderr, msg
                     raise Exception('Failed to process %s' % resource.name, e), None, sys.exc_info()[2]
             else:
->>>>>>> de5f8a24
                 if created:
                     layer.set_default_permissions()
                     status = 'created'
@@ -1129,16 +1119,12 @@
         meta = self.metadata_csw()
         if meta is None:
             return
-<<<<<<< HEAD
-        self.keywords = ' '.join([word for word in meta.identification.keywords['list'] if isinstance(word, str)])
-=======
         kw_list = reduce(
                 lambda x, y: x + y["keywords"],
                 meta.identification.keywords,
                 [])
         kw_list = filter(lambda x: x is not None, kw_list)
         self.keywords = ' '.join(kw_list)
->>>>>>> de5f8a24
         if hasattr(meta.distribution, 'online'):
             onlineresources = [r for r in meta.distribution.online if r.protocol == "WWW:LINK-1.0-http--link"]
             if len(onlineresources) == 1:
