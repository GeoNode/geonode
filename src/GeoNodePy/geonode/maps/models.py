# -*- coding: UTF-8 -*-
import os.path
from django.conf import settings
from django.db import models
from owslib.wms import WebMapService
from owslib.csw import CatalogueServiceWeb
from geoserver.catalog import Catalog
from geonode.core.models import PermissionLevelMixin
from geonode.core.models import AUTHENTICATED_USERS, ANONYMOUS_USERS
from geonode.geonetwork import Catalog as GeoNetwork
from django.db.models import signals
from django.utils.html import escape
from taggit.managers import TaggableManager
import httplib2
import simplejson
import urllib
from urlparse import urlparse
import uuid
from datetime import datetime
from django.contrib.auth.models import User, Permission
from django.utils.translation import ugettext_lazy as _
from django.core.exceptions import ValidationError
from string import lower
from StringIO import StringIO
from lxml import etree
from gs_helpers import cascading_delete
import logging
import sys
from django.contrib.contenttypes.models import ContentType
from django.contrib.contenttypes import generic
import os
from django.core.files.storage import FileSystemStorage

logger = logging.getLogger("geonode.maps.models")


def bbox_to_wkt(x0, x1, y0, y1, srid="4326"):
    return 'SRID=%s;POLYGON((%s %s,%s %s,%s %s,%s %s,%s %s))' % (srid,
                            x0, y0, x0, y1, x1, y1, x1, y0, x0, y0)




ROLE_VALUES = [
    'datasetProvider',
    'custodian',
    'owner',
    'user',
    'distributor',
    'originator',
    'pointOfContact',
    'principalInvestigator',
    'processor',
    'publisher',
    'author'
]

COUNTRIES = (
    ('AFG', _('Afghanistan')),
    ('ALA', _('Aland Islands')),
    ('ALB', _('Albania')),
    ('DZA', _('Algeria')),
    ('ASM', _('American Samoa')),
    ('AND', _('Andorra')),
    ('AGO', _('Angola')),
    ('AIA', _('Anguilla')),
    ('ATG', _('Antigua and Barbuda')),
    ('ARG', _('Argentina')),
    ('ARM', _('Armenia')),
    ('ABW', _('Aruba')),
    ('AUS', _('Australia')),
    ('AUT', _('Austria')),
    ('AZE', _('Azerbaijan')),
    ('BHS', _('Bahamas')),
    ('BHR', _('Bahrain')),
    ('BGD', _('Bangladesh')),
    ('BRB', _('Barbados')),
    ('BLR', _('Belarus')),
    ('BEL', _('Belgium')),
    ('BLZ', _('Belize')),
    ('BEN', _('Benin')),
    ('BMU', _('Bermuda')),
    ('BTN', _('Bhutan')),
    ('BOL', _('Bolivia')),
    ('BIH', _('Bosnia and Herzegovina')),
    ('BWA', _('Botswana')),
    ('BRA', _('Brazil')),
    ('VGB', _('British Virgin Islands')),
    ('BRN', _('Brunei Darussalam')),
    ('BGR', _('Bulgaria')),
    ('BFA', _('Burkina Faso')),
    ('BDI', _('Burundi')),
    ('KHM', _('Cambodia')),
    ('CMR', _('Cameroon')),
    ('CAN', _('Canada')),
    ('CPV', _('Cape Verde')),
    ('CYM', _('Cayman Islands')),
    ('CAF', _('Central African Republic')),
    ('TCD', _('Chad')),
    ('CIL', _('Channel Islands')),
    ('CHL', _('Chile')),
    ('CHN', _('China')),
    ('HKG', _('China - Hong Kong')),
    ('MAC', _('China - Macao')),
    ('COL', _('Colombia')),
    ('COM', _('Comoros')),
    ('COG', _('Congo')),
    ('COK', _('Cook Islands')),
    ('CRI', _('Costa Rica')),
    ('CIV', _('Cote d\'Ivoire')),
    ('HRV', _('Croatia')),
    ('CUB', _('Cuba')),
    ('CYP', _('Cyprus')),
    ('CZE', _('Czech Republic')),
    ('PRK', _('Democratic People\'s Republic of Korea')),
    ('COD', _('Democratic Republic of the Congo')),
    ('DNK', _('Denmark')),
    ('DJI', _('Djibouti')),
    ('DMA', _('Dominica')),
    ('DOM', _('Dominican Republic')),
    ('ECU', _('Ecuador')),
    ('EGY', _('Egypt')),
    ('SLV', _('El Salvador')),
    ('GNQ', _('Equatorial Guinea')),
    ('ERI', _('Eritrea')),
    ('EST', _('Estonia')),
    ('ETH', _('Ethiopia')),
    ('FRO', _('Faeroe Islands')),
    ('FLK', _('Falkland Islands (Malvinas)')),
    ('FJI', _('Fiji')),
    ('FIN', _('Finland')),
    ('FRA', _('France')),
    ('GUF', _('French Guiana')),
    ('PYF', _('French Polynesia')),
    ('GAB', _('Gabon')),
    ('GMB', _('Gambia')),
    ('GEO', _('Georgia')),
    ('DEU', _('Germany')),
    ('GHA', _('Ghana')),
    ('GIB', _('Gibraltar')),
    ('GRC', _('Greece')),
    ('GRL', _('Greenland')),
    ('GRD', _('Grenada')),
    ('GLP', _('Guadeloupe')),
    ('GUM', _('Guam')),
    ('GTM', _('Guatemala')),
    ('GGY', _('Guernsey')),
    ('GIN', _('Guinea')),
    ('GNB', _('Guinea-Bissau')),
    ('GUY', _('Guyana')),
    ('HTI', _('Haiti')),
    ('VAT', _('Holy See (Vatican City)')),
    ('HND', _('Honduras')),
    ('HUN', _('Hungary')),
    ('ISL', _('Iceland')),
    ('IND', _('India')),
    ('IDN', _('Indonesia')),
    ('IRN', _('Iran')),
    ('IRQ', _('Iraq')),
    ('IRL', _('Ireland')),
    ('IMN', _('Isle of Man')),
    ('ISR', _('Israel')),
    ('ITA', _('Italy')),
    ('JAM', _('Jamaica')),
    ('JPN', _('Japan')),
    ('JEY', _('Jersey')),
    ('JOR', _('Jordan')),
    ('KAZ', _('Kazakhstan')),
    ('KEN', _('Kenya')),
    ('KIR', _('Kiribati')),
    ('KWT', _('Kuwait')),
    ('KGZ', _('Kyrgyzstan')),
    ('LAO', _('Lao People\'s Democratic Republic')),
    ('LVA', _('Latvia')),
    ('LBN', _('Lebanon')),
    ('LSO', _('Lesotho')),
    ('LBR', _('Liberia')),
    ('LBY', _('Libyan Arab Jamahiriya')),
    ('LIE', _('Liechtenstein')),
    ('LTU', _('Lithuania')),
    ('LUX', _('Luxembourg')),
    ('MKD', _('Macedonia')),
    ('MDG', _('Madagascar')),
    ('MWI', _('Malawi')),
    ('MYS', _('Malaysia')),
    ('MDV', _('Maldives')),
    ('MLI', _('Mali')),
    ('MLT', _('Malta')),
    ('MHL', _('Marshall Islands')),
    ('MTQ', _('Martinique')),
    ('MRT', _('Mauritania')),
    ('MUS', _('Mauritius')),
    ('MYT', _('Mayotte')),
    ('MEX', _('Mexico')),
    ('FSM', _('Micronesia, Federated States of')),
    ('MCO', _('Monaco')),
    ('MNG', _('Mongolia')),
    ('MNE', _('Montenegro')),
    ('MSR', _('Montserrat')),
    ('MAR', _('Morocco')),
    ('MOZ', _('Mozambique')),
    ('MMR', _('Myanmar')),
    ('NAM', _('Namibia')),
    ('NRU', _('Nauru')),
    ('NPL', _('Nepal')),
    ('NLD', _('Netherlands')),
    ('ANT', _('Netherlands Antilles')),
    ('NCL', _('New Caledonia')),
    ('NZL', _('New Zealand')),
    ('NIC', _('Nicaragua')),
    ('NER', _('Niger')),
    ('NGA', _('Nigeria')),
    ('NIU', _('Niue')),
    ('NFK', _('Norfolk Island')),
    ('MNP', _('Northern Mariana Islands')),
    ('NOR', _('Norway')),
    ('PSE', _('Occupied Palestinian Territory')),
    ('OMN', _('Oman')),
    ('PAK', _('Pakistan')),
    ('PLW', _('Palau')),
    ('PAN', _('Panama')),
    ('PNG', _('Papua New Guinea')),
    ('PRY', _('Paraguay')),
    ('PER', _('Peru')),
    ('PHL', _('Philippines')),
    ('PCN', _('Pitcairn')),
    ('POL', _('Poland')),
    ('PRT', _('Portugal')),
    ('PRI', _('Puerto Rico')),
    ('QAT', _('Qatar')),
    ('KOR', _('Republic of Korea')),
    ('MDA', _('Republic of Moldova')),
    ('REU', _('Reunion')),
    ('ROU', _('Romania')),
    ('RUS', _('Russian Federation')),
    ('RWA', _('Rwanda')),
    ('BLM', _('Saint-Barthelemy')),
    ('SHN', _('Saint Helena')),
    ('KNA', _('Saint Kitts and Nevis')),
    ('LCA', _('Saint Lucia')),
    ('MAF', _('Saint-Martin (French part)')),
    ('SPM', _('Saint Pierre and Miquelon')),
    ('VCT', _('Saint Vincent and the Grenadines')),
    ('WSM', _('Samoa')),
    ('SMR', _('San Marino')),
    ('STP', _('Sao Tome and Principe')),
    ('SAU', _('Saudi Arabia')),
    ('SEN', _('Senegal')),
    ('SRB', _('Serbia')),
    ('SYC', _('Seychelles')),
    ('SLE', _('Sierra Leone')),
    ('SGP', _('Singapore')),
    ('SVK', _('Slovakia')),
    ('SVN', _('Slovenia')),
    ('SLB', _('Solomon Islands')),
    ('SOM', _('Somalia')),
    ('ZAF', _('South Africa')),
    ('ESP', _('Spain')),
    ('LKA', _('Sri Lanka')),
    ('SDN', _('Sudan')),
    ('SUR', _('Suriname')),
    ('SJM', _('Svalbard and Jan Mayen Islands')),
    ('SWZ', _('Swaziland')),
    ('SWE', _('Sweden')),
    ('CHE', _('Switzerland')),
    ('SYR', _('Syrian Arab Republic')),
    ('TJK', _('Tajikistan')),
    ('THA', _('Thailand')),
    ('TLS', _('Timor-Leste')),
    ('TGO', _('Togo')),
    ('TKL', _('Tokelau')),
    ('TON', _('Tonga')),
    ('TTO', _('Trinidad and Tobago')),
    ('TUN', _('Tunisia')),
    ('TUR', _('Turkey')),
    ('TKM', _('Turkmenistan')),
    ('TCA', _('Turks and Caicos Islands')),
    ('TUV', _('Tuvalu')),
    ('UGA', _('Uganda')),
    ('UKR', _('Ukraine')),
    ('ARE', _('United Arab Emirates')),
    ('GBR', _('United Kingdom')),
    ('TZA', _('United Republic of Tanzania')),
    ('USA', _('United States of America')),
    ('VIR', _('United States Virgin Islands')),
    ('URY', _('Uruguay')),
    ('UZB', _('Uzbekistan')),
    ('VUT', _('Vanuatu')),
    ('VEN', _('Venezuela (Bolivarian Republic of)')),
    ('VNM', _('Viet Nam')),
    ('WLF', _('Wallis and Futuna Islands')),
    ('ESH', _('Western Sahara')),
    ('YEM', _('Yemen')),
    ('ZMB', _('Zambia')),
    ('ZWE', _('Zimbabwe')),
)

# Taken from http://www.w3.org/WAI/ER/IG/ert/iso639.htm
ALL_LANGUAGES = (
    ('abk', 'Abkhazian'),
    ('aar', 'Afar'),
    ('afr', 'Afrikaans'),
    ('amh', 'Amharic'),
    ('ara', 'Arabic'),
    ('asm', 'Assamese'),
    ('aym', 'Aymara'),
    ('aze', 'Azerbaijani'),
    ('bak', 'Bashkir'),
    ('ben', 'Bengali'),
    ('bih', 'Bihari'),
    ('bis', 'Bislama'),
    ('bre', 'Breton'),
    ('bul', 'Bulgarian'),
    ('bel', 'Byelorussian'),
    ('cat', 'Catalan'),
    ('cos', 'Corsican'),
    ('dan', 'Danish'),
    ('dzo', 'Dzongkha'),
    ('eng', 'English'),
    ('fra', 'French'),
    ('epo', 'Esperanto'),
    ('est', 'Estonian'),
    ('fao', 'Faroese'),
    ('fij', 'Fijian'),
    ('fin', 'Finnish'),
    ('fry', 'Frisian'),
    ('glg', 'Gallegan'),
    ('kal', 'Greenlandic'),
    ('grn', 'Guarani'),
    ('guj', 'Gujarati'),
    ('hau', 'Hausa'),
    ('heb', 'Hebrew'),
    ('hin', 'Hindi'),
    ('hun', 'Hungarian'),
    ('ind', 'Indonesian'),
    ('ina', 'Interlingua (International Auxiliary language Association)'),
    ('iku', 'Inuktitut'),
    ('ipk', 'Inupiak'),
    ('ita', 'Italian'),
    ('jpn', 'Japanese'),
    ('kan', 'Kannada'),
    ('kas', 'Kashmiri'),
    ('kaz', 'Kazakh'),
    ('khm', 'Khmer'),
    ('kin', 'Kinyarwanda'),
    ('kir', 'Kirghiz'),
    ('kor', 'Korean'),
    ('kur', 'Kurdish'),
    ('oci', 'Langue d \'Oc (post 1500)'),
    ('lao', 'Lao'),
    ('lat', 'Latin'),
    ('lav', 'Latvian'),
    ('lin', 'Lingala'),
    ('lit', 'Lithuanian'),
    ('mlg', 'Malagasy'),
    ('mlt', 'Maltese'),
    ('mar', 'Marathi'),
    ('mol', 'Moldavian'),
    ('mon', 'Mongolian'),
    ('nau', 'Nauru'),
    ('nep', 'Nepali'),
    ('nor', 'Norwegian'),
    ('ori', 'Oriya'),
    ('orm', 'Oromo'),
    ('pan', 'Panjabi'),
    ('pol', 'Polish'),
    ('por', 'Portuguese'),
    ('pus', 'Pushto'),
    ('que', 'Quechua'),
    ('roh', 'Rhaeto-Romance'),
    ('run', 'Rundi'),
    ('rus', 'Russian'),
    ('smo', 'Samoan'),
    ('sag', 'Sango'),
    ('san', 'Sanskrit'),
    ('scr', 'Serbo-Croatian'),
    ('sna', 'Shona'),
    ('snd', 'Sindhi'),
    ('sin', 'Singhalese'),
    ('ssw', 'Siswant'),
    ('slv', 'Slovenian'),
    ('som', 'Somali'),
    ('sot', 'Sotho'),
    ('spa', 'Spanish'),
    ('sun', 'Sudanese'),
    ('swa', 'Swahili'),
    ('tgl', 'Tagalog'),
    ('tgk', 'Tajik'),
    ('tam', 'Tamil'),
    ('tat', 'Tatar'),
    ('tel', 'Telugu'),
    ('tha', 'Thai'),
    ('tir', 'Tigrinya'),
    ('tog', 'Tonga (Nyasa)'),
    ('tso', 'Tsonga'),
    ('tsn', 'Tswana'),
    ('tur', 'Turkish'),
    ('tuk', 'Turkmen'),
    ('twi', 'Twi'),
    ('uig', 'Uighur'),
    ('ukr', 'Ukrainian'),
    ('urd', 'Urdu'),
    ('uzb', 'Uzbek'),
    ('vie', 'Vietnamese'),
    ('vol', 'Volapük'),
    ('wol', 'Wolof'),
    ('xho', 'Xhosa'),
    ('yid', 'Yiddish'),
    ('yor', 'Yoruba'),
    ('zha', 'Zhuang'),
    ('zul', 'Zulu'),
)

UPDATE_FREQUENCIES = [
    'annually',
    'asNeeded',
    'biannually',
    'continual',
    'daily',
    'fortnightly',
    'irregular',
    'monthly',
    'notPlanned',
    'quarterly',
    'unknown',
    'weekly'
]

CONSTRAINT_OPTIONS = [
    'copyright',
    'intellectualPropertyRights',
    'license',
    'otherRestrictions',
    'patent',
    'patentPending',
    'restricted',
    'trademark'
]

SPATIAL_REPRESENTATION_TYPES = [
    'grid', 'steroModel', 'textTable', 'tin', 'vector'
]

TOPIC_CATEGORIES = [
    'biota',
    'boundaries',
    'climatologyMeteorologicalAtmosphere',
    'economy',
    'elevation',
    'environment',
    'farming',
    'geoscientificInformation',
    'health',
    'imageryBaseMapsEarthCover',
    'inlandWaters',
    'intelligenceMilitary',
    'location',
    'oceans',
    'planningCadastre'
    'society',
    'structure',
    'transportation',
    'utilitiesCommunication'
]

CONTACT_FIELDS = [
    "name",
    "organization",
    "position",
    "voice",
    "facsimile",
    "delivery_point",
    "city",
    "administrative_area",
    "postal_code",
    "country",
    "email",
    "role"
]

DEFAULT_SUPPLEMENTAL_INFORMATION=_(
'You can customize the template to suit your \
needs. You can add and remove fields and fill out default \
information (e.g. contact details). Fields you can not change in \
the default view may be accessible in the more comprehensive (and \
more complex) advanced view. You can even use the XML editor to \
create custom structures, but they have to be validated by the \
system, so know what you do :-)'
)

class GeoNodeException(Exception):
    pass


class Contact(models.Model):
    user = models.ForeignKey(User, blank=True, null=True)
    name = models.CharField(_('Individual Name'), max_length=255, blank=True, null=True)
    organization = models.CharField(_('Organization Name'), max_length=255, blank=True, null=True)
    position = models.CharField(_('Position Name'), max_length=255, blank=True, null=True)
    voice = models.CharField(_('Voice'), max_length=255, blank=True, null=True)
    fax = models.CharField(_('Facsimile'),  max_length=255, blank=True, null=True)
    delivery = models.CharField(_('Delivery Point'), max_length=255, blank=True, null=True)
    city = models.CharField(_('City'), max_length=255, blank=True, null=True)
    area = models.CharField(_('Administrative Area'), max_length=255, blank=True, null=True)
    zipcode = models.CharField(_('Postal Code'), max_length=255, blank=True, null=True)
    country = models.CharField(choices=COUNTRIES, max_length=3, blank=True, null=True)
    email = models.EmailField(blank=True, null=True)
    
    keywords = TaggableManager(_('keywords'), help_text=_("A space or comma-separated list of keywords"), blank=True)

    def clean(self):
        # the specification says that either name or organization should be provided
        valid_name = (self.name != None and self.name != '')
        valid_organization = (self.organization != None and self.organization !='')
        if not (valid_name or valid_organization):
            raise ValidationError('Either name or organization should be provided')

    def get_absolute_url(self):
        return ('profiles_profile_detail', (), { 'username': self.user.username })
    get_absolute_url = models.permalink(get_absolute_url)

    def __unicode__(self):
        return u"%s (%s)" % (self.name, self.organization)


_viewer_projection_lookup = {
    "EPSG:900913": {
        "maxResolution": 156543.03390625,
        "units": "m",
        "maxExtent": [-20037508.34,-20037508.34,20037508.34,20037508.34],
    },
    "EPSG:4326": {
        "max_resolution": (180 - (-180)) / 256,
        "units": "degrees",
        "maxExtent": [-180, -90, 180, 90]
    }
}

def _get_viewer_projection_info(srid):
    # TODO: Look up projection details in EPSG database
    return _viewer_projection_lookup.get(srid, {})

_wms = None
_csw = None
_user, _password = settings.GEOSERVER_CREDENTIALS

def get_wms():
    global _wms
    wms_url = settings.GEOSERVER_BASE_URL + "wms?request=GetCapabilities&version=1.1.0"
    netloc = urlparse(wms_url).netloc
    http = httplib2.Http()
    http.add_credentials(_user, _password)
    http.authorizations.append(
        httplib2.BasicAuthentication(
            (_user, _password), 
                netloc,
                wms_url,
                {},
                None,
                None, 
                http
            )
        )
    response, body = http.request(wms_url)
    _wms = WebMapService(wms_url, xml=body)

def get_csw():
    global _csw
    csw_url = "%ssrv/en/csw" % settings.GEONETWORK_BASE_URL
    _csw = CatalogueServiceWeb(csw_url)
    return _csw

class LayerManager(models.Manager):
    
    def __init__(self):
        models.Manager.__init__(self)
        url = "%srest" % settings.GEOSERVER_BASE_URL
        user, password = settings.GEOSERVER_CREDENTIALS
        self.gs_catalog = Catalog(url, _user, _password)
        self.geonetwork = GeoNetwork(settings.GEONETWORK_BASE_URL, settings.GEONETWORK_CREDENTIALS[0], settings.GEONETWORK_CREDENTIALS[1])

    @property
    def gn_catalog(self):
        # check if geonetwork is logged in
        if not self.geonetwork.connected:
            self.geonetwork.login()
        # Make sure to logout after you have finished using it.
        return self.geonetwork

    def admin_contact(self):
        # this assumes there is at least one superuser
        superusers = User.objects.filter(is_superuser=True).order_by('id')
        if superusers.count() == 0:
            raise RuntimeError('GeoNode needs at least one admin/superuser set')
        
        contact, created = Contact.objects.get_or_create(user=superusers[0], 
                                                defaults={"name": "Geonode Admin"})
        return contact

    def default_poc(self):
        return self.admin_contact()

    def default_metadata_author(self):
        return self.admin_contact()

    def slurp(self, ignore_errors=True, verbosity=1, console=sys.stdout):
        """Configure the layers available in GeoServer in GeoNode.

           It returns a list of dictionaries with the name of the layer,
           the result of the operation and the errors and traceback if it failed.
        """
        if verbosity > 1:
            print >> console, "Inspecting the available layers in GeoServer ..."
        cat = self.gs_catalog
        resources = cat.get_resources()
        number = len(resources)
        if verbosity > 1:
            msg =  "Found %d layers, starting processing" % number
            print >> console, msg
        output = []
        for i, resource in enumerate(resources):
            name = resource.name
            store = resource.store
            workspace = store.workspace
            try:
                layer, created = Layer.objects.get_or_create(name=name, defaults = {
                    "workspace": workspace.name,
                    "store": store.name,
                    "storeType": store.resource_type,
                    "typename": "%s:%s" % (workspace.name, resource.name),
                    "title": resource.title or 'No title provided',
                    "abstract": resource.abstract or 'No abstract provided',
                    "uuid": str(uuid.uuid4())
                })

                layer.save()
            except Exception, e:
                if ignore_errors:
                    status = 'failed'
                    exception_type, error, traceback = sys.exc_info()
                else:
                    if verbosity > 0:
                        msg = "Stopping process because --ignore-errors was not set and an error was found."
                        print >> sys.stderr, msg
                    raise Exception('Failed to process %s' % resource.name, e), None, sys.exc_info()[2]
            else:
                if created:
                    layer.set_default_permissions()
                    status = 'created'
                else:
                    status = 'updated'

            msg = "[%s] Layer %s (%d/%d)" % (status, name, i, number)
            info = {'name': name, 'status': status}
            if status == 'failed':
                info['traceback'] = traceback
                info['exception_type'] = exception_type
                info['error'] = error
            output.append(info)
            if verbosity > 0:
                print >> console, msg
        return output


class Layer(models.Model, PermissionLevelMixin):
    """
    Layer Object loosely based on ISO 19115:2003
    """

    VALID_DATE_TYPES = [(lower(x), _(x)) for x in ['Creation', 'Publication', 'Revision']]

    # internal fields
    objects = LayerManager()
    workspace = models.CharField(max_length=128)
    store = models.CharField(max_length=128)
    storeType = models.CharField(max_length=128)
    name = models.CharField(max_length=128)
    uuid = models.CharField(max_length=36)
    typename = models.CharField(max_length=128, unique=True)
    owner = models.ForeignKey(User, blank=True, null=True)

    contacts = models.ManyToManyField(Contact, through='ContactRole')

    # section 1
    title = models.CharField(_('title'), max_length=255)
    date = models.DateTimeField(_('date'), default = datetime.now) # passing the method itself, not the result
    
    date_type = models.CharField(_('date type'), max_length=255, choices=VALID_DATE_TYPES, default='publication')

    edition = models.CharField(_('edition'), max_length=255, blank=True, null=True)
    abstract = models.TextField(_('abstract'), blank=True)
    purpose = models.TextField(_('purpose'), null=True, blank=True)
    maintenance_frequency = models.CharField(_('maintenance frequency'), max_length=255, choices = [(x, x) for x in UPDATE_FREQUENCIES], blank=True, null=True)

    # section 2
    # see poc property definition below

    # section 3
    keywords = TaggableManager(_('keywords'), help_text=_("A space or comma-separated list of keywords"))
    keywords_region = models.CharField(_('keywords region'), max_length=3, choices= COUNTRIES, default = 'USA')
    constraints_use = models.CharField(_('constraints use'), max_length=255, choices = [(x, x) for x in CONSTRAINT_OPTIONS], default='copyright')
    constraints_other = models.TextField(_('constraints other'), blank=True, null=True)
    spatial_representation_type = models.CharField(_('spatial representation type'), max_length=255, choices=[(x,x) for x in SPATIAL_REPRESENTATION_TYPES], blank=True, null=True)

    # Section 4
    language = models.CharField(_('language'), max_length=3, choices=ALL_LANGUAGES, default='eng')
    topic_category = models.CharField(_('topic_category'), max_length=255, choices = [(x, x) for x in TOPIC_CATEGORIES], default = 'location')

    # Section 5
    temporal_extent_start = models.DateField(_('temporal extent start'), blank=True, null=True)
    temporal_extent_end = models.DateField(_('temporal extent end'), blank=True, null=True)
    geographic_bounding_box = models.TextField(_('geographic bounding box'))
    supplemental_information = models.TextField(_('supplemental information'), default=DEFAULT_SUPPLEMENTAL_INFORMATION)

    # Section 6
    distribution_url = models.TextField(_('distribution URL'), blank=True, null=True)
    distribution_description = models.TextField(_('distribution description'), blank=True, null=True)

    # Section 8
    data_quality_statement = models.TextField(_('data quality statement'), blank=True, null=True)

    # Section 9
    # see metadata_author property definition below

    def download_links(self):
        """Returns a list of (mimetype, URL) tuples for downloads of this data
        in various formats."""
 
        bbox = self.resource.latlon_bbox

        dx = float(bbox[1]) - float(bbox[0])
        dy = float(bbox[3]) - float(bbox[2])

        dataAspect = 1 if dy == 0 else dx / dy

        height = 550
        width = int(height * dataAspect)

        # bbox: this.adjustBounds(widthAdjust, heightAdjust, values.llbbox).toString(),

        srs = 'EPSG:4326' # bbox[4] might be None
        bbox_string = ",".join([bbox[0], bbox[2], bbox[1], bbox[3]])

        links = []        

        if self.resource.resource_type == "featureType":
            def wfs_link(mime, extra_params):
                params = {
                    'service': 'WFS',
                    'version': '1.0.0',
                    'request': 'GetFeature',
                    'typename': self.typename,
                    'outputFormat': mime
                }
                params.update(extra_params)
                return settings.GEOSERVER_BASE_URL + "wfs?" + urllib.urlencode(params)

            types = [
                ("zip", _("Zipped Shapefile"), "SHAPE-ZIP", {'format_options': 'charset:UTF-8'}),
                ("gml", _("GML 2.0"), "gml2", {}),
                ("gml", _("GML 3.1.1"), "text/xml; subtype=gml/3.1.1", {}),
                ("csv", _("CSV"), "csv", {}),
                ("excel", _("Excel"), "excel", {}),
                ("json", _("GeoJSON"), "json", {})
            ]
            links.extend((ext, name, wfs_link(mime, extra_params)) for ext, name, mime, extra_params in types)
        elif self.resource.resource_type == "coverage":
            try:
                client = httplib2.Http()
                description_url = settings.GEOSERVER_BASE_URL + "wcs?" + urllib.urlencode({
                        "service": "WCS",
                        "version": "1.0.0",
                        "request": "DescribeCoverage",
                        "coverage": self.typename
                    })
                response, content = client.request(description_url)
                doc = etree.fromstring(content)
                extent = doc.find("//%(gml)slimits/%(gml)sGridEnvelope" % {"gml": "{http://www.opengis.net/gml}"})
                low = extent.find("{http://www.opengis.net/gml}low").text.split()
                high = extent.find("{http://www.opengis.net/gml}high").text.split()
                w, h = [int(h) - int(l) for (h, l) in zip(high, low)]

                def wcs_link(mime):
                    return settings.GEOSERVER_BASE_URL + "wcs?" + urllib.urlencode({
                        "service": "WCS",
                        "version": "1.0.0",
                        "request": "GetCoverage",
                        "CRS": "EPSG:4326",
                        "height": h,
                        "width": w,
                        "coverage": self.typename,
                        "bbox": bbox_string,
                        "format": mime
                    })

                types = [("tiff", "GeoTIFF", "geotiff")]
                links.extend([(ext, name, wcs_link(mime)) for (ext, name, mime) in types])
            except Exception, e:
                # if something is wrong with WCS we probably don't want to link
                # to it anyway
                # TODO: This is a bad idea to eat errors like this.
                pass 

        def wms_link(mime):
            return settings.GEOSERVER_BASE_URL + "wms?" + urllib.urlencode({
                'service': 'WMS',
                'request': 'GetMap',
                'layers': self.typename,
                'format': mime,
                'height': height,
                'width': width,
                'srs': srs,
                'bbox': bbox_string
            })

        types = [
            ("jpg", _("JPEG"), "image/jpeg"),
            ("pdf", _("PDF"), "application/pdf"),
            ("png", _("PNG"), "image/png")
        ]

        links.extend((ext, name, wms_link(mime)) for ext, name, mime in types)

        kml_reflector_link_download = settings.GEOSERVER_BASE_URL + "wms/kml?" + urllib.urlencode({
            'layers': self.typename,
            'mode': "download"
        })

        kml_reflector_link_view = settings.GEOSERVER_BASE_URL + "wms/kml?" + urllib.urlencode({
            'layers': self.typename,
            'mode': "refresh"
        })

        links.append(("KML", _("KML"), kml_reflector_link_download))
        links.append(("KML", _("View in Google Earth"), kml_reflector_link_view))

        return links

    def verify(self):
        """Makes sure the state of the layer is consistent in GeoServer and GeoNetwork.
        """
        http = httplib2.Http() # Do we need to add authentication?
        
        # Check the layer is in the wms get capabilities record
        # FIXME: Implement caching of capabilities record site wide
        if (_wms is None) or (self.typename not in _wms.contents):
            get_wms()
        try:
            wms_layer = _wms[self.typename]
        except:
            msg = "WMS Record missing for layer [%s]" % self.typename 
            raise GeoNodeException(msg)
        
        # Check the layer is in GeoServer's REST API
        # It would be nice if we could ask for the definition of a layer by name
        # rather than searching for it
        #api_url = "%sdata/search/api/?q=%s" % (settings.SITEURL, self.name.replace('_', '%20'))
        #response, body = http.request(api_url)
        #api_json = simplejson.loads(body)
        #api_layer = None
        #for row in api_json['rows']:
        #    if(row['name'] == self.typename):
        #        api_layer = row
        #if(api_layer == None):
        #    msg = "API Record missing for layer [%s]" % self.typename
        #    raise GeoNodeException(msg)
 
        # Check the layer is in the GeoNetwork catalog and points back to get_absolute_url
        if(_csw is None): # Might need to re-cache, nothing equivalent to _wms.contents?
            get_csw()
        try:
            _csw.getrecordbyid([self.uuid])
            csw_layer = _csw.records.get(self.uuid)
        except:
            msg = "CSW Record Missing for layer [%s]" % self.typename
            raise GeoNodeException(msg)

        if(csw_layer.uri != self.get_absolute_url()):
            msg = "CSW Layer URL does not match layer URL for layer [%s]" % self.typename
            
        # Visit get_absolute_url and make sure it does not give a 404
        #logger.info(self.get_absolute_url())
        #response, body = http.request(self.get_absolute_url())
        #if(int(response['status']) != 200):
        #    msg = "Layer Info page for layer [%s] is %d" % (self.typename, int(response['status']))
        #    raise GeoNodeException(msg)

        #FIXME: Add more checks, for example making sure the title, keywords and description
        # are the same in every database.

    def maps(self):
        """Return a list of all the maps that use this layer"""
        local_wms = "%swms" % settings.GEOSERVER_BASE_URL
        return set([layer.map for layer in MapLayer.objects.filter(ows_url=local_wms, name=self.typename).select_related()])

    def metadata(self):
        global _wms
        if (_wms is None) or (self.typename not in _wms.contents):
            get_wms()
            """
            wms_url = "%swms?request=GetCapabilities" % settings.GEOSERVER_BASE_URL
            netloc = urlparse(wms_url).netloc
            http = httplib2.Http()
            http.add_credentials(_user, _password)
            http.authorizations.append(
                httplib2.BasicAuthentication(
                    (_user, _password), 
                    netloc,
                    wms_url,
                    {},
                    None,
                    None, 
                    http
                )
            )
            response, body = http.request(wms_url)
            _wms = WebMapService(wms_url, xml=body)
            """
        return _wms[self.typename]

    def metadata_csw(self):
        global _csw
        if(_csw is None):
            _csw = get_csw()
        _csw.getrecordbyid([self.uuid], outputschema = 'http://www.isotc211.org/2005/gmd')
        return _csw.records.get(self.uuid)

    @property
    def attribute_names(self):
        if self.resource.resource_type == "featureType":
            dft_url = settings.GEOSERVER_BASE_URL + "wfs?" + urllib.urlencode({
                    "service": "wfs",
                    "version": "1.0.0",
                    "request": "DescribeFeatureType",
                    "typename": self.typename
                })
            try:
                http = httplib2.Http()
                http.add_credentials(_user, _password)
                response, body = http.request(dft_url)
                doc = etree.fromstring(body)
                path = ".//{xsd}extension/{xsd}sequence/{xsd}element".format(xsd="{http://www.w3.org/2001/XMLSchema}")
                atts = [n.attrib["name"] for n in doc.findall(path)]
            except Exception, e:
                atts = []
            return atts
        elif self.resource.resource_type == "coverage":
            dc_url = settings.GEOSERVER_BASE_URL + "wcs?" + urllib.urlencode({
                     "service": "wcs",
                     "version": "1.1.0",
                     "request": "DescribeCoverage",
                     "identifiers": self.typename
                })
            try:
                http = httplib2.Http()
                http.add_credentials(_user, _password)
                response, body = http.request(dc_url)
                doc = etree.fromstring(body)
                path = ".//{wcs}Axis/{wcs}AvailableKeys/{wcs}Key".format(wcs="{http://www.opengis.net/wcs/1.1.1}")
                atts = [n.text for n in doc.findall(path)]
            except Exception, e:
                atts = []
            return atts

    @property
    def display_type(self):
        return ({
            "dataStore" : "Vector Data",
            "coverageStore": "Raster Data",
        }).get(self.storeType, "Data")

    def delete_from_geoserver(self):
        cascading_delete(Layer.objects.gs_catalog, self.resource)

    def delete_from_geonetwork(self):
        gn = Layer.objects.gn_catalog
        gn.delete_layer(self)
        gn.logout()

    def save_to_geonetwork(self):
        gn = Layer.objects.gn_catalog
        record = gn.get_by_uuid(self.uuid)
        if record is None:
            md_link = gn.create_from_layer(self)
            self.metadata_links = [("text/xml", "TC211", md_link)]
        else:
            gn.update_layer(self)
        gn.logout()

    @property
    def resource(self):
        if not hasattr(self, "_resource_cache"):
            cat = Layer.objects.gs_catalog
            try:
                ws = cat.get_workspace(self.workspace)
            except AttributeError:
                # Geoserver is not running
                raise RuntimeError("Geoserver cannot be accessed, are you sure it is running in: %s" %
                                    (settings.GEOSERVER_BASE_URL))
            store = cat.get_store(self.store, ws)
            self._resource_cache = cat.get_resource(self.name, store)
        return self._resource_cache

    def _get_metadata_links(self):
        return self.resource.metadata_links

    def _set_metadata_links(self, md_links):
        self.resource.metadata_links = md_links

    metadata_links = property(_get_metadata_links, _set_metadata_links)

    def _get_default_style(self):
        return self.publishing.default_style

    def _set_default_style(self, style):
        self.publishing.default_style = style

    default_style = property(_get_default_style, _set_default_style)

    def _get_styles(self):
        return self.publishing.styles

    def _set_styles(self, styles):
        self.publishing.styles = styles

    styles = property(_get_styles, _set_styles)
    
    @property
    def service_type(self):
        if self.storeType == 'coverageStore':
            return "WCS"
        if self.storeType == 'dataStore':
            return "WFS"

    @property
    def publishing(self):
        if not hasattr(self, "_publishing_cache"):
            cat = Layer.objects.gs_catalog
            self._publishing_cache = cat.get_layer(self.name)
        return self._publishing_cache

    @property
    def poc_role(self):
        role = Role.objects.get(value='pointOfContact')
        return role

    @property
    def metadata_author_role(self):
        role = Role.objects.get(value='author')
        return role

    def _set_poc(self, poc):
        # reset any poc asignation to this layer
        ContactRole.objects.filter(role=self.poc_role, layer=self).delete()
        #create the new assignation
        contact_role = ContactRole.objects.create(role=self.poc_role, layer=self, contact=poc)

    def _get_poc(self):
        try:
            the_poc = ContactRole.objects.get(role=self.poc_role, layer=self).contact
        except ContactRole.DoesNotExist:
            the_poc = None
        return the_poc

    poc = property(_get_poc, _set_poc)

    def _set_metadata_author(self, metadata_author):
        # reset any metadata_author asignation to this layer
        ContactRole.objects.filter(role=self.metadata_author_role, layer=self).delete()
        #create the new assignation
        contact_role = ContactRole.objects.create(role=self.metadata_author_role,
                                                  layer=self, contact=metadata_author)

    def _get_metadata_author(self):
        try:
            the_ma = ContactRole.objects.get(role=self.metadata_author_role, layer=self).contact
        except  ContactRole.DoesNotExist:
            the_ma = None
        return the_ma

    metadata_author = property(_get_metadata_author, _set_metadata_author)

    def save_to_geoserver(self):
        if self.resource is None:
            return
        if hasattr(self, "_resource_cache"):
            gn = Layer.objects.gn_catalog
            self.resource.title = self.title
            self.resource.abstract = self.abstract
            self.resource.name= self.name
            self.resource.metadata_links = [('text/xml', 'TC211', gn.url_for_uuid(self.uuid))]
            self.resource.keywords = self.keyword_list()
            Layer.objects.gs_catalog.save(self._resource_cache)
            gn.logout()
        if self.poc and self.poc.user:
            self.publishing.attribution = str(self.poc.user)
            profile = Contact.objects.get(user=self.poc.user)
            self.publishing.attribution_link = settings.SITEURL[:-1] + profile.get_absolute_url()
            Layer.objects.gs_catalog.save(self.publishing)

    def  _populate_from_gs(self):
        gs_resource = Layer.objects.gs_catalog.get_resource(self.name)
        if gs_resource is None:
            return
        srs = gs_resource.projection
        if self.geographic_bounding_box is '' or self.geographic_bounding_box is None:
            self.set_bbox(gs_resource.native_bbox, srs=srs)

    def _autopopulate(self):
        if self.poc is None:
            self.poc = Layer.objects.default_poc()
        if self.metadata_author is None:
            self.metadata_author = Layer.objects.default_metadata_author()
        if self.abstract == '' or self.abstract is None:
            self.abstract = 'No abstract provided'
        if self.title == '' or self.title is None:
            self.title = self.name

    def _populate_from_gn(self):
        meta = self.metadata_csw()
        if meta is None:
            return
        kw_list = reduce(
                lambda x, y: x + y["keywords"],
                meta.identification.keywords,
                [])
        kw_list = filter(lambda x: x is not None, kw_list)
        self.keywords.add(*kw_list)
        if hasattr(meta.distribution, 'online'):
            onlineresources = [r for r in meta.distribution.online if r.protocol == "WWW:LINK-1.0-http--link"]
            if len(onlineresources) == 1:
                res = onlineresources[0]
                self.distribution_url = res.url
                self.distribution_description = res.description

    def keyword_list(self):
        keywords_qs = self.keywords.all()
        if keywords_qs:
            return [kw.name for kw in keywords_qs]
        else:
            return []

    def set_bbox(self, box, srs=None):
        """
        Sets a bounding box based on the gsconfig native_box param.
        """
        if srs:
            srid = srs
        else:
            srid = box[4]
        self.geographic_bounding_box = bbox_to_wkt(box[0], box[1], box[2], box[3], srid=srid )

    def get_absolute_url(self):
        return "/data/%s" % (self.typename)

    def __str__(self):
        return "%s Layer" % self.typename

    class Meta:
        # custom permissions,
        # change and delete are standard in django
        permissions = (('view_layer', 'Can view'), 
                       ('change_layer_permissions', "Can change permissions"), )

    # Permission Level Constants
    # LEVEL_NONE inherited
    LEVEL_READ  = 'layer_readonly'
    LEVEL_WRITE = 'layer_readwrite'
    LEVEL_ADMIN = 'layer_admin'
                 
    def set_default_permissions(self):
        self.set_gen_level(ANONYMOUS_USERS, self.LEVEL_READ)
        self.set_gen_level(AUTHENTICATED_USERS, self.LEVEL_READ) 

        # remove specific user permissions
        current_perms =  self.get_all_level_info()
        for username in current_perms['users'].keys():
            user = User.objects.get(username=username)
            self.set_user_level(user, self.LEVEL_NONE)

        # assign owner admin privs
        if self.owner:
            self.set_user_level(self.owner, self.LEVEL_ADMIN)


class Map(models.Model, PermissionLevelMixin):
    """
    A Map aggregates several layers together and annotates them with a viewport
    configuration.
    """

    title = models.TextField(_('Title'))
    """
    A display name suitable for search results and page headers
    """

    abstract = models.TextField(_('Abstract'))
    """
    A longer description of the themes in the map.
    """

    # viewer configuration
    zoom = models.IntegerField(_('zoom'))
    """
    The zoom level to use when initially loading this map.  Zoom levels start
    at 0 (most zoomed out) and each increment doubles the resolution.
    """

    projection = models.CharField(_('projection'),max_length=32)
    """
    The projection used for this map.  This is stored as a string with the
    projection's SRID.
    """

    center_x = models.FloatField(_('center X'))
    """
    The x coordinate to center on when loading this map.  Its interpretation
    depends on the projection.
    """

    center_y = models.FloatField(_('center Y'))
    """
    The y coordinate to center on when loading this map.  Its interpretation
    depends on the projection.
    """

    owner = models.ForeignKey(User, verbose_name=_('owner'), blank=True, null=True)
    """
    The user that created/owns this map.
    """

    last_modified = models.DateTimeField(auto_now_add=True)
    """
    The last time the map was modified.
    """
    
<<<<<<< HEAD
    keywords = TaggableManager(_('keywords'), help_text=_("A space or comma-separated list of keywords"), blank=True)
=======
    keywords = TaggableManager(_('keywords'), help_text=_("A space or comma-separated list of keywords"))
>>>>>>> 90906b14

    def __unicode__(self):
        return '%s by %s' % (self.title, (self.owner.username if self.owner else "<Anonymous>"))

    @property
    def center(self):
        """
        A handy shortcut for the center_x and center_y properties as a tuple
        (read only)
        """
        return (self.center_x, self.center_y)

    @property
    def layers(self):
        layers = MapLayer.objects.filter(map=self.id)
        return  [layer for layer in layers]

    @property
    def local_layers(self): 
        names = [layer.name for layer in self.layers]
        return Layer.objects.filter(typename__in=names)

    def json(self, layer_filter):
        map_layers = MapLayer.objects.filter(map=self.id)
        layers = [] 
        for map_layer in map_layers:
            if map_layer.local():   
                layer =  Layer.objects.get(typename=map_layer.name)
                layers.append(layer)
            else: 
                pass 

        if layer_filter:
            layers = filter(layer_filter, layers)

        readme = (
            "Title: %s\n" +
            "Author: %s\n"
            "Abstract: %s\n"
        ) % (self.title, "The GeoNode Team", self.abstract)

        def layer_json(lyr):
            return {
                "name": lyr.typename,
                "service": lyr.service_type,
                "serviceURL": "",
                "metadataURL": ""
            }

        map = {
            "map" : { "readme": readme },
            "layers" : [layer_json(lyr) for lyr in layers]
        }

        return simplejson.dumps(map)

    def viewer_json(self, *added_layers):
        """
        Convert this map to a nested dictionary structure matching the JSON
        configuration for GXP Viewers.

        The ``added_layers`` parameter list allows a list of extra MapLayer
        instances to append to the Map's layer list when generating the
        configuration. These are not persisted; if you want to add layers you
        should use ``.layer_set.create()``.
        """
        layers = list(self.layer_set.all()) + list(added_layers) #implicitly sorted by stack_order
        server_lookup = {}
        sources = {'local': settings.DEFAULT_LAYER_SOURCE }

        def uniqify(seq):
            """
            get a list of unique items from the input sequence.
            
            This relies only on equality tests, so you can use it on most
            things.  If you have a sequence of hashables, list(set(seq)) is
            better.
            """
            results = []
            for x in seq:
                if x not in results: results.append(x)
            return results

        configs = [l.source_config() for l in layers]

        i = 0
        for source in uniqify(configs):
            while str(i) in sources: i = i + 1
            sources[str(i)] = source 
            server_lookup[simplejson.dumps(source)] = str(i)

        def source_lookup(source):
            for k, v in sources.iteritems():
                if v == source: return k
            return None

        def layer_config(l):
            cfg = l.layer_config()
            src_cfg = l.source_config();
            source = source_lookup(src_cfg)
            if source: cfg["source"] = source
            return cfg

        config = {
            'id': self.id,
            'about': {
                'title':    self.title,
                'abstract': self.abstract
            },
            'defaultSourceType': "gxp_wmscsource",
            'sources': sources,
            'map': {
                'layers': [layer_config(l) for l in layers],
                'center': [self.center_x, self.center_y],
                'projection': self.projection,
                'zoom': self.zoom
            }
        }
        '''
        Mark the last added layer as selected - important for data page
        '''
        config["map"]["layers"][len(layers)-1]["selected"] = True

        config["map"].update(_get_viewer_projection_info(self.projection))

        return config

    def update_from_viewer(self, conf):
        """
        Update this Map's details by parsing a JSON object as produced by
        a GXP Viewer.  
        
        This method automatically persists to the database!
        """
        if isinstance(conf, basestring):
            conf = simplejson.loads(conf)

        self.title = conf['about']['title']
        self.abstract = conf['about']['abstract']

        self.zoom = conf['map']['zoom']

        self.center_x = conf['map']['center'][0]
        self.center_y = conf['map']['center'][1]

        self.projection = conf['map']['projection']

        self.featured = conf['about'].get('featured', False)

        def source_for(layer):
            return conf["sources"][layer["source"]]

        layers = [l for l in conf["map"]["layers"]]
        
        for layer in self.layer_set.all():
            layer.delete()
            
        self.keywords.add(*conf['map'].get('keywords', []))

        for ordering, layer in enumerate(layers):
            self.layer_set.add(
                self.layer_set.from_viewer_config(
                    self, layer, source_for(layer), ordering
            ))
        self.save()

    def keyword_list(self):
        keywords_qs = self.keywords.all()
        if keywords_qs:
            return [kw.name for kw in keywords_qs]
        else:
            return []

    def get_absolute_url(self):
        return '/maps/%i' % self.id
        
    class Meta:
        # custom permissions, 
        # change and delete are standard in django
        permissions = (('view_map', 'Can view'), 
                       ('change_map_permissions', "Can change permissions"), )

    # Permission Level Constants
    # LEVEL_NONE inherited
    LEVEL_READ  = 'map_readonly'
    LEVEL_WRITE = 'map_readwrite'
    LEVEL_ADMIN = 'map_admin'
    
    def set_default_permissions(self):
        self.set_gen_level(ANONYMOUS_USERS, self.LEVEL_READ)
        self.set_gen_level(AUTHENTICATED_USERS, self.LEVEL_READ)

        # remove specific user permissions
        current_perms =  self.get_all_level_info()
        for username in current_perms['users'].keys():
            user = User.objects.get(username=username)
            self.set_user_level(user, self.LEVEL_NONE)

        # assign owner admin privs
        if self.owner:
            self.set_user_level(self.owner, self.LEVEL_ADMIN)    



class MapLayerManager(models.Manager):
    def from_viewer_config(self, map, layer, source, ordering):
        """
        Parse a MapLayer object out of a parsed layer configuration from a GXP
        viewer.

        ``map`` is the Map instance to associate with the new layer
        ``layer`` is the parsed dict for the layer
        ``source`` is the parsed dict for the layer's source
        ``ordering`` is the index of the layer within the map's layer list
        """
        layer_cfg = dict(layer)
        for k in ["format", "name", "opacity", "styles", "transparent",
                  "fixed", "group", "visibility", "title", "source"]:
            if k in layer_cfg: del layer_cfg[k]

        source_cfg = dict(source)
        for k in ["url", "projection"]:
            if k in source_cfg: del source_cfg[k]

        return self.model(
            map = map,
            stack_order = ordering,
            format = layer.get("format", None),
            name = layer.get("name", None),
            opacity = layer.get("opacity", 1),
            styles = layer.get("styles", None),
            transparent = layer.get("transparent", False),
            fixed = layer.get("fixed", False),
            group = layer.get('group', None),
            visibility = layer.get("visibility", True),
            ows_url = source.get("url", None),
            layer_params = simplejson.dumps(layer_cfg),
            source_params = simplejson.dumps(source_cfg)
        )

class MapLayer(models.Model):
    """
    The MapLayer model represents a layer included in a map.  This doesn't just
    identify the dataset, but also extra options such as which style to load
    and the file format to use for image tiles.
    """

    objects = MapLayerManager()
    """
    see :class:`geonode.maps.models.MapLayerManager`
    """

    map = models.ForeignKey(Map, related_name="layer_set")
    """
    The map containing this layer
    """

    stack_order = models.IntegerField(_('stack order'))
    """
    The z-index of this layer in the map; layers with a higher stack_order will
    be drawn on top of others.
    """

    format = models.CharField(_('format'), null=True, max_length=200)
    """
    The mimetype of the image format to use for tiles (image/png, image/jpeg,
    image/gif...)
    """

    name = models.CharField(_('name'), null=True, max_length=200)
    """
    The name of the layer to load.

    The interpretation of this name depends on the source of the layer (Google
    has a fixed set of names, WMS services publish a list of available layers
    in their capabilities documents, etc.)
    """

    opacity = models.FloatField(_('opacity'), default=1.0)
    """
    The opacity with which to render this layer, on a scale from 0 to 1.
    """

    styles = models.CharField(_('styles'), null=True,max_length=200)
    """
    The name of the style to use for this layer (only useful for WMS layers.)
    """

    transparent = models.BooleanField(_('transparent'))
    """
    A boolean value, true if we should request tiles with a transparent background.
    """

    fixed = models.BooleanField(_('fixed'), default=False)
    """
    A boolean value, true if we should prevent the user from dragging and
    dropping this layer in the layer chooser.
    """

    group = models.CharField(_('group'), null=True,max_length=200)
    """
    A group label to apply to this layer.  This affects the hierarchy displayed
    in the map viewer's layer tree.
    """

    visibility = models.BooleanField(_('visibility'), default=True)
    """
    A boolean value, true if this layer should be visible when the map loads.
    """

    ows_url = models.URLField(_('ows URL'), null=True)
    """
    The URL of the OWS service providing this layer, if any exists.
    """

    layer_params = models.TextField(_('layer params'))
    """
    A JSON-encoded dictionary of arbitrary parameters for the layer itself when
    passed to the GXP viewer.

    If this dictionary conflicts with options that are stored in other fields
    (such as format, styles, etc.) then the fields override.
    """

    source_params = models.TextField(_('source params'))
    """
    A JSON-encoded dictionary of arbitrary parameters for the GXP layer source
    configuration for this layer.

    If this dictionary conflicts with options that are stored in other fields
    (such as ows_url) then the fields override.
    """
    
    def local(self): 
        """
        Tests whether this layer is served by the GeoServer instance that is
        paired with the GeoNode site.  Currently this is based on heuristics,
        but we try to err on the side of false negatives.
        """
        if self.ows_url == (settings.GEOSERVER_BASE_URL + "wms"):
            return Layer.objects.filter(typename=self.name).count() != 0
        else: 
            return False
 
    def source_config(self):
        """
        Generate a dict that can be serialized to a GXP layer source
        configuration suitable for loading this layer.
        """
        try:
            cfg = simplejson.loads(self.source_params)
        except:
            cfg = dict(ptype="gxp_wmscsource", restUrl="/gs/rest")

        if self.ows_url: cfg["url"] = self.ows_url

        return cfg

    def layer_config(self):
        """
        Generate a dict that can be serialized to a GXP layer configuration
        suitable for loading this layer.

        The "source" property will be left unset; the layer is not aware of the
        name assigned to its source plugin.  See
        :method:`geonode.maps.models.Map.viewer_json` for an example of
        generating a full map configuration.
        """
        try:
            cfg = simplejson.loads(self.layer_params)
        except: 
            cfg = dict()

        if self.format: cfg['format'] = self.format
        if self.name: cfg["name"] = self.name
        if self.opacity: cfg['opacity'] = self.opacity
        if self.styles: cfg['styles'] = self.styles
        if self.transparent: cfg['transparent'] = True

        cfg["fixed"] = self.fixed
        if self.group: cfg["group"] = self.group
        cfg["visibility"] = self.visibility

        return cfg


    @property
    def local_link(self): 
        if self.local():
            layer = Layer.objects.get(typename=self.name)
            link = "<a href=\"%s\">%s</a>" % (layer.get_absolute_url(),layer.title)
        else: 
            link = "<span>%s</span> " % self.name
        return link

    class Meta:
        ordering = ["stack_order"]

    def __unicode__(self):
        return '%s?layers=%s' % (self.ows_url, self.name)

class Role(models.Model):
    """
    Roles are a generic way to create groups of permissions.
    """
    value = models.CharField('Role', choices= [(x, x) for x in ROLE_VALUES], max_length=255, unique=True)
    permissions = models.ManyToManyField(Permission, verbose_name=_('permissions'), blank=True)

    def __unicode__(self):
        return self.get_value_display()


class ContactRole(models.Model):
    """
    ContactRole is an intermediate model to bind Contacts and Layers and apply roles.
    """
    contact = models.ForeignKey(Contact)
    layer = models.ForeignKey(Layer)
    role = models.ForeignKey(Role)

    def clean(self):
        """
        Make sure there is only one poc and author per layer
        """
        if (self.role == self.layer.poc_role) or (self.role == self.layer.metadata_author_role):
            contacts = self.layer.contacts.filter(contactrole__role=self.role)
            if contacts.count() == 1:
                 # only allow this if we are updating the same contact
                 if self.contact != contacts.get():
                     raise ValidationError('There can be only one %s for a given layer' % self.role)
        if self.contact.user is None:
            # verify that any unbound contact is only associated to one layer
            bounds = ContactRole.objects.filter(contact=self.contact).count()
            if bounds > 1:
                raise ValidationError('There can be one and only one layer linked to an unbound contact' % self.role)
            elif bounds == 1:
                # verify that if there was one already, it corresponds to this instace
                if ContactRole.objects.filter(contact=self.contact).get().id != self.id:
                    raise ValidationError('There can be one and only one layer linked to an unbound contact' % self.role)

    class Meta:
        unique_together = (("contact", "layer", "role"),)

def delete_layer(instance, sender, **kwargs): 
    """
    Removes the layer from GeoServer and GeoNetwork
    """
    instance.delete_from_geoserver()
    instance.delete_from_geonetwork()

def post_save_layer(instance, sender, **kwargs):
    instance._autopopulate()
    instance.save_to_geoserver()

    if kwargs['created']:
        instance._populate_from_gs()

    instance.save_to_geonetwork()

    if kwargs['created']:
        instance._populate_from_gn()
        instance.save(force_update=True)



class ThumbnailManager(models.Manager):
    def __init__(self):
        models.Manager.__init__(self)
        self.storage = FileSystemStorage(
            location = os.path.join(settings.PROJECT_ROOT, "static","thumbs"),
            base_url = settings.STATIC_URL + "thumbs/"
        )
        if not os.path.exists(self.storage.location):
            os.makedirs(self.storage.location)
    def get_thumbnail(self,obj,allow_null=True):
        thumb_type = ContentType.objects.get_for_model(obj)
        thumbs = list(self.filter(content_type__pk=thumb_type.id,object_id=obj.id))
        if not allow_null and not thumbs:
            thumbs.append(Thumbnail(content_object=obj))
        return thumbs and thumbs[0] or None
    def get_thumbnails(self,objs):
        """For the provided objects of the same type, get a dict
        with object.id as key and thumbnail as value. objs without
        thumbs will not be present in the dict.
        """
        if not objs: return []
        try:
            not_null = ( o for o in objs if o is not None ).next()
        except StopIteration:
            return []
        thumb_type = ContentType.objects.get_for_model(not_null)
        thumbs = self.filter(content_type__pk=thumb_type.id)
        ids = [ o.id for o in objs]
        thumbs = thumbs.filter(object_id__in=ids)
        return dict([ (t.content_object.id,t) for t in thumbs])

class Thumbnail(models.Model):
    objects = ThumbnailManager()

    thumb_spec = models.TextField()
    content_type = models.ForeignKey(ContentType)
    object_id = models.PositiveIntegerField()
    content_object = generic.GenericForeignKey()

    def _path(self):
        if isinstance(self.content_object,Map):
            parts = "map",str(self.content_object.id)
        else:
            parts = "layer",self.content_object.uuid
        return "".join(parts) + ".png"
    def get_thumbnail_url(self):
        return Thumbnail.objects.storage.url(self._path())
    def get_thumbnail_path(self):
        return Thumbnail.objects.storage.path(self._path())
    def delete(self):
        path = self.get_thumbnail_path()
        if os.path.exists(path):
            os.unlink(path)
        super(Thumbnail,self).delete()
    def set_spec(self,spec):
        self.thumb_spec = spec
        self.generate_thumbnail()
        self.save()
    def generate_thumbnail(self):
        http = httplib2.Http()
        url = "%srest/printng/render.png" % settings.GEOSERVER_BASE_URL
        http.add_credentials(_user, _password)
        netloc = urlparse(url).netloc
        http.authorizations.append(
        httplib2.BasicAuthentication(
            (_user,_password),
            netloc,
            url,
            {},
            None,
            None,
            http
        ))
        resp, content = http.request(url,"POST",str(self.thumb_spec))
        if resp.status < 200 or resp.status > 299:
            logging.warning('Error generating thumbnail %s',content)
            raise Exception('Error generating thumbnail')
        with open(self.get_thumbnail_path(),"wb") as fp:
            fp.write(content)
    
def _remove_thumb(instance, sender, **kw):
    for t in Thumbnail.objects.filter(object_id=instance.id):
        t.delete()

signals.pre_delete.connect(_remove_thumb, sender=Layer)
signals.pre_delete.connect(_remove_thumb, sender=Map)
    

signals.pre_delete.connect(delete_layer, sender=Layer)
signals.post_save.connect(post_save_layer, sender=Layer)<|MERGE_RESOLUTION|>--- conflicted
+++ resolved
@@ -1234,11 +1234,7 @@
     The last time the map was modified.
     """
     
-<<<<<<< HEAD
     keywords = TaggableManager(_('keywords'), help_text=_("A space or comma-separated list of keywords"), blank=True)
-=======
-    keywords = TaggableManager(_('keywords'), help_text=_("A space or comma-separated list of keywords"))
->>>>>>> 90906b14
 
     def __unicode__(self):
         return '%s by %s' % (self.title, (self.owner.username if self.owner else "<Anonymous>"))
