--- conflicted
+++ resolved
@@ -1,9 +1,6 @@
 # -*- coding: utf-8 -*-
-import threading
 from django.conf import settings
 from django.db import models
-from geonode.maps.gs_helpers import get_postgis_bbox
-from owslib.wms import WebMapService
 from geonode.maps.owslib_csw import CatalogueServiceWeb
 from geoserver.catalog import Catalog
 from geonode.core.models import PermissionLevelMixin
@@ -13,6 +10,7 @@
 from taggit.managers import TaggableManager
 from django.utils import simplejson as json
 from django.utils.safestring import mark_safe
+
 import httplib2
 import urllib
 from urlparse import urlparse
@@ -22,7 +20,7 @@
 from django.utils.translation import ugettext_lazy as _
 from django.core.exceptions import ValidationError
 from lxml import etree
-from geonode.maps.gs_helpers import cascading_delete
+from geonode.maps.gs_helpers import cascading_delete, get_postgis_bbox
 import logging
 from geonode.maps.encode import num_encode
 from django.core.cache import cache
@@ -39,9 +37,6 @@
 def bbox_to_wkt(x0, x1, y0, y1, srid="4326"):
     return 'SRID=%s;POLYGON((%s %s,%s %s,%s %s,%s %s,%s %s))' % (srid,
                             x0, y0, x0, y1, x1, y1, x1, y0, x0, y0)
-
-
-
 
 ROLE_VALUES = [
     'datasetProvider',
@@ -436,39 +431,39 @@
 
 
 CHARSETS = [
-        ['', 'None/Unknown'],
-        ['UTF-8', 'UTF-8/Unicode'],
-        ['ISO-8859-1', 'Latin1/ISO-8859-1'],
-        ['ISO-8859-2', 'Latin2/ISO-8859-2'],
-        ['ISO-8859-3', 'Latin3/ISO-8859-3'],
-        ['ISO-8859-4', 'Latin4/ISO-8859-4'],
-        ['ISO-8859-5', 'Latin5/ISO-8859-5'],
-        ['ISO-8859-6', 'Latin6/ISO-8859-6'],
-        ['ISO-8859-7', 'Latin7/ISO-8859-7'],
-        ['ISO-8859-8', 'Latin8/ISO-8859-8'],
-        ['ISO-8859-9', 'Latin9/ISO-8859-9'],
-        ['ISO-8859-10','Latin10/ISO-8859-10'],
-        ['ISO-8859-13','Latin13/ISO-8859-13'],
-        ['ISO-8859-14','Latin14/ISO-8859-14'],
-        ['ISO8859-15','Latin15/ISO-8859-15'],
-        ['Big5', 'BIG5'],
-        ['EUC-JP','EUC-JP'],
-        ['EUC-KR','EUC-KR'],
-        ['GBK','GBK'],
-        ['GB18030','GB18030'],
-        ['Shift_JIS','Shift_JIS'],
-        ['KOI8-R','KOI8-R'],
-        ['KOI8-U','KOI8-U'],
-        ['windows-874', 'Windows CP874'],
-        ['windows-1250', 'Windows CP1250'],
-        ['windows-1251', 'Windows CP1251'],
-        ['windows-1252', 'Windows CP1252'],
-        ['windows-1253', 'Windows CP1253'],
-        ['windows-1254', 'Windows CP1254'],
-        ['windows-1255', 'Windows CP1255'],
-        ['windows-1256', 'Windows CP1256'],
-        ['windows-1257', 'Windows CP1257'],
-        ['windows-1258', 'Windows CP1258']
+    ['', 'None/Unknown'],
+    ['UTF-8', 'UTF-8/Unicode'],
+    ['ISO-8859-1', 'Latin1/ISO-8859-1'],
+    ['ISO-8859-2', 'Latin2/ISO-8859-2'],
+    ['ISO-8859-3', 'Latin3/ISO-8859-3'],
+    ['ISO-8859-4', 'Latin4/ISO-8859-4'],
+    ['ISO-8859-5', 'Latin5/ISO-8859-5'],
+    ['ISO-8859-6', 'Latin6/ISO-8859-6'],
+    ['ISO-8859-7', 'Latin7/ISO-8859-7'],
+    ['ISO-8859-8', 'Latin8/ISO-8859-8'],
+    ['ISO-8859-9', 'Latin9/ISO-8859-9'],
+    ['ISO-8859-10','Latin10/ISO-8859-10'],
+    ['ISO-8859-13','Latin13/ISO-8859-13'],
+    ['ISO-8859-14','Latin14/ISO-8859-14'],
+    ['ISO8859-15','Latin15/ISO-8859-15'],
+    ['Big5', 'BIG5'],
+    ['EUC-JP','EUC-JP'],
+    ['EUC-KR','EUC-KR'],
+    ['GBK','GBK'],
+    ['GB18030','GB18030'],
+    ['Shift_JIS','Shift_JIS'],
+    ['KOI8-R','KOI8-R'],
+    ['KOI8-U','KOI8-U'],
+    ['windows-874', 'Windows CP874'],
+    ['windows-1250', 'Windows CP1250'],
+    ['windows-1251', 'Windows CP1251'],
+    ['windows-1252', 'Windows CP1252'],
+    ['windows-1253', 'Windows CP1253'],
+    ['windows-1254', 'Windows CP1254'],
+    ['windows-1255', 'Windows CP1255'],
+    ['windows-1256', 'Windows CP1256'],
+    ['windows-1257', 'Windows CP1257'],
+    ['windows-1258', 'Windows CP1258']
 ]
 
 
@@ -493,7 +488,7 @@
     'Attribution License (ODC-By)',
     'Open Database License (ODC-ODbL)',
     'CC-BY-SA',
-    
+
     # ISO standard constraint options.
     'copyright',
     'intellectualPropertyRights',
@@ -528,7 +523,7 @@
 ]
 
 DEFAULT_SUPPLEMENTAL_INFORMATION=_(
-''
+    ''
 )
 
 DEFAULT_CONTENT=_(
@@ -588,11 +583,11 @@
     name = models.CharField(_('Individual Name'), max_length=255, blank=True, null=True)
     organization = models.CharField(_('Organization Name'), max_length=255, blank=True, null=True)
     position = models.CharField(_('Position Name'), max_length=255, blank=True, null=True)
-    voice = models.CharField(_('Voice'), max_length=255, blank=True, null=True)
-    fax = models.CharField(_('Facsimile'),  max_length=255, blank=True, null=True)
-    delivery = models.CharField(_('Delivery Point'), max_length=255, blank=True, null=True)
+    voice = models.CharField(_('Phone'), max_length=255, blank=True, null=True)
+    fax = models.CharField(_('Fax'),  max_length=255, blank=True, null=True)
+    delivery = models.CharField(_('Address'), max_length=255, blank=True, null=True)
     city = models.CharField(_('City'), max_length=255, blank=True, null=True)
-    area = models.CharField(_('Administrative Area'), max_length=255, blank=True, null=True)
+    area = models.CharField(_('State/Province'), max_length=255, blank=True, null=True)
     zipcode = models.CharField(_('Postal Code'), max_length=255, blank=True, null=True)
     country = models.CharField(choices=COUNTRIES, max_length=3, blank=True, null=True)
     email = models.EmailField(blank=True, null=True, unique=False)
@@ -600,6 +595,17 @@
     is_org_member = models.BooleanField(_('Affiliated with Harvard'), blank=True, null=False, default=False)
     member_expiration_dt = models.DateField(_('Harvard affiliation expires on: '), blank=False, null=False, default=datetime.today())
     keywords = TaggableManager(_('keywords'), help_text=_("A space or comma-separated list of keywords"), blank=True)
+
+
+    created_dttm = models.DateTimeField(auto_now_add=True)
+    """
+    The date/time the object was created.
+    """
+
+    last_modified = models.DateTimeField(auto_now=True)
+    """
+    The last time the object was modified.
+    """
 
 
     def clean(self):
@@ -632,7 +638,7 @@
         "maxResolution": 156543.03390625,
         "units": "m",
         "maxExtent": [-20037508.34,-20037508.34,20037508.34,20037508.34],
-    },
+        },
     "EPSG:4326": {
         "max_resolution": (180 - (-180)) / 256,
         "units": "degrees",
@@ -641,7 +647,7 @@
 }
 
 def _get_viewer_projection_info(srid):
-    # TODO: Look up projection details in EPSG database
+    #TODO: Look up projection details in EPSG database
     return _viewer_projection_lookup.get(srid, {})
 
 _wms = None
@@ -687,7 +693,7 @@
         # check if geonetwork is logged in
         if not self.geonetwork.connected:
             self.geonetwork.login()
-        # Make sure to logout after you have finished using it.
+            # Make sure to logout after you have finished using it.
         return self.geonetwork
 
     def admin_contact(self):
@@ -697,7 +703,7 @@
             raise RuntimeError('GeoNode needs at least one admin/superuser set')
 
         contact = Contact.objects.get_or_create(user=superusers[0],
-                                                defaults={"name": "Geonode Admin"})[0]
+            defaults={"name": "Geonode Admin"})[0]
         return contact
 
     def default_poc(self):
@@ -802,8 +808,8 @@
 
     def update_stores(self):
         cat = self.gs_catalog
-	for layer in Layer.objects.all():
-    	    logger.debug('Process %s', layer.name)
+        for layer in Layer.objects.all():
+            logger.debug('Process %s', layer.name)
             resource = cat.get_resource(layer.name)
             if resource:
                 store = resource.store
@@ -817,10 +823,18 @@
     name = models.CharField(_('Category Name'), max_length=255, blank=True, null=True, unique=True)
     title = models.CharField(_('Category Title'), max_length=255, blank=True, null=True, unique=True)
     description = models.TextField(_('Category Description'), blank=True, null=True)
+    created_dttm = models.DateTimeField(auto_now_add=True)
+    """
+    The date/time the object was created.
+    """
+
+    last_modified = models.DateTimeField(auto_now=True)
+    """
+    The last time the object was modified.
+    """
 
     def __str__(self):
         return "%s" % self.name
-
 
 
 class Layer(models.Model, PermissionLevelMixin):
@@ -941,21 +955,15 @@
         links = []
 
         if self.resource.resource_type == "featureType":
-<<<<<<< HEAD
-            def wfs_link(mime, extra_params):
-                params = {
-=======
             def wfs_link(mime,extra_params,ext):
                 return settings.SITEURL + "download/wfs/" + str(self.id) + "/" + ext + "?" + urllib.urlencode({
->>>>>>> 42372e3b
                     'service': 'WFS',
                     'version': '1.0.0',
                     'request': 'GetFeature',
                     'typename': self.typename,
-                    'outputFormat': mime
-                }
-                params.update(extra_params)
-                return settings.SITEURL + "download/wfs/" + str(self.id) + "?" + urllib.urlencode(params)
+                    'outputFormat': mime,
+                    'format_options': 'charset:UTF-8' #TODO: make this a settings property?
+                })
 
             types = [
                 ("zip", _("Zipped Shapefile"), "SHAPE-ZIP", {'format_options': 'charset:UTF-8'}),
@@ -970,11 +978,11 @@
             try:
                 client = httplib2.Http()
                 description_url = settings.SITEURL + "download/wcs/" + str(self.id)  + "/mime" + "?" + urllib.urlencode({
-                        "service": "WCS",
-                        "version": "1.0.0",
-                        "request": "DescribeCoverage",
-                        "coverage": self.typename
-                    })
+                    "service": "WCS",
+                    "version": "1.0.0",
+                    "request": "DescribeCoverage",
+                    "coverage": self.typename
+                })
                 content = client.request(description_url)[1]
                 doc = etree.fromstring(content)
                 extent = doc.find(".//%(gml)slimits/%(gml)sGridEnvelope" % {"gml": "{http://www.opengis.net/gml}"})
@@ -995,28 +1003,17 @@
                         "format": mime
                     })
 
-<<<<<<< HEAD
-                types = [("tiff", "GeoTIFF", "geotiff")]
-                links.extend([(ext, name, wcs_link(mime)) for (ext, name, mime) in types])
-            except Exception:
-=======
                 types = [("tif", "GeoTIFF", "geotiff")]
                 links.extend([(ext, name, wcs_link(mime,ext)) for (ext, name, mime) in types])
             except Exception, e:
->>>>>>> 42372e3b
                 # if something is wrong with WCS we probably don't want to link
                 # to it anyway
                 # But at least this indicates a problem
                 notiff = mark_safe("<del>GeoTIFF</del>")
                 links.extend([("tiff",notiff,"#")])
 
-<<<<<<< HEAD
-        def wms_link(mime):
-            return settings.GEOSERVER_BASE_URL + "wms?" + urllib.urlencode({
-=======
         def wms_link(mime, ext):
             return settings.SITEURL + "download/wms/" + str(self.id) + "/" + ext + "?"  + urllib.urlencode({
->>>>>>> 42372e3b
                 'service': 'WMS',
                 'request': 'GetMap',
                 'layers': self.typename,
@@ -1028,6 +1025,7 @@
             })
 
         types = [
+            ("tiff", _("GeoTIFF"), "image/geotiff"),
             ("jpg", _("JPEG"), "image/jpeg"),
             ("pdf", _("PDF"), "application/pdf"),
             ("png", _("PNG"), "image/png")
@@ -1056,13 +1054,13 @@
 
         # Check the layer is in the wms get capabilities record
         # FIXME: Implement caching of capabilities record site wide
-#        if (_wms is None) or (self.typename not in _wms.contents):
-#            get_wms()
-#        try:
-#            _wms[self.typename]
-#        except:
-#            msg = "WMS Record missing for layer [%s]" % self.typename
-#            raise GeoNodeException(msg)
+        #        if (_wms is None) or (self.typename not in _wms.contents):
+        #            get_wms()
+        #        try:
+        #            _wms[self.typename]
+        #        except:
+        #            msg = "WMS Record missing for layer [%s]" % self.typename
+        #            raise GeoNodeException(msg)
 
         # Check the layer is in GeoServer's REST API
         # It would be nice if we could ask for the definition of a layer by name
@@ -1091,15 +1089,15 @@
         if(csw_layer.uri != self.get_absolute_url()):
             msg = "CSW Layer URL does not match layer URL for layer [%s]" % self.typename
 
-        # Visit get_absolute_url and make sure it does not give a 404
-        #logger.info(self.get_absolute_url())
-        #response, body = http.request(self.get_absolute_url())
-        #if(int(response['status']) != 200):
-        #    msg = "Layer Info page for layer [%s] is %d" % (self.typename, int(response['status']))
-        #    raise GeoNodeException(msg)
-
-        #FIXME: Add more checks, for example making sure the title, keywords and description
-        # are the same in every database.
+            # Visit get_absolute_url and make sure it does not give a 404
+            #logger.info(self.get_absolute_url())
+            #response, body = http.request(self.get_absolute_url())
+            #if(int(response['status']) != 200):
+            #    msg = "Layer Info page for layer [%s] is %d" % (self.typename, int(response['status']))
+            #    raise GeoNodeException(msg)
+
+            #FIXME: Add more checks, for example making sure the title, keywords and description
+            # are the same in every database.
 
     def layer_attributes(self):
         attribute_fields = cache.get('layer_searchfields_' + self.typename)
@@ -1118,27 +1116,27 @@
         local_wms = "%swms" % settings.GEOSERVER_BASE_URL
         return set([layer.map for layer in MapLayer.objects.filter(ows_url=local_wms, name=self.typename).select_related()])
 
-#    def metadata(self):
-#        if (_wms is None) or (self.typename not in _wms.contents):
-#            get_wms()
-            # wms_url = "%swms?request=GetCapabilities" % settings.GEOSERVER_BASE_URL
-            # netloc = urlparse(wms_url).netloc
-            # http = httplib2.Http()
-            # http.add_credentials(_user, _password)
-            # http.authorizations.append(
-            #     httplib2.BasicAuthentication(
-            #         (_user, _password),
-            #         netloc,
-            #         wms_url,
-            #         {},
-            #         None,
-            #         None,
-            #         http
-            #     )
-            # )
-            # response, body = http.request(wms_url)
-            # _wms = WebMapService(wms_url, xml=body)
-#        return _wms[self.typename]
+    #    def metadata(self):
+    #        if (_wms is None) or (self.typename not in _wms.contents):
+    #            get_wms()
+    # wms_url = "%swms?request=GetCapabilities" % settings.GEOSERVER_BASE_URL
+    # netloc = urlparse(wms_url).netloc
+    # http = httplib2.Http()
+    # http.add_credentials(_user, _password)
+    # http.authorizations.append(
+    #     httplib2.BasicAuthentication(
+    #         (_user, _password),
+    #         netloc,
+    #         wms_url,
+    #         {},
+    #         None,
+    #         None,
+    #         http
+    #     )
+    # )
+    # response, body = http.request(wms_url)
+    # _wms = WebMapService(wms_url, xml=body)
+    #        return _wms[self.typename]
 
     def __setattr__(self, name, value):
         return super(Layer, self).__setattr__(name, value)
@@ -1163,7 +1161,18 @@
             try:
                 http = httplib2.Http()
                 http.add_credentials(_user, _password)
-                body = http.request(dft_url)[1]
+                netloc = urlparse(dft_url).netloc
+                http.authorizations.append(
+                    httplib2.BasicAuthentication(
+                        (_user, _password),
+                        netloc,
+                        dft_url,
+                            {},
+                        None,
+                        None,
+                        http
+                    ))
+                response, body = http.request(dft_url)
                 doc = etree.fromstring(body)
                 path = ".//{xsd}extension/{xsd}sequence/{xsd}element".format(xsd="{http://www.w3.org/2001/XMLSchema}")
                 atts = OrderedDict({})
@@ -1183,6 +1192,17 @@
             try:
                 http = httplib2.Http()
                 http.add_credentials(_user, _password)
+                netloc = urlparse(dft_url).netloc
+                http.authorizations.append(
+                    httplib2.BasicAuthentication(
+                        (_user, _password),
+                        netloc,
+                        dft_url,
+                            {},
+                        None,
+                        None,
+                        http
+                    ))
                 response, body = http.request(dc_url)
                 doc = etree.fromstring(body)
                 path = ".//{wcs}Axis/{wcs}AvailableKeys/{wcs}Key".format(wcs="{http://www.opengis.net/wcs/1.1.1}")
@@ -1198,7 +1218,7 @@
         return ({
             "dataStore" : "Vector Data",
             "coverageStore": "Raster Data",
-        }).get(self.storeType, "Data")
+            }).get(self.storeType, "Data")
 
     def delete_from_geoserver(self):
         cascading_delete(Layer.objects.gs_catalog, self.resource)
@@ -1346,7 +1366,7 @@
 
         if self.geographic_bounding_box is '' or self.geographic_bounding_box is None:
             self.set_bbox(gs_resource.native_bbox, srs=self.srs)
-        ## Save using filter/update to avoid triggering post_save_layer
+            ## Save using filter/update to avoid triggering post_save_layer
         Layer.objects.filter(id=self.id).update(srs = self.srs, llbbox = self.llbbox, bbox=self.bbox, geographic_bounding_box = self.geographic_bounding_box)
 
     def _autopopulate(self):
@@ -1459,8 +1479,8 @@
     def queue_gazetteer_update(self):
         from geonode.queue.models import GazetteerUpdateJob
         if GazetteerUpdateJob.objects.filter(layer=self.id).exists() == 0:
-                newJob = GazetteerUpdateJob(layer=self)
-                newJob.save()
+            newJob = GazetteerUpdateJob(layer=self)
+            newJob.save()
 
 
 
@@ -1565,8 +1585,10 @@
     owner = models.ForeignKey(User, verbose_name=_('owner'), blank=True, null=True)
     # The user that created/owns this map.
 
-    last_modified = models.DateTimeField(auto_now_add=True)
-    # The last time the map was modified.
+    created_dttm = models.DateTimeField(_("Date Created"), auto_now_add=True)
+    """
+    The date/time the map was created.
+    """
 
     keywords = TaggableManager(_('keywords'), help_text=_("A space or comma-separated list of keywords"), blank=True)
 
@@ -1683,7 +1705,7 @@
 
         sejumps = self.jump_set.all()
         server_lookup = {}
-        sources = {}
+        sources = {'local': settings.DEFAULT_LAYER_SOURCE }
 
         def uniqify(seq):
             """
@@ -1738,14 +1760,14 @@
                 'projection': self.projection,
                 'zoom': self.zoom,
 
-            },
+                },
             'social_explorer': [se.json() for se in sejumps]
         }
 
 
         if self.group_params:
-                #config["treeconfig"] = json.loads(self.group_params)
-                config["map"]["groups"] = json.loads(self.group_params)
+            #config["treeconfig"] = json.loads(self.group_params)
+            config["map"]["groups"] = json.loads(self.group_params)
 
         '''
         # Mark the last added layer as selected - important for data page
@@ -1757,6 +1779,7 @@
         return config
 
     def update_from_viewer(self, conf):
+        from django.utils.html import escape
         """
         Update this Map's details by parsing a JSON object as produced by
         a GXP Viewer.
@@ -1867,10 +1890,10 @@
 
     def json(self):
         return {
-                "map": self.map.id,
-                "created": self.created_dttm.isoformat(),
-                "user": self.user.username if self.user else None,
-                "url": num_encode(self.id)
+            "map": self.map.id,
+            "created": self.created_dttm.isoformat(),
+            "user": self.user.username if self.user else None,
+            "url": num_encode(self.id)
         }
 
 
@@ -2042,7 +2065,7 @@
         :method:`geonode.maps.models.Map.viewer_json` for an example of
         generating a full map configuration.
         """
-#       Caching of  maplayer config, per user (due to permissions)
+        #       Caching of  maplayer config, per user (due to permissions)
         if self.id is not None:
             cfg = cache.get("maplayer_config_" + str(self.id) + "_" + str(0 if user is None else user.id))
             if cfg is not None:
@@ -2123,6 +2146,16 @@
     value = models.CharField('Role', choices= [(x, x) for x in ROLE_VALUES], max_length=255, unique=True)
     permissions = models.ManyToManyField(Permission, verbose_name=_('permissions'), blank=True)
 
+    created_dttm = models.DateTimeField(auto_now_add=True)
+    """
+    The date/time the object was created.
+    """
+
+    last_modified = models.DateTimeField(auto_now=True)
+    """
+    The last time the object was modified.
+    """
+
     def __unicode__(self):
         return self.get_value_display()
 
