# -*- coding: UTF-8 -*-
import threading
from django.conf import settings
from django.db import models
from owslib.wms import WebMapService
from geonode.maps.owslib_csw import CatalogueServiceWeb
from geoserver.catalog import Catalog
from geonode.core.models import PermissionLevelMixin
from geonode.core.models import AUTHENTICATED_USERS, ANONYMOUS_USERS, CUSTOM_GROUP_USERS
from geonode.geonetwork import Catalog as GeoNetwork
from django.db.models import signals
from django.utils.html import escape
import httplib2
import simplejson
import urllib
from urlparse import urlparse
import uuid
from datetime import datetime
from django.contrib.auth.models import User, Permission
from django.utils.translation import ugettext as _
from django.core.exceptions import ValidationError
from string import lower
from StringIO import StringIO
from xml.etree.ElementTree import parse, XML
import re
import logging
from geonode.maps.encode import num_encode
from django.core.cache import cache
import sys
from geonode.maps.encode import despam, xssescape, XssCleaner


logger = logging.getLogger("geonode.maps.models")
from gs_helpers import cascading_delete





def bbox_to_wkt(x0, x1, y0, y1, srid="4326"):
    return 'SRID=%s;POLYGON((%s %s,%s %s,%s %s,%s %s,%s %s))' % (srid,
                            x0, y0, x0, y1, x1, y1, x1, y0, x0, y0)

ROLE_VALUES = [
    'datasetProvider',
    'custodian',
    'owner',
    'user',
    'distributor',
    'originator',
    'pointOfContact',
    'principalInvestigator',
    'processor',
    'publisher',
    'author'
]

COUNTRIES = (
    ('AFG', _('Afghanistan')),
    ('ALA', _('Aland Islands')),
    ('ALB', _('Albania')),
    ('DZA', _('Algeria')),
    ('ASM', _('American Samoa')),
    ('AND', _('Andorra')),
    ('AGO', _('Angola')),
    ('AIA', _('Anguilla')),
    ('ATG', _('Antigua and Barbuda')),
    ('ARG', _('Argentina')),
    ('ARM', _('Armenia')),
    ('ABW', _('Aruba')),
    ('AUS', _('Australia')),
    ('AUT', _('Austria')),
    ('AZE', _('Azerbaijan')),
    ('BHS', _('Bahamas')),
    ('BHR', _('Bahrain')),
    ('BGD', _('Bangladesh')),
    ('BRB', _('Barbados')),
    ('BLR', _('Belarus')),
    ('BEL', _('Belgium')),
    ('BLZ', _('Belize')),
    ('BEN', _('Benin')),
    ('BMU', _('Bermuda')),
    ('BTN', _('Bhutan')),
    ('BOL', _('Bolivia')),
    ('BIH', _('Bosnia and Herzegovina')),
    ('BWA', _('Botswana')),
    ('BRA', _('Brazil')),
    ('VGB', _('British Virgin Islands')),
    ('BRN', _('Brunei Darussalam')),
    ('BGR', _('Bulgaria')),
    ('BFA', _('Burkina Faso')),
    ('BDI', _('Burundi')),
    ('KHM', _('Cambodia')),
    ('CMR', _('Cameroon')),
    ('CAN', _('Canada')),
    ('CPV', _('Cape Verde')),
    ('CYM', _('Cayman Islands')),
    ('CAF', _('Central African Republic')),
    ('TCD', _('Chad')),
    ('CIL', _('Channel Islands')),
    ('CHL', _('Chile')),
    ('CHN', _('China')),
    ('HKG', _('China - Hong Kong')),
    ('MAC', _('China - Macao')),
    ('COL', _('Colombia')),
    ('COM', _('Comoros')),
    ('COG', _('Congo')),
    ('COK', _('Cook Islands')),
    ('CRI', _('Costa Rica')),
    ('CIV', _('Cote d\'Ivoire')),
    ('HRV', _('Croatia')),
    ('CUB', _('Cuba')),
    ('CYP', _('Cyprus')),
    ('CZE', _('Czech Republic')),
    ('PRK', _('Democratic People\'s Republic of Korea')),
    ('COD', _('Democratic Republic of the Congo')),
    ('DNK', _('Denmark')),
    ('DJI', _('Djibouti')),
    ('DMA', _('Dominica')),
    ('DOM', _('Dominican Republic')),
    ('ECU', _('Ecuador')),
    ('EGY', _('Egypt')),
    ('SLV', _('El Salvador')),
    ('GNQ', _('Equatorial Guinea')),
    ('ERI', _('Eritrea')),
    ('EST', _('Estonia')),
    ('ETH', _('Ethiopia')),
    ('FRO', _('Faeroe Islands')),
    ('FLK', _('Falkland Islands (Malvinas)')),
    ('FJI', _('Fiji')),
    ('FIN', _('Finland')),
    ('FRA', _('France')),
    ('GUF', _('French Guiana')),
    ('PYF', _('French Polynesia')),
    ('GAB', _('Gabon')),
    ('GMB', _('Gambia')),
    ('GEO', _('Georgia')),
    ('DEU', _('Germany')),
    ('GHA', _('Ghana')),
    ('GIB', _('Gibraltar')),
    ('GRC', _('Greece')),
    ('GRL', _('Greenland')),
    ('GRD', _('Grenada')),
    ('GLP', _('Guadeloupe')),
    ('GUM', _('Guam')),
    ('GTM', _('Guatemala')),
    ('GGY', _('Guernsey')),
    ('GIN', _('Guinea')),
    ('GNB', _('Guinea-Bissau')),
    ('GUY', _('Guyana')),
    ('HTI', _('Haiti')),
    ('VAT', _('Holy See (Vatican City)')),
    ('HND', _('Honduras')),
    ('HUN', _('Hungary')),
    ('ISL', _('Iceland')),
    ('IND', _('India')),
    ('IDN', _('Indonesia')),
    ('IRN', _('Iran')),
    ('IRQ', _('Iraq')),
    ('IRL', _('Ireland')),
    ('IMN', _('Isle of Man')),
    ('ISR', _('Israel')),
    ('ITA', _('Italy')),
    ('JAM', _('Jamaica')),
    ('JPN', _('Japan')),
    ('JEY', _('Jersey')),
    ('JOR', _('Jordan')),
    ('KAZ', _('Kazakhstan')),
    ('KEN', _('Kenya')),
    ('KIR', _('Kiribati')),
    ('KWT', _('Kuwait')),
    ('KGZ', _('Kyrgyzstan')),
    ('LAO', _('Lao People\'s Democratic Republic')),
    ('LVA', _('Latvia')),
    ('LBN', _('Lebanon')),
    ('LSO', _('Lesotho')),
    ('LBR', _('Liberia')),
    ('LBY', _('Libyan Arab Jamahiriya')),
    ('LIE', _('Liechtenstein')),
    ('LTU', _('Lithuania')),
    ('LUX', _('Luxembourg')),
    ('MKD', _('Macedonia')),
    ('MDG', _('Madagascar')),
    ('MWI', _('Malawi')),
    ('MYS', _('Malaysia')),
    ('MDV', _('Maldives')),
    ('MLI', _('Mali')),
    ('MLT', _('Malta')),
    ('MHL', _('Marshall Islands')),
    ('MTQ', _('Martinique')),
    ('MRT', _('Mauritania')),
    ('MUS', _('Mauritius')),
    ('MYT', _('Mayotte')),
    ('MEX', _('Mexico')),
    ('FSM', _('Micronesia, Federated States of')),
    ('MCO', _('Monaco')),
    ('MNG', _('Mongolia')),
    ('MNE', _('Montenegro')),
    ('MSR', _('Montserrat')),
    ('MAR', _('Morocco')),
    ('MOZ', _('Mozambique')),
    ('MMR', _('Myanmar')),
    ('NAM', _('Namibia')),
    ('NRU', _('Nauru')),
    ('NPL', _('Nepal')),
    ('NLD', _('Netherlands')),
    ('ANT', _('Netherlands Antilles')),
    ('NCL', _('New Caledonia')),
    ('NZL', _('New Zealand')),
    ('NIC', _('Nicaragua')),
    ('NER', _('Niger')),
    ('NGA', _('Nigeria')),
    ('NIU', _('Niue')),
    ('NFK', _('Norfolk Island')),
    ('MNP', _('Northern Mariana Islands')),
    ('NOR', _('Norway')),
    ('PSE', _('Occupied Palestinian Territory')),
    ('OMN', _('Oman')),
    ('PAK', _('Pakistan')),
    ('PLW', _('Palau')),
    ('PAN', _('Panama')),
    ('PNG', _('Papua New Guinea')),
    ('PRY', _('Paraguay')),
    ('PER', _('Peru')),
    ('PHL', _('Philippines')),
    ('PCN', _('Pitcairn')),
    ('POL', _('Poland')),
    ('PRT', _('Portugal')),
    ('PRI', _('Puerto Rico')),
    ('QAT', _('Qatar')),
    ('KOR', _('Republic of Korea')),
    ('MDA', _('Republic of Moldova')),
    ('REU', _('Reunion')),
    ('ROU', _('Romania')),
    ('RUS', _('Russian Federation')),
    ('RWA', _('Rwanda')),
    ('BLM', _('Saint-Barthelemy')),
    ('SHN', _('Saint Helena')),
    ('KNA', _('Saint Kitts and Nevis')),
    ('LCA', _('Saint Lucia')),
    ('MAF', _('Saint-Martin (French part)')),
    ('SPM', _('Saint Pierre and Miquelon')),
    ('VCT', _('Saint Vincent and the Grenadines')),
    ('WSM', _('Samoa')),
    ('SMR', _('San Marino')),
    ('STP', _('Sao Tome and Principe')),
    ('SAU', _('Saudi Arabia')),
    ('SEN', _('Senegal')),
    ('SRB', _('Serbia')),
    ('SYC', _('Seychelles')),
    ('SLE', _('Sierra Leone')),
    ('SGP', _('Singapore')),
    ('SVK', _('Slovakia')),
    ('SVN', _('Slovenia')),
    ('SLB', _('Solomon Islands')),
    ('SOM', _('Somalia')),
    ('ZAF', _('South Africa')),
    ('ESP', _('Spain')),
    ('LKA', _('Sri Lanka')),
    ('SDN', _('Sudan')),
    ('SUR', _('Suriname')),
    ('SJM', _('Svalbard and Jan Mayen Islands')),
    ('SWZ', _('Swaziland')),
    ('SWE', _('Sweden')),
    ('CHE', _('Switzerland')),
    ('SYR', _('Syrian Arab Republic')),
    ('TJK', _('Tajikistan')),
    ('THA', _('Thailand')),
    ('TLS', _('Timor-Leste')),
    ('TGO', _('Togo')),
    ('TKL', _('Tokelau')),
    ('TON', _('Tonga')),
    ('TTO', _('Trinidad and Tobago')),
    ('TUN', _('Tunisia')),
    ('TUR', _('Turkey')),
    ('TKM', _('Turkmenistan')),
    ('TCA', _('Turks and Caicos Islands')),
    ('TUV', _('Tuvalu')),
    ('UGA', _('Uganda')),
    ('UKR', _('Ukraine')),
    ('ARE', _('United Arab Emirates')),
    ('GBR', _('United Kingdom')),
    ('TZA', _('United Republic of Tanzania')),
    ('USA', _('United States of America')),
    ('VIR', _('United States Virgin Islands')),
    ('URY', _('Uruguay')),
    ('UZB', _('Uzbekistan')),
    ('VUT', _('Vanuatu')),
    ('VEN', _('Venezuela (Bolivarian Republic of)')),
    ('VNM', _('Viet Nam')),
    ('WLF', _('Wallis and Futuna Islands')),
    ('ESH', _('Western Sahara')),
    ('YEM', _('Yemen')),
    ('ZMB', _('Zambia')),
    ('ZWE', _('Zimbabwe')),
)


KEYWORD_REGIONS= (
    ('GLO', _('Global')),
    ('NAM', _('North America')),
    ('CAM',_('Central America')),
    ('SAM',_('South America')),
    ('EUR',_('Europe')),
    ('ASI',_('Asia')),
    ('SEA',_('Southeast Asia')),
    ('CTA',_('Central Asia')),
    ('SAS',_('South Asia')),
    ('AFR',_('Africa')),
    ('NAF',_('North Africa')),
    ('EAF',_('East Africa')),
    ('WAF',_('West Africa')),
    ('SAF',_('South Africa')),
    ('MES',_('Middle East')),
    ('ANT',_('Antarctica')),
)

# Taken from http://www.w3.org/WAI/ER/IG/ert/iso639.htm
ALL_LANGUAGES = (
    ('abk', 'Abkhazian'),
    ('aar', 'Afar'),
    ('afr', 'Afrikaans'),
    ('amh', 'Amharic'),
    ('ara', 'Arabic'),
    ('asm', 'Assamese'),
    ('aym', 'Aymara'),
    ('aze', 'Azerbaijani'),
    ('bak', 'Bashkir'),
    ('ben', 'Bengali'),
    ('bih', 'Bihari'),
    ('bis', 'Bislama'),
    ('bre', 'Breton'),
    ('bul', 'Bulgarian'),
    ('bel', 'Byelorussian'),
    ('cat', 'Catalan'),
    ('chi', 'Chinese'),
    ('cos', 'Corsican'),
    ('dan', 'Danish'),
    ('dzo', 'Dzongkha'),
    ('eng', 'English'),
    ('fra', 'French'),
    ('epo', 'Esperanto'),
    ('est', 'Estonian'),
    ('fao', 'Faroese'),
    ('fij', 'Fijian'),
    ('fin', 'Finnish'),
    ('fry', 'Frisian'),
    ('glg', 'Gallegan'),
    ('kal', 'Greenlandic'),
    ('grn', 'Guarani'),
    ('guj', 'Gujarati'),
    ('hau', 'Hausa'),
    ('heb', 'Hebrew'),
    ('hin', 'Hindi'),
    ('hun', 'Hungarian'),
    ('ind', 'Indonesian'),
    ('ina', 'Interlingua (International Auxiliary language Association)'),
    ('iku', 'Inuktitut'),
    ('ipk', 'Inupiak'),
    ('ita', 'Italian'),
    ('jpn', 'Japanese'),
    ('kan', 'Kannada'),
    ('kas', 'Kashmiri'),
    ('kaz', 'Kazakh'),
    ('khm', 'Khmer'),
    ('kin', 'Kinyarwanda'),
    ('kir', 'Kirghiz'),
    ('kor', 'Korean'),
    ('kur', 'Kurdish'),
    ('oci', 'Langue d \'Oc (post 1500)'),
    ('lao', 'Lao'),
    ('lat', 'Latin'),
    ('lav', 'Latvian'),
    ('lin', 'Lingala'),
    ('lit', 'Lithuanian'),
    ('mlg', 'Malagasy'),
    ('mlt', 'Maltese'),
    ('mar', 'Marathi'),
    ('mol', 'Moldavian'),
    ('mon', 'Mongolian'),
    ('nau', 'Nauru'),
    ('nep', 'Nepali'),
    ('nor', 'Norwegian'),
    ('ori', 'Oriya'),
    ('orm', 'Oromo'),
    ('pan', 'Panjabi'),
    ('pol', 'Polish'),
    ('por', 'Portuguese'),
    ('pus', 'Pushto'),
    ('que', 'Quechua'),
    ('roh', 'Rhaeto-Romance'),
    ('run', 'Rundi'),
    ('rus', 'Russian'),
    ('smo', 'Samoan'),
    ('sag', 'Sango'),
    ('san', 'Sanskrit'),
    ('scr', 'Serbo-Croatian'),
    ('sna', 'Shona'),
    ('snd', 'Sindhi'),
    ('sin', 'Singhalese'),
    ('ssw', 'Siswant'),
    ('slv', 'Slovenian'),
    ('som', 'Somali'),
    ('sot', 'Sotho'),
    ('spa', 'Spanish'),
    ('sun', 'Sudanese'),
    ('swa', 'Swahili'),
    ('tgl', 'Tagalog'),
    ('tgk', 'Tajik'),
    ('tam', 'Tamil'),
    ('tat', 'Tatar'),
    ('tel', 'Telugu'),
    ('tha', 'Thai'),
    ('tir', 'Tigrinya'),
    ('tog', 'Tonga (Nyasa)'),
    ('tso', 'Tsonga'),
    ('tsn', 'Tswana'),
    ('tur', 'Turkish'),
    ('tuk', 'Turkmen'),
    ('twi', 'Twi'),
    ('uig', 'Uighur'),
    ('ukr', 'Ukrainian'),
    ('urd', 'Urdu'),
    ('uzb', 'Uzbek'),
    ('vie', 'Vietnamese'),
    ('vol', 'Volapük'),
    ('wol', 'Wolof'),
    ('xho', 'Xhosa'),
    ('yid', 'Yiddish'),
    ('yor', 'Yoruba'),
    ('zha', 'Zhuang'),
    ('zul', 'Zulu'),
)


CHARSETS = [
        ['', 'None/Unknown'],
        ['UTF-8', 'UTF-8/Unicode'],
        ['ISO-8859-1', 'Latin1/ISO-8859-1'],
        ['ISO-8859-2', 'Latin2/ISO-8859-2'],
        ['ISO-8859-3', 'Latin3/ISO-8859-3'],
        ['ISO-8859-4', 'Latin4/ISO-8859-4'],
        ['ISO-8859-5', 'Latin5/ISO-8859-5'],
        ['ISO-8859-6', 'Latin6/ISO-8859-6'],
        ['ISO-8859-7', 'Latin7/ISO-8859-7'],
        ['ISO-8859-8', 'Latin8/ISO-8859-8'],
        ['ISO-8859-9', 'Latin9/ISO-8859-9'],
        ['ISO-8859-10','Latin10/ISO-8859-10'],
        ['ISO-8859-13','Latin13/ISO-8859-13'],
        ['ISO-8859-14','Latin14/ISO-8859-14'],
        ['ISO8859-15','Latin15/ISO-8859-15'],
        ['Big5', 'BIG5'],
        ['EUC-JP','EUC-JP'],
        ['EUC-KR','EUC-KR'],
        ['GBK','GBK'],
        ['GB18030','GB18030'],
        ['Shift_JIS','Shift_JIS'],
        ['KOI8-R','KOI8-R'],
        ['KOI8-U','KOI8-U'],
        ['windows-874', 'Windows CP874'],
        ['windows-1250', 'Windows CP1250'],
        ['windows-1251', 'Windows CP1251'],
        ['windows-1252', 'Windows CP1252'],
        ['windows-1253', 'Windows CP1253'],
        ['windows-1254', 'Windows CP1254'],
        ['windows-1255', 'Windows CP1255'],
        ['windows-1256', 'Windows CP1256'],
        ['windows-1257', 'Windows CP1257'],
        ['windows-1258', 'Windows CP1258']
]


UPDATE_FREQUENCIES = [
    'annually',
    'asNeeded',
    'biannually',
    'continual',
    'daily',
    'fortnightly',
    'irregular',
    'monthly',
    'notPlanned',
    'quarterly',
    'unknown',
    'weekly'
]

CONSTRAINT_OPTIONS = [
    'copyright',
    'intellectualPropertyRights',
    'license',
    'otherRestrictions',
    'patent',
    'patentPending',
    'restricted',
    'trademark',
    'public',
    'no restrictions',
]

SPATIAL_REPRESENTATION_TYPES = [
    'grid', 'steroModel', 'textTable', 'tin', 'vector'
]


CONTACT_FIELDS = [
    "name",
    "organization",
    "position",
    "voice",
    "facsimile",
    "delivery_point",
    "city",
    "administrative_area",
    "postal_code",
    "country",
    "email",
    "role"
]

DEFAULT_SUPPLEMENTAL_INFORMATION=_(
''
)

DEFAULT_CONTENT=_(
'<h3>The Harvard WorldMap Project</h3>\
<p>WorldMap is an open source web mapping system that is currently\
under construction. It is built to assist academic research and\
teaching as well as the general public and supports discovery,\
investigation, analysis, visualization, communication and archiving\
of multi-disciplinary, multi-source and multi-format data,\
organized spatially and temporally.</p>\
<p>The first instance of WorldMap, focused on the continent of\
Africa, is called AfricaMap. Since its beta release in November of\
2008, the framework has been implemented in several geographic\
locations with different research foci, including metro Boston,\
East Asia, Vermont, Harvard Forest and the city of Paris. These web\
mapping applications are used in courses as well as by individual\
researchers.</p>\
<h3>Introduction to the WorldMap Project</h3>\
<p>WorldMap solves the problem of discovering where things happen.\
It draws together an array of public maps and scholarly data to\
create a common source where users can:</p>\
<ol>\
<li>Interact with the best available public data for a\
city/region/continent</li>\
<li>See the whole of that area yet also zoom in to particular\
places</li>\
<li>Accumulate both contemporary and historical data supplied by\
researchers and make it permanently accessible online</li>\
<li>Work collaboratively across disciplines and organizations with\
spatial information in an online environment</li>\
</ol>\
<p>The WorldMap project aims to accomplish these goals in stages,\
with public and private support. It draws on the basic insight of\
geographic information systems that spatiotemporal data becomes\
more meaningful as more "layers" are added, and makes use of tiling\
and indexing approaches to facilitate rapid search and\
visualization of large volumes of disparate data.</p>\
<p>WorldMap aims to augment existing initiatives for globally\
sharing spatial data and technology such as <a target="_blank" href="http://www.gsdi.org/">GSDI</a> (Global Spatial Data\
Infrastructure).WorldMap makes use of <a target="_blank" href="http://www.opengeospatial.org/">OGC</a> (Open Geospatial\
Consortium) compliant web services such as <a target="_blank" href="http://en.wikipedia.org/wiki/Web_Map_Service">WMS</a> (Web\
Map Service), emerging open standards such as <a target="_blank" href="http://wiki.osgeo.org/wiki/Tile_Map_Service_Specification">WMS-C</a>\
(cached WMS), and standards-based metadata formats, to enable\
WorldMap data layers to be inserted into existing data\
infrastructures.&nbsp;<br>\
<br>\
All WorldMap source code will be made available as <a target="_blank" href="http://www.opensource.org/">Open Source</a> for others to use\
and improve upon.</p>'
)


class GeoNodeException(Exception):
    pass

class Contact(models.Model):
    user = models.ForeignKey(User, blank=True, null=True)
    name = models.CharField(_('Individual Name'), max_length=255, blank=True, null=True)
    organization = models.CharField(_('Organization Name'), max_length=255, blank=True, null=True)
    position = models.CharField(_('Position Name'), max_length=255, blank=True, null=True)
    voice = models.CharField(_('Phone'), max_length=255, blank=True, null=True)
    fax = models.CharField(_('Fax'),  max_length=255, blank=True, null=True)
    delivery = models.CharField(_('Address'), max_length=255, blank=True, null=True)
    city = models.CharField(_('City'), max_length=255, blank=True, null=True)
    area = models.CharField(_('State/Province'), max_length=255, blank=True, null=True)
    zipcode = models.CharField(_('Postal Code'), max_length=255, blank=True, null=True)
    country = models.CharField(choices=COUNTRIES, max_length=3, blank=True, null=True)
    email = models.EmailField(blank=True, null=True, unique=False)
    display_email = models.BooleanField(_('Display my email address on my profile'), blank=False, default=False, null=False)
    is_org_member = models.BooleanField(_('Affiliated with Harvard'), blank=True, null=False, default=False)
    member_expiration_dt = models.DateField(_('Harvard affiliation expires on: '), blank=False, null=False, default=datetime.today())


    created_dttm = models.DateTimeField(auto_now_add=True)
    """
    The date/time the object was created.
    """

    last_modified = models.DateTimeField(auto_now=True)
    """
    The last time the object was modified.
    """


    def clean(self):
        # the specification says that either name or organization should be provided
        valid_name = (self.name != None and self.name != '')
        valid_organization = (self.organization != None and self.organization !='')
        if not (valid_name or valid_organization):
            raise ValidationError('Either name or organization should be provided')
        if self.email and User.objects.filter(email=self.email).exclude(username=self.user.username).count():
            raise ValidationError(u'The email address is already registered.')

    def get_absolute_url(self):
        return ('profiles_profile_detail', (), { 'username': self.user.username })
    get_absolute_url = models.permalink(get_absolute_url)

    def __unicode__(self):
        return u"%s (%s)" % (self.name if self.name else self.user.username, self.organization)

    def username(self):
        return u"%s" % (self.name if self.name else self.user.username)

_viewer_projection_lookup = {
    "EPSG:900913": {
        "maxResolution": 156543.03390625,
        "units": "m",
        "maxExtent": [-20037508.34,-20037508.34,20037508.34,20037508.34],
    },
    "EPSG:4326": {
        "max_resolution": (180 - (-180)) / 256,
        "units": "degrees",
        "maxExtent": [-180, -90, 180, 90]
    }
}

def _get_viewer_projection_info(srid):
    # TODO: Look up projection details in EPSG database
    return _viewer_projection_lookup.get(srid, {})

_wms = None
_csw = None
_user, _password = settings.GEOSERVER_CREDENTIALS

#def get_wms():
#    global _wms
#    wms_url = settings.GEOSERVER_BASE_URL + "wms?request=GetCapabilities&version=1.1.0"
#    netloc = urlparse(wms_url).netloc
#    http = httplib2.Http()
#    http.add_credentials(_user, _password)
#    http.authorizations.append(
#        httplib2.BasicAuthentication(
#            (_user, _password),
#                netloc,
#                wms_url,
#                {},
#                None,
#                None,
#                http
#            )
#        )
#    response, body = http.request(wms_url)
#    _wms = WebMapService(wms_url, xml=body)

def get_csw():
    global _csw
    csw_url = "%ssrv/en/csw" % settings.GEONETWORK_BASE_URL
    _csw = CatalogueServiceWeb(csw_url)
    return _csw

class LayerManager(models.Manager):

    def __init__(self):
        models.Manager.__init__(self)
        url = "%srest" % settings.GEOSERVER_BASE_URL
        user, password = settings.GEOSERVER_CREDENTIALS
        self.gs_catalog = Catalog(url, _user, _password)
        self.geonetwork = GeoNetwork(settings.GEONETWORK_BASE_URL, settings.GEONETWORK_CREDENTIALS[0], settings.GEONETWORK_CREDENTIALS[1])

    @property
    def gn_catalog(self):
        # check if geonetwork is logged in
        if not self.geonetwork.connected:
            self.geonetwork.login()
        # Make sure to logout after you have finished using it.
        return self.geonetwork


    def admin_contact(self):
        # this assumes there is at least one superuser
        superusers = User.objects.filter(is_superuser=True).order_by('id')
        if superusers.count() == 0:
            raise RuntimeError('GeoNode needs at least one admin/superuser set')

        contact, created = Contact.objects.get_or_create(user=superusers[0],
                                                defaults={"name": "Geonode Admin"})
        return contact

    def default_poc(self):
        return self.admin_contact()

    def default_metadata_author(self):
        return self.admin_contact()

    def import_existing_layer(self, resource_name):
        #Like slurp but for just one particular layer
        cat = self.gs_catalog
        gn = self.gn_catalog
        resource = cat.get_resource(resource_name)
        if resource:
            store = resource.store
            workspace = store.workspace
            layer, created = self.get_or_create(name=resource.name, defaults = {
                    "workspace": workspace.name,
                    "store": store.name,
                    "storeType": store.resource_type,
                    "typename": "%s:%s" % (workspace.name, resource.name),
                    "title": resource.title or 'No title provided',
                    "abstract": resource.abstract or 'No abstract provided',
                    "uuid": str(uuid.uuid4())
            })
            ## Due to a bug in GeoNode versions prior to 1.0RC2, the data
            ## in the database may not have a valid date_type set.  The
            ## invalid values are expected to differ from the acceptable
            ## values only by case, so try to convert, then fallback to a
            ## default.
            ##
            ## We should probably drop this adjustment in 1.1. --David Winslow
            if layer.date_type not in Layer.VALID_DATE_TYPES:
                candidate = lower(layer.date_type)
                if candidate in Layer.VALID_DATE_TYPES:
                    layer.date_type = candidate
                else:
                    layer.date_type = Layer.VALID_DATE_TYPES[0]

            layer._populate_from_gs()

            layer.save()

            if created:
                layer.set_default_permissions()
                #Create layer attributes if they don't already exist
            try:
                if layer.attribute_names is not None:
                    for field, ftype in layer.attribute_names.iteritems():
                        if field is not None:
                            la, created = LayerAttribute.objects.get_or_create(layer=layer, attribute=field, attribute_type=ftype)
                            if created:
                                logger.debug("Created [%s] attribute for [%s]", field, layer.name)
                                la.attribute_label = field
                                la.searchable = (ftype == "xsd:string")
            except Exception, e:
                logger.debug("Could not create attributes for [%s] : [%s]", layer.name, str(e))
            finally:
                pass
        # Doing a logout since we know we don't need this object anymore.
        gn.logout()


    def slurp(self, ignore_errors=True, verbosity=1, console=sys.stdout):
        """Configure the layers available in GeoServer in GeoNode.

           It returns a list of dictionaries with the name of the layer,
           the result of the operation and the errors and traceback if it failed.
        """
        if verbosity > 1:
            print >> console, "Inspecting the available layers in GeoServer ..."
        cat = self.gs_catalog
        resources = cat.get_resources()
        number = len(resources)
        if verbosity > 1:
            msg =  "Found %d layers, starting processing" % number
            print >> console, msg
        output = []
        for i, resource in enumerate(resources):
            try:
                name = resource.name
                store = resource.store
                workspace = store.workspace
                layer, created = Layer.objects.get_or_create(name=name, defaults = {
                    "workspace": workspace.name,
                    "store": store.name,
                    "storeType": store.resource_type,
                    "typename": "%s:%s" % (workspace.name, resource.name),
                    "title": resource.title or 'No title provided',
                    "abstract": resource.abstract or 'No abstract provided',
                    "uuid": str(uuid.uuid4())
                })

                layer.save()
            except Exception, e:
                if ignore_errors:
                    status = 'failed'
                    exception_type, error, traceback = sys.exc_info()
                else:
                    if verbosity > 0:
                        msg = "Stopping process because --strict=True and an error was found."
                        print >> sys.stderr, msg
                    raise Exception('Failed to process %s' % resource.name, e), None, sys.exc_info()[2]
            else:
                if created:
                    layer.set_default_permissions()
                    status = 'created'

                    #Create layer attributes if they don't already exist
                    try:
                        if layer.attribute_names is not None:
                            for field, ftype in layer.attribute_names.iteritems():
                                if field is not None:
                                    la, created = LayerAttribute.objects.get_or_create(layer=layer, attribute=field, attribute_type=ftype, defaults={'attribute_label' : field, 'searchable': ftype == "xsd:string" })
                                    if created:
                                        msg = ("Created [%s] attribute for [%s]", field, layer.name)
                                        print >> console, msg
                    except Exception, e:
                        msg = ("Could not create attributes for [%s] : [%s]", layer.name, str(e))
                        print >> console, msg
                    finally:
                        pass
                else:
                    status = 'updated'

                if layer is not None and layer.bbox is None:
                    layer._populate_from_gs()
                    layer.save()

            msg = "[%s] Layer %s (%d/%d)" % (status, name, i, number)
            info = {'name': name, 'status': status}
            if status == 'failed':
                info['traceback'] = traceback
                info['exception_type'] = exception_type
                info['error'] = error
            output.append(info)
            if verbosity > 0:
                print >> console, msg
        return output



    def update_bboxes(self):
        for layer in Layer.objects.all():
            logger.debug('Process %s', layer.name)
            if layer.srs is None or layer.llbbox is None or layer.bbox is None:
                logger.debug('Process %s', layer.name)
                layer._populate_from_gs()
                layer.save()

    def update_stores(self):
        cat = self.gs_catalog
	for layer in Layer.objects.all():
    	    logger.debug('Process %s', layer.name)
            resource = cat.get_resource(layer.name)
            if resource:
                store = resource.store
                if layer.store != store.name:
                    logger.debug('Change store name of %s from %s to %s', layer.name, layer.store, store.name)
                    layer.store = store.name
                    layer.save()

                
class LayerCategory(models.Model):
    name = models.CharField(_('Category Name'), max_length=255, blank=True, null=True, unique=True)
    title = models.CharField(_('Category Title'), max_length=255, blank=True, null=True, unique=True)
    description = models.TextField(_('Category Description'), blank=True, null=True)
    created_dttm = models.DateTimeField(auto_now_add=True)
    """
    The date/time the object was created.
    """

    last_modified = models.DateTimeField(auto_now=True)
    """
    The last time the object was modified.
    """

    def __str__(self):
        return "%s" % self.name



class Layer(models.Model, PermissionLevelMixin):
    """
    Layer Object loosely based on ISO 19115:2003
    """

    VALID_DATE_TYPES = [(lower(x), _(x)) for x in ['Creation', 'Publication', 'Revision']]

    # internal fields
    objects = LayerManager()
    workspace = models.CharField(max_length=128)
    store = models.CharField(max_length=128)
    storeType = models.CharField(max_length=128)
    name = models.CharField(max_length=128)
    uuid = models.CharField(max_length=36)
    typename = models.CharField(max_length=128, unique=True)
    owner = models.ForeignKey(User, blank=True, null=True)

    contacts = models.ManyToManyField(Contact, through='ContactRole')

    # section 1
    title = models.CharField(_('title'), max_length=255)
    date = models.DateTimeField(_('date'), default = datetime.now) # passing the method itself, not the result

    date_type = models.CharField(_('date type'), max_length=255, choices=VALID_DATE_TYPES, default='publication')

    edition = models.CharField(_('edition'), max_length=255, blank=True, null=True)
    abstract = models.TextField(_('abstract'), blank=False)
    purpose = models.TextField(_('purpose'), null=True, blank=True)
    maintenance_frequency = models.CharField(_('maintenance frequency'), max_length=255, choices = [(x, x) for x in UPDATE_FREQUENCIES], blank=True, null=True)

    # section 2
    # see poc property definition below

    # section 3
    keywords = models.TextField(_('keywords'), blank=False, null=True)
    keywords_region = models.CharField(_('keywords region'), max_length=3, choices=KEYWORD_REGIONS + COUNTRIES, default = 'GLO')
    constraints_use = models.CharField(_('constraints use'), max_length=255, choices = [(x, x) for x in CONSTRAINT_OPTIONS], default='copyright')
    constraints_other = models.TextField(_('constraints other'), blank=True, null=True)
    spatial_representation_type = models.CharField(_('spatial representation type'), max_length=255, choices=[(x,x) for x in SPATIAL_REPRESENTATION_TYPES], blank=True, null=True)

    # Section 4
    language = models.CharField(_('language'), max_length=3, choices=ALL_LANGUAGES, default='eng')
    topic_category = models.ForeignKey(LayerCategory, blank=True, null=True)

    # Section 5
    temporal_extent_start = models.DateField(_('temporal extent start'), blank=True, null=True)
    temporal_extent_end = models.DateField(_('temporal extent end'), blank=True, null=True)
    geographic_bounding_box = models.TextField(_('geographic bounding box'))
    supplemental_information = models.TextField(_('supplemental information'), blank=True, null=True, default='')

    # Section 6
    distribution_url = models.TextField(_('distribution URL'), blank=True, null=True)
    distribution_description = models.TextField(_('distribution description'), blank=True, null=True)

    # WMS attributes
    srs = models.CharField(_('SRS'), max_length=24, blank=True, null=True, default="EPSG:4326")
    bbox  = models.TextField(_('bbox'), blank=True, null=True)
    llbbox = models.TextField(_('llbbox'), blank=True, null=True)


    created_dttm = models.DateTimeField(auto_now_add=True)
    """
    The date/time the object was created.
    """
    last_modified = models.DateTimeField(auto_now=True)
    """
    The last time the object was modified.
    """
    # Section 8
    data_quality_statement = models.TextField(_('data quality statement'), blank=True, null=True)

    # Section 9
    # see metadata_author property definition below

    def llbbox_coords(self):
        return [float(n) for n in re.findall('[0-9\.\-]+', self.llbbox)]

    def download_links(self):
        """Returns a list of (mimetype, URL) tuples for downloads of this data
        in various formats."""

        bbox = self.llbbox_coords()

        dx = float(min(180,bbox[2])) - float(max(-180,(bbox[0])))
        dy = float(min(90,bbox[3])) - float(max(-90,bbox[1]))

        dataAspect = 1 if dy == 0 else dx / dy

        height = 550
        width = int(height * dataAspect)

        # bbox: this.adjustBounds(widthAdjust, heightAdjust, values.llbbox).toString(),

        srs = 'EPSG:4326' # bbox[4] might be None
        bbox_string = ",".join([str(bbox[0]), str(bbox[1]), str(bbox[2]), str(bbox[3])])

        links = []

        if self.resource.resource_type == "featureType":
            def wfs_link(mime):
                return settings.SITEURL + "download/wfs/" + str(self.id) + "?" + urllib.urlencode({
                    'service': 'WFS',
                    'version':'1.0.0',
                    'request': 'GetFeature',
                    'typename': self.typename,
                    'outputFormat': mime,
                    'format_options': 'charset:UTF-8' #TODO: make this a settings property?
                })
            types = [
                ("zip", _("Zipped Shapefile"), "SHAPE-ZIP"),
                ("gml", _("GML 2.0"), "gml2"),
                ("gml", _("GML 3.1.1"), "text/xml; subtype=gml/3.1.1"),
                ("csv", _("CSV"), "csv"),
                ("excel", _("Excel"), "excel"),
                ("json", _("GeoJSON"), "json")
            ]
            links.extend((ext, name, wfs_link(mime)) for ext, name, mime in types)
        elif self.resource.resource_type == "coverage":
            try:
                client = httplib2.Http()
                description_url = settings.SITEURL + "download/wcs/" + str(self.id) + "?" + urllib.urlencode({
                        "service": "WCS",
                        "version": "1.0.0",
                        "request": "DescribeCoverage",
                        "coverage": self.typename
                    })
                response, content = client.request(description_url)
                doc = parse(StringIO(content))
                extent = doc.find("//%(gml)slimits/%(gml)sGridEnvelope" % {"gml": "{http://www.opengis.net/gml}"})
                low = extent.find("{http://www.opengis.net/gml}low").text.split()
                high = extent.find("{http://www.opengis.net/gml}high").text.split()
                w, h = [int(h) - int(l) for (h, l) in zip(high, low)]

                def wcs_link(mime):
                    return settings.SITEURL + "download/wcs/" + str(self.id) + "?" + urllib.urlencode({
                        "service": "WCS",
                        "version": "1.0.0",
                        "request": "GetCoverage",
                        "CRS": "EPSG:4326",
                        "height": h,
                        "width": w,
                        "coverage": self.typename,
                        "bbox": bbox_string,
                        "format": mime
                    })

                types = [("tiff", "GeoTIFF", "geotiff")]
                links.extend([(ext, name, wcs_link(mime)) for (ext, name, mime) in types])
            except Exception, e:
                # if something is wrong with WCS we probably don't want to link
                # to it anyway
                # TODO: This is a bad idea to eat errors like this.
                pass

        def wms_link(mime):
            return settings.SITEURL + "download/wms/" + str(self.id) + "?"  + urllib.urlencode({
                'service': 'WMS',
                'request': 'GetMap',
                'layers': self.typename,
                'format': mime,
                'height': height,
                'width': width,
                'srs': srs,
                'bbox': bbox_string
            })

        types = [
            ("tiff", _("GeoTIFF"), "image/geotiff"),
            ("jpg", _("JPEG"), "image/jpeg"),
            ("pdf", _("PDF"), "application/pdf"),
            ("png", _("PNG"), "image/png")
        ]

        links.extend((ext, name, wms_link(mime)) for ext, name, mime in types)

        kml_reflector_link_download = settings.SITEURL + "download/wms_kml/" + str(self.id) + "?"  + urllib.urlencode({
            'layers': self.typename,
            'mode': "download"
        })

        kml_reflector_link_view = settings.SITEURL + "download/wms_kml/" + str(self.id) + "?" + urllib.urlencode({
            'layers': self.typename,
            'mode': "refresh"
        })

        links.append(("KML", _("KML"), kml_reflector_link_download))
        links.append(("KML", _("View in Google Earth"), kml_reflector_link_view))

        return links

    def verify(self):
        """Makes sure the state of the layer is consistent in GeoServer and GeoNetwork.
        """
        #http = httplib2.Http() # Do we need to add authentication?

        # Check the layer is in the wms get capabilities record
        # FIXME: Implement caching of capabilities record site wide
        #if (_wms is None) or (self.typename not in _wms.contents):
        #    get_wms()
        #try:
        #    wms_layer = _wms[self.typename]
        #except:
        #    msg = "WMS Record missing for layer [%s]" % self.typename
        #    raise GeoNodeException(msg)

        # Check the layer is in GeoServer's REST API
        # It would be nice if we could ask for the definition of a layer by name
        # rather than searching for it
        #api_url = "%sdata/search/api/?q=%s" % (settings.SITEURL, self.name.replace('_', '%20'))
        #response, body = http.request(api_url)
        #api_json = simplejson.loads(body)
        #api_layer = None
        #for row in api_json['rows']:
        #    if(row['name'] == self.typename):
        #        api_layer = row
        #if(api_layer == None):
        #    msg = "API Record missing for layer [%s]" % self.typename
        #    raise GeoNodeException(msg)

        # Check the layer is in the GeoNetwork catalog and points back to get_absolute_url
        if(_csw is None): # Might need to re-cache, nothing equivalent to _wms.contents?
            get_csw()
        try:
            _csw.getrecordbyid([self.uuid])
            csw_layer = _csw.records.get(self.uuid)
        except:
            msg = "CSW Record Missing for layer [%s]" % self.typename
            raise GeoNodeException(msg)

        if(csw_layer.uri != self.get_absolute_url()):
            msg = "CSW Layer URL does not match layer URL for layer [%s]" % self.typename

        # Visit get_absolute_url and make sure it does not give a 404
        #logger.info(self.get_absolute_url())
        #response, body = http.request(self.get_absolute_url())
        #if(int(response['status']) != 200):
        #    msg = "Layer Info page for layer [%s] is %d" % (self.typename, int(response['status']))
        #    raise GeoNodeException(msg)

        #FIXME: Add more checks, for example making sure the title, keywords and description
        # are the same in every database.

    def layer_attributes(self):
        attribute_fields = cache.get('layer_searchfields_' + self.typename)
        if attribute_fields is None:
            logger.debug("Create searchfields for %s", self.typename)
            attribute_fields = []
            attributes = self.attribute_set.filter(visible=True).order_by('display_order')
            for la in attributes:
                attribute_fields.append( {"id": la.attribute, "header": la.attribute_label, "searchable" : la.searchable})
            cache.add('layer_searchfields_' + self.typename, attribute_fields)
            logger.debug("cache created for layer %s", self.typename)
        return attribute_fields

    def maps(self):
        """Return a list of all the maps that use this layer"""
        local_wms = "%swms" % settings.GEOSERVER_BASE_URL
        return set([layer.map for layer in MapLayer.objects.filter(ows_url=local_wms, name=self.typename).select_related()])

#    def metadata(self):
#        logger.info('METADATA called here--------<<<<<<<<<<<<<<<<<<<<<')
#        global _wms
#        if (_wms is None) or (self.typename not in _wms.contents):
#            get_wms()
#            """
#            wms_url = "%swms?request=GetCapabilities" % settings.GEOSERVER_BASE_URL
#            netloc = urlparse(wms_url).netloc
#            http = httplib2.Http()
#            http.add_credentials(_user, _password)
#            http.authorizations.append(
#                httplib2.BasicAuthentication(
#                    (_user, _password),
#                    netloc,
#                    wms_url,
#                    {},
#                    None,
#                    None,
#                    http
#                )
#            )
#            response, body = http.request(wms_url)
#            _wms = WebMapService(wms_url, xml=body)
#            """
#        return _wms[self.typename]

    def __setattr__(self, name, value):
        return super(Layer, self).__setattr__(name, value)

    def metadata_csw(self):
        global _csw
        if(_csw is None):
            _csw = get_csw()
        _csw.getrecordbyid([self.uuid], outputschema = 'http://www.isotc211.org/2005/gmd')
        return _csw.records.get(self.uuid)

    @property
    def attribute_names(self):
        from ordereddict import OrderedDict
        if self.resource.resource_type == "featureType":
            dft_url = settings.GEOSERVER_BASE_URL + "wfs?" + urllib.urlencode({
                    "service": "wfs",
                    "version": "1.0.0",
                    "request": "DescribeFeatureType",
                    "typename": self.typename
                })
            try:
                http = httplib2.Http()
                http.add_credentials(_user, _password)
                netloc = urlparse(dft_url).netloc
                http.authorizations.append(
                    httplib2.BasicAuthentication(
                    (_user, _password),
                    netloc,
                    dft_url,
                    {},
                    None,
                    None,
                    http
                    ))
                response, body = http.request(dft_url)
                doc = XML(body)
                path = ".//{xsd}extension/{xsd}sequence/{xsd}element".format(xsd="{http://www.w3.org/2001/XMLSchema}")
                atts = OrderedDict({})
                for n in doc.findall(path):
                    logger.info("RESOURCE ATT %s", n.attrib["name"])
                    atts[n.attrib["name"]] = n.attrib["type"]
            except Exception, e:
                atts = {}
            return atts
        elif self.resource.resource_type == "coverage":
            dc_url = settings.GEOSERVER_BASE_URL + "wcs?" + urllib.urlencode({
                     "service": "wcs",
                     "version": "1.1.0",
                     "request": "DescribeCoverage",
                     "identifiers": self.typename
                })
            try:
                http = httplib2.Http()
                http.add_credentials(_user, _password)
                netloc = urlparse(dft_url).netloc
                http.authorizations.append(
                    httplib2.BasicAuthentication(
                    (_user, _password),
                    netloc,
                    dft_url,
                    {},
                    None,
                    None,
                    http
                    ))
                response, body = http.request(dc_url)
                doc = XML(body)
                path = ".//{wcs}Axis/{wcs}AvailableKeys/{wcs}Key".format(wcs="{http://www.opengis.net/wcs/1.1.1}")
                atts = OrderedDict({})
                for n in doc.findall(path):
                    atts[n.attrib["name"]] = n.attrib["type"]
            except Exception, e:
                atts = {}
            return atts

    @property
    def display_type(self):
        return ({
            "dataStore" : "Vector Data",
            "coverageStore": "Raster Data",
        }).get(self.storeType, "Data")

    def delete_from_geoserver(self):
        cascading_delete(Layer.objects.gs_catalog, self.resource)

    def delete_from_geonetwork(self):
        gn = Layer.objects.gn_catalog
        gn.delete_layer(self)
        gn.logout()

    def save_to_geonetwork(self):
        gn = Layer.objects.gn_catalog
        record = gn.get_by_uuid(self.uuid)
        if record is None:
            md_link = gn.create_from_layer(self)
            self.metadata_links = [("text/xml", "TC211", md_link)]
        else:
            gn.update_layer(self)
        gn.logout()

    @property
    def resource(self):
        if not hasattr(self, "_resource_cache"):
            cat = Layer.objects.gs_catalog
            try:
                ws = cat.get_workspace(self.workspace)
            except AttributeError:
                # Geoserver is not running
                raise RuntimeError("Geoserver cannot be accessed, are you sure it is running in: %s" %
                                    (settings.GEOSERVER_BASE_URL))
            store = cat.get_store(self.store, ws)
            self._resource_cache = cat.get_resource(self.name, store)
        return self._resource_cache

    def _get_metadata_links(self):
        return self.resource.metadata_links

    def _set_metadata_links(self, md_links):
        try:
            self.resource.metadata_links = md_links
        except Exception, ex:
            logger.error(str(ex))

    metadata_links = property(_get_metadata_links, _set_metadata_links)

    def _get_default_style(self):
        return self.publishing.default_style

    def _set_default_style(self, style):
        self.publishing.default_style = style

    default_style = property(_get_default_style, _set_default_style)

    def _get_styles(self):
        return self.publishing.styles

    def _set_styles(self, styles):
        self.publishing.styles = styles

    styles = property(_get_styles, _set_styles)

    @property
    def service_type(self):
        if self.storeType == 'coverageStore':
            return "WCS"
        if self.storeType == 'dataStore':
            return "WFS"

    @property
    def publishing(self):
        if not hasattr(self, "_publishing_cache"):
            cat = Layer.objects.gs_catalog
            self._publishing_cache = cat.get_layer(self.name)
        return self._publishing_cache

    @property
    def poc_role(self):
        role = Role.objects.get(value='pointOfContact')
        return role

    @property
    def metadata_author_role(self):
        role = Role.objects.get(value='author')
        return role

    def _set_poc(self, poc):
        # reset any poc asignation to this layer
        ContactRole.objects.filter(role=self.poc_role, layer=self).delete()
        #create the new assignation
        contact_role = ContactRole.objects.create(role=self.poc_role, layer=self, contact=poc)

    def _get_poc(self):
        try:
            the_poc = ContactRole.objects.get(role=self.poc_role, layer=self).contact
        except ContactRole.DoesNotExist:
            the_poc = None
        return the_poc

    poc = property(_get_poc, _set_poc)

    def _set_metadata_author(self, metadata_author):
        # reset any metadata_author asignation to this layer
        ContactRole.objects.filter(role=self.metadata_author_role, layer=self).delete()
        #create the new assignation
        contact_role = ContactRole.objects.create(role=self.metadata_author_role,
                                                  layer=self, contact=metadata_author)

    def _get_metadata_author(self):
        try:
            the_ma = ContactRole.objects.get(role=self.metadata_author_role, layer=self).contact
        except  ContactRole.DoesNotExist:
            the_ma = None
        return the_ma

    metadata_author = property(_get_metadata_author, _set_metadata_author)

    def save_to_geoserver(self):
        if self.resource is None:
            return
        if hasattr(self, "_resource_cache"):
            gn = Layer.objects.gn_catalog
            self.resource.title = self.title
            self.resource.abstract = self.abstract
            self.resource.name= self.name
            self.resource.metadata_links = [('text/xml', 'TC211', gn.url_for_uuid(self.uuid))]
            self.resource.keywords = self.keyword_list()
            Layer.objects.gs_catalog.save(self._resource_cache)
            gn.logout()
        if self.poc and self.poc.user:
            self.publishing.attribution = str(self.poc.user)
            profile = Contact.objects.get(user=self.poc.user)
            self.publishing.attribution_link = settings.SITEURL[:-1] + profile.get_absolute_url()
            Layer.objects.gs_catalog.save(self.publishing)

    def  _populate_from_gs(self):
        gs_resource = Layer.objects.gs_catalog.get_resource(self.name)
        if gs_resource is None:
            return
        self.srs = gs_resource.projection
        self.llbbox = str([ max(-180,float(gs_resource.latlon_bbox[0])),max(-90,float(gs_resource.latlon_bbox[2])),min(180,float(gs_resource.latlon_bbox[1])),min(90,float(gs_resource.latlon_bbox[3]))])

        if self.srs == 'EPSG:4326':
            self.bbox = self.llbbox
        else:
            self.bbox = str([ float(gs_resource.native_bbox[0]),float(gs_resource.native_bbox[2]),float(gs_resource.native_bbox[1]),float(gs_resource.native_bbox[3])])

        if self.geographic_bounding_box is '' or self.geographic_bounding_box is None:
            self.set_bbox(gs_resource.native_bbox, srs=self.srs)
        ## Save using filter/update to avoid triggering post_save_layer
        Layer.objects.filter(id=self.id).update(srs = self.srs, llbbox = self.llbbox, bbox=self.bbox, geographic_bounding_box = self.geographic_bounding_box)
<<<<<<< HEAD

=======
>>>>>>> 64da3ecd

    def _autopopulate(self):
        if self.poc is None:
            self.poc = Layer.objects.default_poc()
        if self.metadata_author is None:
            self.metadata_author = Layer.objects.default_metadata_author()
        if self.abstract == '' or self.abstract is None:
            self.abstract = 'No abstract provided'
        if self.title == '' or self.title is None:
            self.title = self.name

    def _populate_from_gn(self):
        meta = self.metadata_csw()
        if meta is None:
            return
        kw_list = reduce(
                lambda x, y: x + y["keywords"],
                meta.identification.keywords,
                [])
        kw_list = filter(lambda x: x is not None, kw_list)
        self.keywords = ' '.join(kw_list)

        if hasattr(meta.distribution, 'online'):
            onlineresources = [r for r in meta.distribution.online if r.protocol == "WWW:LINK-1.0-http--link"]
            if len(onlineresources) == 1:
                res = onlineresources[0]
                self.distribution_url = res.url
                self.distribution_description = res.description
        ## Save using filter/update to avoid triggering post_save_layer
        Layer.objects.filter(id=self.id).update(keywords = self.keywords, distribution_url = self.distribution_url, distribution_description=self.distribution_description )
<<<<<<< HEAD

=======
>>>>>>> 64da3ecd

    def keyword_list(self):
        if self.keywords is None:
            return []
        else:
            return self.keywords.split(" ")

    def set_bbox(self, box, srs=None):
        """
        Sets a bounding box based on the gsconfig native_box param.
        """
        if srs:
            srid = srs
        else:
            srid = box[4]
        self.geographic_bounding_box = bbox_to_wkt(box[0], box[1], box[2], box[3], srid=srid )

    def get_absolute_url(self):
        return "/data/%s" % (self.typename)

    def __str__(self):
        return "%s Layer" % self.typename

    class Meta:
        # custom permissions,
        # change and delete are standard in django
        permissions = (('view_layer', 'Can view'),
                       ('change_layer_permissions', "Can change permissions"), )

    # Permission Level Constants
    # LEVEL_NONE inherited
    LEVEL_READ  = 'layer_readonly'
    LEVEL_WRITE = 'layer_readwrite'
    LEVEL_ADMIN = 'layer_admin'

    def set_default_permissions(self):
        logger.info("Set group permissions")
        self.set_gen_level(ANONYMOUS_USERS, self.LEVEL_READ)
        self.set_gen_level(AUTHENTICATED_USERS, self.LEVEL_READ)
        self.set_gen_level(CUSTOM_GROUP_USERS, self.LEVEL_READ)

        # remove specific user permissions
        current_perms =  self.get_all_level_info()
        for username in current_perms['users'].keys():
            user = User.objects.get(username=username)
            self.set_user_level(user, self.LEVEL_NONE)

        # assign owner admin privs
        if self.owner:
            self.set_user_level(self.owner, self.LEVEL_ADMIN)

    def layer_config(self, user):
        """
        Generate a dict that can be serialized to a GXP layer configuration
        suitable for loading this layer.

        The "source" property will be left unset; the layer is not aware of the
        name assigned to its source plugin.  See
        :method:`geonode.maps.models.Map.viewer_json` for an example of
        generating a full map configuration.
        """
        cfg = dict()
        cfg['name'] = self.typename
        cfg['title'] =self.title
        cfg['transparent'] = True
        if self.topic_category:
            cfg['group'] = self.topic_category.title
        else:
            cfg['group'] = 'General'
        cfg['url'] = settings.GEOSERVER_BASE_URL + "wms"
        cfg['srs'] = self.srs
        cfg['bbox'] = simplejson.loads(self.bbox)
        cfg['llbbox'] = simplejson.loads(self.llbbox)
        cfg['queryable'] = (self.storeType == 'dataStore')
        cfg['attributes'] = self.layer_attributes()
        cfg['disabled'] =  not user.has_perm('maps.view_layer', obj=self)
        cfg['visibility'] = True
        cfg['abstract'] = self.abstract
        cfg['styles'] = ''
        return cfg

class LayerAttribute(models.Model):
    layer = models.ForeignKey(Layer, blank=False, null=False, unique=False, related_name='attribute_set')
    attribute = models.CharField(_('Attribute Name'), max_length=255, blank=False, null=True, unique=False)
    attribute_label = models.CharField(_('Attribute Label'), max_length=255, blank=False, null=True, unique=False)
    attribute_type = models.CharField(_('Attribute Type'), max_length=50, blank=False, null=False, default='xsd:string', unique=False)
    searchable = models.BooleanField(_('Searchable?'), default=False)
    visible = models.BooleanField(_('Visible?'), default=True)
    display_order = models.IntegerField(_('Display Order'), default=1)

    created_dttm = models.DateTimeField(auto_now_add=True)
    """
    The date/time the object was created.
    """

    last_modified = models.DateTimeField(auto_now=True)
    """
    The last time the object was modified.
    """

    def __str__(self):
        return "%s" % self.attribute


class Map(models.Model, PermissionLevelMixin):
    """
    A Map aggregates several layers together and annotates them with a viewport
    configuration.
    """

    title = models.CharField(_('Title'),max_length=1000)
    """
    A display name suitable for search results and page headers
    """

    abstract = models.CharField(_('Abstract'),max_length=200)
    """
    A longer description of the themes in the map.
    """

    # viewer configuration
    zoom = models.IntegerField(_('zoom'))
    """
    The zoom level to use when initially loading this map.  Zoom levels start
    at 0 (most zoomed out) and each increment doubles the resolution.
    """

    projection = models.CharField(_('projection'),max_length=32)
    """
    The projection used for this map.  This is stored as a string with the
    projection's SRID.
    """

    center_x = models.FloatField(_('center X'))
    """
    The x coordinate to center on when loading this map.  Its interpretation
    depends on the projection.
    """

    center_y = models.FloatField(_('center Y'))
    """
    The y coordinate to center on when loading this map.  Its interpretation
    depends on the projection.
    """

    owner = models.ForeignKey(User, verbose_name=_('owner'), blank=True, null=True)
    """
    The user that created/owns this map.
    """


    created_dttm = models.DateTimeField(_("Date Created"), auto_now_add=True)
    """
    The date/time the map was created.
    """

    last_modified = models.DateTimeField(_("Date Last Modified"),auto_now=True)
    """
    The last time the map was modified.
    """

    urlsuffix = models.CharField(_('Site URL'), max_length=255, blank=True, null=True)
    """
    Alphanumeric alternative to referencing maps by id, appended to end of URL instead of id, ie http://domain/maps/someview
    """

    officialurl = models.CharField(_('Official Harvard Site URL'), max_length=255, blank=True, null=True)
    """
    Full URL for official/sponsored map view, ie http://domain/someview
    """

    content = models.TextField(_('Site Content'), blank=True, null=True, default=DEFAULT_CONTENT)
    """
    HTML content to be displayed in modal window on 1st visit
    """

    use_custom_template = models.BooleanField(_('Use a custom template'),default=False)
    """
    Whether to show default banner/styles or custom ones.
    """

    keywords = models.CharField(_('Keywords (for Picasa and YouTube overlays)'), blank=True, null=True, max_length=255)
    """
    Keywords (for Picasa and YouTube overlays)
    """

    group_params = models.TextField(_('Layer Category Parameters'), blank=True, null=True)
    """
    Layer categories (names, expanded)
    """

    def __unicode__(self):
        return '%s by %s' % (self.title, (self.owner.username if self.owner else "<Anonymous>"))

    @property
    def center(self):
        """
        A handy shortcut for the center_x and center_y properties as a tuple
        (read only)
        """
        return (self.center_x, self.center_y)

    @property
    def maplayers(self):
        layers = cache.get('maplayerset_' + str(self.id))
        if layers is None:
            logger.debug('maplayerset cache was None')
            layers = MapLayer.objects.filter(map=self.id)
            cache.add('maplayerset_' + str(self.id), layers)
        return  [layer for layer in layers]


    @property
    def snapshots(self):
        snapshots = MapSnapshot.objects.exclude(user=None).filter(map=self.id)
        return [snapshot for snapshot in snapshots]

    @property
    def local_layers(self):
        return True

    def json(self, layer_filter):
        map_layers = MapLayer.objects.filter(map=self.id)
        layers = []
        for map_layer in map_layers:
            if map_layer.local():
                layer =  Layer.objects.get(typename=map_layer.name)
                layers.append(layer)
            else:
                pass

        if layer_filter:
            layers = filter(layer_filter, layers)

        readme = (
            "Title: %s\n" +
            "Author: %s\n"
            "Abstract: %s\n"
        ) % (self.title, "The GeoNode Team", self.abstract)

        def layer_json(lyr):
            return {
                "name": lyr.typename,
                "service": lyr.service_type,
                "serviceURL": "",
                "metadataURL": ""
            }

        map = {
            "map" : { "readme": readme },
            "layers" : [layer_json(lyr) for lyr in layers]
        }

        return simplejson.dumps(map)


    def viewer_json(self, user=None, *added_layers):
        """
        Convert this map to a nested dictionary structure matching the JSON
        configuration for GXP Viewers.

        The ``added_layers`` parameter list allows a list of extra MapLayer
        instances to append to the Map's layer list when generating the
        configuration. These are not persisted; if you want to add layers you
        should use ``.layer_set.create()``.
        """
        logger.debug("++++++++++++++++++CALLING viewer_json+++++++++++++++++++++")

        logger.info("ADDED Layers: %s", added_layers)


        layers = list(self.maplayers) + list(added_layers) #implicitly sorted by stack_order

        sejumps = self.jump_set.all()
        server_lookup = {}
        sources = dict()

        def uniqify(seq):
            """
            get a list of unique items from the input sequence.

            This relies only on equality tests, so you can use it on most
            things.  If you have a sequence of hashables, list(set(seq)) is
            better.
            """
            results = []
            for x in seq:
                if x not in results: results.append(x)
            return results

        configs = [l.source_config() for l in layers]

        configs.append({"ptype":"gxp_gnsource", "url": settings.GEOSERVER_BASE_URL + "wms"})

        i = 0
        for source in uniqify(configs):
            while str(i) in sources: i = i + 1
            sources[str(i)] = source
            server_lookup[simplejson.dumps(source)] = str(i)

        def source_lookup(source):
            for k, v in sources.iteritems():
                if v == source: return k
            return None

        def layer_config(l, user):
            logger.debug("_________CALLING viewer_json.layer_config for %s", l)
            cfg = l.layer_config(user)
            src_cfg = l.source_config();
            source = source_lookup(src_cfg)
            if source: cfg["source"] = source
            if src_cfg.get("ptype", "gxp_wmscsource") == "gxp_wmscsource"  or src_cfg.get("ptype", "gxp_gnsource") == "gxp_gnsource" : cfg["buffer"] = 0
            return cfg

        config = {
            'id': self.id,
            'about': {
                'title':    self.title,
                'abstract': self.abstract,
                'urlsuffix': self.urlsuffix,
                'introtext' : self.content,
                'keywords' : self.keywords,
                'officialurl' : self.officialurl
            },
            'defaultSourceType': "gxp_wmscsource",
            'sources': sources,
            'map': {
                'layers': [layer_config(l, user) for l in layers],
                'center': [self.center_x, self.center_y],
                'projection': self.projection,
                'zoom': self.zoom
            },
            'social_explorer': [se.json() for se in sejumps]
        }


        if self.group_params:
            config["treeconfig"] = simplejson.loads(self.group_params)

        '''
        Mark the last added layer as selected - important for data page
        '''
        config["map"]["layers"][len(layers)-1]["selected"] = True

        config["map"].update(_get_viewer_projection_info(self.projection))

        logger.debug("CONFIG: %s", config)

        return config

    def update_from_viewer(self, conf):
        """
        Update this Map's details by parsing a JSON object as produced by
        a GXP Viewer.

        This method automatically persists to the database!
        """
        if isinstance(conf, basestring):
            conf = simplejson.loads(conf)

        self.title = despam(conf['about']['title'])
        self.abstract = despam(conf['about']['abstract'])
        self.urlsuffix = escape(conf['about']['urlsuffix'])

        x = XssCleaner()
        self.content = despam(x.strip(conf['about']['introtext']))

        #self.content = re.sub(r'<script.*(<\/script>|\/>)|javascript:|\$\(|jQuery|Ext\.', r'', conf['about']['introtext']) #Remove any scripts
        self.keywords = despam(conf['about']['keywords'])
        self.zoom = conf['map']['zoom']

        self.center_x = conf['map']['center'][0]
        self.center_y = conf['map']['center'][1]

        self.projection = conf['map']['projection']

        self.featured = conf['about'].get('featured', False)

        logger.debug("Try to save treeconfig")
        self.group_params = simplejson.dumps(conf['treeconfig'])
        logger.debug("Saved treeconfig")

        def source_for(layer):
            return conf["sources"][layer["source"]]

        layers = [l for l in conf["map"]["layers"]]

        for layer in self.layer_set.all():
            layer.delete()

        for ordering, layer in enumerate(layers):
            self.layer_set.add(
                self.layer_set.from_viewer_config(
                    self, layer, source_for(layer), ordering
            ))
        self.save()
        cache.delete('maplayerset_' + str(self.id))

    def get_absolute_url(self):
        return '/maps/%i' % self.id

    class Meta:
        # custom permissions,
        # change and delete are standard in django
        permissions = (('view_map', 'Can view'),
                       ('change_map_permissions', "Can change permissions"), )

    # Permission Level Constants
    # LEVEL_NONE inherited
    LEVEL_READ  = 'map_readonly'
    LEVEL_WRITE = 'map_readwrite'
    LEVEL_ADMIN = 'map_admin'

    def set_default_permissions(self):
        self.set_gen_level(ANONYMOUS_USERS, self.LEVEL_READ)
        self.set_gen_level(AUTHENTICATED_USERS, self.LEVEL_READ)
        self.set_gen_level(CUSTOM_GROUP_USERS, self.LEVEL_READ)

        # remove specific user permissions
        current_perms =  self.get_all_level_info()
        for username in current_perms['users'].keys():
            user = User.objects.get(username=username)
            self.set_user_level(user, self.LEVEL_NONE)

        # assign owner admin privs
        if self.owner:
            self.set_user_level(self.owner, self.LEVEL_ADMIN)


class MapSnapshot(models.Model):
    map = models.ForeignKey(Map, related_name="snapshot_set")
    """
    The ID of the map this snapshot was generated from.
    """

    config = models.TextField(_('JSON Configuration'))
    """
    Map configuration in JSON format
    """

    created_dttm = models.DateTimeField(auto_now_add=True)
    """
    The date/time the snapshot was created.
    """

    user = models.ForeignKey(User, blank=True, null=True)
    """
    The user who created the snapshot.
    """

    def json(self):
        return {
                "map": self.map.id,
                "created": self.created_dttm.isoformat(),
                "user": self.user.username if self.user else None,
                "url": num_encode(self.id)
        }




class SocialExplorerLocation(models.Model):
    map = models.ForeignKey(Map, related_name="jump_set")
    url = models.URLField(_("Jump URL"), blank=False, null=False, default='http://www.socialexplorer.com/pub/maps/map3.aspx?g=0&mapi=SE0012&themei=B23A1CEE3D8D405BA2B079DDF5DE9402')
    title = models.TextField(_("Jump Site"), blank=False, null=False)

    def json(self):
        logger.debug("JSON url: %s", self.url)
        return {
            "url": self.url,
            "title" :  self.title
        }

class MapLayerManager(models.Manager):
    def from_viewer_config(self, map, layer, source, ordering):
        """
        Parse a MapLayer object out of a parsed layer configuration from a GXP
        viewer.

        ``map`` is the Map instance to associate with the new layer
        ``layer`` is the parsed dict for the layer
        ``source`` is the parsed dict for the layer's source
        ``ordering`` is the index of the layer within the map's layer list
        """
        layer_cfg = dict(layer)
        for k in ["format", "name", "opacity", "styles", "transparent",
                  "fixed", "group", "visibility", "source"]:
            if k in layer_cfg: del layer_cfg[k]

        source_cfg = dict(source)
        for k in ["url", "projection"]:
            if k in source_cfg: del source_cfg[k]

        return self.model(
            map = map,
            stack_order = ordering,
            format = layer.get("format", None),
            name = layer.get("name", None),
            opacity = layer.get("opacity", 1),
            styles = layer.get("styles", None),
            transparent = layer.get("transparent", False),
            fixed = layer.get("fixed", False),
            group = layer.get('group', None),
            visibility = layer.get("visibility", True),
            ows_url = source.get("url", None),
            layer_params = simplejson.dumps(layer_cfg),
            source_params = simplejson.dumps(source_cfg)
        )

class MapLayer(models.Model):
    """
    The MapLayer model represents a layer included in a map.  This doesn't just
    identify the dataset, but also extra options such as which style to load
    and the file format to use for image tiles.
    """

    objects = MapLayerManager()
    """
    see :class:`geonode.maps.models.MapLayerManager`
    """

    map = models.ForeignKey(Map, related_name="layer_set")
    """
    The map containing this layer
    """

    stack_order = models.IntegerField(_('stack order'))
    """
    The z-index of this layer in the map; layers with a higher stack_order will
    be drawn on top of others.
    """

    format = models.CharField(_('format'), null=True,max_length=200)
    """
    The mimetype of the image format to use for tiles (image/png, image/jpeg,
    image/gif...)
    """

    name = models.CharField(_('name'), null=True,max_length=200)
    """
    The name of the layer to load.

    The interpretation of this name depends on the source of the layer (Google
    has a fixed set of names, WMS services publish a list of available layers
    in their capabilities documents, etc.)
    """

    opacity = models.FloatField(_('opacity'), default=1.0)
    """
    The opacity with which to render this layer, on a scale from 0 to 1.
    """

    styles = models.CharField(_('styles'), null=True,max_length=200)
    """
    The name of the style to use for this layer (only useful for WMS layers.)
    """

    transparent = models.BooleanField(_('transparent'))
    """
    A boolean value, true if we should request tiles with a transparent background.
    """

    fixed = models.BooleanField(_('fixed'), default=False)
    """
    A boolean value, true if we should prevent the user from dragging and
    dropping this layer in the layer chooser.
    """

    group = models.CharField(_('group'), null=True,max_length=200)
    """
    A group label to apply to this layer.  This affects the hierarchy displayed
    in the map viewer's layer tree.
    """

    visibility = models.BooleanField(_('visibility'), default=True)
    """
    A boolean value, true if this layer should be visible when the map loads.
    """

    ows_url = models.URLField(_('ows URL'), null=True)
    """
    The URL of the OWS service providing this layer, if any exists.
    """

    layer_params = models.CharField(_('layer params'), max_length=2048)
    """
    A JSON-encoded dictionary of arbitrary parameters for the layer itself when
    passed to the GXP viewer.

    If this dictionary conflicts with options that are stored in other fields
    (such as format, styles, etc.) then the fields override.
    """

    source_params = models.CharField(_('source params'), max_length=2048)
    """
    A JSON-encoded dictionary of arbitrary parameters for the GXP layer source
    configuration for this layer.

    If this dictionary conflicts with options that are stored in other fields
    (such as ows_url) then the fields override.
    """


    created_dttm = models.DateTimeField(auto_now_add=True)
    """
    The date/time the object was created.
    """

    last_modified = models.DateTimeField(auto_now=True)
    """
    The last time the object was modified.
    """

    def local(self):
        """
        Tests whether this layer is served by the GeoServer instance that is
        paired with the GeoNode site.  Currently this is based on heuristics,
        but we try to err on the side of false negatives.
        """
        if self.ows_url == (settings.GEOSERVER_BASE_URL + "wms"):
            isLocal = cache.get('islocal_' + self.name)
            if isLocal is None:
                isLocal = Layer.objects.filter(typename=self.name).count() != 0
                cache.add('islocal_' + self.name, isLocal)
            return isLocal
        else:
            return False

    def source_config(self):
        """
        Generate a dict that can be serialized to a GXP layer source
        configuration suitable for loading this layer.
        """
        try:
            cfg = simplejson.loads(self.source_params)
        except:
            cfg = dict(ptype = "gxp_gnsource", restUrl="/gs/rest")

        if self.ows_url:
            cfg["url"] = self.ows_url

        if "ptype" in cfg and cfg["ptype"] == "gxp_gnsource":
            cfg["restUrl"] = "/gs/rest"

        return cfg

    def layer_config(self, user):
        """
        Generate a dict that can be serialized to a GXP layer configuration
        suitable for loading this layer.

        The "source" property will be left unset; the layer is not aware of the
        name assigned to its source plugin.  See
        :method:`geonode.maps.models.Map.viewer_json` for an example of
        generating a full map configuration.
        """
#       Caching of  maplayer config, per user (due to permissions)
        if self.id is not None:
            cfg = cache.get("maplayer_config_" + str(self.id) + "_" + str(0 if user is None else user.id))
            if cfg is not None:
                logger.debug("Cached cfg: %s", str(cfg))
                return cfg

        try:
            cfg = simplejson.loads(self.layer_params)
        except:
            cfg = dict()

        if self.format: cfg['format'] = self.format
        if self.name: cfg["name"] = self.name
        if self.opacity: cfg['opacity'] = self.opacity
        if self.styles: cfg['styles'] = self.styles
        if self.transparent: cfg['transparent'] = True

        cfg["fixed"] = self.fixed
        if self.ows_url:cfg['url'] = self.ows_url
        if self.group: cfg["group"] = self.group
        cfg["visibility"] = self.visibility


        if self.source_params.find( "gxp_gnsource") > -1:
            #Get parameters from GeoNode instead of WMS GetCapabilities
            try:
                gnLayer = Layer.objects.get(typename=self.name)
                if gnLayer.srs: cfg['srs'] = gnLayer.srs
                if gnLayer.bbox: cfg['bbox'] = simplejson.loads(gnLayer.bbox)
                if gnLayer.llbbox: cfg['llbbox'] = simplejson.loads(gnLayer.llbbox)
                cfg['attributes'] = (gnLayer.layer_attributes())
                cfg['queryable'] = (gnLayer.storeType == 'dataStore'),
                cfg['disabled'] =  not user.has_perm('maps.view_layer', obj=gnLayer)
                cfg['visibility'] = cfg['visibility'] and not cfg['disabled']
                cfg['abstract'] = gnLayer.abstract
                cfg['styles'] = self.styles
            except Exception, e:
                # Give it some default values so it will still show up on the map, but disable it in the layer tree
                cfg['srs'] = 'EPSG:900913'
                cfg['llbbox'] = [-180,-90,180,90]
                cfg['attributes'] = []
                cfg['queryable'] =False,
                cfg['disabled'] = True
                cfg['visibility'] = False
                cfg['abstract'] = ''
                cfg['styles'] =''
                logger.error("Could not retrieve Layer with typename of %s : %s", self.name, str(e))
        elif self.source_params.find( "gxp_hglsource") > -1:
            # call HGL ServiceStarter asynchronously to load the layer into HGL geoserver
            from geonode.proxy.views import hglServiceStarter
            import threading
            t = threading.Thread(target=hglServiceStarter,
                args=[None, self.name])
            t.start()

        #Create cache of maplayer config that will last for 60 seconds (in case permissions or maplayer properties are changed)
        if self.id is not None:
            cache.set("maplayer_config_" + str(self.id) + "_" + str(0 if user is None else user.id), cfg, 60)
        return cfg


    @property
    def local_link(self):
        if self.local():
            layer = Layer.objects.get(typename=self.name)
            link = "<a href=\"%s\">%s</a>" % (layer.get_absolute_url(),layer.title)
        else:
            link = "<span>%s</span> " % self.name
        return link

    class Meta:
        ordering = ["stack_order"]

    def __unicode__(self):
        return '%s?layers=%s' % (self.ows_url, self.name)

class Role(models.Model):
    """
    Roles are a generic way to create groups of permissions.
    """
    value = models.CharField('Role', choices= [(x, x) for x in ROLE_VALUES], max_length=255, unique=True)
    permissions = models.ManyToManyField(Permission, verbose_name=_('permissions'), blank=True)

    created_dttm = models.DateTimeField(auto_now_add=True)
    """
    The date/time the object was created.
    """

    last_modified = models.DateTimeField(auto_now=True)
    """
    The last time the object was modified.
    """

    def __unicode__(self):
        return self.get_value_display()


class ContactRole(models.Model):
    """
    ContactRole is an intermediate model to bind Contacts and Layers and apply roles.
    """
    contact = models.ForeignKey(Contact)
    layer = models.ForeignKey(Layer)
    role = models.ForeignKey(Role)

    def clean(self):
        """
        Make sure there is only one poc and author per layer
        """
        if (self.role == self.layer.poc_role) or (self.role == self.layer.metadata_author_role):
            contacts = self.layer.contacts.filter(contactrole__role=self.role)
            if contacts.count() == 1:
                 # only allow this if we are updating the same contact
                 if self.contact != contacts.get():
                     raise ValidationError('There can be only one %s for a given layer' % self.role)
        if self.contact.user is None:
            # verify that any unbound contact is only associated to one layer
            bounds = ContactRole.objects.filter(contact=self.contact).count()
            if bounds > 1:
                raise ValidationError('There can be one and only one layer linked to an unbound contact' % self.role)
            elif bounds == 1:
                # verify that if there was one already, it corresponds to this instace
                if ContactRole.objects.filter(contact=self.contact).get().id != self.id:
                    raise ValidationError('There can be one and only one layer linked to an unbound contact' % self.role)

    class Meta:
        unique_together = (("contact", "layer", "role"),)

def delete_layer(instance, sender, **kwargs):
    """
    Removes the layer from GeoServer and GeoNetwork
    """
    instance.delete_from_geoserver()
    instance.delete_from_geonetwork()

def post_save_layer(instance, sender, **kwargs):
    instance._autopopulate()
    if (re.search("coverageStore|dataStore", instance.storeType)):
        logger.info("Call save_to_geoserver for %s", instance.name)
        instance.save_to_geoserver()
        logger.info("Call save_to_geonetwork for %s", instance.name)
        instance.save_to_geonetwork()

        if kwargs['created']:
            logger.info("Call populate_from_geoserver for %s", instance.name)
            instance._populate_from_gs()
            logger.debug("populate from geonetwork")
            try:
                instance._populate_from_gn()
            except:
                logger.warning("Exception populating from geonetwork record for [%s]", instance.name)
                raise
            logger.debug("save instance")

signals.pre_delete.connect(delete_layer, sender=Layer)
signals.post_save.connect(post_save_layer, sender=Layer)



#===================#
#    NEW WORLDMAP MODELS      #
#===================#

class MapStats(models.Model):
    map = models.ForeignKey(Map, unique=True)
    visits = models.IntegerField(_("Visits"), default= 0)
    uniques = models.IntegerField(_("Unique Visitors"), default = 0)

class LayerStats(models.Model):
    layer = models.ForeignKey(Layer, unique=True)
    visits = models.IntegerField(_("Visits"), default = 0)
    uniques = models.IntegerField(_("Unique Visitors"), default = 0)
    downloads = models.IntegerField(_("Downloads"), default = 0)<|MERGE_RESOLUTION|>--- conflicted
+++ resolved
@@ -1392,10 +1392,7 @@
             self.set_bbox(gs_resource.native_bbox, srs=self.srs)
         ## Save using filter/update to avoid triggering post_save_layer
         Layer.objects.filter(id=self.id).update(srs = self.srs, llbbox = self.llbbox, bbox=self.bbox, geographic_bounding_box = self.geographic_bounding_box)
-<<<<<<< HEAD
-
-=======
->>>>>>> 64da3ecd
+
 
     def _autopopulate(self):
         if self.poc is None:
@@ -1426,10 +1423,6 @@
                 self.distribution_description = res.description
         ## Save using filter/update to avoid triggering post_save_layer
         Layer.objects.filter(id=self.id).update(keywords = self.keywords, distribution_url = self.distribution_url, distribution_description=self.distribution_description )
-<<<<<<< HEAD
-
-=======
->>>>>>> 64da3ecd
 
     def keyword_list(self):
         if self.keywords is None:
