--- conflicted
+++ resolved
@@ -1,5 +1,4 @@
 # -*- coding: UTF-8 -*-
-import os
 from django.conf import settings
 from django.db import models
 from owslib.wms import WebMapService
@@ -13,7 +12,6 @@
 import httplib2
 import simplejson
 import urllib
-import urllib2
 from urlparse import urlparse
 import uuid
 from datetime import datetime
@@ -808,7 +806,6 @@
     def verify(self):
         """Makes sure the state of the layer is consistent in GeoServer and GeoNetwork.
         """
-<<<<<<< HEAD
         http = httplib2.Http() # Do we need to add authentication?
         
         # Check the layer is in the wms get capabilities record
@@ -857,17 +854,6 @@
 
         #FIXME: Add more checks, for example making sure the title, keywords and description
         # are the same in every database.
-=======
-        # Check the layer is in the wms get capabilities record
-        # FIXME: Implement caching of capabilities record site wide
-        # Check the layer is in GeoServer's REST API
-        # Check the layer is in the GeoNetwork catalog and points back to get_absolute_url
-        # Visit get_absolute_url and make sure it does not give a 404
-
-        #FIXME: Add more checks, for example making sure the title, keywords and description
-        # are the same in every database.
-        raise NotImplementedError()
->>>>>>> b2cc57df
 
     def maps(self):
         """Return a list of all the maps that use this layer"""
