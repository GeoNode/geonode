# -*- coding: UTF-8 -*-
import threading
from django.conf import settings
from django.db import models
from owslib.wms import WebMapService
from geonode.maps.owslib_csw import CatalogueServiceWeb
from geoserver.catalog import Catalog
from geonode.core.models import PermissionLevelMixin
from geonode.core.models import AUTHENTICATED_USERS, ANONYMOUS_USERS, CUSTOM_GROUP_USERS
from geonode.geonetwork import Catalog as GeoNetwork
from django.db.models import signals
from django.utils.html import escape
import httplib2
import simplejson
import urllib
from urlparse import urlparse
import uuid
from datetime import datetime
from django.contrib.auth.models import User, Permission
from django.utils.translation import ugettext as _
from django.core.exceptions import ValidationError
from string import lower
from StringIO import StringIO
from xml.etree.ElementTree import parse, XML
import re
import logging
from geonode.maps.encode import num_encode
from django.core.cache import cache
import sys
from geonode.maps.encode import despam, xssescape, XssCleaner



logger = logging.getLogger("geonode.maps.models")
from gs_helpers import cascading_delete


ows_sub = re.compile(re.escape('&SERVICE=WMS|&REQUEST=GetCapabilities'), re.IGNORECASE)


def bbox_to_wkt(x0, x1, y0, y1, srid="4326"):
    return 'SRID=%s;POLYGON((%s %s,%s %s,%s %s,%s %s,%s %s))' % (srid,
                                                                 x0, y0, x0, y1, x1, y1, x1, y0, x0, y0)

ROLE_VALUES = [
    'datasetProvider',
    'custodian',
    'owner',
    'user',
    'distributor',
    'originator',
    'pointOfContact',
    'principalInvestigator',
    'processor',
    'publisher',
    'author'
]

COUNTRIES = (
    ('AFG', _('Afghanistan')),
    ('ALA', _('Aland Islands')),
    ('ALB', _('Albania')),
    ('DZA', _('Algeria')),
    ('ASM', _('American Samoa')),
    ('AND', _('Andorra')),
    ('AGO', _('Angola')),
    ('AIA', _('Anguilla')),
    ('ATG', _('Antigua and Barbuda')),
    ('ARG', _('Argentina')),
    ('ARM', _('Armenia')),
    ('ABW', _('Aruba')),
    ('AUS', _('Australia')),
    ('AUT', _('Austria')),
    ('AZE', _('Azerbaijan')),
    ('BHS', _('Bahamas')),
    ('BHR', _('Bahrain')),
    ('BGD', _('Bangladesh')),
    ('BRB', _('Barbados')),
    ('BLR', _('Belarus')),
    ('BEL', _('Belgium')),
    ('BLZ', _('Belize')),
    ('BEN', _('Benin')),
    ('BMU', _('Bermuda')),
    ('BTN', _('Bhutan')),
    ('BOL', _('Bolivia')),
    ('BIH', _('Bosnia and Herzegovina')),
    ('BWA', _('Botswana')),
    ('BRA', _('Brazil')),
    ('VGB', _('British Virgin Islands')),
    ('BRN', _('Brunei Darussalam')),
    ('BGR', _('Bulgaria')),
    ('BFA', _('Burkina Faso')),
    ('BDI', _('Burundi')),
    ('KHM', _('Cambodia')),
    ('CMR', _('Cameroon')),
    ('CAN', _('Canada')),
    ('CPV', _('Cape Verde')),
    ('CYM', _('Cayman Islands')),
    ('CAF', _('Central African Republic')),
    ('TCD', _('Chad')),
    ('CIL', _('Channel Islands')),
    ('CHL', _('Chile')),
    ('CHN', _('China')),
    ('HKG', _('China - Hong Kong')),
    ('MAC', _('China - Macao')),
    ('COL', _('Colombia')),
    ('COM', _('Comoros')),
    ('COG', _('Congo')),
    ('COK', _('Cook Islands')),
    ('CRI', _('Costa Rica')),
    ('CIV', _('Cote d\'Ivoire')),
    ('HRV', _('Croatia')),
    ('CUB', _('Cuba')),
    ('CYP', _('Cyprus')),
    ('CZE', _('Czech Republic')),
    ('PRK', _('Democratic People\'s Republic of Korea')),
    ('COD', _('Democratic Republic of the Congo')),
    ('DNK', _('Denmark')),
    ('DJI', _('Djibouti')),
    ('DMA', _('Dominica')),
    ('DOM', _('Dominican Republic')),
    ('ECU', _('Ecuador')),
    ('EGY', _('Egypt')),
    ('SLV', _('El Salvador')),
    ('GNQ', _('Equatorial Guinea')),
    ('ERI', _('Eritrea')),
    ('EST', _('Estonia')),
    ('ETH', _('Ethiopia')),
    ('FRO', _('Faeroe Islands')),
    ('FLK', _('Falkland Islands (Malvinas)')),
    ('FJI', _('Fiji')),
    ('FIN', _('Finland')),
    ('FRA', _('France')),
    ('GUF', _('French Guiana')),
    ('PYF', _('French Polynesia')),
    ('GAB', _('Gabon')),
    ('GMB', _('Gambia')),
    ('GEO', _('Georgia')),
    ('DEU', _('Germany')),
    ('GHA', _('Ghana')),
    ('GIB', _('Gibraltar')),
    ('GRC', _('Greece')),
    ('GRL', _('Greenland')),
    ('GRD', _('Grenada')),
    ('GLP', _('Guadeloupe')),
    ('GUM', _('Guam')),
    ('GTM', _('Guatemala')),
    ('GGY', _('Guernsey')),
    ('GIN', _('Guinea')),
    ('GNB', _('Guinea-Bissau')),
    ('GUY', _('Guyana')),
    ('HTI', _('Haiti')),
    ('VAT', _('Holy See (Vatican City)')),
    ('HND', _('Honduras')),
    ('HUN', _('Hungary')),
    ('ISL', _('Iceland')),
    ('IND', _('India')),
    ('IDN', _('Indonesia')),
    ('IRN', _('Iran')),
    ('IRQ', _('Iraq')),
    ('IRL', _('Ireland')),
    ('IMN', _('Isle of Man')),
    ('ISR', _('Israel')),
    ('ITA', _('Italy')),
    ('JAM', _('Jamaica')),
    ('JPN', _('Japan')),
    ('JEY', _('Jersey')),
    ('JOR', _('Jordan')),
    ('KAZ', _('Kazakhstan')),
    ('KEN', _('Kenya')),
    ('KIR', _('Kiribati')),
    ('KWT', _('Kuwait')),
    ('KGZ', _('Kyrgyzstan')),
    ('LAO', _('Lao People\'s Democratic Republic')),
    ('LVA', _('Latvia')),
    ('LBN', _('Lebanon')),
    ('LSO', _('Lesotho')),
    ('LBR', _('Liberia')),
    ('LBY', _('Libyan Arab Jamahiriya')),
    ('LIE', _('Liechtenstein')),
    ('LTU', _('Lithuania')),
    ('LUX', _('Luxembourg')),
    ('MKD', _('Macedonia')),
    ('MDG', _('Madagascar')),
    ('MWI', _('Malawi')),
    ('MYS', _('Malaysia')),
    ('MDV', _('Maldives')),
    ('MLI', _('Mali')),
    ('MLT', _('Malta')),
    ('MHL', _('Marshall Islands')),
    ('MTQ', _('Martinique')),
    ('MRT', _('Mauritania')),
    ('MUS', _('Mauritius')),
    ('MYT', _('Mayotte')),
    ('MEX', _('Mexico')),
    ('FSM', _('Micronesia, Federated States of')),
    ('MCO', _('Monaco')),
    ('MNG', _('Mongolia')),
    ('MNE', _('Montenegro')),
    ('MSR', _('Montserrat')),
    ('MAR', _('Morocco')),
    ('MOZ', _('Mozambique')),
    ('MMR', _('Myanmar')),
    ('NAM', _('Namibia')),
    ('NRU', _('Nauru')),
    ('NPL', _('Nepal')),
    ('NLD', _('Netherlands')),
    ('ANT', _('Netherlands Antilles')),
    ('NCL', _('New Caledonia')),
    ('NZL', _('New Zealand')),
    ('NIC', _('Nicaragua')),
    ('NER', _('Niger')),
    ('NGA', _('Nigeria')),
    ('NIU', _('Niue')),
    ('NFK', _('Norfolk Island')),
    ('MNP', _('Northern Mariana Islands')),
    ('NOR', _('Norway')),
    ('PSE', _('Occupied Palestinian Territory')),
    ('OMN', _('Oman')),
    ('PAK', _('Pakistan')),
    ('PLW', _('Palau')),
    ('PAN', _('Panama')),
    ('PNG', _('Papua New Guinea')),
    ('PRY', _('Paraguay')),
    ('PER', _('Peru')),
    ('PHL', _('Philippines')),
    ('PCN', _('Pitcairn')),
    ('POL', _('Poland')),
    ('PRT', _('Portugal')),
    ('PRI', _('Puerto Rico')),
    ('QAT', _('Qatar')),
    ('KOR', _('Republic of Korea')),
    ('MDA', _('Republic of Moldova')),
    ('REU', _('Reunion')),
    ('ROU', _('Romania')),
    ('RUS', _('Russian Federation')),
    ('RWA', _('Rwanda')),
    ('BLM', _('Saint-Barthelemy')),
    ('SHN', _('Saint Helena')),
    ('KNA', _('Saint Kitts and Nevis')),
    ('LCA', _('Saint Lucia')),
    ('MAF', _('Saint-Martin (French part)')),
    ('SPM', _('Saint Pierre and Miquelon')),
    ('VCT', _('Saint Vincent and the Grenadines')),
    ('WSM', _('Samoa')),
    ('SMR', _('San Marino')),
    ('STP', _('Sao Tome and Principe')),
    ('SAU', _('Saudi Arabia')),
    ('SEN', _('Senegal')),
    ('SRB', _('Serbia')),
    ('SYC', _('Seychelles')),
    ('SLE', _('Sierra Leone')),
    ('SGP', _('Singapore')),
    ('SVK', _('Slovakia')),
    ('SVN', _('Slovenia')),
    ('SLB', _('Solomon Islands')),
    ('SOM', _('Somalia')),
    ('ZAF', _('South Africa')),
    ('ESP', _('Spain')),
    ('LKA', _('Sri Lanka')),
    ('SDN', _('Sudan')),
    ('SUR', _('Suriname')),
    ('SJM', _('Svalbard and Jan Mayen Islands')),
    ('SWZ', _('Swaziland')),
    ('SWE', _('Sweden')),
    ('CHE', _('Switzerland')),
    ('SYR', _('Syrian Arab Republic')),
    ('TJK', _('Tajikistan')),
    ('THA', _('Thailand')),
    ('TLS', _('Timor-Leste')),
    ('TGO', _('Togo')),
    ('TKL', _('Tokelau')),
    ('TON', _('Tonga')),
    ('TTO', _('Trinidad and Tobago')),
    ('TUN', _('Tunisia')),
    ('TUR', _('Turkey')),
    ('TKM', _('Turkmenistan')),
    ('TCA', _('Turks and Caicos Islands')),
    ('TUV', _('Tuvalu')),
    ('UGA', _('Uganda')),
    ('UKR', _('Ukraine')),
    ('ARE', _('United Arab Emirates')),
    ('GBR', _('United Kingdom')),
    ('TZA', _('United Republic of Tanzania')),
    ('USA', _('United States of America')),
    ('VIR', _('United States Virgin Islands')),
    ('URY', _('Uruguay')),
    ('UZB', _('Uzbekistan')),
    ('VUT', _('Vanuatu')),
    ('VEN', _('Venezuela (Bolivarian Republic of)')),
    ('VNM', _('Viet Nam')),
    ('WLF', _('Wallis and Futuna Islands')),
    ('ESH', _('Western Sahara')),
    ('YEM', _('Yemen')),
    ('ZMB', _('Zambia')),
    ('ZWE', _('Zimbabwe')),
    )


KEYWORD_REGIONS= (
    ('GLO', _('Global')),
    ('NAM', _('North America')),
    ('CAM',_('Central America')),
    ('SAM',_('South America')),
    ('EUR',_('Europe')),
    ('ASI',_('Asia')),
    ('SEA',_('Southeast Asia')),
    ('CTA',_('Central Asia')),
    ('SAS',_('South Asia')),
    ('AFR',_('Africa')),
    ('NAF',_('North Africa')),
    ('EAF',_('East Africa')),
    ('WAF',_('West Africa')),
    ('SAF',_('South Africa')),
    ('MES',_('Middle East')),
    ('ANT',_('Antarctica')),
    )

# Taken from http://www.w3.org/WAI/ER/IG/ert/iso639.htm
ALL_LANGUAGES = (
    ('abk', 'Abkhazian'),
    ('aar', 'Afar'),
    ('afr', 'Afrikaans'),
    ('amh', 'Amharic'),
    ('ara', 'Arabic'),
    ('asm', 'Assamese'),
    ('aym', 'Aymara'),
    ('aze', 'Azerbaijani'),
    ('bak', 'Bashkir'),
    ('ben', 'Bengali'),
    ('bih', 'Bihari'),
    ('bis', 'Bislama'),
    ('bre', 'Breton'),
    ('bul', 'Bulgarian'),
    ('bel', 'Byelorussian'),
    ('cat', 'Catalan'),
    ('chi', 'Chinese'),
    ('cos', 'Corsican'),
    ('dan', 'Danish'),
    ('dzo', 'Dzongkha'),
    ('eng', 'English'),
    ('fra', 'French'),
    ('epo', 'Esperanto'),
    ('est', 'Estonian'),
    ('fao', 'Faroese'),
    ('fij', 'Fijian'),
    ('fin', 'Finnish'),
    ('fry', 'Frisian'),
    ('glg', 'Gallegan'),
    ('kal', 'Greenlandic'),
    ('grn', 'Guarani'),
    ('guj', 'Gujarati'),
    ('hau', 'Hausa'),
    ('heb', 'Hebrew'),
    ('hin', 'Hindi'),
    ('hun', 'Hungarian'),
    ('ind', 'Indonesian'),
    ('ina', 'Interlingua (International Auxiliary language Association)'),
    ('iku', 'Inuktitut'),
    ('ipk', 'Inupiak'),
    ('ita', 'Italian'),
    ('jpn', 'Japanese'),
    ('kan', 'Kannada'),
    ('kas', 'Kashmiri'),
    ('kaz', 'Kazakh'),
    ('khm', 'Khmer'),
    ('kin', 'Kinyarwanda'),
    ('kir', 'Kirghiz'),
    ('kor', 'Korean'),
    ('kur', 'Kurdish'),
    ('oci', 'Langue d \'Oc (post 1500)'),
    ('lao', 'Lao'),
    ('lat', 'Latin'),
    ('lav', 'Latvian'),
    ('lin', 'Lingala'),
    ('lit', 'Lithuanian'),
    ('mlg', 'Malagasy'),
    ('mlt', 'Maltese'),
    ('mar', 'Marathi'),
    ('mol', 'Moldavian'),
    ('mon', 'Mongolian'),
    ('nau', 'Nauru'),
    ('nep', 'Nepali'),
    ('nor', 'Norwegian'),
    ('ori', 'Oriya'),
    ('orm', 'Oromo'),
    ('pan', 'Panjabi'),
    ('pol', 'Polish'),
    ('por', 'Portuguese'),
    ('pus', 'Pushto'),
    ('que', 'Quechua'),
    ('roh', 'Rhaeto-Romance'),
    ('run', 'Rundi'),
    ('rus', 'Russian'),
    ('smo', 'Samoan'),
    ('sag', 'Sango'),
    ('san', 'Sanskrit'),
    ('scr', 'Serbo-Croatian'),
    ('sna', 'Shona'),
    ('snd', 'Sindhi'),
    ('sin', 'Singhalese'),
    ('ssw', 'Siswant'),
    ('slv', 'Slovenian'),
    ('som', 'Somali'),
    ('sot', 'Sotho'),
    ('spa', 'Spanish'),
    ('sun', 'Sudanese'),
    ('swa', 'Swahili'),
    ('tgl', 'Tagalog'),
    ('tgk', 'Tajik'),
    ('tam', 'Tamil'),
    ('tat', 'Tatar'),
    ('tel', 'Telugu'),
    ('tha', 'Thai'),
    ('tir', 'Tigrinya'),
    ('tog', 'Tonga (Nyasa)'),
    ('tso', 'Tsonga'),
    ('tsn', 'Tswana'),
    ('tur', 'Turkish'),
    ('tuk', 'Turkmen'),
    ('twi', 'Twi'),
    ('uig', 'Uighur'),
    ('ukr', 'Ukrainian'),
    ('urd', 'Urdu'),
    ('uzb', 'Uzbek'),
    ('vie', 'Vietnamese'),
    ('vol', 'Volapük'),
    ('wol', 'Wolof'),
    ('xho', 'Xhosa'),
    ('yid', 'Yiddish'),
    ('yor', 'Yoruba'),
    ('zha', 'Zhuang'),
    ('zul', 'Zulu'),
    )


CHARSETS = [
    ['', 'None/Unknown'],
    ['UTF-8', 'UTF-8/Unicode'],
    ['ISO-8859-1', 'Latin1/ISO-8859-1'],
    ['ISO-8859-2', 'Latin2/ISO-8859-2'],
    ['ISO-8859-3', 'Latin3/ISO-8859-3'],
    ['ISO-8859-4', 'Latin4/ISO-8859-4'],
    ['ISO-8859-5', 'Latin5/ISO-8859-5'],
    ['ISO-8859-6', 'Latin6/ISO-8859-6'],
    ['ISO-8859-7', 'Latin7/ISO-8859-7'],
    ['ISO-8859-8', 'Latin8/ISO-8859-8'],
    ['ISO-8859-9', 'Latin9/ISO-8859-9'],
    ['ISO-8859-10','Latin10/ISO-8859-10'],
    ['ISO-8859-13','Latin13/ISO-8859-13'],
    ['ISO-8859-14','Latin14/ISO-8859-14'],
    ['ISO8859-15','Latin15/ISO-8859-15'],
    ['Big5', 'BIG5'],
    ['EUC-JP','EUC-JP'],
    ['EUC-KR','EUC-KR'],
    ['GBK','GBK'],
    ['GB18030','GB18030'],
    ['Shift_JIS','Shift_JIS'],
    ['KOI8-R','KOI8-R'],
    ['KOI8-U','KOI8-U'],
    ['windows-874', 'Windows CP874'],
    ['windows-1250', 'Windows CP1250'],
    ['windows-1251', 'Windows CP1251'],
    ['windows-1252', 'Windows CP1252'],
    ['windows-1253', 'Windows CP1253'],
    ['windows-1254', 'Windows CP1254'],
    ['windows-1255', 'Windows CP1255'],
    ['windows-1256', 'Windows CP1256'],
    ['windows-1257', 'Windows CP1257'],
    ['windows-1258', 'Windows CP1258']
]


UPDATE_FREQUENCIES = [
    'annually',
    'asNeeded',
    'biannually',
    'continual',
    'daily',
    'fortnightly',
    'irregular',
    'monthly',
    'notPlanned',
    'quarterly',
    'unknown',
    'weekly'
]

CONSTRAINT_OPTIONS = [
    'copyright',
    'intellectualPropertyRights',
    'license',
    'otherRestrictions',
    'patent',
    'patentPending',
    'restricted',
    'trademark',
    'public',
    'no restrictions',
    ]

SPATIAL_REPRESENTATION_TYPES = [
    'grid', 'steroModel', 'textTable', 'tin', 'vector'
]


CONTACT_FIELDS = [
    "name",
    "organization",
    "position",
    "voice",
    "facsimile",
    "delivery_point",
    "city",
    "administrative_area",
    "postal_code",
    "country",
    "email",
    "role"
]

DEFAULT_SUPPLEMENTAL_INFORMATION=_(
    ''
)

DEFAULT_CONTENT=_(
    '<h3>The Harvard WorldMap Project</h3>\
  <p>WorldMap is an open source web mapping system that is currently\
  under construction. It is built to assist academic research and\
  teaching as well as the general public and supports discovery,\
  investigation, analysis, visualization, communication and archiving\
  of multi-disciplinary, multi-source and multi-format data,\
  organized spatially and temporally.</p>\
  <p>The first instance of WorldMap, focused on the continent of\
  Africa, is called AfricaMap. Since its beta release in November of\
  2008, the framework has been implemented in several geographic\
  locations with different research foci, including metro Boston,\
  East Asia, Vermont, Harvard Forest and the city of Paris. These web\
  mapping applications are used in courses as well as by individual\
  researchers.</p>\
  <h3>Introduction to the WorldMap Project</h3>\
  <p>WorldMap solves the problem of discovering where things happen.\
  It draws together an array of public maps and scholarly data to\
  create a common source where users can:</p>\
  <ol>\
  <li>Interact with the best available public data for a\
  city/region/continent</li>\
  <li>See the whole of that area yet also zoom in to particular\
  places</li>\
  <li>Accumulate both contemporary and historical data supplied by\
  researchers and make it permanently accessible online</li>\
  <li>Work collaboratively across disciplines and organizations with\
  spatial information in an online environment</li>\
  </ol>\
  <p>The WorldMap project aims to accomplish these goals in stages,\
  with public and private support. It draws on the basic insight of\
  geographic information systems that spatiotemporal data becomes\
  more meaningful as more "layers" are added, and makes use of tiling\
  and indexing approaches to facilitate rapid search and\
  visualization of large volumes of disparate data.</p>\
  <p>WorldMap aims to augment existing initiatives for globally\
  sharing spatial data and technology such as <a target="_blank" href="http://www.gsdi.org/">GSDI</a> (Global Spatial Data\
  Infrastructure).WorldMap makes use of <a target="_blank" href="http://www.opengeospatial.org/">OGC</a> (Open Geospatial\
  Consortium) compliant web services such as <a target="_blank" href="http://en.wikipedia.org/wiki/Web_Map_Service">WMS</a> (Web\
  Map Service), emerging open standards such as <a target="_blank" href="http://wiki.osgeo.org/wiki/Tile_Map_Service_Specification">WMS-C</a>\
  (cached WMS), and standards-based metadata formats, to enable\
  WorldMap data layers to be inserted into existing data\
  infrastructures.&nbsp;<br>\
  <br>\
  All WorldMap source code will be made available as <a target="_blank" href="http://www.opensource.org/">Open Source</a> for others to use\
  and improve upon.</p>'
)


class GeoNodeException(Exception):
    pass

class Contact(models.Model):
    user = models.ForeignKey(User, blank=True, null=True)
    name = models.CharField(_('Individual Name'), max_length=255, blank=True, null=True)
    organization = models.CharField(_('Organization Name'), max_length=255, blank=True, null=True)
    position = models.CharField(_('Position Name'), max_length=255, blank=True, null=True)
    voice = models.CharField(_('Phone'), max_length=255, blank=True, null=True)
    fax = models.CharField(_('Fax'),  max_length=255, blank=True, null=True)
    delivery = models.CharField(_('Address'), max_length=255, blank=True, null=True)
    city = models.CharField(_('City'), max_length=255, blank=True, null=True)
    area = models.CharField(_('State/Province'), max_length=255, blank=True, null=True)
    zipcode = models.CharField(_('Postal Code'), max_length=255, blank=True, null=True)
    country = models.CharField(choices=COUNTRIES, max_length=3, blank=True, null=True)
    email = models.EmailField(blank=True, null=True, unique=False)
    display_email = models.BooleanField(_('Display my email address on my profile'), blank=False, default=False, null=False)
    is_org_member = models.BooleanField(_('Affiliated with Harvard'), blank=True, null=False, default=False)
    member_expiration_dt = models.DateField(_('Harvard affiliation expires on: '), blank=False, null=False, default=datetime.today())


    created_dttm = models.DateTimeField(auto_now_add=True)
    """
    The date/time the object was created.
    """

    last_modified = models.DateTimeField(auto_now=True)
    """
    The last time the object was modified.
    """


    def clean(self):
        # the specification says that either name or organization should be provided
        valid_name = (self.name != None and self.name != '')
        valid_organization = (self.organization != None and self.organization !='')
        if not (valid_name or valid_organization):
            raise ValidationError('Either name or organization should be provided')
        if self.email and User.objects.filter(email=self.email).exclude(username=self.user.username).count():
            raise ValidationError(u'The email address is already registered.')

    def get_absolute_url(self):
        return ('profiles_profile_detail', (), { 'username': self.user.username })
    get_absolute_url = models.permalink(get_absolute_url)

    def __unicode__(self):
        return u"%s (%s)" % (self.name if self.name else self.user.username, self.organization)

    def username(self):
        return u"%s" % (self.name if self.name else self.user.username)

_viewer_projection_lookup = {
    "EPSG:900913": {
        "maxResolution": 156543.03390625,
        "units": "m",
        "maxExtent": [-20037508.34,-20037508.34,20037508.34,20037508.34],
        },
    "EPSG:4326": {
        "max_resolution": (180 - (-180)) / 256,
        "units": "degrees",
        "maxExtent": [-180, -90, 180, 90]
    }
}

def _get_viewer_projection_info(srid):
    # TODO: Look up projection details in EPSG database
    return _viewer_projection_lookup.get(srid, {})

_wms = None
_csw = None
_user, _password = settings.GEOSERVER_CREDENTIALS

#def get_wms():
#    global _wms
#    wms_url = settings.GEOSERVER_BASE_URL + "wms?request=GetCapabilities&version=1.1.0"
#    netloc = urlparse(wms_url).netloc
#    http = httplib2.Http()
#    http.add_credentials(_user, _password)
#    http.authorizations.append(
#        httplib2.BasicAuthentication(
#            (_user, _password),
#                netloc,
#                wms_url,
#                {},
#                None,
#                None,
#                http
#            )
#        )
#    response, body = http.request(wms_url)
#    _wms = WebMapService(wms_url, xml=body)

def get_csw():
    global _csw
    csw_url = "%ssrv/en/csw" % settings.GEONETWORK_BASE_URL
    _csw = CatalogueServiceWeb(csw_url)
    return _csw

class LayerManager(models.Manager):

    def __init__(self):
        models.Manager.__init__(self)
        url = "%srest" % settings.GEOSERVER_BASE_URL
        user, password = settings.GEOSERVER_CREDENTIALS
        self.gs_catalog = Catalog(url, _user, _password)
        self.geonetwork = GeoNetwork(settings.GEONETWORK_BASE_URL, settings.GEONETWORK_CREDENTIALS[0], settings.GEONETWORK_CREDENTIALS[1])

    @property
    def gn_catalog(self):
        # check if geonetwork is logged in
        if not self.geonetwork.connected:
            self.geonetwork.login()
            # Make sure to logout after you have finished using it.
        return self.geonetwork


    def admin_contact(self):
        # this assumes there is at least one superuser
        superusers = User.objects.filter(is_superuser=True).order_by('id')
        if superusers.count() == 0:
            raise RuntimeError('GeoNode needs at least one admin/superuser set')

        contact, created = Contact.objects.get_or_create(user=superusers[0],
            defaults={"name": "Geonode Admin"})
        return contact

    def default_poc(self):
        return self.admin_contact()

    def default_metadata_author(self):
        return self.admin_contact()


    def slurp(self, ignore_errors=True, verbosity=1, console=sys.stdout, layer=None):
        """Configure the layers available in GeoServer in GeoNode.

           It returns a list of dictionaries with the name of the layer,
           the result of the operation and the errors and traceback if it failed.
        """
        if verbosity > 1:
            print >> console, "Inspecting the available layers in GeoServer ..."
        cat = self.gs_catalog
        if layer is None:
            resources = cat.get_resources()
        else:
            resource = cat.get_resource(layer)
            resources = [resource] if resource else []
        number = len(resources)
        if verbosity > 1:
            msg =  "Found %d layers, starting processing" % number
            print >> console, msg
        output = []
        for i, resource in enumerate(resources):
            name = resource.name
            store = resource.store
            workspace = store.workspace
            try:
                layer, created = Layer.objects.get_or_create(name=name, defaults = {
                    "workspace": workspace.name,
                    "store": store.name,
                    "storeType": store.resource_type,
                    "typename": "%s:%s" % (workspace.name, resource.name),
                    "title": resource.title or 'No title provided',
                    "abstract": resource.abstract or 'No abstract provided',
                    "uuid": str(uuid.uuid4())
                })


                if created:
                    layer.set_default_permissions()
                    status = 'created'
                else:
                    status = 'updated'

                #Create layer attributes if they don't already exist
                try:
                    if layer.attribute_names is not None:
                        iter = 1
                        for field, ftype in layer.attribute_names.iteritems():
                            if field is not None:
                                la, created = LayerAttribute.objects.get_or_create(layer=layer, attribute=field, attribute_type=ftype)
                                if created:
                                    la.attribute_label = field
                                    la.searchable = (ftype == "xsd:string")
                                    la.display_order = iter
                                    la.save()
                                    msg = ("Created [%s] attribute for [%s]", field, layer.name)
                                    iter += 1
                                    print >> console, msg
                except Exception, e:
                    msg = ("Could not create attributes for [%s] : [%s]", layer.name, str(e))
                    print >> console, msg
                finally:
                    pass


                if layer is not None and layer.bbox is None:
                    layer._populate_from_gs()
                    layer.save()

                msg = "[%s] Layer %s (%d/%d)" % (status, name, i, number)
                info = {'name': name, 'status': status}
                if status == 'failed':
                    info['traceback'] = traceback
                    info['exception_type'] = exception_type
                    info['error'] = error
                output.append(info)
                if verbosity > 0:
                    print >> console, msg

            except Exception, e:
                if ignore_errors:
                    status = 'failed'
                    exception_type, error, traceback = sys.exc_info()
                else:
                    if verbosity > 0:
                        msg = "Stopping process because --ignore-errors was not set and an error was found."
                        print >> sys.stderr, msg
                    raise Exception('Failed to process %s' % resource.name, e), None, sys.exc_info()[2]
        return output


    def update_bboxes(self):
        for layer in Layer.objects.all():
            logger.debug('Process %s', layer.name)
            if layer.srs is None or layer.llbbox is None or layer.bbox is None:
                logger.debug('Process %s', layer.name)
                layer._populate_from_gs()
                layer.save()

    def update_stores(self):
        cat = self.gs_catalog
        for layer in Layer.objects.all():
            logger.debug('Process %s', layer.name)
            resource = cat.get_resource(layer.name)
            if resource:
                store = resource.store
                if layer.store != store.name:
                    logger.debug('Change store name of %s from %s to %s', layer.name, layer.store, store.name)
                    layer.store = store.name
                    layer.save()


class LayerCategory(models.Model):
    name = models.CharField(_('Category Name'), max_length=255, blank=True, null=True, unique=True)
    title = models.CharField(_('Category Title'), max_length=255, blank=True, null=True, unique=True)
    description = models.TextField(_('Category Description'), blank=True, null=True)
    created_dttm = models.DateTimeField(auto_now_add=True)
    """
    The date/time the object was created.
    """

    last_modified = models.DateTimeField(auto_now=True)
    """
    The last time the object was modified.
    """

    def __str__(self):
        return "%s" % self.name


class Layer(models.Model, PermissionLevelMixin):
    """
    Layer Object loosely based on ISO 19115:2003
    """

    VALID_DATE_TYPES = [(lower(x), _(x)) for x in ['Creation', 'Publication', 'Revision']]

    # internal fields
    objects = LayerManager()
    workspace = models.CharField(max_length=128)
    store = models.CharField(max_length=128)
    storeType = models.CharField(max_length=128)
    name = models.CharField(max_length=128)
    uuid = models.CharField(max_length=36)
    typename = models.CharField(max_length=128, unique=True)
    owner = models.ForeignKey(User, blank=True, null=True)

    contacts = models.ManyToManyField(Contact, through='ContactRole')

    # section 1
    title = models.CharField(_('title'), max_length=255)
    date = models.DateTimeField(_('date'), default = datetime.now) # passing the method itself, not the result

    date_type = models.CharField(_('date type'), max_length=255, choices=VALID_DATE_TYPES, default='publication')

    edition = models.CharField(_('edition'), max_length=255, blank=True, null=True)
    abstract = models.TextField(_('abstract'), blank=False)
    purpose = models.TextField(_('purpose'), null=True, blank=True)
    maintenance_frequency = models.CharField(_('maintenance frequency'), max_length=255, choices = [(x, x) for x in UPDATE_FREQUENCIES], blank=True, null=True)

    # section 2
    # see poc property definition below

    # section 3
    keywords = models.TextField(_('keywords'), blank=False, null=True)
    keywords_region = models.CharField(_('keywords region'), max_length=3, choices=KEYWORD_REGIONS + COUNTRIES, default = 'GLO')
    constraints_use = models.CharField(_('constraints use'), max_length=255, choices = [(x, x) for x in CONSTRAINT_OPTIONS], default='copyright')
    constraints_other = models.TextField(_('constraints other'), blank=True, null=True)
    spatial_representation_type = models.CharField(_('spatial representation type'), max_length=255, choices=[(x,x) for x in SPATIAL_REPRESENTATION_TYPES], blank=True, null=True)

    # Section 4
    language = models.CharField(_('language'), max_length=3, choices=ALL_LANGUAGES, default='eng')
    topic_category = models.ForeignKey(LayerCategory, blank=True, null=True)

    # Section 5
    temporal_extent_start = models.DateField(_('temporal extent start'), blank=True, null=True)
    temporal_extent_end = models.DateField(_('temporal extent end'), blank=True, null=True)
    geographic_bounding_box = models.TextField(_('geographic bounding box'))
    supplemental_information = models.TextField(_('supplemental information'), blank=True, null=True, default='')

    # Section 6
    distribution_url = models.TextField(_('distribution URL'), blank=True, null=True)
    distribution_description = models.TextField(_('distribution description'), blank=True, null=True)

    # WMS attributes
    srs = models.CharField(_('SRS'), max_length=24, blank=True, null=True, default="EPSG:4326")
    bbox  = models.TextField(_('bbox'), blank=True, null=True)
    llbbox = models.TextField(_('llbbox'), blank=True, null=True)


    created_dttm = models.DateTimeField(auto_now_add=True)
    """
    The date/time the object was created.
    """
    last_modified = models.DateTimeField(auto_now=True)
    """
    The last time the object was modified.
    """

    downloadable = models.BooleanField(_('Downloadable'), blank=False, null=False, default=True)
    """
    Is the layer downloadable?
    """



    # Section 8
    data_quality_statement = models.TextField(_('data quality statement'), blank=True, null=True)

    # Section 9
    # see metadata_author property definition below



    def llbbox_coords(self):
        return [float(n) for n in re.findall('[0-9\.\-]+', self.llbbox)]

    def download_links(self):
        """Returns a list of (mimetype, URL) tuples for downloads of this data
        in various formats."""

        if not self.downloadable:
            return None

        bbox = self.llbbox_coords()

        dx = float(min(180,bbox[2])) - float(max(-180,(bbox[0])))
        dy = float(min(90,bbox[3])) - float(max(-90,bbox[1]))

        dataAspect = 1 if dy == 0 else dx / dy

        height = 550
        width = int(height * dataAspect)

        # bbox: this.adjustBounds(widthAdjust, heightAdjust, values.llbbox).toString(),

        srs = 'EPSG:4326' # bbox[4] might be None
        bbox_string = ",".join([str(bbox[0]), str(bbox[1]), str(bbox[2]), str(bbox[3])])

        links = []

        if self.resource.resource_type == "featureType":
            def wfs_link(mime,extra_params,ext):
                return settings.SITEURL + "download/wfs/" + str(self.id) + "/" + ext + "?" + urllib.urlencode({
                    'service': 'WFS',
                    'version':'1.0.0',
                    'request': 'GetFeature',
                    'typename': self.typename,
                    'outputFormat': mime,
                    'format_options': 'charset:UTF-8' #TODO: make this a settings property?
                })
                params.update(extra_params)
                return settings.GEOSERVER_BASE_URL + "wfs?" + urllib.urlencode(params)

            types = [
                ("zip", _("Zipped Shapefile"), "SHAPE-ZIP", {'format_options': 'charset:UTF-8'}),
                ("gml", _("GML 2.0"), "gml2", {}),
                ("gml", _("GML 3.1.1"), "text/xml; subtype=gml/3.1.1", {}),
                ("csv", _("CSV"), "csv", {}),
                ("xls", _("Excel"), "excel", {}),
                ("json", _("GeoJSON"), "json", {})
            ]
            links.extend((ext, name, wfs_link(mime, extra_params, ext)) for ext, name, mime, extra_params in types)
        elif self.resource.resource_type == "coverage":
            try:
                client = httplib2.Http()
<<<<<<< HEAD
                description_url = settings.SITEURL + "download/wcs/" + str(self.id) + "?" + urllib.urlencode({
                    "service": "WCS",
                    "version": "1.0.0",
                    "request": "DescribeCoverage",
                    "coverage": self.typename
                })
=======
                description_url = settings.SITEURL + "download/wcs/" + str(self.id)  + "/mime" + "?" + urllib.urlencode({
                        "service": "WCS",
                        "version": "1.0.0",
                        "request": "DescribeCoverage",
                        "coverage": self.typename
                    })
>>>>>>> de95338d
                response, content = client.request(description_url)
                doc = parse(StringIO(content))
                extent = doc.find("//%(gml)slimits/%(gml)sGridEnvelope" % {"gml": "{http://www.opengis.net/gml}"})
                low = extent.find("{http://www.opengis.net/gml}low").text.split()
                high = extent.find("{http://www.opengis.net/gml}high").text.split()
                w, h = [int(h) - int(l) for (h, l) in zip(high, low)]

                def wcs_link(mime,ext):
                    return settings.SITEURL + "download/wcs/" + str(self.id) + "/" + ext + "?" + urllib.urlencode({
                        "service": "WCS",
                        "version": "1.0.0",
                        "request": "GetCoverage",
                        "CRS": "EPSG:4326",
                        "height": h,
                        "width": w,
                        "coverage": self.typename,
                        "bbox": bbox_string,
                        "format": mime
                    })

                types = [("tif", "GeoTIFF", "geotiff")]
                links.extend([(ext, name, wcs_link(mime,ext)) for (ext, name, mime) in types])
            except Exception, e:
                # if something is wrong with WCS we probably don't want to link
                # to it anyway
                # TODO: This is a bad idea to eat errors like this.
                pass

        def wms_link(mime, ext):
            return settings.SITEURL + "download/wms/" + str(self.id) + "/" + ext + "?"  + urllib.urlencode({
                'service': 'WMS',
                'request': 'GetMap',
                'layers': self.typename,
                'format': mime,
                'height': height,
                'width': width,
                'srs': srs,
                'bbox': bbox_string
            })

        types = [
            ("tiff", _("GeoTIFF"), "image/geotiff"),
            ("jpg", _("JPEG"), "image/jpeg"),
            ("pdf", _("PDF"), "application/pdf"),
            ("png", _("PNG"), "image/png")
        ]

        links.extend((ext, name, wms_link(mime,ext)) for ext, name, mime in types)

        kml_reflector_link_download = settings.SITEURL + "download/wms_kml/" + str(self.id) + "/kml" + "?"  + urllib.urlencode({
            'layers': self.typename,
            'mode': "download"
        })

        kml_reflector_link_view = settings.SITEURL + "download/wms_kml/" + str(self.id)  + "/kml" + "?" + urllib.urlencode({
            'layers': self.typename,
            'mode': "refresh"
        })

        links.append(("KML", _("KML"), kml_reflector_link_download))
        links.append(("KML", _("View in Google Earth"), kml_reflector_link_view))

        return links

    def verify(self):
        """Makes sure the state of the layer is consistent in GeoServer and GeoNetwork.
        """
        #http = httplib2.Http() # Do we need to add authentication?

        # Check the layer is in the wms get capabilities record
        # FIXME: Implement caching of capabilities record site wide
        #if (_wms is None) or (self.typename not in _wms.contents):
        #    get_wms()
        #try:
        #    wms_layer = _wms[self.typename]
        #except:
        #    msg = "WMS Record missing for layer [%s]" % self.typename
        #    raise GeoNodeException(msg)

        # Check the layer is in GeoServer's REST API
        # It would be nice if we could ask for the definition of a layer by name
        # rather than searching for it
        #api_url = "%sdata/search/api/?q=%s" % (settings.SITEURL, self.name.replace('_', '%20'))
        #response, body = http.request(api_url)
        #api_json = simplejson.loads(body)
        #api_layer = None
        #for row in api_json['rows']:
        #    if(row['name'] == self.typename):
        #        api_layer = row
        #if(api_layer == None):
        #    msg = "API Record missing for layer [%s]" % self.typename
        #    raise GeoNodeException(msg)

        # Check the layer is in the GeoNetwork catalog and points back to get_absolute_url
        if(_csw is None): # Might need to re-cache, nothing equivalent to _wms.contents?
            get_csw()
        try:
            _csw.getrecordbyid([self.uuid])
            csw_layer = _csw.records.get(self.uuid)
        except:
            msg = "CSW Record Missing for layer [%s]" % self.typename
            raise GeoNodeException(msg)

        if(csw_layer.uri != self.get_absolute_url()):
            msg = "CSW Layer URL does not match layer URL for layer [%s]" % self.typename

            # Visit get_absolute_url and make sure it does not give a 404
            #logger.info(self.get_absolute_url())
            #response, body = http.request(self.get_absolute_url())
            #if(int(response['status']) != 200):
            #    msg = "Layer Info page for layer [%s] is %d" % (self.typename, int(response['status']))
            #    raise GeoNodeException(msg)

            #FIXME: Add more checks, for example making sure the title, keywords and description
            # are the same in every database.

    def layer_attributes(self):
        attribute_fields = cache.get('layer_searchfields_' + self.typename)
        if attribute_fields is None:
            logger.debug("Create searchfields for %s", self.typename)
            attribute_fields = []
            attributes = self.attribute_set.filter(visible=True).order_by('display_order')
            for la in attributes:
                attribute_fields.append( {"id": la.attribute, "header": la.attribute_label, "searchable" : la.searchable})
            cache.add('layer_searchfields_' + self.typename, attribute_fields)
            logger.debug("cache created for layer %s", self.typename)
        return attribute_fields

    def maps(self):
        """Return a list of all the maps that use this layer"""
        local_wms = "%swms" % settings.GEOSERVER_BASE_URL
        return set([layer.map for layer in MapLayer.objects.filter(ows_url=local_wms, name=self.typename).select_related()])

    #    def metadata(self):
    #        logger.info('METADATA called here--------<<<<<<<<<<<<<<<<<<<<<')
    #        global _wms
    #        if (_wms is None) or (self.typename not in _wms.contents):
    #            get_wms()
    #            """
    #            wms_url = "%swms?request=GetCapabilities" % settings.GEOSERVER_BASE_URL
    #            netloc = urlparse(wms_url).netloc
    #            http = httplib2.Http()
    #            http.add_credentials(_user, _password)
    #            http.authorizations.append(
    #                httplib2.BasicAuthentication(
    #                    (_user, _password),
    #                    netloc,
    #                    wms_url,
    #                    {},
    #                    None,
    #                    None,
    #                    http
    #                )
    #            )
    #            response, body = http.request(wms_url)
    #            _wms = WebMapService(wms_url, xml=body)
    #            """
    #        return _wms[self.typename]

    def __setattr__(self, name, value):
        return super(Layer, self).__setattr__(name, value)

    def metadata_csw(self):
        global _csw
        if(_csw is None):
            _csw = get_csw()
        _csw.getrecordbyid([self.uuid], outputschema = 'http://www.isotc211.org/2005/gmd')
        return _csw.records.get(self.uuid)

    @property
    def attribute_names(self):
        from ordereddict import OrderedDict
        if self.resource.resource_type == "featureType":
            dft_url = settings.GEOSERVER_BASE_URL + "wfs?" + urllib.urlencode({
                "service": "wfs",
                "version": "1.0.0",
                "request": "DescribeFeatureType",
                "typename": self.typename
            })
            try:
                http = httplib2.Http()
                http.add_credentials(_user, _password)
                netloc = urlparse(dft_url).netloc
                http.authorizations.append(
                    httplib2.BasicAuthentication(
                        (_user, _password),
                        netloc,
                        dft_url,
                            {},
                        None,
                        None,
                        http
                    ))
                response, body = http.request(dft_url)
                doc = XML(body)
                path = ".//{xsd}extension/{xsd}sequence/{xsd}element".format(xsd="{http://www.w3.org/2001/XMLSchema}")
                atts = OrderedDict({})
                for n in doc.findall(path):
                    logger.info("RESOURCE ATT %s", n.attrib["name"])
                    atts[n.attrib["name"]] = n.attrib["type"]
            except Exception, e:
                atts = {}
            return atts
        elif self.resource.resource_type == "coverage":
            dc_url = settings.GEOSERVER_BASE_URL + "wcs?" + urllib.urlencode({
                "service": "wcs",
                "version": "1.1.0",
                "request": "DescribeCoverage",
                "identifiers": self.typename
            })
            try:
                http = httplib2.Http()
                http.add_credentials(_user, _password)
                netloc = urlparse(dft_url).netloc
                http.authorizations.append(
                    httplib2.BasicAuthentication(
                        (_user, _password),
                        netloc,
                        dft_url,
                            {},
                        None,
                        None,
                        http
                    ))
                response, body = http.request(dc_url)
                doc = XML(body)
                path = ".//{wcs}Axis/{wcs}AvailableKeys/{wcs}Key".format(wcs="{http://www.opengis.net/wcs/1.1.1}")
                atts = OrderedDict({})
                for n in doc.findall(path):
                    atts[n.attrib["name"]] = n.attrib["type"]
            except Exception, e:
                atts = {}
            return atts

    @property
    def display_type(self):
        return ({
            "dataStore" : "Vector Data",
            "coverageStore": "Raster Data",
            }).get(self.storeType, "Data")

    def delete_from_geoserver(self):
        cascading_delete(Layer.objects.gs_catalog, self.resource)

    def delete_from_geonetwork(self):
        gn = Layer.objects.gn_catalog
        gn.delete_layer(self)
        gn.logout()

    def save_to_geonetwork(self):
        gn = Layer.objects.gn_catalog
        record = gn.get_by_uuid(self.uuid)
        if record is None:
            md_link = gn.create_from_layer(self)
            self.metadata_links = [("text/xml", "TC211", md_link)]
        else:
            gn.update_layer(self)
        gn.logout()

    @property
    def resource(self):
        if not hasattr(self, "_resource_cache"):
            cat = Layer.objects.gs_catalog
            try:
                ws = cat.get_workspace(self.workspace)
            except AttributeError:
                # Geoserver is not running
                raise RuntimeError("Geoserver cannot be accessed, are you sure it is running in: %s" %
                                   (settings.GEOSERVER_BASE_URL))
            store = cat.get_store(self.store, ws)
            self._resource_cache = cat.get_resource(self.name, store)
        return self._resource_cache

    def _get_metadata_links(self):
        return self.resource.metadata_links

    def _set_metadata_links(self, md_links):
        try:
            self.resource.metadata_links = md_links
        except Exception, ex:
            logger.error(str(ex))

    metadata_links = property(_get_metadata_links, _set_metadata_links)

    def _get_default_style(self):
        return self.publishing.default_style

    def _set_default_style(self, style):
        self.publishing.default_style = style

    default_style = property(_get_default_style, _set_default_style)

    def _get_styles(self):
        return self.publishing.styles

    def _set_styles(self, styles):
        self.publishing.styles = styles

    styles = property(_get_styles, _set_styles)

    @property
    def service_type(self):
        if self.storeType == 'coverageStore':
            return "WCS"
        if self.storeType == 'dataStore':
            return "WFS"

    @property
    def publishing(self):
        if not hasattr(self, "_publishing_cache"):
            cat = Layer.objects.gs_catalog
            self._publishing_cache = cat.get_layer(self.name)
        return self._publishing_cache

    @property
    def poc_role(self):
        role = Role.objects.get(value='pointOfContact')
        return role

    @property
    def metadata_author_role(self):
        role = Role.objects.get(value='author')
        return role

    def _set_poc(self, poc):
        # reset any poc asignation to this layer
        ContactRole.objects.filter(role=self.poc_role, layer=self).delete()
        #create the new assignation
        contact_role = ContactRole.objects.create(role=self.poc_role, layer=self, contact=poc)

    def _get_poc(self):
        try:
            the_poc = ContactRole.objects.get(role=self.poc_role, layer=self).contact
        except ContactRole.DoesNotExist:
            the_poc = None
        return the_poc

    poc = property(_get_poc, _set_poc)

    def _set_metadata_author(self, metadata_author):
        # reset any metadata_author asignation to this layer
        ContactRole.objects.filter(role=self.metadata_author_role, layer=self).delete()
        #create the new assignation
        contact_role = ContactRole.objects.create(role=self.metadata_author_role,
            layer=self, contact=metadata_author)

    def _get_metadata_author(self):
        try:
            the_ma = ContactRole.objects.get(role=self.metadata_author_role, layer=self).contact
        except  ContactRole.DoesNotExist:
            the_ma = None
        return the_ma

    metadata_author = property(_get_metadata_author, _set_metadata_author)

    def save_to_geoserver(self):
        if self.resource is None:
            return
        if hasattr(self, "_resource_cache"):
            gn = Layer.objects.gn_catalog
            self.resource.title = self.title
            self.resource.abstract = self.abstract
            self.resource.name= self.name
            self.resource.metadata_links = [('text/xml', 'TC211', gn.url_for_uuid(self.uuid))]
            self.resource.keywords = self.keyword_list()
            Layer.objects.gs_catalog.save(self._resource_cache)
            gn.logout()
        if self.poc and self.poc.user:
            self.publishing.attribution = str(self.poc.user)
            profile = Contact.objects.get(user=self.poc.user)
            self.publishing.attribution_link = settings.SITEURL[:-1] + profile.get_absolute_url()
            Layer.objects.gs_catalog.save(self.publishing)

    def  _populate_from_gs(self):
        gs_resource = Layer.objects.gs_catalog.get_resource(self.name)
        if gs_resource is None:
            return
        self.srs = gs_resource.projection
        self.llbbox = str([ max(-180,float(gs_resource.latlon_bbox[0])),max(-90,float(gs_resource.latlon_bbox[2])),min(180,float(gs_resource.latlon_bbox[1])),min(90,float(gs_resource.latlon_bbox[3]))])

        if self.srs == 'EPSG:4326':
            self.bbox = self.llbbox
        else:
            self.bbox = str([ float(gs_resource.native_bbox[0]),float(gs_resource.native_bbox[2]),float(gs_resource.native_bbox[1]),float(gs_resource.native_bbox[3])])

        if self.geographic_bounding_box is '' or self.geographic_bounding_box is None:
            self.set_bbox(gs_resource.native_bbox, srs=self.srs)
            ## Save using filter/update to avoid triggering post_save_layer
        Layer.objects.filter(id=self.id).update(srs = self.srs, llbbox = self.llbbox, bbox=self.bbox, geographic_bounding_box = self.geographic_bounding_box)


    def _autopopulate(self):
        if self.poc is None:
            self.poc = Layer.objects.default_poc()
        if self.metadata_author is None:
            self.metadata_author = Layer.objects.default_metadata_author()
        if self.abstract == '' or self.abstract is None:
            self.abstract = 'No abstract provided'
        if self.title == '' or self.title is None:
            self.title = self.name

    def _populate_from_gn(self):
        meta = self.metadata_csw()
        if meta is None:
            return
        kw_list = reduce(
            lambda x, y: x + y["keywords"],
            meta.identification.keywords,
            [])
        kw_list = filter(lambda x: x is not None, kw_list)
        self.keywords = ' '.join(kw_list)

        if hasattr(meta.distribution, 'online'):
            onlineresources = [r for r in meta.distribution.online if r.protocol == "WWW:LINK-1.0-http--link"]
            if len(onlineresources) == 1:
                res = onlineresources[0]
                self.distribution_url = res.url
                self.distribution_description = res.description
            ## Save using filter/update to avoid triggering post_save_layer
        Layer.objects.filter(id=self.id).update(keywords = self.keywords, distribution_url = self.distribution_url, distribution_description=self.distribution_description )

    def keyword_list(self):
        if self.keywords is None or len(self.keywords) == 0:
            return []
        else:
            return self.keywords.split()

    def set_bbox(self, box, srs=None):
        """
        Sets a bounding box based on the gsconfig native_box param.
        """
        if srs:
            srid = srs
        else:
            srid = box[4]
        self.geographic_bounding_box = bbox_to_wkt(box[0], box[1], box[2], box[3], srid=srid )

    def get_absolute_url(self):
        return "/data/%s" % (self.typename)

    def __str__(self):
        return "%s Layer" % self.typename

    class Meta:
        # custom permissions,
        # change and delete are standard in django
        permissions = (('view_layer', 'Can view'),
                       ('change_layer_permissions', "Can change permissions"), )

    # Permission Level Constants
    # LEVEL_NONE inherited
    LEVEL_READ  = 'layer_readonly'
    LEVEL_WRITE = 'layer_readwrite'
    LEVEL_ADMIN = 'layer_admin'

    def set_default_permissions(self):
        logger.info("Set group permissions")
        self.set_gen_level(ANONYMOUS_USERS, self.LEVEL_READ)
        self.set_gen_level(AUTHENTICATED_USERS, self.LEVEL_READ)
        self.set_gen_level(CUSTOM_GROUP_USERS, self.LEVEL_READ)

        # remove specific user permissions
        current_perms =  self.get_all_level_info()
        for username in current_perms['users'].keys():
            user = User.objects.get(username=username)
            self.set_user_level(user, self.LEVEL_NONE)

        # assign owner admin privs
        if self.owner:
            self.set_user_level(self.owner, self.LEVEL_ADMIN)

    def layer_config(self, user):
        """
        Generate a dict that can be serialized to a GXP layer configuration
        suitable for loading this layer.

        The "source" property will be left unset; the layer is not aware of the
        name assigned to its source plugin.  See
        :method:`geonode.maps.models.Map.viewer_json` for an example of
        generating a full map configuration.
        """
        cfg = dict()
        cfg['name'] = self.typename
        cfg['title'] =self.title
        cfg['transparent'] = True
        if self.topic_category:
            cfg['group'] = self.topic_category.title
        else:
            cfg['group'] = 'General'
        cfg['url'] = settings.GEOSERVER_BASE_URL + "wms"
        cfg['srs'] = self.srs
        cfg['bbox'] = simplejson.loads(self.bbox)
        cfg['llbbox'] = simplejson.loads(self.llbbox)
        cfg['queryable'] = (self.storeType == 'dataStore')
        cfg['attributes'] = self.layer_attributes()
        cfg['disabled'] =  not user.has_perm('maps.view_layer', obj=self)
        cfg['visibility'] = True
        cfg['abstract'] = self.abstract
        cfg['styles'] = ''
        return cfg

class LayerAttribute(models.Model):
    layer = models.ForeignKey(Layer, blank=False, null=False, unique=False, related_name='attribute_set')
    attribute = models.CharField(_('Attribute Name'), max_length=255, blank=False, null=True, unique=False)
    attribute_label = models.CharField(_('Attribute Label'), max_length=255, blank=False, null=True, unique=False)
    attribute_type = models.CharField(_('Attribute Type'), max_length=50, blank=False, null=False, default='xsd:string', unique=False)
    searchable = models.BooleanField(_('Searchable?'), default=False)
    visible = models.BooleanField(_('Visible?'), default=True)
    display_order = models.IntegerField(_('Display Order'), default=1)

    created_dttm = models.DateTimeField(auto_now_add=True)
    """
    The date/time the object was created.
    """

    last_modified = models.DateTimeField(auto_now=True)
    """
    The last time the object was modified.
    """

    def __str__(self):
        return "%s" % self.attribute


class Map(models.Model, PermissionLevelMixin):
    """
    A Map aggregates several layers together and annotates them with a viewport
    configuration.
    """

    title = models.TextField(_('Title'))
    """
    A display name suitable for search results and page headers
    """

    abstract = models.TextField(_('Abstract'))
    """
    A longer description of the themes in the map.
    """

    # viewer configuration
    zoom = models.IntegerField(_('zoom'))
    """
    The zoom level to use when initially loading this map.  Zoom levels start
    at 0 (most zoomed out) and each increment doubles the resolution.
    """

    projection = models.CharField(_('projection'),max_length=32)
    """
    The projection used for this map.  This is stored as a string with the
    projection's SRID.
    """

    center_x = models.FloatField(_('center X'))
    """
    The x coordinate to center on when loading this map.  Its interpretation
    depends on the projection.
    """

    center_y = models.FloatField(_('center Y'))
    """
    The y coordinate to center on when loading this map.  Its interpretation
    depends on the projection.
    """

    owner = models.ForeignKey(User, verbose_name=_('owner'), blank=True, null=True)
    """
    The user that created/owns this map.
    """


    created_dttm = models.DateTimeField(_("Date Created"), auto_now_add=True)
    """
    The date/time the map was created.
    """

    last_modified = models.DateTimeField(_("Date Last Modified"),auto_now=True)
    """
    The last time the map was modified.
    """

    urlsuffix = models.CharField(_('Site URL'), max_length=255, blank=True, null=True)
    """
    Alphanumeric alternative to referencing maps by id, appended to end of URL instead of id, ie http://domain/maps/someview
    """

    officialurl = models.CharField(_('Official Harvard Site URL'), max_length=255, blank=True, null=True)
    """
    Full URL for official/sponsored map view, ie http://domain/someview
    """

    content = models.TextField(_('Site Content'), blank=True, null=True, default=DEFAULT_CONTENT)
    """
    HTML content to be displayed in modal window on 1st visit
    """

    use_custom_template = models.BooleanField(_('Use a custom template'),default=False)
    """
    Whether to show default banner/styles or custom ones.
    """

    keywords = models.CharField(_('Keywords (for Picasa and YouTube overlays)'), blank=True, null=True, max_length=255)
    """
    Keywords (for Picasa and YouTube overlays)
    """

    group_params = models.TextField(_('Layer Category Parameters'), blank=True, null=True)
    """
    Layer categories (names, expanded)
    """

    def __unicode__(self):
        return '%s by %s' % (self.title, (self.owner.username if self.owner else "<Anonymous>"))

    @property
    def center(self):
        """
        A handy shortcut for the center_x and center_y properties as a tuple
        (read only)
        """
        return (self.center_x, self.center_y)

    @property
    def maplayers(self):
        layers = cache.get('maplayerset_' + str(self.id))
        if layers is None:
            logger.debug('maplayerset cache was None')
            layers = MapLayer.objects.filter(map=self.id)
            cache.add('maplayerset_' + str(self.id), layers)
        return  [layer for layer in layers]


    @property
    def snapshots(self):
        snapshots = MapSnapshot.objects.exclude(user=None).filter(map=self.id)
        return [snapshot for snapshot in snapshots]

    @property
    def local_layers(self):
        return True

    def json(self, layer_filter):
        map_layers = MapLayer.objects.filter(map=self.id)
        layers = []
        for map_layer in map_layers:
            if map_layer.local():
                layer =  Layer.objects.get(typename=map_layer.name)
                layers.append(layer)
            else:
                pass

        if layer_filter:
            layers = filter(layer_filter, layers)

        readme = (
                     "Title: %s\n" +
                     "Author: %s\n"
                     "Abstract: %s\n"
                     ) % (self.title, "The GeoNode Team", self.abstract)

        def layer_json(lyr):
            return {
                "name": lyr.typename,
                "service": lyr.service_type,
                "serviceURL": "",
                "metadataURL": ""
            }

        map = {
            "map" : { "readme": readme },
            "layers" : [layer_json(lyr) for lyr in layers]
        }

        return simplejson.dumps(map)


    def viewer_json(self, user=None, *added_layers):
        """
        Convert this map to a nested dictionary structure matching the JSON
        configuration for GXP Viewers.

        The ``added_layers`` parameter list allows a list of extra MapLayer
        instances to append to the Map's layer list when generating the
        configuration. These are not persisted; if you want to add layers you
        should use ``.layer_set.create()``.
        """
        logger.debug("++++++++++++++++++CALLING viewer_json+++++++++++++++++++++")

        logger.info("ADDED Layers: %s", added_layers)


        layers = list(self.maplayers) + list(added_layers) #implicitly sorted by stack_order

        sejumps = self.jump_set.all()
        server_lookup = {}
        sources = {'local': settings.DEFAULT_LAYER_SOURCE }

        def uniqify(seq):
            """
            get a list of unique items from the input sequence.

            This relies only on equality tests, so you can use it on most
            things.  If you have a sequence of hashables, list(set(seq)) is
            better.
            """
            results = []
            for x in seq:
                if x not in results: results.append(x)
            return results

        configs = [l.source_config() for l in layers]

        configs.append({"ptype":"gxp_gnsource", "url": settings.GEOSERVER_BASE_URL + "wms", "restUrl":"/gs/rest"})

        i = 0
        for source in uniqify(configs):
            while str(i) in sources: i = i + 1
            sources[str(i)] = source
            server_lookup[simplejson.dumps(source)] = str(i)

        def source_lookup(source):
            for k, v in sources.iteritems():
                if v == source: return k
            return None

        def layer_config(l, user):
            logger.debug("_________CALLING viewer_json.layer_config for %s", l)
            cfg = l.layer_config(user)
            src_cfg = l.source_config();
            source = source_lookup(src_cfg)
            if source: cfg["source"] = source
            if src_cfg.get("ptype", "gxp_wmscsource") == "gxp_wmscsource"  or src_cfg.get("ptype", "gxp_gnsource") == "gxp_gnsource" : cfg["buffer"] = 0
            return cfg

        config = {
            'id': self.id,
            'about': {
                'title':    self.title,
                'abstract': self.abstract,
                'urlsuffix': self.urlsuffix,
                'introtext' : self.content,
                'keywords' : self.keywords,
                'officialurl' : self.officialurl
            },
            'defaultSourceType': "gxp_wmscsource",
            'sources': sources,
            'map': {
                'layers': [layer_config(l, user) for l in layers],
                'center': [self.center_x, self.center_y],
                'projection': self.projection,
                'zoom': self.zoom
            },
            'social_explorer': [se.json() for se in sejumps]
        }


        if self.group_params:
            config["treeconfig"] = simplejson.loads(self.group_params)

        '''
        Mark the last added layer as selected - important for data page
        '''
        config["map"]["layers"][len(layers)-1]["selected"] = True

        config["map"].update(_get_viewer_projection_info(self.projection))


        return config

    def update_from_viewer(self, conf):
        """
        Update this Map's details by parsing a JSON object as produced by
        a GXP Viewer.

        This method automatically persists to the database!
        """
        if isinstance(conf, basestring):
            conf = simplejson.loads(conf)

        self.title = despam(conf['about']['title'])
        self.abstract = despam(conf['about']['abstract'])
        self.urlsuffix = escape(conf['about']['urlsuffix'])

        x = XssCleaner()
        self.content = despam(x.strip(conf['about']['introtext']))

        #self.content = re.sub(r'<script.*(<\/script>|\/>)|javascript:|\$\(|jQuery|Ext\.', r'', conf['about']['introtext']) #Remove any scripts
        #self.keywords = despam(conf['about']['keywords'])
        self.zoom = conf['map']['zoom']

        self.center_x = conf['map']['center'][0]
        self.center_y = conf['map']['center'][1]

        self.projection = conf['map']['projection']

        self.featured = conf['about'].get('featured', False)

        logger.debug("Try to save treeconfig")
        self.group_params = simplejson.dumps(conf['treeconfig'])
        logger.debug("Saved treeconfig")

        def source_for(layer):
            return conf["sources"][layer["source"]]

        layers = [l for l in conf["map"]["layers"]]

        for layer in self.layer_set.all():
            layer.delete()

        for ordering, layer in enumerate(layers):
            self.layer_set.add(
                self.layer_set.from_viewer_config(
                    self, layer, source_for(layer), ordering
                ))
        self.save()
        cache.delete('maplayerset_' + str(self.id))

    def get_absolute_url(self):
        return '/maps/%i' % self.id

    class Meta:
        # custom permissions,
        # change and delete are standard in django
        permissions = (('view_map', 'Can view'),
                       ('change_map_permissions', "Can change permissions"), )

    # Permission Level Constants
    # LEVEL_NONE inherited
    LEVEL_READ  = 'map_readonly'
    LEVEL_WRITE = 'map_readwrite'
    LEVEL_ADMIN = 'map_admin'

    def set_default_permissions(self):
        self.set_gen_level(ANONYMOUS_USERS, self.LEVEL_READ)
        self.set_gen_level(AUTHENTICATED_USERS, self.LEVEL_READ)
        self.set_gen_level(CUSTOM_GROUP_USERS, self.LEVEL_READ)

        # remove specific user permissions
        current_perms =  self.get_all_level_info()
        for username in current_perms['users'].keys():
            user = User.objects.get(username=username)
            self.set_user_level(user, self.LEVEL_NONE)

        # assign owner admin privs
        if self.owner:
            self.set_user_level(self.owner, self.LEVEL_ADMIN)


class MapSnapshot(models.Model):
    map = models.ForeignKey(Map, related_name="snapshot_set")
    """
    The ID of the map this snapshot was generated from.
    """

    config = models.TextField(_('JSON Configuration'))
    """
    Map configuration in JSON format
    """

    created_dttm = models.DateTimeField(auto_now_add=True)
    """
    The date/time the snapshot was created.
    """

    user = models.ForeignKey(User, blank=True, null=True)
    """
    The user who created the snapshot.
    """

    def json(self):
        return {
            "map": self.map.id,
            "created": self.created_dttm.isoformat(),
            "user": self.user.username if self.user else None,
            "url": num_encode(self.id)
        }




class SocialExplorerLocation(models.Model):
    map = models.ForeignKey(Map, related_name="jump_set")
    url = models.URLField(_("Jump URL"), blank=False, null=False, default='http://www.socialexplorer.com/pub/maps/map3.aspx?g=0&mapi=SE0012&themei=B23A1CEE3D8D405BA2B079DDF5DE9402')
    title = models.TextField(_("Jump Site"), blank=False, null=False)

    def json(self):
        logger.debug("JSON url: %s", self.url)
        return {
            "url": self.url,
            "title" :  self.title
        }

class MapLayerManager(models.Manager):
    def from_viewer_config(self, map, layer, source, ordering):
        """
        Parse a MapLayer object out of a parsed layer configuration from a GXP
        viewer.

        ``map`` is the Map instance to associate with the new layer
        ``layer`` is the parsed dict for the layer
        ``source`` is the parsed dict for the layer's source
        ``ordering`` is the index of the layer within the map's layer list
        """
        layer_cfg = dict(layer)
        for k in ["format", "name", "opacity", "styles", "transparent",
                  "fixed", "group", "visibility", "source"]:
            if k in layer_cfg: del layer_cfg[k]

        source_cfg = dict(source)
        for k in ["url", "projection"]:
            if k in source_cfg: del source_cfg[k]

        return self.model(
            map = map,
            stack_order = ordering,
            format = layer.get("format", None),
            name = layer.get("name", None),
            opacity = layer.get("opacity", 1),
            styles = layer.get("styles", None),
            transparent = layer.get("transparent", False),
            fixed = layer.get("fixed", False),
            group = layer.get('group', None),
            visibility = layer.get("visibility", True),
            ows_url = source.get("url", None),
            layer_params = simplejson.dumps(layer_cfg),
            source_params = simplejson.dumps(source_cfg)
        )

class MapLayer(models.Model):
    """
    The MapLayer model represents a layer included in a map.  This doesn't just
    identify the dataset, but also extra options such as which style to load
    and the file format to use for image tiles.
    """

    objects = MapLayerManager()
    """
    see :class:`geonode.maps.models.MapLayerManager`
    """

    map = models.ForeignKey(Map, related_name="layer_set")
    """
    The map containing this layer
    """

    stack_order = models.IntegerField(_('stack order'))
    """
    The z-index of this layer in the map; layers with a higher stack_order will
    be drawn on top of others.
    """

    format = models.CharField(_('format'), null=True, max_length=200)
    """
    The mimetype of the image format to use for tiles (image/png, image/jpeg,
    image/gif...)
    """

    name = models.CharField(_('name'), null=True, max_length=200)
    """
    The name of the layer to load.

    The interpretation of this name depends on the source of the layer (Google
    has a fixed set of names, WMS services publish a list of available layers
    in their capabilities documents, etc.)
    """

    opacity = models.FloatField(_('opacity'), default=1.0)
    """
    The opacity with which to render this layer, on a scale from 0 to 1.
    """

    styles = models.CharField(_('styles'), null=True,max_length=200)
    """
    The name of the style to use for this layer (only useful for WMS layers.)
    """

    transparent = models.BooleanField(_('transparent'))
    """
    A boolean value, true if we should request tiles with a transparent background.
    """

    fixed = models.BooleanField(_('fixed'), default=False)
    """
    A boolean value, true if we should prevent the user from dragging and
    dropping this layer in the layer chooser.
    """

    group = models.CharField(_('group'), null=True,max_length=200)
    """
    A group label to apply to this layer.  This affects the hierarchy displayed
    in the map viewer's layer tree.
    """

    visibility = models.BooleanField(_('visibility'), default=True)
    """
    A boolean value, true if this layer should be visible when the map loads.
    """

    ows_url = models.URLField(_('ows URL'), null=True)
    """
    The URL of the OWS service providing this layer, if any exists.
    """


    layer_params = models.TextField(_('layer params'))
    """
    A JSON-encoded dictionary of arbitrary parameters for the layer itself when
    passed to the GXP viewer.

    If this dictionary conflicts with options that are stored in other fields
    (such as format, styles, etc.) then the fields override.
    """

    source_params = models.TextField(_('source params'))
    """
    A JSON-encoded dictionary of arbitrary parameters for the GXP layer source
    configuration for this layer.

    If this dictionary conflicts with options that are stored in other fields
    (such as ows_url) then the fields override.
    """


    created_dttm = models.DateTimeField(auto_now_add=True)
    """
    The date/time the object was created.
    """

    last_modified = models.DateTimeField(auto_now=True)
    """
    The last time the object was modified.
    """

    def local(self):
        """
        Tests whether this layer is served by the GeoServer instance that is
        paired with the GeoNode site.  Currently this is based on heuristics,
        but we try to err on the side of false negatives.
        """
        if self.ows_url == (settings.GEOSERVER_BASE_URL + "wms"):
            isLocal = cache.get('islocal_' + self.name)
            if isLocal is None:
                isLocal = Layer.objects.filter(typename=self.name).count() != 0
                cache.add('islocal_' + self.name, isLocal)
            return isLocal
        else:
            return False

    def source_config(self):
        """
        Generate a dict that can be serialized to a GXP layer source
        configuration suitable for loading this layer.
        """
        try:
            cfg = simplejson.loads(self.source_params)
        except:
            cfg = dict(ptype = "gxp_gnsource", restUrl = "gs/rest")

        if self.ows_url:
            cfg["url"] = ows_sub.sub('',self.ows_url)

        if "ptype" in cfg and cfg["ptype"] == "gxp_gnsource":
            cfg["restUrl"] = "/gs/rest"
        return cfg

    def layer_config(self, user):
        """
        Generate a dict that can be serialized to a GXP layer configuration
        suitable for loading this layer.

        The "source" property will be left unset; the layer is not aware of the
        name assigned to its source plugin.  See
        :method:`geonode.maps.models.Map.viewer_json` for an example of
        generating a full map configuration.
        """
        #       Caching of  maplayer config, per user (due to permissions)
        if self.id is not None:
            cfg = cache.get("maplayer_config_" + str(self.id) + "_" + str(0 if user is None else user.id))
            if cfg is not None:
                logger.debug("Cached cfg: %s", str(cfg))
                return cfg

        try:
            cfg = simplejson.loads(self.layer_params)
        except:
            cfg = dict()

        if self.format: cfg['format'] = self.format
        if self.name: cfg["name"] = self.name
        if self.opacity: cfg['opacity'] = self.opacity
        if self.styles: cfg['styles'] = self.styles
        if self.transparent: cfg['transparent'] = True

        cfg["fixed"] = self.fixed
        if self.ows_url:cfg['url'] = ows_sub.sub('', self.ows_url)
        if self.group: cfg["group"] = self.group
        cfg["visibility"] = self.visibility


        if self.source_params.find( "gxp_gnsource") > -1:
            #Get parameters from GeoNode instead of WMS GetCapabilities
            try:
                gnLayer = Layer.objects.get(typename=self.name)
                if gnLayer.srs: cfg['srs'] = gnLayer.srs
                if gnLayer.bbox: cfg['bbox'] = simplejson.loads(gnLayer.bbox)
                if gnLayer.llbbox: cfg['llbbox'] = simplejson.loads(gnLayer.llbbox)
                cfg['attributes'] = (gnLayer.layer_attributes())
                cfg['queryable'] = (gnLayer.storeType == 'dataStore'),
                cfg['disabled'] =  not user.has_perm('maps.view_layer', obj=gnLayer)
                cfg['visibility'] = cfg['visibility'] and not cfg['disabled']
                cfg['abstract'] = gnLayer.abstract
                cfg['styles'] = self.styles
            except Exception, e:
                # Give it some default values so it will still show up on the map, but disable it in the layer tree
                cfg['srs'] = 'EPSG:900913'
                cfg['llbbox'] = [-180,-90,180,90]
                cfg['attributes'] = []
                cfg['queryable'] =False,
                cfg['disabled'] = True
                cfg['visibility'] = False
                cfg['abstract'] = ''
                cfg['styles'] =''
                logger.error("Could not retrieve Layer with typename of %s : %s", self.name, str(e))
        elif self.source_params.find( "gxp_hglsource") > -1:
            # call HGL ServiceStarter asynchronously to load the layer into HGL geoserver
            from geonode.proxy.views import hglServiceStarter
            import threading
            t = threading.Thread(target=hglServiceStarter,
                args=[None, self.name])
            t.start()

        #Create cache of maplayer config that will last for 60 seconds (in case permissions or maplayer properties are changed)
        if self.id is not None:
            cache.set("maplayer_config_" + str(self.id) + "_" + str(0 if user is None else user.id), cfg, 60)
        return cfg


    @property
    def local_link(self):
        if self.local():
            layer = Layer.objects.get(typename=self.name)
            link = "<a href=\"%s\">%s</a>" % (layer.get_absolute_url(),layer.title)
        else:
            link = "<span>%s</span> " % self.name
        return link

    class Meta:
        ordering = ["stack_order"]

    def __unicode__(self):
        return '%s?layers=%s' % (self.ows_url, self.name)

class Role(models.Model):
    """
    Roles are a generic way to create groups of permissions.
    """
    value = models.CharField('Role', choices= [(x, x) for x in ROLE_VALUES], max_length=255, unique=True)
    permissions = models.ManyToManyField(Permission, verbose_name=_('permissions'), blank=True)

    created_dttm = models.DateTimeField(auto_now_add=True)
    """
    The date/time the object was created.
    """

    last_modified = models.DateTimeField(auto_now=True)
    """
    The last time the object was modified.
    """

    def __unicode__(self):
        return self.get_value_display()


class ContactRole(models.Model):
    """
    ContactRole is an intermediate model to bind Contacts and Layers and apply roles.
    """
    contact = models.ForeignKey(Contact)
    layer = models.ForeignKey(Layer)
    role = models.ForeignKey(Role)

    def clean(self):
        """
        Make sure there is only one poc and author per layer
        """
        if (self.role == self.layer.poc_role) or (self.role == self.layer.metadata_author_role):
            contacts = self.layer.contacts.filter(contactrole__role=self.role)
            if contacts.count() == 1:
                # only allow this if we are updating the same contact
                if self.contact != contacts.get():
                    raise ValidationError('There can be only one %s for a given layer' % self.role)
        if self.contact.user is None:
            # verify that any unbound contact is only associated to one layer
            bounds = ContactRole.objects.filter(contact=self.contact).count()
            if bounds > 1:
                raise ValidationError('There can be one and only one layer linked to an unbound contact' % self.role)
            elif bounds == 1:
                # verify that if there was one already, it corresponds to this instace
                if ContactRole.objects.filter(contact=self.contact).get().id != self.id:
                    raise ValidationError('There can be one and only one layer linked to an unbound contact' % self.role)

    class Meta:
        unique_together = (("contact", "layer", "role"),)

def delete_layer(instance, sender, **kwargs):
    """
    Removes the layer from GeoServer and GeoNetwork
    """
    instance.delete_from_geoserver()
    instance.delete_from_geonetwork()

def post_save_layer(instance, sender, **kwargs):
    instance._autopopulate()
    #Don't save to geoserver if storeType isn't populated yet; do it later
    if (re.search("coverageStore|dataStore", instance.storeType)):
        logger.info("Call save_to_geoserver for %s", instance.name)
        instance.save_to_geoserver()

        if kwargs['created']:
            logger.info("Call populate_from_geoserver for %s", instance.name)
            instance._populate_from_gs()

    instance.save_to_geonetwork()

    if kwargs['created']:
        logger.debug("populate from geonetwork")
        try:
            instance._populate_from_gn()
            instance.save(force_update=True)
        except:
            logger.warning("Exception populating from geonetwork record for [%s]", instance.name)
            raise
        logger.debug("save instance")

signals.pre_delete.connect(delete_layer, sender=Layer)
signals.post_save.connect(post_save_layer, sender=Layer)



#===================#
#    NEW WORLDMAP MODELS      #
#===================#

class MapStats(models.Model):
    map = models.ForeignKey(Map, unique=True)
    visits = models.IntegerField(_("Visits"), default= 0)
    uniques = models.IntegerField(_("Unique Visitors"), default = 0)

class LayerStats(models.Model):
    layer = models.ForeignKey(Layer, unique=True)
    visits = models.IntegerField(_("Visits"), default = 0)
    uniques = models.IntegerField(_("Unique Visitors"), default = 0)
    downloads = models.IntegerField(_("Downloads"), default = 0)<|MERGE_RESOLUTION|>--- conflicted
+++ resolved
@@ -969,21 +969,12 @@
         elif self.resource.resource_type == "coverage":
             try:
                 client = httplib2.Http()
-<<<<<<< HEAD
-                description_url = settings.SITEURL + "download/wcs/" + str(self.id) + "?" + urllib.urlencode({
-                    "service": "WCS",
-                    "version": "1.0.0",
-                    "request": "DescribeCoverage",
-                    "coverage": self.typename
-                })
-=======
                 description_url = settings.SITEURL + "download/wcs/" + str(self.id)  + "/mime" + "?" + urllib.urlencode({
                         "service": "WCS",
                         "version": "1.0.0",
                         "request": "DescribeCoverage",
                         "coverage": self.typename
                     })
->>>>>>> de95338d
                 response, content = client.request(description_url)
                 doc = parse(StringIO(content))
                 extent = doc.find("//%(gml)slimits/%(gml)sGridEnvelope" % {"gml": "{http://www.opengis.net/gml}"})
