--- conflicted
+++ resolved
@@ -896,7 +896,6 @@
     def __str__(self):
         return "%s Layer" % self.typename
 
-<<<<<<< HEAD
     class Meta:
         # custom permissions,
         # change and delete are standard in django
@@ -925,15 +924,11 @@
 
 
 class Map(models.Model, PermissionLevelMixin):
-    # metadata fields
-=======
-class Map(models.Model):
     """
     A Map aggregates several layers together and annotates them with a viewport
     configuration.
     """
 
->>>>>>> 3ab647ef
     title = models.CharField(max_length=200)
     """
     A display name suitable for search results and page headers
