--- conflicted
+++ resolved
@@ -1310,11 +1310,8 @@
         self.geographic_bounding_box = bbox_to_wkt(box[0], box[1], box[2], box[3], srid=srid )
 
     def get_absolute_url(self):
-<<<<<<< HEAD
-        return "%s/data/%s" % (settings.SITEURL.rstrip('/'),self.typename)
-=======
         return "/data/%s" % (self.typename)
->>>>>>> 7cb90deb
+
 
     def __str__(self):
         return "%s Layer" % self.typename
