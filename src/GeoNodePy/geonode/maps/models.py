--- conflicted
+++ resolved
@@ -21,15 +21,13 @@
 from string import lower
 from StringIO import StringIO
 from xml.etree.ElementTree import parse, XML
-<<<<<<< HEAD
 import re
 import logging
 from geonode.maps.encode import num_encode
 
 logger = logging.getLogger("geonode.maps.models")
-=======
 from gs_helpers import cascading_delete
->>>>>>> 4a95227c
+
 
 def bbox_to_wkt(x0, x1, y0, y1, srid="4326"):
     return 'SRID=%s;POLYGON((%s %s,%s %s,%s %s,%s %s,%s %s))' % (srid,
@@ -928,6 +926,7 @@
                     "request": "DescribeFeatureType",
                     "typename": self.typename
                 })
+
             try:
                 http = httplib2.Http()
                 http.add_credentials(_user, _password)
@@ -969,35 +968,8 @@
         }).get(self.storeType, "Data")
 
     def delete_from_geoserver(self):
-<<<<<<< HEAD
-        layerURL = "%srest/layers/%s.xml" % (settings.GEOSERVER_BASE_URL,self.name)
-        if self.storeType == "dataStore":
-            featureUrl = "%srest/workspaces/%s/datastores/%s/featuretypes/%s.xml" % (settings.GEOSERVER_BASE_URL, self.workspace, self.store, self.name)
-            storeUrl = "%srest/workspaces/%s/datastores/%s.xml" % (settings.GEOSERVER_BASE_URL, self.workspace, self.store)
-        elif self.storeType == "coverageStore":
-            featureUrl = "%srest/workspaces/%s/coveragestores/%s/coverages/%s.xml" % (settings.GEOSERVER_BASE_URL,self.workspace,self.store, self.name)
-            storeUrl = "%srest/workspaces/%s/coveragestores/%s.xml" % (settings.GEOSERVER_BASE_URL,self.workspace,self.store)
-
-
-
-
-        if (self.store != settings.POSTGIS_DATASTORE):
-            urls = (layerURL,featureUrl,storeUrl)
-        else:
-            urls = (layerURL,featureUrl)
-
-        # GEOSERVER_CREDENTIALS
-        HTTP = httplib2.Http()
-        HTTP.add_credentials(_user,_password)
-
-        for u in urls:
-            output = HTTP.request(u,"DELETE")
-            if output[0]["status"][0] == '4':
-                logger.warn("Unable to remove from Geoserver: %s" % output[1])
-
-=======
         cascading_delete(Layer.objects.gs_catalog, self.resource)
->>>>>>> 4a95227c
+
 
     def delete_from_geonetwork(self):
         gn = Layer.objects.gn_catalog
