# -*- coding: UTF-8 -*-
import threading
from django.conf import settings
from django.db import models
from owslib.wms import WebMapService
from geonode.maps.owslib_csw import CatalogueServiceWeb
from geoserver.catalog import Catalog
from geonode.core.models import PermissionLevelMixin
from geonode.core.models import AUTHENTICATED_USERS, ANONYMOUS_USERS, CUSTOM_GROUP_USERS
from geonode.geonetwork import Catalog as GeoNetwork
from django.db.models import signals
from django.utils.html import escape
import httplib2
import simplejson
import urllib
from urlparse import urlparse
import uuid
from datetime import datetime
from django.contrib.auth.models import User, Permission
from django.utils.translation import ugettext as _
from django.core.exceptions import ValidationError
from string import lower
from StringIO import StringIO
from xml.etree.ElementTree import parse, XML
import re
import logging
from geonode.maps.encode import num_encode
from django.core.cache import cache
import sys
from geonode.maps.encode import despam, xssescape, XssCleaner



logger = logging.getLogger("geonode.maps.models")
from gs_helpers import cascading_delete





def bbox_to_wkt(x0, x1, y0, y1, srid="4326"):
    return 'SRID=%s;POLYGON((%s %s,%s %s,%s %s,%s %s,%s %s))' % (srid,
                            x0, y0, x0, y1, x1, y1, x1, y0, x0, y0)

ROLE_VALUES = [
    'datasetProvider',
    'custodian',
    'owner',
    'user',
    'distributor',
    'originator',
    'pointOfContact',
    'principalInvestigator',
    'processor',
    'publisher',
    'author'
]

COUNTRIES = (
    ('AFG', _('Afghanistan')),
    ('ALA', _('Aland Islands')),
    ('ALB', _('Albania')),
    ('DZA', _('Algeria')),
    ('ASM', _('American Samoa')),
    ('AND', _('Andorra')),
    ('AGO', _('Angola')),
    ('AIA', _('Anguilla')),
    ('ATG', _('Antigua and Barbuda')),
    ('ARG', _('Argentina')),
    ('ARM', _('Armenia')),
    ('ABW', _('Aruba')),
    ('AUS', _('Australia')),
    ('AUT', _('Austria')),
    ('AZE', _('Azerbaijan')),
    ('BHS', _('Bahamas')),
    ('BHR', _('Bahrain')),
    ('BGD', _('Bangladesh')),
    ('BRB', _('Barbados')),
    ('BLR', _('Belarus')),
    ('BEL', _('Belgium')),
    ('BLZ', _('Belize')),
    ('BEN', _('Benin')),
    ('BMU', _('Bermuda')),
    ('BTN', _('Bhutan')),
    ('BOL', _('Bolivia')),
    ('BIH', _('Bosnia and Herzegovina')),
    ('BWA', _('Botswana')),
    ('BRA', _('Brazil')),
    ('VGB', _('British Virgin Islands')),
    ('BRN', _('Brunei Darussalam')),
    ('BGR', _('Bulgaria')),
    ('BFA', _('Burkina Faso')),
    ('BDI', _('Burundi')),
    ('KHM', _('Cambodia')),
    ('CMR', _('Cameroon')),
    ('CAN', _('Canada')),
    ('CPV', _('Cape Verde')),
    ('CYM', _('Cayman Islands')),
    ('CAF', _('Central African Republic')),
    ('TCD', _('Chad')),
    ('CIL', _('Channel Islands')),
    ('CHL', _('Chile')),
    ('CHN', _('China')),
    ('HKG', _('China - Hong Kong')),
    ('MAC', _('China - Macao')),
    ('COL', _('Colombia')),
    ('COM', _('Comoros')),
    ('COG', _('Congo')),
    ('COK', _('Cook Islands')),
    ('CRI', _('Costa Rica')),
    ('CIV', _('Cote d\'Ivoire')),
    ('HRV', _('Croatia')),
    ('CUB', _('Cuba')),
    ('CYP', _('Cyprus')),
    ('CZE', _('Czech Republic')),
    ('PRK', _('Democratic People\'s Republic of Korea')),
    ('COD', _('Democratic Republic of the Congo')),
    ('DNK', _('Denmark')),
    ('DJI', _('Djibouti')),
    ('DMA', _('Dominica')),
    ('DOM', _('Dominican Republic')),
    ('ECU', _('Ecuador')),
    ('EGY', _('Egypt')),
    ('SLV', _('El Salvador')),
    ('GNQ', _('Equatorial Guinea')),
    ('ERI', _('Eritrea')),
    ('EST', _('Estonia')),
    ('ETH', _('Ethiopia')),
    ('FRO', _('Faeroe Islands')),
    ('FLK', _('Falkland Islands (Malvinas)')),
    ('FJI', _('Fiji')),
    ('FIN', _('Finland')),
    ('FRA', _('France')),
    ('GUF', _('French Guiana')),
    ('PYF', _('French Polynesia')),
    ('GAB', _('Gabon')),
    ('GMB', _('Gambia')),
    ('GEO', _('Georgia')),
    ('DEU', _('Germany')),
    ('GHA', _('Ghana')),
    ('GIB', _('Gibraltar')),
    ('GRC', _('Greece')),
    ('GRL', _('Greenland')),
    ('GRD', _('Grenada')),
    ('GLP', _('Guadeloupe')),
    ('GUM', _('Guam')),
    ('GTM', _('Guatemala')),
    ('GGY', _('Guernsey')),
    ('GIN', _('Guinea')),
    ('GNB', _('Guinea-Bissau')),
    ('GUY', _('Guyana')),
    ('HTI', _('Haiti')),
    ('VAT', _('Holy See (Vatican City)')),
    ('HND', _('Honduras')),
    ('HUN', _('Hungary')),
    ('ISL', _('Iceland')),
    ('IND', _('India')),
    ('IDN', _('Indonesia')),
    ('IRN', _('Iran')),
    ('IRQ', _('Iraq')),
    ('IRL', _('Ireland')),
    ('IMN', _('Isle of Man')),
    ('ISR', _('Israel')),
    ('ITA', _('Italy')),
    ('JAM', _('Jamaica')),
    ('JPN', _('Japan')),
    ('JEY', _('Jersey')),
    ('JOR', _('Jordan')),
    ('KAZ', _('Kazakhstan')),
    ('KEN', _('Kenya')),
    ('KIR', _('Kiribati')),
    ('KWT', _('Kuwait')),
    ('KGZ', _('Kyrgyzstan')),
    ('LAO', _('Lao People\'s Democratic Republic')),
    ('LVA', _('Latvia')),
    ('LBN', _('Lebanon')),
    ('LSO', _('Lesotho')),
    ('LBR', _('Liberia')),
    ('LBY', _('Libyan Arab Jamahiriya')),
    ('LIE', _('Liechtenstein')),
    ('LTU', _('Lithuania')),
    ('LUX', _('Luxembourg')),
    ('MKD', _('Macedonia')),
    ('MDG', _('Madagascar')),
    ('MWI', _('Malawi')),
    ('MYS', _('Malaysia')),
    ('MDV', _('Maldives')),
    ('MLI', _('Mali')),
    ('MLT', _('Malta')),
    ('MHL', _('Marshall Islands')),
    ('MTQ', _('Martinique')),
    ('MRT', _('Mauritania')),
    ('MUS', _('Mauritius')),
    ('MYT', _('Mayotte')),
    ('MEX', _('Mexico')),
    ('FSM', _('Micronesia, Federated States of')),
    ('MCO', _('Monaco')),
    ('MNG', _('Mongolia')),
    ('MNE', _('Montenegro')),
    ('MSR', _('Montserrat')),
    ('MAR', _('Morocco')),
    ('MOZ', _('Mozambique')),
    ('MMR', _('Myanmar')),
    ('NAM', _('Namibia')),
    ('NRU', _('Nauru')),
    ('NPL', _('Nepal')),
    ('NLD', _('Netherlands')),
    ('ANT', _('Netherlands Antilles')),
    ('NCL', _('New Caledonia')),
    ('NZL', _('New Zealand')),
    ('NIC', _('Nicaragua')),
    ('NER', _('Niger')),
    ('NGA', _('Nigeria')),
    ('NIU', _('Niue')),
    ('NFK', _('Norfolk Island')),
    ('MNP', _('Northern Mariana Islands')),
    ('NOR', _('Norway')),
    ('PSE', _('Occupied Palestinian Territory')),
    ('OMN', _('Oman')),
    ('PAK', _('Pakistan')),
    ('PLW', _('Palau')),
    ('PAN', _('Panama')),
    ('PNG', _('Papua New Guinea')),
    ('PRY', _('Paraguay')),
    ('PER', _('Peru')),
    ('PHL', _('Philippines')),
    ('PCN', _('Pitcairn')),
    ('POL', _('Poland')),
    ('PRT', _('Portugal')),
    ('PRI', _('Puerto Rico')),
    ('QAT', _('Qatar')),
    ('KOR', _('Republic of Korea')),
    ('MDA', _('Republic of Moldova')),
    ('REU', _('Reunion')),
    ('ROU', _('Romania')),
    ('RUS', _('Russian Federation')),
    ('RWA', _('Rwanda')),
    ('BLM', _('Saint-Barthelemy')),
    ('SHN', _('Saint Helena')),
    ('KNA', _('Saint Kitts and Nevis')),
    ('LCA', _('Saint Lucia')),
    ('MAF', _('Saint-Martin (French part)')),
    ('SPM', _('Saint Pierre and Miquelon')),
    ('VCT', _('Saint Vincent and the Grenadines')),
    ('WSM', _('Samoa')),
    ('SMR', _('San Marino')),
    ('STP', _('Sao Tome and Principe')),
    ('SAU', _('Saudi Arabia')),
    ('SEN', _('Senegal')),
    ('SRB', _('Serbia')),
    ('SYC', _('Seychelles')),
    ('SLE', _('Sierra Leone')),
    ('SGP', _('Singapore')),
    ('SVK', _('Slovakia')),
    ('SVN', _('Slovenia')),
    ('SLB', _('Solomon Islands')),
    ('SOM', _('Somalia')),
    ('ZAF', _('South Africa')),
    ('ESP', _('Spain')),
    ('LKA', _('Sri Lanka')),
    ('SDN', _('Sudan')),
    ('SUR', _('Suriname')),
    ('SJM', _('Svalbard and Jan Mayen Islands')),
    ('SWZ', _('Swaziland')),
    ('SWE', _('Sweden')),
    ('CHE', _('Switzerland')),
    ('SYR', _('Syrian Arab Republic')),
    ('TJK', _('Tajikistan')),
    ('THA', _('Thailand')),
    ('TLS', _('Timor-Leste')),
    ('TGO', _('Togo')),
    ('TKL', _('Tokelau')),
    ('TON', _('Tonga')),
    ('TTO', _('Trinidad and Tobago')),
    ('TUN', _('Tunisia')),
    ('TUR', _('Turkey')),
    ('TKM', _('Turkmenistan')),
    ('TCA', _('Turks and Caicos Islands')),
    ('TUV', _('Tuvalu')),
    ('UGA', _('Uganda')),
    ('UKR', _('Ukraine')),
    ('ARE', _('United Arab Emirates')),
    ('GBR', _('United Kingdom')),
    ('TZA', _('United Republic of Tanzania')),
    ('USA', _('United States of America')),
    ('VIR', _('United States Virgin Islands')),
    ('URY', _('Uruguay')),
    ('UZB', _('Uzbekistan')),
    ('VUT', _('Vanuatu')),
    ('VEN', _('Venezuela (Bolivarian Republic of)')),
    ('VNM', _('Viet Nam')),
    ('WLF', _('Wallis and Futuna Islands')),
    ('ESH', _('Western Sahara')),
    ('YEM', _('Yemen')),
    ('ZMB', _('Zambia')),
    ('ZWE', _('Zimbabwe')),
)


KEYWORD_REGIONS= (
    ('GLO', _('Global')),
    ('NAM', _('North America')),
    ('CAM',_('Central America')),
    ('SAM',_('South America')),
    ('EUR',_('Europe')),
    ('ASI',_('Asia')),
    ('SEA',_('Southeast Asia')),
    ('CTA',_('Central Asia')),
    ('SAS',_('South Asia')),
    ('AFR',_('Africa')),
    ('NAF',_('North Africa')),
    ('EAF',_('East Africa')),
    ('WAF',_('West Africa')),
    ('SAF',_('South Africa')),
    ('MES',_('Middle East')),
    ('ANT',_('Antarctica')),
)

# Taken from http://www.w3.org/WAI/ER/IG/ert/iso639.htm
ALL_LANGUAGES = (
    ('abk', 'Abkhazian'),
    ('aar', 'Afar'),
    ('afr', 'Afrikaans'),
    ('amh', 'Amharic'),
    ('ara', 'Arabic'),
    ('asm', 'Assamese'),
    ('aym', 'Aymara'),
    ('aze', 'Azerbaijani'),
    ('bak', 'Bashkir'),
    ('ben', 'Bengali'),
    ('bih', 'Bihari'),
    ('bis', 'Bislama'),
    ('bre', 'Breton'),
    ('bul', 'Bulgarian'),
    ('bel', 'Byelorussian'),
    ('cat', 'Catalan'),
    ('chi', 'Chinese'),
    ('cos', 'Corsican'),
    ('dan', 'Danish'),
    ('dzo', 'Dzongkha'),
    ('eng', 'English'),
    ('fra', 'French'),
    ('epo', 'Esperanto'),
    ('est', 'Estonian'),
    ('fao', 'Faroese'),
    ('fij', 'Fijian'),
    ('fin', 'Finnish'),
    ('fry', 'Frisian'),
    ('glg', 'Gallegan'),
    ('kal', 'Greenlandic'),
    ('grn', 'Guarani'),
    ('guj', 'Gujarati'),
    ('hau', 'Hausa'),
    ('heb', 'Hebrew'),
    ('hin', 'Hindi'),
    ('hun', 'Hungarian'),
    ('ind', 'Indonesian'),
    ('ina', 'Interlingua (International Auxiliary language Association)'),
    ('iku', 'Inuktitut'),
    ('ipk', 'Inupiak'),
    ('ita', 'Italian'),
    ('jpn', 'Japanese'),
    ('kan', 'Kannada'),
    ('kas', 'Kashmiri'),
    ('kaz', 'Kazakh'),
    ('khm', 'Khmer'),
    ('kin', 'Kinyarwanda'),
    ('kir', 'Kirghiz'),
    ('kor', 'Korean'),
    ('kur', 'Kurdish'),
    ('oci', 'Langue d \'Oc (post 1500)'),
    ('lao', 'Lao'),
    ('lat', 'Latin'),
    ('lav', 'Latvian'),
    ('lin', 'Lingala'),
    ('lit', 'Lithuanian'),
    ('mlg', 'Malagasy'),
    ('mlt', 'Maltese'),
    ('mar', 'Marathi'),
    ('mol', 'Moldavian'),
    ('mon', 'Mongolian'),
    ('nau', 'Nauru'),
    ('nep', 'Nepali'),
    ('nor', 'Norwegian'),
    ('ori', 'Oriya'),
    ('orm', 'Oromo'),
    ('pan', 'Panjabi'),
    ('pol', 'Polish'),
    ('por', 'Portuguese'),
    ('pus', 'Pushto'),
    ('que', 'Quechua'),
    ('roh', 'Rhaeto-Romance'),
    ('run', 'Rundi'),
    ('rus', 'Russian'),
    ('smo', 'Samoan'),
    ('sag', 'Sango'),
    ('san', 'Sanskrit'),
    ('scr', 'Serbo-Croatian'),
    ('sna', 'Shona'),
    ('snd', 'Sindhi'),
    ('sin', 'Singhalese'),
    ('ssw', 'Siswant'),
    ('slv', 'Slovenian'),
    ('som', 'Somali'),
    ('sot', 'Sotho'),
    ('spa', 'Spanish'),
    ('sun', 'Sudanese'),
    ('swa', 'Swahili'),
    ('tgl', 'Tagalog'),
    ('tgk', 'Tajik'),
    ('tam', 'Tamil'),
    ('tat', 'Tatar'),
    ('tel', 'Telugu'),
    ('tha', 'Thai'),
    ('tir', 'Tigrinya'),
    ('tog', 'Tonga (Nyasa)'),
    ('tso', 'Tsonga'),
    ('tsn', 'Tswana'),
    ('tur', 'Turkish'),
    ('tuk', 'Turkmen'),
    ('twi', 'Twi'),
    ('uig', 'Uighur'),
    ('ukr', 'Ukrainian'),
    ('urd', 'Urdu'),
    ('uzb', 'Uzbek'),
    ('vie', 'Vietnamese'),
    ('vol', 'Volapük'),
    ('wol', 'Wolof'),
    ('xho', 'Xhosa'),
    ('yid', 'Yiddish'),
    ('yor', 'Yoruba'),
    ('zha', 'Zhuang'),
    ('zul', 'Zulu'),
)


CHARSETS = [
        ['', 'None/Unknown'],
        ['UTF-8', 'UTF-8/Unicode'],
        ['ISO-8859-1', 'Latin1/ISO-8859-1'],
        ['ISO-8859-2', 'Latin2/ISO-8859-2'],
        ['ISO-8859-3', 'Latin3/ISO-8859-3'],
        ['ISO-8859-4', 'Latin4/ISO-8859-4'],
        ['ISO-8859-5', 'Latin5/ISO-8859-5'],
        ['ISO-8859-6', 'Latin6/ISO-8859-6'],
        ['ISO-8859-7', 'Latin7/ISO-8859-7'],
        ['ISO-8859-8', 'Latin8/ISO-8859-8'],
        ['ISO-8859-9', 'Latin9/ISO-8859-9'],
        ['ISO-8859-10','Latin10/ISO-8859-10'],
        ['ISO-8859-13','Latin13/ISO-8859-13'],
        ['ISO-8859-14','Latin14/ISO-8859-14'],
        ['ISO8859-15','Latin15/ISO-8859-15'],
        ['Big5', 'BIG5'],
        ['EUC-JP','EUC-JP'],
        ['EUC-KR','EUC-KR'],
        ['GBK','GBK'],
        ['GB18030','GB18030'],
        ['Shift_JIS','Shift_JIS'],
        ['KOI8-R','KOI8-R'],
        ['KOI8-U','KOI8-U'],
        ['windows-874', 'Windows CP874'],
        ['windows-1250', 'Windows CP1250'],
        ['windows-1251', 'Windows CP1251'],
        ['windows-1252', 'Windows CP1252'],
        ['windows-1253', 'Windows CP1253'],
        ['windows-1254', 'Windows CP1254'],
        ['windows-1255', 'Windows CP1255'],
        ['windows-1256', 'Windows CP1256'],
        ['windows-1257', 'Windows CP1257'],
        ['windows-1258', 'Windows CP1258']
]


UPDATE_FREQUENCIES = [
    'annually',
    'asNeeded',
    'biannually',
    'continual',
    'daily',
    'fortnightly',
    'irregular',
    'monthly',
    'notPlanned',
    'quarterly',
    'unknown',
    'weekly'
]

CONSTRAINT_OPTIONS = [
    'copyright',
    'intellectualPropertyRights',
    'license',
    'otherRestrictions',
    'patent',
    'patentPending',
    'restricted',
    'trademark',
    'public',
    'no restrictions',
]

SPATIAL_REPRESENTATION_TYPES = [
    'grid', 'steroModel', 'textTable', 'tin', 'vector'
]


CONTACT_FIELDS = [
    "name",
    "organization",
    "position",
    "voice",
    "facsimile",
    "delivery_point",
    "city",
    "administrative_area",
    "postal_code",
    "country",
    "email",
    "role"
]

DEFAULT_SUPPLEMENTAL_INFORMATION=_(
''
)

DEFAULT_CONTENT=_(
'<h3>The Harvard WorldMap Project</h3>\
<p>WorldMap is an open source web mapping system that is currently\
under construction. It is built to assist academic research and\
teaching as well as the general public and supports discovery,\
investigation, analysis, visualization, communication and archiving\
of multi-disciplinary, multi-source and multi-format data,\
organized spatially and temporally.</p>\
<p>The first instance of WorldMap, focused on the continent of\
Africa, is called AfricaMap. Since its beta release in November of\
2008, the framework has been implemented in several geographic\
locations with different research foci, including metro Boston,\
East Asia, Vermont, Harvard Forest and the city of Paris. These web\
mapping applications are used in courses as well as by individual\
researchers.</p>\
<h3>Introduction to the WorldMap Project</h3>\
<p>WorldMap solves the problem of discovering where things happen.\
It draws together an array of public maps and scholarly data to\
create a common source where users can:</p>\
<ol>\
<li>Interact with the best available public data for a\
city/region/continent</li>\
<li>See the whole of that area yet also zoom in to particular\
places</li>\
<li>Accumulate both contemporary and historical data supplied by\
researchers and make it permanently accessible online</li>\
<li>Work collaboratively across disciplines and organizations with\
spatial information in an online environment</li>\
</ol>\
<p>The WorldMap project aims to accomplish these goals in stages,\
with public and private support. It draws on the basic insight of\
geographic information systems that spatiotemporal data becomes\
more meaningful as more "layers" are added, and makes use of tiling\
and indexing approaches to facilitate rapid search and\
visualization of large volumes of disparate data.</p>\
<p>WorldMap aims to augment existing initiatives for globally\
sharing spatial data and technology such as <a target="_blank" href="http://www.gsdi.org/">GSDI</a> (Global Spatial Data\
Infrastructure).WorldMap makes use of <a target="_blank" href="http://www.opengeospatial.org/">OGC</a> (Open Geospatial\
Consortium) compliant web services such as <a target="_blank" href="http://en.wikipedia.org/wiki/Web_Map_Service">WMS</a> (Web\
Map Service), emerging open standards such as <a target="_blank" href="http://wiki.osgeo.org/wiki/Tile_Map_Service_Specification">WMS-C</a>\
(cached WMS), and standards-based metadata formats, to enable\
WorldMap data layers to be inserted into existing data\
infrastructures.&nbsp;<br>\
<br>\
All WorldMap source code will be made available as <a target="_blank" href="http://www.opensource.org/">Open Source</a> for others to use\
and improve upon.</p>'
)


class GeoNodeException(Exception):
    pass

class Contact(models.Model):
    user = models.ForeignKey(User, blank=True, null=True)
    name = models.CharField(_('Individual Name'), max_length=255, blank=True, null=True)
    organization = models.CharField(_('Organization Name'), max_length=255, blank=True, null=True)
    position = models.CharField(_('Position Name'), max_length=255, blank=True, null=True)
    voice = models.CharField(_('Phone'), max_length=255, blank=True, null=True)
    fax = models.CharField(_('Fax'),  max_length=255, blank=True, null=True)
    delivery = models.CharField(_('Address'), max_length=255, blank=True, null=True)
    city = models.CharField(_('City'), max_length=255, blank=True, null=True)
    area = models.CharField(_('State/Province'), max_length=255, blank=True, null=True)
    zipcode = models.CharField(_('Postal Code'), max_length=255, blank=True, null=True)
    country = models.CharField(choices=COUNTRIES, max_length=3, blank=True, null=True)
    email = models.EmailField(blank=True, null=True, unique=False)
    display_email = models.BooleanField(_('Display my email address on my profile'), blank=False, default=False, null=False)
    is_org_member = models.BooleanField(_('Affiliated with Harvard'), blank=True, null=False, default=False)
    member_expiration_dt = models.DateField(_('Harvard affiliation expires on: '), blank=False, null=False, default=datetime.today())


    created_dttm = models.DateTimeField(auto_now_add=True)
    """
    The date/time the object was created.
    """

    last_modified = models.DateTimeField(auto_now=True)
    """
    The last time the object was modified.
    """


    def clean(self):
        # the specification says that either name or organization should be provided
        valid_name = (self.name != None and self.name != '')
        valid_organization = (self.organization != None and self.organization !='')
        if not (valid_name or valid_organization):
            raise ValidationError('Either name or organization should be provided')
        if self.email and User.objects.filter(email=self.email).exclude(username=self.user.username).count():
            raise ValidationError(u'The email address is already registered.')

    def get_absolute_url(self):
        return ('profiles_profile_detail', (), { 'username': self.user.username })
    get_absolute_url = models.permalink(get_absolute_url)

    def __unicode__(self):
        return u"%s (%s)" % (self.name if self.name else self.user.username, self.organization)

    def username(self):
        return u"%s" % (self.name if self.name else self.user.username)

_viewer_projection_lookup = {
    "EPSG:900913": {
        "maxResolution": 156543.03390625,
        "units": "m",
        "maxExtent": [-20037508.34,-20037508.34,20037508.34,20037508.34],
    },
    "EPSG:4326": {
        "max_resolution": (180 - (-180)) / 256,
        "units": "degrees",
        "maxExtent": [-180, -90, 180, 90]
    }
}

def _get_viewer_projection_info(srid):
    # TODO: Look up projection details in EPSG database
    return _viewer_projection_lookup.get(srid, {})

_wms = None
_csw = None
_user, _password = settings.GEOSERVER_CREDENTIALS

#def get_wms():
#    global _wms
#    wms_url = settings.GEOSERVER_BASE_URL + "wms?request=GetCapabilities&version=1.1.0"
#    netloc = urlparse(wms_url).netloc
#    http = httplib2.Http()
#    http.add_credentials(_user, _password)
#    http.authorizations.append(
#        httplib2.BasicAuthentication(
#            (_user, _password),
#                netloc,
#                wms_url,
#                {},
#                None,
#                None,
#                http
#            )
#        )
#    response, body = http.request(wms_url)
#    _wms = WebMapService(wms_url, xml=body)

def get_csw():
    global _csw
    csw_url = "%ssrv/en/csw" % settings.GEONETWORK_BASE_URL
    _csw = CatalogueServiceWeb(csw_url)
    return _csw

class LayerManager(models.Manager):

    def __init__(self):
        models.Manager.__init__(self)
        url = "%srest" % settings.GEOSERVER_BASE_URL
        user, password = settings.GEOSERVER_CREDENTIALS
        self.gs_catalog = Catalog(url, _user, _password)
        self.geonetwork = GeoNetwork(settings.GEONETWORK_BASE_URL, settings.GEONETWORK_CREDENTIALS[0], settings.GEONETWORK_CREDENTIALS[1])

    @property
    def gn_catalog(self):
        # check if geonetwork is logged in
        if not self.geonetwork.connected:
            self.geonetwork.login()
        # Make sure to logout after you have finished using it.
        return self.geonetwork


    def admin_contact(self):
        # this assumes there is at least one superuser
        superusers = User.objects.filter(is_superuser=True).order_by('id')
        if superusers.count() == 0:
            raise RuntimeError('GeoNode needs at least one admin/superuser set')

        contact, created = Contact.objects.get_or_create(user=superusers[0],
                                                defaults={"name": "Geonode Admin"})
        return contact

    def default_poc(self):
        return self.admin_contact()

    def default_metadata_author(self):
        return self.admin_contact()

    def import_existing_layer(self, resource_name):
        #Like slurp but for just one particular layer
        cat = self.gs_catalog
        gn = self.gn_catalog
        resource = cat.get_resource(resource_name)
        if resource:
            store = resource.store
            workspace = store.workspace
            layer, created = self.get_or_create(name=resource.name, defaults = {
                    "workspace": workspace.name,
                    "store": store.name,
                    "storeType": store.resource_type,
                    "typename": "%s:%s" % (workspace.name, resource.name),
                    "title": resource.title or 'No title provided',
                    "abstract": resource.abstract or 'No abstract provided',
                    "uuid": str(uuid.uuid4())
            })
            ## Due to a bug in GeoNode versions prior to 1.0RC2, the data
            ## in the database may not have a valid date_type set.  The
            ## invalid values are expected to differ from the acceptable
            ## values only by case, so try to convert, then fallback to a
            ## default.
            ##
            ## We should probably drop this adjustment in 1.1. --David Winslow
            if layer.date_type not in Layer.VALID_DATE_TYPES:
                candidate = lower(layer.date_type)
                if candidate in Layer.VALID_DATE_TYPES:
                    layer.date_type = candidate
                else:
                    layer.date_type = Layer.VALID_DATE_TYPES[0]

            layer._populate_from_gs()

            layer.save()

            if created:
                layer.set_default_permissions()
                #Create layer attributes if they don't already exist
            try:
                if layer.attribute_names is not None:
                    iter = 1
                    for field, ftype in layer.attribute_names.iteritems():
                        iter = 1
                        if field is not None:
                            la, created = LayerAttribute.objects.get_or_create(layer=layer, attribute=field, attribute_type=ftype)
                            if created:
                                la.attribute_label = field
                                la.searchable = (ftype == "xsd:string")
                                la.display_order = iter
                                la.save()
                                msg = ("Created [%s] attribute for [%s]", field, layer.name)
                                iter += 1
            except Exception, e:
                logger.debug("Could not create attributes for [%s] : [%s]", layer.name, str(e))
            finally:
                pass
        # Doing a logout since we know we don't need this object anymore.
        gn.logout()



    def slurp(self, ignore_errors=True, verbosity=1, console=sys.stdout):
        """Configure the layers available in GeoServer in GeoNode.

           It returns a list of dictionaries with the name of the layer,
           the result of the operation and the errors and traceback if it failed.
        """
        if verbosity > 1:
            print >> console, "Inspecting the available layers in GeoServer ..."
        cat = self.gs_catalog
        resources = cat.get_resources()
        number = len(resources)
        if verbosity > 1:
            msg =  "Found %d layers, starting processing" % number
            print >> console, msg
        output = []
        for i, resource in enumerate(resources):
            name = resource.name
            store = resource.store
            workspace = store.workspace
            try:
                layer, created = Layer.objects.get_or_create(name=name, defaults = {
                    "workspace": workspace.name,
                    "store": store.name,
                    "storeType": store.resource_type,
                    "typename": "%s:%s" % (workspace.name, resource.name),
                    "title": resource.title or 'No title provided',
                    "abstract": resource.abstract or 'No abstract provided',
                    "uuid": str(uuid.uuid4())
                })

                layer.save()
            except Exception, e:
                if ignore_errors:
                    status = 'failed'
                    exception_type, error, traceback = sys.exc_info()
                else:
                    if verbosity > 0:
                        msg = "Stopping process because --ignore-errors was not set and an error was found."
                        print >> sys.stderr, msg
                    raise Exception('Failed to process %s' % resource.name, e), None, sys.exc_info()[2]
            else:
                if True:
                    layer.set_default_permissions()
                    status = 'created'

                    #Create layer attributes if they don't already exist
                    try:
<<<<<<< HEAD
                        if layer.attribute_names is not None:
                            iter = 1
                            for field, ftype in layer.attribute_names.iteritems():
                                if field is not None:
                                    la, created = LayerAttribute.objects.get_or_create(layer=layer, attribute=field, attribute_type=ftype)
                                    if created:
                                        la.attribute_label = field
                                        la.searchable = (ftype == "xsd:string")
                                        la.display_order = iter
                                        la.save()
                                        msg = ("Created [%s] attribute for [%s]", field, layer.name)
                                        iter += 1
                                        print >> console, msg
=======
                        iter = 1
                        for field, ftype in layer.attribute_names.iteritems():
                            if field is not None:
                                la, created = LayerAttribute.objects.get_or_create(layer=layer, attribute=field, attribute_type=ftype)
                                if created:
                                    logger.debug("Created [%s] attribute for [%s]", field, layer.name)
                                    la.attribute_label = field
                                    la.searchable = (ftype == "xsd:string")
                                    la.display_order = iter
                                    la.save()
                                    msg = ("Created [%s] attribute for [%s]", field, layer.name)
                                    iter += 1
>>>>>>> b758d6b4
                    except Exception, e:
                        msg = ("Could not create attributes for [%s] : [%s]", layer.name, str(e))
                        print >> console, msg
                    finally:
                        pass
                else:
                    status = 'updated'

                if layer is not None and layer.bbox is None:
                    layer._populate_from_gs()
                    layer.save()

            msg = "[%s] Layer %s (%d/%d)" % (status, name, i, number)
            info = {'name': name, 'status': status}
            if status == 'failed':
                info['traceback'] = traceback
                info['exception_type'] = exception_type
                info['error'] = error
            output.append(info)
            if verbosity > 0:
                print >> console, msg
        return output


    def update_bboxes(self):
        for layer in Layer.objects.all():
            logger.debug('Process %s', layer.name)
            if layer.srs is None or layer.llbbox is None or layer.bbox is None:
                logger.debug('Process %s', layer.name)
                layer._populate_from_gs()
                layer.save()

    def update_stores(self):
        cat = self.gs_catalog
	for layer in Layer.objects.all():
    	    logger.debug('Process %s', layer.name)
            resource = cat.get_resource(layer.name)
            if resource:
                store = resource.store
                if layer.store != store.name:
                    logger.debug('Change store name of %s from %s to %s', layer.name, layer.store, store.name)
                    layer.store = store.name
                    layer.save()

                
class LayerCategory(models.Model):
    name = models.CharField(_('Category Name'), max_length=255, blank=True, null=True, unique=True)
    title = models.CharField(_('Category Title'), max_length=255, blank=True, null=True, unique=True)
    description = models.TextField(_('Category Description'), blank=True, null=True)
    created_dttm = models.DateTimeField(auto_now_add=True)
    """
    The date/time the object was created.
    """

    last_modified = models.DateTimeField(auto_now=True)
    """
    The last time the object was modified.
    """

    def __str__(self):
        return "%s" % self.name


class Layer(models.Model, PermissionLevelMixin):
    """
    Layer Object loosely based on ISO 19115:2003
    """

    VALID_DATE_TYPES = [(lower(x), _(x)) for x in ['Creation', 'Publication', 'Revision']]

    # internal fields
    objects = LayerManager()
    workspace = models.CharField(max_length=128)
    store = models.CharField(max_length=128)
    storeType = models.CharField(max_length=128)
    name = models.CharField(max_length=128)
    uuid = models.CharField(max_length=36)
    typename = models.CharField(max_length=128, unique=True)
    owner = models.ForeignKey(User, blank=True, null=True)

    contacts = models.ManyToManyField(Contact, through='ContactRole')

    # section 1
    title = models.CharField(_('title'), max_length=255)
    date = models.DateTimeField(_('date'), default = datetime.now) # passing the method itself, not the result

    date_type = models.CharField(_('date type'), max_length=255, choices=VALID_DATE_TYPES, default='publication')

    edition = models.CharField(_('edition'), max_length=255, blank=True, null=True)
    abstract = models.TextField(_('abstract'), blank=False)
    purpose = models.TextField(_('purpose'), null=True, blank=True)
    maintenance_frequency = models.CharField(_('maintenance frequency'), max_length=255, choices = [(x, x) for x in UPDATE_FREQUENCIES], blank=True, null=True)

    # section 2
    # see poc property definition below

    # section 3
    keywords = models.TextField(_('keywords'), blank=False, null=True)
    keywords_region = models.CharField(_('keywords region'), max_length=3, choices=KEYWORD_REGIONS + COUNTRIES, default = 'GLO')
    constraints_use = models.CharField(_('constraints use'), max_length=255, choices = [(x, x) for x in CONSTRAINT_OPTIONS], default='copyright')
    constraints_other = models.TextField(_('constraints other'), blank=True, null=True)
    spatial_representation_type = models.CharField(_('spatial representation type'), max_length=255, choices=[(x,x) for x in SPATIAL_REPRESENTATION_TYPES], blank=True, null=True)

    # Section 4
    language = models.CharField(_('language'), max_length=3, choices=ALL_LANGUAGES, default='eng')
    topic_category = models.ForeignKey(LayerCategory, blank=True, null=True)

    # Section 5
    temporal_extent_start = models.DateField(_('temporal extent start'), blank=True, null=True)
    temporal_extent_end = models.DateField(_('temporal extent end'), blank=True, null=True)
    geographic_bounding_box = models.TextField(_('geographic bounding box'))
    supplemental_information = models.TextField(_('supplemental information'), blank=True, null=True, default='')

    # Section 6
    distribution_url = models.TextField(_('distribution URL'), blank=True, null=True)
    distribution_description = models.TextField(_('distribution description'), blank=True, null=True)

    # WMS attributes
    srs = models.CharField(_('SRS'), max_length=24, blank=True, null=True, default="EPSG:4326")
    bbox  = models.TextField(_('bbox'), blank=True, null=True)
    llbbox = models.TextField(_('llbbox'), blank=True, null=True)


    created_dttm = models.DateTimeField(auto_now_add=True)
    """
    The date/time the object was created.
    """
    last_modified = models.DateTimeField(auto_now=True)
    """
    The last time the object was modified.
    """
    # Section 8
    data_quality_statement = models.TextField(_('data quality statement'), blank=True, null=True)

    # Section 9
    # see metadata_author property definition below

    def llbbox_coords(self):
        return [float(n) for n in re.findall('[0-9\.\-]+', self.llbbox)]

    def download_links(self):
        """Returns a list of (mimetype, URL) tuples for downloads of this data
        in various formats."""

        if self.name.find('nc_community_survey') > -1:
            return None

        bbox = self.llbbox_coords()

        dx = float(min(180,bbox[2])) - float(max(-180,(bbox[0])))
        dy = float(min(90,bbox[3])) - float(max(-90,bbox[1]))

        dataAspect = 1 if dy == 0 else dx / dy

        height = 550
        width = int(height * dataAspect)

        # bbox: this.adjustBounds(widthAdjust, heightAdjust, values.llbbox).toString(),

        srs = 'EPSG:4326' # bbox[4] might be None
        bbox_string = ",".join([str(bbox[0]), str(bbox[1]), str(bbox[2]), str(bbox[3])])

        links = []

        if self.resource.resource_type == "featureType":
            def wfs_link(mime):
                return settings.SITEURL + "download/wfs/" + str(self.id) + "?" + urllib.urlencode({
                    'service': 'WFS',
                    'version':'1.0.0',
                    'request': 'GetFeature',
                    'typename': self.typename,
                    'outputFormat': mime,
                    'format_options': 'charset:UTF-8' #TODO: make this a settings property?
                })
                params.update(extra_params)
                return settings.GEOSERVER_BASE_URL + "wfs?" + urllib.urlencode(params)

            types = [
                ("zip", _("Zipped Shapefile"), "SHAPE-ZIP", {'format_options': 'charset:UTF-8'}),
                ("gml", _("GML 2.0"), "gml2", {}),
                ("gml", _("GML 3.1.1"), "text/xml; subtype=gml/3.1.1", {}),
                ("csv", _("CSV"), "csv", {}),
                ("excel", _("Excel"), "excel", {}),
                ("json", _("GeoJSON"), "json", {})
            ]
            links.extend((ext, name, wfs_link(mime, extra_params)) for ext, name, mime, extra_params in types)
        elif self.resource.resource_type == "coverage":
            try:
                client = httplib2.Http()
                description_url = settings.SITEURL + "download/wcs/" + str(self.id) + "?" + urllib.urlencode({
                        "service": "WCS",
                        "version": "1.0.0",
                        "request": "DescribeCoverage",
                        "coverage": self.typename
                    })
                response, content = client.request(description_url)
                doc = parse(StringIO(content))
                extent = doc.find("//%(gml)slimits/%(gml)sGridEnvelope" % {"gml": "{http://www.opengis.net/gml}"})
                low = extent.find("{http://www.opengis.net/gml}low").text.split()
                high = extent.find("{http://www.opengis.net/gml}high").text.split()
                w, h = [int(h) - int(l) for (h, l) in zip(high, low)]

                def wcs_link(mime):
                    return settings.SITEURL + "download/wcs/" + str(self.id) + "?" + urllib.urlencode({
                        "service": "WCS",
                        "version": "1.0.0",
                        "request": "GetCoverage",
                        "CRS": "EPSG:4326",
                        "height": h,
                        "width": w,
                        "coverage": self.typename,
                        "bbox": bbox_string,
                        "format": mime
                    })

                types = [("tiff", "GeoTIFF", "geotiff")]
                links.extend([(ext, name, wcs_link(mime)) for (ext, name, mime) in types])
            except Exception, e:
                # if something is wrong with WCS we probably don't want to link
                # to it anyway
                # TODO: This is a bad idea to eat errors like this.
                pass

        def wms_link(mime):
            return settings.SITEURL + "download/wms/" + str(self.id) + "?"  + urllib.urlencode({
                'service': 'WMS',
                'request': 'GetMap',
                'layers': self.typename,
                'format': mime,
                'height': height,
                'width': width,
                'srs': srs,
                'bbox': bbox_string
            })

        types = [
            ("tiff", _("GeoTIFF"), "image/geotiff"),
            ("jpg", _("JPEG"), "image/jpeg"),
            ("pdf", _("PDF"), "application/pdf"),
            ("png", _("PNG"), "image/png")
        ]

        links.extend((ext, name, wms_link(mime)) for ext, name, mime in types)

        kml_reflector_link_download = settings.SITEURL + "download/wms_kml/" + str(self.id) + "?"  + urllib.urlencode({
            'layers': self.typename,
            'mode': "download"
        })

        kml_reflector_link_view = settings.SITEURL + "download/wms_kml/" + str(self.id) + "?" + urllib.urlencode({
            'layers': self.typename,
            'mode': "refresh"
        })

        links.append(("KML", _("KML"), kml_reflector_link_download))
        links.append(("KML", _("View in Google Earth"), kml_reflector_link_view))

        return links

    def verify(self):
        """Makes sure the state of the layer is consistent in GeoServer and GeoNetwork.
        """
        #http = httplib2.Http() # Do we need to add authentication?

        # Check the layer is in the wms get capabilities record
        # FIXME: Implement caching of capabilities record site wide
        #if (_wms is None) or (self.typename not in _wms.contents):
        #    get_wms()
        #try:
        #    wms_layer = _wms[self.typename]
        #except:
        #    msg = "WMS Record missing for layer [%s]" % self.typename
        #    raise GeoNodeException(msg)

        # Check the layer is in GeoServer's REST API
        # It would be nice if we could ask for the definition of a layer by name
        # rather than searching for it
        #api_url = "%sdata/search/api/?q=%s" % (settings.SITEURL, self.name.replace('_', '%20'))
        #response, body = http.request(api_url)
        #api_json = simplejson.loads(body)
        #api_layer = None
        #for row in api_json['rows']:
        #    if(row['name'] == self.typename):
        #        api_layer = row
        #if(api_layer == None):
        #    msg = "API Record missing for layer [%s]" % self.typename
        #    raise GeoNodeException(msg)

        # Check the layer is in the GeoNetwork catalog and points back to get_absolute_url
        if(_csw is None): # Might need to re-cache, nothing equivalent to _wms.contents?
            get_csw()
        try:
            _csw.getrecordbyid([self.uuid])
            csw_layer = _csw.records.get(self.uuid)
        except:
            msg = "CSW Record Missing for layer [%s]" % self.typename
            raise GeoNodeException(msg)

        if(csw_layer.uri != self.get_absolute_url()):
            msg = "CSW Layer URL does not match layer URL for layer [%s]" % self.typename

        # Visit get_absolute_url and make sure it does not give a 404
        #logger.info(self.get_absolute_url())
        #response, body = http.request(self.get_absolute_url())
        #if(int(response['status']) != 200):
        #    msg = "Layer Info page for layer [%s] is %d" % (self.typename, int(response['status']))
        #    raise GeoNodeException(msg)

        #FIXME: Add more checks, for example making sure the title, keywords and description
        # are the same in every database.

    def layer_attributes(self):
        attribute_fields = cache.get('layer_searchfields_' + self.typename)
        if attribute_fields is None:
            logger.debug("Create searchfields for %s", self.typename)
            attribute_fields = []
            attributes = self.attribute_set.filter(visible=True).order_by('display_order')
            for la in attributes:
                attribute_fields.append( {"id": la.attribute, "header": la.attribute_label, "searchable" : la.searchable})
            cache.add('layer_searchfields_' + self.typename, attribute_fields)
            logger.debug("cache created for layer %s", self.typename)
        return attribute_fields

    def maps(self):
        """Return a list of all the maps that use this layer"""
        local_wms = "%swms" % settings.GEOSERVER_BASE_URL
        return set([layer.map for layer in MapLayer.objects.filter(ows_url=local_wms, name=self.typename).select_related()])

#    def metadata(self):
#        logger.info('METADATA called here--------<<<<<<<<<<<<<<<<<<<<<')
#        global _wms
#        if (_wms is None) or (self.typename not in _wms.contents):
#            get_wms()
#            """
#            wms_url = "%swms?request=GetCapabilities" % settings.GEOSERVER_BASE_URL
#            netloc = urlparse(wms_url).netloc
#            http = httplib2.Http()
#            http.add_credentials(_user, _password)
#            http.authorizations.append(
#                httplib2.BasicAuthentication(
#                    (_user, _password),
#                    netloc,
#                    wms_url,
#                    {},
#                    None,
#                    None,
#                    http
#                )
#            )
#            response, body = http.request(wms_url)
#            _wms = WebMapService(wms_url, xml=body)
#            """
#        return _wms[self.typename]

    def __setattr__(self, name, value):
        return super(Layer, self).__setattr__(name, value)

    def metadata_csw(self):
        global _csw
        if(_csw is None):
            _csw = get_csw()
        _csw.getrecordbyid([self.uuid], outputschema = 'http://www.isotc211.org/2005/gmd')
        return _csw.records.get(self.uuid)

    @property
    def attribute_names(self):
        from ordereddict import OrderedDict
        if self.resource.resource_type == "featureType":
            dft_url = settings.GEOSERVER_BASE_URL + "wfs?" + urllib.urlencode({
                    "service": "wfs",
                    "version": "1.0.0",
                    "request": "DescribeFeatureType",
                    "typename": self.typename
                })
            try:
                http = httplib2.Http()
                http.add_credentials(_user, _password)
                netloc = urlparse(dft_url).netloc
                http.authorizations.append(
                    httplib2.BasicAuthentication(
                    (_user, _password),
                    netloc,
                    dft_url,
                    {},
                    None,
                    None,
                    http
                    ))
                response, body = http.request(dft_url)
                doc = XML(body)
                path = ".//{xsd}extension/{xsd}sequence/{xsd}element".format(xsd="{http://www.w3.org/2001/XMLSchema}")
                atts = OrderedDict({})
                for n in doc.findall(path):
                    logger.info("RESOURCE ATT %s", n.attrib["name"])
                    atts[n.attrib["name"]] = n.attrib["type"]
            except Exception, e:
                atts = {}
            return atts
        elif self.resource.resource_type == "coverage":
            dc_url = settings.GEOSERVER_BASE_URL + "wcs?" + urllib.urlencode({
                     "service": "wcs",
                     "version": "1.1.0",
                     "request": "DescribeCoverage",
                     "identifiers": self.typename
                })
            try:
                http = httplib2.Http()
                http.add_credentials(_user, _password)
                netloc = urlparse(dft_url).netloc
                http.authorizations.append(
                    httplib2.BasicAuthentication(
                    (_user, _password),
                    netloc,
                    dft_url,
                    {},
                    None,
                    None,
                    http
                    ))
                response, body = http.request(dc_url)
                doc = XML(body)
                path = ".//{wcs}Axis/{wcs}AvailableKeys/{wcs}Key".format(wcs="{http://www.opengis.net/wcs/1.1.1}")
                atts = OrderedDict({})
                for n in doc.findall(path):
                    atts[n.attrib["name"]] = n.attrib["type"]
            except Exception, e:
                atts = {}
            return atts

    @property
    def display_type(self):
        return ({
            "dataStore" : "Vector Data",
            "coverageStore": "Raster Data",
        }).get(self.storeType, "Data")

    def delete_from_geoserver(self):
        cascading_delete(Layer.objects.gs_catalog, self.resource)

    def delete_from_geonetwork(self):
        gn = Layer.objects.gn_catalog
        gn.delete_layer(self)
        gn.logout()

    def save_to_geonetwork(self):
        gn = Layer.objects.gn_catalog
        record = gn.get_by_uuid(self.uuid)
        if record is None:
            md_link = gn.create_from_layer(self)
            self.metadata_links = [("text/xml", "TC211", md_link)]
        else:
            gn.update_layer(self)
        gn.logout()

    @property
    def resource(self):
        if not hasattr(self, "_resource_cache"):
            cat = Layer.objects.gs_catalog
            try:
                ws = cat.get_workspace(self.workspace)
            except AttributeError:
                # Geoserver is not running
                raise RuntimeError("Geoserver cannot be accessed, are you sure it is running in: %s" %
                                    (settings.GEOSERVER_BASE_URL))
            store = cat.get_store(self.store, ws)
            self._resource_cache = cat.get_resource(self.name, store)
        return self._resource_cache

    def _get_metadata_links(self):
        return self.resource.metadata_links

    def _set_metadata_links(self, md_links):
        try:
            self.resource.metadata_links = md_links
        except Exception, ex:
            logger.error(str(ex))

    metadata_links = property(_get_metadata_links, _set_metadata_links)

    def _get_default_style(self):
        return self.publishing.default_style

    def _set_default_style(self, style):
        self.publishing.default_style = style

    default_style = property(_get_default_style, _set_default_style)

    def _get_styles(self):
        return self.publishing.styles

    def _set_styles(self, styles):
        self.publishing.styles = styles

    styles = property(_get_styles, _set_styles)

    @property
    def service_type(self):
        if self.storeType == 'coverageStore':
            return "WCS"
        if self.storeType == 'dataStore':
            return "WFS"

    @property
    def publishing(self):
        if not hasattr(self, "_publishing_cache"):
            cat = Layer.objects.gs_catalog
            self._publishing_cache = cat.get_layer(self.name)
        return self._publishing_cache

    @property
    def poc_role(self):
        role = Role.objects.get(value='pointOfContact')
        return role

    @property
    def metadata_author_role(self):
        role = Role.objects.get(value='author')
        return role

    def _set_poc(self, poc):
        # reset any poc asignation to this layer
        ContactRole.objects.filter(role=self.poc_role, layer=self).delete()
        #create the new assignation
        contact_role = ContactRole.objects.create(role=self.poc_role, layer=self, contact=poc)

    def _get_poc(self):
        try:
            the_poc = ContactRole.objects.get(role=self.poc_role, layer=self).contact
        except ContactRole.DoesNotExist:
            the_poc = None
        return the_poc

    poc = property(_get_poc, _set_poc)

    def _set_metadata_author(self, metadata_author):
        # reset any metadata_author asignation to this layer
        ContactRole.objects.filter(role=self.metadata_author_role, layer=self).delete()
        #create the new assignation
        contact_role = ContactRole.objects.create(role=self.metadata_author_role,
                                                  layer=self, contact=metadata_author)

    def _get_metadata_author(self):
        try:
            the_ma = ContactRole.objects.get(role=self.metadata_author_role, layer=self).contact
        except  ContactRole.DoesNotExist:
            the_ma = None
        return the_ma

    metadata_author = property(_get_metadata_author, _set_metadata_author)

    def save_to_geoserver(self):
        if self.resource is None:
            return
        if hasattr(self, "_resource_cache"):
            gn = Layer.objects.gn_catalog
            self.resource.title = self.title
            self.resource.abstract = self.abstract
            self.resource.name= self.name
            self.resource.metadata_links = [('text/xml', 'TC211', gn.url_for_uuid(self.uuid))]
            self.resource.keywords = self.keyword_list()
            Layer.objects.gs_catalog.save(self._resource_cache)
            gn.logout()
        if self.poc and self.poc.user:
            self.publishing.attribution = str(self.poc.user)
            profile = Contact.objects.get(user=self.poc.user)
            self.publishing.attribution_link = settings.SITEURL[:-1] + profile.get_absolute_url()
            Layer.objects.gs_catalog.save(self.publishing)

    def  _populate_from_gs(self):
        gs_resource = Layer.objects.gs_catalog.get_resource(self.name)
        if gs_resource is None:
            return
        self.srs = gs_resource.projection
        self.llbbox = str([ max(-180,float(gs_resource.latlon_bbox[0])),max(-90,float(gs_resource.latlon_bbox[2])),min(180,float(gs_resource.latlon_bbox[1])),min(90,float(gs_resource.latlon_bbox[3]))])

        if self.srs == 'EPSG:4326':
            self.bbox = self.llbbox
        else:
            self.bbox = str([ float(gs_resource.native_bbox[0]),float(gs_resource.native_bbox[2]),float(gs_resource.native_bbox[1]),float(gs_resource.native_bbox[3])])

        if self.geographic_bounding_box is '' or self.geographic_bounding_box is None:
            self.set_bbox(gs_resource.native_bbox, srs=self.srs)
        ## Save using filter/update to avoid triggering post_save_layer
        Layer.objects.filter(id=self.id).update(srs = self.srs, llbbox = self.llbbox, bbox=self.bbox, geographic_bounding_box = self.geographic_bounding_box)


    def _autopopulate(self):
        if self.poc is None:
            self.poc = Layer.objects.default_poc()
        if self.metadata_author is None:
            self.metadata_author = Layer.objects.default_metadata_author()
        if self.abstract == '' or self.abstract is None:
            self.abstract = 'No abstract provided'
        if self.title == '' or self.title is None:
            self.title = self.name

    def _populate_from_gn(self):
        meta = self.metadata_csw()
        if meta is None:
            return
        kw_list = reduce(
                lambda x, y: x + y["keywords"],
                meta.identification.keywords,
                [])
        kw_list = filter(lambda x: x is not None, kw_list)
        self.keywords = ' '.join(kw_list)

        if hasattr(meta.distribution, 'online'):
            onlineresources = [r for r in meta.distribution.online if r.protocol == "WWW:LINK-1.0-http--link"]
            if len(onlineresources) == 1:
                res = onlineresources[0]
                self.distribution_url = res.url
                self.distribution_description = res.description
        ## Save using filter/update to avoid triggering post_save_layer
        Layer.objects.filter(id=self.id).update(keywords = self.keywords, distribution_url = self.distribution_url, distribution_description=self.distribution_description )

    def keyword_list(self):
        if self.keywords is None or len(self.keywords) == 0:
            return []
        else:
            return self.keywords.split()

    def set_bbox(self, box, srs=None):
        """
        Sets a bounding box based on the gsconfig native_box param.
        """
        if srs:
            srid = srs
        else:
            srid = box[4]
        self.geographic_bounding_box = bbox_to_wkt(box[0], box[1], box[2], box[3], srid=srid )

    def get_absolute_url(self):
        return "/data/%s" % (self.typename)

    def __str__(self):
        return "%s Layer" % self.typename

    class Meta:
        # custom permissions,
        # change and delete are standard in django
        permissions = (('view_layer', 'Can view'),
                       ('change_layer_permissions', "Can change permissions"), )

    # Permission Level Constants
    # LEVEL_NONE inherited
    LEVEL_READ  = 'layer_readonly'
    LEVEL_WRITE = 'layer_readwrite'
    LEVEL_ADMIN = 'layer_admin'

    def set_default_permissions(self):
        logger.info("Set group permissions")
        self.set_gen_level(ANONYMOUS_USERS, self.LEVEL_READ)
        self.set_gen_level(AUTHENTICATED_USERS, self.LEVEL_READ)
        self.set_gen_level(CUSTOM_GROUP_USERS, self.LEVEL_READ)

        # remove specific user permissions
        current_perms =  self.get_all_level_info()
        for username in current_perms['users'].keys():
            user = User.objects.get(username=username)
            self.set_user_level(user, self.LEVEL_NONE)

        # assign owner admin privs
        if self.owner:
            self.set_user_level(self.owner, self.LEVEL_ADMIN)

    def layer_config(self, user):
        """
        Generate a dict that can be serialized to a GXP layer configuration
        suitable for loading this layer.

        The "source" property will be left unset; the layer is not aware of the
        name assigned to its source plugin.  See
        :method:`geonode.maps.models.Map.viewer_json` for an example of
        generating a full map configuration.
        """
        cfg = dict()
        cfg['name'] = self.typename
        cfg['title'] =self.title
        cfg['transparent'] = True
        if self.topic_category:
            cfg['group'] = self.topic_category.title
        else:
            cfg['group'] = 'General'
        cfg['url'] = settings.GEOSERVER_BASE_URL + "wms"
        cfg['srs'] = self.srs
        cfg['bbox'] = simplejson.loads(self.bbox)
        cfg['llbbox'] = simplejson.loads(self.llbbox)
        cfg['queryable'] = (self.storeType == 'dataStore')
        cfg['attributes'] = self.layer_attributes()
        cfg['disabled'] =  not user.has_perm('maps.view_layer', obj=self)
        cfg['visibility'] = True
        cfg['abstract'] = self.abstract
        cfg['styles'] = ''
        return cfg

class LayerAttribute(models.Model):
    layer = models.ForeignKey(Layer, blank=False, null=False, unique=False, related_name='attribute_set')
    attribute = models.CharField(_('Attribute Name'), max_length=255, blank=False, null=True, unique=False)
    attribute_label = models.CharField(_('Attribute Label'), max_length=255, blank=False, null=True, unique=False)
    attribute_type = models.CharField(_('Attribute Type'), max_length=50, blank=False, null=False, default='xsd:string', unique=False)
    searchable = models.BooleanField(_('Searchable?'), default=False)
    visible = models.BooleanField(_('Visible?'), default=True)
    display_order = models.IntegerField(_('Display Order'), default=1)

    created_dttm = models.DateTimeField(auto_now_add=True)
    """
    The date/time the object was created.
    """

    last_modified = models.DateTimeField(auto_now=True)
    """
    The last time the object was modified.
    """

    def __str__(self):
        return "%s" % self.attribute


class Map(models.Model, PermissionLevelMixin):
    """
    A Map aggregates several layers together and annotates them with a viewport
    configuration.
    """

    title = models.TextField(_('Title'))
    """
    A display name suitable for search results and page headers
    """

    abstract = models.TextField(_('Abstract'))
    """
    A longer description of the themes in the map.
    """

    # viewer configuration
    zoom = models.IntegerField(_('zoom'))
    """
    The zoom level to use when initially loading this map.  Zoom levels start
    at 0 (most zoomed out) and each increment doubles the resolution.
    """

    projection = models.CharField(_('projection'),max_length=32)
    """
    The projection used for this map.  This is stored as a string with the
    projection's SRID.
    """

    center_x = models.FloatField(_('center X'))
    """
    The x coordinate to center on when loading this map.  Its interpretation
    depends on the projection.
    """

    center_y = models.FloatField(_('center Y'))
    """
    The y coordinate to center on when loading this map.  Its interpretation
    depends on the projection.
    """

    owner = models.ForeignKey(User, verbose_name=_('owner'), blank=True, null=True)
    """
    The user that created/owns this map.
    """


    created_dttm = models.DateTimeField(_("Date Created"), auto_now_add=True)
    """
    The date/time the map was created.
    """

    last_modified = models.DateTimeField(_("Date Last Modified"),auto_now=True)
    """
    The last time the map was modified.
    """

    urlsuffix = models.CharField(_('Site URL'), max_length=255, blank=True, null=True)
    """
    Alphanumeric alternative to referencing maps by id, appended to end of URL instead of id, ie http://domain/maps/someview
    """

    officialurl = models.CharField(_('Official Harvard Site URL'), max_length=255, blank=True, null=True)
    """
    Full URL for official/sponsored map view, ie http://domain/someview
    """

    content = models.TextField(_('Site Content'), blank=True, null=True, default=DEFAULT_CONTENT)
    """
    HTML content to be displayed in modal window on 1st visit
    """

    use_custom_template = models.BooleanField(_('Use a custom template'),default=False)
    """
    Whether to show default banner/styles or custom ones.
    """

    keywords = models.CharField(_('Keywords (for Picasa and YouTube overlays)'), blank=True, null=True, max_length=255)
    """
    Keywords (for Picasa and YouTube overlays)
    """

    group_params = models.TextField(_('Layer Category Parameters'), blank=True, null=True)
    """
    Layer categories (names, expanded)
    """

    def __unicode__(self):
        return '%s by %s' % (self.title, (self.owner.username if self.owner else "<Anonymous>"))

    @property
    def center(self):
        """
        A handy shortcut for the center_x and center_y properties as a tuple
        (read only)
        """
        return (self.center_x, self.center_y)

    @property
    def maplayers(self):
        layers = cache.get('maplayerset_' + str(self.id))
        if layers is None:
            logger.debug('maplayerset cache was None')
            layers = MapLayer.objects.filter(map=self.id)
            cache.add('maplayerset_' + str(self.id), layers)
        return  [layer for layer in layers]


    @property
    def snapshots(self):
        snapshots = MapSnapshot.objects.exclude(user=None).filter(map=self.id)
        return [snapshot for snapshot in snapshots]

    @property
    def local_layers(self):
        return True

    def json(self, layer_filter):
        map_layers = MapLayer.objects.filter(map=self.id)
        layers = []
        for map_layer in map_layers:
            if map_layer.local():
                layer =  Layer.objects.get(typename=map_layer.name)
                layers.append(layer)
            else:
                pass

        if layer_filter:
            layers = filter(layer_filter, layers)

        readme = (
            "Title: %s\n" +
            "Author: %s\n"
            "Abstract: %s\n"
        ) % (self.title, "The GeoNode Team", self.abstract)

        def layer_json(lyr):
            return {
                "name": lyr.typename,
                "service": lyr.service_type,
                "serviceURL": "",
                "metadataURL": ""
            }

        map = {
            "map" : { "readme": readme },
            "layers" : [layer_json(lyr) for lyr in layers]
        }

        return simplejson.dumps(map)


    def viewer_json(self, user=None, *added_layers):
        """
        Convert this map to a nested dictionary structure matching the JSON
        configuration for GXP Viewers.

        The ``added_layers`` parameter list allows a list of extra MapLayer
        instances to append to the Map's layer list when generating the
        configuration. These are not persisted; if you want to add layers you
        should use ``.layer_set.create()``.
        """
        logger.debug("++++++++++++++++++CALLING viewer_json+++++++++++++++++++++")

        logger.info("ADDED Layers: %s", added_layers)


        layers = list(self.maplayers) + list(added_layers) #implicitly sorted by stack_order

        sejumps = self.jump_set.all()
        server_lookup = {}
        sources = {'local': settings.DEFAULT_LAYER_SOURCE }

        def uniqify(seq):
            """
            get a list of unique items from the input sequence.

            This relies only on equality tests, so you can use it on most
            things.  If you have a sequence of hashables, list(set(seq)) is
            better.
            """
            results = []
            for x in seq:
                if x not in results: results.append(x)
            return results

        configs = [l.source_config() for l in layers]
        configs.append({"ptype":"gxp_gnsource", "url": settings.GEOSERVER_BASE_URL + "wms"})

        i = 0
        for source in uniqify(configs):
            while str(i) in sources: i = i + 1
            sources[str(i)] = source
            server_lookup[simplejson.dumps(source)] = str(i)

        def source_lookup(source):
            for k, v in sources.iteritems():
                if v == source: return k
            return None

        def layer_config(l, user):
            logger.debug("_________CALLING viewer_json.layer_config for %s", l)
            cfg = l.layer_config(user)
            src_cfg = l.source_config();
            source = source_lookup(src_cfg)
            if source: cfg["source"] = source
            if src_cfg.get("ptype", "gxp_wmscsource") == "gxp_wmscsource"  or src_cfg.get("ptype", "gxp_gnsource") == "gxp_gnsource" : cfg["buffer"] = 0
            return cfg

        config = {
            'id': self.id,
            'about': {
                'title':    self.title,
                'abstract': self.abstract,
                'urlsuffix': self.urlsuffix,
                'introtext' : self.content,
                'keywords' : self.keywords,
                'officialurl' : self.officialurl
            },
            'defaultSourceType': "gxp_wmscsource",
            'sources': sources,
            'map': {
                'layers': [layer_config(l, user) for l in layers],
                'center': [self.center_x, self.center_y],
                'projection': self.projection,
                'zoom': self.zoom
            },
            'social_explorer': [se.json() for se in sejumps]
        }


        if self.group_params:
            config["treeconfig"] = simplejson.loads(self.group_params)

        '''
        Mark the last added layer as selected - important for data page
        '''
        config["map"]["layers"][len(layers)-1]["selected"] = True

        config["map"].update(_get_viewer_projection_info(self.projection))


        return config

    def update_from_viewer(self, conf):
        """
        Update this Map's details by parsing a JSON object as produced by
        a GXP Viewer.

        This method automatically persists to the database!
        """
        if isinstance(conf, basestring):
            conf = simplejson.loads(conf)

        self.title = despam(conf['about']['title'])
        self.abstract = despam(conf['about']['abstract'])
        self.urlsuffix = escape(conf['about']['urlsuffix'])

        x = XssCleaner()
        self.content = despam(x.strip(conf['about']['introtext']))

        #self.content = re.sub(r'<script.*(<\/script>|\/>)|javascript:|\$\(|jQuery|Ext\.', r'', conf['about']['introtext']) #Remove any scripts
        self.keywords = despam(conf['about']['keywords'])
        self.zoom = conf['map']['zoom']

        self.center_x = conf['map']['center'][0]
        self.center_y = conf['map']['center'][1]

        self.projection = conf['map']['projection']

        self.featured = conf['about'].get('featured', False)

        logger.debug("Try to save treeconfig")
        self.group_params = simplejson.dumps(conf['treeconfig'])
        logger.debug("Saved treeconfig")

        def source_for(layer):
            return conf["sources"][layer["source"]]

        layers = [l for l in conf["map"]["layers"]]

        for layer in self.layer_set.all():
            layer.delete()

        for ordering, layer in enumerate(layers):
            self.layer_set.add(
                self.layer_set.from_viewer_config(
                    self, layer, source_for(layer), ordering
            ))
        self.save()
        cache.delete('maplayerset_' + str(self.id))

    def get_absolute_url(self):
        return '/maps/%i' % self.id

    class Meta:
        # custom permissions,
        # change and delete are standard in django
        permissions = (('view_map', 'Can view'),
                       ('change_map_permissions', "Can change permissions"), )

    # Permission Level Constants
    # LEVEL_NONE inherited
    LEVEL_READ  = 'map_readonly'
    LEVEL_WRITE = 'map_readwrite'
    LEVEL_ADMIN = 'map_admin'

    def set_default_permissions(self):
        self.set_gen_level(ANONYMOUS_USERS, self.LEVEL_READ)
        self.set_gen_level(AUTHENTICATED_USERS, self.LEVEL_READ)
        self.set_gen_level(CUSTOM_GROUP_USERS, self.LEVEL_READ)

        # remove specific user permissions
        current_perms =  self.get_all_level_info()
        for username in current_perms['users'].keys():
            user = User.objects.get(username=username)
            self.set_user_level(user, self.LEVEL_NONE)

        # assign owner admin privs
        if self.owner:
            self.set_user_level(self.owner, self.LEVEL_ADMIN)


class MapSnapshot(models.Model):
    map = models.ForeignKey(Map, related_name="snapshot_set")
    """
    The ID of the map this snapshot was generated from.
    """

    config = models.TextField(_('JSON Configuration'))
    """
    Map configuration in JSON format
    """

    created_dttm = models.DateTimeField(auto_now_add=True)
    """
    The date/time the snapshot was created.
    """

    user = models.ForeignKey(User, blank=True, null=True)
    """
    The user who created the snapshot.
    """

    def json(self):
        return {
                "map": self.map.id,
                "created": self.created_dttm.isoformat(),
                "user": self.user.username if self.user else None,
                "url": num_encode(self.id)
        }




class SocialExplorerLocation(models.Model):
    map = models.ForeignKey(Map, related_name="jump_set")
    url = models.URLField(_("Jump URL"), blank=False, null=False, default='http://www.socialexplorer.com/pub/maps/map3.aspx?g=0&mapi=SE0012&themei=B23A1CEE3D8D405BA2B079DDF5DE9402')
    title = models.TextField(_("Jump Site"), blank=False, null=False)

    def json(self):
        logger.debug("JSON url: %s", self.url)
        return {
            "url": self.url,
            "title" :  self.title
        }

class MapLayerManager(models.Manager):
    def from_viewer_config(self, map, layer, source, ordering):
        """
        Parse a MapLayer object out of a parsed layer configuration from a GXP
        viewer.

        ``map`` is the Map instance to associate with the new layer
        ``layer`` is the parsed dict for the layer
        ``source`` is the parsed dict for the layer's source
        ``ordering`` is the index of the layer within the map's layer list
        """
        layer_cfg = dict(layer)
        for k in ["format", "name", "opacity", "styles", "transparent",
                  "fixed", "group", "visibility", "source"]:
            if k in layer_cfg: del layer_cfg[k]

        source_cfg = dict(source)
        for k in ["url", "projection"]:
            if k in source_cfg: del source_cfg[k]

        return self.model(
            map = map,
            stack_order = ordering,
            format = layer.get("format", None),
            name = layer.get("name", None),
            opacity = layer.get("opacity", 1),
            styles = layer.get("styles", None),
            transparent = layer.get("transparent", False),
            fixed = layer.get("fixed", False),
            group = layer.get('group', None),
            visibility = layer.get("visibility", True),
            ows_url = source.get("url", None),
            layer_params = simplejson.dumps(layer_cfg),
            source_params = simplejson.dumps(source_cfg)
        )

class MapLayer(models.Model):
    """
    The MapLayer model represents a layer included in a map.  This doesn't just
    identify the dataset, but also extra options such as which style to load
    and the file format to use for image tiles.
    """

    objects = MapLayerManager()
    """
    see :class:`geonode.maps.models.MapLayerManager`
    """

    map = models.ForeignKey(Map, related_name="layer_set")
    """
    The map containing this layer
    """

    stack_order = models.IntegerField(_('stack order'))
    """
    The z-index of this layer in the map; layers with a higher stack_order will
    be drawn on top of others.
    """

    format = models.CharField(_('format'), null=True, max_length=200)
    """
    The mimetype of the image format to use for tiles (image/png, image/jpeg,
    image/gif...)
    """

    name = models.CharField(_('name'), null=True, max_length=200)
    """
    The name of the layer to load.

    The interpretation of this name depends on the source of the layer (Google
    has a fixed set of names, WMS services publish a list of available layers
    in their capabilities documents, etc.)
    """

    opacity = models.FloatField(_('opacity'), default=1.0)
    """
    The opacity with which to render this layer, on a scale from 0 to 1.
    """

    styles = models.CharField(_('styles'), null=True,max_length=200)
    """
    The name of the style to use for this layer (only useful for WMS layers.)
    """

    transparent = models.BooleanField(_('transparent'))
    """
    A boolean value, true if we should request tiles with a transparent background.
    """

    fixed = models.BooleanField(_('fixed'), default=False)
    """
    A boolean value, true if we should prevent the user from dragging and
    dropping this layer in the layer chooser.
    """

    group = models.CharField(_('group'), null=True,max_length=200)
    """
    A group label to apply to this layer.  This affects the hierarchy displayed
    in the map viewer's layer tree.
    """

    visibility = models.BooleanField(_('visibility'), default=True)
    """
    A boolean value, true if this layer should be visible when the map loads.
    """

    ows_url = models.URLField(_('ows URL'), null=True)
    """
    The URL of the OWS service providing this layer, if any exists.
    """


    layer_params = models.TextField(_('layer params'))
    """
    A JSON-encoded dictionary of arbitrary parameters for the layer itself when
    passed to the GXP viewer.

    If this dictionary conflicts with options that are stored in other fields
    (such as format, styles, etc.) then the fields override.
    """

    source_params = models.TextField(_('source params'))
    """
    A JSON-encoded dictionary of arbitrary parameters for the GXP layer source
    configuration for this layer.

    If this dictionary conflicts with options that are stored in other fields
    (such as ows_url) then the fields override.
    """


    created_dttm = models.DateTimeField(auto_now_add=True)
    """
    The date/time the object was created.
    """

    last_modified = models.DateTimeField(auto_now=True)
    """
    The last time the object was modified.
    """

    def local(self):
        """
        Tests whether this layer is served by the GeoServer instance that is
        paired with the GeoNode site.  Currently this is based on heuristics,
        but we try to err on the side of false negatives.
        """
        if self.ows_url == (settings.GEOSERVER_BASE_URL + "wms"):
            isLocal = cache.get('islocal_' + self.name)
            if isLocal is None:
                isLocal = Layer.objects.filter(typename=self.name).count() != 0
                cache.add('islocal_' + self.name, isLocal)
            return isLocal
        else:
            return False

    def source_config(self):
        """
        Generate a dict that can be serialized to a GXP layer source
        configuration suitable for loading this layer.
        """
        try:
            cfg = simplejson.loads(self.source_params)
        except:
            cfg = dict(ptype = "gxp_gnsource", restUrl="/gs/rest")

        if self.ows_url:
            cfg["url"] = self.ows_url

        if "ptype" in cfg and cfg["ptype"] == "gxp_gnsource":
            cfg["restUrl"] = "/gs/rest"

        return cfg

    def layer_config(self, user):
        """
        Generate a dict that can be serialized to a GXP layer configuration
        suitable for loading this layer.

        The "source" property will be left unset; the layer is not aware of the
        name assigned to its source plugin.  See
        :method:`geonode.maps.models.Map.viewer_json` for an example of
        generating a full map configuration.
        """
#       Caching of  maplayer config, per user (due to permissions)
        if self.id is not None:
            cfg = cache.get("maplayer_config_" + str(self.id) + "_" + str(0 if user is None else user.id))
            if cfg is not None:
                logger.debug("Cached cfg: %s", str(cfg))
                return cfg

        try:
            cfg = simplejson.loads(self.layer_params)
        except:
            cfg = dict()

        if self.format: cfg['format'] = self.format
        if self.name: cfg["name"] = self.name
        if self.opacity: cfg['opacity'] = self.opacity
        if self.styles: cfg['styles'] = self.styles
        if self.transparent: cfg['transparent'] = True

        cfg["fixed"] = self.fixed
        if self.ows_url:cfg['url'] = self.ows_url
        if self.group: cfg["group"] = self.group
        cfg["visibility"] = self.visibility


        if self.source_params.find( "gxp_gnsource") > -1:
            #Get parameters from GeoNode instead of WMS GetCapabilities
            try:
                gnLayer = Layer.objects.get(typename=self.name)
                if gnLayer.srs: cfg['srs'] = gnLayer.srs
                if gnLayer.bbox: cfg['bbox'] = simplejson.loads(gnLayer.bbox)
                if gnLayer.llbbox: cfg['llbbox'] = simplejson.loads(gnLayer.llbbox)
                cfg['attributes'] = (gnLayer.layer_attributes())
                cfg['queryable'] = (gnLayer.storeType == 'dataStore'),
                cfg['disabled'] =  not user.has_perm('maps.view_layer', obj=gnLayer)
                cfg['visibility'] = cfg['visibility'] and not cfg['disabled']
                cfg['abstract'] = gnLayer.abstract
                cfg['styles'] = self.styles
            except Exception, e:
                # Give it some default values so it will still show up on the map, but disable it in the layer tree
                cfg['srs'] = 'EPSG:900913'
                cfg['llbbox'] = [-180,-90,180,90]
                cfg['attributes'] = []
                cfg['queryable'] =False,
                cfg['disabled'] = True
                cfg['visibility'] = False
                cfg['abstract'] = ''
                cfg['styles'] =''
                logger.error("Could not retrieve Layer with typename of %s : %s", self.name, str(e))
        elif self.source_params.find( "gxp_hglsource") > -1:
            # call HGL ServiceStarter asynchronously to load the layer into HGL geoserver
            from geonode.proxy.views import hglServiceStarter
            import threading
            t = threading.Thread(target=hglServiceStarter,
                args=[None, self.name])
            t.start()

        #Create cache of maplayer config that will last for 60 seconds (in case permissions or maplayer properties are changed)
        if self.id is not None:
            cache.set("maplayer_config_" + str(self.id) + "_" + str(0 if user is None else user.id), cfg, 60)
        return cfg


    @property
    def local_link(self):
        if self.local():
            layer = Layer.objects.get(typename=self.name)
            link = "<a href=\"%s\">%s</a>" % (layer.get_absolute_url(),layer.title)
        else:
            link = "<span>%s</span> " % self.name
        return link

    class Meta:
        ordering = ["stack_order"]

    def __unicode__(self):
        return '%s?layers=%s' % (self.ows_url, self.name)

class Role(models.Model):
    """
    Roles are a generic way to create groups of permissions.
    """
    value = models.CharField('Role', choices= [(x, x) for x in ROLE_VALUES], max_length=255, unique=True)
    permissions = models.ManyToManyField(Permission, verbose_name=_('permissions'), blank=True)

    created_dttm = models.DateTimeField(auto_now_add=True)
    """
    The date/time the object was created.
    """

    last_modified = models.DateTimeField(auto_now=True)
    """
    The last time the object was modified.
    """

    def __unicode__(self):
        return self.get_value_display()


class ContactRole(models.Model):
    """
    ContactRole is an intermediate model to bind Contacts and Layers and apply roles.
    """
    contact = models.ForeignKey(Contact)
    layer = models.ForeignKey(Layer)
    role = models.ForeignKey(Role)

    def clean(self):
        """
        Make sure there is only one poc and author per layer
        """
        if (self.role == self.layer.poc_role) or (self.role == self.layer.metadata_author_role):
            contacts = self.layer.contacts.filter(contactrole__role=self.role)
            if contacts.count() == 1:
                 # only allow this if we are updating the same contact
                 if self.contact != contacts.get():
                     raise ValidationError('There can be only one %s for a given layer' % self.role)
        if self.contact.user is None:
            # verify that any unbound contact is only associated to one layer
            bounds = ContactRole.objects.filter(contact=self.contact).count()
            if bounds > 1:
                raise ValidationError('There can be one and only one layer linked to an unbound contact' % self.role)
            elif bounds == 1:
                # verify that if there was one already, it corresponds to this instace
                if ContactRole.objects.filter(contact=self.contact).get().id != self.id:
                    raise ValidationError('There can be one and only one layer linked to an unbound contact' % self.role)

    class Meta:
        unique_together = (("contact", "layer", "role"),)

def delete_layer(instance, sender, **kwargs):
    """
    Removes the layer from GeoServer and GeoNetwork
    """
    instance.delete_from_geoserver()
    instance.delete_from_geonetwork()

def post_save_layer(instance, sender, **kwargs):
    instance._autopopulate()
    if (re.search("coverageStore|dataStore", instance.storeType)):
        logger.info("Call save_to_geoserver for %s", instance.name)
        instance.save_to_geoserver()
        logger.info("Call save_to_geonetwork for %s", instance.name)
        instance.save_to_geonetwork()

        if kwargs['created']:
            logger.info("Call populate_from_geoserver for %s", instance.name)
            instance._populate_from_gs()
            logger.debug("populate from geonetwork")
            try:
                instance._populate_from_gn()
            except:
                logger.warning("Exception populating from geonetwork record for [%s]", instance.name)
                raise
            logger.debug("save instance")

signals.pre_delete.connect(delete_layer, sender=Layer)
signals.post_save.connect(post_save_layer, sender=Layer)



#===================#
#    NEW WORLDMAP MODELS      #
#===================#

class MapStats(models.Model):
    map = models.ForeignKey(Map, unique=True)
    visits = models.IntegerField(_("Visits"), default= 0)
    uniques = models.IntegerField(_("Unique Visitors"), default = 0)

class LayerStats(models.Model):
    layer = models.ForeignKey(Layer, unique=True)
    visits = models.IntegerField(_("Visits"), default = 0)
    uniques = models.IntegerField(_("Unique Visitors"), default = 0)
    downloads = models.IntegerField(_("Downloads"), default = 0)<|MERGE_RESOLUTION|>--- conflicted
+++ resolved
@@ -744,7 +744,6 @@
                 #Create layer attributes if they don't already exist
             try:
                 if layer.attribute_names is not None:
-                    iter = 1
                     for field, ftype in layer.attribute_names.iteritems():
                         iter = 1
                         if field is not None:
@@ -795,7 +794,49 @@
                     "uuid": str(uuid.uuid4())
                 })
 
-                layer.save()
+
+                if created:
+                    layer.set_default_permissions()
+                    status = 'created'
+                else:
+                    status = 'updated'
+
+                #Create layer attributes if they don't already exist
+                try:
+                    if layer.attribute_names is not None:
+                        iter = 1
+                        for field, ftype in layer.attribute_names.iteritems():
+                            if field is not None:
+                                la, created = LayerAttribute.objects.get_or_create(layer=layer, attribute=field, attribute_type=ftype)
+                                if created:
+                                    la.attribute_label = field
+                                    la.searchable = (ftype == "xsd:string")
+                                    la.display_order = iter
+                                    la.save()
+                                    msg = ("Created [%s] attribute for [%s]", field, layer.name)
+                                    iter += 1
+                                    print >> console, msg
+                except Exception, e:
+                    msg = ("Could not create attributes for [%s] : [%s]", layer.name, str(e))
+                    print >> console, msg
+                finally:
+                    pass
+
+
+                if layer is not None and layer.bbox is None:
+                    layer._populate_from_gs()
+                    layer.save()
+
+                msg = "[%s] Layer %s (%d/%d)" % (status, name, i, number)
+                info = {'name': name, 'status': status}
+                if status == 'failed':
+                    info['traceback'] = traceback
+                    info['exception_type'] = exception_type
+                    info['error'] = error
+                output.append(info)
+                if verbosity > 0:
+                    print >> console, msg
+
             except Exception, e:
                 if ignore_errors:
                     status = 'failed'
@@ -805,62 +846,6 @@
                         msg = "Stopping process because --ignore-errors was not set and an error was found."
                         print >> sys.stderr, msg
                     raise Exception('Failed to process %s' % resource.name, e), None, sys.exc_info()[2]
-            else:
-                if True:
-                    layer.set_default_permissions()
-                    status = 'created'
-
-                    #Create layer attributes if they don't already exist
-                    try:
-<<<<<<< HEAD
-                        if layer.attribute_names is not None:
-                            iter = 1
-                            for field, ftype in layer.attribute_names.iteritems():
-                                if field is not None:
-                                    la, created = LayerAttribute.objects.get_or_create(layer=layer, attribute=field, attribute_type=ftype)
-                                    if created:
-                                        la.attribute_label = field
-                                        la.searchable = (ftype == "xsd:string")
-                                        la.display_order = iter
-                                        la.save()
-                                        msg = ("Created [%s] attribute for [%s]", field, layer.name)
-                                        iter += 1
-                                        print >> console, msg
-=======
-                        iter = 1
-                        for field, ftype in layer.attribute_names.iteritems():
-                            if field is not None:
-                                la, created = LayerAttribute.objects.get_or_create(layer=layer, attribute=field, attribute_type=ftype)
-                                if created:
-                                    logger.debug("Created [%s] attribute for [%s]", field, layer.name)
-                                    la.attribute_label = field
-                                    la.searchable = (ftype == "xsd:string")
-                                    la.display_order = iter
-                                    la.save()
-                                    msg = ("Created [%s] attribute for [%s]", field, layer.name)
-                                    iter += 1
->>>>>>> b758d6b4
-                    except Exception, e:
-                        msg = ("Could not create attributes for [%s] : [%s]", layer.name, str(e))
-                        print >> console, msg
-                    finally:
-                        pass
-                else:
-                    status = 'updated'
-
-                if layer is not None and layer.bbox is None:
-                    layer._populate_from_gs()
-                    layer.save()
-
-            msg = "[%s] Layer %s (%d/%d)" % (status, name, i, number)
-            info = {'name': name, 'status': status}
-            if status == 'failed':
-                info['traceback'] = traceback
-                info['exception_type'] = exception_type
-                info['error'] = error
-            output.append(info)
-            if verbosity > 0:
-                print >> console, msg
         return output
 
 
@@ -884,7 +869,7 @@
                     layer.store = store.name
                     layer.save()
 
-                
+
 class LayerCategory(models.Model):
     name = models.CharField(_('Category Name'), max_length=255, blank=True, null=True, unique=True)
     title = models.CharField(_('Category Title'), max_length=255, blank=True, null=True, unique=True)
