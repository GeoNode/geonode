--- conflicted
+++ resolved
@@ -16,11 +16,7 @@
             dest='layer',
             default=None,
             help='Specify a layer to update'),
-<<<<<<< HEAD
-    )
-=======
         )
->>>>>>> 9c2b2dbf
 
     def handle(self, **options):
         ignore_errors = options.get('ignore_errors')
