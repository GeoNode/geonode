--- conflicted
+++ resolved
@@ -6,8 +6,6 @@
 from zipfile import ZipFile
 from random import choice
 import re
-<<<<<<< HEAD
-=======
 from django.db import transaction
 from django.utils.html import escape
 from django.utils.translation import ugettext as _
@@ -17,7 +15,6 @@
 import geoserver
 from geoserver.catalog import FailedRequestError
 from geoserver.resource import FeatureType, Coverage
->>>>>>> 42372e3b
 import uuid
 import os
 import glob
@@ -64,7 +61,6 @@
         msg = ('Saving of extension [%s] is not implemented' % extension)
         raise GeoNodeException(msg)
 
-
 def get_files(filename, sldfile):
     """Converts the data to Shapefiles or Geotiffs and returns
        a dictionary with all the required files
@@ -72,22 +68,14 @@
     files = {'base': filename}
 
     base_name, extension = os.path.splitext(filename)
-<<<<<<< HEAD
     #Replace special characters in filenames - []{}()
     glob_name = re.sub(r'([\[\]\(\)\{\}])', r'[\g<1>]', base_name)
 
-=======
-    special_chars = r'([\[\]\(\)\{\}])'
->>>>>>> 42372e3b
     required_extensions = dict(
         shp='.[sS][hH][pP]', dbf='.[dD][bB][fF]', shx='.[sS][hH][xX]', prj='.[pP][rR][jJ]')
     if extension.lower() == '.shp':
         for ext, pattern in required_extensions.iteritems():
-<<<<<<< HEAD
             matches = glob.glob(glob_name + pattern)
-=======
-            matches = glob.glob(re.sub(special_chars, r'[\g<1>]', base_name) + pattern)
->>>>>>> 42372e3b
             if len(matches) == 0:
                 msg = ('Expected helper file %s does not exist; a Shapefile '
                        'requires helper files with the following extensions: '
@@ -100,15 +88,6 @@
                 raise GeoNodeException(msg)
             else:
                 files[ext] = matches[0]
-
-        matches = glob.glob(glob_name + ".[pP][rR][jJ]")
-        if len(matches) == 1:
-            files['prj'] = matches[0]
-        elif len(matches) > 1:
-            msg = ('Multiple helper files for %s exist; they need to be '
-                   'distinct by spelling and not just case.') % filename
-            raise GeoNodeException(msg)
-
     elif extension.lower() == '.zip':
         zipFiles = ZipFile(filename).namelist()
 
@@ -123,7 +102,7 @@
 
         for ext, pattern in required_extensions.iteritems():
             logger.debug('basename + pattern:%s', base_name+pattern)
-            if re.search(re.sub(special_chars, r'\\\g<1>', base_name) + pattern, zipString) is None:
+            if re.search(base_name + pattern, zipString) is None:
                 msg = ('Expected helper file %s does not exist; a Shapefile '
                        'requires helper files with the following extensions: '
                        '%s') % (base_name + "." + ext,
@@ -283,7 +262,10 @@
 
     # Check if the store exists in geoserver
     try:
-        store = cat.get_store(name)
+        if settings.DB_DATASTORE and the_layer_type == FeatureType.resource_type:
+            store = cat.get_store(settings.DB_DATASTORE_NAME)
+        else:
+            store = cat.get_store(name);
     except geoserver.catalog.FailedRequestError, e:
         # There is no store, ergo the road is clear
         pass
@@ -427,7 +409,6 @@
                    'cannot overwrite: "%s"' % (name, str(e)))
             logger.warn(msg)
             e.args = (msg,)
-
         #FIXME: Should we use the fully qualified typename?
         publishing.default_style = cat.get_style(name)
         cat.save(publishing)
@@ -511,7 +492,7 @@
     logger.info('>>> Step 11. Setting default permissions for [%s]', name)
     if permissions is not None:
         from geonode.maps.views import set_layer_permissions
-        set_layer_permissions(saved_layer, permissions)
+        set_layer_permissions(saved_layer, permissions, True)
 
     # Step 12. Verify the layer was saved correctly and clean up if needed
     logger.info('>>> Step 12. Verifying the layer [%s] was created '
@@ -541,7 +522,7 @@
                          'method in geonode.maps.models.Layer')
     except GeoNodeException, e:
         msg = ('The layer [%s] was not correctly saved to '
-               'GeoNetwork/GeoServer. Error is: %s' % (layer, str(e)))
+               'GeoNetwork/GeoServer. Error is: %s' % (saved_layer, str(e)))
         logger.exception(msg)
         e.args = (msg,)
         # Deleting the layer
@@ -730,7 +711,6 @@
             print >> console, msg
     return output
 
-
 def _create_db_featurestore(name, data, overwrite = False, charset = None):
     """Create a database store then use it to import a shapefile.
 
@@ -785,7 +765,6 @@
     lat = (xy[1] / 20037508.34) * 180
     lat = 180/math.pi * (2 * math.atan(math.exp(lat * math.pi / 180)) - math.pi / 2)
     return (lon, lat)
-<<<<<<< HEAD
 
 def check_projection(name, resource):
     # Get a short handle to the gsconfig geoserver catalog
@@ -816,6 +795,4 @@
         msg = ('GeoServer failed to read the layer projection for [%s], so backing out '
                'the layer.')
         cascading_delete(cat, resource)
-        raise GeoNodeException(msg % name)
-=======
->>>>>>> 42372e3b
+        raise GeoNodeException(msg % name)