--- conflicted
+++ resolved
@@ -288,18 +288,11 @@
     if the_layer_type == FeatureType.resource_type:
         logger.debug('Uploading vector layer: [%s]', base_file)
         if settings.DB_DATASTORE:
-<<<<<<< HEAD
-            create_store = _create_db_featurestore
-        else:
-            create_store = cat.create_featurestore
-=======
             create_store_and_resource = _create_db_featurestore
         else:
             def create_store_and_resource(name, data, overwrite):
                 ft = cat.create_featurestore(name, data, overwrite=overwrite)
                 return cat.get_store(name), cat.get_resource(name)
->>>>>>> 7751053d
-
     elif the_layer_type == Coverage.resource_type:
         logger.debug("Uploading raster layer: [%s]", base_file)
         def create_store_and_resource(name, data, overwrite):
@@ -353,14 +346,8 @@
 
 
     # Step 5. Create the resource in GeoServer
-<<<<<<< HEAD
     logger.info('>>> Step 5. Generating the metadata for [%s] after '
                 'successful import to GeoSever', name)
-    store = cat.get_store(name)
-    gs_resource = cat.get_resource(name=name, store=store)
-=======
-    logger.info('>>> Step 5. Generating the metadata for [%s] after successful import to GeoSever', name)
->>>>>>> 7751053d
 
     # Verify the resource was created
     if gs_resource is not None:
@@ -646,19 +633,6 @@
     If the import into the database fails then delete the store
     (and delete the PostGIS table for it).
     """
-    cat = Layer.objects.gs_catalog
-<<<<<<< HEAD
-    ds = cat.create_datastore(name)
-    ds.connection_parameters.update(host=settings.DB_DATASTORE_HOST,
-                                    port=settings.DB_DATASTORE_PORT,
-                                    database=settings.DB_DATASTORE_NAME,
-                                    user=settings.DB_DATASTORE_USER,
-                                    passwd=settings.DB_DATASTORE_PASSWORD,
-                                    dbtype=settings.DB_DATASTORE_TYPE)
-    cat.save(ds)
-    ds = cat.get_store(name)
-=======
->>>>>>> 7751053d
     try:
         ds = cat.get_store(settings.DB_DATASTORE_NAME)
     except FailedRequestError, e:
