"""GeoNode SDK for managing GeoNode layers and users
"""

# Standard Modules
import logging
from random import choice
import re
from django.db import transaction
from django.utils.html import escape
from django.utils.translation import ugettext as _
from django.contrib.auth.models import User
from geonode.maps.models import Map, Layer, MapLayer, Contact, ContactRole, Role, get_csw
from geonode.maps.gs_helpers import fixup_style, cascading_delete, get_sld_for, delete_from_postgis
import geoserver
from geoserver.catalog import FailedRequestError
from geoserver.resource import FeatureType, Coverage
import uuid
import sys
import os
import datetime
import traceback
import inspect
import string
import urllib2
from xml.etree.ElementTree import XML
from zipfile import ZipFile
import glob
from itertools import cycle, izip

# Django functionality
from django.db import transaction
from django.utils.translation import ugettext as _
from django.contrib.auth.models import User
from django.template.defaultfilters import slugify
from django.conf import settings

# Geonode functionality
from geonode.maps.models import Map, Layer, MapLayer, LayerAttribute
from geonode.maps.models import Contact, ContactRole, Role, get_csw
from geonode.maps.gs_helpers import fixup_style, cascading_delete, get_sld_for

# Geoserver functionality
import geoserver
from geoserver.catalog import FailedRequestError
from geoserver.resource import FeatureType, Coverage


logger = logging.getLogger('geonode.maps.utils')
_separator = '\n' + ('-' * 100) + '\n'


class GeoNodeException(Exception):
    """Base class for exceptions in this module."""
    pass


def layer_type(filename):
    """Finds out if a filename is a Feature or a Vector
       returns a gsconfig resource_type string
       that can be either 'featureType' or 'coverage'
    """
    base_name, extension = os.path.splitext(filename)
    if extension.lower() in ['.shp','.zip']:
        return FeatureType.resource_type
    elif extension.lower() in ['.tif', '.tiff', '.geotiff', '.geotif']:
        return Coverage.resource_type
    else:
        msg = ('Saving of extension [%s] is not implemented' % extension)
        raise GeoNodeException(msg)

def get_files(filename, sldfile):
    """Converts the data to Shapefiles or Geotiffs and returns
       a dictionary with all the required files
    """
    files = {'base': filename}

    base_name, extension = os.path.splitext(filename)
    required_extensions = dict(
            shp='.[sS][hH][pP]', dbf='.[dD][bB][fF]', shx='.[sS][hH][xX]', prj = '.[pP][rR][jJ]')
    if extension.lower() == '.shp':
        for ext, pattern in required_extensions.iteritems():
            matches = glob.glob(base_name + pattern)
            if len(matches) == 0:
                msg = ('Expected helper file %s does not exist; a Shapefile '
                       'requires helper files with the following extensions: '
                       '%s') % (base_name + "." + ext,
                                required_extensions.keys())
                raise GeoNodeException(msg)
            elif len(matches) > 1:
                msg = ('Multiple helper files for %s exist; they need to be '
                       'distinct by spelling and not just case.') % filename
                raise GeoNodeException(msg)
            else:
                files[ext] = matches[0]
    elif extension.lower() == '.zip':
        zipFiles = ZipFile(filename).namelist()

        for file in zipFiles:
            shapefile, extension = os.path.splitext(file)
            if extension.lower() == '.shp':
                base_name = shapefile
                break

        zipString = ' '.join(zipFiles)
        logger.debug('zipString:%s', zipString)

        for ext, pattern in required_extensions.iteritems():
            logger.debug('basename + pattern:%s', base_name+pattern)
            if re.search(base_name + pattern, zipString) is None:
                msg = ('Expected helper file %s does not exist; a Shapefile '
                       'requires helper files with the following extensions: '
                       '%s') % (base_name + "." + ext,
                                required_extensions.keys())
                raise GeoNodeException(msg)

        files['zip'] = filename

    # Always upload stylefile if it exist
    if sldfile and os.path.exists(sldfile):
        files['sld'] = sldfile


    return files


def get_valid_name(layer_name):
    """Create a brand new name
    """
    xml_unsafe = re.compile(r"(^[^a-zA-Z\._]+)|([^a-zA-Z\._0-9]+)")
    name = xml_unsafe.sub("_", layer_name)
    proposed_name = name + "_"  + "".join([choice('qwertyuiopasdfghjklzxcvbnm0123456789') for i in range(3)])
    count = 1
    while Layer.objects.filter(name=proposed_name).count() > 0:
        proposed_name = name + "_"  + "".join([choice('qwertyuiopasdfghjklzxcvbnm0123456789') for i in range(3)])
        logger.info('Requested name already used; adjusting name '
                    '[%s] => [%s]', layer_name, proposed_name)
    else:
        logger.info("Using name as requested")

    return proposed_name.lower()


## TODO: Remove default arguments here, they are never used.
def get_valid_layer_name(layer=None, overwrite=False):
    """Checks if the layer is a string and fetches it from the database.
    """
    # The first thing we do is get the layer name string
    if isinstance(layer, Layer):
        layer_name = layer.name
    elif isinstance(layer, basestring):
        layer_name = layer
    else:
        msg = ('You must pass either a filename or a GeoNode layer object')
        raise GeoNodeException(msg)

    if overwrite:
        #FIXME: What happens if there is a store in GeoServer with that name
        # that is not registered in GeoNode?
        return layer_name
    else:
        return get_valid_name(layer_name)


def cleanup(name, uuid):
   """Deletes GeoServer and GeoNetwork records for a given name.

      Useful to clean the mess when something goes terribly wrong.
      It also verifies if the Django record existed, in which case
      it performs no action.
   """
   try:
       Layer.objects.get(name=name)
   except Layer.DoesNotExist, e:
       pass
   else:
       msg = ('Not doing any cleanup because the layer %s exists in the '
              'Django db.' % name)
       raise GeoNodeException(msg)

   cat = Layer.objects.gs_catalog
   gs_store = None
   gs_layer = None
   gs_resource = None
   # FIXME: Could this lead to someone deleting for example a postgis db
   # with the same name of the uploaded file?.
   try:
       gs_store = cat.get_store(name)
       if gs_store is not None:
           gs_layer = cat.get_layer(name)
           if gs_layer is not None:
               gs_resource = gs_layer.resource
       else:
           gs_layer = None
           gs_resource = None
   except FailedRequestError, e:
       msg = ('Couldn\'t connect to GeoServer while cleaning up layer '
              '[%s] !!', str(e))
       logger.error(msg)

   if gs_layer is not None:
       try:
           cat.delete(gs_layer)
       except:
           logger.exception("Couldn't delete GeoServer layer during cleanup()")
   if gs_resource is not None:
       try:
           cat.delete(gs_resource)
       except:
           msg = 'Couldn\'t delete GeoServer resource during cleanup()'
           logger.exception(msg)
   if gs_store is not None:
       try:
           cat.delete(gs_store)
       except:
           logger.exception("Couldn't delete GeoServer store during cleanup()")

   gn = Layer.objects.geonetwork
   csw_record = gn.get_by_uuid(uuid)
   if csw_record is not None:
       logger.warning('Deleting dangling GeoNetwork record for [%s] '
                      '(no Django record to match)', name)
       try:
           # this is a bit hacky, delete_layer expects an instance of the layer
           # model but it just passes it to a Django template so a dict works
           # too.
           gn.delete_layer({ "uuid": uuid })
       except:
           logger.exception('Couldn\'t delete GeoNetwork record '
                            'during cleanup()')

   logger.warning('Finished cleanup after failed GeoNetwork/Django '
                  'import for layer: %s', name)


def save(layer, base_file, user, overwrite = True, title = None, abstract = None, permissions = None, keywords = ['none'], charset = 'ISO-8859-1', sldfile = None):
    """Upload layer data to Geoserver and registers it with Geonode.

       If specified, the layer given is overwritten, otherwise a new layer
       is created.
    """
    logger.info(_separator)
    logger.info('Uploading layer: [%s], base filename: [%s]', layer, base_file)

    # Step 0. Verify the file exists
    logger.info('>>> Step 0. Verify if the file %s exists so we can create '
                'the layer [%s]' % (base_file, layer))
    if not os.path.exists(base_file):
        msg = ('Could not open %s to save %s. Make sure you are using a '
               'valid file' %(base_file, layer))
        logger.warn(msg)
        raise GeoNodeException(msg)

    # Step 1. Figure out a name for the new layer, the one passed might not
    # be valid or being used.
    logger.info('>>> Step 1. Figure out a name for %s', layer)
    name = get_valid_layer_name(layer, overwrite)

    # Step 2. Check that it is uploading to the same resource type as
    # the existing resource
    logger.info('>>> Step 2. Make sure we are not trying to overwrite a '
                'existing resource named [%s] with the wrong type', name)
    the_layer_type = layer_type(base_file)

    # Get a short handle to the gsconfig geoserver catalog
    cat = Layer.objects.gs_catalog

    # Check if the store exists in geoserver
    try:
        store = cat.get_store(layer.store)
    except geoserver.catalog.FailedRequestError, e:
        # There is no store, ergo the road is clear
        pass
    else:
        # If we get a store, we do the following:
        resources = store.get_resources()
        # Is it empty?
        if len(resources) == 0:
            # What should we do about that empty store?
            if overwrite:
                # We can just delete it and recreate it later.
                store.delete()
            else:
                msg = ('The layer exists and the overwrite parameter is '
                       '%s' % overwrite)
                raise GeoNodeException(msg)
        else:
            # If our resource is already configured in the store it needs
            # to have the right resource type
            for resource in resources:
                if resource.name == name:
                    msg = 'Name already in use and overwrite is False'
                    assert overwrite, msg
                    existing_type = resource.resource_type
                    if existing_type != the_layer_type:
                        msg =  ('Type of uploaded file %s (%s) does not match '
                                'type of existing resource type '
                                '%s' % (layer_name,
                                        the_layer_type,
                                        existing_type))
                        logger.info(msg)
                        raise GeoNodeException(msg)

    # Step 3. Identify whether it is vector or raster and which extra files
    # are needed.
    logger.info('>>> Step 3. Identifying if [%s] is vector or raster and '
                'gathering extra files', name)
    if the_layer_type == FeatureType.resource_type:
        logger.debug('Uploading vector layer: [%s]', base_file)
<<<<<<< HEAD
=======
        if settings.DB_DATASTORE:
            create_store_and_resource = _create_db_featurestore
        else:
            def create_store_and_resource(name, data, overwrite):
                ft = cat.create_featurestore(name, data, overwrite=overwrite)
                return cat.get_store(name), cat.get_resource(name)
>>>>>>> 291637c8

        if settings.DB_DATASTORE:
            create_store_and_resource = _create_db_featurestore
        else:
            def create_store_and_resource(name, data, overwrite, charset):
                ft = cat.create_featurestore(name, data, overwrite=overwrite, charset=charset)
                return cat.get_store(name), cat.get_resource(name)
    elif the_layer_type == Coverage.resource_type:
        logger.debug("Uploading raster layer: [%s]", base_file)
<<<<<<< HEAD
        def create_store_and_resource(name, data, overwrite, charset):
=======
        def create_store_and_resource(name, data, overwrite):
>>>>>>> 291637c8
            cat.create_coveragestore(name, data, overwrite=overwrite)
            return cat.get_store(name), cat.get_resource(name)
    else:
        msg = ('The layer type for name %s is %s. It should be '
               '%s or %s,' % (layer_name,
                              the_layer_type,
                              FeatureType.resource_type,
                              Coverage.resource_type))
        logger.warn(msg)
        raise GeoNodeException(msg)

    # Step 4. Create the store in GeoServer
    logger.info('>>> Step 4. Starting upload of [%s] to GeoServer...', name)

    # Get the helper files if they exist
    files = get_files(base_file, sldfile)

    data = files
    logger.debug("^^^^^^^^^^^^^^^^^^^^^^^^^BASE FILE:" + data['base'])

    #FIXME: DONT DO THIS
    #-------------------
    if 'shp' not in files and 'zip' not in files:
        main_file = files['base']
        data = main_file
    # ------------------

    try:
<<<<<<< HEAD
        store, gs_resource = create_store_and_resource(name, data, overwrite=overwrite, charset=charset)
=======
        store, gs_resource = create_store_and_resource(name, data, overwrite=overwrite)
>>>>>>> 291637c8
    except geoserver.catalog.UploadError, e:
        msg = ('Could not save the layer %s, there was an upload '
               'error: %s' % (name, str(e)))
        logger.warn(msg)
        e.args = (msg,)
        raise
    except geoserver.catalog.ConflictingDataError, e:
        # A datastore of this name already exists
        msg = ('GeoServer reported a conflict creating a store with name %s: '
               '"%s". This should never happen because a brand new name '
               'should have been generated. But since it happened, '
               'try renaming the file or deleting the store in '
               'GeoServer.'  % (name, str(e)))
        logger.warn(msg)
        e.args = (msg,)
        raise
    else:
        logger.debug('Finished upload of [%s] to GeoServer without '
                     'errors.', name)


    # Step 5. Create the resource in GeoServer
<<<<<<< HEAD
    logger.info('>>> Step 5. Generating the metadata for [%s] after '
                'successful import to GeoSever', name)
=======
    logger.info('>>> Step 5. Generating the metadata for [%s] after successful import to GeoSever', name)
>>>>>>> 291637c8

    # Verify the resource was created
    if gs_resource is not None:
        assert gs_resource.name == name
    else:
        msg = ('GeoServer returne resource as None for layer %s.'
               'What does that mean? ' % name)
        logger.warn(msg)
        raise GeoNodeException(msg)



    # Step 6. Create the style and assign it to the created resource
    # FIXME: Put this in gsconfig.py
    logger.info('>>> Step 6. Creating style for [%s]' % name)
    publishing = cat.get_layer(name)

    if 'sld' in files:
        f = open(files['sld'], 'r')
        sld = f.read()
        f.close()
        try:
            XML(sld)
        except Exception, ex:
            msg =_('Your SLD file contains invalid XML')
            logger.warn(msg)
            e.args = (msg,)
    else:
        sld = get_sld_for(publishing)

    if sld is not None:
        try:
            cat.create_style(name, sld)
        except geoserver.catalog.ConflictingDataError, e:
            msg = ('There was already a style named %s in GeoServer, '
                   'cannot overwrite: "%s"' % (name, str(e)))
            style = cat.get_style(name)
            logger.warn(msg)
            e.args = (msg,)
        #FIXME: Should we use the fully qualified typename?
        publishing.default_style = cat.get_style(name)
        cat.save(publishing)

    # Step 7. Make sure our data always has a valid projection
    logger.info('>>> Step 7. Making sure [%s] has a valid projection' % name)
    check_projection(name, gs_resource)

    # Step 8. Create the Django record for the layer
    logger.info('>>> Step 10. Creating Django record for [%s]', name)
    # FIXME: Do this inside the layer object
    saved_layer = create_django_record(user, title, keywords, abstract, gs_resource, permissions)
    return saved_layer

def check_projection(name, resource):
    # Get a short handle to the gsconfig geoserver catalog
    cat = Layer.objects.gs_catalog

    try:
        if resource.latlon_bbox is None:
            box = resource.native_bbox[:4]
            minx, maxx, miny, maxy = [float(a) for a in box]
            if -180 <= minx <= 180 and -180 <= maxx <= 180 and \
            -90  <= miny <= 90  and -90  <= maxy <= 90:
                logger.warn('GeoServer failed to detect the projection for layer '
                        '[%s]. Guessing EPSG:4326', name)
                # If GeoServer couldn't figure out the projection, we just
                # assume it's lat/lon to avoid a bad GeoServer configuration

                resource.latlon_bbox = resource.native_bbox
                resource.projection = "EPSG:4326"
                cat.save(resource)
            else:
                msg = ('GeoServer failed to detect the projection for layer '
                   '[%s]. It doesn\'t look like EPSG:4326, so backing out '
                   'the layer.')
                logger.warn(msg, name)
                cascading_delete(cat, resource)
                raise GeoNodeException(msg % name)
    except:
                msg = ('GeoServer failed to read the layer projection for [%s], so backing out '
                   'the layer.')
                cascading_delete(cat, resource)
                raise GeoNodeException(msg % name)

def create_django_record(user, title, keywords, abstract, resource, permissions):
    name = resource.name
    typename = resource.store.workspace.name + ':' + name
    layer_uuid = str(uuid.uuid1())
    defaults = dict(store=resource.store.name,
                    storeType=resource.store.resource_type,
                    typename=typename,
                    workspace=resource.store.workspace.name,
                    title=title or resource.title,
                    uuid=layer_uuid,
                    keywords=' '.join(keywords),
                    abstract=abstract or resource.abstract or '',
                    owner=user)
    logger.info("User % about to save django record for %s", user.username, resource.store.name)
    saved_layer, created = Layer.objects.get_or_create(name=name,
                                                       defaults=defaults)
    logger.info("Created django record for %s", resource.store.name)
    if created:
        saved_layer.set_default_permissions()

    try:
        # Step 9. Delete layer attributes if they no longer exist in an updated layer
        logger.info('>>> Step 11. Delete layer attributes if they no longer exist in an updated layer [%s]', name)
        attributes = LayerAttribute.objects.filter(layer=saved_layer)
        for la in attributes:
            lafound = False
            if saved_layer.attribute_names is not None:
                for field, ftype in saved_layer.attribute_names.iteritems():
                    if field == la.attribute:
                        lafound = True
            if not lafound:
                logger.debug("Going to delete [%s] for [%s]", la.attribute, saved_layer.name)
                la.delete()

        #
        # Step 10. Add new layer attributes if they dont already exist
        logger.info('>>> Step 10. Add new layer attributes if they dont already exist in an updated layer [%s]', name)
        if saved_layer.attribute_names is not None:
            logger.debug("Attributes are not None")
            iter = 1
            mark_searchable = True
            for field, ftype in saved_layer.attribute_names.iteritems():
                    if field is not None and  ftype.find("gml:") != 0:
                        las = LayerAttribute.objects.filter(layer=saved_layer, attribute=field)
                        if len(las) == 0:
                            la = LayerAttribute.objects.create(layer=saved_layer, attribute=field, attribute_label=field.title(), attribute_type=ftype, searchable=(ftype == "xsd:string" and mark_searchable), display_order = iter)
                            la.save()
                            if la.searchable:
                                mark_searchable = False
                            iter+=1
        else:
            logger.debug("No attributes found")

    except Exception, ex:
                    logger.debug("Attributes could not be saved:[%s]", str(ex))

    poc_contact, __ = Contact.objects.get_or_create(user=user,
                                           defaults={"name": user.username })
    author_contact, __ = Contact.objects.get_or_create(user=user,
                                           defaults={"name": user.username })

    logger.debug('Creating poc and author records for %s', poc_contact)

    saved_layer.poc = poc_contact
    saved_layer.metadata_author = author_contact

    saved_layer.save_to_geonetwork()

    # Step 11. Set default permissions on the newly created layer
    # FIXME: Do this as part of the post_save hook
    logger.info('>>> Step 11. Setting default permissions for [%s]', name)
    if permissions is not None:
        from geonode.maps.views import set_layer_permissions
        set_layer_permissions(saved_layer, permissions, True)

    # Step 12. Verify the layer was saved correctly and clean up if needed
    logger.info('>>> Step 12. Verifying the layer [%s] was created '
                'correctly' % name)

    # Verify the object was saved to the Django database
    try:
        Layer.objects.get(name=name)
    except Layer.DoesNotExist, e:
        msg = ('There was a problem saving the layer %s to GeoNetwork/Django. '
               'Error is: %s' % (layer, str(e)))
        logger.exception(msg)
        logger.debug('Attempting to clean up after failed save for layer '
                     '[%s]', name)
        # Since the layer creation was not successful, we need to clean up
        cleanup(name, layer_uuid)
        raise GeoNodeException(msg)

    # Verify it is correctly linked to GeoServer and GeoNetwork
    try:
        # FIXME: Implement a verify method that makes sure it was
        # saved in both GeoNetwork and GeoServer
        saved_layer.verify()
    except NotImplementedError, e:
        logger.exception('>>> FIXME: Please, if you can write python code, '
                         'implement "verify()" '
                         'method in geonode.maps.models.Layer')
    except GeoNodeException, e:
        msg = ('The layer [%s] was not correctly saved to '
               'GeoNetwork/GeoServer. Error is: %s' % (layer, str(e)))
        logger.exception(msg)
        e.args = (msg,)
        # Deleting the layer
        saved_layer.delete()
        raise

    # Return the created layer object
    return saved_layer


def get_default_user():
    """Create a default user
    """
    try:
        return User.objects.get(is_superuser=True)
    except User.DoesNotExist:
        raise GeoNodeException('You must have an admin account configured '
                               'before importing data. '
                               'Try: django-admin.py createsuperuser')
    except User.MultipleObjectsReturned:
        raise GeoNodeException('You have multiple admin accounts, '
                               'please specify which I should use.')

def get_valid_user(user=None):
    """Gets the default user or creates it if it does not exist
    """
    if user is None:
        theuser = get_default_user()
    elif isinstance(user, basestring):
        theuser = User.objects.get(username=user)
    elif user.is_anonymous():
        raise GeoNodeException('The user uploading files must not '
                               'be anonymous')
    else:
        theuser = user

    #FIXME: Pass a user in the unit tests that is not yet saved ;)
    assert isinstance(theuser, User)

    return theuser


def check_geonode_is_up():
    """Verifies all of geonetwork, geoserver and the django server are running,
       this is needed to be able to upload.
    """
    try:
        Layer.objects.gs_catalog.get_workspaces()
    except:
        # Cannot connect to GeoNode
        from django.conf import settings

        msg = ('Cannot connect to the GeoServer at %s\nPlease make sure you '
               'have started GeoNode.' % settings.GEOSERVER_BASE_URL)
        raise GeoNodeException(msg)

    try:
        Layer.objects.gn_catalog.login()
    except:
        from django.conf import settings
        msg = ('Cannot connect to the GeoNetwork at %s\n'
               'Please make sure you have started '
               'GeoNetwork.' % settings.GEONETWORK_BASE_URL)
        raise GeoNodeException(msg)

def file_upload(filename, user=None, title=None, overwrite=True, keywords = [], charset='ISO-8859-1'):
    """Saves a layer in GeoNode asking as little information as possible.
       Only filename is required, user and title are optional.
    """
    # Do not do attemt to do anything unless geonode is running
    check_geonode_is_up()

    # Get a valid user
    theuser = get_valid_user(user)

    # Set a default title that looks nice ...
    if title is None:
        basename, extension = os.path.splitext(os.path.basename(filename))
        title = basename.title().replace('_', ' ')

    # ... and use a url friendly version of that title for the name
    name = slugify(title).replace('-','_')

    # Note that this will replace any existing layer that has the same name
    # with the data that is being passed.
    try:
        layer = Layer.objects.get(name=name)
    except Layer.DoesNotExist, e:
        layer = name

    new_layer = save(layer, filename, theuser, overwrite, title, keywords=keywords, charset=charset)


    return new_layer



def upload(incoming, user=None, overwrite=True, keywords = [], charset='ISO-8859-1'):
    """Upload a directory of spatial data files to GeoNode

       This function also verifies that each layer is in GeoServer.

       Supported extensions are: .shp, .tif, and .zip (of a shapfile).
       It catches GeoNodeExceptions and gives a report per file
       >>> batch_upload('/tmp/mydata')
           [{'file': 'data1.tiff', 'name': 'geonode:data1' },
           {'file': 'data2.shp', 'errors': 'Shapefile requires .prj file'}]
    """
    check_geonode_is_up()

    if os.path.isfile(incoming):
        layer = file_upload(incoming,
                            user=user,
                            overwrite=overwrite,
                            keywords = keywords)
        return [{'file': incoming, 'name': layer.name}]
    elif not os.path.isdir(incoming):
        msg = ('Please pass a filename or a directory name as the "incoming" '
               'parameter, instead of %s: %s' % (incoming, type(incoming)))
        logger.exception(msg)
        raise GeoNodeException(msg)
    else:
        datadir = incoming
        results = []

        for root, dirs, files in os.walk(datadir):
            for short_filename in files:
                basename, extension = os.path.splitext(short_filename)
                filename = os.path.join(root, short_filename)
                if extension in ['.tif', '.shp', '.zip']:
                    try:
                        layer = file_upload(filename,
                                            user=user,
                                            title=basename,
                                            overwrite=overwrite,
                                            keywords=keywords,
                                            charset=charset
                                           )

                    except GeoNodeException, e:
                        msg = ('[%s] could not be uploaded. Error was: '
                               '%s' % (filename, str(e)))
                        logger.info(msg)
                        results.append({'file': filename, 'errors': msg})
                    else:
                        results.append({'file': filename, 'name': layer.name})
        return results


def _create_db_featurestore(name, data, overwrite = False, charset = None):
    """Create a database store then use it to import a shapefile.

    If the import into the database fails then delete the store
    (and delete the PostGIS table for it).
    """
    cat = Layer.objects.gs_catalog
<<<<<<< HEAD
    try:
        ds = cat.get_store(settings.DB_DATASTORE_NAME)
    except FailedRequestError, e:
        ds = cat.create_datastore(settings.DB_DATASTORE_NAME)
        ds.connection_parameters.update(
            host=settings.DB_DATASTORE_HOST,
                                    port=settings.DB_DATASTORE_PORT,
                                    database=settings.DB_DATASTORE_DATABASE,
                                    user=settings.DB_DATASTORE_USER,
                                    passwd=settings.DB_DATASTORE_PASSWORD,
                                    dbtype=settings.DB_DATASTORE_TYPE)
        cat.save(ds)
        ds = cat.get_store(settings.DB_DATASTORE_NAME)

    try:
        cat.add_data_to_store(ds,name, data, overwrite, charset)
        return ds, cat.get_resource(name, store=ds)
    except:
        store_params = ds.connection_parameters
        if store_params['dbtype'] and store_params['dbtype'] == 'postgis':
            delete_from_postgis(name)
        else:
            cat.delete(ds, purge=True)
        raise
=======
    try:
        ds = cat.get_store(settings.DB_DATASTORE_NAME)
    except FailedRequestError, e:
        ds = cat.create_datastore(settings.DB_DATASTORE_NAME)
        ds.connection_parameters.update(
            host=settings.DB_DATASTORE_HOST,
            port=settings.DB_DATASTORE_PORT,
            database=settings.DB_DATASTORE_DATABASE,
            user=settings.DB_DATASTORE_USER,
            passwd=settings.DB_DATASTORE_PASSWORD,
            dbtype=settings.DB_DATASTORE_TYPE)
        cat.save(ds)
        ds = cat.get_store(settings.DB_DATASTORE_NAME)

    try:
        cat.add_data_to_store(ds, name, data, overwrite, charset)
        return ds, cat.get_resource(name, store=ds)
    except:
        delete_from_postgis(name)
        raise
>>>>>>> 291637c8
<|MERGE_RESOLUTION|>--- conflicted
+++ resolved
@@ -306,16 +306,6 @@
                 'gathering extra files', name)
     if the_layer_type == FeatureType.resource_type:
         logger.debug('Uploading vector layer: [%s]', base_file)
-<<<<<<< HEAD
-=======
-        if settings.DB_DATASTORE:
-            create_store_and_resource = _create_db_featurestore
-        else:
-            def create_store_and_resource(name, data, overwrite):
-                ft = cat.create_featurestore(name, data, overwrite=overwrite)
-                return cat.get_store(name), cat.get_resource(name)
->>>>>>> 291637c8
-
         if settings.DB_DATASTORE:
             create_store_and_resource = _create_db_featurestore
         else:
@@ -324,11 +314,7 @@
                 return cat.get_store(name), cat.get_resource(name)
     elif the_layer_type == Coverage.resource_type:
         logger.debug("Uploading raster layer: [%s]", base_file)
-<<<<<<< HEAD
         def create_store_and_resource(name, data, overwrite, charset):
-=======
-        def create_store_and_resource(name, data, overwrite):
->>>>>>> 291637c8
             cat.create_coveragestore(name, data, overwrite=overwrite)
             return cat.get_store(name), cat.get_resource(name)
     else:
@@ -357,11 +343,7 @@
     # ------------------
 
     try:
-<<<<<<< HEAD
         store, gs_resource = create_store_and_resource(name, data, overwrite=overwrite, charset=charset)
-=======
-        store, gs_resource = create_store_and_resource(name, data, overwrite=overwrite)
->>>>>>> 291637c8
     except geoserver.catalog.UploadError, e:
         msg = ('Could not save the layer %s, there was an upload '
                'error: %s' % (name, str(e)))
@@ -384,12 +366,8 @@
 
 
     # Step 5. Create the resource in GeoServer
-<<<<<<< HEAD
     logger.info('>>> Step 5. Generating the metadata for [%s] after '
                 'successful import to GeoSever', name)
-=======
-    logger.info('>>> Step 5. Generating the metadata for [%s] after successful import to GeoSever', name)
->>>>>>> 291637c8
 
     # Verify the resource was created
     if gs_resource is not None:
@@ -734,7 +712,6 @@
     (and delete the PostGIS table for it).
     """
     cat = Layer.objects.gs_catalog
-<<<<<<< HEAD
     try:
         ds = cat.get_store(settings.DB_DATASTORE_NAME)
     except FailedRequestError, e:
@@ -759,25 +736,4 @@
         else:
             cat.delete(ds, purge=True)
         raise
-=======
-    try:
-        ds = cat.get_store(settings.DB_DATASTORE_NAME)
-    except FailedRequestError, e:
-        ds = cat.create_datastore(settings.DB_DATASTORE_NAME)
-        ds.connection_parameters.update(
-            host=settings.DB_DATASTORE_HOST,
-            port=settings.DB_DATASTORE_PORT,
-            database=settings.DB_DATASTORE_DATABASE,
-            user=settings.DB_DATASTORE_USER,
-            passwd=settings.DB_DATASTORE_PASSWORD,
-            dbtype=settings.DB_DATASTORE_TYPE)
-        cat.save(ds)
-        ds = cat.get_store(settings.DB_DATASTORE_NAME)
-
-    try:
-        cat.add_data_to_store(ds, name, data, overwrite, charset)
-        return ds, cat.get_resource(name, store=ds)
-    except:
-        delete_from_postgis(name)
-        raise
->>>>>>> 291637c8
+
