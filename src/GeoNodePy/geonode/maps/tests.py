from django.conf import settings
from django.test import TestCase
from django.test.client import Client
from django.contrib.auth.models import User, AnonymousUser
from django.utils import simplejson as json

import geonode.maps.models
import geonode.maps.views

from geonode.maps.models import Map, Layer, User
from geonode.maps.utils import get_valid_user, GeoNodeException
from geonode.maps.utils import forward_mercator, inverse_mercator

from mock import Mock, patch

import os
import base64
import math

_gs_resource = Mock()
_gs_resource.native_bbox = [1, 2, 3, 4]

Layer.objects.catalogue = Mock()
Layer.objects.gs_catalog = Mock()

Layer.objects.gs_catalog.get_resource.return_value = _gs_resource

DUMMY_RESULT ={'rows': [], 'total':0, 'query_info': {'start':0, 'limit': 0, 'q':''}}

geonode.maps.views._metadata_search = Mock()
geonode.maps.views._metadata_search.return_value = DUMMY_RESULT

_catalogue_resource = Mock()
_catalogue_resource.protocol = "WWW:LINK-1.0-http--link"
_catalogue_resource.url = "http://example.com/"
_catalogue_resource.description = "example link"

mockrecord = Mock()
mockrecord.identification.keywords = [dict(keywords=["keywords", "saving"])]
mockrecord.distribution.online = [_catalogue_resource]

geonode.maps.models.get_catalogue = Mock()
geonode.maps.models.get_catalogue.return_value.get_by_uuid.return_value = mockrecord
geonode.maps.models.get_catalogue.return_value.records.values.return_value = [mockrecord]

geonode.maps.models._extract_links = Mock()
geonode.maps.models._extract_links.return_value = {}

class MapTest(TestCase):
    """Tests geonode.maps app/module
    """

    fixtures = ['test_data.json', 'map_data.json']

    default_abstract = "This is a demonstration of GeoNode, an application \
for assembling and publishing web based maps.  After adding layers to the map, \
use the Save Map button above to contribute your map to the GeoNode \
community." 

    default_title = "GeoNode Default Map"

    # maps/models.py tests

    # maps.models.Layer

#    def test_layer_save_to_geoserver(self):
#        pass

#    def test_layer_save_to_catalogue(self):
#        pass

#    def test_post_save_layer(self):
#        pass

#    def test_layer_verify(self):
#        pass

#    def test_layer_download_links(self):
#        pass

#    def test_layer_maps(self):
#        pass

#    def test_layer_metadata(self):
#        pass
    
#    def test_layer_metadata_catalogue(self):
#        pass

#    def test_layer_attribute_names(self):
#        pass

#    def test_layer_display_type(self):
#        pass

#    def test_layer_delete_from_geoserver(self):
#        pass

#    def test_layer_delete_from_catalogue(self):
#        pass

#    def test_delete_layer(self):
#        pass

#    def test_layer_resource(self):
#        pass

#    def test_layer_get_metadata_links(self):
#        pass

#    def test_layer_set_metadata_links(self):
#        pass

#    def test_layer_get_default_style(self):
#        pass
    
#    def test_layer_set_default_style(self):
#        pass

#    def test_layer_get_styles(self):
#        pass

#    def test_layer_set_styles(self):
#        pass

#    def test_layer_service_type(self):
#        pass

#    def test_layer_publishing(self):
#        pass

#    def test_layer_poc_role(self):
#        pass

#    def test_layer_metadata_author_role(self):
#        pass

#    def test_layer_set_poc(self):
#        pass

#    def test_layer_get_poc(self):
#        pass

#    def test_layer_set_metadata_author(self):
#        pass

#    def test_layer_get_metadata_author(self):
#        pass

#    def test_layer_populate_from_gs(self):
#        pass

#    def test_layer_autopopulate(self):
#        pass

#    def test_layer_populate_from_catalogue(self):
#        pass

#    def test_layer_keyword_list(self):
#        pass

#    def test_layer_set_bbox(self):
#        pass

#    def test_layer_get_absolute_url(self):
#        pass

    def test_layer_set_default_permissions(self):
        """Verify that Layer.set_default_permissions is behaving as expected
        """
        
        # Get a Layer object to work with 
        layer = Layer.objects.all()[0]

        # Should we set some 'current' permissions to do further testing?
        
        # Save the layers Current Permissions
        current_perms = layer.get_all_level_info()

        # Set the default permissions
        layer.set_default_permissions()

        # Test that LEVEL_READ is set for ANONYMOUS_USERS and AUTHENTICATED_USERS
        self.assertEqual(layer.get_gen_level(geonode.core.models.ANONYMOUS_USERS), layer.LEVEL_READ)
        self.assertEqual(layer.get_gen_level(geonode.core.models.AUTHENTICATED_USERS), layer.LEVEL_READ)

        # Test that the previous Permissions were set to LEVEL_NONE
        for username in current_perms['users'].keys():
            user = User.objects.get(username=username)
            self.assertEqual(layer.get_user_level(user), layer.LEVEL_NONE)

        # Test that the owner was assigned LEVEL_ADMIN
        if layer.owner:
            self.assertEqual(layer.owner, layer.LEVEL_ADMIN)

    # maps.models.Map

#    def test_map_center(self):
#        pass

#    def test_map_layers(self):
#        pass

#    def test_map_local_layers(self):
#        pass


    viewer_config_alternative = """
    {
      "defaultSourceType": "gx_wmssource",
      "about": {
          "title": "Title2",
          "abstract": "Abstract2"
      },
      "sources": {
        "capra": {
          "url":"http://localhost:8001/geoserver/wms"
        }
      },
      "map": {
        "projection":"EPSG:900913",
        "units":"m",
        "maxResolution":156543.0339,
        "maxExtent":[-20037508.34,-20037508.34,20037508.34,20037508.34],
        "center":[-9428760.8688778,1436891.8972581],
        "layers":[{
          "source":"capra",
          "buffer":0,
          "wms":"capra",
          "name":"base:nic_admin"
        }],
        "zoom":7
      }
    }
    """

    def test_map_json(self):
        c = Client()

        # Test that saving a map when not logged in gives 401
        response = c.put("/maps/1/data",data=MapTest.viewer_config,content_type="text/json")
        self.assertEqual(response.status_code,401)

        c.login(username="bobby", password="bob")
        response = c.put("/maps/1/data",data=MapTest.viewer_config_alternative,content_type="text/json")
        self.assertEqual(response.status_code,204)

        map_obj = Map.objects.get(id=1)
        self.assertEquals(map_obj.title, "Title2")
        self.assertEquals(map_obj.abstract, "Abstract2")
        self.assertEquals(map_obj.layer_set.all().count(), 1)

#    def test_map_viewer_json(self):
#        pass

#    def test_map_update_from_viewer(self):
#        pass

#    def test_map_get_absolute_url(self):
#        pass

#    def test_map_set_default_permissions(self):
#        pass

    # maps.models.MapLayerManager

#    def test_mlm_from_viewer_config(self):
#        pass
    
    # maps.models.MapLayer

#    def test_map_layer_from_viewer_config(self):
#        pass

#    def test_map_layer_source_config(self):
#        pass

#    def test_map_layer_layer_config(self):
#        pass

#    def test_map_layer_local_link(self):
#        pass

    # maps/views.py tests

#    def test_project_center(self):
#        pass

#    def test_baselayer(self):
#        pass

#    def test_bbox_to_wkt(self):
#        pass

#    def test_view_js(self):
#        pass

#    def test_view(self):
#        pass

    # Maps Tests

    # This is a valid map viewer config, based on the sample data provided
    # by andreas in issue 566. -dwins
    viewer_config = """
    {
      "defaultSourceType": "gx_wmssource",
      "about": {
          "title": "Title",
          "abstract": "Abstract"
      },
      "sources": {
        "capra": {
          "url":"http://localhost:8001/geoserver/wms"
        }
      },
      "map": {
        "projection":"EPSG:900913",
        "units":"m",
        "maxResolution":156543.0339,
        "maxExtent":[-20037508.34,-20037508.34,20037508.34,20037508.34],
        "center":[-9428760.8688778,1436891.8972581],
        "layers":[{
          "source":"capra",
          "buffer":0,
          "wms":"capra",
          "name":"base:nic_admin"
        }],
        "keywords":["saving", "keywords"],
        "zoom":7
      }
    }
    """

#    def test_map_controller(self):
#        pass

#    def test_new_map(self):
#        pass

    def test_map_save(self):
        """POST /maps -> Test saving a new map"""

        c = Client()

        # Test that saving a map when not logged in gives 401
        response = c.post("/maps/",data=MapTest.viewer_config,content_type="text/json")
        self.assertEqual(response.status_code,401)

        # Test successful new map creation
        c.login(username="bobby", password="bob")
        response = c.post("/maps/",data=MapTest.viewer_config,content_type="text/json")
        self.assertEquals(response.status_code,201)
        map_id = int(response['Location'].split('/')[-1])
        c.logout()

        self.assertEquals(map_id,2)
        map_obj = Map.objects.get(id=map_id)
        self.assertEquals(map_obj.title, "Title")
        self.assertEquals(map_obj.abstract, "Abstract")
        self.assertEquals(map_obj.layer_set.all().count(), 1)
        self.assertEquals(map_obj.keyword_list(), ["keywords", "saving"])

        # Test an invalid map creation request
        c.login(username="bobby", password="bob")
        response = c.post("/maps/",data="not a valid viewer config",content_type="text/json")
        self.assertEquals(response.status_code,400)
        c.logout()

    def test_map_fetch(self):
        """/maps/[id]/data -> Test fetching a map in JSON"""
        map_obj = Map.objects.get(id="1")
        c = Client()
        response = c.get("/maps/%s/data" % map_obj.id)
        self.assertEquals(response.status_code, 200)
        cfg = json.loads(response.content)
        self.assertEquals(cfg["about"]["abstract"], self.default_abstract) 
        self.assertEquals(cfg["about"]["title"], self.default_title) 
        self.assertEquals(len(cfg["map"]["layers"]), 5) 

    def test_map_to_json(self):
        """ Make some assertions about the data structure produced for serialization
            to a JSON map configuration"""
        map_obj = Map.objects.get(id=1)
        cfg = map_obj.viewer_json()
        self.assertEquals(cfg['about']['abstract'], MapTest.default_abstract)
        self.assertEquals(cfg['about']['title'], MapTest.default_title)
        def is_wms_layer(x):
            return cfg['sources'][x['source']]['ptype'] == 'gxp_wmscsource'
        layernames = [x['name'] for x in cfg['map']['layers'] if is_wms_layer(x)]
        self.assertEquals(layernames, ['base:CA',])

    def test_newmap_to_json(self):
        """ Make some assertions about the data structure produced for serialization
            to a new JSON map configuration"""
        response = Client().get("/maps/new/data")
        cfg = json.loads(response.content)
        self.assertEquals(cfg['defaultSourceType'], "gxp_wmscsource")

    def test_map_details(self): 
        """/maps/1 -> Test accessing the detail view of a map"""
        map_obj = Map.objects.get(id=1) 
        c = Client() 
        response = c.get("/maps/%s" % map_obj.id)
        self.assertEquals(response.status_code,200) 

#    def test_delete_map(self):
#        pass
#    def test_map_detail(self):
#        pass
#    def test_describe_map(self):
#        pass
#    def test_embed_map(self):
#        pass

    # Batch Tests    
    
#    def test_map_download(self):
#        pass

#    def test_check_download(self):
#        pass

#    def test_batch_layer_download(self):
#        pass

#    def test_batch_delete(self):
#        pass

    # Permissions Tests

    # Users
    # - admin (pk=2)
    # - bobby (pk=1)

    # Inherited
    # - LEVEL_NONE = _none

    # Layer
    # - LEVEL_READ = layer_read
    # - LEVEL_WRITE = layer_readwrite
    # - LEVEL_ADMIN = layer_admin

    # Map 
    # - LEVEL_READ = map_read
    # - LEVEL_WRITE = map_readwrite
    # - LEVEL_ADMIN = map_admin
    

    # FIXME: Add a comprehensive set of permissions specifications that allow us 
    # to test as many conditions as is possible/necessary
    
    # If anonymous and/or authenticated are not specified, 
    # should set_layer_permissions remove any existing perms granted??
    
    perm_spec = {"anonymous":"_none","authenticated":"_none","users":[["admin","layer_readwrite"]]}
    
    def test_set_layer_permissions(self):
        """Verify that the set_layer_permissions view is behaving as expected
        """
        
        # Get a layer to work with
        layer = Layer.objects.all()[0]

        # FIXME Test a comprehensive set of permisssions specifications 

        # Set the Permissions
        geonode.maps.views.set_layer_permissions(layer, self.perm_spec)

        # Test that the Permissions for ANONYMOUS_USERS and AUTHENTICATED_USERS were set correctly        
        self.assertEqual(layer.get_gen_level(geonode.core.models.ANONYMOUS_USERS), layer.LEVEL_NONE) 
        self.assertEqual(layer.get_gen_level(geonode.core.models.AUTHENTICATED_USERS), layer.LEVEL_NONE)

        # Test that previous permissions for users other than ones specified in
        # the perm_spec (and the layers owner) were removed
        users = [n[0] for n in self.perm_spec['users']]
        levels = layer.get_user_levels().exclude(user__username__in = users + [layer.owner])
        self.assertEqual(len(levels), 0)
       
        # Test that the User permissions specified in the perm_spec were applied properly
        for username, level in self.perm_spec['users']:
            user = geonode.maps.models.User.objects.get(username=username)
            self.assertEqual(layer.get_user_level(user), level)

    def test_ajax_layer_permissions(self):
        """Verify that the ajax_layer_permissions view is behaving as expected
        """
        
        # Setup some layer names to work with 
        valid_layer_typename = Layer.objects.all()[0].typename
        invalid_layer_typename = "n0ch@nc3"

        c = Client()

        # Test that an invalid layer.typename is handled for properly
        response = c.post("/data/%s/ajax-permissions" % invalid_layer_typename, 
                            data=json.dumps(self.perm_spec),
                            content_type="application/json")
        self.assertEquals(response.status_code, 404) 

        # Test that POST is required
        response = c.get("/data/%s/ajax-permissions" % valid_layer_typename)
        self.assertEquals(response.status_code, 405)
        
        # Test that a user is required to have maps.change_layer_permissions

        # First test un-authenticated
        response = c.post("/data/%s/ajax-permissions" % valid_layer_typename, 
                            data=json.dumps(self.perm_spec),
                            content_type="application/json")
        self.assertEquals(response.status_code, 401) 

        # Next Test with a user that does NOT have the proper perms
        logged_in = c.login(username='bobby', password='bob')
        self.assertEquals(logged_in, True) 
        response = c.post("/data/%s/ajax-permissions" % valid_layer_typename, 
                            data=json.dumps(self.perm_spec),
                            content_type="application/json")
        self.assertEquals(response.status_code, 401) 

        # Login as a user with the proper permission and test the endpoint
        logged_in = c.login(username='admin', password='admin')
        self.assertEquals(logged_in, True)
        response = c.post("/data/%s/ajax-permissions" % valid_layer_typename, 
                            data=json.dumps(self.perm_spec),
                            content_type="application/json")

        # Test that the method returns 200         
        self.assertEquals(response.status_code, 200) 

        # Test that the permissions specification is applied

        # Should we do this here, or assume the tests in 
        # test_set_layer_permissions will handle for that?

    def test_layer_acls(self):
        """ Verify that the layer_acls view is behaving as expected
        """

        # Test that HTTP_AUTHORIZATION in request.META is working properly
        valid_uname_pw = "%s:%s" % (settings.GEOSERVER_CREDENTIALS[0],settings.GEOSERVER_CREDENTIALS[1])
        invalid_uname_pw = "%s:%s" % ("n0t", "v@l1d")

        valid_auth_headers = {
            'HTTP_AUTHORIZATION': 'basic ' + base64.b64encode(valid_uname_pw),
        }
        
        invalid_auth_headers = {
            'HTTP_AUTHORIZATION': 'basic ' + base64.b64encode(invalid_uname_pw),
        }
       
        # Test that requesting when supplying the GEOSERVER_CREDENTIALS returns the expected json 
        expected_result = {'rw': [],'ro': [],'name': settings.GEOSERVER_CREDENTIALS[0],'is_superuser':  True,'is_anonymous': False}
        c = Client()
        response = c.get('/data/acls', **valid_auth_headers)
        response_json = json.loads(response.content)
        self.assertEquals(expected_result, response_json) 

        # Test that requesting when supplying invalid credentials returns the appropriate error code
        response = c.get('/data/acls', **invalid_auth_headers)
        self.assertEquals(response.status_code, 401)
       
        # Test logging in using Djangos normal auth system 
        c.login(username='admin', password='admin')
       
        # Basic check that the returned content is at least valid json
        response = c.get("/data/acls")
        response_json = json.loads(response.content)

        # TODO Lots more to do here once jj0hns0n understands the ACL system better

    def test_perms_info(self):
        """ Verify that the perms_info view is behaving as expected
        """
        
        # Test with a Layer object
        layer = Layer.objects.all()[0]
        layer_info = layer.get_all_level_info()
        info = geonode.maps.views._perms_info(layer, geonode.maps.views.LAYER_LEV_NAMES)
        
        # Test that ANONYMOUS_USERS and AUTHENTICATED_USERS are set properly
        self.assertEqual(info[geonode.maps.models.ANONYMOUS_USERS], layer.LEVEL_READ)
        self.assertEqual(info[geonode.maps.models.AUTHENTICATED_USERS], layer.LEVEL_READ)
        
        self.assertEqual(info['users'], sorted(layer_info['users'].items()))

        # TODO Much more to do here once jj0hns0n understands the ACL system better
 
        # Test with a Map object
        # TODO

#    def test_perms_info_json(self):
#        # Should only need to verify that valid json is returned?
#        pass

#    def test_fix_map_perms_for_editor(self):
        # I'm not sure this view is actually being used anywhere (jj0hns0n 2011-04-13)
#        pass

#    def test_handle_perms_edit(self):
        # I'm not sure this view is actually being used anywhere (jj0hns0n 2011-04-13)
#        pass

#    def test_get_basic_auth_info(self):
        # How do we test this? Perhaps as a part of test_layer_acls
#        pass

#    def test_set_map_permissions(self):
#        pass

#    def test_ajax_map_permissions(self):
#        pass

#    def test_batch_permissions(self):
#        pass

    # Data Tests

    def test_data(self):
        '''/data/ -> Test accessing the data page'''
        c = Client()
        response = c.get('/data/')
        self.failUnlessEqual(response.status_code, 200)

#    def test_browse_data(self):
#        pass

    def test_describe_data_2(self):
        '''/data/base:CA/metadata -> Test accessing the description of a layer '''
        self.assertEqual(2, User.objects.all().count())
        c = Client()
        response = c.get('/data/base:CA/metadata')
        # Since we are not authenticated, we should not be able to access it
        self.failUnlessEqual(response.status_code, 302)
        # but if we log in ...
        c.login(username='bobby', password='bob')
        # ... all should be good
        response = c.get('/data/base:CA/metadata')
        self.failUnlessEqual(response.status_code, 200)
    
    # Layer Tests

    # Test layer upload endpoint
    def test_upload_layer(self):
        c = Client()

        # Test redirection to login form when not logged in
        response = c.get("/data/upload")
        self.assertEquals(response.status_code,302)

        # Test return of upload form when logged in
        c.login(username="bobby", password="bob")
        response = c.get("/data/upload")
        self.assertEquals(response.status_code,200)

#    def test_handle_layer_upload(self):
#        pass

#    def test_update_layer(self):
#        pass

#    def test_describe_layer(self):
#        pass

#    def test_remove_layer(self):
#        pass

#    def test_change_layer_default_style(self):
#        pass

#    def test_layer_controller(self):
#        pass

#    def test_extract_links(self):
#        pass

    # Search Tests
    
    def test_search(self):
        '''/data/search/ -> Test accessing the data search page'''
        c = Client()
        response = c.get('/data/search/')
        self.failUnlessEqual(response.status_code, 200)

#    def test_search_page(self):
#        pass

#    def test_build_search_result(self):
#        pass

    def test_metadata_search(self):
        c = Client()

        #test around _metadata_search helper
        with patch.object(geonode.maps.views,'_metadata_search') as mock_ms:
            result = {
                'rows' : [{
                        'uuid' : 1214431  # does not exist
                        }
                          ]
                }
            mock_ms.return_value = result

            c.get("/data/search/api?q=foo&start=5&limit=10")

            call_args = geonode.maps.views._metadata_search.call_args
            self.assertEqual(call_args[0][0], "foo")
            self.assertEqual(call_args[0][1], 5)
            self.assertEqual(call_args[0][2], 10)

#    def test_search_result_detail(self):
#        pass

    def test_split_query(self):
        query = 'alpha "beta gamma"   delta  '
        keywords = geonode.maps.views._split_query(query)
        self.assertEqual(keywords[0], "alpha")
        self.assertEqual(keywords[1], "beta gamma")
        self.assertEqual(keywords[2], "delta")
    
    def test_search_api(self):
        '''/data/search/api -> Test accessing the data search api JSON'''
        c = Client()
        response = c.get('/data/search/api')
        self.failUnlessEqual(response.status_code, 200)

    def test_search_detail(self):
        '''
        /data/search/detail -> Test accessing the data search detail for a layer
        Disabled due to reliance on consistent UUIDs across loads.
        '''
        layer = Layer.objects.all()[0]

        # save to catalogue so we know the uuid is consistent between
        # django db and catalogue
        layer.save_to_catalogue()

        c = Client()
        response = c.get('/data/search/detail', {'uuid':layer.uuid})
        self.failUnlessEqual(response.status_code, 200)

    def test_search_template(self):
        from django.template import Context
        from django.template.loader import get_template

        layer = Layer.objects.all()[0]
        tpl = get_template("maps/csw/transaction_insert.xml")
        ctx = Context({
            'layer': layer,
        })
        md_doc = tpl.render(ctx)
        self.assert_("None" not in md_doc, "None in " + md_doc)


    def test_describe_data(self):
        '''/data/base:CA/metadata -> Test accessing the description of a layer '''
        self.assertEqual(2, User.objects.all().count())
        c = Client()
        response = c.get('/data/base:CA/metadata')
        # Since we are not authenticated, we should not be able to access it
        self.failUnlessEqual(response.status_code, 302)
        # but if we log in ...
        c.login(username='bobby', password='bob')
        # ... all should be good
        response = c.get('/data/base:CA/metadata')
        self.failUnlessEqual(response.status_code, 200)

    def test_layer_save(self):
        lyr = Layer.objects.get(pk=1)
        lyr.keywords.add(*["saving", "keywords"])
        lyr.save()
        self.assertEqual(lyr.keyword_list(), ["keywords", "saving"])
        self.assertEqual(lyr.resource.keywords, ["keywords", "saving"])
        self.assertEqual(_gs_resource.keywords, ["keywords", "saving"])

    def test_get_valid_user(self):
        # Verify it accepts an admin user
        adminuser = User.objects.get(is_superuser=True)
        valid_user = get_valid_user(adminuser)
        msg = ('Passed in a valid admin user "%s" but got "%s" in return'
                % (adminuser, valid_user))
        assert valid_user.id == adminuser.id, msg

        # Verify it returns a valid user after receiving None
        valid_user = get_valid_user(None)
        msg = ('Expected valid user after passing None, got "%s"' % valid_user)
        assert isinstance(valid_user, User), msg

        newuser = User.objects.create(username='arieluser')
        valid_user = get_valid_user(newuser)
        msg = ('Passed in a valid user "%s" but got "%s" in return'
                % (newuser, valid_user))
        assert valid_user.id == newuser.id, msg

        valid_user = get_valid_user('arieluser')
        msg = ('Passed in a valid user by username "%s" but got'
               ' "%s" in return' % ('arieluser', valid_user))
        assert valid_user.username == 'arieluser', msg

        nn = AnonymousUser()
        self.assertRaises(GeoNodeException, get_valid_user, nn)

    def test_layer_generate_links(self):
        """Verify generating download/image links for a layer"""
        lyr = Layer.objects.get(pk=1)
        orig_bbox = lyr.resource.latlon_bbox
        lyr.resource.latlon_bbox = ["1", "2", "3", "3"]
        try:
            lyr.download_links()
        except ZeroDivisionError:
            self.fail("Threw division error while generating download links")
        finally:
            lyr.resource.latlon_bbox = orig_bbox

class ViewTest(TestCase):
    def setUp(self):
        pass

    def tearDown(self):
        pass

    fixtures = ['test_data.json', 'map_data.json']

    def test_new_map_without_layers(self):
        # TODO: Should this test have asserts in it?
        client = Client()
        client.get("/maps/new")

    def test_new_map_with_layer(self):
        # TODO: Should this test have some assertions in it?
        with patch('geonode.maps.models.Layer.objects.gs_catalog') as mock_gs:
            mock_gs.get_resource.return_value.latlon_bbox = ["0", "1", "0", "1"]
            client = Client()
            layer = Layer.objects.all()[0]
            client.get("/maps/new?layer=" + layer.typename)

    def test_new_map_with_empty_bbox_layer(self):
        # TODO: Should this test have assertions in it?
        with patch('geonode.maps.models.Layer.objects.gs_catalog') as mock_gs:
            mock_gs.get_resource.return_value.latlon_bbox = ["0", "0", "0", "0"]
            client = Client()
            layer = Layer.objects.all()[0]
            client.get("/maps/new?layer=" + layer.typename)


from geonode.maps.forms import JSONField, LayerUploadForm
from django.core.files.uploadedfile import SimpleUploadedFile

class FormTest(TestCase):

    ## NOTE: we don't care about file content for many of these tests (the
    ## forms under test validate based only on file name, and leave actual
    ## content inspection to GeoServer) but Django's form validation will omit
    ## any files with empty bodies. 
    ##
    ## That is, this leads to mysterious test failures:
    ##     SimpleUploadedFile('foo', '') 
    ##
    ## And this should be used instead to avoid that:
    ##     SimpleUploadedFile('foo', ' ')

    def setUp(self):
        pass

    def tearDown(self):
        pass

    def testJSONField(self):
        from django.forms import ValidationError

        field = JSONField()
        # a valid JSON document should pass
        field.clean('{ "users": [] }')

        # text which is not JSON should fail
        self.assertRaises(ValidationError, lambda: field.clean('<users></users>'))

    def testShapefileValidation(self):
        files = dict(
            base_file=SimpleUploadedFile('foo.shp', ' '),
            shx_file=SimpleUploadedFile('foo.shx', ' '),
            dbf_file=SimpleUploadedFile('foo.dbf', ' '),
            prj_file=SimpleUploadedFile('foo.prj', ' '))
        self.assertTrue(LayerUploadForm(dict(), files).is_valid())

        files = dict(
            base_file=SimpleUploadedFile('foo.SHP', ' '),
            shx_file=SimpleUploadedFile('foo.SHX', ' '),
            dbf_file=SimpleUploadedFile('foo.DBF', ' '),
            prj_file=SimpleUploadedFile('foo.PRJ', ' '))
        self.assertTrue(LayerUploadForm(dict(), files).is_valid())

        files = dict(
            base_file=SimpleUploadedFile('foo.SHP', ' '),
            shx_file=SimpleUploadedFile('foo.shx', ' '),
            dbf_file=SimpleUploadedFile('foo.dbf', ' '))
        self.assertTrue(LayerUploadForm(dict(), files).is_valid())

        files = dict(
            base_file=SimpleUploadedFile('foo.SHP', ' '),
            shx_file=SimpleUploadedFile('foo.shx', ' '),
            dbf_file=SimpleUploadedFile('foo.dbf', ' '),
            prj_file=SimpleUploadedFile('foo.PRJ', ' '))
        self.assertTrue(LayerUploadForm(dict(), files).is_valid())

        files = dict(
            base_file=SimpleUploadedFile('foo.SHP', ' '),
            shx_file=SimpleUploadedFile('bar.shx', ' '),
            dbf_file=SimpleUploadedFile('bar.dbf', ' '),
            prj_file=SimpleUploadedFile('bar.PRJ', ' '))
        self.assertFalse(LayerUploadForm(dict(), files).is_valid())

        files = dict(
            base_file=SimpleUploadedFile('foo.shp', ' '),
            dbf_file=SimpleUploadedFile('foo.dbf', ' '),
            prj_file=SimpleUploadedFile('foo.PRJ', ' '))
        self.assertFalse(LayerUploadForm(dict(), files).is_valid())

        files = dict(
            base_file=SimpleUploadedFile('foo.txt', ' '),
            shx_file=SimpleUploadedFile('foo.shx', ' '),
            dbf_file=SimpleUploadedFile('foo.sld', ' '),
            prj_file=SimpleUploadedFile('foo.prj', ' '))
        self.assertFalse(LayerUploadForm(dict(), files).is_valid())

    def testGeoTiffValidation(self):
        files = dict(base_file=SimpleUploadedFile('foo.tif', ' '))
        self.assertTrue(LayerUploadForm(dict(), files).is_valid())

        files = dict(base_file=SimpleUploadedFile('foo.TIF', ' '))
        self.assertTrue(LayerUploadForm(dict(), files).is_valid())

        files = dict(base_file=SimpleUploadedFile('foo.tiff', ' '))
        self.assertTrue(LayerUploadForm(dict(), files).is_valid())

        files = dict(base_file=SimpleUploadedFile('foo.TIF', ' '))
        self.assertTrue(LayerUploadForm(dict(), files).is_valid())

        files = dict(base_file=SimpleUploadedFile('foo.geotif', ' '))
        self.assertTrue(LayerUploadForm(dict(), files).is_valid())

        files = dict(base_file=SimpleUploadedFile('foo.GEOTIF', ' '))
        self.assertTrue(LayerUploadForm(dict(), files).is_valid())

        files = dict(base_file=SimpleUploadedFile('foo.geotiff', ' '))
        self.assertTrue(LayerUploadForm(dict(), files).is_valid())

        files = dict(base_file=SimpleUploadedFile('foo.GEOTIF', ' '))
        self.assertTrue(LayerUploadForm(dict(), files).is_valid())

    def testWriteFiles(self):
        files = dict(
            base_file=SimpleUploadedFile('foo.shp', ' '),
            shx_file=SimpleUploadedFile('foo.shx', ' '),
            dbf_file=SimpleUploadedFile('foo.dbf', ' '),
            prj_file=SimpleUploadedFile('foo.prj', ' '))
        form = LayerUploadForm(dict(), files)
        self.assertTrue(form.is_valid())

        tempdir = form.write_files()[0]
        self.assertEquals(set(os.listdir(tempdir)),
            set(['foo.shp', 'foo.shx', 'foo.dbf', 'foo.prj']))


class UtilsTest(TestCase):
    def setUp(self):
        pass

    def tearDown(self):
        pass

    fixtures = ['map_data.json']

    def test_layer_type(self):
        from geonode.maps.utils import layer_type
        from geoserver.resource import FeatureType, Coverage
        self.assertEquals(layer_type('foo.shp'), FeatureType.resource_type)
        self.assertEquals(layer_type('foo.SHP'), FeatureType.resource_type)
        self.assertEquals(layer_type('foo.sHp'), FeatureType.resource_type)
        self.assertEquals(layer_type('foo.tif'), Coverage.resource_type)
        self.assertEquals(layer_type('foo.TIF'), Coverage.resource_type)
        self.assertEquals(layer_type('foo.TiF'), Coverage.resource_type)
        self.assertEquals(layer_type('foo.geotif'), Coverage.resource_type)
        self.assertEquals(layer_type('foo.GEOTIF'), Coverage.resource_type)
        self.assertEquals(layer_type('foo.gEoTiF'), Coverage.resource_type)
        self.assertEquals(layer_type('foo.tiff'), Coverage.resource_type)
        self.assertEquals(layer_type('foo.TIFF'), Coverage.resource_type)
        self.assertEquals(layer_type('foo.TiFf'), Coverage.resource_type)
        self.assertEquals(layer_type('foo.geotiff'), Coverage.resource_type)
        self.assertEquals(layer_type('foo.GEOTIFF'), Coverage.resource_type)
        self.assertEquals(layer_type('foo.gEoTiFf'), Coverage.resource_type)

        # basically anything else should produce a GeoNodeException
        self.assertRaises(GeoNodeException, lambda: layer_type('foo.gml'))

    def test_get_files(self):
        from geonode.maps.utils import get_files
        import shutil
        import tempfile

        # Check that a well-formed Shapefile has its components all picked up
        d = None
        try:
            d = tempfile.mkdtemp()
            for f in ("foo.shp", "foo.shx", "foo.prj", "foo.dbf"):
                path = os.path.join(d, f)
                # open and immediately close to create empty file
                open(path, 'w').close()  

            gotten_files = get_files(os.path.join(d, "foo.shp"))
            gotten_files = dict((k, v[len(d) + 1:]) for k, v in gotten_files.iteritems())
            self.assertEquals(gotten_files, dict(base="foo.shp", shp="foo.shp", shx="foo.shx",
                prj="foo.prj", dbf="foo.dbf"))
        finally:
            if d is not None:
                shutil.rmtree(d)

        # Check that a Shapefile missing required components raises an exception
        d = None
        try:
            d = tempfile.mkdtemp()
            for f in ("foo.shp", "foo.shx", "foo.prj"):
                path = os.path.join(d, f)
                # open and immediately close to create empty file
                open(path, 'w').close()  

            self.assertRaises(GeoNodeException, lambda: get_files(os.path.join(d, "foo.shp")))
        finally:
            if d is not None:
                shutil.rmtree(d)

        # Check that including an SLD with a valid shapefile results in the SLD getting picked up
        d = None
        try:
            d = tempfile.mkdtemp()
            for f in ("foo.shp", "foo.shx", "foo.prj", "foo.dbf", "foo.sld"):
                path = os.path.join(d, f)
                # open and immediately close to create empty file
                open(path, 'w').close()  

            gotten_files = get_files(os.path.join(d, "foo.shp"))
            gotten_files = dict((k, v[len(d) + 1:]) for k, v in gotten_files.iteritems())
            self.assertEquals(gotten_files, dict(base="foo.shp", shp="foo.shp", shx="foo.shx",
                prj="foo.prj", dbf="foo.dbf", sld="foo.sld"))
        finally:
            if d is not None:
                shutil.rmtree(d)

        # Check that capitalized extensions are ok
        d = None
        try:
            d = tempfile.mkdtemp()
            for f in ("foo.SHP", "foo.SHX", "foo.PRJ", "foo.DBF"):
                path = os.path.join(d, f)
                # open and immediately close to create empty file
                open(path, 'w').close()  

            gotten_files = get_files(os.path.join(d, "foo.SHP"))
            gotten_files = dict((k, v[len(d) + 1:]) for k, v in gotten_files.iteritems())
            self.assertEquals(gotten_files, dict(base="foo.SHP", shp="foo.SHP", shx="foo.SHX",
                prj="foo.PRJ", dbf="foo.DBF"))
        finally:
            if d is not None:
                shutil.rmtree(d)

        # Check that mixed capital and lowercase extensions are ok
        d = None
        try:
            d = tempfile.mkdtemp()
            for f in ("foo.SHP", "foo.shx", "foo.pRJ", "foo.DBF"):
                path = os.path.join(d, f)
                # open and immediately close to create empty file
                open(path, 'w').close()  

            gotten_files = get_files(os.path.join(d, "foo.SHP"))
            gotten_files = dict((k, v[len(d) + 1:]) for k, v in gotten_files.iteritems())
            self.assertEquals(gotten_files, dict(base="foo.SHP", shp="foo.SHP", shx="foo.shx",
                prj="foo.pRJ", dbf="foo.DBF"))
        finally:
            if d is not None:
                shutil.rmtree(d)

        # Check that including both capital and lowercase extensions raises an exception
        d = None
        try:
            d = tempfile.mkdtemp()
            files = ("foo.SHP", "foo.SHX", "foo.PRJ", "foo.DBF", "foo.shp", "foo.shx", "foo.prj", "foo.dbf")
            for f in files:
                path = os.path.join(d, f)
                # open and immediately close to create empty file
                open(path, 'w').close()  

            # Only run the tests if this is a case sensitive OS
            if len(os.listdir(d)) == len(files):
                self.assertRaises(GeoNodeException, lambda: get_files(os.path.join(d, "foo.SHP")))
                self.assertRaises(GeoNodeException, lambda: get_files(os.path.join(d, "foo.shp")))

        finally:
            if d is not None:
                shutil.rmtree(d)

        # Check that including both capital and lowercase PRJ (this is special-cased in the implementation) 
        d = None
        try:
            d = tempfile.mkdtemp()
            files = ("foo.SHP", "foo.SHX", "foo.PRJ", "foo.DBF", "foo.prj")
            for f in files:
                path = os.path.join(d, f)
                # open and immediately close to create empty file
                open(path, 'w').close()  

            # Only run the tests if this is a case sensitive OS
            if len(os.listdir(d)) == len(files):
                self.assertRaises(GeoNodeException, lambda: get_files(os.path.join(d, "foo.SHP")))
                self.assertRaises(GeoNodeException, lambda: get_files(os.path.join(d, "foo.shp")))
        finally:
            if d is not None:
                shutil.rmtree(d)

        # Check that including both capital and lowercase SLD (this is special-cased in the implementation) 
        d = None
        try:
            d = tempfile.mkdtemp()
            files = ("foo.SHP", "foo.SHX", "foo.PRJ", "foo.DBF", "foo.SLD", "foo.sld")
            for f in files:
                path = os.path.join(d, f)
                # open and immediately close to create empty file
                open(path, 'w').close()  

            # Only run the tests if this is a case sensitive OS
            if len(os.listdir(d)) == len(files):
                self.assertRaises(GeoNodeException, lambda: get_files(os.path.join(d, "foo.SHP")))
                self.assertRaises(GeoNodeException, lambda: get_files(os.path.join(d, "foo.shp")))
        finally:
            if d is not None:
                shutil.rmtree(d)

    def test_get_valid_name(self):
        from geonode.maps.utils import get_valid_name
        self.assertEquals(get_valid_name("blug"), "blug")
        self.assertEquals(get_valid_name("<-->"), "_")
        self.assertEquals(get_valid_name("<ab>"), "_ab_")
        self.assertEquals(get_valid_name("CA"), "CA_1")
        self.assertEquals(get_valid_name("CA"), "CA_1")

    def test_get_valid_layer_name(self):
        from geonode.maps.utils import get_valid_layer_name
        self.assertEquals(get_valid_layer_name("blug", False), "blug")
        self.assertEquals(get_valid_layer_name("blug", True), "blug")

        self.assertEquals(get_valid_layer_name("<ab>", False), "_ab_")
        self.assertEquals(get_valid_layer_name("<ab>", True), "<ab>")

        self.assertEquals(get_valid_layer_name("<-->", False), "_")
        self.assertEquals(get_valid_layer_name("<-->", True), "<-->")

        self.assertEquals(get_valid_layer_name("CA", False), "CA_1")
        self.assertEquals(get_valid_layer_name("CA", False), "CA_1")
        self.assertEquals(get_valid_layer_name("CA", True), "CA")
        self.assertEquals(get_valid_layer_name("CA", True), "CA")

        layer = Layer.objects.get(name="CA")
        self.assertEquals(get_valid_layer_name(layer, False), "CA_1")
        self.assertEquals(get_valid_layer_name(layer, True), "CA")

        self.assertRaises(GeoNodeException, get_valid_layer_name, 12, False)
        self.assertRaises(GeoNodeException, get_valid_layer_name, 12, True)

    def test_cleanup(self):
        from geonode.maps.utils import cleanup
        from geoserver.catalog import FailedRequestError

        self.assertRaises(GeoNodeException, cleanup, "CA", "1234")
        cleanup("FOO", "1234")

        def blowup(self):
            raise FailedRequestError()

        with patch('geonode.maps.models.Layer.objects.gs_catalog') as mock_catalog:
            mock_catalog.get_store.return_value = None
            cleanup("FOO", "1234")

        with patch('geonode.maps.models.Layer.objects.gs_catalog') as mock_catalog:
            mock_catalog.get_store.side_effect = blowup

            cleanup("FOO", "1234")

        with patch('geonode.maps.models.Layer.objects.gs_catalog') as mock_catalog:
            mock_catalog.get_layer.return_value = None
            cleanup("FOO", "1234")

        with patch('geonode.maps.models.Layer.objects.gs_catalog') as mock_catalog:
            mock_catalog.delete.side_effect = blowup
            cleanup("FOO", "1234")

    def test_check_geonode_is_up(self):
        from contextlib import nested
        from geonode.maps.utils import check_geonode_is_up

        def blowup():
            raise Exception("BOOM")

        with patch('geonode.maps.models.Layer.objects.gs_catalog') as mock_gs:
            mock_gs.get_workspaces.side_effect = blowup

            self.assertRaises(GeoNodeException, check_geonode_is_up)

        with nested(
<<<<<<< HEAD
                patch('geonode.maps.models.Layer.objects.gs_catalog'),
                patch('geonode.maps.models.Layer.objects.catalogue')
            ) as (mock_gs, mock_gn):
                mock_gn.login.side_effect = blowup
                self.assertRaises(GeoNodeException, check_geonode_is_up)
                self.assertTrue(mock_gs.get_workspaces.called)

        with nested(
                patch('geonode.maps.models.Layer.objects.gs_catalog'),
                patch('geonode.maps.models.Layer.objects.catalogue')
            ) as (mock_gs, mock_gn):
                # no assertion, this should just run without error
                check_geonode_is_up()
=======
            patch('geonode.maps.models.Layer.objects.gs_catalog'),
            patch('geonode.maps.models.Layer.objects.geonetwork')
        ) as (mock_gs, mock_gn):
            mock_gn.login.side_effect = blowup
            self.assertRaises(GeoNodeException, check_geonode_is_up)
            self.assertTrue(mock_gs.get_workspaces.called)

        with nested(
            patch('geonode.maps.models.Layer.objects.gs_catalog'),
            patch('geonode.maps.models.Layer.objects.geonetwork')
        ) as (mock_gs, mock_gn):
            # no assertion, this should just run without error
            check_geonode_is_up()
>>>>>>> 31ebbbbc


    def test_save(self):
        import shutil
        import tempfile
        from contextlib import nested
        from geonode.maps.utils import save

        # Check that including both capital and lowercase SLD (this is special-cased in the implementation) 
        d = None
        try:
            d = tempfile.mkdtemp()
            for f in ("foo.shp", "foo.shx", "foo.prj", "foo.dbf", "foo.sld", "foo.sld"):
                path = os.path.join(d, f)
                # open and immediately close to create empty file
                open(path, 'w').close()  

            class MockWMS(object):

                def __init__(self):
                    self.contents = { 'geonode:a_layer': 'geonode:a_layer' }

                def __getitem__(self, idx):
                    return self.contents[idx]

            with nested(
<<<<<<< HEAD
                    patch.object(geonode.maps.models, '_wms', new=MockWMS()),
                    patch('geonode.maps.models.Layer.objects.gs_catalog'),
                    patch('geonode.maps.models.Layer.objects.catalogue')
                ) as (mock_wms, mock_gs, mock_gn):
                    # Setup
                    mock_gs.get_store.return_value.get_resources.return_value = []
                    mock_resource = mock_gs.get_resource.return_value
                    mock_resource.name = 'a_layer'
                    mock_resource.title = 'a_layer'
                    mock_resource.abstract = 'a_layer'
                    mock_resource.store.name = "a_layer"
                    mock_resource.store.resource_type = "dataStore"
                    mock_resource.store.workspace.name = "geonode"
                    mock_resource.native_bbox = ["0", "0", "0", "0"]
                    mock_resource.projection = "EPSG:4326"
                    mock_gn.url_for_uuid.return_value = "http://example.com/metadata"

                    # Exercise
                    base_file = os.path.join(d, 'foo.shp')
                    owner = User.objects.get(username="admin")
                    save('a_layer', base_file, owner)

                    # Assertions
                    (md_link,) = mock_resource.metadata_links
                    md_mime, md_spec, md_url = md_link
                    self.assertEquals(md_mime, "text/xml")
                    self.assertEquals(md_spec, "TC211")
                    self.assertEquals(md_url,  "http://example.com/metadata")
=======
                patch.object(geonode.maps.models, '_wms', new=MockWMS()),
                patch('geonode.maps.models.Layer.objects.gs_catalog'),
                patch('geonode.maps.models.Layer.objects.geonetwork')
            ) as (mock_wms, mock_gs, mock_gn):
                # Setup
                mock_gs.get_store.return_value.get_resources.return_value = []
                mock_resource = mock_gs.get_resource.return_value
                mock_resource.name = 'a_layer'
                mock_resource.title = 'a_layer'
                mock_resource.abstract = 'a_layer'
                mock_resource.store.name = "a_layer"
                mock_resource.store.resource_type = "dataStore"
                mock_resource.store.workspace.name = "geonode"
                mock_resource.native_bbox = ["0", "0", "0", "0"]
                mock_resource.projection = "EPSG:4326"
                mock_gn.url_for_uuid.return_value = "http://example.com/metadata"

                # Exercise
                base_file = os.path.join(d, 'foo.shp')
                owner = User.objects.get(username="admin")
                save('a_layer', base_file, owner)

                # Assertions
                (md_link,) = mock_resource.metadata_links
                md_mime, md_spec, md_url = md_link
                self.assertEquals(md_mime, "text/xml")
                self.assertEquals(md_spec, "TC211")
                self.assertEquals(md_url,  "http://example.com/metadata")
>>>>>>> 31ebbbbc
        finally:
            if d is not None:
                shutil.rmtree(d)

    def test_forward_mercator(self):
        arctic = forward_mercator((0, 85))
        antarctic = forward_mercator((0, -85))
        hawaii = forward_mercator((-180, 0))
        phillipines = forward_mercator((180, 0))
        ne = forward_mercator((180, 90))
        sw = forward_mercator((-180, -90))

        self.assertEqual(round(arctic[0]), 0, "Arctic longitude is correct")
        self.assertEqual(round(arctic[1]), 19971869, "Arctic latitude is correct")

        self.assertEqual(round(antarctic[0]), 0, "Antarctic longitude is correct")
        self.assertEqual(round(antarctic[1]), -19971869, "Antarctic latitude is correct")

        self.assertEqual(round(hawaii[0]), -20037508, "Hawaiian lon is correct")
        self.assertEqual(round(hawaii[1]), 0, "Hawaiian lat is correct")

        self.assertEqual(round(phillipines[0]), 20037508, "Phillipines lon is correct")
        self.assertEqual(round(phillipines[1]), 0, "Phillipines lat is correct")

        self.assertEqual(round(ne[0]), 20037508, "NE lon is correct")
        self.assertTrue(ne[1] > 50000000, "NE lat is correct")

        self.assertEqual(round(sw[0]), -20037508, "SW lon is correct")
        self.assertTrue(math.isinf(sw[1]), "SW lat is correct")
        
        # verify behavior for invalid y values
        self.assertEqual(float('-inf'), forward_mercator((0, 135))[1])
        self.assertEqual(float('-inf'), forward_mercator((0, -135))[1])

    def test_inverse_mercator(self):
        arctic = inverse_mercator(forward_mercator((0, 85)))
        antarctic = inverse_mercator(forward_mercator((0, -85)))
        hawaii = inverse_mercator(forward_mercator((-180, 0)))
        phillipines = inverse_mercator(forward_mercator((180, 0)))
        ne = inverse_mercator(forward_mercator((180, 90)))
        sw = inverse_mercator(forward_mercator((-180, -90)))

        self.assertAlmostEqual(arctic[0], 0.0, msg="Arctic longitude is correct")
        self.assertAlmostEqual(arctic[1], 85.0, msg="Arctic latitude is correct")

        self.assertAlmostEqual(antarctic[0], 0.0, msg="Antarctic longitude is correct")
        self.assertAlmostEqual(antarctic[1], -85.0, msg="Antarctic latitude is correct")

        self.assertAlmostEqual(hawaii[0], -180.0, msg="Hawaiian lon is correct")
        self.assertAlmostEqual(hawaii[1], 0.0, msg="Hawaiian lat is correct")

        self.assertAlmostEqual(phillipines[0], 180.0, msg="Phillipines lon is correct")
        self.assertAlmostEqual(phillipines[1], 0.0, msg="Phillipines lat is correct")

        self.assertAlmostEqual(ne[0], 180.0, msg="NE lon is correct")
        self.assertAlmostEqual(ne[1], 90.0, msg="NE lat is correct")

        self.assertAlmostEqual(sw[0], -180.0, msg="SW lon is correct")
        self.assertAlmostEqual(sw[1], -90.0, msg="SW lat is correct")
<|MERGE_RESOLUTION|>--- conflicted
+++ resolved
@@ -1206,7 +1206,6 @@
             self.assertRaises(GeoNodeException, check_geonode_is_up)
 
         with nested(
-<<<<<<< HEAD
                 patch('geonode.maps.models.Layer.objects.gs_catalog'),
                 patch('geonode.maps.models.Layer.objects.catalogue')
             ) as (mock_gs, mock_gn):
@@ -1220,22 +1219,6 @@
             ) as (mock_gs, mock_gn):
                 # no assertion, this should just run without error
                 check_geonode_is_up()
-=======
-            patch('geonode.maps.models.Layer.objects.gs_catalog'),
-            patch('geonode.maps.models.Layer.objects.geonetwork')
-        ) as (mock_gs, mock_gn):
-            mock_gn.login.side_effect = blowup
-            self.assertRaises(GeoNodeException, check_geonode_is_up)
-            self.assertTrue(mock_gs.get_workspaces.called)
-
-        with nested(
-            patch('geonode.maps.models.Layer.objects.gs_catalog'),
-            patch('geonode.maps.models.Layer.objects.geonetwork')
-        ) as (mock_gs, mock_gn):
-            # no assertion, this should just run without error
-            check_geonode_is_up()
->>>>>>> 31ebbbbc
-
 
     def test_save(self):
         import shutil
@@ -1261,7 +1244,6 @@
                     return self.contents[idx]
 
             with nested(
-<<<<<<< HEAD
                     patch.object(geonode.maps.models, '_wms', new=MockWMS()),
                     patch('geonode.maps.models.Layer.objects.gs_catalog'),
                     patch('geonode.maps.models.Layer.objects.catalogue')
@@ -1290,36 +1272,6 @@
                     self.assertEquals(md_mime, "text/xml")
                     self.assertEquals(md_spec, "TC211")
                     self.assertEquals(md_url,  "http://example.com/metadata")
-=======
-                patch.object(geonode.maps.models, '_wms', new=MockWMS()),
-                patch('geonode.maps.models.Layer.objects.gs_catalog'),
-                patch('geonode.maps.models.Layer.objects.geonetwork')
-            ) as (mock_wms, mock_gs, mock_gn):
-                # Setup
-                mock_gs.get_store.return_value.get_resources.return_value = []
-                mock_resource = mock_gs.get_resource.return_value
-                mock_resource.name = 'a_layer'
-                mock_resource.title = 'a_layer'
-                mock_resource.abstract = 'a_layer'
-                mock_resource.store.name = "a_layer"
-                mock_resource.store.resource_type = "dataStore"
-                mock_resource.store.workspace.name = "geonode"
-                mock_resource.native_bbox = ["0", "0", "0", "0"]
-                mock_resource.projection = "EPSG:4326"
-                mock_gn.url_for_uuid.return_value = "http://example.com/metadata"
-
-                # Exercise
-                base_file = os.path.join(d, 'foo.shp')
-                owner = User.objects.get(username="admin")
-                save('a_layer', base_file, owner)
-
-                # Assertions
-                (md_link,) = mock_resource.metadata_links
-                md_mime, md_spec, md_url = md_link
-                self.assertEquals(md_mime, "text/xml")
-                self.assertEquals(md_spec, "TC211")
-                self.assertEquals(md_url,  "http://example.com/metadata")
->>>>>>> 31ebbbbc
         finally:
             if d is not None:
                 shutil.rmtree(d)
