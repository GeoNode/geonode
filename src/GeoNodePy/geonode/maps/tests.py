--- conflicted
+++ resolved
@@ -244,13 +244,8 @@
         c = Client()
 
         # Test that saving a map when not logged in gives 401
-<<<<<<< HEAD
-#        response = c.put("/maps/1/data",data=MapTest.viewer_config,content_type="text/json")
-#        self.assertEqual(response.status_code,401)
-=======
         #        response = c.put("/maps/1/data",data=MapTest.viewer_config,content_type="text/json")
         #        self.assertEqual(response.status_code,401)
->>>>>>> 9bdbde2e
 
         log = c.login(username="bobby", password="bob")
         response = c.put("/maps/1/data",data=MapTest.viewer_config_alternative,content_type="text/json")
@@ -413,38 +408,6 @@
 
     def test_map_details(self):
         """/maps/1 -> Test accessing the detail view of a map"""
-<<<<<<< HEAD
-        map = Map.objects.get(id=1) 
-        c = Client() 
-        response = c.get("/maps/%s" % map.id)
-        self.assertEquals(response.status_code,200) 
-
-#    def test_delete_map(self):
-#        pass
-
-#    def test_map_detail(self):
-#        pass
-
-#    def test_describe_map(self):
-#        pass
-
-#    def test_embed_map(self):
-#        pass
-
-    # Batch Tests    
-    
-#    def test_map_download(self):
-#        pass
-
-#    def test_check_download(self):
-#        pass
-
-#    def test_batch_layer_download(self):
-#        pass
-
-#    def test_batch_delete(self):
-#        pass
-=======
         map = Map.objects.get(id=1)
         c = Client()
         response = c.get("/maps/%s" % map.id)
@@ -475,7 +438,6 @@
 
     #    def test_batch_delete(self):
     #        pass
->>>>>>> 9bdbde2e
 
     # Permissions Tests
 
@@ -502,15 +464,9 @@
 
     # If anonymous and/or authenticated are not specified,
     # should set_layer_permissions remove any existing perms granted??
-<<<<<<< HEAD
-    
+
     perm_spec = {"anonymous":"_none","authenticated":"_none","users":[["bobby","layer_readwrite"]]}
-    
-=======
-
-    perm_spec = {"anonymous":"_none","authenticated":"_none","users":[["bobby","layer_readwrite"]]}
-
->>>>>>> 9bdbde2e
+
     def test_set_layer_permissions(self):
         """Verify that the set_layer_permissions view is behaving as expected
         """
@@ -519,15 +475,9 @@
         layer = Layer.objects.all()[0]
 
         # Save the Layers current permissions
-<<<<<<< HEAD
-        current_perms = layer.get_all_level_info() 
-       
-        # FIXME Test a comprehensive set of permisssions specifications 
-=======
         current_perms = layer.get_all_level_info()
 
         # FIXME Test a comprehensive set of permisssions specifications
->>>>>>> 9bdbde2e
 
         # Set the Permissions
         geonode.maps.views.set_layer_permissions(layer, self.perm_spec)
@@ -554,11 +504,7 @@
 
         # I'm not sure this view is actually being used anywhere (jj0hns0n 2011-04-13)
 
-<<<<<<< HEAD
-        pass        
-=======
         pass
->>>>>>> 9bdbde2e
 
     def test_ajax_layer_permissions(self):
         """Verify that the ajax_layer_permissions view is behaving as expected
@@ -636,40 +582,23 @@
 
         # Test that requesting when supplying invalid credentials returns the appropriate error code
         response = c.get('/data/acls', **invalid_auth_headers)
-<<<<<<< HEAD
-        self.assertEquals(response.status_code, 401)  
-       
-        # Test logging in using Djangos normal auth system 
-        logged_in = c.login(username='admin', password='admin')
-       
-=======
         self.assertEquals(response.status_code, 401)
 
         # Test logging in using Djangos normal auth system
         logged_in = c.login(username='admin', password='admin')
 
->>>>>>> 9bdbde2e
         # Basic check that the returned content is at least valid json
         response = c.get("/data/acls")
         response_json = json.loads(response.content)
 
         # TODO Lots more to do here once jj0hns0n understands the ACL system better
 
-<<<<<<< HEAD
-#    def test_view_perms_context(self):
-        # It seems that since view_layer_permissions and view_map_permissions
-        # are no longer used, that this view is also no longer used since those
-        # are the only 2 places it is ever called (jj0hns0n 2011-04-13)
- 
-#        pass
-=======
     #    def test_view_perms_context(self):
     # It seems that since view_layer_permissions and view_map_permissions
     # are no longer used, that this view is also no longer used since those
     # are the only 2 places it is ever called (jj0hns0n 2011-04-13)
 
     #        pass
->>>>>>> 9bdbde2e
 
     def test_perms_info(self):
         """ Verify that the perms_info view is behaving as expected
@@ -710,16 +639,8 @@
     #    def test_view_map_permissions(self):
     #        pass
 
-<<<<<<< HEAD
-#    def test_view_map_permissions(self):
-#        pass
-
-#    def test_set_map_permissions(self):
-#        pass
-=======
     #    def test_set_map_permissions(self):
     #        pass
->>>>>>> 9bdbde2e
 
     #    def test_ajax_map_permissions(self):
     #        pass
@@ -1221,53 +1142,6 @@
             if d is not None:
                 shutil.rmtree(d)
 
-<<<<<<< HEAD
-#These don't work on a Mac (foo.SHP == foo.shp)
-#        # Check that including both capital and lowercase extensions raises an exception
-#        d = None
-#        try:
-#            d = tempfile.mkdtemp()
-#            for f in ("foo.SHP", "foo.SHX", "foo.PRJ", "foo.DBF", "foo.shp", "foo.shx", "foo.prj", "foo.dbf"):
-#                path = os.path.join(d, f)
-#                # open and immediately close to create empty file
-#                open(path, 'w').close()
-#
-#            self.assertRaises(GeoNodeException, lambda: get_files(os.path.join(d, "foo.SHP"),None))
-#            self.assertRaises(GeoNodeException, lambda: get_files(os.path.join(d, "foo.shp"),None))
-#        finally:
-#            if d is not None:
-#                shutil.rmtree(d)
-#
-#        # Check that including both capital and lowercase PRJ (this is special-cased in the implementation)
-#        d = None
-#        try:
-#            d = tempfile.mkdtemp()
-#            for f in ("foo.SHP", "foo.SHX", "foo.PRJ", "foo.DBF", "foo.prj"):
-#                path = os.path.join(d, f)
-#                # open and immediately close to create empty file
-#                open(path, 'w').close()
-#
-#            self.assertRaises(GeoNodeException, lambda: get_files(os.path.join(d, "foo.SHP"),None))
-#            self.assertRaises(GeoNodeException, lambda: get_files(os.path.join(d, "foo.shp"),None))
-#        finally:
-#            if d is not None:
-#                shutil.rmtree(d)
-#
-#        # Check that including both capital and lowercase SLD (this is special-cased in the implementation)
-#        d = None
-#        try:
-#            d = tempfile.mkdtemp()
-#            for f in ("foo.SHP", "foo.SHX", "foo.PRJ", "foo.DBF", "foo.SLD", "foo.sld"):
-#                path = os.path.join(d, f)
-#                # open and immediately close to create empty file
-#                open(path, 'w').close()
-#
-#            self.assertRaises(GeoNodeException, lambda: get_files(os.path.join(d, "foo.SHP"),None))
-#            self.assertRaises(GeoNodeException, lambda: get_files(os.path.join(d, "foo.shp"),None))
-#        finally:
-#            if d is not None:
-#                shutil.rmtree(d)
-=======
             #These don't work on a Mac (foo.SHP == foo.shp)
             #        # Check that including both capital and lowercase extensions raises an exception
             #        d = None
@@ -1313,7 +1187,6 @@
             #        finally:
             #            if d is not None:
             #                shutil.rmtree(d)
->>>>>>> 9bdbde2e
 
     def test_get_valid_name(self):
         from geonode.maps.utils import get_valid_name
@@ -1386,19 +1259,19 @@
             self.assertRaises(GeoNodeException, check_geonode_is_up)
 
         with nested(
-                patch('geonode.maps.models.Layer.objects.gs_catalog'),
-                patch('geonode.maps.models.Layer.objects.geonetwork')
-            ) as (mock_gs, mock_gn):
-                mock_gn.login.side_effect = blowup
-                self.assertRaises(GeoNodeException, check_geonode_is_up)
-                self.assertTrue(mock_gs.get_workspaces.called)
+            patch('geonode.maps.models.Layer.objects.gs_catalog'),
+            patch('geonode.maps.models.Layer.objects.geonetwork')
+        ) as (mock_gs, mock_gn):
+            mock_gn.login.side_effect = blowup
+            self.assertRaises(GeoNodeException, check_geonode_is_up)
+            self.assertTrue(mock_gs.get_workspaces.called)
 
         with nested(
-                patch('geonode.maps.models.Layer.objects.gs_catalog'),
-                patch('geonode.maps.models.Layer.objects.geonetwork')
-            ) as (mock_gs, mock_gn):
-                # no assertion, this should just run without error
-                check_geonode_is_up()
+            patch('geonode.maps.models.Layer.objects.gs_catalog'),
+            patch('geonode.maps.models.Layer.objects.geonetwork')
+        ) as (mock_gs, mock_gn):
+            # no assertion, this should just run without error
+            check_geonode_is_up()
 
 
     def test_save(self):
@@ -1425,37 +1298,6 @@
                     return self.contents[idx]
 
             with nested(
-<<<<<<< HEAD
-                    patch.object(geonode.maps.models, '_wms', new=MockWMS()),
-                    patch('geonode.maps.models.Layer.objects.gs_catalog'),
-                    patch('geonode.maps.models.Layer.objects.geonetwork')
-                ) as (mock_wms, mock_gs, mock_gn):
-                    # Setup
-                    mock_gs.get_store.return_value.get_resources.return_value = []
-                    mock_resource = mock_gs.get_resource.return_value
-                    mock_resource.name = 'a_layer'
-                    mock_resource.title = 'a_layer'
-                    mock_resource.abstract = 'a_layer'
-                    mock_resource.store.name = "a_layer"
-                    mock_resource.store.resource_type = "dataStore"
-                    mock_resource.store.workspace.name = "geonode"
-                    mock_resource.native_bbox = ["0", "0", "0", "0"]
-                    mock_resource.latlon_bbox = ["0", "0", "0", "0"]
-                    mock_resource.projection = "EPSG:4326"
-                    mock_gn.url_for_uuid.return_value = "http://example.com/metadata"
-
-                    # Exercise
-                    base_file = os.path.join(d, 'foo.shp')
-                    owner = User.objects.get(username="admin")
-                    save('a_layer', base_file, owner)
-
-                    # Assertions
-                    (md_link,) = mock_resource.metadata_links
-                    md_mime, md_spec, md_url = md_link
-                    self.assertEquals(md_mime, "text/xml")
-                    self.assertEquals(md_spec, "TC211")
-                    self.assertEquals(md_url,  "http://example.com/metadata")
-=======
                 patch.object(geonode.maps.models, '_wms', new=MockWMS()),
                 patch('geonode.maps.models.Layer.objects.gs_catalog'),
                 patch('geonode.maps.models.Layer.objects.geonetwork')
@@ -1485,7 +1327,6 @@
                 self.assertEquals(md_mime, "text/xml")
                 self.assertEquals(md_spec, "TC211")
                 self.assertEquals(md_url,  "http://example.com/metadata")
->>>>>>> 9bdbde2e
         finally:
             if d is not None:
                 shutil.rmtree(d)
