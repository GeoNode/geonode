import json

from django.conf import settings
from django.core.urlresolvers import reverse

from haystack import indexes

from geonode.maps.models import Layer, Map, Thumbnail, Contact


class LayerIndex(indexes.RealTimeSearchIndex, indexes.Indexable):
    text = indexes.CharField(document=True, use_template=True)
<<<<<<< HEAD
    title = indexes.CharField(model_attr="title")
    date = indexes.DateTimeField(model_attr="date")
    #id = indexes.IntegerField()
=======
    id = indexes.IntegerField(model_attr='id')
>>>>>>> e9aff8cb
    type = indexes.CharField(faceted=True)
    subtype = indexes.CharField(faceted=True)
    json = indexes.CharField(indexed=False)

    def get_model(self):
        return Layer

    def prepare_type(self, obj):
        return "layer"

    def prepare_subtype(self, obj):
        if obj.storeType == "dataStore":
            return "vector"
        elif obj.storeType == "coverageStore":
            return "raster"
            
    def prepare_download_links(self,obj):
        prepped = [(ext,name.encode(),extra) for ext,name,extra in obj]
        return prepped
      
    def prepare_json(self, obj):
        bbox = obj.resource.latlon_bbox
        poc_profile = Contact.objects.get(user=obj.poc.user)

        data = {
            "_type": self.prepare_type(obj),
            "_display_type": obj.display_type,

            "id": obj.id,
            "uuid": obj.uuid,
            "last_modified": obj.date.strftime("%Y-%m-%dT%H:%M:%S.%f"),
            "title": obj.title,
            "abstract": obj.abstract,
            #"name": obj.name,
            #"storeType": obj.storeType,
            #"download_links": obj.download_links(),
            #"owner": obj.metadata_author.name,
            #"metadata_links": obj.metadata_links,
            #"keywords": [keyword.name for keyword in obj.keywords.all()] if obj.keywords else [],
            #"thumb": Thumbnail.objects.get_thumbnail(obj),
            #"detail": obj.get_absolute_url(),  # @@@ Use Sites Framework?
            "subtype": self.prepare_subtype(obj),
            "title": obj.title,
            "name": obj.typename,
            "description": obj.abstract,
            "owner": obj.metadata_author.name,
            #"owner_detail": obj.owner.get_absolute_url(),
            "organization": "",
            "created": "",
            "last_modified": obj.date.strftime("%Y-%m-%dT%H:%M:%S.%f"),
            "start": "",
            "end": "",
            "category": obj.topic_category,
            "keywords": [keyword.name for keyword in obj.keywords.all()] if obj.keywords else [],
            "language": "",
            "edition": "",
            "purpose": "",
            "constraints": "",
            "license": "",
            "supplemental": "",
            "distribution": "",
            "dqs": "",
            "rating": "",
            "comments": "",
            "views": "",
            "thumb": Thumbnail.objects.get_thumbnail(obj),
            "detail_url": obj.get_absolute_url(),  # @@@ Use Sites Framework?
            "download_links": self.prepare_download_links(obj.download_links()),
            "metadata_links": obj.metadata_links,
            "bbox": {
                "minx": bbox[0],
                "miny": bbox[2],
                "maxx": bbox[1],
                "maxy": bbox[3],
            },
            "attribution": {
                "title": poc_profile.name,
                "href": poc_profile.get_absolute_url(),
            },
        }

        if obj.owner:
            data.update({"owner_detail": obj.owner.get_absolute_url()})

        return json.dumps(data)


class MapIndex(indexes.RealTimeSearchIndex, indexes.Indexable):
    text = indexes.CharField(document=True, use_template=True)
    title = indexes.CharField(model_attr="title")
    date = indexes.DateTimeField(model_attr="last_modified")
    id = indexes.IntegerField(model_attr='id')
    type = indexes.CharField(faceted=True)
    json = indexes.CharField(indexed=False)

    def get_model(self):
        return Map

    def prepare_type(self, obj):
        return "map"

    def prepare_json(self, obj):
        data = {
            "_type": self.prepare_type(obj),
            #"_display_type": obj.display_type,

            "id": obj.id,
            "last_modified": obj.last_modified.strftime("%Y-%m-%dT%H:%M:%S.%f"),
            "title": obj.title,
            "abstract": obj.abstract,
            "owner": obj.owner.username,
            "keywords": [keyword.name for keyword in obj.keywords.all()] if obj.keywords else [], 
            "thumb": Thumbnail.objects.get_thumbnail(obj),
            "detail_url": obj.get_absolute_url(),
        }

        if obj.owner:
            data.update({"owner_detail": Contact.objects.get(user=obj.owner).get_absolute_url()})

        return json.dumps(data)<|MERGE_RESOLUTION|>--- conflicted
+++ resolved
@@ -10,13 +10,9 @@
 
 class LayerIndex(indexes.RealTimeSearchIndex, indexes.Indexable):
     text = indexes.CharField(document=True, use_template=True)
-<<<<<<< HEAD
     title = indexes.CharField(model_attr="title")
     date = indexes.DateTimeField(model_attr="date")
-    #id = indexes.IntegerField()
-=======
     id = indexes.IntegerField(model_attr='id')
->>>>>>> e9aff8cb
     type = indexes.CharField(faceted=True)
     subtype = indexes.CharField(faceted=True)
     json = indexes.CharField(indexed=False)
