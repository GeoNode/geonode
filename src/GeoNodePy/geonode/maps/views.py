from geonode.core.models import AUTHENTICATED_USERS, ANONYMOUS_USERS, CUSTOM_GROUP_USERS
from geonode.maps.models import Map, Layer, MapLayer, Contact, ContactRole, \
     get_csw, LayerCategory, LayerAttribute, MapSnapshot, MapStats, LayerStats, CHARSETS
from geonode.profile.forms import ContactProfileForm
from geoserver.resource import FeatureType, Coverage
import base64
from django import forms
from django.contrib.auth import authenticate, get_backends as get_auth_backends
from django.contrib.auth.decorators import login_required
from django.contrib.auth.models import User
from django.core.exceptions import ObjectDoesNotExist
from django.core.urlresolvers import reverse
from django.http import HttpResponse, HttpResponseRedirect
from django.shortcuts import render_to_response, get_object_or_404
from django.conf import settings
from django.template import RequestContext, loader
from django.utils.translation import ugettext as _
from django.utils import simplejson as json
from django.template.defaultfilters import slugify


import math
import httplib2
from owslib.csw import namespaces
from owslib.util import nspath
import re
from urllib import urlencode
from urlparse import urlparse
import unicodedata
from django.db.models import Q
import logging
import taggit
from geonode.maps.utils import forward_mercator
from geonode.maps.owslib_csw import CswRecord
from django.utils.html import escape
from django.forms.models import inlineformset_factory
from django.core.cache import cache
from geonode.maps.forms import LayerCreateForm, GEOMETRY_CHOICES

import itertools
from registration.models import RegistrationProfile
from django.core.mail import send_mail
from django.template.loader import render_to_string
from django.contrib.sites.models import Site
from datetime import datetime, timedelta
from geonode.maps.gs_helpers import get_sld_for, get_postgis_bbox
from geonode.maps.encode import num_encode, num_decode
from django.db import transaction

logger = logging.getLogger("geonode.maps.views")

_user, _password = settings.GEOSERVER_CREDENTIALS

DEFAULT_TITLE = ""
DEFAULT_ABSTRACT = ""
DEFAULT_URL = ""

def default_map_config():
    _DEFAULT_MAP_CENTER = forward_mercator(settings.DEFAULT_MAP_CENTER)

    _default_map = Map(
        title=DEFAULT_TITLE,
        abstract=DEFAULT_ABSTRACT,
        projection="EPSG:900913",
        center_x=_DEFAULT_MAP_CENTER[0],
        center_y=_DEFAULT_MAP_CENTER[1],
        zoom=settings.DEFAULT_MAP_ZOOM
    )
    def _baselayer(lyr, order):
        return MapLayer.objects.from_viewer_config(
            map_model = _default_map,
            layer = lyr,
            source = lyr["source"],
            ordering = order
        )

    DEFAULT_BASE_LAYERS = [_baselayer(lyr, idx) for idx, lyr in enumerate(settings.MAP_BASELAYERS)]
    DEFAULT_MAP_CONFIG = _default_map.viewer_json(None,*DEFAULT_BASE_LAYERS)

    return DEFAULT_MAP_CONFIG, DEFAULT_BASE_LAYERS



def bbox_to_wkt(x0, x1, y0, y1, srid="4326"):
    return 'SRID='+srid+';POLYGON(('+x0+' '+y0+','+x0+' '+y1+','+x1+' '+y1+','+x1+' '+y0+','+x0+' '+y0+'))'
class ContactForm(forms.ModelForm):
    keywords = taggit.forms.TagField(required=False)
    class Meta:
        model = Contact
        exclude = ('user','is_org_member',)


class LayerCategoryChoiceField(forms.ModelChoiceField):
    def label_from_instance(self, obj):
            return '<a href="#" onclick=\'javascript:Ext.Msg.show({title:"' + escape(obj.title) + '",msg:"' + escape(obj.description) + '",buttons: Ext.Msg.OK, minWidth: 300});return false;\'>' + obj.title + '</a>'



class LayerCategoryForm(forms.Form):
    category_choice_field = LayerCategoryChoiceField(required=False, label = '*' + _('Category'), empty_label=None,
                               queryset = LayerCategory.objects.extra(order_by = ['title']))


    def clean(self):
        cleaned_data = self.data
        ccf_data = cleaned_data.get("category_choice_field")


        if not ccf_data:
            msg = u"This field is required."
            self._errors = self.error_class([msg])




        # Always return the full collection of cleaned data.
        return cleaned_data



class LayerAttributeForm(forms.ModelForm):
    def __init__(self, *args, **kwargs):
        super(LayerAttributeForm, self).__init__(*args, **kwargs)
        instance = getattr(self, 'instance', None)
        if instance and instance.attribute_type != 'xsd:string':
            self.fields['searchable'].widget.attrs['disabled'] = True
            self.fields['in_gazetteer'].widget.attrs['disabled'] = True
        self.fields['attribute'].widget.attrs['readonly'] = True
        self.fields['display_order'].widget.attrs['size'] = 3



    class Meta:
        model = LayerAttribute
        exclude = ('attribute_type',)

class GazetteerForm(forms.Form):

    project = forms.CharField(label=_('Project'), max_length=128, required=False)
    startDate = forms.ModelChoiceField(label = _("Start Date attribute"),
        required=False,
        queryset = LayerAttribute.objects.none())

    startDateFormat = forms.CharField(label=_("Date format"), max_length=256, required=False)

    endDate = forms.ModelChoiceField(label = _("End Date attribute"),
        required=False,
        queryset = LayerAttribute.objects.none())

    endDateFormat = forms.CharField(label=_("Date format"), max_length=256, required=False)


class LayerContactForm(forms.Form):
    poc = forms.ModelChoiceField(empty_label = _("Person outside WorldMap (fill form)"),
        label = "*" + _("Point Of Contact"), required=False,
        queryset = Contact.objects.exclude(user=None))

    metadata_author = forms.ModelChoiceField(empty_label = _("Person outside WorldMap (fill form)"),
        label = _("Metadata Author"), required=False,
        queryset = Contact.objects.exclude(user=None))


class LayerForm(forms.ModelForm):
    map_id = forms.CharField(widget=forms.HiddenInput(), initial='', required=False)
    date = forms.DateTimeField(label='*' + ('Date'), widget=forms.SplitDateTimeWidget)
    date.widget.widgets[0].attrs = {"class":"date"}
    date.widget.widgets[1].attrs = {"class":"time"}
    temporal_extent_start = forms.DateField(required=False,label= _('Temporal Extent Start Date'), widget=forms.DateInput(attrs={"class":"date"}))
    temporal_extent_end = forms.DateField(required=False,label= _('Temporal Extent End Date'), widget=forms.DateInput(attrs={"class":"date"}))
    title = forms.CharField(label = '*' + _('Title'), max_length=255)
    abstract = forms.CharField(label = '*' + _('Abstract'), widget=forms.Textarea)
    keywords = taggit.forms.TagField(required=False)
    class Meta:
        model = Layer
        exclude = ('owner', 'contacts','workspace', 'store', 'name', 'uuid', 'storeType', 'typename', 'topic_category', 'bbox', 'llbbox', 'srs', 'geographic_bounding_box', 'in_gazetteer', 'gazetteer_project' ) #, 'topic_category'

class RoleForm(forms.ModelForm):
    class Meta:
        model = ContactRole
        exclude = ('contact', 'layer')

class PocForm(forms.Form):
    contact = forms.ModelChoiceField(label = "New point of contact",
                                     queryset = Contact.objects.exclude(user=None))


class MapForm(forms.ModelForm):
    keywords = taggit.forms.TagField(required=False)
    class Meta:
        model = Map
        exclude = ('contact', 'zoom', 'projection', 'center_x', 'center_y', 'owner', 'officialurl', 'urlsuffix', 'keywords', 'content', 'use_custom_template', 'group_params')
        widgets = {
            'abstract': forms.Textarea(attrs={'cols': 40, 'rows': 10}),
        }



MAP_LEV_NAMES = {
    Map.LEVEL_NONE  : _('No Permissions'),
    Map.LEVEL_READ  : _('Read Only'),
    Map.LEVEL_WRITE : _('Read/Write'),
    Map.LEVEL_ADMIN : _('Administrative')
}
LAYER_LEV_NAMES = {
    Layer.LEVEL_NONE  : _('No Permissions'),
    Layer.LEVEL_READ  : _('Read Only'),
    Layer.LEVEL_WRITE : _('Read/Write'),
    Layer.LEVEL_ADMIN : _('Administrative')
}

def maps(request): # , mapid=None):
    if request.method == 'GET':
        return render_to_response('maps.html', RequestContext(request))
    elif request.method == 'POST':
        if not request.user.is_authenticated():
            return HttpResponse(
                'You must be logged in to save new maps',
                mimetype="text/plain",
                status=401
            )
        else:
            map_obj = Map(owner=request.user, zoom=0, center_x=0, center_y=0)
            map_obj.save()
            map_obj.set_default_permissions()
            try:
                map_obj.update_from_viewer(request.raw_post_data)
                MapSnapshot.objects.create(config=clean_config(request.raw_post_data),map=map_obj,user=request.user)
            except ValueError, e:
                return HttpResponse(str(e), status=400)
            else:
                response = HttpResponse('', status=201)
                response['Location'] = map_obj.officialurl if map_obj.officialurl else (map_obj.urlsuffix if map_obj.urlsuffix else map_obj.id)
                transaction.commit()
                return response


def mapJSON(request, mapid):
    if request.method == 'GET':
        map_obj = get_object_or_404(Map,pk=mapid)
        if not request.user.has_perm('maps.view_map', obj=map_obj):
            return HttpResponse(loader.render_to_string('401.html',
                RequestContext(request, {})), status=401)
    	return HttpResponse(json.dumps(map_obj.viewer_json(request.user)))
    elif request.method == 'PUT':
        if not request.user.is_authenticated():
            return HttpResponse(
                _("You must be logged in to save this map"),
                status=401,
                mimetype="text/plain"
            )
        map_obj = get_object_or_404(Map, pk=mapid)
        if not request.user.has_perm('maps.change_map', obj=map_obj):
            return HttpResponse("You are not allowed to modify this map.", status=403)
        try:
            map_obj.update_from_viewer(request.raw_post_data)
            MapSnapshot.objects.create(config=clean_config(request.raw_post_data),map=Map.objects.get(id=map_obj.id),user=request.user)
            return HttpResponse(
                "Map successfully updated.",
                mimetype="text/plain",
                status=204
            )
        except Exception, e:
            return HttpResponse(
                "The server could not understand the request." + str(e),
                mimetype="text/plain",
                status=400
            )

def newmap_config(request):
    '''
    View that creates a new map.

    If the query argument 'copy' is given, the inital map is
    a copy of the map with the id specified, otherwise the
    default map configuration is used.  If copy is specified
    and the map specified does not exist a 404 is returned.
    '''
    DEFAULT_MAP_CONFIG, DEFAULT_BASE_LAYERS = default_map_config()

    if request.method == 'GET' and 'copy' in request.GET:
        mapid = request.GET['copy']
        map_obj = get_object_or_404(Map,pk=mapid)

        if not request.user.has_perm('maps.view_map', obj=map_obj):
            return HttpResponse(loader.render_to_string('401.html',
                RequestContext(request, {'error_message':
                    _("You are not permitted to view or copy this map.")})), status=401)

        map_obj.abstract = DEFAULT_ABSTRACT
        map_obj.title = DEFAULT_TITLE
        map_obj.urlsuffix = DEFAULT_URL
        if request.user.is_authenticated(): map.owner = request.user
        config = map_obj.viewer_json(request.user)
        config['edit_map'] = True
        if 'id' in config:
            del config['id']
    else:
        if request.method == 'GET':
            params = request.GET
        elif request.method == 'POST':
            params = request.POST
        else:
            return HttpResponse(status=405)

        if 'layer' in params:
            bbox = None
            groups = set()
            map_obj = Map(projection="EPSG:900913")
            layers = []
            for layer_name in params.getlist('layer'):
                try:
                    layer = Layer.objects.get(typename=layer_name)
                except ObjectDoesNotExist:
                    # bad layer, skip
                    continue

                if not request.user.has_perm('maps.view_layer', obj=layer):
                    # invisible layer, skip inclusion
                    continue

                #layer_bbox = layer.resource.latlon_bbox
                # assert False, str(layer_bbox)
                bbox = layer.llbbox_coords()

                layers.append(MapLayer(
                    map = map_obj,
                    name = layer.typename,
                    ows_url = settings.GEOSERVER_BASE_URL + "wms",
                    visibility = True,
                    styles='',
                    group=layer.topic_category.title if layer.topic_category else None,
                    source_params = u'{"ptype": "gxp_gnsource"}',
                    layer_params= u'{"tiled":true, "title":" '+ layer.title + '", "format":"image/png","queryable":true}')
                )
                if layer.topic_category:
                    groups.add(layer.topic_category.title)

            if bbox is not None:
                minx, miny, maxx, maxy = [float(c) for c in bbox]
                x = (minx + maxx) / 2
                y = (miny + maxy) / 2

                center = forward_mercator((x, y))
                if center[1] == float('-inf'):
                    center[1] = 0

                if maxx == minx:
                    width_zoom = 15
                else:
                    width_zoom = math.log(360 / (maxx - minx), 2)
                if maxy == miny:
                    height_zoom = 15
                else:
                    height_zoom = math.log(360 / (maxy - miny), 2)

                map_obj.center_x = center[0]
                map_obj.center_y = center[1]
                map_obj.zoom = math.ceil(min(width_zoom, height_zoom))

            config = map_obj.viewer_json(request.user, *(DEFAULT_BASE_LAYERS + layers))
            config['treeconfig'] = []
            for group in groups:
                config['treeconfig'].append({"expanded":True, "group":group})

            config['fromLayer'] = True
        else:
            config = DEFAULT_MAP_CONFIG
        config['topic_categories'] = category_list()
        config['edit_map'] = True
    return json.dumps(config)

def newmap(request):
    config = newmap_config(request)
    if isinstance(config, HttpResponse):
        return config
    else:
        return render_to_response('maps/view.html', RequestContext(request, {
        'config': config,
        'GOOGLE_API_KEY' : settings.GOOGLE_API_KEY,
        'GEOSERVER_BASE_URL' : settings.GEOSERVER_BASE_URL,
        'GEONETWORK_BASE_URL' : settings.GEONETWORK_BASE_URL,
        'maptitle': settings.SITENAME,
        'DB_DATASTORE' : settings.DB_DATASTORE
    }))

def newmapJSON(request):
    config = newmap_config(request)
    if isinstance(config, HttpResponse):
        return config
    else:
        return HttpResponse(config)

h = httplib2.Http()
h.add_credentials(_user, _password)
h.add_credentials(_user, _password)
_netloc = urlparse(settings.GEOSERVER_BASE_URL).netloc
h.authorizations.append(
    httplib2.BasicAuthentication(
        (_user, _password),
        _netloc,
        settings.GEOSERVER_BASE_URL,
        {},
        None,
        None,
        h
    )
)


@login_required
def map_download(request, mapid):
    """
    Download all the layers of a map as a batch
    XXX To do, remove layer status once progress id done
    This should be fix because
    """
    mapObject = get_object_or_404(Map,pk=mapid)
    if not request.user.has_perm('maps.view_map', obj=mapObject):
        return HttpResponse(_('Not Permitted'), status=401)

    map_status = dict()
    if request.method == 'POST':
        url = "%srest/process/batchDownload/launch/" % settings.GEOSERVER_BASE_URL

        def perm_filter(layer):
            return request.user.has_perm('maps.view_layer', obj=layer)

        mapJson = mapObject.json(perm_filter)

        resp, content = h.request(url, 'POST', body=mapJson)

        if resp.status not in (400, 404, 417):
            map_status = json.loads(content)
            request.session["map_status"] = map_status
        else:
            pass # XXX fix

    locked_layers = []
    remote_layers = []
    downloadable_layers = []

    for lyr in mapObject.layer_set.all():
        if lyr.group != "background":
            if not lyr.local():
                remote_layers.append(lyr)
            else:
                ownable_layer = Layer.objects.get(typename=lyr.name)
                if not request.user.has_perm('maps.view_layer', obj=ownable_layer):
                    locked_layers.append(lyr)
                else:
                    downloadable_layers.append(lyr)

    return render_to_response('maps/download.html', RequestContext(request, {
         "map_status" : map_status,
         "map" : mapObject,
         "locked_layers": locked_layers,
         "remote_layers": remote_layers,
         "downloadable_layers": downloadable_layers,
         "geoserver" : settings.GEOSERVER_BASE_URL,
         "site" : settings.SITEURL
    }))


def check_download(request):
    """
    this is an endpoint for monitoring map downloads
    """
    try:
        layer = request.session["map_status"]
        if type(layer) == dict:
            url = "%srest/process/batchDownload/status/%s" % (settings.GEOSERVER_BASE_URL,layer["id"])
            resp,content = h.request(url,'GET')
            status= resp.status
            if resp.status == 400:
                return HttpResponse(content="Something went wrong",status=status)
        else:
            content = "Something Went wrong"
            status  = 400
    except ValueError:
        # TODO: Is there any useful context we could include in this log?
        logger.warn("User tried to check status, but has no download in progress.")
    return HttpResponse(content=content,status=status)


def batch_layer_download(request):
    """
    batch download a set of layers

    POST - begin download
    GET?id=<download_id> monitor status
    """

    # currently this just piggy-backs on the map download backend
    # by specifying an ad hoc map that contains all layers requested
    # for download. assumes all layers are hosted locally.
    # status monitoring is handled slightly differently.

    if request.method == 'POST':
        layers = request.POST.getlist("layer")
        layers = Layer.objects.filter(typename__in=list(layers))

        def layer_son(layer):
            return {
                "name" : layer.typename,
                "service" : layer.service_type,
                "metadataURL" : "",
                "serviceURL" : ""
            }

        readme = """This data is provided by GeoNode.

Contents:
"""
        def list_item(lyr):
            return "%s - %s.*" % (lyr.title, lyr.name)

        readme = "\n".join([readme] + [list_item(l) for l in layers])

        fake_map = {
            "map": { "readme": readme },
            "layers" : [layer_son(lyr) for lyr in layers]
        }

        url = "%srest/process/batchDownload/launch/" % settings.GEOSERVER_BASE_URL
        resp, content = h.request(url,'POST',body=json.dumps(fake_map))
        return HttpResponse(content, status=resp.status)


    if request.method == 'GET':
        # essentially, this just proxies back to geoserver
        download_id = request.GET.get('id', None)
        if download_id is None:
            return HttpResponse(status=404)

        url = "%srest/process/batchDownload/status/%s" % (settings.GEOSERVER_BASE_URL, download_id)
        resp,content = h.request(url,'GET')
        return HttpResponse(content, status=resp.status)



def view_map_permissions(request, mapid):
    map = get_object_or_404(Map,pk=mapid)

    if not request.user.has_perm('maps.change_map_permissions', obj=map):
        return HttpResponse(loader.render_to_string('401.html',
            RequestContext(request, {'error_message':
                _("You are not permitted to view this map's permissions")})), status=401)

    ctx = _view_perms_context(map, MAP_LEV_NAMES)
    ctx['map'] = map
    return render_to_response("maps/permissions.html", RequestContext(request, ctx))

def set_layer_permissions(layer, perm_spec, use_email = False):
    if "authenticated" in perm_spec:
        layer.set_gen_level(AUTHENTICATED_USERS, perm_spec['authenticated'])
    if "anonymous" in perm_spec:
        layer.set_gen_level(ANONYMOUS_USERS, perm_spec['anonymous'])
    if "customgroup" in perm_spec:
        layer.set_gen_level(CUSTOM_GROUP_USERS, perm_spec['customgroup'])
    users = [n for (n, p) in perm_spec['users']]
    if use_email:
        layer.get_user_levels().exclude(user__email__in = users + [layer.owner]).delete()
        for useremail, level in perm_spec['users']:
            try:
                user = User.objects.get(email=useremail)
            except User.DoesNotExist:
                 user = _create_new_user(useremail, layer.title, reverse('geonode.maps.views.layer_detail', args=(layer.typename,)), layer.owner_id)
            layer.set_user_level(user, level)
    else:
        layer.get_user_levels().exclude(user__username__in = users + [layer.owner]).delete()
        for username, level in perm_spec['users']:
            user = User.objects.get(username=username)
            layer.set_user_level(user, level)
    # Always make sure owner keeps control
    if layer.owner is not None:
        layer.set_user_level(layer.owner, layer.LEVEL_ADMIN)

def set_map_permissions(m, perm_spec, use_email = False):
    if "authenticated" in perm_spec:
        m.set_gen_level(AUTHENTICATED_USERS, perm_spec['authenticated'])
    if "anonymous" in perm_spec:
        m.set_gen_level(ANONYMOUS_USERS, perm_spec['anonymous'])
    if "customgroup" in perm_spec:
        m.set_gen_level(CUSTOM_GROUP_USERS, perm_spec['customgroup'])
    users = [n for (n, p) in perm_spec['users']]
    if use_email:
        m.get_user_levels().exclude(user__email__in = users + [m.owner]).delete()
        for useremail, level in perm_spec['users']:
            try:
                user = User.objects.get(email=useremail)
            except User.DoesNotExist:
                user = _create_new_user(useremail, m.title, reverse('geonode.maps.views.view', args=[m.id]), m.owner_id)
            m.set_user_level(user, level)
    else:
        m.get_user_levels().exclude(user__username__in = users + [m.owner]).delete()
        for username, level in perm_spec['users']:
            user = User.objects.get(username=username)
            m.set_user_level(user, level)

def ajax_layer_permissions_by_email(request, layername):
    return ajax_layer_permissions(request, layername, True)

def ajax_layer_permissions(request, layername, use_email=False):
    layer = get_object_or_404(Layer, typename=layername)

    if not request.method == 'POST':
        return HttpResponse(
            'You must use POST for editing layer permissions',
            status=405,
            mimetype='text/plain'
        )

    if not request.user.has_perm("maps.change_layer_permissions", obj=layer):
        return HttpResponse(
            'You are not allowed to change permissions for this layer',
            status=401,
            mimetype='text/plain'
        )

    permission_spec = json.loads(request.raw_post_data)
    set_layer_permissions(layer, permission_spec, use_email)

    return HttpResponse(
        "Permissions updated",
        status=200,
        mimetype='text/plain'
    )

def ajax_map_permissions(request, mapid, use_email=False):
    map_obj = get_object_or_404(Map, pk=mapid)

    if not request.user.has_perm("maps.change_map_permissions", obj=map_obj):
        return HttpResponse(
            'You are not allowed to change permissions for this map',
            status=401,
            mimetype='text/plain'
        )

    if not request.method == 'POST':
        return HttpResponse(
            'You must use POST for editing map permissions',
            status=405,
            mimetype='text/plain'
        )

    spec = json.loads(request.raw_post_data)
    set_map_permissions(map_obj, spec, use_email)

    # _perms = {
    #     Layer.LEVEL_READ: Map.LEVEL_READ,
    #     Layer.LEVEL_WRITE: Map.LEVEL_WRITE,
    #     Layer.LEVEL_ADMIN: Map.LEVEL_ADMIN,
    # }

    # def perms(x):
    #     return _perms.get(x, Map.LEVEL_NONE)

    # if "anonymous" in spec:
    #     map.set_gen_level(ANONYMOUS_USERS, perms(spec['anonymous']))
    # if "authenticated" in spec:
    #     map.set_gen_level(AUTHENTICATED_USERS, perms(spec['authenticated']))
    # users = [n for (n, p) in spec["users"]]
    # map.get_user_levels().exclude(user__username__in = users + [map.owner]).delete()
    # for username, level in spec['users']:
    #     user = User.objects.get(username = username)
    #     map.set_user_level(user, perms(level))

    return HttpResponse(
        "Permissions updated",
        status=200,
        mimetype='text/plain'
    )

@login_required
def deletemap(request, mapid):
    ''' Delete a map, and its constituent layers. '''
    map_obj = get_object_or_404(Map,pk=mapid)

    if not request.user.has_perm('maps.delete_map', obj=map_obj):
        return HttpResponse(loader.render_to_string('401.html',
            RequestContext(request, {'error_message':
                _("You are not permitted to delete this map.")})), status=401)

    if request.method == 'GET':
        return render_to_response("maps/map_remove.html", RequestContext(request, {
            "map": map_obj,
            'urlsuffix': get_suffix_if_custom(map)
        }))
    elif request.method == 'POST':
        layers = map_obj.layer_set.all()
        for layer in layers:
            layer.delete()
        map_obj.delete()

        return HttpResponseRedirect(request.user.get_profile().get_absolute_url())

def mapdetail(request,mapid):
    '''
    The view that show details of each map
    '''
    map_obj = get_object_or_404(Map,pk=mapid)
    if not request.user.has_perm('maps.view_map', obj=map_obj):
        return HttpResponse(loader.render_to_string('401.html',
            RequestContext(request, {'error_message':
                _("You are not allowed to view this map.")})), status=401)

    config = map_obj.viewer_json()
    config = json.dumps(config)
    layers = MapLayer.objects.filter(map=map_obj.id)
    mapstats, created = MapStats.objects.get_or_create(map=map_obj.id)
    return render_to_response("maps/mapinfo.html", RequestContext(request, {
        'config': config,
        'map': map_obj,
        'layers': layers,
        'mapstats': mapstats,
        'permissions_json': _perms_info_email_json(map_obj, MAP_LEV_NAMES),
        'customGroup': settings.CUSTOM_GROUP_NAME if settings.USE_CUSTOM_ORG_AUTHORIZATION else '',
        'urlsuffix':get_suffix_if_custom(map_obj)
    }))


@login_required
def describemap(request, mapid):
    '''
    The view that displays a form for
    editing map metadata
    '''
    map_obj = get_object_or_404(Map,pk=mapid)
    if not request.user.has_perm('maps.change_map', obj=map_obj):
        return HttpResponse(loader.render_to_string('401.html',
                            RequestContext(request, {'error_message':
                            _("You are not allowed to modify this map's metadata.")})),
                            status=401)

    if request.method == "POST":
        # Change metadata, return to map info page
        map_form = MapForm(request.POST, instance=map_obj, prefix="map")
        if map_form.is_valid():
            map_obj = map_form.save(commit=False)
            if map_form.cleaned_data["keywords"]:
                map_obj.keywords.add(*map_form.cleaned_data["keywords"])
            else:
                map_obj.keywords.clear()
            map_obj.save()

            return HttpResponseRedirect(reverse('geonode.maps.views.map_controller', args=(map_obj.id,)))
    else:
        # Show form
        map_form = MapForm(instance=map_obj, prefix="map")

    return render_to_response("maps/map_describe.html", RequestContext(request, {
        "map": map_obj,
        "map_form": map_form,
        "urlsuffix": get_suffix_if_custom(map_obj)
    }))

def map_controller(request, mapid):
    '''
    main view for map resources, dispatches to correct
    view based on method and query args.
    '''
    if mapid.isdigit():
        map_obj = Map.objects.get(pk=mapid)
    else:
        map_obj = Map.objects.get(urlsuffix=mapid)
    if 'removenow' in request.GET:
        return deletemapnow(request, map_obj.id)
    elif 'remove' in request.GET:
        return deletemap(request, map_obj.id)
    elif 'describe' in request.GET:
        return describemap(request, map_obj.id)
    else:
        return mapdetail(request, map_obj.id)

def view(request, mapid, snapshot=None):
    """
    The view that returns the map composer opened to
    the map with the given map ID.
    """
    if mapid.isdigit():
        map_obj = get_object_or_404(Map,pk=mapid)
    else:
        map_obj = get_object_or_404(Map,urlsuffix=mapid)
    if not request.user.has_perm('maps.view_map', obj=map_obj):
        return HttpResponse(loader.render_to_string('401.html',
            RequestContext(request, {'error_message':
                _("You are not allowed to view this map.")})), status=401)

    if snapshot is None:
        config = map_obj.viewer_json(request.user)
    else:
        config = snapshot_config(snapshot, map_obj, request.user)

    first_visit = True
    if request.session.get('visit' + str(map_obj.id), False):
        first_visit = False
    else:
        request.session['visit' + str(map_obj.id)] = True

    mapstats, created = MapStats.objects.get_or_create(map=map_obj)
    mapstats.visits += 1
    if created or first_visit:
            mapstats.uniques+=1
    mapstats.save()

    #Remember last visited map
    request.session['lastmap'] = map_obj.id
    request.session['lastmapTitle'] = map_obj.title

    config['first_visit'] = first_visit
    config['edit_map'] = request.user.has_perm('maps.change_map', obj=map_obj)
    config['topic_categories'] = category_list()
    return render_to_response('maps/view.html', RequestContext(request, {
        'config': json.dumps(config),
        'GOOGLE_API_KEY' : settings.GOOGLE_API_KEY,
        'GEONETWORK_BASE_URL' : settings.GEONETWORK_BASE_URL,
        'GEOSERVER_BASE_URL' : settings.GEOSERVER_BASE_URL,
        'DB_DATASTORE' : settings.DB_DATASTORE,
        'maptitle': map_obj.title,
        'urlsuffix': get_suffix_if_custom(map_obj),
    }))


def ajax_start_twitter(request):
    from boto.ec2.connection import EC2Connection
    try:
        ec2 = EC2Connection(settings.AWS_ACCESS_KEY_ID, settings.AWS_SECRET_ACCESS_KEY)
        twitterInstance = ec2.get_all_instances(instance_ids=[settings.AWS_INSTANCE_ID])[0].instances[0]
        twitterInstance.start()
        instanceStarted = False
        while not instanceStarted:
            try:
                twitterInstance.use_ip(settings.AWS_INSTANCE_IP)
                instanceStarted = True
            except:
                pass
        return HttpResponse(
            status=200
        )
    except Exception, e:
        return HttpResponse(
            status=500
        )

def tweetview(request):
#    from boto.ec2.connection import EC2Connection
    map = get_object_or_404(Map,urlsuffix="tweetmap")
    config = map.viewer_json(request.user)

    redirectPage = 'maps/tweetview.html'

<<<<<<< HEAD



=======
>>>>>>> 5b077bc7
    #Check if twitter server is running
#    ec2 = EC2Connection(settings.AWS_ACCESS_KEY_ID, settings.AWS_SECRET_ACCESS_KEY)
#    twitterInstance = ec2.get_all_instances(instance_ids=[settings.AWS_INSTANCE_ID])[0].instances[0]
#
#
#    instanceStarted = twitterInstance.state == 'running'
#
#    if not instanceStarted:
#        redirectPage = 'maps/tweetstartup.html'



    first_visit = True
    if request.session.get('visit' + str(map.id), False):
        first_visit = False
    else:
        request.session['visit' + str(map.id)] = True

    mapstats, created = MapStats.objects.get_or_create(map=map)
    mapstats.visits += 1
    if created or first_visit:
        mapstats.uniques+=1
    mapstats.save()


    #Remember last visited map
    request.session['lastmap'] = map.id
    request.session['lastmapTitle'] = map.title

    config['first_visit'] = first_visit
    config['edit_map'] = request.user.has_perm('maps.change_map', obj=map)

    geops_ip = settings.GEOPS_IP
    if "geopsip" in request.GET:
        geops_ip = request.GET["geopsip"]

    try:
        testUrl = "http://" +  geops_ip  + "/?LAYERS=point&TRANSPARENT=TRUE&FORMAT=image%2Fpng&TILED=false&SERVICE=WMS&VERSION=1.1.1&REQUEST=GetMap&STYLES=&RND=0.7935556590091437&SQL=SELECT%20goog_x%2C%20goog_y%2C%20%20tweet_text%20%20from%20oct_tweets%20WHERE%20time%20%3E%201354300501%20AND%20time%20%3C%201354905302&RADIUS=1&R=0&G=0&B=255&NUM_REQUESTS=1&_OLSALT=0.731751827057451&SRS=EPSG%3A900913&BBOX=-16280475.52625,-4924280.9318723,16280475.52625,4924280.9318723&WIDTH=1664&HEIGHT=503"
        #testUrl = "http://worldmap.harvard.edu"
        resp, content = h.request(testUrl, 'GET')
    except:
        redirectPage = "maps/tweetstartup.html"

    return render_to_response(redirectPage, RequestContext(request, {
        'config': json.dumps(config),
        'GOOGLE_API_KEY' : settings.GOOGLE_API_KEY,
        'GEOSERVER_BASE_URL' : settings.GEOSERVER_BASE_URL,
        'maptitle': map.title,
        'GEOPS_IP': geops_ip,
        'urlsuffix': get_suffix_if_custom(map),
        'tweetdownload': request.user.is_authenticated() and request.user.get_profile().is_org_member
        }))

def official_site(request, site):
    """
    The view that returns the map composer opened to
    the map with the given official site url.
    """
    map = get_object_or_404(Map,officialurl=site)
    return view(request, str(map.id))

def embed(request, mapid=None, snapshot=None):
    if mapid is None:
        DEFAULT_MAP_CONFIG, DEFAULT_BASE_LAYERS = default_map_config()
        config = DEFAULT_MAP_CONFIG
    else:
        if mapid.isdigit():
            map_obj = get_object_or_404(Map,pk=mapid)
        else:
            map_obj = get_object_or_404(Map,urlsuffix=mapid)

        if not request.user.has_perm('maps.view_map', obj=map_obj):
            return HttpResponse(_("Not Permitted"), status=401, mimetype="text/plain")
        if snapshot is None:
            config = map_obj.viewer_json(request.user)
        else:
            config = snapshot_config(snapshot, map_obj, request.user)

    return render_to_response('maps/embed.html', RequestContext(request, {
        'config': json.dumps(config)
    }))


def data(request):
    return render_to_response('data.html', RequestContext(request, {
        'GEOSERVER_BASE_URL':settings.GEOSERVER_BASE_URL
    }))

def view_js(request, mapid):
    map_obj = Map.objects.get(pk=mapid)
    if not request.user.has_perm('maps.view_map', obj=map_obj):
        return HttpResponse(_("Not Permitted"), status=401, mimetype="text/plain")
    config = map_obj.viewer_json()
    return HttpResponse(json.dumps(config), mimetype="application/javascript")

class LayerDescriptionForm(forms.Form):
    title = forms.CharField(300)
    abstract = forms.CharField(1000, widget=forms.Textarea, required=False)
    keywords = forms.CharField(500, required=False)


@login_required
def layer_metadata(request, layername):
    layer = get_object_or_404(Layer, typename=layername)
    if request.user.is_authenticated():
        if not request.user.has_perm('maps.change_layer', obj=layer):
            return HttpResponse(loader.render_to_string('401.html',
                RequestContext(request, {'error_message':
                    _("You are not permitted to modify this layer's metadata")})), status=401)

        topic_category = layer.topic_category
        layerAttSet = inlineformset_factory(Layer, LayerAttribute, extra=0, form=LayerAttributeForm, )
        show_gazetteer_form = request.user.is_superuser and layer.store == settings.DB_DATASTORE_NAME

        fieldTypes = {}
        attributeOptions = layer.attribute_set.filter(attribute_type__in=['xsd:dateTime','xsd:date','xsd:int','xsd:string','xsd:bigint', 'xsd:double'])
        for option in attributeOptions:
            try:
                fieldTypes[option.id] = option.attribute_type
            except Exception, e:
                logger.info("Could not get type for %s", option)

        if request.method == "GET":
            layer_form = LayerForm(instance=layer, prefix="layer")
            category_form = LayerCategoryForm(prefix="category_choice_field", initial=topic_category.id if topic_category else None)


            #layer_form.fields["topic_category"].initial = topic_category
            if "map" in request.GET:
                layer_form.fields["map_id"].initial = request.GET["map"]
            attribute_form = layerAttSet(instance=layer, prefix="layer_attribute_set", queryset=LayerAttribute.objects.order_by('display_order'))
            startAttributeQuerySet = LayerAttribute.objects.filter(layer=layer).filter(is_gaz_start_date=True)
            endAttributeQuerySet = LayerAttribute.objects.filter(layer=layer).filter(is_gaz_end_date=True)
            gazetteer_form = GazetteerForm()


            gazetteer_form.fields['startDate'].queryset = gazetteer_form.fields['endDate'].queryset = attributeOptions
            if gazetteer_form.fields['startDate'].queryset.count() == 0:
                gazetteer_form.fields['startDate'].empty_label = gazetteer_form.fields['endDate'].empty_label = _('No date fields available')
            gazetteer_form.fields['project'].initial = layer.gazetteer_project
            if startAttributeQuerySet.exists():
                gazetteer_form.fields['startDate'].initial = startAttributeQuerySet[0].id
                gazetteer_form.fields['startDateFormat'].initial = startAttributeQuerySet[0].date_format
            if endAttributeQuerySet.exists():
                gazetteer_form.fields['endDate'].initial = endAttributeQuerySet[0].id
                gazetteer_form.fields['endDateFormat'].initial = endAttributeQuerySet[0].date_format

            tab = None
            if "tab" in request.GET:
                tab = request.GET["tab"]


        if request.method == "POST":
            layer_form = LayerForm(request.POST, instance=layer, prefix="layer")
            category_form = LayerCategoryForm(request.POST, prefix="category_choice_field")
            attribute_form = layerAttSet(request.POST, instance=layer, prefix="layer_attribute_set", queryset=LayerAttribute.objects.order_by('display_order'))
            gazetteer_form = GazetteerForm(request.POST)
            gazetteer_form.fields['startDate'].queryset = gazetteer_form.fields['endDate'].queryset = layer.attribute_set

            if "tab" in request.POST:
                tab = request.POST["tab"]



            if layer_form.is_valid() and category_form.is_valid() and (not request.user.is_superuser or gazetteer_form.is_valid()):

                new_category = LayerCategory.objects.get(id=category_form.cleaned_data['category_choice_field'])

                if attribute_form.is_valid():
                    for form in attribute_form.cleaned_data:
                        la = LayerAttribute.objects.get(id=int(form['id'].id))
                        la.attribute_label = form["attribute_label"]
                        la.searchable = form["searchable"]
                        la.visible = form["visible"]
                        la.display_order = form["display_order"]
                        if (request.user.is_superuser and gazetteer_form.is_valid()):
                            la.in_gazetteer = form["in_gazetteer"]
                            la.is_gaz_start_date = (la == gazetteer_form.cleaned_data["startDate"])
                            la.is_gaz_end_date = (la == gazetteer_form.cleaned_data["endDate"])
                            if la.is_gaz_start_date:
                                la.date_format = gazetteer_form.cleaned_data["startDateFormat"].strip() \
                                if len(gazetteer_form.cleaned_data["startDateFormat"]) > 0 else None
                            elif la.is_gaz_end_date:
                                la.date_format = gazetteer_form.cleaned_data["endDateFormat"].strip() \
                                if len(gazetteer_form.cleaned_data["endDateFormat"]) > 0 else None

                        la.save()
                    cache.delete('layer_searchfields_' + layer.typename)
                    logger.debug("Deleted cache for layer_searchfields_" + layer.typename)

                mapid = layer_form.cleaned_data['map_id']
                new_keywords = layer_form.cleaned_data['keywords']

                the_layer = layer_form.save(commit=False)
                the_layer.topic_category = new_category
                the_layer.keywords.add(*new_keywords)
                if request.user.is_superuser and gazetteer_form.is_valid():
                    the_layer.in_gazetteer = "gazetteer_include" in request.POST
                    if the_layer.in_gazetteer:
                        the_layer.gazetteer_project = gazetteer_form.cleaned_data["project"]
                the_layer.save()

                if settings.USE_GAZETTEER and show_gazetteer_form:
                    if settings.USE_QUEUE:
                        the_layer.queue_gazetteer_update()
                    else:
                        the_layer.update_gazetteer()

                if request.is_ajax():
                    return HttpResponse('success', status=200)
                elif mapid != '' and str(mapid).lower() != 'new':
                    logger.debug("adding layer to map [%s]", str(mapid))
                    maplayer = MapLayer.objects.create(map=Map.objects.get(id=mapid),
                        name = layer.typename,
                        group = layer.topic_category.title if layer.topic_category else 'General',
                        layer_params = '{"selected":true, "title": "' + layer.title + '"}',
                        source_params = '{"ptype": "gxp_gnsource"}',
                        ows_url = settings.GEOSERVER_BASE_URL + "wms",
                        visibility = True,
                        stack_order = MapLayer.objects.filter(id=mapid).count()
                    )
                    maplayer.save()
                    return HttpResponseRedirect("/maps/" + mapid)
                else:
                    if str(mapid) == "new":
                        return HttpResponseRedirect("/maps/new?layer" + layer.typename)
                    else:
                        return HttpResponseRedirect("/data/" + layer.typename)

        #Deal with a form submission via ajax
        if request.method == 'POST' and (not layer_form.is_valid() or not category_form.is_valid()) and request.is_ajax():
                data = render_to_response("maps/layer_describe_tab.html", RequestContext(request, {
                "layer": layer,
                "layer_form": layer_form,
                "attribute_form": attribute_form,
                "category_form" : category_form,
                "gazetteer_form": gazetteer_form,
                "show_gazetteer_options": show_gazetteer_form,
                "lastmap" : request.session.get("lastmap"),
                "lastmapTitle" : request.session.get("lastmapTitle"),
                "tab" : tab,
                "datatypes" : json.dumps(fieldTypes)
                }))
                return HttpResponse(data, status=412)

        #Display the view in a panel tab
        if 'tab' in request.GET:
            return render_to_response("maps/layer_describe_tab.html", RequestContext(request, {
            "layer": layer,
            "layer_form": layer_form,
            "attribute_form": attribute_form,
            "category_form" : category_form,
            "gazetteer_form": gazetteer_form,
            "show_gazetteer_options": show_gazetteer_form,
            "lastmap" : request.session.get("lastmap"),
            "lastmapTitle" : request.session.get("lastmapTitle"),
            "tab" : tab,
            "datatypes" : json.dumps(fieldTypes)
        }))

        #Display the view on a regular page
        return render_to_response("maps/layer_describe.html", RequestContext(request, {
            "layer": layer,
            "layer_form": layer_form,
            "attribute_form": attribute_form,
            "category_form" : category_form,
            "gazetteer_form": gazetteer_form,
            "show_gazetteer_options": show_gazetteer_form,
            "lastmap" : request.session.get("lastmap"),
            "lastmapTitle" : request.session.get("lastmapTitle"),
            "datatypes" : json.dumps(fieldTypes)
        }))
    else:
        return HttpResponse("Not allowed", status=403)

def layer_remove(request, layername):
    layer = get_object_or_404(Layer, typename=layername)
    if request.user.is_authenticated():
        if not request.user.has_perm('maps.delete_layer', obj=layer):
            return HttpResponse(loader.render_to_string('401.html',
                RequestContext(request, {'error_message':
                    _("You are not permitted to delete this layer")})), status=401)

        if (request.method == 'GET'):
            return render_to_response('maps/layer_remove.html',RequestContext(request, {
                "layer": layer,
                "lastmap" : request.session.get("lastmap"),
                "lastmapTitle" : request.session.get("lastmapTitle")
            }))
        if (request.method == 'POST'):
            layer.delete()
            return HttpResponseRedirect(request.user.get_profile().get_absolute_url())
        else:
            return HttpResponse("Not allowed",status=403)
    else:
        return HttpResponse("Not allowed",status=403)

def layer_style(request, layername):
    layer = get_object_or_404(Layer, typename=layername)
    if request.user.is_authenticated():
        if not request.user.has_perm('maps.change_layer', obj=layer):
            return HttpResponse(loader.render_to_string('401.html',
                RequestContext(request, {'error_message':
                    _("You are not permitted to modify this layer")})), status=401)

        if (request.method == 'POST'):
            style_name = request.POST.get('defaultStyle')

            # would be nice to implement
            # better handling of default style switching
            # in layer model or deeper (gsconfig.py, REST API)

            old_default = layer.default_style
            if old_default.name == style_name:
                return HttpResponse("Default style for %s remains %s" % (layer.name, style_name), status=200)

            # This code assumes without checking
            # that the new default style name is included
            # in the list of possible styles.

            new_style = (style for style in layer.styles if style.name == style_name).next()

            layer.default_style = new_style
            layer.styles = [s for s in layer.styles if s.name != style_name] + [old_default]
            layer.save()
            return HttpResponse("Default style for %s changed to %s" % (layer.name, style_name),status=200)
        else:
            return HttpResponse("Not allowed",status=403)
    else:
        return HttpResponse("Not allowed",status=403)

def layer_detail(request, layername):
    layer = get_object_or_404(Layer, typename=layername)
    if not request.user.has_perm('maps.view_layer', obj=layer):
        return HttpResponse(loader.render_to_string('401.html',
            RequestContext(request, {'error_message':
                _("You are not permitted to view this layer")})), status=401)

    metadata = layer.metadata_csw()

    maplayer = MapLayer(name = layer.typename, styles=[layer.default_style.name], source_params = '{"ptype": "gxp_gnsource"}', ows_url = settings.GEOSERVER_BASE_URL + "wms",  layer_params= '{"tiled":true, "title":" '+ layer.title + '"}')

    # center/zoom don't matter; the viewer will center on the layer bounds
    map_obj = Map(projection="EPSG:900913")
    DEFAULT_BASE_LAYERS = default_map_config()[1]

    layerstats,created = LayerStats.objects.get_or_create(layer=layer)

    return render_to_response('maps/layer.html', RequestContext(request, {
        "layer": layer,
        "metadata": metadata,
        "layerstats": layerstats,
        "viewer": json.dumps(map_obj.viewer_json(request.user, * (DEFAULT_BASE_LAYERS + [maplayer]))),
        "permissions_json": _perms_info_email_json(layer, LAYER_LEV_NAMES),
        "customGroup": settings.CUSTOM_GROUP_NAME if settings.USE_CUSTOM_ORG_AUTHORIZATION else '',
        "GEOSERVER_BASE_URL": settings.GEOSERVER_BASE_URL,
        "lastmap" : request.session.get("lastmap"),
        "lastmapTitle" : request.session.get("lastmapTitle")
    }))


GENERIC_UPLOAD_ERROR = _("There was an error while attempting to upload your data. \
Please try again, or contact and administrator if the problem continues.")

@login_required
def upload_layer(request):
    if request.method == 'GET':
            if 'map' in request.GET:
                mapid = request.GET['map']
                map = get_object_or_404(Map,pk=mapid)
                return render_to_response('maps/layer_upload.html',
                                  RequestContext(request, {'map':map, 'charsets': CHARSETS, 'customGroup': settings.CUSTOM_GROUP_NAME if settings.USE_CUSTOM_ORG_AUTHORIZATION else ''}))
            else: #this is a tabbed panel request if no map id provided
                return render_to_response('maps/layer_upload_tab.html',
                                  RequestContext(request, {'charsets': CHARSETS}))
    elif request.method == 'POST':
        from geonode.maps.forms import WorldMapLayerUploadForm
        from geonode.maps.utils import save
        from django.utils.html import escape
        import os, shutil
        form = WorldMapLayerUploadForm(request.POST, request.FILES)
        tempdir = None
        if form.is_valid():
            try:

                tempdir, base_file, sld_file = form.write_files()

                title = form.cleaned_data["layer_title"]

                # Replace dots in filename - GeoServer REST API upload bug
                # and avoid any other invalid characters.
                # Use the title if possible, otherwise default to the filename
                if title is not None and len(title) > 0:
                    name_base = title
                else:
                    name_base, __ = os.path.splitext(form.cleaned_data["base_file"].name)

                name = slugify(name_base.replace(".","_"))

                saved_layer = save(name, base_file, request.user,
                        overwrite = False,
                        abstract = form.cleaned_data["abstract"],
                        title = form.cleaned_data["layer_title"],
                        permissions = form.cleaned_data["permissions"],
                        keywords = form.cleaned_data["keywords"].split(" "),
                        charset = request.POST.get('charset'),
                        sldfile = sld_file
                        )

                redirect_to  = reverse('data_metadata', args=[saved_layer.typename])
                if 'mapid' in request.POST and request.POST['mapid'] == 'tab':
                    redirect_to+= "?tab=worldmap_update_panel"
                elif 'mapid' in request.POST and request.POST['mapid'] != '':
                    redirect_to += "?map=" + request.POST['mapid']
                return HttpResponse(json.dumps({
                    "success": True,
                    "redirect_to": redirect_to}))
            except Exception, e:
                logger.exception("Unexpected error during upload.")
                return HttpResponse(json.dumps({
                    "success": False,
                    "errormsgs": ["Unexpected error during upload: " + escape(str(e))]}))
            finally:
                if tempdir is not None:
                    shutil.rmtree(tempdir)
        else:
            errormsgs = []
            for e in form.errors.values():
                errormsgs.extend([escape(v) for v in e])
            return HttpResponse(json.dumps({ "success": False, "errors": form.errors, "errormsgs": errormsgs}))

@login_required
def layer_replace(request, layername):
    layer = get_object_or_404(Layer, typename=layername)
    if not request.user.has_perm('maps.change_layer', obj=layer):
        return HttpResponse(loader.render_to_string('401.html',
            RequestContext(request, {'error_message':
                _("You are not permitted to modify this layer")})), status=401)
    if request.method == 'GET':
        cat = Layer.objects.gs_catalog
        info = cat.get_resource(layer.name)
        is_featuretype = info.resource_type == FeatureType.resource_type

        return render_to_response('maps/layer_replace.html',
                                  RequestContext(request, {'layer': layer,
                                                           'is_featuretype': is_featuretype,
                                                           'lastmap' : request.session.get("lastmap"),
                                                           'lastmapTitle' : request.session.get("lastmapTitle")}))
    elif request.method == 'POST':
        from geonode.maps.forms import LayerUploadForm
        from geonode.maps.utils import save
        from django.utils.html import escape
        import os, shutil

        form = LayerUploadForm(request.POST, request.FILES)
        tempdir = None

        if form.is_valid():
            try:
                tempdir, base_file, sld_file = form.write_files()
                name, __ = os.path.splitext(form.cleaned_data["base_file"].name)
                saved_layer = save(layer, base_file, request.user, overwrite=True, charset = request.POST.get('charset'), sldfile = sld_file)

                try:
                    #Delete layer attributes if they no longer exist in an updated layer
                    attributes = LayerAttribute.objects.filter(layer=saved_layer)
                    attrNames = layer.attribute_names
                    if attrNames is not None:
                        for la in attributes:
                            lafound = False
                            for field, ftype in attrNames.iteritems():
                                if field == la.attribute:
                                    lafound = True
                            if not lafound:
                                logger.debug("Going to delete [%s] for [%s]", la.attribute, saved_layer.name)
                                la.delete()

                    #Add new layer attributes if they dont already exist
                    if attrNames is not None:
                        logger.debug("Attributes are not None")
                        iter = 1
                        mark_searchable = True
                        for field, ftype in attrNames.iteritems():
                            if re.search('geom|oid|objectid|gid', field, flags=re.I) is None:
                                logger.debug("Field is [%s]", field)
                                las = LayerAttribute.objects.filter(layer=saved_layer, attribute=field)
                                if len(las) == 0:
                                    la = LayerAttribute.objects.create(layer=saved_layer, attribute=field, attribute_label=field.title(), attribute_type=ftype, searchable=(ftype == "xsd:string" and mark_searchable), display_order = iter)
                                    la.save()
                                    if la.searchable:
                                        mark_searchable = False
                                    iter+=1
                    else:
                        logger.debug("No attributes found")

                except Exception, ex:
                    logger.debug("Attributes could not be saved:[%s]", str(ex))
                return HttpResponse(json.dumps({
                    "success": True,
                    "redirect_to": reverse('data_metadata', args=[saved_layer.typename])}))
            except Exception, e:
                try:
                    if len(settings.ADMINS) > 0:
                        send_mail("Upload Error", escape(str(e)), settings.DEFAULT_FROM_EMAIL,[settings.ADMINS[0][1]], fail_silently=True)
                except Exception, f:
                    pass
                logger.exception("Unexpected error during upload.")
                return HttpResponse(json.dumps({
                    "success": False,
                    "errors": ["Unexpected error during upload: " + escape(str(e))]}))
            finally:
                if tempdir is not None:
                    shutil.rmtree(tempdir)

        else:
            errors = []
            for e in form.errors.values():
                errors.extend([escape(v) for v in e])
            return HttpResponse(json.dumps({ "success": False, "errors": errors}))


_suffix = re.compile(r"\..*$", re.IGNORECASE) #Accept zipped uploads with more than one extension, ie foo.zip.zip
_xml_unsafe = re.compile(r"(^[^a-zA-Z\._]+)|([^a-zA-Z\._0-9]+)")


@login_required
def view_layer_permissions(request, layername):
    layer = get_object_or_404(Layer,typename=layername)

    if not request.user.has_perm('maps.change_layer_permissions', obj=layer):
        return HttpResponse(loader.render_to_string('401.html',
            RequestContext(request, {'error_message':
                _("You are not permitted to view this layer's permissions")})), status=401)

    ctx = _view_perms_context(layer, LAYER_LEV_NAMES)
    ctx['layer'] = layer
    return render_to_response("maps/layer_permissions.html", RequestContext(request, ctx))

def _view_perms_context(obj, level_names):

    ctx =  obj.get_all_level_info()
    def lname(l):
        return level_names.get(l, _("???"))
    ctx[ANONYMOUS_USERS] = lname(ctx.get(ANONYMOUS_USERS, obj.LEVEL_NONE))
    ctx[AUTHENTICATED_USERS] = lname(ctx.get(AUTHENTICATED_USERS, obj.LEVEL_NONE))
    ctx[CUSTOM_GROUP_USERS] = lname(ctx.get(CUSTOM_GROUP_USERS, obj.LEVEL_NONE))

    ulevs = []
    for u, l in ctx['users'].items():
        ulevs.append([u, lname(l)])
    ulevs.sort()
    ctx['users'] = ulevs

    return ctx

def _perms_info(obj, level_names):
    info = obj.get_all_level_info()
    # these are always specified even if none
    info[ANONYMOUS_USERS] = info.get(ANONYMOUS_USERS, obj.LEVEL_NONE)
    info[AUTHENTICATED_USERS] = info.get(AUTHENTICATED_USERS, obj.LEVEL_NONE)
    info[CUSTOM_GROUP_USERS] = info.get(CUSTOM_GROUP_USERS, obj.LEVEL_NONE)
    info['users'] = sorted(info['users'].items())
    info['levels'] = [(i, level_names[i]) for i in obj.permission_levels]
    if hasattr(obj, 'owner') and obj.owner:
        info['owner'] = obj.owner.username
        info['owner_email'] = obj.owner.email
    return info

def _fix_map_perms_for_editor(info):
    perms = {
        Map.LEVEL_READ: Layer.LEVEL_READ,
        Map.LEVEL_WRITE: Layer.LEVEL_WRITE,
        Map.LEVEL_ADMIN: Layer.LEVEL_ADMIN,
    }

    def fix(x): return perms.get(x, "_none")

    info[ANONYMOUS_USERS] = fix(info[ANONYMOUS_USERS])
    info[AUTHENTICATED_USERS] = fix(info[AUTHENTICATED_USERS])
    info[CUSTOM_GROUP_USERS] = fix(info[CUSTOM_GROUP_USERS])
    info['users'] = [(u, fix(level)) for u, level in info['users']]

    return info

INVALID_PERMISSION_MESSAGE = _("Invalid permission level.")
def _handle_perms_edit(request, obj):
    errors = []
    params = request.POST
    valid_pl = obj.permission_levels

    anon_level = params[ANONYMOUS_USERS]
    # validate anonymous level, disallow admin level
    if not anon_level in valid_pl or anon_level == obj.LEVEL_ADMIN:
        errors.append(_("Anonymous Users") + ": " + INVALID_PERMISSION_MESSAGE)

    all_auth_level = params[AUTHENTICATED_USERS]
    if not all_auth_level in valid_pl:
        errors.append(_("Registered Users") + ": " + INVALID_PERMISSION_MESSAGE)

    customgroup_level = params[CUSTOM_GROUP_USERS]
    if not customgroup_level in valid_pl:
        errors.append(_("Custom Group Users") + ": " + INVALID_PERMISSION_MESSAGE)

    kpat = re.compile("^u_(.*)_level$")
    ulevs = {}
    for k, level in params.items():
        m = kpat.match(k)
        if m:
            username = m.groups()[0]
            if not level in valid_pl:
                errors.append(_("User") + " " + username + ": " + INVALID_PERMISSION_MESSAGE)
            else:
                ulevs[username] = level

    if len(errors) == 0:
        obj.set_gen_level(ANONYMOUS_USERS, anon_level)
        obj.set_gen_level(AUTHENTICATED_USERS, all_auth_level)
        obj.set_gen_level(CUSTOM_GROUP_USERS, customgroup_level)

        for username, level in ulevs.items():
            user = User.objects.get(username=username)
            obj.set_user_level(user, level)

    return errors


def _get_basic_auth_info(request):
    """
    grab basic auth info
    """
    meth, auth = request.META['HTTP_AUTHORIZATION'].split()
    if meth.lower() != 'basic':
        raise ValueError
    username, password = base64.b64decode(auth).split(':')
    return username, password

def resolve_user(request):
    user = None
    geoserver = False
    superuser = False
    if 'HTTP_AUTHORIZATION' in request.META:
        username, password = _get_basic_auth_info(request)
        acl_user = authenticate(username=username, password=password)
        if acl_user:
            user = acl_user.username
            superuser = acl_user.is_superuser
        elif _get_basic_auth_info(request) == settings.GEOSERVER_CREDENTIALS:
            geoserver = True
            superuser = True
    elif not request.user.is_anonymous():
        user = request.user.username
        superuser = request.user.is_superuser
    return HttpResponse(json.dumps({
        'user' : user,
        'geoserver' : geoserver,
        'superuser' : superuser
    }))


def layer_acls(request):
    """
    returns json-encoded lists of layer identifiers that
    represent the sets of read-write and read-only layers
    for the currently authenticated user.
    """

    # the layer_acls view supports basic auth, and a special
    # user which represents the geoserver administrator that
    # is not present in django.
    acl_user = request.user
    if 'HTTP_AUTHORIZATION' in request.META:
        try:
            username, password = _get_basic_auth_info(request)
            acl_user = authenticate(username=username, password=password)

            # Nope, is it the special geoserver user?
            if (acl_user is None and
                username == settings.GEOSERVER_CREDENTIALS[0] and
                password == settings.GEOSERVER_CREDENTIALS[1]):
                # great, tell geoserver it's an admin.
                result = {
                    'rw': [],
                    'ro': [],
                    'name': username,
                    'is_superuser':  True,
                    'is_anonymous': False
                }
                return HttpResponse(json.dumps(result), mimetype="application/json")
        except Exception:
            pass

        if acl_user is None:
            return HttpResponse(_("Bad HTTP Authorization Credentials."),
                status=401,
                mimetype="text/plain")


<<<<<<< HEAD
=======

>>>>>>> 5b077bc7
    all_readable = set()
    all_writable = set()
    for bck in get_auth_backends():
        if hasattr(bck, 'objects_with_perm'):
            all_readable.update(bck.objects_with_perm(acl_user,
                'maps.view_layer',
                Layer))
            all_writable.update(bck.objects_with_perm(acl_user,
<<<<<<< HEAD
                'maps.change_layer',
                Layer))
=======
                                                      'maps.change_layer',
                                                      Layer))
>>>>>>> 5b077bc7
    read_only = [x for x in all_readable if x not in all_writable]
    read_write = [x for x in all_writable if x in all_readable]

    read_only = [x[0] for x in Layer.objects.filter(id__in=read_only).values_list('typename').all()]
    read_write = [x[0] for x in Layer.objects.filter(id__in=read_write).values_list('typename').all()]

    result = {
        'rw': read_write,
        'ro': read_only,
        'name': acl_user.username,
        'is_superuser':  acl_user.is_superuser,
        'is_anonymous': acl_user.is_anonymous()
    }

    return HttpResponse(json.dumps(result), mimetype="application/json")



def _split_query(query):
    """
    split and strip keywords, preserve space
    separated quoted blocks.
    """

    qq = query.split(' ')
    keywords = []
    accum = None
    for kw in qq:
        if accum is None:
            if kw.startswith('"'):
                accum = kw[1:]
            elif kw:
                keywords.append(kw)
        else:
            accum += ' ' + kw
            if kw.endswith('"'):
                keywords.append(accum[0:-1])
                accum = None
    if accum is not None:
        keywords.append(accum)
    return [kw.strip() for kw in keywords if kw.strip()]



DEFAULT_SEARCH_BATCH_SIZE = 100
MAX_SEARCH_BATCH_SIZE = 250
def metadata_search(request):
    """
    handles a basic search for data using the
    GeoNetwork catalog.

    the search accepts:
    q - general query for keywords across all fields
    start - skip to this point in the results
    limit - max records to return

    for ajax requests, the search returns a json structure
    like this:

    {
    'total': <total result count>,
    'next': <url for next batch if exists>,
    'prev': <url for previous batch if exists>,
    'query_info': {
        'start': <integer indicating where this batch starts>,
        'limit': <integer indicating the batch size used>,
        'q': <keywords used to query>,
    },
    'rows': [
      {
        'name': <typename>,
        'abstract': '...',
        'keywords': ['foo', ...],
        'detail' = <link to geonode detail page>,
        'attribution': {
            'title': <language neutral attribution>,
            'href': <url>
        },
        'download_links': [
            ['pdf', 'PDF', <url>],
            ['kml', 'KML', <url>],
            [<format>, <name>, <url>]
            ...
        ],
        'metadata_links': [
           ['text/xml', 'TC211', <url>],
           [<mime>, <name>, <url>],
           ...
        ]
      },
      ...
    ]}
    """
    if request.method == 'GET':
        params = request.GET
    elif request.method == 'POST':
        params = request.POST
    else:
        return HttpResponse(status=405)

    # grab params directly to implement defaults as
    # opposed to panicy django forms behavior.
    query = params.get('q', '')
    try:
        start = int(params.get('start', '0'))
    except Exception:
        start = 0
    try:
        limit = min(int(params.get('limit', DEFAULT_SEARCH_BATCH_SIZE)),
                    MAX_SEARCH_BATCH_SIZE)
    except Exception:
        limit = DEFAULT_SEARCH_BATCH_SIZE


    sortby = params.get('sort','')
    sortorder= params.get('dir','')

    advanced = {}
    bbox = params.get('bbox', None)
    if bbox:
        try:
            bbox = [float(x) for x in bbox.split(',')]
            if len(bbox) == 4:
                advanced['bbox'] =  bbox
        except Exception:
            # ignore...
            pass

    result = _metadata_search(query, start, limit, sortby, sortorder, **advanced)

    # XXX slowdown here to dig out result permissions
    for doc in result['rows']:
        try:
            layer = Layer.objects.get(uuid=doc['uuid'])
            doc['_local'] = True
            doc['_permissions'] = {
                'view': request.user.has_perm('maps.view_layer', obj=layer),
                'change': request.user.has_perm('maps.change_layer', obj=layer),
                'delete': request.user.has_perm('maps.delete_layer', obj=layer),
                'change_permissions': request.user.has_perm('maps.change_layer_permissions', obj=layer),
            }
        except Layer.DoesNotExist:
            doc['_local'] = False
            pass

    result['success'] = True
    return HttpResponse(json.dumps(result), mimetype="application/json")

def _metadata_search(query, start, limit, sortby, sortorder, **kw):

    csw = get_csw()

    keywords = _split_query(query)

    if sortby:
        sortby = 'dc:' + sortby

    csw.getrecords(keywords=keywords, startposition=start+1, maxrecords=limit, bbox=kw.get('bbox', None), sortby=sortby, sortorder=sortorder)

    # build results
    # XXX this goes directly to the result xml doc to obtain
    # correct ordering and a fuller view of the result record
    # than owslib currently parses.  This could be improved by
    # improving owslib.
    results = [_build_search_result(doc) for doc in
               csw._exml.findall('//'+nspath('Record', namespaces['csw']))]

    result = {'rows': results,
              'total': csw.results['matches']}

    result['query_info'] = {
        'start': start,
        'limit': limit,
        'q': query
    }
    if start > 0:
        prev = max(start - limit, 0)
        params = urlencode({'q': query, 'start': prev, 'limit': limit})
        result['prev'] = reverse('geonode.maps.views.metadata_search') + '?' + params

    next_page = csw.results.get('nextrecord', 0)
    if next_page > 0:
        params = urlencode({'q': query, 'start': next_page - 1, 'limit': limit})
        result['next'] = reverse('geonode.maps.views.metadata_search') + '?' + params

    return result

def search_result_detail(request):
    uuid = request.GET.get("uuid", None)
    if  uuid is None:
        return HttpResponse(status=400)
    csw = get_csw()
    csw.getrecordbyid([uuid], outputschema=namespaces['gmd'])
    recs = csw.records.values()
    if len(recs) == 0:
        return HttpResponse(status=404)
    rec = recs[0]
    raw_xml = csw._exml.find(nspath('MD_Metadata', namespaces['gmd']))
    extra_links = _extract_links(raw_xml)
    category = ''

    try:
        layer = Layer.objects.get(uuid=uuid)
        layer_is_remote = False
        category = layer.topic_category
    except Exception:
        layer = None
        layer_is_remote = True

    return render_to_response('maps/search_result_snippet.html', RequestContext(request, {
        'rec': rec,
        'extra_links': extra_links,
        'layer': layer,
        'layer_is_remote': layer_is_remote,
        'category' : category
    }))

def _extract_links(rec, xml):
    download_links = []
    dl_type_path = "/".join([
        nspath("CI_OnlineResource", namespaces["gmd"]),
        nspath("protocol", namespaces["gmd"]),
        nspath("CharacterString", namespaces["gco"])
        ])

    dl_name_path = "/".join([
        nspath("CI_OnlineResource", namespaces["gmd"]),
        nspath("name", namespaces["gmd"]),
        nspath("CharacterString", namespaces["gco"])
        ])

    dl_description_path = "/".join([
        nspath("CI_OnlineResource", namespaces["gmd"]),
        nspath("description", namespaces["gmd"]),
        nspath("CharacterString", namespaces["gco"])
        ])

    dl_link_path = "/".join([
        nspath("CI_OnlineResource", namespaces["gmd"]),
        nspath("linkage", namespaces["gmd"]),
        nspath("URL", namespaces["gmd"])
        ])

    format_re = re.compile(".*\((.*)(\s*Format*\s*)\).*?")

    for link in xml.findall("*//" + nspath("onLine", namespaces['gmd'])):
        dl_type = link.find(dl_type_path)
        if dl_type is not None and dl_type.text == "WWW:DOWNLOAD-1.0-http--download":
            extension = link.find(dl_name_path).text.split('.')[-1]
            data_format = format_re.match(link.find(dl_description_path).text).groups()[0]
            url = link.find(dl_link_path).text
            download_links.append((extension, data_format, url))
    return dict(download=download_links)


def _build_search_result(doc):
    """
    accepts a node representing a csw result
    record and builds a POD structure representing
    the search result.
    """
    if doc is None:
        return None
    # Let owslib do some parsing for us...
    rec = CswRecord(doc)
    result = {}
    result['title'] = rec.title
    result['uuid'] = rec.identifier
    result['abstract'] = rec.abstract
    result['keywords'] = [x for x in rec.subjects if x]
    result['detail'] = rec.uri or ''

    # XXX needs indexing ? how
    result['attribution'] = {'title': '', 'href': ''}

    # XXX !_! pull out geonode 'typename' if there is one
    # index this directly...
    if rec.uri:
        try:
            result['name'] = urlparse(rec.uri).path.split('/')[-1]
        except Exception:
            pass
    # fallback: use geonetwork uuid
    if not result.get('name', ''):
        result['name'] = rec.identifier

    # Take BBOX from GeoNetwork Result...
    # XXX this assumes all our bboxes are in this
    # improperly specified SRS.
    if rec.bbox is not None and rec.bbox.crs == 'urn:ogc:def:crs:::WGS 1984':
        # slight workaround for ticket 530
        result['bbox'] = {
            'minx': min(rec.bbox.minx, rec.bbox.maxx),
            'maxx': max(rec.bbox.minx, rec.bbox.maxx),
            'miny': min(rec.bbox.miny, rec.bbox.maxy),
            'maxy': max(rec.bbox.miny, rec.bbox.maxy)
        }

    # XXX these could be exposed in owslib record...
    # locate all download links
    format_re = re.compile(".*\((.*)(\s*Format*\s*)\).*?")
    result['download_links'] = []
    for link_el in doc.findall(nspath('URI', namespaces['dc'])):
        if link_el.get('protocol', '') == 'WWW:DOWNLOAD-1.0-http--download':
            try:
                extension = link_el.get('name', '').split('.')[-1]
                data_format = format_re.match(link_el.get('description')).groups()[0]
                href = link_el.text
                result['download_links'].append((extension, data_format, href))
            except Exception:
                pass

    # construct the link to the geonetwork metadata record (not self-indexed)
    md_link = settings.GEONETWORK_BASE_URL + "srv/en/csw?" + urlencode({
            "request": "GetRecordById",
            "service": "CSW",
            "version": "2.0.2",
            "OutputSchema": "http://www.isotc211.org/2005/gmd",
            "ElementSetName": "full",
            "id": rec.identifier
        })
    result['metadata_links'] = [("text/xml", "TC211", md_link)]

    return result

def browse_data(request):
    return render_to_response('data.html', RequestContext(request, {}))

def search_page(request):
    DEFAULT_MAP_CONFIG, DEFAULT_BASE_LAYERS = default_map_config()
    # for non-ajax requests, render a generic search page

    if request.method == 'GET':
        params = request.GET
    elif request.method == 'POST':
        params = request.POST
    else:
        return HttpResponse(status=405)

    map_obj = Map(projection="EPSG:900913", zoom = 1, center_x = 0, center_y = 0)

    return render_to_response('search.html', RequestContext(request, {
        'init_search': json.dumps(params or {}),
        'viewer_config': json.dumps(map_obj.viewer_json(request.user, *DEFAULT_BASE_LAYERS)),
        'GOOGLE_API_KEY' : settings.GOOGLE_API_KEY,
        "site" : settings.SITEURL
    }))

def change_poc(request, ids, template = 'maps/change_poc.html'):
    layers = Layer.objects.filter(id__in=ids.split('_'))
    if request.method == 'POST':
        form = PocForm(request.POST)
        if form.is_valid():
            for layer in layers:
                layer.poc = form.cleaned_data['contact']
                layer.save()
            # Process the data in form.cleaned_data
            # ...
            return HttpResponseRedirect('/admin/maps/layer') # Redirect after POST
    else:
        form = PocForm() # An unbound form
    return render_to_response(template, RequestContext(request,
                                  {'layers': layers, 'form': form }))


#### MAPS SEARCHING ####

DEFAULT_MAPS_SEARCH_BATCH_SIZE = 10
MAX_MAPS_SEARCH_BATCH_SIZE = 25
def maps_search(request):
    """
    handles a basic search for maps using the
    GeoNetwork catalog.

    the search accepts:
    q - general query for keywords across all fields
    start - skip to this point in the results
    limit - max records to return
    sort - field to sort results on
    dir - ASC or DESC, for ascending or descending order

    for ajax requests, the search returns a json structure
    like this:

    {
    'total': <total result count>,
    'next': <url for next batch if exists>,
    'prev': <url for previous batch if exists>,
    'query_info': {
        'start': <integer indicating where this batch starts>,
        'limit': <integer indicating the batch size used>,
        'q': <keywords used to query>,
    },
    'rows': [
      {
        'title': <map title,
        'abstract': '...',
        'detail' : <url geonode detail page>,
        'owner': <name of the map's owner>,
        'owner_detail': <url of owner's profile page>,
        'last_modified': <date and time of last modification>
      },
      ...
    ]}
    """
    if request.method == 'GET':
        params = request.GET
    elif request.method == 'POST':
        params = request.POST
    else:
        return HttpResponse(status=405)

    # grab params directly to implement defaults as
    # opposed to panicy django forms behavior.
    query = params.get('q', '')
    try:
        start = int(params.get('start', '0'))
    except Exception:
        start = 0

    try:
        limit = min(int(params.get('limit', DEFAULT_MAPS_SEARCH_BATCH_SIZE)),
                    MAX_MAPS_SEARCH_BATCH_SIZE)
    except Exception:
        limit = DEFAULT_MAPS_SEARCH_BATCH_SIZE


    sort_field = params.get('sort', u'')
    sort_field = unicodedata.normalize('NFKD', sort_field).encode('ascii','ignore')
    sort_dir = params.get('dir', 'ASC')
    result = _maps_search(query, start, limit, sort_field, sort_dir)

    result['success'] = True
    return HttpResponse(json.dumps(result), mimetype="application/json")

def _maps_search(query, start, limit, sort_field, sort_dir):

    keywords = _split_query(query)
    map_query = Map.objects.filter()
    for keyword in keywords:
        map_query.filter(
              Q(title__icontains=keyword)
            | Q(keywords__name__icontains=keyword)
            | Q(abstract__icontains=keyword)).distinct()

    officialMaps = map_query.filter(Q(officialurl__isnull=False))
    map_query = map_query.filter(Q(officialurl__isnull=True))

    if sort_field:
        order_by = ("" if sort_dir == "ASC" else "-") + sort_field
        map_query = map_query.order_by(order_by)
        officialMaps = officialMaps.order_by(order_by)

    maps_list = []
    allmaps = [i for i in itertools.chain(officialMaps,map_query)]

    for m in allmaps[start:start+limit]:
        try:
            owner_name = Contact.objects.get(user=m.owner).name
            if not owner_name:
                owner_name = m.owner.username
        except:
            if m.owner.first_name:
                owner_name = m.owner.first_name + " " + m.owner.last_name
            else:
                owner_name = m.owner.username

        url = ("/" + m.officialurl) if m.officialurl else ("/maps/" + m.urlsuffix) if m.urlsuffix  else "/maps/" + str(m.id)

        mapdict = {
            'id' : m.id,
            'title' : m.title,
            'abstract' : m.abstract,
            'urlsuffix' : m.urlsuffix,
            'detail' : url,
            'owner' : owner_name,
            'owner_detail' : reverse('profiles.views.profile_detail', args=(m.owner.username,)),
            'last_modified' : m.last_modified.isoformat()
            }
        maps_list.append(mapdict)

    result = {'rows': maps_list,
              'total': map_query.count()}

    result['query_info'] = {
        'start': start,
        'limit': limit,
        'q': query
    }
    if start > 0:
        prev = max(start - limit, 0)
        params = urlencode({'q': query, 'start': prev, 'limit': limit})
        result['prev'] = reverse('geonode.maps.views.maps_search') + '?' + params

    next_page = start + limit + 1
    if next_page < map_query.count():
        params = urlencode({'q': query, 'start': next_page - 1, 'limit': limit})
        result['next'] = reverse('geonode.maps.views.maps_search') + '?' + params

    return result

def maps_search_page(request):
    # for non-ajax requests, render a generic search page

    if request.method == 'GET':
        params = request.GET
    elif request.method == 'POST':
        params = request.POST
    else:
        return HttpResponse(status=405)

    return render_to_response('maps_search.html', RequestContext(request, {
        'init_search': json.dumps(params or {}),
         "site" : settings.SITEURL
    }))

def batch_permissions_by_email(request):
    return batch_permissions(request, True)

def batch_permissions(request, use_email=False):
    if not request.user.is_authenticated:
        result = {'success': False, 'errors': ['You must log in to change permissions']}
        return HttpResponse(json.dumps(result), mimetype="application/json", status=401)

    if request.method != "POST":
        return HttpResponse("Permissions API requires POST requests", status=405)

    spec = json.loads(request.raw_post_data)

    if "layers" in spec:
        lyrs = Layer.objects.filter(pk__in = spec['layers'])
        for lyr in lyrs:
            if not request.user.has_perm("maps.change_layer_permissions", obj=lyr):
                return HttpResponse("User not authorized to change layer permissions", status=403)

    if "maps" in spec:
        maps = Map.objects.filter(pk__in = spec['maps'])
        for map in maps:
            if not request.user.has_perm("maps.change_map_permissions", obj=map):
                return HttpResponse("User not authorized to change map permissions", status=403)

    anon_level = spec['permissions'].get("anonymous")
    auth_level = spec['permissions'].get("authenticated")
    custom_level = spec['permissions'].get("customgroup")

    logger.debug("anon_level:[%s]; auth_level:[%s]; custom_level:[%s]", anon_level, auth_level, custom_level)

    users = spec['permissions'].get('users', [])
    user_names = [x for (x, y) in users]

    if "layers" in spec:
        lyrs = Layer.objects.filter(pk__in = spec['layers'])
        valid_perms = ['layer_readwrite', 'layer_readonly', 'layer_admin']
        if anon_level not in valid_perms:
            anon_level = "_none"
        if auth_level not in valid_perms:
            auth_level = "_none"
        if custom_level not in valid_perms:
            custom_level = "_none"

        logger.debug("anon:[%s],auth:[%s],custom:[%s]", anon_level, auth_level, custom_level)
        for lyr in lyrs:
            logger.info("Layer [%s]", lyr)
            if use_email:
                lyr.get_user_levels().exclude(user__email__in = user_names + [lyr.owner.email]).delete()
            else:
                lyr.get_user_levels().exclude(user__username__in = user_names + [lyr.owner.username]).delete()

            lyr.set_gen_level(ANONYMOUS_USERS, anon_level)
            lyr.set_gen_level(AUTHENTICATED_USERS, auth_level)
            lyr.set_gen_level(CUSTOM_GROUP_USERS, custom_level)
            for user, user_level in users:
                logger.info("User [%s]", user)

                if use_email:
                    try:
                        userObject = User.objects.get(email=user)
                    except User.DoesNotExist:
                        userObject = _create_new_user(user, lyr.title, reverse('geonode.maps.views.layer_detail', args=(lyr.typename,)), lyr.owner_id)
                    if user_level not in valid_perms:
                        user_level = "_none"
                    lyr.set_user_level(userObject, user_level)
                else:
                    if user_level not in valid_perms:
                        user_level = "_none"
                        user = User.objects.get(username=user)
                    lyr.set_user_level(user, user_level)


    if "maps" in spec:
        maps = Map.objects.filter(pk__in = spec['maps'])
        valid_perms = ['layer_readwrite', 'layer_readonly', 'layer_admin']
        if anon_level not in valid_perms:
            anon_level = "_none"
        if auth_level not in valid_perms:
            auth_level = "_none"
        if custom_level not in valid_perms:
            custom_level = "_none"
        anon_level = anon_level.replace("layer", "map")
        auth_level = auth_level.replace("layer", "map")
        custom_level = custom_level.replace("layer", "map")

        for m in maps:
            if use_email:
                m.get_user_levels().exclude(user__email__in = user_names + [m.owner.email]).delete()
            else:
                m.get_user_levels().exclude(user__username__in = user_names + [m.owner.username]).delete()
            m.set_gen_level(ANONYMOUS_USERS, anon_level)
            m.set_gen_level(AUTHENTICATED_USERS, auth_level)
            m.set_gen_level(CUSTOM_GROUP_USERS, custom_level)
            for user, user_level in spec['permissions'].get("users", []):
                user_level = user_level.replace("layer", "map")
                if user_level not in valid_perms:
                    user_level = "_none"

                if use_email:
                    m.get_user_levels().exclude(user__email__in = user_names + [m.owner.email]).delete()
                else:
                    m.get_user_levels().exclude(user__username__in = user_names + [m.owner.username]).delete()
                m.set_gen_level(ANONYMOUS_USERS, anon_level)
                m.set_gen_level(AUTHENTICATED_USERS, auth_level)
                m.set_gen_level(CUSTOM_GROUP_USERS, custom_level)
                for user, user_level in spec['permissions'].get("users", []):
                    user_level = user_level.replace("layer", "map")
                    if user_level not in valid_perms:
                        user_level = "_none"
                    if use_email:
                        try:
                            userObject = User.objects.get(email=user)
                        except User.DoesNotExist:
                            userObject = _create_new_user(user, m.title, reverse('geonode.maps.views.view', args=[m.id]), m.owner_id)
                        m.set_user_level(userObject, user_level)
                    else:
                        m.set_user_level(user, user_level)

    return HttpResponse("Map/layer permissions updated")

def batch_delete(request):
    if not request.user.is_authenticated:
        return HttpResponse("You must log in to delete layers", status=401)

    if request.method != "POST":
        return HttpResponse("Delete API requires POST requests", status=405)

    spec = json.loads(request.raw_post_data)

    if "layers" in spec:
        lyrs = Layer.objects.filter(pk__in = spec['layers'])
        for lyr in lyrs:
            if not request.user.has_perm("maps.delete_layer", obj=lyr):
                return HttpResponse("User not authorized to delete layer", status=403)

    if "maps" in spec:
        map_query = Map.objects.filter(pk__in = spec['maps'])
        for m in map_query:
            if not request.user.has_perm("maps.delete_map", obj=m):
                return HttpResponse("User not authorized to delete map", status=403)

    if "layers" in spec:
        Layer.objects.filter(pk__in = spec["layers"]).delete()

    if "maps" in spec:
        Map.objects.filter(pk__in = spec["maps"]).delete()

    nlayers = len(spec.get('layers', []))
    nmaps = len(spec.get('maps', []))

    return HttpResponse("Deleted %d layers and %d maps" % (nlayers, nmaps))


class LayerCategoryChoiceField(forms.ModelChoiceField):
    def label_from_instance(self, obj):
        return '<a href="#" onclick=\'javascript:Ext.Msg.show({title:"' + escape(obj.title) + '",msg:"' + escape(obj.description) + '",buttons: Ext.Msg.OK, minWidth: 300});return false;\'>' + obj.title + '</a>'



class LayerCategoryForm(forms.Form):
    category_choice_field = LayerCategoryChoiceField(required=False, label = '*' + _('Category'), empty_label=None,
        queryset = LayerCategory.objects.extra(order_by = ['title']))


    def clean(self):
        cleaned_data = self.data
        ccf_data = cleaned_data.get("category_choice_field")


        if not ccf_data:
            msg = u"This field is required."
            self._errors = self.error_class([msg])




        # Always return the full collection of cleaned data.
        return cleaned_data



class LayerAttributeForm(forms.ModelForm):
    def __init__(self, *args, **kwargs):
        super(LayerAttributeForm, self).__init__(*args, **kwargs)
        instance = getattr(self, 'instance', None)
        if instance and instance.attribute_type != 'xsd:string':
            self.fields['searchable'].widget.attrs['disabled'] = True
        self.fields['attribute'].widget.attrs['readonly'] = True
        self.fields['display_order'].widget.attrs['size'] = 3



    class Meta:
        model = LayerAttribute
        exclude = ('attribute_type',)

def view_map_permissions(request, mapid):
    map = get_object_or_404(Map,pk=mapid)

    if not request.user.has_perm('maps.change_map_permissions', obj=map):
        return HttpResponse(loader.render_to_string('401.html',
            RequestContext(request, {'error_message':
                                         _("You are not permitted to view this map's permissions")})), status=401)

    ctx = _view_perms_context(map, MAP_LEV_NAMES)
    ctx['map'] = map
    return render_to_response("maps/permissions.html", RequestContext(request, ctx))


def view_layer_permissions(request, layername):
    layer = get_object_or_404(Layer,typename=layername)

    if not request.user.has_perm('maps.change_layer_permissions', obj=layer):
        return HttpResponse(loader.render_to_string('401.html',
            RequestContext(request, {'error_message':
                                         _("You are not permitted to view this layer's permissions")})), status=401)

    ctx = _view_perms_context(layer, LAYER_LEV_NAMES)
    ctx['layer'] = layer
    return render_to_response("maps/layer_permissions.html", RequestContext(request, ctx))



def ajax_layer_permissions_by_email(request, layername):
    return ajax_layer_permissions(request, layername, True)


def _perms_info_email(obj, level_names):
    info = obj.get_all_level_info_by_email()
    # these are always specified even if none
    info[ANONYMOUS_USERS] = info.get(ANONYMOUS_USERS, obj.LEVEL_NONE)
    info[AUTHENTICATED_USERS] = info.get(AUTHENTICATED_USERS, obj.LEVEL_NONE)
    info[CUSTOM_GROUP_USERS] = info.get(CUSTOM_GROUP_USERS, obj.LEVEL_NONE)
    info['users'] = sorted(info['users'].items())
    info['names'] = sorted(info['names'].items())
    info['levels'] = [(i, level_names[i]) for i in obj.permission_levels]
    if hasattr(obj, 'owner') and obj.owner is not None:
        info['owner'] = obj.owner.username
        info['owner_email'] = obj.owner.email
    return info

def _perms_info_email_json(obj, level_names):
    return json.dumps(_perms_info_email(obj, level_names))


def addlayers(request):
    # for non-ajax requests, render a generic search page

    if request.method == 'GET':
        params = request.GET
    elif request.method == 'POST':
        params = request.POST
    else:
        return HttpResponse(status=405)

    map_obj = Map(projection="EPSG:900913", zoom = 1, center_x = 0, center_y = 0)

    return render_to_response('addlayers.html', RequestContext(request, {
        'init_search': json.dumps(params or {}),
        'viewer_config': json.dumps(map_obj.viewer_json(request.user, *DEFAULT_BASE_LAYERS)),
        'GOOGLE_API_KEY' : settings.GOOGLE_API_KEY,
        "site" : settings.SITEURL
    }))

def addLayerJSON(request):
    logger.debug("Enter addLayerJSON")
    layername = request.POST.get('layername', False)
    logger.debug("layername is [%s]", layername)
    if layername:
        try:
            layer = Layer.objects.get(typename=layername)
            if not request.user.has_perm("maps.view_layer", obj=layer):
                return HttpResponse(status=401)
            sfJSON = {'layer': layer.layer_config(request.user)}
            logger.debug('sfJSON is [%s]', str(sfJSON))
            return HttpResponse(json.dumps(sfJSON))
        except Exception, e:
            logger.debug("Could not find matching layer: [%s]", str(e))
            return HttpResponse(str(e), status=500)

    else:
        return HttpResponse(status=500)


def ajax_layer_edit_check(request, layername):
    layer = get_object_or_404(Layer, typename=layername)
    editable = request.user.has_perm("maps.change_layer", obj=layer)
    return HttpResponse(
        str(editable),
        status=200 if editable else 403,
        mimetype='text/plain'
    )

def ajax_layer_update(request, layername):
    layer = get_object_or_404(Layer, typename=layername)
    if settings.USE_QUEUE:
        layer.queue_bounds_update()
        if settings.USE_GAZETTEER:
            layer.queue_gazetteer_update()
    else:
        layer.update_bounds()
        if settings.USE_GAZETTEER:
            layer.update_gazetteer()

    return HttpResponse(
        "Layer updated",
        status=200,
        mimetype='text/plain'
    )


def ajax_map_edit_check_permissions(request, mapid):
    mapeditlevel = 'None'
    if not request.user.has_perm("maps.change_map_permissions", obj=map):
        return HttpResponse(
            'You are not allowed to change permissions for this map',
            status=401,
            mimetype='text/plain'
        )

def ajax_map_permissions_by_email(request, mapid):
    return ajax_map_permissions(request, mapid, True)

def ajax_url_lookup(request):
    if request.method != 'POST':
        return HttpResponse(
            content='ajax user lookup requires HTTP POST',
            status=405,
            mimetype='text/plain'
        )
    elif 'query' not in request.POST:
        return HttpResponse(
            content='use a field named "query" to specify a prefix to filter urls',
            mimetype='text/plain'
        )
    if request.POST['query'] != '':
        forbiddenUrls = ['new','view',]
        maps = Map.objects.filter(urlsuffix__startswith=request.POST['query'])
        if request.POST['mapid'] != '':
            maps = maps.exclude(id=request.POST['mapid'])
        json_dict = {
            'urls': [({'url': m.urlsuffix}) for m in maps],
            'count': maps.count(),
            }
    else:
        json_dict = {
            'urls' : [],
            'count' : 0,
            }
    return HttpResponse(
        content=json.dumps(json_dict),
        mimetype='text/plain'
    )

def snapshot_config(snapshot, map, user):
    """
        Get the snapshot map configuration - look up WMS parameters (bunding box)
        for local GeoNode layers
    """
     #Match up the layer with it's source
    def snapsource_lookup(source, sources):
            for k, v in sources.iteritems():
                if v.get("id") == source.get("id"): return k
            return None

    #Set up the proper layer configuration
    def snaplayer_config(layer, sources, user):
        cfg = layer.layer_config(user)
        src_cfg = layer.source_config()
        source = snapsource_lookup(src_cfg, sources)
        if source: cfg["source"] = source
        if src_cfg.get("ptype", "gxp_wmscsource") == "gxp_wmscsource"  or src_cfg.get("ptype", "gxp_gnsource") == "gxp_gnsource" : cfg["buffer"] = 0
        return cfg


    decodedid = num_decode(snapshot)
    snapshot = get_object_or_404(MapSnapshot, pk=decodedid)
    if snapshot.map == map:
        config = json.loads(clean_config(snapshot.config))
        layers = [l for l in config["map"]["layers"]]
        sources = config["sources"]
        maplayers = []
        for ordering, layer in enumerate(layers):
            maplayers.append(
            map.layer_set.from_viewer_config(
                map, layer, config["sources"][layer["source"]], ordering))
        config['map']['layers'] = [snaplayer_config(l,sources,user) for l in maplayers]
    else:
        config = map.viewer_json(user)
    return config

def ajax_increment_layer_stats(request):
    if request.method != 'POST':
        return HttpResponse(
            content='ajax user lookup requires HTTP POST',
            status=405,
            mimetype='text/plain'
        )
    if request.POST['layername'] != '':
        layer_match = Layer.objects.filter(typename=request.POST['layername'])[:1]
        for l in layer_match:
            layerStats,created = LayerStats.objects.get_or_create(layer=l)
            layerStats.visits += 1
            first_visit = True
            if request.session.get('visitlayer' + str(l.id), False):
                first_visit = False
            else:
                request.session['visitlayer' + str(l.id)] = True
            if first_visit or created:
                layerStats.uniques += 1
            layerStats.save()

    return HttpResponse(
                            status=200
    )

def _create_new_user(user_email, map_layer_title, map_layer_url, map_layer_owner_id):
    random_password = User.objects.make_random_password()
    user_name = re.sub(r'\W', r'', user_email.split('@')[0])
    user_length = len(user_name)
    if user_length > 30:
        user_name = user_name[0:29]
    while len(User.objects.filter(username=user_name)) > 0:
        user_name = user_name[0:user_length-4] + User.objects.make_random_password(length=4, allowed_chars='0123456789')

    new_user = RegistrationProfile.objects.create_inactive_user(username=user_name, email=user_email, password=random_password, site = settings.SITE_ID, send_email=False)
    if new_user:
        new_profile = Contact(user=new_user, name=new_user.username, email=new_user.email)
        if settings.USE_CUSTOM_ORG_AUTHORIZATION and new_user.email.endswith(settings.CUSTOM_GROUP_EMAIL_SUFFIX):
            new_profile.is_org_member = True
            new_profile.member_expiration_dt = datetime.today() + timedelta(days=365)
        new_profile.save()
        try:
            _send_permissions_email(user_email, map_layer_title, map_layer_url, map_layer_owner_id, random_password)
        except:
            logger.debug("An error ocurred when sending the mail")
    return new_user




def _send_permissions_email(user_email, map_layer_title, map_layer_url, map_layer_owner_id,  password):

    current_site = Site.objects.get_current()
    user = User.objects.get(email = user_email)
    profile = RegistrationProfile.objects.get(user=user)
    owner = User.objects.get(id=map_layer_owner_id)

    subject = render_to_string('registration/new_user_email_subject.txt',
            { 'site': current_site,
              'owner' : (owner.get_profile().name if owner.get_profile().name else owner.email),
              })
    # Email subject *must not* contain newlines
    subject = ''.join(subject.splitlines())

    message = render_to_string('registration/new_user_email.txt',
            { 'activation_key': profile.activation_key,
              'expiration_days': settings.ACCOUNT_ACTIVATION_DAYS,
              'owner': (owner.get_profile().name if owner.get_profile().name else owner.email),
              'title': map_layer_title,
              'url' : map_layer_url,
              'site': current_site,
              'username': user.username,
              'password' : password })

    send_mail(subject, message, settings.NO_REPLY_EMAIL, [user.email])

def get_suffix_if_custom(map):
    if map.use_custom_template:
        if map.officialurl:
            return map.officialurl
        elif map.urlsuffix:
            return map.urlsuffix
        else:
            return None
    else:
        return None

def official_site(request, site):
    """
    The view that returns the map composer opened to
    the map with the given official site url.
    """
    map_obj = get_object_or_404(Map,officialurl=site)
    return view(request, str(map_obj.id))



def official_site_controller(request, site):
    '''
    main view for map resources, dispatches to correct
    view based on method and query args.
    '''
    map_obj = get_object_or_404(Map,officialurl=site)
    return map_controller(request, str(map_obj.id))

def snapshot_create(request):
    """
    Create a permalinked map
    """
    conf = request.raw_post_data

    if isinstance(conf, basestring):
        config = json.loads(conf)
        snapshot = MapSnapshot.objects.create(config=clean_config(conf),map=Map.objects.get(id=config['id']))
        return HttpResponse(num_encode(snapshot.id), mimetype="text/plain")
    else:
        return HttpResponse("Invalid JSON", mimetype="text/plain", status=500)

def clean_config(conf):
    if isinstance(conf, basestring):
        config = json.loads(conf)
        config_extras = ["tools", "rest", "homeUrl", "localGeoServerBaseUrl", "localCSWBaseUrl", "csrfToken", "db_datastore", "authorizedRoles"]
        for config_item in config_extras:
            if config_item in config:
                del config[config_item ]
            if config_item in config["map"]:
                del config["map"][config_item ]
        return json.dumps(config)
    else:
        return conf

def ajax_snapshot_history(request, mapid):
    map_obj = Map.objects.get(pk=mapid)
    history = [snapshot.json() for snapshot in map_obj.snapshots]
    return HttpResponse(json.dumps(history), mimetype="text/plain")



@login_required
def deletemapnow(request, mapid):
    ''' Delete a map, and its constituent layers. '''
    map_obj = get_object_or_404(Map,pk=mapid)

    if not request.user.has_perm('maps.delete_map', obj=map):
        return HttpResponse(loader.render_to_string('401.html',
            RequestContext(request, {'error_message':
                                         _("You are not permitted to delete this map.")})), status=401)

    layers = map_obj.layer_set.all()
    for layer in layers:
        layer.delete()

    snapshots = map_obj.snapshot_set.all()
    for snapshot in snapshots:
        snapshot.delete()
    map_obj.delete()

    return HttpResponseRedirect(request.user.get_profile().get_absolute_url())


def map_share(request,mapid):
    '''
    The view that shows map permissions in a window from map
    '''
    map = get_object_or_404(Map,pk=mapid)
    mapstats,created = MapStats.objects.get_or_create(map=map)


    if not request.user.has_perm('maps.view_map', obj=map):
        return HttpResponse(loader.render_to_string('401.html',
            RequestContext(request, {'error_message':
                                         _("You are not allowed to view this map.")})), status=401)


    return render_to_response("maps/mapinfopanel.html", RequestContext(request, {
        "map": map,
        "mapstats": mapstats,
        'permissions_json': _perms_info_email_json(map, MAP_LEV_NAMES),
        'customGroup': settings.CUSTOM_GROUP_NAME if settings.USE_CUSTOM_ORG_AUTHORIZATION else '',
        }))

@login_required
def create_pg_layer(request):
    if request.method == 'GET':
        layer_form = LayerCreateForm(prefix="layer")

        # Determine if this page will be shown in a tabbed panel or full page
        pagetorender = "maps/layer_create_tab.html" if "tab" in request.GET else "maps/layer_create.html"


        return render_to_response(pagetorender, RequestContext(request, {
            "layer_form": layer_form,
            "customGroup": settings.CUSTOM_GROUP_NAME if settings.USE_CUSTOM_ORG_AUTHORIZATION else '',
            "geoms": GEOMETRY_CHOICES
        }))

    if request.method == 'POST':
        from geonode.maps.utils import check_projection, create_django_record, get_valid_layer_name
        from ordereddict import OrderedDict
        layer_form = LayerCreateForm(request.POST)
        if layer_form.is_valid():
            cat = Layer.objects.gs_catalog

            # Assume default workspace
            ws = cat.get_workspace(settings.DEFAULT_WORKSPACE)
            if ws is None:
                msg = 'Specified workspace [%s] not found' % settings.DEFAULT_WORKSPACE
                return HttpResponse(msg, status='400')

            # Assume datastore used for PostGIS
            store = settings.DB_DATASTORE_NAME
            if store is None:
                msg = 'Specified store [%s] not found' % settings.DB_DATASTORE_NAME
                return HttpResponse(msg, status='400')

            #TODO: Let users create their own schema
            attribute_list = [
                ["the_geom","com.vividsolutions.jts.geom." + layer_form.cleaned_data['geom'],{"nillable":False}],
                ["Name","java.lang.String",{"nillable":True}],
                ["Description","java.lang.String", {"nillable":True}],
                ["Start_Date","java.util.Date",{"nillable":True}],
                ["End_Date","java.util.Date",{"nillable":True}],
                ["String_Value_1","java.lang.String",{"nillable":True}],
                ["String_Value_2","java.lang.String", {"nillable":True}],
                ["Number_Value_1","java.lang.Float",{"nillable":True}],
                ["Number_Value_2","java.lang.Float", {"nillable":True}],
            ]

            # Add geometry to attributes dictionary, based on user input; use OrderedDict to remember order
            #attribute_list.insert(0,[u"the_geom",u"com.vividsolutions.jts.geom." + layer_form.cleaned_data['geom'],{"nillable":False}])

            name = get_valid_layer_name(layer_form.cleaned_data['name'])
            permissions = layer_form.cleaned_data["permissions"]

            try:
                logger.info("Create layer %s", name)
                layer = cat.create_native_layer(settings.DEFAULT_WORKSPACE,
                                          settings.DB_DATASTORE_NAME,
                                          name,
                                          name,
                                          layer_form.cleaned_data['title'],
                                          layer_form.cleaned_data['srs'],
                                          attribute_list)

                logger.info("Create default style")
                publishing = cat.get_layer(name)
                sld = get_sld_for(publishing)
                cat.create_style(name, sld)
                publishing.default_style = cat.get_style(name)
                cat.save(publishing)

                logger.info("Check projection")
                check_projection(name, layer)

                logger.info("Create django record")
                geonodeLayer = create_django_record(request.user, layer_form.cleaned_data['title'], layer_form.cleaned_data['keywords'].strip().split(" "), layer_form.cleaned_data['abstract'], layer, permissions)


                redirect_to  = reverse('data_metadata', args=[geonodeLayer.typename])
                if 'mapid' in request.POST and request.POST['mapid'] == 'tab': #if mapid = tab then open metadata form in tabbed panel
                    redirect_to+= "?tab=worldmap_create_panel"
                elif 'mapid' in request.POST and request.POST['mapid'] != '': #if mapid = number then add to parameters and open in full page
                    redirect_to += "?map=" + request.POST['mapid']
                return HttpResponse(json.dumps({
                    "success": True,
                    "redirect_to": redirect_to}))
            except Exception, e:
                logger.exception("Unexpected error.")
                return HttpResponse(json.dumps({
                    "success": False,
                    "errors": ["Unexpected error: " + escape(str(e))]}))

        else:
            #The form has errors, what are they?
            return HttpResponse(layer_form.errors, status='500')

@login_required
def layer_contacts(request, layername):
    layer = get_object_or_404(Layer, typename=layername)
    if request.user.is_authenticated():
        if not request.user.has_perm('maps.change_layer', obj=layer):
            return HttpResponse(loader.render_to_string('401.html',
                RequestContext(request, {'error_message':
                                             _("You are not permitted to modify this layer's metadata")})), status=401)


    poc = layer.poc
    metadata_author = layer.metadata_author

    if request.method == "GET":
        contact_form = LayerContactForm(prefix="layer")
        if poc.user is None:
            poc_form = ContactProfileForm(instance=poc, prefix="poc")
        else:
            contact_form.fields['poc'].initial = poc.id
            poc_form = ContactProfileForm(prefix="poc")
            poc_form.hidden=True

        if metadata_author.user is None:
            author_form = ContactProfileForm(instance=metadata_author, prefix="author")
        else:
            contact_form.fields['metadata_author'].initial = metadata_author.id
            author_form = ContactProfileForm(prefix="author")
            author_form.hidden=True
    elif request.method == "POST":
        contact_form = LayerContactForm(request.POST, prefix="layer")
        if contact_form.is_valid():
            new_poc = contact_form.cleaned_data['poc']
            new_author = contact_form.cleaned_data['metadata_author']
            if new_poc is None:
                poc_form = ContactProfileForm(request.POST, prefix="poc")
                if poc_form.has_changed and poc_form.is_valid():
                    new_poc = poc_form.save()
            else:
                poc_form = ContactProfileForm(prefix="poc")
                poc_form.hidden=True

            if new_author is None:
                author_form = ContactProfileForm(request.POST, prefix="author")
                if author_form.has_changed and author_form.is_valid():
                    new_author = author_form.save()
            else:
                author_form = ContactProfileForm(prefix="author")
                author_form.hidden=True

            if new_poc is not None and new_author is not None:
                layer.poc = new_poc
                layer.metadata_author = new_author
                layer.save()
                return HttpResponseRedirect("/data/" + layer.typename)



    #Deal with a form submission via ajax
    if request.method == 'POST' and (not contact_form.is_valid()):
        data = render_to_response("maps/layer_contacts.html", RequestContext(request, {
            "layer": layer,
            "contact_form": contact_form,
            "poc_form": poc_form,
            "author_form": author_form,
            "lastmap" : request.session.get("lastmap"),
            "lastmapTitle" : request.session.get("lastmapTitle")
        }))
        return HttpResponse(data, status=412)

    #Display the view on a regular page
    return render_to_response("maps/layer_contacts.html", RequestContext(request, {
        "layer": layer,
        "contact_form": contact_form,
        "poc_form": poc_form,
        "author_form": author_form,
        "lastmap" : request.session.get("lastmap"),
        "lastmapTitle" : request.session.get("lastmapTitle")
    }))

def category_list():
    topics = LayerCategory.objects.all()
    topicArray = []
    for topic in topics:
        topicArray.append([topic.name, topic.title])
    return topicArray<|MERGE_RESOLUTION|>--- conflicted
+++ resolved
@@ -17,7 +17,6 @@
 from django.utils.translation import ugettext as _
 from django.utils import simplejson as json
 from django.template.defaultfilters import slugify
-
 
 import math
 import httplib2
@@ -593,9 +592,9 @@
             m.set_user_level(user, level)
     else:
         m.get_user_levels().exclude(user__username__in = users + [m.owner]).delete()
-        for username, level in perm_spec['users']:
-            user = User.objects.get(username=username)
-            m.set_user_level(user, level)
+    for username, level in perm_spec['users']:
+        user = User.objects.get(username=username)
+        m.set_user_level(user, level)
 
 def ajax_layer_permissions_by_email(request, layername):
     return ajax_layer_permissions(request, layername, True)
@@ -849,12 +848,6 @@
 
     redirectPage = 'maps/tweetview.html'
 
-<<<<<<< HEAD
-
-
-
-=======
->>>>>>> 5b077bc7
     #Check if twitter server is running
 #    ec2 = EC2Connection(settings.AWS_ACCESS_KEY_ID, settings.AWS_SECRET_ACCESS_KEY)
 #    twitterInstance = ec2.get_all_instances(instance_ids=[settings.AWS_INSTANCE_ID])[0].instances[0]
@@ -1550,12 +1543,6 @@
             return HttpResponse(_("Bad HTTP Authorization Credentials."),
                 status=401,
                 mimetype="text/plain")
-
-
-<<<<<<< HEAD
-=======
-
->>>>>>> 5b077bc7
     all_readable = set()
     all_writable = set()
     for bck in get_auth_backends():
@@ -1564,13 +1551,8 @@
                 'maps.view_layer',
                 Layer))
             all_writable.update(bck.objects_with_perm(acl_user,
-<<<<<<< HEAD
-                'maps.change_layer',
-                Layer))
-=======
                                                       'maps.change_layer',
                                                       Layer))
->>>>>>> 5b077bc7
     read_only = [x for x in all_readable if x not in all_writable]
     read_write = [x for x in all_writable if x in all_readable]
 
@@ -2373,7 +2355,7 @@
 
 
 def ajax_layer_edit_check(request, layername):
-    layer = get_object_or_404(Layer, typename=layername)
+    layer = get_object_or_404(Layer, typename=layername);
     editable = request.user.has_perm("maps.change_layer", obj=layer)
     return HttpResponse(
         str(editable),
