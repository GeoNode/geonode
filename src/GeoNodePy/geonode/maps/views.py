from geonode.core.models import AUTHENTICATED_USERS, ANONYMOUS_USERS, CUSTOM_GROUP_USERS
from geonode.maps.models import Map, Layer, MapLayer, Contact, ContactRole, \
     get_csw, LayerCategory, LayerAttribute, MapSnapshot, MapStats, LayerStats, CHARSETS
from geonode.profile.forms import ContactProfileForm
from geoserver.resource import FeatureType, Coverage
import base64
from django import forms
from django.contrib.auth import authenticate, get_backends as get_auth_backends
from django.contrib.auth.decorators import login_required
from django.contrib.auth.models import User
from django.core.exceptions import ObjectDoesNotExist
from django.core.urlresolvers import reverse
from django.http import HttpResponse, HttpResponseRedirect
from django.shortcuts import render_to_response, get_object_or_404
from django.conf import settings
from django.template import RequestContext, loader
from django.utils.translation import ugettext as _
from django.utils import simplejson as json
from django.template.defaultfilters import slugify


import math
import httplib2
from owslib.csw import namespaces
from owslib.util import nspath
import re
from urllib import urlencode
from urlparse import urlparse
import unicodedata
from django.db.models import Q
import logging
import taggit
from geonode.maps.utils import forward_mercator
from geonode.maps.owslib_csw import CswRecord
from django.utils.html import escape
from django.forms.models import inlineformset_factory
from django.core.cache import cache
from geonode.maps.forms import LayerCreateForm, GEOMETRY_CHOICES

import itertools
from registration.models import RegistrationProfile
from django.core.mail import send_mail
from django.template.loader import render_to_string
from django.contrib.sites.models import Site
from datetime import datetime, timedelta
from geonode.maps.gs_helpers import get_sld_for, get_postgis_bbox
from geonode.maps.encode import num_encode, num_decode
from django.db import transaction

logger = logging.getLogger("geonode.maps.views")

_user, _password = settings.GEOSERVER_CREDENTIALS

DEFAULT_TITLE = ""
DEFAULT_ABSTRACT = ""
DEFAULT_URL = ""

def default_map_config():
    _DEFAULT_MAP_CENTER = forward_mercator(settings.DEFAULT_MAP_CENTER)

    _default_map = Map(
        title=DEFAULT_TITLE, 
        abstract=DEFAULT_ABSTRACT,
        projection="EPSG:900913",
        center_x=_DEFAULT_MAP_CENTER[0],
        center_y=_DEFAULT_MAP_CENTER[1],
        zoom=settings.DEFAULT_MAP_ZOOM
    )
    def _baselayer(lyr, order):
        return MapLayer.objects.from_viewer_config(
            map_model = _default_map,
            layer = lyr,
            source = lyr["source"],
            ordering = order
        )

    DEFAULT_BASE_LAYERS = [_baselayer(lyr, idx) for idx, lyr in enumerate(settings.MAP_BASELAYERS)]
    DEFAULT_MAP_CONFIG = _default_map.viewer_json(None,*DEFAULT_BASE_LAYERS)

    return DEFAULT_MAP_CONFIG, DEFAULT_BASE_LAYERS



def bbox_to_wkt(x0, x1, y0, y1, srid="4326"):
    return 'SRID='+srid+';POLYGON(('+x0+' '+y0+','+x0+' '+y1+','+x1+' '+y1+','+x1+' '+y0+','+x0+' '+y0+'))'
class ContactForm(forms.ModelForm):
    keywords = taggit.forms.TagField(required=False)
    class Meta:
        model = Contact
        exclude = ('user','is_org_member',)


class LayerCategoryChoiceField(forms.ModelChoiceField):
    def label_from_instance(self, obj):
            return '<a href="#" onclick=\'javascript:Ext.Msg.show({title:"' + escape(obj.title) + '",msg:"' + escape(obj.description) + '",buttons: Ext.Msg.OK, minWidth: 300});return false;\'>' + obj.title + '</a>'



class LayerCategoryForm(forms.Form):
    category_choice_field = LayerCategoryChoiceField(required=False, label = '*' + _('Category'), empty_label=None,
                               queryset = LayerCategory.objects.extra(order_by = ['title']))


    def clean(self):
        cleaned_data = self.data
        ccf_data = cleaned_data.get("category_choice_field")


        if not ccf_data:
            msg = u"This field is required."
            self._errors = self.error_class([msg])




        # Always return the full collection of cleaned data.
        return cleaned_data



class LayerAttributeForm(forms.ModelForm):
    def __init__(self, *args, **kwargs):
        super(LayerAttributeForm, self).__init__(*args, **kwargs)
        instance = getattr(self, 'instance', None)
        if instance and instance.attribute_type != 'xsd:string':
            self.fields['searchable'].widget.attrs['disabled'] = True
            self.fields['in_gazetteer'].widget.attrs['disabled'] = True
        self.fields['attribute'].widget.attrs['readonly'] = True
        self.fields['display_order'].widget.attrs['size'] = 3



    class Meta:
        model = LayerAttribute
        exclude = ('attribute_type',)

class GazetteerForm(forms.Form):

    project = forms.CharField(label=_('Project'), max_length=128, required=False)
    startDate = forms.ModelChoiceField(label = _("Start Date attribute"),
        required=False,
        queryset = LayerAttribute.objects.none())

    startDateFormat = forms.CharField(label=_("Date format"), max_length=256, required=False)

    endDate = forms.ModelChoiceField(label = _("End Date attribute"),
        required=False,
        queryset = LayerAttribute.objects.none())

    endDateFormat = forms.CharField(label=_("Date format"), max_length=256, required=False)


class LayerContactForm(forms.Form):
    poc = forms.ModelChoiceField(empty_label = _("Person outside WorldMap (fill form)"),
        label = "*" + _("Point Of Contact"), required=False,
        queryset = Contact.objects.exclude(user=None))

    metadata_author = forms.ModelChoiceField(empty_label = _("Person outside WorldMap (fill form)"),
        label = _("Metadata Author"), required=False,
        queryset = Contact.objects.exclude(user=None))


class LayerForm(forms.ModelForm):
    map_id = forms.CharField(widget=forms.HiddenInput(), initial='', required=False)
    date = forms.DateTimeField(label='*' + ('Date'), widget=forms.SplitDateTimeWidget)
    date.widget.widgets[0].attrs = {"class":"date"}
    date.widget.widgets[1].attrs = {"class":"time"}
    temporal_extent_start = forms.DateField(required=False,label= _('Temporal Extent Start Date'), widget=forms.DateInput(attrs={"class":"date"}))
    temporal_extent_end = forms.DateField(required=False,label= _('Temporal Extent End Date'), widget=forms.DateInput(attrs={"class":"date"}))
    title = forms.CharField(label = '*' + _('Title'), max_length=255)
    abstract = forms.CharField(label = '*' + _('Abstract'), widget=forms.Textarea)
    keywords = taggit.forms.TagField(required=False)
    class Meta:
        model = Layer
        exclude = ('owner', 'contacts','workspace', 'store', 'name', 'uuid', 'storeType', 'typename', 'topic_category', 'bbox', 'llbbox', 'srs', 'geographic_bounding_box', 'in_gazetteer', 'gazetteer_project' ) #, 'topic_category'

class RoleForm(forms.ModelForm):
    class Meta:
        model = ContactRole
        exclude = ('contact', 'layer')

class PocForm(forms.Form):
    contact = forms.ModelChoiceField(label = "New point of contact",
                                     queryset = Contact.objects.exclude(user=None))


class MapForm(forms.ModelForm):
    keywords = taggit.forms.TagField(required=False)
    class Meta:
        model = Map
        exclude = ('contact', 'zoom', 'projection', 'center_x', 'center_y', 'owner', 'officialurl', 'urlsuffix', 'keywords', 'content', 'use_custom_template', 'group_params')
        widgets = {
            'abstract': forms.Textarea(attrs={'cols': 40, 'rows': 10}),
        }



MAP_LEV_NAMES = {
    Map.LEVEL_NONE  : _('No Permissions'),
    Map.LEVEL_READ  : _('Read Only'),
    Map.LEVEL_WRITE : _('Read/Write'),
    Map.LEVEL_ADMIN : _('Administrative')
}
LAYER_LEV_NAMES = {
    Layer.LEVEL_NONE  : _('No Permissions'),
    Layer.LEVEL_READ  : _('Read Only'),
    Layer.LEVEL_WRITE : _('Read/Write'),
    Layer.LEVEL_ADMIN : _('Administrative')
}

def maps(request): # , mapid=None):
    if request.method == 'GET':
        return render_to_response('maps.html', RequestContext(request))
    elif request.method == 'POST':
        if not request.user.is_authenticated():
            return HttpResponse(
                'You must be logged in to save new maps',
                mimetype="text/plain",
                status=401
            )
        else:
            map_obj = Map(owner=request.user, zoom=0, center_x=0, center_y=0)
            map_obj.save()
            map_obj.set_default_permissions()
            try:
                map_obj.update_from_viewer(request.raw_post_data)
                MapSnapshot.objects.create(config=clean_config(request.raw_post_data),map=map_obj,user=request.user)
            except ValueError, e:
                return HttpResponse(str(e), status=400)
            else:
                response = HttpResponse('', status=201)
                response['Location'] = map_obj.officialurl if map_obj.officialurl else (map_obj.urlsuffix if map_obj.urlsuffix else map_obj.id)
                transaction.commit()
                return response


def mapJSON(request, mapid):
    if request.method == 'GET':
        map_obj = get_object_or_404(Map,pk=mapid) 
        if not request.user.has_perm('maps.view_map', obj=map_obj):
            return HttpResponse(loader.render_to_string('401.html', 
                RequestContext(request, {})), status=401)
    	return HttpResponse(json.dumps(map_obj.viewer_json(request.user)))
    elif request.method == 'PUT':
        if not request.user.is_authenticated():
            return HttpResponse(
                _("You must be logged in to save this map"),
                status=401,
                mimetype="text/plain"
            )
        map_obj = get_object_or_404(Map, pk=mapid)
        if not request.user.has_perm('maps.change_map', obj=map_obj):
            return HttpResponse("You are not allowed to modify this map.", status=403)
        try:
            map_obj.update_from_viewer(request.raw_post_data)
            MapSnapshot.objects.create(config=clean_config(request.raw_post_data),map=Map.objects.get(id=map_obj.id),user=request.user)
            return HttpResponse(
                "Map successfully updated.", 
                mimetype="text/plain",
                status=204
            )
        except Exception, e:
            return HttpResponse(
                "The server could not understand the request." + str(e),
                mimetype="text/plain",
                status=400
            )

def newmap_config(request):
    '''
    View that creates a new map.  
    
    If the query argument 'copy' is given, the inital map is
    a copy of the map with the id specified, otherwise the 
    default map configuration is used.  If copy is specified
    and the map specified does not exist a 404 is returned.
    '''
    DEFAULT_MAP_CONFIG, DEFAULT_BASE_LAYERS = default_map_config()

    if request.method == 'GET' and 'copy' in request.GET:
        mapid = request.GET['copy']
        map_obj = get_object_or_404(Map,pk=mapid)
        
        if not request.user.has_perm('maps.view_map', obj=map_obj):
            return HttpResponse(loader.render_to_string('401.html', 
                RequestContext(request, {'error_message': 
                    _("You are not permitted to view or copy this map.")})), status=401)

        map_obj.abstract = DEFAULT_ABSTRACT
        map_obj.title = DEFAULT_TITLE
        map_obj.urlsuffix = DEFAULT_URL
        if request.user.is_authenticated(): map.owner = request.user
        config = map_obj.viewer_json(request.user)
        config['edit_map'] = True
        if 'id' in config:
            del config['id']
    else:
        if request.method == 'GET':
            params = request.GET
        elif request.method == 'POST':
            params = request.POST
        else:
            return HttpResponse(status=405)
        
        if 'layer' in params:
            bbox = None
            groups = set()
            map_obj = Map(projection="EPSG:900913")
            layers = []
            for layer_name in params.getlist('layer'):
                try:
                    layer = Layer.objects.get(typename=layer_name)
                except ObjectDoesNotExist:
                    # bad layer, skip 
                    continue

                if not request.user.has_perm('maps.view_layer', obj=layer):
                    # invisible layer, skip inclusion
                    continue
                    
                #layer_bbox = layer.resource.latlon_bbox
                # assert False, str(layer_bbox)
                bbox = layer.llbbox_coords()
                
                layers.append(MapLayer(
                    map = map_obj,
                    name = layer.typename,
                    ows_url = settings.GEOSERVER_BASE_URL + "wms",
                    visibility = True,
                    styles='',
                    group=layer.topic_category.title if layer.topic_category else None,
                    source_params = u'{"ptype": "gxp_gnsource"}',
                    layer_params= u'{"tiled":true, "title":" '+ layer.title + '", "format":"image/png","queryable":true}')
                )
                if layer.topic_category:
                    groups.add(layer.topic_category.title)

            if bbox is not None:
                minx, miny, maxx, maxy = [float(c) for c in bbox]
                x = (minx + maxx) / 2
                y = (miny + maxy) / 2

                center = forward_mercator((x, y))
                if center[1] == float('-inf'):
                    center[1] = 0

                if maxx == minx:
                    width_zoom = 15
                else:
                    width_zoom = math.log(360 / (maxx - minx), 2)
                if maxy == miny:
                    height_zoom = 15
                else:
                    height_zoom = math.log(360 / (maxy - miny), 2)

                map_obj.center_x = center[0]
                map_obj.center_y = center[1]
                map_obj.zoom = math.ceil(min(width_zoom, height_zoom))

            config = map_obj.viewer_json(request.user, *(DEFAULT_BASE_LAYERS + layers))
            config['treeconfig'] = []
            for group in groups:
                config['treeconfig'].append({"expanded":True, "group":group})

            config['fromLayer'] = True
        else:
            config = DEFAULT_MAP_CONFIG
        config['topic_categories'] = category_list()
        config['edit_map'] = True
    return json.dumps(config)

def newmap(request):
    config = newmap_config(request)
    if isinstance(config, HttpResponse):
        return config
    else:
        return render_to_response('maps/view.html', RequestContext(request, {
        'config': config,
        'GOOGLE_API_KEY' : settings.GOOGLE_API_KEY,
        'GEOSERVER_BASE_URL' : settings.GEOSERVER_BASE_URL,
        'GEONETWORK_BASE_URL' : settings.GEONETWORK_BASE_URL,
        'maptitle': settings.SITENAME,
        'DB_DATASTORE' : settings.DB_DATASTORE
    }))

def newmapJSON(request):
    config = newmap_config(request)
    if isinstance(config, HttpResponse):
        return config
    else:
        return HttpResponse(config)

h = httplib2.Http()
h.add_credentials(_user, _password)
h.add_credentials(_user, _password)
_netloc = urlparse(settings.GEOSERVER_BASE_URL).netloc
h.authorizations.append(
    httplib2.BasicAuthentication(
        (_user, _password), 
        _netloc,
        settings.GEOSERVER_BASE_URL,
        {},
        None,
        None, 
        h
    )
)


@login_required
def map_download(request, mapid):
    """ 
    Download all the layers of a map as a batch
    XXX To do, remove layer status once progress id done 
    This should be fix because 
    """ 
    mapObject = get_object_or_404(Map,pk=mapid)
    if not request.user.has_perm('maps.view_map', obj=mapObject):
        return HttpResponse(_('Not Permitted'), status=401)

    map_status = dict()
    if request.method == 'POST': 
        url = "%srest/process/batchDownload/launch/" % settings.GEOSERVER_BASE_URL

        def perm_filter(layer):
            return request.user.has_perm('maps.view_layer', obj=layer)

        mapJson = mapObject.json(perm_filter)

        resp, content = h.request(url, 'POST', body=mapJson)

        if resp.status not in (400, 404, 417):
            map_status = json.loads(content)
            request.session["map_status"] = map_status
        else: 
            pass # XXX fix

    locked_layers = []
    remote_layers = []
    downloadable_layers = []

    for lyr in mapObject.layer_set.all():
        if lyr.group != "background":
            if not lyr.local():
                remote_layers.append(lyr)
            else:
                ownable_layer = Layer.objects.get(typename=lyr.name)
                if not request.user.has_perm('maps.view_layer', obj=ownable_layer):
                    locked_layers.append(lyr)
                else:
                    downloadable_layers.append(lyr)

    return render_to_response('maps/download.html', RequestContext(request, {
         "map_status" : map_status,
         "map" : mapObject,
         "locked_layers": locked_layers,
         "remote_layers": remote_layers,
         "downloadable_layers": downloadable_layers,
         "geoserver" : settings.GEOSERVER_BASE_URL,
         "site" : settings.SITEURL
    }))
    

def check_download(request):
    """
    this is an endpoint for monitoring map downloads
    """
    try:
        layer = request.session["map_status"] 
        if type(layer) == dict:
            url = "%srest/process/batchDownload/status/%s" % (settings.GEOSERVER_BASE_URL,layer["id"])
            resp,content = h.request(url,'GET')
            status= resp.status
            if resp.status == 400:
                return HttpResponse(content="Something went wrong",status=status)
        else: 
            content = "Something Went wrong" 
            status  = 400 
    except ValueError:
        # TODO: Is there any useful context we could include in this log?
        logger.warn("User tried to check status, but has no download in progress.")
    return HttpResponse(content=content,status=status)


def batch_layer_download(request):
    """
    batch download a set of layers
    
    POST - begin download
    GET?id=<download_id> monitor status
    """

    # currently this just piggy-backs on the map download backend 
    # by specifying an ad hoc map that contains all layers requested
    # for download. assumes all layers are hosted locally.
    # status monitoring is handled slightly differently.
    
    if request.method == 'POST':
        layers = request.POST.getlist("layer")
        layers = Layer.objects.filter(typename__in=list(layers))

        def layer_son(layer):
            return {
                "name" : layer.typename, 
                "service" : layer.service_type, 
                "metadataURL" : "",
                "serviceURL" : ""
            } 

        readme = """This data is provided by GeoNode.

Contents:
"""
        def list_item(lyr):
            return "%s - %s.*" % (lyr.title, lyr.name)

        readme = "\n".join([readme] + [list_item(l) for l in layers])

        fake_map = {
            "map": { "readme": readme },
            "layers" : [layer_son(lyr) for lyr in layers]
        }

        url = "%srest/process/batchDownload/launch/" % settings.GEOSERVER_BASE_URL
        resp, content = h.request(url,'POST',body=json.dumps(fake_map))
        return HttpResponse(content, status=resp.status)

    
    if request.method == 'GET':
        # essentially, this just proxies back to geoserver
        download_id = request.GET.get('id', None)
        if download_id is None:
            return HttpResponse(status=404)

        url = "%srest/process/batchDownload/status/%s" % (settings.GEOSERVER_BASE_URL, download_id)
        resp,content = h.request(url,'GET')
        return HttpResponse(content, status=resp.status)



def view_map_permissions(request, mapid):
    map = get_object_or_404(Map,pk=mapid)

    if not request.user.has_perm('maps.change_map_permissions', obj=map):
        return HttpResponse(loader.render_to_string('401.html',
            RequestContext(request, {'error_message':
                _("You are not permitted to view this map's permissions")})), status=401)

    ctx = _view_perms_context(map, MAP_LEV_NAMES)
    ctx['map'] = map
    return render_to_response("maps/permissions.html", RequestContext(request, ctx))

def set_layer_permissions(layer, perm_spec, use_email = False):
    if "authenticated" in perm_spec:
        layer.set_gen_level(AUTHENTICATED_USERS, perm_spec['authenticated'])
    if "anonymous" in perm_spec:
        layer.set_gen_level(ANONYMOUS_USERS, perm_spec['anonymous'])
    if "customgroup" in perm_spec:
        layer.set_gen_level(CUSTOM_GROUP_USERS, perm_spec['customgroup'])
    users = [n for (n, p) in perm_spec['users']]
    if use_email:
        layer.get_user_levels().exclude(user__email__in = users + [layer.owner]).delete()
        for useremail, level in perm_spec['users']:
            try:
                user = User.objects.get(email=useremail)
            except User.DoesNotExist:
                 user = _create_new_user(useremail, layer.title, reverse('geonode.maps.views.layer_detail', args=(layer.typename,)), layer.owner_id)
            layer.set_user_level(user, level)
    else:
        layer.get_user_levels().exclude(user__username__in = users + [layer.owner]).delete()
        for username, level in perm_spec['users']:
            user = User.objects.get(username=username)
            layer.set_user_level(user, level)
    # Always make sure owner keeps control
    if layer.owner is not None:
        layer.set_user_level(layer.owner, layer.LEVEL_ADMIN)

def set_map_permissions(m, perm_spec, use_email = False):
    if "authenticated" in perm_spec:
        m.set_gen_level(AUTHENTICATED_USERS, perm_spec['authenticated'])
    if "anonymous" in perm_spec:
        m.set_gen_level(ANONYMOUS_USERS, perm_spec['anonymous'])
    if "customgroup" in perm_spec:
        m.set_gen_level(CUSTOM_GROUP_USERS, perm_spec['customgroup'])
    users = [n for (n, p) in perm_spec['users']]
    if use_email:
        m.get_user_levels().exclude(user__email__in = users + [m.owner]).delete()
        for useremail, level in perm_spec['users']:
            try:
                user = User.objects.get(email=useremail)
            except User.DoesNotExist:
                user = _create_new_user(useremail, m.title, reverse('geonode.maps.views.view', args=[m.id]), m.owner_id)
            m.set_user_level(user, level)
    else:
        m.get_user_levels().exclude(user__username__in = users + [m.owner]).delete()
        for username, level in perm_spec['users']:
            user = User.objects.get(username=username)
            m.set_user_level(user, level)

def ajax_layer_permissions_by_email(request, layername):
    return ajax_layer_permissions(request, layername, True)

def ajax_layer_permissions(request, layername, use_email=False):
    layer = get_object_or_404(Layer, typename=layername)

    if not request.method == 'POST':
        return HttpResponse(
            'You must use POST for editing layer permissions',
            status=405,
            mimetype='text/plain'
        )

    if not request.user.has_perm("maps.change_layer_permissions", obj=layer):
        return HttpResponse(
            'You are not allowed to change permissions for this layer',
            status=401,
            mimetype='text/plain'
        )

    permission_spec = json.loads(request.raw_post_data)
    set_layer_permissions(layer, permission_spec, use_email)

    return HttpResponse(
        "Permissions updated",
        status=200,
        mimetype='text/plain'
    )

def ajax_map_permissions(request, mapid, use_email=False):
    map_obj = get_object_or_404(Map, pk=mapid)

    if not request.user.has_perm("maps.change_map_permissions", obj=map_obj):
        return HttpResponse(
            'You are not allowed to change permissions for this map',
            status=401,
            mimetype='text/plain'
        )

    if not request.method == 'POST':
        return HttpResponse(
            'You must use POST for editing map permissions',
            status=405,
            mimetype='text/plain'
        )

    spec = json.loads(request.raw_post_data)
    set_map_permissions(map_obj, spec, use_email)

    # _perms = {
    #     Layer.LEVEL_READ: Map.LEVEL_READ,
    #     Layer.LEVEL_WRITE: Map.LEVEL_WRITE,
    #     Layer.LEVEL_ADMIN: Map.LEVEL_ADMIN,
    # }

    # def perms(x):
    #     return _perms.get(x, Map.LEVEL_NONE)

    # if "anonymous" in spec:
    #     map.set_gen_level(ANONYMOUS_USERS, perms(spec['anonymous']))
    # if "authenticated" in spec:
    #     map.set_gen_level(AUTHENTICATED_USERS, perms(spec['authenticated']))
    # users = [n for (n, p) in spec["users"]]
    # map.get_user_levels().exclude(user__username__in = users + [map.owner]).delete()
    # for username, level in spec['users']:
    #     user = User.objects.get(username = username)
    #     map.set_user_level(user, perms(level))

    return HttpResponse(
        "Permissions updated",
        status=200,
        mimetype='text/plain'
    )

@login_required
def deletemap(request, mapid):
    ''' Delete a map, and its constituent layers. '''
    map_obj = get_object_or_404(Map,pk=mapid) 

    if not request.user.has_perm('maps.delete_map', obj=map_obj):
        return HttpResponse(loader.render_to_string('401.html', 
            RequestContext(request, {'error_message': 
                _("You are not permitted to delete this map.")})), status=401)

    if request.method == 'GET':
        return render_to_response("maps/map_remove.html", RequestContext(request, {
            "map": map_obj,
            'urlsuffix': get_suffix_if_custom(map)
        }))
    elif request.method == 'POST':
        layers = map_obj.layer_set.all()
        for layer in layers:
            layer.delete()
        map_obj.delete()

        return HttpResponseRedirect(request.user.get_profile().get_absolute_url())

def mapdetail(request,mapid):
    '''
    The view that show details of each map
    '''
    map_obj = get_object_or_404(Map,pk=mapid)
    if not request.user.has_perm('maps.view_map', obj=map_obj):
        return HttpResponse(loader.render_to_string('401.html', 
            RequestContext(request, {'error_message': 
                _("You are not allowed to view this map.")})), status=401)
     
    config = map_obj.viewer_json()
    config = json.dumps(config)
    layers = MapLayer.objects.filter(map=map_obj.id) 
    mapstats, created = MapStats.objects.get_or_create(map=map_obj.id)
    return render_to_response("maps/mapinfo.html", RequestContext(request, {
        'config': config, 
        'map': map_obj,
        'layers': layers,
        'mapstats': mapstats,
        'permissions_json': _perms_info_email_json(map_obj, MAP_LEV_NAMES),
        'customGroup': settings.CUSTOM_GROUP_NAME if settings.USE_CUSTOM_ORG_AUTHORIZATION else '',
        'urlsuffix':get_suffix_if_custom(map_obj)
    }))


@login_required
def describemap(request, mapid):
    '''
    The view that displays a form for
    editing map metadata
    '''
    map_obj = get_object_or_404(Map,pk=mapid) 
    if not request.user.has_perm('maps.change_map', obj=map_obj):
        return HttpResponse(loader.render_to_string('401.html', 
                            RequestContext(request, {'error_message': 
                            _("You are not allowed to modify this map's metadata.")})),
                            status=401)

    if request.method == "POST":
        # Change metadata, return to map info page
        map_form = MapForm(request.POST, instance=map_obj, prefix="map")
        if map_form.is_valid():
            map_obj = map_form.save(commit=False)
            if map_form.cleaned_data["keywords"]:
                map_obj.keywords.add(*map_form.cleaned_data["keywords"])
            else:
                map_obj.keywords.clear()
            map_obj.save()

            return HttpResponseRedirect(reverse('geonode.maps.views.map_controller', args=(map_obj.id,)))
    else:
        # Show form
        map_form = MapForm(instance=map_obj, prefix="map")

    return render_to_response("maps/map_describe.html", RequestContext(request, {
        "map": map_obj,
        "map_form": map_form,
        "urlsuffix": get_suffix_if_custom(map_obj)
    }))

def map_controller(request, mapid):
    '''
    main view for map resources, dispatches to correct 
    view based on method and query args. 
    '''
    if mapid.isdigit():
        map_obj = Map.objects.get(pk=mapid)
    else:
        map_obj = Map.objects.get(urlsuffix=mapid)
    if 'removenow' in request.GET:
        return deletemapnow(request, map_obj.id)
    elif 'remove' in request.GET:
        return deletemap(request, map_obj.id)
    elif 'describe' in request.GET:
        return describemap(request, map_obj.id)
    else:
        return mapdetail(request, map_obj.id)

def view(request, mapid, snapshot=None):
    """  
    The view that returns the map composer opened to
    the map with the given map ID.
    """
    if mapid.isdigit():
        map_obj = get_object_or_404(Map,pk=mapid)
    else:
        map_obj = get_object_or_404(Map,urlsuffix=mapid)
    if not request.user.has_perm('maps.view_map', obj=map_obj):
        return HttpResponse(loader.render_to_string('401.html', 
            RequestContext(request, {'error_message': 
                _("You are not allowed to view this map.")})), status=401)    
    
    if snapshot is None:
        config = map_obj.viewer_json(request.user)
    else:
        config = snapshot_config(snapshot, map_obj, request.user)

    first_visit = True
    if request.session.get('visit' + str(map_obj.id), False):
        first_visit = False
    else:
        request.session['visit' + str(map_obj.id)] = True

    mapstats, created = MapStats.objects.get_or_create(map=map_obj)
    mapstats.visits += 1
    if created or first_visit:
            mapstats.uniques+=1
    mapstats.save()

    #Remember last visited map
    request.session['lastmap'] = map_obj.id
    request.session['lastmapTitle'] = map_obj.title

    config['first_visit'] = first_visit
    config['edit_map'] = request.user.has_perm('maps.change_map', obj=map_obj)
    config['topic_categories'] = category_list()
    return render_to_response('maps/view.html', RequestContext(request, {
        'config': json.dumps(config),
        'GOOGLE_API_KEY' : settings.GOOGLE_API_KEY,
        'GEONETWORK_BASE_URL' : settings.GEONETWORK_BASE_URL,
        'GEOSERVER_BASE_URL' : settings.GEOSERVER_BASE_URL,
        'DB_DATASTORE' : settings.DB_DATASTORE,
        'maptitle': map_obj.title,
        'urlsuffix': get_suffix_if_custom(map_obj),
    }))


def ajax_start_twitter(request):
    from boto.ec2.connection import EC2Connection
    try:
        ec2 = EC2Connection(settings.AWS_ACCESS_KEY_ID, settings.AWS_SECRET_ACCESS_KEY)
        twitterInstance = ec2.get_all_instances(instance_ids=[settings.AWS_INSTANCE_ID])[0].instances[0]
        twitterInstance.start()
        instanceStarted = False
        while not instanceStarted:
            try:
                twitterInstance.use_ip(settings.AWS_INSTANCE_IP)
                instanceStarted = True
            except:
                pass
        return HttpResponse(
            status=200
        )
    except Exception, e:
        return HttpResponse(
            status=500
        )

def tweetview(request):
#    from boto.ec2.connection import EC2Connection
    map = get_object_or_404(Map,urlsuffix="tweetmap")
    config = map.viewer_json(request.user)

    redirectPage = 'maps/tweetview.html'




    #Check if twitter server is running
#    ec2 = EC2Connection(settings.AWS_ACCESS_KEY_ID, settings.AWS_SECRET_ACCESS_KEY)
#    twitterInstance = ec2.get_all_instances(instance_ids=[settings.AWS_INSTANCE_ID])[0].instances[0]
#
#
#    instanceStarted = twitterInstance.state == 'running'
#
#    if not instanceStarted:
#        redirectPage = 'maps/tweetstartup.html'



    first_visit = True
    if request.session.get('visit' + str(map.id), False):
        first_visit = False
    else:
        request.session['visit' + str(map.id)] = True

    mapstats, created = MapStats.objects.get_or_create(map=map)
    mapstats.visits += 1
    if created or first_visit:
        mapstats.uniques+=1
    mapstats.save()


    #Remember last visited map
    request.session['lastmap'] = map.id
    request.session['lastmapTitle'] = map.title

    config['first_visit'] = first_visit
    config['edit_map'] = request.user.has_perm('maps.change_map', obj=map)

    geops_ip = settings.GEOPS_IP
    if "geopsip" in request.GET:
        geops_ip = request.GET["geopsip"]

    try:
        testUrl = "http://" +  geops_ip  + "/?LAYERS=point&TRANSPARENT=TRUE&FORMAT=image%2Fpng&TILED=false&SERVICE=WMS&VERSION=1.1.1&REQUEST=GetMap&STYLES=&RND=0.7935556590091437&SQL=SELECT%20goog_x%2C%20goog_y%2C%20%20tweet_text%20%20from%20oct_tweets%20WHERE%20time%20%3E%201354300501%20AND%20time%20%3C%201354905302&RADIUS=1&R=0&G=0&B=255&NUM_REQUESTS=1&_OLSALT=0.731751827057451&SRS=EPSG%3A900913&BBOX=-16280475.52625,-4924280.9318723,16280475.52625,4924280.9318723&WIDTH=1664&HEIGHT=503"
        #testUrl = "http://worldmap.harvard.edu"
        resp, content = h.request(testUrl, 'GET')
    except:
        redirectPage = "maps/tweetstartup.html"

    return render_to_response(redirectPage, RequestContext(request, {
        'config': json.dumps(config),
        'GOOGLE_API_KEY' : settings.GOOGLE_API_KEY,
        'GEOSERVER_BASE_URL' : settings.GEOSERVER_BASE_URL,
        'maptitle': map.title,
        'GEOPS_IP': geops_ip,
        'urlsuffix': get_suffix_if_custom(map),
        'tweetdownload': request.user.is_authenticated() and request.user.get_profile().is_org_member
        }))

def official_site(request, site):
    """
    The view that returns the map composer opened to
    the map with the given official site url.
    """
    map = get_object_or_404(Map,officialurl=site)
    return view(request, str(map.id))

def embed(request, mapid=None, snapshot=None):
    if mapid is None:
        DEFAULT_MAP_CONFIG, DEFAULT_BASE_LAYERS = default_map_config()
        config = DEFAULT_MAP_CONFIG
    else:
        if mapid.isdigit():
            map_obj = get_object_or_404(Map,pk=mapid)
        else:
            map_obj = get_object_or_404(Map,urlsuffix=mapid)

        if not request.user.has_perm('maps.view_map', obj=map_obj):
            return HttpResponse(_("Not Permitted"), status=401, mimetype="text/plain")
        if snapshot is None:
            config = map_obj.viewer_json(request.user)
        else:
            config = snapshot_config(snapshot, map_obj, request.user)

    return render_to_response('maps/embed.html', RequestContext(request, {
        'config': json.dumps(config)
    }))


def data(request):
    return render_to_response('data.html', RequestContext(request, {
        'GEOSERVER_BASE_URL':settings.GEOSERVER_BASE_URL
    }))

def view_js(request, mapid):
    map_obj = Map.objects.get(pk=mapid)
    if not request.user.has_perm('maps.view_map', obj=map_obj):
        return HttpResponse(_("Not Permitted"), status=401, mimetype="text/plain")
    config = map_obj.viewer_json()
    return HttpResponse(json.dumps(config), mimetype="application/javascript")

class LayerDescriptionForm(forms.Form):
    title = forms.CharField(300)
    abstract = forms.CharField(1000, widget=forms.Textarea, required=False)
    keywords = forms.CharField(500, required=False)


@login_required
def layer_metadata(request, layername):
    layer = get_object_or_404(Layer, typename=layername)
    if request.user.is_authenticated():
        if not request.user.has_perm('maps.change_layer', obj=layer):
            return HttpResponse(loader.render_to_string('401.html', 
                RequestContext(request, {'error_message': 
                    _("You are not permitted to modify this layer's metadata")})), status=401)

        topic_category = layer.topic_category
        layerAttSet = inlineformset_factory(Layer, LayerAttribute, extra=0, form=LayerAttributeForm, )
        show_gazetteer_form = request.user.is_superuser and layer.store == settings.DB_DATASTORE_NAME

        fieldTypes = {}
        attributeOptions = layer.attribute_set.filter(attribute_type__in=['xsd:dateTime','xsd:date','xsd:int','xsd:string','xsd:bigint', 'xsd:double'])
        for option in attributeOptions:
            try:
                fieldTypes[option.id] = option.attribute_type
            except Exception, e:
                logger.info("Could not get type for %s", option)

        if request.method == "GET":
            layer_form = LayerForm(instance=layer, prefix="layer")
            category_form = LayerCategoryForm(prefix="category_choice_field", initial=topic_category.id if topic_category else None)


            #layer_form.fields["topic_category"].initial = topic_category
            if "map" in request.GET:
                layer_form.fields["map_id"].initial = request.GET["map"]
            attribute_form = layerAttSet(instance=layer, prefix="layer_attribute_set", queryset=LayerAttribute.objects.order_by('display_order'))
            startAttributeQuerySet = LayerAttribute.objects.filter(layer=layer).filter(is_gaz_start_date=True)
            endAttributeQuerySet = LayerAttribute.objects.filter(layer=layer).filter(is_gaz_end_date=True)
            gazetteer_form = GazetteerForm()


            gazetteer_form.fields['startDate'].queryset = gazetteer_form.fields['endDate'].queryset = attributeOptions
            if gazetteer_form.fields['startDate'].queryset.count() == 0:
                gazetteer_form.fields['startDate'].empty_label = gazetteer_form.fields['endDate'].empty_label = _('No date fields available')
            gazetteer_form.fields['project'].initial = layer.gazetteer_project
            if startAttributeQuerySet.exists():
                gazetteer_form.fields['startDate'].initial = startAttributeQuerySet[0].id
                gazetteer_form.fields['startDateFormat'].initial = startAttributeQuerySet[0].date_format
            if endAttributeQuerySet.exists():
                gazetteer_form.fields['endDate'].initial = endAttributeQuerySet[0].id
                gazetteer_form.fields['endDateFormat'].initial = endAttributeQuerySet[0].date_format

            tab = None
            if "tab" in request.GET:
                tab = request.GET["tab"]


        if request.method == "POST":
            layer_form = LayerForm(request.POST, instance=layer, prefix="layer")
            category_form = LayerCategoryForm(request.POST, prefix="category_choice_field")
            attribute_form = layerAttSet(request.POST, instance=layer, prefix="layer_attribute_set", queryset=LayerAttribute.objects.order_by('display_order'))
            gazetteer_form = GazetteerForm(request.POST)
            gazetteer_form.fields['startDate'].queryset = gazetteer_form.fields['endDate'].queryset = layer.attribute_set

            if "tab" in request.POST:
                tab = request.POST["tab"]



            if layer_form.is_valid() and category_form.is_valid() and (not request.user.is_superuser or gazetteer_form.is_valid()):

                new_category = LayerCategory.objects.get(id=category_form.cleaned_data['category_choice_field'])

                if attribute_form.is_valid():
                    for form in attribute_form.cleaned_data:
                        la = LayerAttribute.objects.get(id=int(form['id'].id))
                        la.attribute_label = form["attribute_label"]
                        la.searchable = form["searchable"]
                        la.visible = form["visible"]
                        la.display_order = form["display_order"]
                        if (request.user.is_superuser and gazetteer_form.is_valid()):
                            la.in_gazetteer = form["in_gazetteer"]
                            la.is_gaz_start_date = (la == gazetteer_form.cleaned_data["startDate"])
                            la.is_gaz_end_date = (la == gazetteer_form.cleaned_data["endDate"])
                            if la.is_gaz_start_date:
                                la.date_format = gazetteer_form.cleaned_data["startDateFormat"].strip() \
                                if len(gazetteer_form.cleaned_data["startDateFormat"]) > 0 else None
                            elif la.is_gaz_end_date:
                                la.date_format = gazetteer_form.cleaned_data["endDateFormat"].strip() \
                                if len(gazetteer_form.cleaned_data["endDateFormat"]) > 0 else None

                        la.save()
                    cache.delete('layer_searchfields_' + layer.typename)
                    logger.debug("Deleted cache for layer_searchfields_" + layer.typename)

                mapid = layer_form.cleaned_data['map_id']
                new_keywords = layer_form.cleaned_data['keywords']

                the_layer = layer_form.save(commit=False)
                the_layer.topic_category = new_category
                the_layer.keywords.add(*new_keywords)
                if request.user.is_superuser and gazetteer_form.is_valid():
                    the_layer.in_gazetteer = "gazetteer_include" in request.POST
                    if the_layer.in_gazetteer:
                        the_layer.gazetteer_project = gazetteer_form.cleaned_data["project"]
                the_layer.save()

                if settings.USE_GAZETTEER and show_gazetteer_form:
                    if settings.USE_QUEUE:
                        the_layer.queue_gazetteer_update()
                    else:
                        the_layer.update_gazetteer()

                if request.is_ajax():
                    return HttpResponse('success', status=200)
                elif mapid != '' and str(mapid).lower() != 'new':
                    logger.debug("adding layer to map [%s]", str(mapid))
                    maplayer = MapLayer.objects.create(map=Map.objects.get(id=mapid),
                        name = layer.typename,
                        group = layer.topic_category.title if layer.topic_category else 'General',
                        layer_params = '{"selected":true, "title": "' + layer.title + '"}',
                        source_params = '{"ptype": "gxp_gnsource"}',
                        ows_url = settings.GEOSERVER_BASE_URL + "wms",
                        visibility = True,
                        stack_order = MapLayer.objects.filter(id=mapid).count()
                    )
                    maplayer.save()
                    return HttpResponseRedirect("/maps/" + mapid)
                else:
                    if str(mapid) == "new":
                        return HttpResponseRedirect("/maps/new?layer" + layer.typename)
                    else:
                        return HttpResponseRedirect("/data/" + layer.typename)

        #Deal with a form submission via ajax
        if request.method == 'POST' and (not layer_form.is_valid() or not category_form.is_valid()) and request.is_ajax():
                data = render_to_response("maps/layer_describe_tab.html", RequestContext(request, {
                "layer": layer,
                "layer_form": layer_form,
                "attribute_form": attribute_form,
                "category_form" : category_form,
                "gazetteer_form": gazetteer_form,
                "show_gazetteer_options": show_gazetteer_form,
                "lastmap" : request.session.get("lastmap"),
                "lastmapTitle" : request.session.get("lastmapTitle"),
                "tab" : tab,
                "datatypes" : json.dumps(fieldTypes)
                }))
                return HttpResponse(data, status=412)

        #Display the view in a panel tab
        if 'tab' in request.GET:
            return render_to_response("maps/layer_describe_tab.html", RequestContext(request, {
            "layer": layer,
            "layer_form": layer_form,
            "attribute_form": attribute_form,
            "category_form" : category_form,
            "gazetteer_form": gazetteer_form,
            "show_gazetteer_options": show_gazetteer_form,
            "lastmap" : request.session.get("lastmap"),
            "lastmapTitle" : request.session.get("lastmapTitle"),
            "tab" : tab,
            "datatypes" : json.dumps(fieldTypes)
        }))

        #Display the view on a regular page
        return render_to_response("maps/layer_describe.html", RequestContext(request, {
            "layer": layer,
            "layer_form": layer_form,
            "attribute_form": attribute_form,
            "category_form" : category_form,
            "gazetteer_form": gazetteer_form,
            "show_gazetteer_options": show_gazetteer_form,
            "lastmap" : request.session.get("lastmap"),
            "lastmapTitle" : request.session.get("lastmapTitle"),
            "datatypes" : json.dumps(fieldTypes)
        }))
    else:
        return HttpResponse("Not allowed", status=403)

def layer_remove(request, layername):
    layer = get_object_or_404(Layer, typename=layername)
    if request.user.is_authenticated():
        if not request.user.has_perm('maps.delete_layer', obj=layer):
            return HttpResponse(loader.render_to_string('401.html', 
                RequestContext(request, {'error_message': 
                    _("You are not permitted to delete this layer")})), status=401)
        
        if (request.method == 'GET'):
            return render_to_response('maps/layer_remove.html',RequestContext(request, {
                "layer": layer,
                "lastmap" : request.session.get("lastmap"),
                "lastmapTitle" : request.session.get("lastmapTitle")
            }))
        if (request.method == 'POST'):
            layer.delete()
            return HttpResponseRedirect(request.user.get_profile().get_absolute_url())
        else:
            return HttpResponse("Not allowed",status=403) 
    else:  
        return HttpResponse("Not allowed",status=403)

def layer_style(request, layername):
    layer = get_object_or_404(Layer, typename=layername)
    if request.user.is_authenticated():
        if not request.user.has_perm('maps.change_layer', obj=layer):
            return HttpResponse(loader.render_to_string('401.html', 
                RequestContext(request, {'error_message': 
                    _("You are not permitted to modify this layer")})), status=401)
        
        if (request.method == 'POST'):
            style_name = request.POST.get('defaultStyle')

            # would be nice to implement
            # better handling of default style switching
            # in layer model or deeper (gsconfig.py, REST API)

            old_default = layer.default_style
            if old_default.name == style_name:
                return HttpResponse("Default style for %s remains %s" % (layer.name, style_name), status=200)

            # This code assumes without checking
            # that the new default style name is included
            # in the list of possible styles.

            new_style = (style for style in layer.styles if style.name == style_name).next()

            layer.default_style = new_style
            layer.styles = [s for s in layer.styles if s.name != style_name] + [old_default]
            layer.save()
            return HttpResponse("Default style for %s changed to %s" % (layer.name, style_name),status=200)
        else:
            return HttpResponse("Not allowed",status=403)
    else:  
        return HttpResponse("Not allowed",status=403)

def layer_detail(request, layername):
    layer = get_object_or_404(Layer, typename=layername)
    if not request.user.has_perm('maps.view_layer', obj=layer):
        return HttpResponse(loader.render_to_string('401.html',
            RequestContext(request, {'error_message':
                _("You are not permitted to view this layer")})), status=401)

    metadata = layer.metadata_csw()

    maplayer = MapLayer(name = layer.typename, styles=[layer.default_style.name], source_params = '{"ptype": "gxp_gnsource"}', ows_url = settings.GEOSERVER_BASE_URL + "wms",  layer_params= '{"tiled":true, "title":" '+ layer.title + '"}')

    # center/zoom don't matter; the viewer will center on the layer bounds
    map_obj = Map(projection="EPSG:900913")
    DEFAULT_BASE_LAYERS = default_map_config()[1]

    layerstats,created = LayerStats.objects.get_or_create(layer=layer)

    return render_to_response('maps/layer.html', RequestContext(request, {
        "layer": layer,
        "metadata": metadata,
        "layerstats": layerstats,
        "viewer": json.dumps(map_obj.viewer_json(request.user, * (DEFAULT_BASE_LAYERS + [maplayer]))),
        "permissions_json": _perms_info_email_json(layer, LAYER_LEV_NAMES),
        "customGroup": settings.CUSTOM_GROUP_NAME if settings.USE_CUSTOM_ORG_AUTHORIZATION else '',
        "GEOSERVER_BASE_URL": settings.GEOSERVER_BASE_URL,
        "lastmap" : request.session.get("lastmap"),
        "lastmapTitle" : request.session.get("lastmapTitle")
    }))


GENERIC_UPLOAD_ERROR = _("There was an error while attempting to upload your data. \
Please try again, or contact and administrator if the problem continues.")

@login_required
def upload_layer(request):
    if request.method == 'GET':
            if 'map' in request.GET:
                mapid = request.GET['map']
                map = get_object_or_404(Map,pk=mapid)
                return render_to_response('maps/layer_upload.html',
                                  RequestContext(request, {'map':map, 'charsets': CHARSETS, 'customGroup': settings.CUSTOM_GROUP_NAME if settings.USE_CUSTOM_ORG_AUTHORIZATION else ''}))
            else: #this is a tabbed panel request if no map id provided
                return render_to_response('maps/layer_upload_tab.html',
                                  RequestContext(request, {'charsets': CHARSETS}))
    elif request.method == 'POST':
        from geonode.maps.forms import WorldMapLayerUploadForm
        from geonode.maps.utils import save
        from django.utils.html import escape
        import os, shutil
        form = WorldMapLayerUploadForm(request.POST, request.FILES)
        tempdir = None
        if form.is_valid():
            try:

                tempdir, base_file, sld_file = form.write_files()

                title = form.cleaned_data["layer_title"]

                # Replace dots in filename - GeoServer REST API upload bug
                # and avoid any other invalid characters.
                # Use the title if possible, otherwise default to the filename
                if title is not None and len(title) > 0:
                    name_base = title
                else:
                    name_base, __ = os.path.splitext(form.cleaned_data["base_file"].name)

                name = slugify(name_base.replace(".","_"))

                saved_layer = save(name, base_file, request.user, 
                        overwrite = False,
                        abstract = form.cleaned_data["abstract"],
                        title = form.cleaned_data["layer_title"],
                        permissions = form.cleaned_data["permissions"],
                        keywords = form.cleaned_data["keywords"].split(" "),
                        charset = request.POST.get('charset'),
                        sldfile = sld_file
                        )

                redirect_to  = reverse('data_metadata', args=[saved_layer.typename])
                if 'mapid' in request.POST and request.POST['mapid'] == 'tab':
                    redirect_to+= "?tab=worldmap_update_panel"
                elif 'mapid' in request.POST and request.POST['mapid'] != '':
                    redirect_to += "?map=" + request.POST['mapid']
                return HttpResponse(json.dumps({
                    "success": True,
                    "redirect_to": redirect_to}))
            except Exception, e:
                logger.exception("Unexpected error during upload.")
                return HttpResponse(json.dumps({
                    "success": False,
                    "errormsgs": ["Unexpected error during upload: " + escape(str(e))]}))
            finally:
                if tempdir is not None:
                    shutil.rmtree(tempdir)
        else:
            errormsgs = []
            for e in form.errors.values():
                errormsgs.extend([escape(v) for v in e])
            return HttpResponse(json.dumps({ "success": False, "errors": form.errors, "errormsgs": errormsgs}))

@login_required
def layer_replace(request, layername):
    layer = get_object_or_404(Layer, typename=layername)
    if not request.user.has_perm('maps.change_layer', obj=layer):
        return HttpResponse(loader.render_to_string('401.html', 
            RequestContext(request, {'error_message': 
                _("You are not permitted to modify this layer")})), status=401)
    if request.method == 'GET':
        cat = Layer.objects.gs_catalog
        info = cat.get_resource(layer.name)
        is_featuretype = info.resource_type == FeatureType.resource_type
        
        return render_to_response('maps/layer_replace.html',
                                  RequestContext(request, {'layer': layer,
                                                           'is_featuretype': is_featuretype,
                                                           'lastmap' : request.session.get("lastmap"),
                                                           'lastmapTitle' : request.session.get("lastmapTitle")}))
    elif request.method == 'POST':
        from geonode.maps.forms import LayerUploadForm
        from geonode.maps.utils import save
        from django.utils.html import escape
        import os, shutil

        form = LayerUploadForm(request.POST, request.FILES)
        tempdir = None

        if form.is_valid():
            try:
                tempdir, base_file, sld_file = form.write_files()
                name, __ = os.path.splitext(form.cleaned_data["base_file"].name)
                saved_layer = save(layer, base_file, request.user, overwrite=True, charset = request.POST.get('charset'), sldfile = sld_file)

                try:
                    #Delete layer attributes if they no longer exist in an updated layer
                    attributes = LayerAttribute.objects.filter(layer=saved_layer)
                    attrNames = layer.attribute_names
                    if attrNames is not None:
                        for la in attributes:
                            lafound = False
                            for field, ftype in attrNames.iteritems():
                                if field == la.attribute:
                                    lafound = True
                            if not lafound:
                                logger.debug("Going to delete [%s] for [%s]", la.attribute, saved_layer.name)
                                la.delete()

                    #Add new layer attributes if they dont already exist
                    if attrNames is not None:
                        logger.debug("Attributes are not None")
                        iter = 1
                        mark_searchable = True
                        for field, ftype in attrNames.iteritems():
                            if re.search('geom|oid|objectid|gid', field, flags=re.I) is None:
                                logger.debug("Field is [%s]", field)
                                las = LayerAttribute.objects.filter(layer=saved_layer, attribute=field)
                                if len(las) == 0:
                                    la = LayerAttribute.objects.create(layer=saved_layer, attribute=field, attribute_label=field.title(), attribute_type=ftype, searchable=(ftype == "xsd:string" and mark_searchable), display_order = iter)
                                    la.save()
                                    if la.searchable:
                                        mark_searchable = False
                                    iter+=1
                    else:
                        logger.debug("No attributes found")

                except Exception, ex:
                    logger.debug("Attributes could not be saved:[%s]", str(ex))
                return HttpResponse(json.dumps({
                    "success": True,
                    "redirect_to": reverse('data_metadata', args=[saved_layer.typename])}))
            except Exception, e:
                try:
                    if len(settings.ADMINS) > 0:
                        send_mail("Upload Error", escape(str(e)), settings.DEFAULT_FROM_EMAIL,[settings.ADMINS[0][1]], fail_silently=True)
                except Exception, f:
                    pass
                logger.exception("Unexpected error during upload.")
                return HttpResponse(json.dumps({
                    "success": False,
                    "errors": ["Unexpected error during upload: " + escape(str(e))]}))
            finally:
                if tempdir is not None:
                    shutil.rmtree(tempdir)

        else:
            errors = []
            for e in form.errors.values():
                errors.extend([escape(v) for v in e])
            return HttpResponse(json.dumps({ "success": False, "errors": errors}))


_suffix = re.compile(r"\..*$", re.IGNORECASE) #Accept zipped uploads with more than one extension, ie foo.zip.zip
_xml_unsafe = re.compile(r"(^[^a-zA-Z\._]+)|([^a-zA-Z\._0-9]+)")


@login_required
def view_layer_permissions(request, layername):
    layer = get_object_or_404(Layer,typename=layername)

    if not request.user.has_perm('maps.change_layer_permissions', obj=layer):
        return HttpResponse(loader.render_to_string('401.html',
            RequestContext(request, {'error_message':
                _("You are not permitted to view this layer's permissions")})), status=401)

    ctx = _view_perms_context(layer, LAYER_LEV_NAMES)
    ctx['layer'] = layer
    return render_to_response("maps/layer_permissions.html", RequestContext(request, ctx))

def _view_perms_context(obj, level_names):

    ctx =  obj.get_all_level_info()
    def lname(l):
        return level_names.get(l, _("???"))
    ctx[ANONYMOUS_USERS] = lname(ctx.get(ANONYMOUS_USERS, obj.LEVEL_NONE))
    ctx[AUTHENTICATED_USERS] = lname(ctx.get(AUTHENTICATED_USERS, obj.LEVEL_NONE))
    ctx[CUSTOM_GROUP_USERS] = lname(ctx.get(CUSTOM_GROUP_USERS, obj.LEVEL_NONE))

    ulevs = []
    for u, l in ctx['users'].items():
        ulevs.append([u, lname(l)])
    ulevs.sort()
    ctx['users'] = ulevs

    return ctx

def _perms_info(obj, level_names):
    info = obj.get_all_level_info()
    # these are always specified even if none
    info[ANONYMOUS_USERS] = info.get(ANONYMOUS_USERS, obj.LEVEL_NONE)
    info[AUTHENTICATED_USERS] = info.get(AUTHENTICATED_USERS, obj.LEVEL_NONE)
    info[CUSTOM_GROUP_USERS] = info.get(CUSTOM_GROUP_USERS, obj.LEVEL_NONE)
    info['users'] = sorted(info['users'].items())
    info['levels'] = [(i, level_names[i]) for i in obj.permission_levels]
    if hasattr(obj, 'owner') and obj.owner:
        info['owner'] = obj.owner.username
        info['owner_email'] = obj.owner.email
    return info

def _fix_map_perms_for_editor(info):
    perms = {
        Map.LEVEL_READ: Layer.LEVEL_READ,
        Map.LEVEL_WRITE: Layer.LEVEL_WRITE,
        Map.LEVEL_ADMIN: Layer.LEVEL_ADMIN,
    }

    def fix(x): return perms.get(x, "_none")

    info[ANONYMOUS_USERS] = fix(info[ANONYMOUS_USERS])
    info[AUTHENTICATED_USERS] = fix(info[AUTHENTICATED_USERS])
    info[CUSTOM_GROUP_USERS] = fix(info[CUSTOM_GROUP_USERS])
    info['users'] = [(u, fix(level)) for u, level in info['users']]

    return info

INVALID_PERMISSION_MESSAGE = _("Invalid permission level.")
def _handle_perms_edit(request, obj):
    errors = []
    params = request.POST
    valid_pl = obj.permission_levels
    
    anon_level = params[ANONYMOUS_USERS]
    # validate anonymous level, disallow admin level
    if not anon_level in valid_pl or anon_level == obj.LEVEL_ADMIN:
        errors.append(_("Anonymous Users") + ": " + INVALID_PERMISSION_MESSAGE)
    
    all_auth_level = params[AUTHENTICATED_USERS]
    if not all_auth_level in valid_pl:
        errors.append(_("Registered Users") + ": " + INVALID_PERMISSION_MESSAGE)

    customgroup_level = params[CUSTOM_GROUP_USERS]
    if not customgroup_level in valid_pl:
        errors.append(_("Custom Group Users") + ": " + INVALID_PERMISSION_MESSAGE)

    kpat = re.compile("^u_(.*)_level$")
    ulevs = {}
    for k, level in params.items(): 
        m = kpat.match(k)
        if m: 
            username = m.groups()[0]
            if not level in valid_pl:
                errors.append(_("User") + " " + username + ": " + INVALID_PERMISSION_MESSAGE)
            else:
                ulevs[username] = level

    if len(errors) == 0: 
        obj.set_gen_level(ANONYMOUS_USERS, anon_level)
        obj.set_gen_level(AUTHENTICATED_USERS, all_auth_level)
        obj.set_gen_level(CUSTOM_GROUP_USERS, customgroup_level)

        for username, level in ulevs.items():
            user = User.objects.get(username=username)
            obj.set_user_level(user, level)

    return errors


def _get_basic_auth_info(request):
    """
    grab basic auth info
    """
    meth, auth = request.META['HTTP_AUTHORIZATION'].split()
    if meth.lower() != 'basic':
        raise ValueError
    username, password = base64.b64decode(auth).split(':')
    return username, password

def layer_acls(request):
    """
    returns json-encoded lists of layer identifiers that 
    represent the sets of read-write and read-only layers
    for the currently authenticated user. 
    """
    
    # the layer_acls view supports basic auth, and a special 
    # user which represents the geoserver administrator that
    # is not present in django.
    acl_user = request.user
    if 'HTTP_AUTHORIZATION' in request.META:
        try:
            username, password = _get_basic_auth_info(request)
            acl_user = authenticate(username=username, password=password)

            # Nope, is it the special geoserver user?
            if (acl_user is None and 
                username == settings.GEOSERVER_CREDENTIALS[0] and
                password == settings.GEOSERVER_CREDENTIALS[1]):
                # great, tell geoserver it's an admin.
                result = {
                   'rw': [],
                   'ro': [],
                   'name': username,
                   'is_superuser':  True,
                   'is_anonymous': False
                }
                return HttpResponse(json.dumps(result), mimetype="application/json")
        except Exception:
            pass
        
        if acl_user is None: 
            return HttpResponse(_("Bad HTTP Authorization Credentials."),
                                status=401,
                                mimetype="text/plain")

            
    all_readable = set()
    all_writable = set()
    for bck in get_auth_backends():
        if hasattr(bck, 'objects_with_perm'):
            all_readable.update(bck.objects_with_perm(acl_user,
                                                      'maps.view_layer',
                                                      Layer))
            all_writable.update(bck.objects_with_perm(acl_user,
                                                      'maps.change_layer', 
                                                      Layer))
    read_only = [x for x in all_readable if x not in all_writable]
    read_write = [x for x in all_writable if x in all_readable]

    read_only = [x[0] for x in Layer.objects.filter(id__in=read_only).values_list('typename').all()]
    read_write = [x[0] for x in Layer.objects.filter(id__in=read_write).values_list('typename').all()]
    
    result = {
        'rw': read_write,
        'ro': read_only,
        'name': acl_user.username,
        'is_superuser':  acl_user.is_superuser,
        'is_anonymous': acl_user.is_anonymous()
    }

    return HttpResponse(json.dumps(result), mimetype="application/json")


def _split_query(query):
    """
    split and strip keywords, preserve space 
    separated quoted blocks.
    """

    qq = query.split(' ')
    keywords = []
    accum = None
    for kw in qq: 
        if accum is None: 
            if kw.startswith('"'):
                accum = kw[1:]
            elif kw: 
                keywords.append(kw)
        else:
            accum += ' ' + kw
            if kw.endswith('"'):
                keywords.append(accum[0:-1])
                accum = None
    if accum is not None:
        keywords.append(accum)
    return [kw.strip() for kw in keywords if kw.strip()]



DEFAULT_SEARCH_BATCH_SIZE = 100
MAX_SEARCH_BATCH_SIZE = 250
def metadata_search(request):
    """
    handles a basic search for data using the 
    GeoNetwork catalog.

    the search accepts: 
    q - general query for keywords across all fields
    start - skip to this point in the results
    limit - max records to return

    for ajax requests, the search returns a json structure 
    like this: 
    
    {
    'total': <total result count>,
    'next': <url for next batch if exists>,
    'prev': <url for previous batch if exists>,
    'query_info': {
        'start': <integer indicating where this batch starts>,
        'limit': <integer indicating the batch size used>,
        'q': <keywords used to query>,
    },
    'rows': [
      {
        'name': <typename>,
        'abstract': '...',
        'keywords': ['foo', ...],
        'detail' = <link to geonode detail page>,
        'attribution': {
            'title': <language neutral attribution>,
            'href': <url>
        },
        'download_links': [
            ['pdf', 'PDF', <url>],
            ['kml', 'KML', <url>],
            [<format>, <name>, <url>]
            ...
        ],
        'metadata_links': [
           ['text/xml', 'TC211', <url>],
           [<mime>, <name>, <url>],
           ...
        ]
      },
      ...
    ]}
    """
    if request.method == 'GET':
        params = request.GET
    elif request.method == 'POST':
        params = request.POST
    else:
        return HttpResponse(status=405)

    # grab params directly to implement defaults as
    # opposed to panicy django forms behavior.
    query = params.get('q', '')
    try:
        start = int(params.get('start', '0'))
    except Exception:
        start = 0
    try:
        limit = min(int(params.get('limit', DEFAULT_SEARCH_BATCH_SIZE)),
                    MAX_SEARCH_BATCH_SIZE)
    except Exception: 
        limit = DEFAULT_SEARCH_BATCH_SIZE


    sortby = params.get('sort','')
    sortorder= params.get('dir','')

    advanced = {}
    bbox = params.get('bbox', None)
    if bbox:
        try:
            bbox = [float(x) for x in bbox.split(',')]
            if len(bbox) == 4:
                advanced['bbox'] =  bbox
        except Exception:
            # ignore...
            pass

    result = _metadata_search(query, start, limit, sortby, sortorder, **advanced)

    # XXX slowdown here to dig out result permissions
    for doc in result['rows']: 
        try: 
            layer = Layer.objects.get(uuid=doc['uuid'])
            doc['_local'] = True
            doc['_permissions'] = {
                'view': request.user.has_perm('maps.view_layer', obj=layer),
                'change': request.user.has_perm('maps.change_layer', obj=layer),
                'delete': request.user.has_perm('maps.delete_layer', obj=layer),
                'change_permissions': request.user.has_perm('maps.change_layer_permissions', obj=layer),
            }
        except Layer.DoesNotExist:
            doc['_local'] = False
            pass

    result['success'] = True
    return HttpResponse(json.dumps(result), mimetype="application/json")

def _metadata_search(query, start, limit, sortby, sortorder, **kw):
    
    csw = get_csw()

    keywords = _split_query(query)
    
    if sortby:
        sortby = 'dc:' + sortby
    
    csw.getrecords(keywords=keywords, startposition=start+1, maxrecords=limit, bbox=kw.get('bbox', None), sortby=sortby, sortorder=sortorder)

    # build results 
    # XXX this goes directly to the result xml doc to obtain 
    # correct ordering and a fuller view of the result record
    # than owslib currently parses.  This could be improved by
    # improving owslib.
    results = [_build_search_result(doc) for doc in 
               csw._exml.findall('//'+nspath('Record', namespaces['csw']))]

    result = {'rows': results, 
              'total': csw.results['matches']}

    result['query_info'] = {
        'start': start,
        'limit': limit,
        'q': query
    }
    if start > 0: 
        prev = max(start - limit, 0)
        params = urlencode({'q': query, 'start': prev, 'limit': limit})
        result['prev'] = reverse('geonode.maps.views.metadata_search') + '?' + params

    next_page = csw.results.get('nextrecord', 0) 
    if next_page > 0:
        params = urlencode({'q': query, 'start': next_page - 1, 'limit': limit})
        result['next'] = reverse('geonode.maps.views.metadata_search') + '?' + params
    
    return result

def search_result_detail(request):
    uuid = request.GET.get("uuid", None)
    if  uuid is None:
        return HttpResponse(status=400)
    csw = get_csw()
    csw.getrecordbyid([uuid], outputschema=namespaces['gmd'])
    recs = csw.records.values()
    if len(recs) == 0:
        return HttpResponse(status=404)
    rec = recs[0]
    raw_xml = csw._exml.find(nspath('MD_Metadata', namespaces['gmd']))
    extra_links = _extract_links(raw_xml)
    category = ''

    try:
        layer = Layer.objects.get(uuid=uuid)
        layer_is_remote = False
        category = layer.topic_category
    except Exception:
        layer = None
        layer_is_remote = True

    return render_to_response('maps/search_result_snippet.html', RequestContext(request, {
        'rec': rec,
        'extra_links': extra_links,
        'layer': layer,
        'layer_is_remote': layer_is_remote,
        'category' : category
    }))

def _extract_links(rec, xml):
    download_links = []
    dl_type_path = "/".join([
        nspath("CI_OnlineResource", namespaces["gmd"]),
        nspath("protocol", namespaces["gmd"]),
        nspath("CharacterString", namespaces["gco"])
        ])

    dl_name_path = "/".join([
        nspath("CI_OnlineResource", namespaces["gmd"]),
        nspath("name", namespaces["gmd"]),
        nspath("CharacterString", namespaces["gco"])
        ])

    dl_description_path = "/".join([
        nspath("CI_OnlineResource", namespaces["gmd"]),
        nspath("description", namespaces["gmd"]),
        nspath("CharacterString", namespaces["gco"])
        ])

    dl_link_path = "/".join([
        nspath("CI_OnlineResource", namespaces["gmd"]),
        nspath("linkage", namespaces["gmd"]),
        nspath("URL", namespaces["gmd"])
        ])

    format_re = re.compile(".*\((.*)(\s*Format*\s*)\).*?")

    for link in xml.findall("*//" + nspath("onLine", namespaces['gmd'])):
        dl_type = link.find(dl_type_path)
        if dl_type is not None and dl_type.text == "WWW:DOWNLOAD-1.0-http--download":
            extension = link.find(dl_name_path).text.split('.')[-1]
            data_format = format_re.match(link.find(dl_description_path).text).groups()[0]
            url = link.find(dl_link_path).text
            download_links.append((extension, data_format, url))
    return dict(download=download_links)


def _build_search_result(doc):
    """
    accepts a node representing a csw result 
    record and builds a POD structure representing 
    the search result.
    """
    if doc is None:
        return None
    # Let owslib do some parsing for us...
    rec = CswRecord(doc)
    result = {}
    result['title'] = rec.title
    result['uuid'] = rec.identifier
    result['abstract'] = rec.abstract
    result['keywords'] = [x for x in rec.subjects if x]
    result['detail'] = rec.uri or ''

    # XXX needs indexing ? how
    result['attribution'] = {'title': '', 'href': ''}

    # XXX !_! pull out geonode 'typename' if there is one
    # index this directly... 
    if rec.uri:
        try:
            result['name'] = urlparse(rec.uri).path.split('/')[-1]
        except Exception: 
            pass
    # fallback: use geonetwork uuid
    if not result.get('name', ''):
        result['name'] = rec.identifier

    # Take BBOX from GeoNetwork Result...
    # XXX this assumes all our bboxes are in this 
    # improperly specified SRS.
    if rec.bbox is not None and rec.bbox.crs == 'urn:ogc:def:crs:::WGS 1984':
        # slight workaround for ticket 530
        result['bbox'] = {
            'minx': min(rec.bbox.minx, rec.bbox.maxx),
            'maxx': max(rec.bbox.minx, rec.bbox.maxx),
            'miny': min(rec.bbox.miny, rec.bbox.maxy),
            'maxy': max(rec.bbox.miny, rec.bbox.maxy)
        }
    
    # XXX these could be exposed in owslib record...
    # locate all download links
    format_re = re.compile(".*\((.*)(\s*Format*\s*)\).*?")
    result['download_links'] = []
    for link_el in doc.findall(nspath('URI', namespaces['dc'])):
        if link_el.get('protocol', '') == 'WWW:DOWNLOAD-1.0-http--download':
            try:
                extension = link_el.get('name', '').split('.')[-1]
                data_format = format_re.match(link_el.get('description')).groups()[0]
                href = link_el.text
                result['download_links'].append((extension, data_format, href))
            except Exception:
                pass

    # construct the link to the geonetwork metadata record (not self-indexed)
    md_link = settings.GEONETWORK_BASE_URL + "srv/en/csw?" + urlencode({
            "request": "GetRecordById",
            "service": "CSW",
            "version": "2.0.2",
            "OutputSchema": "http://www.isotc211.org/2005/gmd",
            "ElementSetName": "full",
            "id": rec.identifier
        })
    result['metadata_links'] = [("text/xml", "TC211", md_link)]

    return result

def browse_data(request):
    return render_to_response('data.html', RequestContext(request, {}))

def search_page(request):
    DEFAULT_MAP_CONFIG, DEFAULT_BASE_LAYERS = default_map_config()
    # for non-ajax requests, render a generic search page

    if request.method == 'GET':
        params = request.GET
    elif request.method == 'POST':
        params = request.POST
    else:
        return HttpResponse(status=405)

    map_obj = Map(projection="EPSG:900913", zoom = 1, center_x = 0, center_y = 0)

    return render_to_response('search.html', RequestContext(request, {
        'init_search': json.dumps(params or {}),
        'viewer_config': json.dumps(map_obj.viewer_json(request.user, *DEFAULT_BASE_LAYERS)),
        'GOOGLE_API_KEY' : settings.GOOGLE_API_KEY,
        "site" : settings.SITEURL
    }))

def change_poc(request, ids, template = 'maps/change_poc.html'):
    layers = Layer.objects.filter(id__in=ids.split('_'))
    if request.method == 'POST':
        form = PocForm(request.POST)
        if form.is_valid():
            for layer in layers:
                layer.poc = form.cleaned_data['contact']
                layer.save()
            # Process the data in form.cleaned_data
            # ...
            return HttpResponseRedirect('/admin/maps/layer') # Redirect after POST
    else:
        form = PocForm() # An unbound form
    return render_to_response(template, RequestContext(request, 
                                  {'layers': layers, 'form': form }))


#### MAPS SEARCHING ####

DEFAULT_MAPS_SEARCH_BATCH_SIZE = 10
MAX_MAPS_SEARCH_BATCH_SIZE = 25
def maps_search(request):
    """
    handles a basic search for maps using the 
    GeoNetwork catalog.

    the search accepts: 
    q - general query for keywords across all fields
    start - skip to this point in the results
    limit - max records to return
    sort - field to sort results on
    dir - ASC or DESC, for ascending or descending order

    for ajax requests, the search returns a json structure 
    like this: 
    
    {
    'total': <total result count>,
    'next': <url for next batch if exists>,
    'prev': <url for previous batch if exists>,
    'query_info': {
        'start': <integer indicating where this batch starts>,
        'limit': <integer indicating the batch size used>,
        'q': <keywords used to query>,
    },
    'rows': [
      {
        'title': <map title,
        'abstract': '...',
        'detail' : <url geonode detail page>,
        'owner': <name of the map's owner>,
        'owner_detail': <url of owner's profile page>,
        'last_modified': <date and time of last modification>
      },
      ...
    ]}
    """
    if request.method == 'GET':
        params = request.GET
    elif request.method == 'POST':
        params = request.POST
    else:
        return HttpResponse(status=405)

    # grab params directly to implement defaults as
    # opposed to panicy django forms behavior.
    query = params.get('q', '')
    try:
        start = int(params.get('start', '0'))
    except Exception:
        start = 0

    try:
        limit = min(int(params.get('limit', DEFAULT_MAPS_SEARCH_BATCH_SIZE)),
                    MAX_MAPS_SEARCH_BATCH_SIZE)
    except Exception: 
        limit = DEFAULT_MAPS_SEARCH_BATCH_SIZE


    sort_field = params.get('sort', u'')
    sort_field = unicodedata.normalize('NFKD', sort_field).encode('ascii','ignore')  
    sort_dir = params.get('dir', 'ASC')
    result = _maps_search(query, start, limit, sort_field, sort_dir)

    result['success'] = True
    return HttpResponse(json.dumps(result), mimetype="application/json")

def _maps_search(query, start, limit, sort_field, sort_dir):

    keywords = _split_query(query)
    map_query = Map.objects.filter()
    for keyword in keywords:
        map_query.filter(
              Q(title__icontains=keyword)
            | Q(keywords__name__icontains=keyword)
            | Q(abstract__icontains=keyword)).distinct()

    officialMaps = map_query.filter(Q(officialurl__isnull=False))
    map_query = map_query.filter(Q(officialurl__isnull=True))

    if sort_field:
        order_by = ("" if sort_dir == "ASC" else "-") + sort_field
        map_query = map_query.order_by(order_by)
        officialMaps = officialMaps.order_by(order_by)

    maps_list = []
    allmaps = [i for i in itertools.chain(officialMaps,map_query)]

    for m in allmaps[start:start+limit]:
        try:
            owner_name = Contact.objects.get(user=m.owner).name
            if not owner_name:
                owner_name = m.owner.username
        except:
            if m.owner.first_name:
                owner_name = m.owner.first_name + " " + m.owner.last_name
            else:
                owner_name = m.owner.username

        url = ("/" + m.officialurl) if m.officialurl else ("/maps/" + m.urlsuffix) if m.urlsuffix  else "/maps/" + str(m.id)

        mapdict = {
            'id' : m.id,
            'title' : m.title,
            'abstract' : m.abstract,
            'urlsuffix' : m.urlsuffix,
            'detail' : url,
            'owner' : owner_name,
            'owner_detail' : reverse('profiles.views.profile_detail', args=(m.owner.username,)),
            'last_modified' : m.last_modified.isoformat()
            }
        maps_list.append(mapdict)

    result = {'rows': maps_list, 
              'total': map_query.count()}

    result['query_info'] = {
        'start': start,
        'limit': limit,
        'q': query
    }
    if start > 0: 
        prev = max(start - limit, 0)
        params = urlencode({'q': query, 'start': prev, 'limit': limit})
        result['prev'] = reverse('geonode.maps.views.maps_search') + '?' + params

    next_page = start + limit + 1
    if next_page < map_query.count():
        params = urlencode({'q': query, 'start': next_page - 1, 'limit': limit})
        result['next'] = reverse('geonode.maps.views.maps_search') + '?' + params
    
    return result

def maps_search_page(request):
    # for non-ajax requests, render a generic search page

    if request.method == 'GET':
        params = request.GET
    elif request.method == 'POST':
        params = request.POST
    else:
        return HttpResponse(status=405)

    return render_to_response('maps_search.html', RequestContext(request, {
        'init_search': json.dumps(params or {}),
         "site" : settings.SITEURL
    }))

def batch_permissions_by_email(request):
    return batch_permissions(request, True)

def batch_permissions(request, use_email=False):
    if not request.user.is_authenticated:
        result = {'success': False, 'errors': ['You must log in to change permissions']}
        return HttpResponse(json.dumps(result), mimetype="application/json", status=401)

    if request.method != "POST":
        return HttpResponse("Permissions API requires POST requests", status=405)

    spec = json.loads(request.raw_post_data)

    if "layers" in spec:
        lyrs = Layer.objects.filter(pk__in = spec['layers'])
        for lyr in lyrs:
            if not request.user.has_perm("maps.change_layer_permissions", obj=lyr):
                return HttpResponse("User not authorized to change layer permissions", status=403)

    if "maps" in spec:
        maps = Map.objects.filter(pk__in = spec['maps'])
        for map in maps:
            if not request.user.has_perm("maps.change_map_permissions", obj=map):
                return HttpResponse("User not authorized to change map permissions", status=403)

    anon_level = spec['permissions'].get("anonymous")
    auth_level = spec['permissions'].get("authenticated")
    custom_level = spec['permissions'].get("customgroup")

    logger.debug("anon_level:[%s]; auth_level:[%s]; custom_level:[%s]", anon_level, auth_level, custom_level)

    users = spec['permissions'].get('users', [])
    user_names = [x for (x, y) in users]

    if "layers" in spec:
        lyrs = Layer.objects.filter(pk__in = spec['layers'])
        valid_perms = ['layer_readwrite', 'layer_readonly', 'layer_admin']
        if anon_level not in valid_perms:
            anon_level = "_none"
        if auth_level not in valid_perms:
            auth_level = "_none"
        if custom_level not in valid_perms:
            custom_level = "_none"

        logger.debug("anon:[%s],auth:[%s],custom:[%s]", anon_level, auth_level, custom_level)
        for lyr in lyrs:
            logger.info("Layer [%s]", lyr)
            if use_email:
                lyr.get_user_levels().exclude(user__email__in = user_names + [lyr.owner.email]).delete()
            else:
                lyr.get_user_levels().exclude(user__username__in = user_names + [lyr.owner.username]).delete()

            lyr.set_gen_level(ANONYMOUS_USERS, anon_level)
            lyr.set_gen_level(AUTHENTICATED_USERS, auth_level)
            lyr.set_gen_level(CUSTOM_GROUP_USERS, custom_level)
            for user, user_level in users:
                logger.info("User [%s]", user)

                if use_email:
                    try:
                        userObject = User.objects.get(email=user)
                    except User.DoesNotExist:
                        userObject = _create_new_user(user, lyr.title, reverse('geonode.maps.views.layer_detail', args=(lyr.typename,)), lyr.owner_id)
                    if user_level not in valid_perms:
                        user_level = "_none"
                    lyr.set_user_level(userObject, user_level)
                else:
                    if user_level not in valid_perms:
                        user_level = "_none"
                        user = User.objects.get(username=user)
                    lyr.set_user_level(user, user_level)


    if "maps" in spec:
        maps = Map.objects.filter(pk__in = spec['maps'])
        valid_perms = ['layer_readwrite', 'layer_readonly', 'layer_admin']
        if anon_level not in valid_perms:
            anon_level = "_none"
        if auth_level not in valid_perms:
            auth_level = "_none"
        if custom_level not in valid_perms:
            custom_level = "_none"
        anon_level = anon_level.replace("layer", "map")
        auth_level = auth_level.replace("layer", "map")
        custom_level = custom_level.replace("layer", "map")

        for m in maps:
            if use_email:
                m.get_user_levels().exclude(user__email__in = user_names + [m.owner.email]).delete()
            else:
                m.get_user_levels().exclude(user__username__in = user_names + [m.owner.username]).delete()
            m.set_gen_level(ANONYMOUS_USERS, anon_level)
            m.set_gen_level(AUTHENTICATED_USERS, auth_level)
            m.set_gen_level(CUSTOM_GROUP_USERS, custom_level)
            for user, user_level in spec['permissions'].get("users", []):
                user_level = user_level.replace("layer", "map")
                if user_level not in valid_perms:
                    user_level = "_none"

                if use_email:
                    m.get_user_levels().exclude(user__email__in = user_names + [m.owner.email]).delete()
                else:
                    m.get_user_levels().exclude(user__username__in = user_names + [m.owner.username]).delete()
                m.set_gen_level(ANONYMOUS_USERS, anon_level)
                m.set_gen_level(AUTHENTICATED_USERS, auth_level)
                m.set_gen_level(CUSTOM_GROUP_USERS, custom_level)
                for user, user_level in spec['permissions'].get("users", []):
                    user_level = user_level.replace("layer", "map")
                    if user_level not in valid_perms:
                        user_level = "_none"
                    if use_email:
                        try:
                            userObject = User.objects.get(email=user)
                        except User.DoesNotExist:
                            userObject = _create_new_user(user, m.title, reverse('geonode.maps.views.view', args=[m.id]), m.owner_id)
                        m.set_user_level(userObject, user_level)
                    else:
                        m.set_user_level(user, user_level)

    return HttpResponse("Map/layer permissions updated")

def batch_delete(request):
    if not request.user.is_authenticated:
        return HttpResponse("You must log in to delete layers", status=401) 

    if request.method != "POST":
        return HttpResponse("Delete API requires POST requests", status=405)

    spec = json.loads(request.raw_post_data)

    if "layers" in spec:
        lyrs = Layer.objects.filter(pk__in = spec['layers'])
        for lyr in lyrs:
            if not request.user.has_perm("maps.delete_layer", obj=lyr):
                return HttpResponse("User not authorized to delete layer", status=403)

    if "maps" in spec:
        map_query = Map.objects.filter(pk__in = spec['maps'])
        for m in map_query:
            if not request.user.has_perm("maps.delete_map", obj=m):
                return HttpResponse("User not authorized to delete map", status=403)

    if "layers" in spec:
        Layer.objects.filter(pk__in = spec["layers"]).delete()

    if "maps" in spec:
        Map.objects.filter(pk__in = spec["maps"]).delete()

    nlayers = len(spec.get('layers', []))
    nmaps = len(spec.get('maps', []))

    return HttpResponse("Deleted %d layers and %d maps" % (nlayers, nmaps))


class LayerCategoryChoiceField(forms.ModelChoiceField):
    def label_from_instance(self, obj):
        return '<a href="#" onclick=\'javascript:Ext.Msg.show({title:"' + escape(obj.title) + '",msg:"' + escape(obj.description) + '",buttons: Ext.Msg.OK, minWidth: 300});return false;\'>' + obj.title + '</a>'



class LayerCategoryForm(forms.Form):
    category_choice_field = LayerCategoryChoiceField(required=False, label = '*' + _('Category'), empty_label=None,
        queryset = LayerCategory.objects.extra(order_by = ['title']))


    def clean(self):
        cleaned_data = self.data
        ccf_data = cleaned_data.get("category_choice_field")


        if not ccf_data:
            msg = u"This field is required."
            self._errors = self.error_class([msg])




        # Always return the full collection of cleaned data.
        return cleaned_data



class LayerAttributeForm(forms.ModelForm):
    def __init__(self, *args, **kwargs):
        super(LayerAttributeForm, self).__init__(*args, **kwargs)
        instance = getattr(self, 'instance', None)
        if instance and instance.attribute_type != 'xsd:string':
            self.fields['searchable'].widget.attrs['disabled'] = True
        self.fields['attribute'].widget.attrs['readonly'] = True
        self.fields['display_order'].widget.attrs['size'] = 3



    class Meta:
        model = LayerAttribute
        exclude = ('attribute_type',)

def view_map_permissions(request, mapid):
    map = get_object_or_404(Map,pk=mapid)

    if not request.user.has_perm('maps.change_map_permissions', obj=map):
        return HttpResponse(loader.render_to_string('401.html',
            RequestContext(request, {'error_message':
                                         _("You are not permitted to view this map's permissions")})), status=401)

    ctx = _view_perms_context(map, MAP_LEV_NAMES)
    ctx['map'] = map
    return render_to_response("maps/permissions.html", RequestContext(request, ctx))


def view_layer_permissions(request, layername):
    layer = get_object_or_404(Layer,typename=layername)

    if not request.user.has_perm('maps.change_layer_permissions', obj=layer):
        return HttpResponse(loader.render_to_string('401.html',
            RequestContext(request, {'error_message':
                                         _("You are not permitted to view this layer's permissions")})), status=401)

    ctx = _view_perms_context(layer, LAYER_LEV_NAMES)
    ctx['layer'] = layer
    return render_to_response("maps/layer_permissions.html", RequestContext(request, ctx))



def ajax_layer_permissions_by_email(request, layername):
    return ajax_layer_permissions(request, layername, True)


def _perms_info_email(obj, level_names):
    info = obj.get_all_level_info_by_email()
    # these are always specified even if none
    info[ANONYMOUS_USERS] = info.get(ANONYMOUS_USERS, obj.LEVEL_NONE)
    info[AUTHENTICATED_USERS] = info.get(AUTHENTICATED_USERS, obj.LEVEL_NONE)
    info[CUSTOM_GROUP_USERS] = info.get(CUSTOM_GROUP_USERS, obj.LEVEL_NONE)
    info['users'] = sorted(info['users'].items())
    info['names'] = sorted(info['names'].items())
    info['levels'] = [(i, level_names[i]) for i in obj.permission_levels]
    if hasattr(obj, 'owner') and obj.owner is not None:
        info['owner'] = obj.owner.username
        info['owner_email'] = obj.owner.email
    return info

def _perms_info_email_json(obj, level_names):
    return json.dumps(_perms_info_email(obj, level_names))


def addlayers(request):
    # for non-ajax requests, render a generic search page

    if request.method == 'GET':
        params = request.GET
    elif request.method == 'POST':
        params = request.POST
    else:
        return HttpResponse(status=405)

    map_obj = Map(projection="EPSG:900913", zoom = 1, center_x = 0, center_y = 0)

    return render_to_response('addlayers.html', RequestContext(request, {
        'init_search': json.dumps(params or {}),
        'viewer_config': json.dumps(map_obj.viewer_json(request.user, *DEFAULT_BASE_LAYERS)),
        'GOOGLE_API_KEY' : settings.GOOGLE_API_KEY,
        "site" : settings.SITEURL
    }))

def addLayerJSON(request):
    logger.debug("Enter addLayerJSON")
    layername = request.POST.get('layername', False)
    logger.debug("layername is [%s]", layername)
    if layername:
        try:
            layer = Layer.objects.get(typename=layername)
            if not request.user.has_perm("maps.view_layer", obj=layer):
                return HttpResponse(status=401)
            sfJSON = {'layer': layer.layer_config(request.user)}
            logger.debug('sfJSON is [%s]', str(sfJSON))
            return HttpResponse(json.dumps(sfJSON))
        except Exception, e:
            logger.debug("Could not find matching layer: [%s]", str(e))
            return HttpResponse(str(e), status=500)

    else:
        return HttpResponse(status=500)


def ajax_layer_edit_check(request, layername):
<<<<<<< HEAD
    layer = get_object_or_404(Layer, typename=layername)
=======
    layer = get_object_or_404(Layer, typename=layername);
    editable = request.user.has_perm("maps.change_layer", obj=layer)
>>>>>>> a1668f92
    return HttpResponse(
        str(editable),
        status=200 if editable else 401,
        mimetype='text/plain'
    )

def ajax_layer_update(request, layername):
    layer = get_object_or_404(Layer, typename=layername)
    if settings.USE_QUEUE:
        layer.queue_bounds_update()
        if settings.USE_GAZETTEER:
            layer.queue_gazetteer_update()
    else:
        layer.update_bounds()
        if settings.USE_GAZETTEER:
            layer.update_gazetteer()

    return HttpResponse(
        "Layer updated",
        status=200,
        mimetype='text/plain'
    )


def ajax_map_edit_check_permissions(request, mapid):
    mapeditlevel = 'None'
    if not request.user.has_perm("maps.change_map_permissions", obj=map):

        return HttpResponse(
            'You are not allowed to change permissions for this map',
            status=401,
            mimetype='text/plain'
        )

def ajax_map_permissions_by_email(request, mapid):
    return ajax_map_permissions(request, mapid, True)

def ajax_url_lookup(request):
    if request.method != 'POST':
        return HttpResponse(
            content='ajax user lookup requires HTTP POST',
            status=405,
            mimetype='text/plain'
        )
    elif 'query' not in request.POST:
        return HttpResponse(
            content='use a field named "query" to specify a prefix to filter urls',
            mimetype='text/plain'
        )
    if request.POST['query'] != '':
        forbiddenUrls = ['new','view',]
        maps = Map.objects.filter(urlsuffix__startswith=request.POST['query'])
        if request.POST['mapid'] != '':
            maps = maps.exclude(id=request.POST['mapid'])
        json_dict = {
            'urls': [({'url': m.urlsuffix}) for m in maps],
            'count': maps.count(),
            }
    else:
        json_dict = {
            'urls' : [],
            'count' : 0,
            }
    return HttpResponse(
        content=json.dumps(json_dict),
        mimetype='text/plain'
    )

def snapshot_config(snapshot, map, user):
    """
        Get the snapshot map configuration - look up WMS parameters (bunding box)
        for local GeoNode layers
    """
     #Match up the layer with it's source
    def snapsource_lookup(source, sources):
            for k, v in sources.iteritems():
                if v.get("id") == source.get("id"): return k
            return None

    #Set up the proper layer configuration
    def snaplayer_config(layer, sources, user):
        cfg = layer.layer_config(user)
        src_cfg = layer.source_config()
        source = snapsource_lookup(src_cfg, sources)
        if source: cfg["source"] = source
        if src_cfg.get("ptype", "gxp_wmscsource") == "gxp_wmscsource"  or src_cfg.get("ptype", "gxp_gnsource") == "gxp_gnsource" : cfg["buffer"] = 0
        return cfg


    decodedid = num_decode(snapshot)
    snapshot = get_object_or_404(MapSnapshot, pk=decodedid)
    if snapshot.map == map:
        config = json.loads(clean_config(snapshot.config))
        layers = [l for l in config["map"]["layers"]]
        sources = config["sources"]
        maplayers = []
        for ordering, layer in enumerate(layers):
            maplayers.append(
            map.layer_set.from_viewer_config(
                map, layer, config["sources"][layer["source"]], ordering))
        config['map']['layers'] = [snaplayer_config(l,sources,user) for l in maplayers]
    else:
        config = map.viewer_json(user)
    return config

def ajax_increment_layer_stats(request):
    if request.method != 'POST':
        return HttpResponse(
            content='ajax user lookup requires HTTP POST',
            status=405,
            mimetype='text/plain'
        )
    if request.POST['layername'] != '':
        layer_match = Layer.objects.filter(typename=request.POST['layername'])[:1]
        for l in layer_match:
            layerStats,created = LayerStats.objects.get_or_create(layer=l)
            layerStats.visits += 1
            first_visit = True
            if request.session.get('visitlayer' + str(l.id), False):
                first_visit = False
            else:
                request.session['visitlayer' + str(l.id)] = True
            if first_visit or created:
                layerStats.uniques += 1
            layerStats.save()

    return HttpResponse(
                            status=200
    )

def _create_new_user(user_email, map_layer_title, map_layer_url, map_layer_owner_id):
    random_password = User.objects.make_random_password()
    user_name = re.sub(r'\W', r'', user_email.split('@')[0])
    user_length = len(user_name)
    if user_length > 30:
        user_name = user_name[0:29]
    while len(User.objects.filter(username=user_name)) > 0:
        user_name = user_name[0:user_length-4] + User.objects.make_random_password(length=4, allowed_chars='0123456789')

    new_user = RegistrationProfile.objects.create_inactive_user(username=user_name, email=user_email, password=random_password, site = settings.SITE_ID, send_email=False)
    if new_user:
        new_profile = Contact(user=new_user, name=new_user.username, email=new_user.email)
        if settings.USE_CUSTOM_ORG_AUTHORIZATION and new_user.email.endswith(settings.CUSTOM_GROUP_EMAIL_SUFFIX):
            new_profile.is_org_member = True
            new_profile.member_expiration_dt = datetime.today() + timedelta(days=365)
        new_profile.save()
        try:
            _send_permissions_email(user_email, map_layer_title, map_layer_url, map_layer_owner_id, random_password)
        except:
            logger.debug("An error ocurred when sending the mail")
    return new_user




def _send_permissions_email(user_email, map_layer_title, map_layer_url, map_layer_owner_id,  password):

    current_site = Site.objects.get_current()
    user = User.objects.get(email = user_email)
    profile = RegistrationProfile.objects.get(user=user)
    owner = User.objects.get(id=map_layer_owner_id)

    subject = render_to_string('registration/new_user_email_subject.txt',
            { 'site': current_site,
              'owner' : (owner.get_profile().name if owner.get_profile().name else owner.email),
              })
    # Email subject *must not* contain newlines
    subject = ''.join(subject.splitlines())

    message = render_to_string('registration/new_user_email.txt',
            { 'activation_key': profile.activation_key,
              'expiration_days': settings.ACCOUNT_ACTIVATION_DAYS,
              'owner': (owner.get_profile().name if owner.get_profile().name else owner.email),
              'title': map_layer_title,
              'url' : map_layer_url,
              'site': current_site,
              'username': user.username,
              'password' : password })

    send_mail(subject, message, settings.NO_REPLY_EMAIL, [user.email])

def get_suffix_if_custom(map):
    if map.use_custom_template:
        if map.officialurl:
            return map.officialurl
        elif map.urlsuffix:
            return map.urlsuffix
        else:
            return None
    else:
        return None

def official_site(request, site):
    """
    The view that returns the map composer opened to
    the map with the given official site url.
    """
    map_obj = get_object_or_404(Map,officialurl=site)
    return view(request, str(map_obj.id))



def official_site_controller(request, site):
    '''
    main view for map resources, dispatches to correct
    view based on method and query args.
    '''
    map_obj = get_object_or_404(Map,officialurl=site)
    return map_controller(request, str(map_obj.id))

def snapshot_create(request):
    """
    Create a permalinked map
    """
    conf = request.raw_post_data

    if isinstance(conf, basestring):
        config = json.loads(conf)
        snapshot = MapSnapshot.objects.create(config=clean_config(conf),map=Map.objects.get(id=config['id']))
        return HttpResponse(num_encode(snapshot.id), mimetype="text/plain")
    else:
        return HttpResponse("Invalid JSON", mimetype="text/plain", status=500)

def clean_config(conf):
    if isinstance(conf, basestring):
        config = json.loads(conf)
        config_extras = ["tools", "rest", "homeUrl", "localGeoServerBaseUrl", "localCSWBaseUrl", "csrfToken", "db_datastore", "authorizedRoles"]
        for config_item in config_extras:
            if config_item in config:
                del config[config_item ]
            if config_item in config["map"]:
                del config["map"][config_item ]
        return json.dumps(config)
    else:
        return conf

def ajax_snapshot_history(request, mapid):
    map_obj = Map.objects.get(pk=mapid)
    history = [snapshot.json() for snapshot in map_obj.snapshots]
    return HttpResponse(json.dumps(history), mimetype="text/plain")



@login_required
def deletemapnow(request, mapid):
    ''' Delete a map, and its constituent layers. '''
    map_obj = get_object_or_404(Map,pk=mapid)

    if not request.user.has_perm('maps.delete_map', obj=map):
        return HttpResponse(loader.render_to_string('401.html',
            RequestContext(request, {'error_message':
                                         _("You are not permitted to delete this map.")})), status=401)

    layers = map_obj.layer_set.all()
    for layer in layers:
        layer.delete()

    snapshots = map_obj.snapshot_set.all()
    for snapshot in snapshots:
        snapshot.delete()
    map_obj.delete()

    return HttpResponseRedirect(request.user.get_profile().get_absolute_url())


def map_share(request,mapid):
    '''
    The view that shows map permissions in a window from map
    '''
    map = get_object_or_404(Map,pk=mapid)
    mapstats,created = MapStats.objects.get_or_create(map=map)


    if not request.user.has_perm('maps.view_map', obj=map):
        return HttpResponse(loader.render_to_string('401.html',
            RequestContext(request, {'error_message':
                                         _("You are not allowed to view this map.")})), status=401)


    return render_to_response("maps/mapinfopanel.html", RequestContext(request, {
        "map": map,
        "mapstats": mapstats,
        'permissions_json': _perms_info_email_json(map, MAP_LEV_NAMES),
        'customGroup': settings.CUSTOM_GROUP_NAME if settings.USE_CUSTOM_ORG_AUTHORIZATION else '',
        }))

@login_required
def create_pg_layer(request):
    if request.method == 'GET':
        layer_form = LayerCreateForm(prefix="layer")

        # Determine if this page will be shown in a tabbed panel or full page
        pagetorender = "maps/layer_create_tab.html" if "tab" in request.GET else "maps/layer_create.html"


        return render_to_response(pagetorender, RequestContext(request, {
            "layer_form": layer_form,
            "customGroup": settings.CUSTOM_GROUP_NAME if settings.USE_CUSTOM_ORG_AUTHORIZATION else '',
            "geoms": GEOMETRY_CHOICES
        }))

    if request.method == 'POST':
        from geonode.maps.utils import check_projection, create_django_record, get_valid_layer_name
        from ordereddict import OrderedDict
        layer_form = LayerCreateForm(request.POST)
        if layer_form.is_valid():
            cat = Layer.objects.gs_catalog

            # Assume default workspace
            ws = cat.get_workspace(settings.DEFAULT_WORKSPACE)
            if ws is None:
                msg = 'Specified workspace [%s] not found' % settings.DEFAULT_WORKSPACE
                return HttpResponse(msg, status='400')

            # Assume datastore used for PostGIS
            store = settings.DB_DATASTORE_NAME
            if store is None:
                msg = 'Specified store [%s] not found' % settings.DB_DATASTORE_NAME
                return HttpResponse(msg, status='400')

            #TODO: Let users create their own schema
            attribute_list = [
                ["the_geom","com.vividsolutions.jts.geom." + layer_form.cleaned_data['geom'],{"nillable":False}],
                ["Name","java.lang.String",{"nillable":True}],
                ["Description","java.lang.String", {"nillable":True}],
                ["Start_Date","java.util.Date",{"nillable":True}],
                ["End_Date","java.util.Date",{"nillable":True}],
                ["String_Value_1","java.lang.String",{"nillable":True}],
                ["String_Value_2","java.lang.String", {"nillable":True}],
                ["Number_Value_1","java.lang.Float",{"nillable":True}],
                ["Number_Value_2","java.lang.Float", {"nillable":True}],
            ]

            # Add geometry to attributes dictionary, based on user input; use OrderedDict to remember order
            #attribute_list.insert(0,[u"the_geom",u"com.vividsolutions.jts.geom." + layer_form.cleaned_data['geom'],{"nillable":False}])

            name = get_valid_layer_name(layer_form.cleaned_data['name'])
            permissions = layer_form.cleaned_data["permissions"]

            try:
                logger.info("Create layer %s", name)
                layer = cat.create_native_layer(settings.DEFAULT_WORKSPACE,
                                          settings.DB_DATASTORE_NAME,
                                          name,
                                          name,
                                          layer_form.cleaned_data['title'],
                                          layer_form.cleaned_data['srs'],
                                          attribute_list)

                logger.info("Create default style")
                publishing = cat.get_layer(name)
                sld = get_sld_for(publishing)
                cat.create_style(name, sld)
                publishing.default_style = cat.get_style(name)
                cat.save(publishing)

                logger.info("Check projection")
                check_projection(name, layer)

                logger.info("Create django record")
                geonodeLayer = create_django_record(request.user, layer_form.cleaned_data['title'], layer_form.cleaned_data['keywords'].strip().split(" "), layer_form.cleaned_data['abstract'], layer, permissions)


                redirect_to  = reverse('data_metadata', args=[geonodeLayer.typename])
                if 'mapid' in request.POST and request.POST['mapid'] == 'tab': #if mapid = tab then open metadata form in tabbed panel
                    redirect_to+= "?tab=worldmap_create_panel"
                elif 'mapid' in request.POST and request.POST['mapid'] != '': #if mapid = number then add to parameters and open in full page
                    redirect_to += "?map=" + request.POST['mapid']
                return HttpResponse(json.dumps({
                    "success": True,
                    "redirect_to": redirect_to}))
            except Exception, e:
                logger.exception("Unexpected error.")
                return HttpResponse(json.dumps({
                    "success": False,
                    "errors": ["Unexpected error: " + escape(str(e))]}))

        else:
            #The form has errors, what are they?
            return HttpResponse(layer_form.errors, status='500')

@login_required
def layer_contacts(request, layername):
    layer = get_object_or_404(Layer, typename=layername)
    if request.user.is_authenticated():
        if not request.user.has_perm('maps.change_layer', obj=layer):
            return HttpResponse(loader.render_to_string('401.html',
                RequestContext(request, {'error_message':
                                             _("You are not permitted to modify this layer's metadata")})), status=401)


    poc = layer.poc
    metadata_author = layer.metadata_author

    if request.method == "GET":
        contact_form = LayerContactForm(prefix="layer")
        if poc.user is None:
            poc_form = ContactProfileForm(instance=poc, prefix="poc")
        else:
            contact_form.fields['poc'].initial = poc.id
            poc_form = ContactProfileForm(prefix="poc")
            poc_form.hidden=True

        if metadata_author.user is None:
            author_form = ContactProfileForm(instance=metadata_author, prefix="author")
        else:
            contact_form.fields['metadata_author'].initial = metadata_author.id
            author_form = ContactProfileForm(prefix="author")
            author_form.hidden=True
    elif request.method == "POST":
        contact_form = LayerContactForm(request.POST, prefix="layer")
        if contact_form.is_valid():
            new_poc = contact_form.cleaned_data['poc']
            new_author = contact_form.cleaned_data['metadata_author']
            if new_poc is None:
                poc_form = ContactProfileForm(request.POST, prefix="poc")
                if poc_form.has_changed and poc_form.is_valid():
                    new_poc = poc_form.save()
            else:
                poc_form = ContactProfileForm(prefix="poc")
                poc_form.hidden=True

            if new_author is None:
                author_form = ContactProfileForm(request.POST, prefix="author")
                if author_form.has_changed and author_form.is_valid():
                    new_author = author_form.save()
            else:
                author_form = ContactProfileForm(prefix="author")
                author_form.hidden=True

            if new_poc is not None and new_author is not None:
                layer.poc = new_poc
                layer.metadata_author = new_author
                layer.save()
                return HttpResponseRedirect("/data/" + layer.typename)



    #Deal with a form submission via ajax
    if request.method == 'POST' and (not contact_form.is_valid()):
        data = render_to_response("maps/layer_contacts.html", RequestContext(request, {
            "layer": layer,
            "contact_form": contact_form,
            "poc_form": poc_form,
            "author_form": author_form,
            "lastmap" : request.session.get("lastmap"),
            "lastmapTitle" : request.session.get("lastmapTitle")
        }))
        return HttpResponse(data, status=412)

    #Display the view on a regular page
    return render_to_response("maps/layer_contacts.html", RequestContext(request, {
        "layer": layer,
        "contact_form": contact_form,
        "poc_form": poc_form,
        "author_form": author_form,
        "lastmap" : request.session.get("lastmap"),
        "lastmapTitle" : request.session.get("lastmapTitle")
    }))

def category_list():
    topics = LayerCategory.objects.all()
    topicArray = []
    for topic in topics:
        topicArray.append([topic.name, topic.title])
    return topicArray<|MERGE_RESOLUTION|>--- conflicted
+++ resolved
@@ -2337,12 +2337,8 @@
 
 
 def ajax_layer_edit_check(request, layername):
-<<<<<<< HEAD
     layer = get_object_or_404(Layer, typename=layername)
-=======
-    layer = get_object_or_404(Layer, typename=layername);
     editable = request.user.has_perm("maps.change_layer", obj=layer)
->>>>>>> a1668f92
     return HttpResponse(
         str(editable),
         status=200 if editable else 401,
