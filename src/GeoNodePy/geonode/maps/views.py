--- conflicted
+++ resolved
@@ -1,14 +1,9 @@
 from geonode.core.models import AUTHENTICATED_USERS, ANONYMOUS_USERS, CUSTOM_GROUP_USERS
-<<<<<<< HEAD
 from geonode.maps.models import Map, Layer, MapLayer, Contact, ContactRole, \
      get_csw, LayerCategory, LayerAttribute, MapSnapshot, MapStats, LayerStats, CHARSETS
-=======
-from geonode.maps.models import Map, Layer, MapLayer, LayerCategory, LayerAttribute, Contact, ContactRole, Role, get_csw, MapSnapshot, MapStats, LayerStats, CHARSETS
-from geonode.maps.gs_helpers import fixup_style, cascading_delete, delete_from_postgis, get_sld_for, get_postgis_bbox
+from geonode.maps.gs_helpers import get_sld_for, get_postgis_bbox
 from geonode.maps.encode import num_encode, num_decode
 from geonode.profile.forms import ContactProfileForm
-import geoserver
->>>>>>> 0413cb48
 from geoserver.resource import FeatureType, Coverage
 import base64
 from django import forms
@@ -177,19 +172,6 @@
     abstract = forms.CharField(label = '*' + _('Abstract'), widget=forms.Textarea)
     keywords = forms.CharField(label = '*' + _('Keywords (separate with spaces)'), widget=forms.Textarea)
 
-<<<<<<< HEAD
-    poc = forms.ModelChoiceField(empty_label = _("Person outside WorldMap (fill form)"),
-                                 label = "*" + _("Point Of Contact"), required=False,
-                                 queryset = Contact.objects.exclude(user=None))
-
-    metadata_author = forms.ModelChoiceField(empty_label = _("Person outside WorldMap (fill form)"),
-                                             label = _("Metadata Author"), required=False,
-                                             queryset = Contact.objects.exclude(user=None))
-
-    keywords = taggit.forms.TagField(required=False)
-
-=======
->>>>>>> 0413cb48
     class Meta:
         model = Layer
         exclude = ('owner', 'contacts','workspace', 'store', 'name', 'uuid', 'storeType', 'typename', 'topic_category', 'bbox', 'llbbox', 'srs', 'geographic_bounding_box', 'in_gazetteer', 'gazetteer_project' ) #, 'topic_category'
@@ -1073,8 +1055,6 @@
     abstract = forms.CharField(1000, widget=forms.Textarea, required=False)
     keywords = forms.CharField(500, required=False)
 
-<<<<<<< HEAD
-=======
 @login_required
 def layer_contacts(request, layername):
     layer = get_object_or_404(Layer, typename=layername)
@@ -1154,8 +1134,6 @@
         "lastmapTitle" : request.session.get("lastmapTitle")
     }))
 
-@csrf_exempt
->>>>>>> 0413cb48
 @login_required
 def layer_metadata(request, layername):
     layer = get_object_or_404(Layer, typename=layername)
@@ -1164,18 +1142,8 @@
             return HttpResponse(loader.render_to_string('401.html', 
                 RequestContext(request, {'error_message': 
                     _("You are not permitted to modify this layer's metadata")})), status=401)
-<<<<<<< HEAD
-        
-        poc = layer.poc
+
         topic_category = layer.topic_category
-        metadata_author = layer.metadata_author
-        ContactRole.objects.get(layer=layer, role=layer.poc_role)
-        ContactRole.objects.get(layer=layer, role=layer.metadata_author_role)
-        layerAttSet = inlineformset_factory(Layer, LayerAttribute, extra=0, form=LayerAttributeForm, )
-=======
-        topic_category = layer.topic_category
->>>>>>> 0413cb48
-
         layerAttSet = inlineformset_factory(Layer, LayerAttribute, extra=0, form=LayerAttributeForm, )
         show_gazetteer_form = request.user.is_superuser and layer.store == settings.DB_DATASTORE_NAME
 
@@ -1255,47 +1223,6 @@
                     cache.delete('layer_searchfields_' + layer.typename)
                     logger.debug("Deleted cache for layer_searchfields_" + layer.typename)
 
-<<<<<<< HEAD
-                new_poc = layer_form.cleaned_data['poc']
-                new_author = layer_form.cleaned_data['metadata_author']
-                new_keywords = layer_form.cleaned_data['keywords']
-
-                logger.debug("NEW category: [%s]", new_category)
-                mapid = layer_form.cleaned_data['map_id']
-                logger.debug("map id is [%s]", str(mapid))
-
-                if new_poc is None:
-                    poc_form = ContactForm(request.POST, prefix="poc")
-                    if poc_form.has_changed and poc_form.is_valid():
-                        new_poc = poc_form.save()
-
-                if new_author is None:
-                    author_form = ContactForm(request.POST, prefix="author")
-                    if author_form.has_changed and author_form.is_valid():
-                        new_author = author_form.save()
-
-                if new_poc is not None and new_author is not None:
-                    the_layer = layer_form.save(commit=False)
-                    the_layer.poc = new_poc
-                    the_layer.topic_category = new_category
-                    the_layer.metadata_author = new_author
-                    the_layer.keywords.add(*new_keywords)
-
-                    if request.user.is_superuser and gazetteer_form.is_valid():
-                        the_layer.in_gazetteer = "gazetteer_include" in request.POST
-                        if the_layer.in_gazetteer:
-                            the_layer.gazetteer_project = gazetteer_form.cleaned_data["project"]
-
-                    logger.debug("About to save")
-                    the_layer.save()
-                    logger.debug("Saved")
-
-                    if settings.USE_GAZETTEER and show_gazetteer_form:
-                        if settings.USE_QUEUE:
-                            the_layer.queue_gazetteer_update()
-                        else:
-                            the_layer.update_gazetteer()
-=======
                 mapid = layer_form.cleaned_data['map_id']
 
                 the_layer = layer_form.save(commit=False)
@@ -1311,7 +1238,6 @@
                         the_layer.queue_gazetteer_update()
                     else:
                         the_layer.update_gazetteer()
->>>>>>> 0413cb48
 
                 if request.is_ajax():
                     return HttpResponse('success', status=200)
@@ -1334,24 +1260,6 @@
                     else:
                         return HttpResponseRedirect("/data/" + layer.typename)
 
-<<<<<<< HEAD
-
-        if poc.user is None:
-            poc_form = ContactForm(instance=poc, prefix="poc")
-        else:
-            layer_form.fields['poc'].initial = poc.id
-            poc_form = ContactForm(prefix="poc")
-            poc_form.hidden=True
-
-        if metadata_author.user is None:
-            author_form = ContactForm(instance=metadata_author, prefix="author")
-        else:
-            layer_form.fields['metadata_author'].initial = metadata_author.id
-            author_form = ContactForm(prefix="author")
-            author_form.hidden=True
-
-=======
->>>>>>> 0413cb48
         #Deal with a form submission via ajax
         if request.method == 'POST' and (not layer_form.is_valid() or not category_form.is_valid()) and request.is_ajax():
                 data = render_to_response("maps/layer_describe_tab.html", RequestContext(request, {
@@ -2289,13 +2197,8 @@
             | Q(keywords__name__icontains=keyword)
             | Q(abstract__icontains=keyword))
 
-<<<<<<< HEAD
-    officialMaps = map_query.filter(Q(officialurl__isnull=False))
-    maps = map_query.filter(Q(officialurl__isnull=True))
-=======
     officialMaps = maps.filter(Q(officialurl__isnull=False)).exclude(officialurl='tweetmap')
     maps = maps.filter(Q(officialurl__isnull=True))
->>>>>>> 0413cb48
 
     if sort_field:
         order_by = ("" if sort_dir == "ASC" else "-") + sort_field
