from geonode.core.models import AUTHENTICATED_USERS, ANONYMOUS_USERS, CUSTOM_GROUP_USERS
from geonode.maps.models import Map, Layer, MapLayer, Contact, ContactRole, \
     get_csw, LayerCategory, LayerAttribute, MapSnapshot, MapStats, LayerStats, CHARSETS
from geonode.profile.forms import ContactProfileForm
from geoserver.resource import FeatureType, Coverage
import base64
from django import forms
from django.contrib.auth import authenticate, get_backends as get_auth_backends
from django.contrib.auth.decorators import login_required
from django.contrib.auth.models import User
from django.core.exceptions import ObjectDoesNotExist
from django.core.urlresolvers import reverse
from django.http import HttpResponse, HttpResponseRedirect
from django.shortcuts import render_to_response, get_object_or_404
from django.conf import settings
from django.template import RequestContext, loader
from django.utils.translation import ugettext as _
from django.utils import simplejson as json
from django.template.defaultfilters import slugify

import math
import httplib2
from owslib.csw import namespaces
from owslib.util import nspath
import re
from urllib import urlencode
from urlparse import urlparse
import unicodedata
from django.db.models import Q
import logging
import taggit
from geonode.maps.utils import forward_mercator
from geonode.maps.owslib_csw import CswRecord
from django.utils.html import escape
from django.forms.models import inlineformset_factory
from django.core.cache import cache
from geonode.maps.forms import LayerCreateForm, GEOMETRY_CHOICES

import itertools
from registration.models import RegistrationProfile
from django.core.mail import send_mail
from django.template.loader import render_to_string
from django.contrib.sites.models import Site
from datetime import datetime, timedelta
from geonode.maps.gs_helpers import get_sld_for, get_postgis_bbox
from geonode.maps.encode import num_encode, num_decode
from django.db import transaction

logger = logging.getLogger("geonode.maps.views")

_user, _password = settings.GEOSERVER_CREDENTIALS

DEFAULT_TITLE = ""
DEFAULT_ABSTRACT = ""
DEFAULT_URL = ""

def default_map_config():
    _DEFAULT_MAP_CENTER = forward_mercator(settings.DEFAULT_MAP_CENTER)

    _default_map = Map(
        title=DEFAULT_TITLE,
        abstract=DEFAULT_ABSTRACT,
        projection="EPSG:900913",
        center_x=_DEFAULT_MAP_CENTER[0],
        center_y=_DEFAULT_MAP_CENTER[1],
        zoom=settings.DEFAULT_MAP_ZOOM
    )
    def _baselayer(lyr, order):
        return MapLayer.objects.from_viewer_config(
            map_model = _default_map,
            layer = lyr,
            source = lyr["source"],
            ordering = order
        )

    DEFAULT_BASE_LAYERS = [_baselayer(lyr, idx) for idx, lyr in enumerate(settings.MAP_BASELAYERS)]
    DEFAULT_MAP_CONFIG = _default_map.viewer_json(None,*DEFAULT_BASE_LAYERS)

    return DEFAULT_MAP_CONFIG, DEFAULT_BASE_LAYERS



def bbox_to_wkt(x0, x1, y0, y1, srid="4326"):
    return 'SRID='+srid+';POLYGON(('+x0+' '+y0+','+x0+' '+y1+','+x1+' '+y1+','+x1+' '+y0+','+x0+' '+y0+'))'

class ContactForm(forms.ModelForm):
    keywords = taggit.forms.TagField(required=False)
    class Meta:
        model = Contact
        exclude = ('user','is_org_member',)


class GazetteerForm(forms.Form):

    project = forms.CharField(label=_('Project'), max_length=128, required=False)
    startDate = forms.ModelChoiceField(label = _("Start Date attribute"),
        required=False,
        queryset = LayerAttribute.objects.none())

    startDateFormat = forms.CharField(label=_("Date format"), max_length=256, required=False)

    endDate = forms.ModelChoiceField(label = _("End Date attribute"),
        required=False,
        queryset = LayerAttribute.objects.none())

    endDateFormat = forms.CharField(label=_("Date format"), max_length=256, required=False)


class LayerContactForm(forms.Form):
    poc = forms.ModelChoiceField(empty_label = _("Person outside WorldMap (fill form)"),
        label = "*" + _("Point Of Contact"), required=False,
        queryset = Contact.objects.exclude(user=None))

    metadata_author = forms.ModelChoiceField(empty_label = _("Person outside WorldMap (fill form)"),
        label = _("Metadata Author"), required=False,
        queryset = Contact.objects.exclude(user=None))


class LayerForm(forms.ModelForm):
    map_id = forms.CharField(widget=forms.HiddenInput(), initial='', required=False)
    date = forms.DateTimeField(label='*' + ('Date'), widget=forms.SplitDateTimeWidget)
    date.widget.widgets[0].attrs = {"class":"date"}
    date.widget.widgets[1].attrs = {"class":"time"}
    temporal_extent_start = forms.DateField(required=False,label= _('Temporal Extent Start Date'), widget=forms.DateInput(attrs={"class":"date"}))
    temporal_extent_end = forms.DateField(required=False,label= _('Temporal Extent End Date'), widget=forms.DateInput(attrs={"class":"date"}))
    title = forms.CharField(label = '*' + _('Title'), max_length=255)
    abstract = forms.CharField(label = '*' + _('Abstract'), widget=forms.Textarea)
    keywords = taggit.forms.TagField(required=False)
    class Meta:
        model = Layer
        exclude = ('owner', 'contacts','workspace', 'store', 'name', 'uuid', 'storeType', 'typename', 'topic_category', 'bbox', 'llbbox', 'srs', 'geographic_bounding_box', 'in_gazetteer', 'gazetteer_project' ) #, 'topic_category'

class RoleForm(forms.ModelForm):
    class Meta:
        model = ContactRole
        exclude = ('contact', 'layer')

class PocForm(forms.Form):
    contact = forms.ModelChoiceField(label = "New point of contact",
                                     queryset = Contact.objects.exclude(user=None))


class MapForm(forms.ModelForm):
    keywords = taggit.forms.TagField(required=False)
    title = forms.CharField(300)
    abstract = forms.CharField(1000, widget=forms.Textarea(attrs={'cols': 40, 'rows': 10}), required=False)
    content = forms.CharField(1000, widget=forms.Textarea(attrs={'cols': 60, 'rows': 10, 'id':'mapdescription'}), required=False)

    class Meta:
        model = Map
        exclude = ('contact', 'zoom', 'projection', 'center_x', 'center_y', 'owner', 'officialurl', 'urlsuffix', 'keywords', 'use_custom_template', 'group_params')



MAP_LEV_NAMES = {
    Map.LEVEL_NONE  : _('No Permissions'),
    Map.LEVEL_READ  : _('Read Only'),
    Map.LEVEL_WRITE : _('Read/Write'),
    Map.LEVEL_ADMIN : _('Administrative')
}
LAYER_LEV_NAMES = {
    Layer.LEVEL_NONE  : _('No Permissions'),
    Layer.LEVEL_READ  : _('Read Only'),
    Layer.LEVEL_WRITE : _('Read/Write'),
    Layer.LEVEL_ADMIN : _('Administrative')
}

def maps(request): # , mapid=None):
    if request.method == 'GET':
        return render_to_response('maps.html', RequestContext(request))
    elif request.method == 'POST':
        if not request.user.is_authenticated():
            return HttpResponse(
                'You must be logged in to save new maps',
                mimetype="text/plain",
                status=401
            )
        else:
            map_obj = Map(owner=request.user, zoom=0, center_x=0, center_y=0)
            map_obj.save()
            map_obj.set_default_permissions()
            try:
                map_obj.update_from_viewer(request.raw_post_data)
                MapSnapshot.objects.create(config=clean_config(request.raw_post_data),map=map_obj,user=request.user)
            except ValueError, e:
                return HttpResponse(str(e), status=400)
            else:
                response = HttpResponse('', status=201)
                response['Location'] = map_obj.officialurl if map_obj.officialurl else (map_obj.urlsuffix if map_obj.urlsuffix else map_obj.id)
                transaction.commit()
                return response


def mapJSON(request, mapid):
    if request.method == 'GET':
        map_obj = get_object_or_404(Map,pk=mapid)
        if not request.user.has_perm('maps.view_map', obj=map_obj):
            return HttpResponse(loader.render_to_string('401.html',
                RequestContext(request, {})), status=401)
    	return HttpResponse(json.dumps(map_obj.viewer_json(request.user)))
    elif request.method == 'PUT':
        if not request.user.is_authenticated():
            return HttpResponse(
                _("You must be logged in to save this map"),
                status=401,
                mimetype="text/plain"
            )
        map_obj = get_object_or_404(Map, pk=mapid)
        if not request.user.has_perm('maps.change_map', obj=map_obj):
            return HttpResponse("You are not allowed to modify this map.", status=403)
        try:
            map_obj.update_from_viewer(request.raw_post_data)
            MapSnapshot.objects.create(config=clean_config(request.raw_post_data),map=Map.objects.get(id=map_obj.id),user=request.user)
            return HttpResponse(
                "Map successfully updated.",
                mimetype="text/plain",
                status=204
            )
        except Exception, e:
            return HttpResponse(
                "The server could not understand the request." + str(e),
                mimetype="text/plain",
                status=400
            )

def newmap_config(request):
    '''
    View that creates a new map.

    If the query argument 'copy' is given, the inital map is
    a copy of the map with the id specified, otherwise the
    default map configuration is used.  If copy is specified
    and the map specified does not exist a 404 is returned.
    '''
    DEFAULT_MAP_CONFIG, DEFAULT_BASE_LAYERS = default_map_config()

    if request.method == 'GET' and 'copy' in request.GET:
        mapid = request.GET['copy']
        map_obj = get_object_or_404(Map,pk=mapid)

        if not request.user.has_perm('maps.view_map', obj=map_obj):
            return HttpResponse(loader.render_to_string('401.html',
                RequestContext(request, {'error_message':
                    _("You are not permitted to view or copy this map.")})), status=401)

        map_obj.abstract = DEFAULT_ABSTRACT
        map_obj.title = DEFAULT_TITLE
        map_obj.urlsuffix = DEFAULT_URL
        if request.user.is_authenticated(): map.owner = request.user
        config = map_obj.viewer_json(request.user)
        config['edit_map'] = True
        if 'id' in config:
            del config['id']
    else:
        if request.method == 'GET':
            params = request.GET
        elif request.method == 'POST':
            params = request.POST
        else:
            return HttpResponse(status=405)

        if 'layer' in params:
            bbox = None
            groups = set()
            map_obj = Map(projection="EPSG:900913")
            layers = []
            for layer_name in params.getlist('layer'):
                try:
                    layer = Layer.objects.get(typename=layer_name)
                except ObjectDoesNotExist:
                    # bad layer, skip
                    continue

                if not request.user.has_perm('maps.view_layer', obj=layer):
                    # invisible layer, skip inclusion
                    continue

                #layer_bbox = layer.resource.latlon_bbox
                # assert False, str(layer_bbox)
                bbox = layer.llbbox_coords()

                layers.append(MapLayer(
                    map = map_obj,
                    name = layer.typename,
                    ows_url = settings.GEOSERVER_BASE_URL + "wms",
                    visibility = True,
                    styles='',
                    group=layer.topic_category.title if layer.topic_category else None,
                    source_params = u'{"ptype": "gxp_gnsource"}',
                    layer_params= u'{"tiled":true, "title":" '+ layer.title + '", "format":"image/png","queryable":true}')
                )
                if layer.topic_category:
                    groups.add(layer.topic_category.title)

            if bbox is not None:
                minx, miny, maxx, maxy = [float(c) for c in bbox]
                x = (minx + maxx) / 2
                y = (miny + maxy) / 2

                center = forward_mercator((x, y))
                if center[1] == float('-inf'):
                    center[1] = 0

                if maxx == minx:
                    width_zoom = 15
                else:
                    width_zoom = math.log(360 / (maxx - minx), 2)
                if maxy == miny:
                    height_zoom = 15
                else:
                    height_zoom = math.log(360 / (maxy - miny), 2)

                map_obj.center_x = center[0]
                map_obj.center_y = center[1]
                map_obj.zoom = math.ceil(min(width_zoom, height_zoom))

            config = map_obj.viewer_json(request.user, *(DEFAULT_BASE_LAYERS + layers))
            config['treeconfig'] = []
            for group in groups:
                config['treeconfig'].append({"expanded":True, "group":group})

            config['fromLayer'] = True
        else:
            config = DEFAULT_MAP_CONFIG
        config['topic_categories'] = category_list()
        config['edit_map'] = True
    return json.dumps(config)

def newmap(request):
    config = newmap_config(request)
    if isinstance(config, HttpResponse):
        return config
    else:
        return render_to_response('maps/view.html', RequestContext(request, {
        'config': config,
        'GOOGLE_API_KEY' : settings.GOOGLE_API_KEY,
        'GEOSERVER_BASE_URL' : settings.GEOSERVER_BASE_URL,
        'GEONETWORK_BASE_URL' : settings.GEONETWORK_BASE_URL,
        'maptitle': settings.SITENAME,
        'DB_DATASTORE' : settings.DB_DATASTORE
    }))

def newmapJSON(request):
    config = newmap_config(request)
    if isinstance(config, HttpResponse):
        return config
    else:
        return HttpResponse(config)

h = httplib2.Http()
h.add_credentials(_user, _password)
h.add_credentials(_user, _password)
_netloc = urlparse(settings.GEOSERVER_BASE_URL).netloc
h.authorizations.append(
    httplib2.BasicAuthentication(
        (_user, _password),
        _netloc,
        settings.GEOSERVER_BASE_URL,
        {},
        None,
        None,
        h
    )
)


@login_required
def map_download(request, mapid):
    """
    Download all the layers of a map as a batch
    XXX To do, remove layer status once progress id done
    This should be fix because
    """
    mapObject = get_object_or_404(Map,pk=mapid)
    if not request.user.has_perm('maps.view_map', obj=mapObject):
        return HttpResponse(_('Not Permitted'), status=401)

    map_status = dict()
    if request.method == 'POST':
        url = "%srest/process/batchDownload/launch/" % settings.GEOSERVER_BASE_URL

        def perm_filter(layer):
            return request.user.has_perm('maps.view_layer', obj=layer)

        mapJson = mapObject.json(perm_filter)

        resp, content = h.request(url, 'POST', body=mapJson)

        if resp.status not in (400, 404, 417):
            map_status = json.loads(content)
            request.session["map_status"] = map_status
        else:
            pass # XXX fix

    locked_layers = []
    remote_layers = []
    downloadable_layers = []

    for lyr in mapObject.layer_set.all():
        if lyr.group != "background":
            if not lyr.local():
                remote_layers.append(lyr)
            else:
                ownable_layer = Layer.objects.get(typename=lyr.name)
                if not request.user.has_perm('maps.view_layer', obj=ownable_layer):
                    locked_layers.append(lyr)
                else:
                    downloadable_layers.append(lyr)

    return render_to_response('maps/download.html', RequestContext(request, {
         "map_status" : map_status,
         "map" : mapObject,
         "locked_layers": locked_layers,
         "remote_layers": remote_layers,
         "downloadable_layers": downloadable_layers,
         "geoserver" : settings.GEOSERVER_BASE_URL,
         "site" : settings.SITEURL
    }))


def check_download(request):
    """
    this is an endpoint for monitoring map downloads
    """
    try:
        layer = request.session["map_status"]
        if type(layer) == dict:
            url = "%srest/process/batchDownload/status/%s" % (settings.GEOSERVER_BASE_URL,layer["id"])
            resp,content = h.request(url,'GET')
            status= resp.status
            if resp.status == 400:
                return HttpResponse(content="Something went wrong",status=status)
        else:
            content = "Something Went wrong"
            status  = 400
    except ValueError:
        # TODO: Is there any useful context we could include in this log?
        logger.warn("User tried to check status, but has no download in progress.")
    return HttpResponse(content=content,status=status)


def batch_layer_download(request):
    """
    batch download a set of layers

    POST - begin download
    GET?id=<download_id> monitor status
    """

    # currently this just piggy-backs on the map download backend
    # by specifying an ad hoc map that contains all layers requested
    # for download. assumes all layers are hosted locally.
    # status monitoring is handled slightly differently.

    if request.method == 'POST':
        layers = request.POST.getlist("layer")
        layers = Layer.objects.filter(typename__in=list(layers))

        def layer_son(layer):
            return {
                "name" : layer.typename,
                "service" : layer.service_type,
                "metadataURL" : "",
                "serviceURL" : ""
            }

        readme = """This data is provided by GeoNode.

Contents:
"""
        def list_item(lyr):
            return "%s - %s.*" % (lyr.title, lyr.name)

        readme = "\n".join([readme] + [list_item(l) for l in layers])

        fake_map = {
            "map": { "readme": readme },
            "layers" : [layer_son(lyr) for lyr in layers]
        }

        url = "%srest/process/batchDownload/launch/" % settings.GEOSERVER_BASE_URL
        resp, content = h.request(url,'POST',body=json.dumps(fake_map))
        return HttpResponse(content, status=resp.status)


    if request.method == 'GET':
        # essentially, this just proxies back to geoserver
        download_id = request.GET.get('id', None)
        if download_id is None:
            return HttpResponse(status=404)

        url = "%srest/process/batchDownload/status/%s" % (settings.GEOSERVER_BASE_URL, download_id)
        resp,content = h.request(url,'GET')
        return HttpResponse(content, status=resp.status)

def set_layer_permissions(layer, perm_spec, use_email = False):
    if "authenticated" in perm_spec:
        layer.set_gen_level(AUTHENTICATED_USERS, perm_spec['authenticated'])
    if "anonymous" in perm_spec:
        layer.set_gen_level(ANONYMOUS_USERS, perm_spec['anonymous'])
    if "customgroup" in perm_spec:
        layer.set_gen_level(CUSTOM_GROUP_USERS, perm_spec['customgroup'])
    users = [n for (n, p) in perm_spec['users']]
    if use_email:
        layer.get_user_levels().exclude(user__email__in = users + [layer.owner]).delete()
        for useremail, level in perm_spec['users']:
            try:
                user = User.objects.get(email=useremail)
            except User.DoesNotExist:
                 user = _create_new_user(useremail, layer.title, reverse('geonode.maps.views.layer_detail', args=(layer.typename,)), layer.owner_id)
            layer.set_user_level(user, level)
    else:
        layer.get_user_levels().exclude(user__username__in = users + [layer.owner]).delete()
        for username, level in perm_spec['users']:
            user = User.objects.get(username=username)
            layer.set_user_level(user, level)
    # Always make sure owner keeps control
    if layer.owner is not None:
        layer.set_user_level(layer.owner, layer.LEVEL_ADMIN)

def set_map_permissions(m, perm_spec, use_email = False):
    if "authenticated" in perm_spec:
        m.set_gen_level(AUTHENTICATED_USERS, perm_spec['authenticated'])
    if "anonymous" in perm_spec:
        m.set_gen_level(ANONYMOUS_USERS, perm_spec['anonymous'])
    if "customgroup" in perm_spec:
        m.set_gen_level(CUSTOM_GROUP_USERS, perm_spec['customgroup'])
    users = [n for (n, p) in perm_spec['users']]
    if use_email:
        m.get_user_levels().exclude(user__email__in = users + [m.owner]).delete()
        for useremail, level in perm_spec['users']:
            try:
                user = User.objects.get(email=useremail)
            except User.DoesNotExist:
                user = _create_new_user(useremail, m.title, reverse('geonode.maps.views.view', args=[m.id]), m.owner_id)
            m.set_user_level(user, level)
    else:
        m.get_user_levels().exclude(user__username__in = users + [m.owner]).delete()
        for username, level in perm_spec['users']:
            user = User.objects.get(username=username)
            m.set_user_level(user, level)

<<<<<<< HEAD
=======

>>>>>>> 2660d589
def ajax_layer_permissions(request, layername, use_email=False):
    layer = get_object_or_404(Layer, typename=layername)

    if not request.method == 'POST':
        return HttpResponse(
            'You must use POST for editing layer permissions',
            status=405,
            mimetype='text/plain'
        )

    if not request.user.has_perm("maps.change_layer_permissions", obj=layer):
        return HttpResponse(
            'You are not allowed to change permissions for this layer',
            status=401,
            mimetype='text/plain'
        )

    permission_spec = json.loads(request.raw_post_data)
    set_layer_permissions(layer, permission_spec, use_email)

    return HttpResponse(
        "Permissions updated",
        status=200,
        mimetype='text/plain'
    )

def ajax_map_permissions(request, mapid, use_email=False):
    map_obj = get_object_or_404(Map, pk=mapid)

    if not request.user.has_perm("maps.change_map_permissions", obj=map_obj):
        return HttpResponse(
            'You are not allowed to change permissions for this map',
            status=401,
            mimetype='text/plain'
        )

    if not request.method == 'POST':
        return HttpResponse(
            'You must use POST for editing map permissions',
            status=405,
            mimetype='text/plain'
        )

    spec = json.loads(request.raw_post_data)
    set_map_permissions(map_obj, spec, use_email)

    # _perms = {
    #     Layer.LEVEL_READ: Map.LEVEL_READ,
    #     Layer.LEVEL_WRITE: Map.LEVEL_WRITE,
    #     Layer.LEVEL_ADMIN: Map.LEVEL_ADMIN,
    # }

    # def perms(x):
    #     return _perms.get(x, Map.LEVEL_NONE)

    # if "anonymous" in spec:
    #     map.set_gen_level(ANONYMOUS_USERS, perms(spec['anonymous']))
    # if "authenticated" in spec:
    #     map.set_gen_level(AUTHENTICATED_USERS, perms(spec['authenticated']))
    # users = [n for (n, p) in spec["users"]]
    # map.get_user_levels().exclude(user__username__in = users + [map.owner]).delete()
    # for username, level in spec['users']:
    #     user = User.objects.get(username = username)
    #     map.set_user_level(user, perms(level))

    return HttpResponse(
        "Permissions updated",
        status=200,
        mimetype='text/plain'
    )

@login_required
def deletemap(request, mapid):
    ''' Delete a map, and its constituent layers. '''
    map_obj = get_object_or_404(Map,pk=mapid)

    if not request.user.has_perm('maps.delete_map', obj=map_obj):
        return HttpResponse(loader.render_to_string('401.html',
            RequestContext(request, {'error_message':
                _("You are not permitted to delete this map.")})), status=401)

    if request.method == 'GET':
        return render_to_response("maps/map_remove.html", RequestContext(request, {
            "map": map_obj,
            'urlsuffix': get_suffix_if_custom(map_obj)
        }))
    elif request.method == 'POST':
        layers = map_obj.layer_set.all()
        for layer in layers:
            layer.delete()
        map_obj.delete()

        return HttpResponseRedirect(request.user.get_profile().get_absolute_url())

def mapdetail(request,mapid):
    '''
    The view that show details of each map
    '''
    map_obj = get_object_or_404(Map,pk=mapid)
    if not request.user.has_perm('maps.view_map', obj=map_obj):
        return HttpResponse(loader.render_to_string('401.html',
            RequestContext(request, {'error_message':
                _("You are not allowed to view this map.")})), status=401)    
    config = map_obj.viewer_json(request.user)
    config = json.dumps(config)
    layers = MapLayer.objects.filter(map=map_obj.id)
    mapstats, created = MapStats.objects.get_or_create(map=map_obj.id)
    return render_to_response("maps/mapinfo.html", RequestContext(request, {
        'config': config,
        'map': map_obj,
        'layers': layers,
        'mapstats': mapstats,
        'permissions_json': _perms_info_email_json(map_obj, MAP_LEV_NAMES),
        'customGroup': settings.CUSTOM_GROUP_NAME if settings.USE_CUSTOM_ORG_AUTHORIZATION else '',
        'urlsuffix':get_suffix_if_custom(map_obj)
    }))


@login_required
def describemap(request, mapid):
    '''
    The view that displays a form for
    editing map metadata
    '''
    map_obj = get_object_or_404(Map,pk=mapid)
    if not request.user.has_perm('maps.change_map', obj=map_obj):
        return HttpResponse(loader.render_to_string('401.html',
                            RequestContext(request, {'error_message':
                            _("You are not allowed to modify this map's metadata.")})),
                            status=401)

    if request.method == "POST":
        # Change metadata, return to map info page
        map_form = MapForm(request.POST, instance=map_obj, prefix="map")
        if map_form.is_valid():
            map_obj = map_form.save(commit=False)
            if map_form.cleaned_data["keywords"]:
                map_obj.keywords.add(*map_form.cleaned_data["keywords"])
            else:
                map_obj.keywords.clear()
            map_obj.save()

            return HttpResponseRedirect(reverse('geonode.maps.views.map_controller', args=(map_obj.id,)))
    else:
        # Show form
        map_form = MapForm(instance=map_obj, prefix="map")

    return render_to_response("maps/map_describe.html", RequestContext(request, {
        "map": map_obj,
        "map_form": map_form,
        "urlsuffix": get_suffix_if_custom(map_obj)
    }))

def map_controller(request, mapid):
    '''
    main view for map resources, dispatches to correct
    view based on method and query args.
    '''
    if mapid.isdigit():
        map_obj = Map.objects.get(pk=mapid)
    else:
        map_obj = Map.objects.get(urlsuffix=mapid)
    if 'removenow' in request.GET:
        return deletemapnow(request, map_obj.id)
    elif 'remove' in request.GET:
        return deletemap(request, map_obj.id)
    elif 'describe' in request.GET:
        return describemap(request, map_obj.id)
    else:
        return mapdetail(request, map_obj.id)

def view(request, mapid, snapshot=None):
    """
    The view that returns the map composer opened to
    the map with the given map ID.
    """
    if mapid.isdigit():
        map_obj = get_object_or_404(Map,pk=mapid)
    else:
        map_obj = get_object_or_404(Map,urlsuffix=mapid)
    if not request.user.has_perm('maps.view_map', obj=map_obj):
        return HttpResponse(loader.render_to_string('401.html',
            RequestContext(request, {'error_message':
                _("You are not allowed to view this map.")})), status=401)

    if snapshot is None:
        config = map_obj.viewer_json(request.user)
    else:
        config = snapshot_config(snapshot, map_obj, request.user)

    first_visit = True
    if request.session.get('visit' + str(map_obj.id), False):
        first_visit = False
    else:
        request.session['visit' + str(map_obj.id)] = True

    mapstats, created = MapStats.objects.get_or_create(map=map_obj)
    mapstats.visits += 1
    if created or first_visit:
            mapstats.uniques+=1
    mapstats.save()

    #Remember last visited map
    request.session['lastmap'] = map_obj.id
    request.session['lastmapTitle'] = map_obj.title

    config['first_visit'] = first_visit
    config['edit_map'] = request.user.has_perm('maps.change_map', obj=map_obj)
    config['topic_categories'] = category_list()
    return render_to_response('maps/view.html', RequestContext(request, {
        'config': json.dumps(config),
        'GOOGLE_API_KEY' : settings.GOOGLE_API_KEY,
        'GEONETWORK_BASE_URL' : settings.GEONETWORK_BASE_URL,
        'GEOSERVER_BASE_URL' : settings.GEOSERVER_BASE_URL,
        'DB_DATASTORE' : settings.DB_DATASTORE,
        'maptitle': map_obj.title,
        'urlsuffix': get_suffix_if_custom(map_obj),
    }))


def ajax_start_twitter(request):
    from boto.ec2.connection import EC2Connection
    try:
        ec2 = EC2Connection(settings.AWS_ACCESS_KEY_ID, settings.AWS_SECRET_ACCESS_KEY)
        twitterInstance = ec2.get_all_instances(instance_ids=[settings.AWS_INSTANCE_ID])[0].instances[0]
        twitterInstance.start()
        instanceStarted = False
        while not instanceStarted:
            try:
                twitterInstance.use_ip(settings.AWS_INSTANCE_IP)
                instanceStarted = True
            except:
                pass
        return HttpResponse(
            status=200
        )
    except Exception, e:
        return HttpResponse(
            status=500
        )

def tweetview(request):
#    from boto.ec2.connection import EC2Connection
    map = get_object_or_404(Map,urlsuffix="tweetmap")
    config = map.viewer_json(request.user)

    redirectPage = 'maps/tweetview.html'

    #Check if twitter server is running
#    ec2 = EC2Connection(settings.AWS_ACCESS_KEY_ID, settings.AWS_SECRET_ACCESS_KEY)
#    twitterInstance = ec2.get_all_instances(instance_ids=[settings.AWS_INSTANCE_ID])[0].instances[0]
#
#
#    instanceStarted = twitterInstance.state == 'running'
#
#    if not instanceStarted:
#        redirectPage = 'maps/tweetstartup.html'



    first_visit = True
    if request.session.get('visit' + str(map.id), False):
        first_visit = False
    else:
        request.session['visit' + str(map.id)] = True

    mapstats, created = MapStats.objects.get_or_create(map=map)
    mapstats.visits += 1
    if created or first_visit:
        mapstats.uniques+=1
    mapstats.save()


    #Remember last visited map
    request.session['lastmap'] = map.id
    request.session['lastmapTitle'] = map.title

    config['first_visit'] = first_visit
    config['edit_map'] = request.user.has_perm('maps.change_map', obj=map)

    geops_ip = settings.GEOPS_IP
    if "geopsip" in request.GET:
        geops_ip = request.GET["geopsip"]

    try:
        testUrl = "http://" +  geops_ip  + "/?LAYERS=point&TRANSPARENT=TRUE&FORMAT=image%2Fpng&TILED=false&SERVICE=WMS&VERSION=1.1.1&REQUEST=GetMap&STYLES=&RND=0.7935556590091437&SQL=SELECT%20goog_x%2C%20goog_y%2C%20%20tweet_text%20%20from%20oct_tweets%20WHERE%20time%20%3E%201354300501%20AND%20time%20%3C%201354905302&RADIUS=1&R=0&G=0&B=255&NUM_REQUESTS=1&_OLSALT=0.731751827057451&SRS=EPSG%3A900913&BBOX=-16280475.52625,-4924280.9318723,16280475.52625,4924280.9318723&WIDTH=1664&HEIGHT=503"
        #testUrl = "http://worldmap.harvard.edu"
        resp, content = h.request(testUrl, 'GET')
    except:
        redirectPage = "maps/tweetstartup.html"

    return render_to_response(redirectPage, RequestContext(request, {
        'config': json.dumps(config),
        'GOOGLE_API_KEY' : settings.GOOGLE_API_KEY,
        'GEOSERVER_BASE_URL' : settings.GEOSERVER_BASE_URL,
        'maptitle': map.title,
        'GEOPS_IP': geops_ip,
        'urlsuffix': get_suffix_if_custom(map),
        'tweetdownload': request.user.is_authenticated() and request.user.get_profile().is_org_member
        }))

def embed(request, mapid=None, snapshot=None):
    if mapid is None:
        DEFAULT_MAP_CONFIG, DEFAULT_BASE_LAYERS = default_map_config()
        config = DEFAULT_MAP_CONFIG
    else:
        if mapid.isdigit():
            map_obj = get_object_or_404(Map,pk=mapid)
        else:
            map_obj = get_object_or_404(Map,urlsuffix=mapid)

        if not request.user.has_perm('maps.view_map', obj=map_obj):
            return HttpResponse(_("Not Permitted"), status=401, mimetype="text/plain")
        if snapshot is None:
            config = map_obj.viewer_json(request.user)
        else:
            config = snapshot_config(snapshot, map_obj, request.user)

    return render_to_response('maps/embed.html', RequestContext(request, {
        'config': json.dumps(config)
    }))


def data(request):
    return render_to_response('data.html', RequestContext(request, {
        'GEOSERVER_BASE_URL':settings.GEOSERVER_BASE_URL
    }))

def view_js(request, mapid):
    map_obj = Map.objects.get(pk=mapid)
    if not request.user.has_perm('maps.view_map', obj=map_obj):
        return HttpResponse(_("Not Permitted"), status=401, mimetype="text/plain")
    config = map_obj.viewer_json()
    return HttpResponse(json.dumps(config), mimetype="application/javascript")

class LayerDescriptionForm(forms.Form):
    title = forms.CharField(300)
    abstract = forms.CharField(1000, widget=forms.Textarea, required=False)
    keywords = forms.CharField(500, required=False)


@login_required
def layer_metadata(request, layername):
    layer = get_object_or_404(Layer, typename=layername)
    if request.user.is_authenticated():
        if not request.user.has_perm('maps.change_layer', obj=layer):
            return HttpResponse(loader.render_to_string('401.html',
                RequestContext(request, {'error_message':
                    _("You are not permitted to modify this layer's metadata")})), status=401)

        topic_category = layer.topic_category
        layerAttSet = inlineformset_factory(Layer, LayerAttribute, extra=0, form=LayerAttributeForm, )
        show_gazetteer_form = request.user.is_superuser and layer.store == settings.DB_DATASTORE_NAME

        fieldTypes = {}
        attributeOptions = layer.attribute_set.filter(attribute_type__in=['xsd:dateTime','xsd:date','xsd:int','xsd:string','xsd:bigint', 'xsd:double'])
        for option in attributeOptions:
            try:
                fieldTypes[option.id] = option.attribute_type
            except Exception, e:
                logger.info("Could not get type for %s", option)

        if request.method == "GET":
            layer_form = LayerForm(instance=layer, prefix="layer")
            category_form = LayerCategoryForm(prefix="category_choice_field", initial=topic_category.id if topic_category else None)


            #layer_form.fields["topic_category"].initial = topic_category
            if "map" in request.GET:
                layer_form.fields["map_id"].initial = request.GET["map"]
            attribute_form = layerAttSet(instance=layer, prefix="layer_attribute_set", queryset=LayerAttribute.objects.order_by('display_order'))
            startAttributeQuerySet = LayerAttribute.objects.filter(layer=layer).filter(is_gaz_start_date=True)
            endAttributeQuerySet = LayerAttribute.objects.filter(layer=layer).filter(is_gaz_end_date=True)
            gazetteer_form = GazetteerForm()


            gazetteer_form.fields['startDate'].queryset = gazetteer_form.fields['endDate'].queryset = attributeOptions
            if gazetteer_form.fields['startDate'].queryset.count() == 0:
                gazetteer_form.fields['startDate'].empty_label = gazetteer_form.fields['endDate'].empty_label = _('No date fields available')
            gazetteer_form.fields['project'].initial = layer.gazetteer_project
            if startAttributeQuerySet.exists():
                gazetteer_form.fields['startDate'].initial = startAttributeQuerySet[0].id
                gazetteer_form.fields['startDateFormat'].initial = startAttributeQuerySet[0].date_format
            if endAttributeQuerySet.exists():
                gazetteer_form.fields['endDate'].initial = endAttributeQuerySet[0].id
                gazetteer_form.fields['endDateFormat'].initial = endAttributeQuerySet[0].date_format

            tab = None
            if "tab" in request.GET:
                tab = request.GET["tab"]


        if request.method == "POST":
            layer_form = LayerForm(request.POST, instance=layer, prefix="layer")
            category_form = LayerCategoryForm(request.POST, prefix="category_choice_field")
            attribute_form = layerAttSet(request.POST, instance=layer, prefix="layer_attribute_set", queryset=LayerAttribute.objects.order_by('display_order'))
            gazetteer_form = GazetteerForm(request.POST)
            gazetteer_form.fields['startDate'].queryset = gazetteer_form.fields['endDate'].queryset = layer.attribute_set

            if "tab" in request.POST:
                tab = request.POST["tab"]



            if layer_form.is_valid() and category_form.is_valid() and (not request.user.is_superuser or gazetteer_form.is_valid()):

                new_category = LayerCategory.objects.get(id=category_form.cleaned_data['category_choice_field'])

                if attribute_form.is_valid():
                    for form in attribute_form.cleaned_data:
                        la = LayerAttribute.objects.get(id=int(form['id'].id))
                        la.attribute_label = form["attribute_label"]
                        la.searchable = form["searchable"]
                        la.visible = form["visible"]
                        la.display_order = form["display_order"]
                        if (request.user.is_superuser and gazetteer_form.is_valid()):
                            la.in_gazetteer = form["in_gazetteer"]
                            la.is_gaz_start_date = (la == gazetteer_form.cleaned_data["startDate"])
                            la.is_gaz_end_date = (la == gazetteer_form.cleaned_data["endDate"])
                            if la.is_gaz_start_date:
                                la.date_format = gazetteer_form.cleaned_data["startDateFormat"].strip() \
                                if len(gazetteer_form.cleaned_data["startDateFormat"]) > 0 else None
                            elif la.is_gaz_end_date:
                                la.date_format = gazetteer_form.cleaned_data["endDateFormat"].strip() \
                                if len(gazetteer_form.cleaned_data["endDateFormat"]) > 0 else None

                        la.save()
                    cache.delete('layer_searchfields_' + layer.typename)
                    logger.debug("Deleted cache for layer_searchfields_" + layer.typename)

                mapid = layer_form.cleaned_data['map_id']
                new_keywords = layer_form.cleaned_data['keywords']

                the_layer = layer_form.save(commit=False)
                the_layer.topic_category = new_category
                the_layer.keywords.add(*new_keywords)
                if request.user.is_superuser and gazetteer_form.is_valid():
                    the_layer.in_gazetteer = "gazetteer_include" in request.POST
                    if the_layer.in_gazetteer:
                        the_layer.gazetteer_project = gazetteer_form.cleaned_data["project"]
                the_layer.save()

                if settings.USE_GAZETTEER and show_gazetteer_form:
                    if settings.USE_QUEUE:
                        the_layer.queue_gazetteer_update()
                    else:
                        the_layer.update_gazetteer()

                if request.is_ajax():
                    return HttpResponse('success', status=200)
                elif mapid != '' and str(mapid).lower() != 'new':
                    logger.debug("adding layer to map [%s]", str(mapid))
                    maplayer = MapLayer.objects.create(map=Map.objects.get(id=mapid),
                        name = layer.typename,
                        group = layer.topic_category.title if layer.topic_category else 'General',
                        layer_params = '{"selected":true, "title": "' + layer.title + '"}',
                        source_params = '{"ptype": "gxp_gnsource"}',
                        ows_url = settings.GEOSERVER_BASE_URL + "wms",
                        visibility = True,
                        stack_order = MapLayer.objects.filter(id=mapid).count()
                    )
                    maplayer.save()
                    return HttpResponseRedirect("/maps/" + mapid)
                else:
                    if str(mapid) == "new":
                        return HttpResponseRedirect("/maps/new?layer" + layer.typename)
                    else:
                        return HttpResponseRedirect("/data/" + layer.typename)

        #Deal with a form submission via ajax
        if request.method == 'POST' and (not layer_form.is_valid() or not category_form.is_valid()) and request.is_ajax():
                data = render_to_response("maps/layer_describe_tab.html", RequestContext(request, {
                "layer": layer,
                "layer_form": layer_form,
                "attribute_form": attribute_form,
                "category_form" : category_form,
                "gazetteer_form": gazetteer_form,
                "show_gazetteer_options": show_gazetteer_form,
                "lastmap" : request.session.get("lastmap"),
                "lastmapTitle" : request.session.get("lastmapTitle"),
                "tab" : tab,
                "datatypes" : json.dumps(fieldTypes)
                }))
                return HttpResponse(data, status=412)

        #Display the view in a panel tab
        if 'tab' in request.GET:
            return render_to_response("maps/layer_describe_tab.html", RequestContext(request, {
            "layer": layer,
            "layer_form": layer_form,
            "attribute_form": attribute_form,
            "category_form" : category_form,
            "gazetteer_form": gazetteer_form,
            "show_gazetteer_options": show_gazetteer_form,
            "lastmap" : request.session.get("lastmap"),
            "lastmapTitle" : request.session.get("lastmapTitle"),
            "tab" : tab,
            "datatypes" : json.dumps(fieldTypes)
        }))

        #Display the view on a regular page
        return render_to_response("maps/layer_describe.html", RequestContext(request, {
            "layer": layer,
            "layer_form": layer_form,
            "attribute_form": attribute_form,
            "category_form" : category_form,
            "gazetteer_form": gazetteer_form,
            "show_gazetteer_options": show_gazetteer_form,
            "lastmap" : request.session.get("lastmap"),
            "lastmapTitle" : request.session.get("lastmapTitle"),
            "datatypes" : json.dumps(fieldTypes)
        }))
    else:
        return HttpResponse("Not allowed", status=403)

def layer_remove(request, layername):
    layer = get_object_or_404(Layer, typename=layername)
    if request.user.is_authenticated():
        if not request.user.has_perm('maps.delete_layer', obj=layer):
            return HttpResponse(loader.render_to_string('401.html',
                RequestContext(request, {'error_message':
                    _("You are not permitted to delete this layer")})), status=401)

        if (request.method == 'GET'):
            return render_to_response('maps/layer_remove.html',RequestContext(request, {
                "layer": layer,
                "lastmap" : request.session.get("lastmap"),
                "lastmapTitle" : request.session.get("lastmapTitle")
            }))
        if (request.method == 'POST'):
            layer.delete()
            return HttpResponseRedirect(request.user.get_profile().get_absolute_url())
        else:
            return HttpResponse("Not allowed",status=403)
    else:
        return HttpResponse("Not allowed",status=403)

def layer_style(request, layername):
    layer = get_object_or_404(Layer, typename=layername)
    if request.user.is_authenticated():
        if not request.user.has_perm('maps.change_layer', obj=layer):
            return HttpResponse(loader.render_to_string('401.html',
                RequestContext(request, {'error_message':
                    _("You are not permitted to modify this layer")})), status=401)

        if (request.method == 'POST'):
            style_name = request.POST.get('defaultStyle')

            # would be nice to implement
            # better handling of default style switching
            # in layer model or deeper (gsconfig.py, REST API)

            old_default = layer.default_style
            if old_default.name == style_name:
                return HttpResponse("Default style for %s remains %s" % (layer.name, style_name), status=200)

            # This code assumes without checking
            # that the new default style name is included
            # in the list of possible styles.

            new_style = (style for style in layer.styles if style.name == style_name).next()

            layer.default_style = new_style
            layer.styles = [s for s in layer.styles if s.name != style_name] + [old_default]
            layer.save()
            return HttpResponse("Default style for %s changed to %s" % (layer.name, style_name),status=200)
        else:
            return HttpResponse("Not allowed",status=403)
    else:
        return HttpResponse("Not allowed",status=403)

def layer_detail(request, layername):
    layer = get_object_or_404(Layer, typename=layername)
    if not request.user.has_perm('maps.view_layer', obj=layer):
        return HttpResponse(loader.render_to_string('401.html',
            RequestContext(request, {'error_message':
                _("You are not permitted to view this layer")})), status=401)

    metadata = layer.metadata_csw()

    maplayer = MapLayer(name = layer.typename, styles=[layer.default_style.name], source_params = '{"ptype": "gxp_gnsource"}', ows_url = settings.GEOSERVER_BASE_URL + "wms",  layer_params= '{"tiled":true, "title":" '+ layer.title + '"}')

    # center/zoom don't matter; the viewer will center on the layer bounds
    map_obj = Map(projection="EPSG:900913")
    DEFAULT_BASE_LAYERS = default_map_config()[1]

    layerstats,created = LayerStats.objects.get_or_create(layer=layer)

    return render_to_response('maps/layer.html', RequestContext(request, {
        "layer": layer,
        "metadata": metadata,
        "layerstats": layerstats,
        "viewer": json.dumps(map_obj.viewer_json(request.user, * (DEFAULT_BASE_LAYERS + [maplayer]))),
        "permissions_json": _perms_info_email_json(layer, LAYER_LEV_NAMES),
        "customGroup": settings.CUSTOM_GROUP_NAME if settings.USE_CUSTOM_ORG_AUTHORIZATION else '',
        "GEOSERVER_BASE_URL": settings.GEOSERVER_BASE_URL,
        "lastmap" : request.session.get("lastmap"),
        "lastmapTitle" : request.session.get("lastmapTitle")
    }))


GENERIC_UPLOAD_ERROR = _("There was an error while attempting to upload your data. \
Please try again, or contact and administrator if the problem continues.")

@login_required
def upload_layer(request):
    if request.method == 'GET':
            if 'map' in request.GET:
                mapid = request.GET['map']
                map = get_object_or_404(Map,pk=mapid)
                return render_to_response('maps/layer_upload.html',
                                  RequestContext(request, {'map':map, 'charsets': CHARSETS, 'customGroup': settings.CUSTOM_GROUP_NAME if settings.USE_CUSTOM_ORG_AUTHORIZATION else ''}))
            else: #this is a tabbed panel request if no map id provided
                return render_to_response('maps/layer_upload_tab.html',
                                  RequestContext(request, {'charsets': CHARSETS}))
    elif request.method == 'POST':
        from geonode.maps.forms import WorldMapLayerUploadForm
        from geonode.maps.utils import save
        from django.utils.html import escape
        import os, shutil
        form = WorldMapLayerUploadForm(request.POST, request.FILES)
        tempdir = None
        if form.is_valid():
            try:

                tempdir, base_file, sld_file = form.write_files()

                title = form.cleaned_data["layer_title"]

                # Replace dots in filename - GeoServer REST API upload bug
                # and avoid any other invalid characters.
                # Use the title if possible, otherwise default to the filename
                if title is not None and len(title) > 0:
                    name_base = title
                else:
                    name_base, __ = os.path.splitext(form.cleaned_data["base_file"].name)

                name = slugify(name_base.replace(".","_"))

                saved_layer = save(name, base_file, request.user,
                        overwrite = False,
                        abstract = form.cleaned_data["layer_abstract"],
                        title = form.cleaned_data["layer_title"],
                        permissions = form.cleaned_data["permissions"],
                        keywords = form.cleaned_data["layer_keywords"].split(" "),
                        charset = request.POST.get('charset'),
                        sldfile = sld_file
                        )

                redirect_to  = reverse('data_metadata', args=[saved_layer.typename])
                if 'mapid' in request.POST and request.POST['mapid'] == 'tab':
                    redirect_to+= "?tab=worldmap_update_panel"
                elif 'mapid' in request.POST and request.POST['mapid'] != '':
                    redirect_to += "?map=" + request.POST['mapid']
                return HttpResponse(json.dumps({
                    "success": True,
                    "redirect_to": redirect_to}))
            except Exception, e:
                logger.error("Unexpected error during upload: %s : %s", name, escape(str(e)))
                return HttpResponse(json.dumps({
                    "success": False,
                    "errormsgs": ["Unexpected error during upload: " + escape(str(e))]}))
            finally:
                if tempdir is not None:
                    shutil.rmtree(tempdir)
        else:
            errormsgs = []
            for e in form.errors.values():
                errormsgs.extend([escape(v) for v in e])
            return HttpResponse(json.dumps({ "success": False, "errors": form.errors, "errormsgs": errormsgs}))

@login_required
def layer_replace(request, layername):
    layer = get_object_or_404(Layer, typename=layername)
    if not request.user.has_perm('maps.change_layer', obj=layer):
        return HttpResponse(loader.render_to_string('401.html',
            RequestContext(request, {'error_message':
                _("You are not permitted to modify this layer")})), status=401)
    if request.method == 'GET':
        cat = Layer.objects.gs_catalog
        info = cat.get_resource(layer.name)
        is_featuretype = info.resource_type == FeatureType.resource_type

        return render_to_response('maps/layer_replace.html',
                                  RequestContext(request, {'layer': layer,
                                                           'is_featuretype': is_featuretype,
                                                           'lastmap' : request.session.get("lastmap"),
                                                           'lastmapTitle' : request.session.get("lastmapTitle")}))
    elif request.method == 'POST':
        from geonode.maps.forms import LayerUploadForm
        from geonode.maps.utils import save
        from django.utils.html import escape
        import os, shutil

        form = LayerUploadForm(request.POST, request.FILES)
        tempdir = None

        if form.is_valid():
            try:
                tempdir, base_file, sld_file = form.write_files()
                name, __ = os.path.splitext(form.cleaned_data["base_file"].name)
                saved_layer = save(layer, base_file, request.user, overwrite=True, charset = request.POST.get('charset'), sldfile = sld_file)

                try:
                    #Delete layer attributes if they no longer exist in an updated layer
                    attributes = LayerAttribute.objects.filter(layer=saved_layer)
                    attrNames = layer.attribute_names
                    if attrNames is not None:
                        for la in attributes:
                            lafound = False
                            for field, ftype in attrNames.iteritems():
                                if field == la.attribute:
                                    lafound = True
                            if not lafound:
                                logger.debug("Going to delete [%s] for [%s]", la.attribute, saved_layer.name)
                                la.delete()

                    #Add new layer attributes if they dont already exist
                    if attrNames is not None:
                        logger.debug("Attributes are not None")
                        iter = 1
                        mark_searchable = True
                        for field, ftype in attrNames.iteritems():
                            if re.search('geom|oid|objectid|gid', field, flags=re.I) is None:
                                logger.debug("Field is [%s]", field)
                                las = LayerAttribute.objects.filter(layer=saved_layer, attribute=field)
                                if len(las) == 0:
                                    la = LayerAttribute.objects.create(layer=saved_layer, attribute=field, attribute_label=field.title(), attribute_type=ftype, searchable=(ftype == "xsd:string" and mark_searchable), display_order = iter)
                                    la.save()
                                    if la.searchable:
                                        mark_searchable = False
                                    iter+=1
                    else:
                        logger.debug("No attributes found")

                except Exception, ex:
                    logger.debug("Attributes could not be saved:[%s]", str(ex))
                return HttpResponse(json.dumps({
                    "success": True,
                    "redirect_to": reverse('data_metadata', args=[saved_layer.typename])}))
            except Exception, e:
                try:
                    if len(settings.ADMINS) > 0:
                        send_mail("Upload Error", escape(str(e)), settings.DEFAULT_FROM_EMAIL,[settings.ADMINS[0][1]], fail_silently=True)
                except Exception, f:
                    pass
                logger.exception("Unexpected error during upload.")
                return HttpResponse(json.dumps({
                    "success": False,
                    "errors": ["Unexpected error during upload: " + escape(str(e))]}))
            finally:
                if tempdir is not None:
                    shutil.rmtree(tempdir)

        else:
            errors = []
            for e in form.errors.values():
                errors.extend([escape(v) for v in e])
            return HttpResponse(json.dumps({ "success": False, "errors": errors}))


_suffix = re.compile(r"\..*$", re.IGNORECASE) #Accept zipped uploads with more than one extension, ie foo.zip.zip
_xml_unsafe = re.compile(r"(^[^a-zA-Z\._]+)|([^a-zA-Z\._0-9]+)")



def _view_perms_context(obj, level_names):

    ctx =  obj.get_all_level_info()
    def lname(l):
        return level_names.get(l, _("???"))
    ctx[ANONYMOUS_USERS] = lname(ctx.get(ANONYMOUS_USERS, obj.LEVEL_NONE))
    ctx[AUTHENTICATED_USERS] = lname(ctx.get(AUTHENTICATED_USERS, obj.LEVEL_NONE))
    ctx[CUSTOM_GROUP_USERS] = lname(ctx.get(CUSTOM_GROUP_USERS, obj.LEVEL_NONE))

    ulevs = []
    for u, l in ctx['users'].items():
        ulevs.append([u, lname(l)])
    ulevs.sort()
    ctx['users'] = ulevs

    return ctx

def _perms_info(obj, level_names):
    info = obj.get_all_level_info()
    # these are always specified even if none
    info[ANONYMOUS_USERS] = info.get(ANONYMOUS_USERS, obj.LEVEL_NONE)
    info[AUTHENTICATED_USERS] = info.get(AUTHENTICATED_USERS, obj.LEVEL_NONE)
    info[CUSTOM_GROUP_USERS] = info.get(CUSTOM_GROUP_USERS, obj.LEVEL_NONE)
    info['users'] = sorted(info['users'].items())
    info['levels'] = [(i, level_names[i]) for i in obj.permission_levels]
    if hasattr(obj, 'owner') and obj.owner:
        info['owner'] = obj.owner.username
        info['owner_email'] = obj.owner.email
    return info

def _fix_map_perms_for_editor(info):
    perms = {
        Map.LEVEL_READ: Layer.LEVEL_READ,
        Map.LEVEL_WRITE: Layer.LEVEL_WRITE,
        Map.LEVEL_ADMIN: Layer.LEVEL_ADMIN,
    }

    def fix(x): return perms.get(x, "_none")

    info[ANONYMOUS_USERS] = fix(info[ANONYMOUS_USERS])
    info[AUTHENTICATED_USERS] = fix(info[AUTHENTICATED_USERS])
    info[CUSTOM_GROUP_USERS] = fix(info[CUSTOM_GROUP_USERS])
    info['users'] = [(u, fix(level)) for u, level in info['users']]

    return info

INVALID_PERMISSION_MESSAGE = _("Invalid permission level.")
def _handle_perms_edit(request, obj):
    errors = []
    params = request.POST
    valid_pl = obj.permission_levels

    anon_level = params[ANONYMOUS_USERS]
    # validate anonymous level, disallow admin level
    if not anon_level in valid_pl or anon_level == obj.LEVEL_ADMIN:
        errors.append(_("Anonymous Users") + ": " + INVALID_PERMISSION_MESSAGE)

    all_auth_level = params[AUTHENTICATED_USERS]
    if not all_auth_level in valid_pl:
        errors.append(_("Registered Users") + ": " + INVALID_PERMISSION_MESSAGE)

    customgroup_level = params[CUSTOM_GROUP_USERS]
    if not customgroup_level in valid_pl:
        errors.append(_("Custom Group Users") + ": " + INVALID_PERMISSION_MESSAGE)

    kpat = re.compile("^u_(.*)_level$")
    ulevs = {}
    for k, level in params.items():
        m = kpat.match(k)
        if m:
            username = m.groups()[0]
            if not level in valid_pl:
                errors.append(_("User") + " " + username + ": " + INVALID_PERMISSION_MESSAGE)
            else:
                ulevs[username] = level

    if len(errors) == 0:
        obj.set_gen_level(ANONYMOUS_USERS, anon_level)
        obj.set_gen_level(AUTHENTICATED_USERS, all_auth_level)
        obj.set_gen_level(CUSTOM_GROUP_USERS, customgroup_level)

        for username, level in ulevs.items():
            user = User.objects.get(username=username)
            obj.set_user_level(user, level)

    return errors


def _get_basic_auth_info(request):
    """
    grab basic auth info
    """
    meth, auth = request.META['HTTP_AUTHORIZATION'].split()
    if meth.lower() != 'basic':
        raise ValueError
    username, password = base64.b64decode(auth).split(':')
    return username, password

def resolve_user(request):
    user = None
    geoserver = False
    superuser = False
    logger.info("getting user")
    if 'HTTP_AUTHORIZATION' in request.META:
        username, password = _get_basic_auth_info(request)
        logger.info("%s:%s",username,password)
        acl_user = authenticate(username=username, password=password)
        if acl_user:
            user = acl_user.username
            superuser = acl_user.is_superuser
            logger.info("acluser:%s",user)
        elif _get_basic_auth_info(request) == settings.GEOSERVER_CREDENTIALS:
            geoserver = True
            superuser = True
            logger.info("geoserver")
    elif not request.user.is_anonymous():
        user = request.user.username
        superuser = request.user.is_superuser
        logger.info("not anon:%s",user)
    return HttpResponse(json.dumps({
        'user' : user,
        'geoserver' : geoserver,
        'superuser' : superuser
    }))


def layer_acls(request):
    """
    returns json-encoded lists of layer identifiers that
    represent the sets of read-write and read-only layers
    for the currently authenticated user.
    """

    # the layer_acls view supports basic auth, and a special
    # user which represents the geoserver administrator that
    # is not present in django.
    acl_user = request.user
    if 'HTTP_AUTHORIZATION' in request.META:
        try:
            username, password = _get_basic_auth_info(request)
            acl_user = authenticate(username=username, password=password)

            # Nope, is it the special geoserver user?
            if (acl_user is None and
                username == settings.GEOSERVER_CREDENTIALS[0] and
                password == settings.GEOSERVER_CREDENTIALS[1]):
                # great, tell geoserver it's an admin.
                result = {
                   'rw': [],
                   'ro': [],
                   'name': username,
                   'is_superuser':  True,
                   'is_anonymous': False
                }
                return HttpResponse(json.dumps(result), mimetype="application/json")
        except Exception:
            pass

        if acl_user is None:
            return HttpResponse(_("Bad HTTP Authorization Credentials."),
                                status=401,
                                mimetype="text/plain")


    all_readable = set()
    all_writable = set()
    for bck in get_auth_backends():
        if hasattr(bck, 'objects_with_perm'):
            all_readable.update(bck.objects_with_perm(acl_user,
                                                      'maps.view_layer',
                                                      Layer))
            all_writable.update(bck.objects_with_perm(acl_user,
                                                      'maps.change_layer',
                                                      Layer))
    read_only = [x for x in all_readable if x not in all_writable]
    read_write = [x for x in all_writable if x in all_readable]

    read_only = [x[0] for x in Layer.objects.filter(id__in=read_only).values_list('typename').all()]
    read_write = [x[0] for x in Layer.objects.filter(id__in=read_write).values_list('typename').all()]

    result = {
        'rw': read_write,
        'ro': read_only,
        'name': acl_user.username,
        'is_superuser':  acl_user.is_superuser,
        'is_anonymous': acl_user.is_anonymous()
    }

    return HttpResponse(json.dumps(result), mimetype="application/json")


def _split_query(query):
    """
    split and strip keywords, preserve space
    separated quoted blocks.
    """

    qq = query.split(' ')
    keywords = []
    accum = None
    for kw in qq:
        if accum is None:
            if kw.startswith('"'):
                accum = kw[1:]
            elif kw:
                keywords.append(kw)
        else:
            accum += ' ' + kw
            if kw.endswith('"'):
                keywords.append(accum[0:-1])
                accum = None
    if accum is not None:
        keywords.append(accum)
    return [kw.strip() for kw in keywords if kw.strip()]



DEFAULT_SEARCH_BATCH_SIZE = 10
MAX_SEARCH_BATCH_SIZE = 25
def metadata_search(request):
    """
    handles a basic search for data using the
    GeoNetwork catalog.

    the search accepts:
    q - general query for keywords across all fields
    start - skip to this point in the results
    limit - max records to return

    for ajax requests, the search returns a json structure
    like this:

    {
    'total': <total result count>,
    'next': <url for next batch if exists>,
    'prev': <url for previous batch if exists>,
    'query_info': {
        'start': <integer indicating where this batch starts>,
        'limit': <integer indicating the batch size used>,
        'q': <keywords used to query>,
    },
    'rows': [
      {
        'name': <typename>,
        'abstract': '...',
        'keywords': ['foo', ...],
        'detail' = <link to geonode detail page>,
        'attribution': {
            'title': <language neutral attribution>,
            'href': <url>
        },
        'download_links': [
            ['pdf', 'PDF', <url>],
            ['kml', 'KML', <url>],
            [<format>, <name>, <url>]
            ...
        ],
        'metadata_links': [
           ['text/xml', 'TC211', <url>],
           [<mime>, <name>, <url>],
           ...
        ]
      },
      ...
    ]}
    """
    if request.method == 'GET':
        params = request.GET
    elif request.method == 'POST':
        params = request.POST
    else:
        return HttpResponse(status=405)

    # grab params directly to implement defaults as
    # opposed to panicy django forms behavior.
    query = params.get('q', '')
    try:
        start = int(params.get('start', '0'))
    except Exception:
        start = 0
    try:
        limit = min(int(params.get('limit', DEFAULT_SEARCH_BATCH_SIZE)),
                    MAX_SEARCH_BATCH_SIZE)
    except Exception:
        limit = DEFAULT_SEARCH_BATCH_SIZE


    sortby = params.get('sort','')
    sortorder= params.get('dir','')

    advanced = {}
    bbox = params.get('bbox', None)
    if bbox:
        try:
            bbox = [float(x) for x in bbox.split(',')]
            if len(bbox) == 4:
                advanced['bbox'] =  bbox
        except Exception:
            # ignore...
            pass

    result = _metadata_search(query, start, limit, sortby, sortorder, **advanced)

    # XXX slowdown here to dig out result permissions
    for doc in result['rows']:
        try:
            layer = Layer.objects.get(uuid=doc['uuid'])
            doc['_local'] = True
            doc['_permissions'] = {
                'view': request.user.has_perm('maps.view_layer', obj=layer),
                'change': request.user.has_perm('maps.change_layer', obj=layer),
                'delete': request.user.has_perm('maps.delete_layer', obj=layer),
                'change_permissions': request.user.has_perm('maps.change_layer_permissions', obj=layer),
            }
        except Layer.DoesNotExist:
            doc['_local'] = False
            pass

    result['success'] = True
    return HttpResponse(json.dumps(result), mimetype="application/json")

def _metadata_search(query, start, limit, sortby, sortorder, **kw):

    csw = get_csw()

    keywords = _split_query(query)

    if sortby:
        sortby = 'dc:' + sortby

    csw.getrecords(keywords=keywords, startposition=start+1, maxrecords=limit, bbox=kw.get('bbox', None), sortby=sortby, sortorder=sortorder)

    # build results
    # XXX this goes directly to the result xml doc to obtain
    # correct ordering and a fuller view of the result record
    # than owslib currently parses.  This could be improved by
    # improving owslib.
    results = [_build_search_result(doc) for doc in
               csw._exml.findall('//'+nspath('Record', namespaces['csw']))]

    result = {'rows': results,
              'total': csw.results['matches']}

    result['query_info'] = {
        'start': start,
        'limit': limit,
        'q': query
    }
    if start > 0:
        prev = max(start - limit, 0)
        params = urlencode({'q': query, 'start': prev, 'limit': limit})
        result['prev'] = reverse('geonode.maps.views.metadata_search') + '?' + params

    next_page = csw.results.get('nextrecord', 0)
    if next_page > 0:
        params = urlencode({'q': query, 'start': next_page - 1, 'limit': limit})
        result['next'] = reverse('geonode.maps.views.metadata_search') + '?' + params

    return result

def search_result_detail(request):
    uuid = request.GET.get("uuid", None)
    if  uuid is None:
        return HttpResponse(status=400)
    csw = get_csw()
    csw.getrecordbyid([uuid], outputschema=namespaces['gmd'])
    recs = csw.records.values()
    if len(recs) == 0:
        return HttpResponse(status=404)
    rec = recs[0]
    raw_xml = csw._exml.find(nspath('MD_Metadata', namespaces['gmd']))
    extra_links = _extract_links(raw_xml)
    category = ''

    try:
        layer = Layer.objects.get(uuid=uuid)
        layer_is_remote = False
        category = layer.topic_category
    except Exception:
        layer = None
        layer_is_remote = True

    return render_to_response('maps/search_result_snippet.html', RequestContext(request, {
        'rec': rec,
        'extra_links': extra_links,
        'layer': layer,
        'layer_is_remote': layer_is_remote,
        'category' : category
    }))

def _extract_links(rec, xml):
    download_links = []
    dl_type_path = "/".join([
        nspath("CI_OnlineResource", namespaces["gmd"]),
        nspath("protocol", namespaces["gmd"]),
        nspath("CharacterString", namespaces["gco"])
        ])

    dl_name_path = "/".join([
        nspath("CI_OnlineResource", namespaces["gmd"]),
        nspath("name", namespaces["gmd"]),
        nspath("CharacterString", namespaces["gco"])
        ])

    dl_description_path = "/".join([
        nspath("CI_OnlineResource", namespaces["gmd"]),
        nspath("description", namespaces["gmd"]),
        nspath("CharacterString", namespaces["gco"])
        ])

    dl_link_path = "/".join([
        nspath("CI_OnlineResource", namespaces["gmd"]),
        nspath("linkage", namespaces["gmd"]),
        nspath("URL", namespaces["gmd"])
        ])

    format_re = re.compile(".*\((.*)(\s*Format*\s*)\).*?")

    for link in xml.findall("*//" + nspath("onLine", namespaces['gmd'])):
        dl_type = link.find(dl_type_path)
        if dl_type is not None and dl_type.text == "WWW:DOWNLOAD-1.0-http--download":
            extension = link.find(dl_name_path).text.split('.')[-1]
            data_format = format_re.match(link.find(dl_description_path).text).groups()[0]
            url = link.find(dl_link_path).text
            download_links.append((extension, data_format, url))
    return dict(download=download_links)


def _build_search_result(doc):
    """
    accepts a node representing a csw result
    record and builds a POD structure representing
    the search result.
    """
    if doc is None:
        return None
    # Let owslib do some parsing for us...
    rec = CswRecord(doc)
    result = {}
    result['title'] = rec.title
    result['uuid'] = rec.identifier
    result['abstract'] = rec.abstract
    result['keywords'] = [x for x in rec.subjects if x]
    result['detail'] = rec.uri or ''

    # XXX needs indexing ? how
    result['attribution'] = {'title': '', 'href': ''}

    # XXX !_! pull out geonode 'typename' if there is one
    # index this directly...
    if rec.uri:
        try:
            result['name'] = urlparse(rec.uri).path.split('/')[-1]
        except Exception:
            pass
    # fallback: use geonetwork uuid
    if not result.get('name', ''):
        result['name'] = rec.identifier

    # Take BBOX from GeoNetwork Result...
    # XXX this assumes all our bboxes are in this
    # improperly specified SRS.
    if rec.bbox is not None and rec.bbox.crs == 'urn:ogc:def:crs:::WGS 1984':
        # slight workaround for ticket 530
        result['bbox'] = {
            'minx': min(rec.bbox.minx, rec.bbox.maxx),
            'maxx': max(rec.bbox.minx, rec.bbox.maxx),
            'miny': min(rec.bbox.miny, rec.bbox.maxy),
            'maxy': max(rec.bbox.miny, rec.bbox.maxy)
        }

    # XXX these could be exposed in owslib record...
    # locate all download links
    format_re = re.compile(".*\((.*)(\s*Format*\s*)\).*?")
    result['download_links'] = []
    for link_el in doc.findall(nspath('URI', namespaces['dc'])):
        if link_el.get('protocol', '') == 'WWW:DOWNLOAD-1.0-http--download':
            try:
                extension = link_el.get('name', '').split('.')[-1]
                data_format = format_re.match(link_el.get('description')).groups()[0]
                href = link_el.text
                result['download_links'].append((extension, data_format, href))
            except Exception:
                pass

    # construct the link to the geonetwork metadata record (not self-indexed)
    md_link = settings.GEONETWORK_BASE_URL + "srv/en/csw?" + urlencode({
            "request": "GetRecordById",
            "service": "CSW",
            "version": "2.0.2",
            "OutputSchema": "http://www.isotc211.org/2005/gmd",
            "ElementSetName": "full",
            "id": rec.identifier
        })
    result['metadata_links'] = [("text/xml", "TC211", md_link)]

    return result

def browse_data(request):
    return render_to_response('data.html', RequestContext(request, {}))

def search_page(request):
    DEFAULT_MAP_CONFIG, DEFAULT_BASE_LAYERS = default_map_config()
    # for non-ajax requests, render a generic search page

    if request.method == 'GET':
        params = request.GET
    elif request.method == 'POST':
        params = request.POST
    else:
        return HttpResponse(status=405)

    map_obj = Map(projection="EPSG:900913", zoom = 1, center_x = 0, center_y = 0)

    return render_to_response('search.html', RequestContext(request, {
        'init_search': json.dumps(params or {}),
        'viewer_config': json.dumps(map_obj.viewer_json(request.user, *DEFAULT_BASE_LAYERS)),
        'GOOGLE_API_KEY' : settings.GOOGLE_API_KEY,
        "site" : settings.SITEURL
    }))

def change_poc(request, ids, template = 'maps/change_poc.html'):
    layers = Layer.objects.filter(id__in=ids.split('_'))
    if request.method == 'POST':
        form = PocForm(request.POST)
        if form.is_valid():
            for layer in layers:
                layer.poc = form.cleaned_data['contact']
                layer.save()
            # Process the data in form.cleaned_data
            # ...
            return HttpResponseRedirect('/admin/maps/layer') # Redirect after POST
    else:
        form = PocForm() # An unbound form
    return render_to_response(template, RequestContext(request,
                                  {'layers': layers, 'form': form }))


#### MAPS SEARCHING ####

DEFAULT_MAPS_SEARCH_BATCH_SIZE = 10
MAX_MAPS_SEARCH_BATCH_SIZE = 25
def maps_search(request):
    """
    handles a basic search for maps using the
    GeoNetwork catalog.

    the search accepts:
    q - general query for keywords across all fields
    start - skip to this point in the results
    limit - max records to return
    sort - field to sort results on
    dir - ASC or DESC, for ascending or descending order

    for ajax requests, the search returns a json structure
    like this:

    {
    'total': <total result count>,
    'next': <url for next batch if exists>,
    'prev': <url for previous batch if exists>,
    'query_info': {
        'start': <integer indicating where this batch starts>,
        'limit': <integer indicating the batch size used>,
        'q': <keywords used to query>,
    },
    'rows': [
      {
        'title': <map title,
        'abstract': '...',
        'detail' : <url geonode detail page>,
        'owner': <name of the map's owner>,
        'owner_detail': <url of owner's profile page>,
        'last_modified': <date and time of last modification>
      },
      ...
    ]}
    """
    if request.method == 'GET':
        params = request.GET
    elif request.method == 'POST':
        params = request.POST
    else:
        return HttpResponse(status=405)

    # grab params directly to implement defaults as
    # opposed to panicy django forms behavior.
    query = params.get('q', '')
    try:
        start = int(params.get('start', '0'))
    except Exception:
        start = 0

    try:
        limit = min(int(params.get('limit', DEFAULT_MAPS_SEARCH_BATCH_SIZE)),
                    MAX_MAPS_SEARCH_BATCH_SIZE)
    except Exception:
        limit = DEFAULT_MAPS_SEARCH_BATCH_SIZE


    sort_field = params.get('sort', u'')
    sort_field = unicodedata.normalize('NFKD', sort_field).encode('ascii','ignore')
    sort_dir = params.get('dir', 'ASC')
    result = _maps_search(query, start, limit, sort_field, sort_dir)

    result['success'] = True
    return HttpResponse(json.dumps(result), mimetype="application/json")

def _maps_search(query, start, limit, sort_field, sort_dir):

    keywords = _split_query(query)
    map_query = Map.objects.filter()
    for keyword in keywords:
        map_query = map_query.filter(
              Q(title__icontains=keyword)
            | Q(keywords__name__icontains=keyword)
            | Q(abstract__icontains=keyword)).distinct()

    officialMaps = map_query.filter(Q(officialurl__isnull=False))
    map_query = map_query.filter(Q(officialurl__isnull=True))

    if sort_field:
        order_by = ("" if sort_dir == "ASC" else "-") + sort_field
        map_query = map_query.order_by(order_by)
        officialMaps = officialMaps.order_by(order_by)

    maps_list = []
    allmaps = [i for i in itertools.chain(officialMaps,map_query)]

    for m in allmaps[start:start+limit]:
        try:
            owner_name = Contact.objects.get(user=m.owner).name
            if not owner_name:
                owner_name = m.owner.username
        except:
            if m.owner.first_name:
                owner_name = m.owner.first_name + " " + m.owner.last_name
            else:
                owner_name = m.owner.username

        url = ("/" + m.officialurl) if m.officialurl else ("/maps/" + m.urlsuffix) if m.urlsuffix  else "/maps/" + str(m.id)

        mapdict = {
            'id' : m.id,
            'title' : m.title,
            'abstract' : m.abstract,
            'urlsuffix' : m.urlsuffix,
            'detail' : url,
            'owner' : owner_name,
            'owner_detail' : reverse('profiles.views.profile_detail', args=(m.owner.username,)),
            'last_modified' : m.last_modified.isoformat()
            }
        maps_list.append(mapdict)

    result = {'rows': maps_list,
              'total': map_query.count()}

    result['query_info'] = {
        'start': start,
        'limit': limit,
        'q': query
    }
    if start > 0:
        prev = max(start - limit, 0)
        params = urlencode({'q': query, 'start': prev, 'limit': limit})
        result['prev'] = reverse('geonode.maps.views.maps_search') + '?' + params

    next_page = start + limit + 1
    if next_page < map_query.count():
        params = urlencode({'q': query, 'start': next_page - 1, 'limit': limit})
        result['next'] = reverse('geonode.maps.views.maps_search') + '?' + params

    return result

def maps_search_page(request):
    # for non-ajax requests, render a generic search page

    if request.method == 'GET':
        params = request.GET
    elif request.method == 'POST':
        params = request.POST
    else:
        return HttpResponse(status=405)

    return render_to_response('maps_search.html', RequestContext(request, {
        'init_search': json.dumps(params or {}),
         "site" : settings.SITEURL
    }))

def batch_permissions_by_email(request):
    return batch_permissions(request, True)

def batch_permissions(request, use_email=False):
    if not request.user.is_authenticated:
        result = {'success': False, 'errors': ['You must log in to change permissions']}
        return HttpResponse(json.dumps(result), mimetype="application/json", status=401)

    if request.method != "POST":
        return HttpResponse("Permissions API requires POST requests", status=405)

    spec = json.loads(request.raw_post_data)

    if "layers" in spec:
        lyrs = Layer.objects.filter(pk__in = spec['layers'])
        for lyr in lyrs:
            if not request.user.has_perm("maps.change_layer_permissions", obj=lyr):
                return HttpResponse("User not authorized to change layer permissions", status=403)

    if "maps" in spec:
        maps = Map.objects.filter(pk__in = spec['maps'])
        for map in maps:
            if not request.user.has_perm("maps.change_map_permissions", obj=map):
                return HttpResponse("User not authorized to change map permissions", status=403)

    anon_level = spec['permissions'].get("anonymous")
    auth_level = spec['permissions'].get("authenticated")
    custom_level = spec['permissions'].get("customgroup")

    logger.debug("anon_level:[%s]; auth_level:[%s]; custom_level:[%s]", anon_level, auth_level, custom_level)

    users = spec['permissions'].get('users', [])
    user_names = [x for (x, y) in users]

    if "layers" in spec:
        lyrs = Layer.objects.filter(pk__in = spec['layers'])
        valid_perms = ['layer_readwrite', 'layer_readonly', 'layer_admin']
        if anon_level not in valid_perms:
            anon_level = "_none"
        if auth_level not in valid_perms:
            auth_level = "_none"
        if custom_level not in valid_perms:
            custom_level = "_none"

        logger.debug("anon:[%s],auth:[%s],custom:[%s]", anon_level, auth_level, custom_level)
        for lyr in lyrs:
            logger.info("Layer [%s]", lyr)
            if use_email:
                lyr.get_user_levels().exclude(user__email__in = user_names + [lyr.owner.email]).delete()
            else:
                lyr.get_user_levels().exclude(user__username__in = user_names + [lyr.owner.username]).delete()

            lyr.set_gen_level(ANONYMOUS_USERS, anon_level)
            lyr.set_gen_level(AUTHENTICATED_USERS, auth_level)
            lyr.set_gen_level(CUSTOM_GROUP_USERS, custom_level)
            for user, user_level in users:
                logger.info("User [%s]", user)

                if use_email:
                    try:
                        userObject = User.objects.get(email=user)
                    except User.DoesNotExist:
                        userObject = _create_new_user(user, lyr.title, reverse('geonode.maps.views.layer_detail', args=(lyr.typename,)), lyr.owner_id)
                    if user_level not in valid_perms:
                        user_level = "_none"
                    lyr.set_user_level(userObject, user_level)
                else:
                    if user_level not in valid_perms:
                        user_level = "_none"
                        user = User.objects.get(username=user)
                    lyr.set_user_level(user, user_level)


    if "maps" in spec:
        maps = Map.objects.filter(pk__in = spec['maps'])
        valid_perms = ['layer_readwrite', 'layer_readonly', 'layer_admin']
        if anon_level not in valid_perms:
            anon_level = "_none"
        if auth_level not in valid_perms:
            auth_level = "_none"
        if custom_level not in valid_perms:
            custom_level = "_none"
        anon_level = anon_level.replace("layer", "map")
        auth_level = auth_level.replace("layer", "map")
        custom_level = custom_level.replace("layer", "map")

        for m in maps:
            if use_email:
                m.get_user_levels().exclude(user__email__in = user_names + [m.owner.email]).delete()
            else:
                m.get_user_levels().exclude(user__username__in = user_names + [m.owner.username]).delete()
            m.set_gen_level(ANONYMOUS_USERS, anon_level)
            m.set_gen_level(AUTHENTICATED_USERS, auth_level)
            m.set_gen_level(CUSTOM_GROUP_USERS, custom_level)
            for user, user_level in spec['permissions'].get("users", []):
                user_level = user_level.replace("layer", "map")
                if user_level not in valid_perms:
                    user_level = "_none"

                if use_email:
                    m.get_user_levels().exclude(user__email__in = user_names + [m.owner.email]).delete()
                else:
                    m.get_user_levels().exclude(user__username__in = user_names + [m.owner.username]).delete()
                m.set_gen_level(ANONYMOUS_USERS, anon_level)
                m.set_gen_level(AUTHENTICATED_USERS, auth_level)
                m.set_gen_level(CUSTOM_GROUP_USERS, custom_level)
                for user, user_level in spec['permissions'].get("users", []):
                    user_level = user_level.replace("layer", "map")
                    if user_level not in valid_perms:
                        user_level = "_none"
                    if use_email:
                        try:
                            userObject = User.objects.get(email=user)
                        except User.DoesNotExist:
                            userObject = _create_new_user(user, m.title, reverse('geonode.maps.views.view', args=[m.id]), m.owner_id)
                        m.set_user_level(userObject, user_level)
                    else:
                        m.set_user_level(user, user_level)

    return HttpResponse("Map/layer permissions updated")

def batch_delete(request):
    if not request.user.is_authenticated:
        return HttpResponse("You must log in to delete layers", status=401)

    if request.method != "POST":
        return HttpResponse("Delete API requires POST requests", status=405)

    spec = json.loads(request.raw_post_data)

    if "layers" in spec:
        lyrs = Layer.objects.filter(pk__in = spec['layers'])
        for lyr in lyrs:
            if not request.user.has_perm("maps.delete_layer", obj=lyr):
                return HttpResponse("User not authorized to delete layer", status=403)

    if "maps" in spec:
        map_query = Map.objects.filter(pk__in = spec['maps'])
        for m in map_query:
            if not request.user.has_perm("maps.delete_map", obj=m):
                return HttpResponse("User not authorized to delete map", status=403)

    if "layers" in spec:
        Layer.objects.filter(pk__in = spec["layers"]).delete()

    if "maps" in spec:
        Map.objects.filter(pk__in = spec["maps"]).delete()

    nlayers = len(spec.get('layers', []))
    nmaps = len(spec.get('maps', []))

    return HttpResponse("Deleted %d layers and %d maps" % (nlayers, nmaps))


class LayerCategoryChoiceField(forms.ModelChoiceField):
    def label_from_instance(self, obj):
        return '<a href="#" onclick=\'javascript:Ext.Msg.show({title:"' + escape(obj.title) + '",msg:"' + escape(obj.description) + '",buttons: Ext.Msg.OK, minWidth: 300});return false;\'>' + obj.title + '</a>'



class LayerCategoryForm(forms.Form):
    category_choice_field = LayerCategoryChoiceField(required=False, label = '*' + _('Category'), empty_label=None,
        queryset = LayerCategory.objects.extra(order_by = ['title']))


    def clean(self):
        cleaned_data = self.data
        ccf_data = cleaned_data.get("category_choice_field")


        if not ccf_data:
            msg = u"This field is required."
            self._errors = self.error_class([msg])




        # Always return the full collection of cleaned data.
        return cleaned_data



class LayerAttributeForm(forms.ModelForm):
    def __init__(self, *args, **kwargs):
        super(LayerAttributeForm, self).__init__(*args, **kwargs)
        instance = getattr(self, 'instance', None)
        if instance and instance.attribute_type != 'xsd:string':
            self.fields['searchable'].widget.attrs['disabled'] = True
        self.fields['attribute'].widget.attrs['readonly'] = True
        self.fields['display_order'].widget.attrs['size'] = 3



    class Meta:
        model = LayerAttribute
        exclude = ('attribute_type',)

def view_map_permissions(request, mapid):
    map = get_object_or_404(Map,pk=mapid)

    if not request.user.has_perm('maps.change_map_permissions', obj=map):
        return HttpResponse(loader.render_to_string('401.html',
            RequestContext(request, {'error_message':
                                         _("You are not permitted to view this map's permissions")})), status=401)

    ctx = _view_perms_context(map, MAP_LEV_NAMES)
    ctx['map'] = map
    return render_to_response("maps/permissions.html", RequestContext(request, ctx))


def view_layer_permissions(request, layername):
    layer = get_object_or_404(Layer,typename=layername)

    if not request.user.has_perm('maps.change_layer_permissions', obj=layer):
        return HttpResponse(loader.render_to_string('401.html',
            RequestContext(request, {'error_message':
                                         _("You are not permitted to view this layer's permissions")})), status=401)

    ctx = _view_perms_context(layer, LAYER_LEV_NAMES)
    ctx['layer'] = layer
    return render_to_response("maps/layer_permissions.html", RequestContext(request, ctx))



def ajax_layer_permissions_by_email(request, layername):
    return ajax_layer_permissions(request, layername, True)


def _perms_info_email(obj, level_names):
    info = obj.get_all_level_info_by_email()
    # these are always specified even if none
    info[ANONYMOUS_USERS] = info.get(ANONYMOUS_USERS, obj.LEVEL_NONE)
    info[AUTHENTICATED_USERS] = info.get(AUTHENTICATED_USERS, obj.LEVEL_NONE)
    info[CUSTOM_GROUP_USERS] = info.get(CUSTOM_GROUP_USERS, obj.LEVEL_NONE)
    info['users'] = sorted(info['users'].items())
    info['names'] = sorted(info['names'].items())
    info['levels'] = [(i, level_names[i]) for i in obj.permission_levels]
    if hasattr(obj, 'owner') and obj.owner is not None:
        info['owner'] = obj.owner.username
        info['owner_email'] = obj.owner.email
    return info

def _perms_info_email_json(obj, level_names):
    return json.dumps(_perms_info_email(obj, level_names))


def addlayers(request):
    # for non-ajax requests, render a generic search page

    if request.method == 'GET':
        params = request.GET
    elif request.method == 'POST':
        params = request.POST
    else:
        return HttpResponse(status=405)

    map_obj = Map(projection="EPSG:900913", zoom = 1, center_x = 0, center_y = 0)

    return render_to_response('addlayers.html', RequestContext(request, {
        'init_search': json.dumps(params or {}),
        'viewer_config': json.dumps(map_obj.viewer_json(request.user, *DEFAULT_BASE_LAYERS)),
        'GOOGLE_API_KEY' : settings.GOOGLE_API_KEY,
        "site" : settings.SITEURL
    }))

def addLayerJSON(request):
    logger.debug("Enter addLayerJSON")
    layername = request.POST.get('layername', False)
    logger.debug("layername is [%s]", layername)
    if layername:
        try:
            layer = Layer.objects.get(typename=layername)
            if not request.user.has_perm("maps.view_layer", obj=layer):
                return HttpResponse(status=401)
            sfJSON = {'layer': layer.layer_config(request.user)}
            logger.debug('sfJSON is [%s]', str(sfJSON))
            return HttpResponse(json.dumps(sfJSON))
        except Exception, e:
            logger.debug("Could not find matching layer: [%s]", str(e))
            return HttpResponse(str(e), status=500)

    else:
        return HttpResponse(status=500)


def ajax_layer_edit_check(request, layername):
    layer = get_object_or_404(Layer, typename=layername);
    editable = request.user.has_perm("maps.change_layer", obj=layer)
    return HttpResponse(
        str(editable),
        status=200 if editable else 403,
        mimetype='text/plain'
    )

def ajax_layer_update(request, layername):
    layer = get_object_or_404(Layer, typename=layername)
    if settings.USE_QUEUE:
        layer.queue_bounds_update()
        if settings.USE_GAZETTEER:
            layer.queue_gazetteer_update()
    else:
        layer.update_bounds()
        if settings.USE_GAZETTEER:
            layer.update_gazetteer()

    return HttpResponse(
        "Layer updated",
        status=200,
        mimetype='text/plain'
    )


def ajax_map_edit_check_permissions(request, mapid):
    mapeditlevel = 'None'
    if not request.user.has_perm("maps.change_map_permissions", obj=map):

        return HttpResponse(
            'You are not allowed to change permissions for this map',
            status=401,
            mimetype='text/plain'
        )

def ajax_map_permissions_by_email(request, mapid):
    return ajax_map_permissions(request, mapid, True)

def ajax_url_lookup(request):
    if request.method != 'POST':
        return HttpResponse(
            content='ajax user lookup requires HTTP POST',
            status=405,
            mimetype='text/plain'
        )
    elif 'query' not in request.POST:
        return HttpResponse(
            content='use a field named "query" to specify a prefix to filter urls',
            mimetype='text/plain'
        )
    if request.POST['query'] != '':
        forbiddenUrls = ['new','view',]
        maps = Map.objects.filter(urlsuffix__startswith=request.POST['query'])
        if request.POST['mapid'] != '':
            maps = maps.exclude(id=request.POST['mapid'])
        json_dict = {
            'urls': [({'url': m.urlsuffix}) for m in maps],
            'count': maps.count(),
            }
    else:
        json_dict = {
            'urls' : [],
            'count' : 0,
            }
    return HttpResponse(
        content=json.dumps(json_dict),
        mimetype='text/plain'
    )

def snapshot_config(snapshot, map, user):
    """
        Get the snapshot map configuration - look up WMS parameters (bunding box)
        for local GeoNode layers
    """
     #Match up the layer with it's source
    def snapsource_lookup(source, sources):
            for k, v in sources.iteritems():
                if v.get("id") == source.get("id"): return k
            return None

    #Set up the proper layer configuration
    def snaplayer_config(layer, sources, user):
        cfg = layer.layer_config(user)
        src_cfg = layer.source_config()
        source = snapsource_lookup(src_cfg, sources)
        if source: cfg["source"] = source
        if src_cfg.get("ptype", "gxp_wmscsource") == "gxp_wmscsource"  or src_cfg.get("ptype", "gxp_gnsource") == "gxp_gnsource" : cfg["buffer"] = 0
        return cfg


    decodedid = num_decode(snapshot)
    snapshot = get_object_or_404(MapSnapshot, pk=decodedid)
    if snapshot.map == map:
        config = json.loads(clean_config(snapshot.config))
        layers = [l for l in config["map"]["layers"]]
        sources = config["sources"]
        maplayers = []
        for ordering, layer in enumerate(layers):
            maplayers.append(
            map.layer_set.from_viewer_config(
                map, layer, config["sources"][layer["source"]], ordering))
        config['map']['layers'] = [snaplayer_config(l,sources,user) for l in maplayers]
    else:
        config = map.viewer_json(user)
    return config

def ajax_increment_layer_stats(request):
    if request.method != 'POST':
        return HttpResponse(
            content='ajax user lookup requires HTTP POST',
            status=405,
            mimetype='text/plain'
        )
    if request.POST['layername'] != '':
        layer_match = Layer.objects.filter(typename=request.POST['layername'])[:1]
        for l in layer_match:
            layerStats,created = LayerStats.objects.get_or_create(layer=l)
            layerStats.visits += 1
            first_visit = True
            if request.session.get('visitlayer' + str(l.id), False):
                first_visit = False
            else:
                request.session['visitlayer' + str(l.id)] = True
            if first_visit or created:
                layerStats.uniques += 1
            layerStats.save()

    return HttpResponse(
                            status=200
    )

def _create_new_user(user_email, map_layer_title, map_layer_url, map_layer_owner_id):
    random_password = User.objects.make_random_password()
    user_name = re.sub(r'\W', r'', user_email.split('@')[0])
    user_length = len(user_name)
    if user_length > 30:
        user_name = user_name[0:29]
    while len(User.objects.filter(username=user_name)) > 0:
        user_name = user_name[0:user_length-4] + User.objects.make_random_password(length=4, allowed_chars='0123456789')

    new_user = RegistrationProfile.objects.create_inactive_user(username=user_name, email=user_email, password=random_password, site = settings.SITE_ID, send_email=False)
    if new_user:
        new_profile = Contact(user=new_user, name=new_user.username, email=new_user.email)
        if settings.USE_CUSTOM_ORG_AUTHORIZATION and new_user.email.endswith(settings.CUSTOM_GROUP_EMAIL_SUFFIX):
            new_profile.is_org_member = True
            new_profile.member_expiration_dt = datetime.today() + timedelta(days=365)
        new_profile.save()
        try:
            _send_permissions_email(user_email, map_layer_title, map_layer_url, map_layer_owner_id, random_password)
        except:
            logger.debug("An error ocurred when sending the mail")
    return new_user




def _send_permissions_email(user_email, map_layer_title, map_layer_url, map_layer_owner_id,  password):

    current_site = Site.objects.get_current()
    user = User.objects.get(email = user_email)
    profile = RegistrationProfile.objects.get(user=user)
    owner = User.objects.get(id=map_layer_owner_id)

    subject = render_to_string('registration/new_user_email_subject.txt',
            { 'site': current_site,
              'owner' : (owner.get_profile().name if owner.get_profile().name else owner.email),
              })
    # Email subject *must not* contain newlines
    subject = ''.join(subject.splitlines())

    message = render_to_string('registration/new_user_email.txt',
            { 'activation_key': profile.activation_key,
              'expiration_days': settings.ACCOUNT_ACTIVATION_DAYS,
              'owner': (owner.get_profile().name if owner.get_profile().name else owner.email),
              'title': map_layer_title,
              'url' : map_layer_url,
              'site': current_site,
              'username': user.username,
              'password' : password })

    send_mail(subject, message, settings.NO_REPLY_EMAIL, [user.email])

def get_suffix_if_custom(map):
    if map.use_custom_template:
        if map.officialurl:
            return map.officialurl
        elif map.urlsuffix:
            return map.urlsuffix
        else:
            return None
    else:
        return None

def official_site(request, site):
    """
    The view that returns the map composer opened to
    the map with the given official site url.
    """
    map_obj = get_object_or_404(Map,officialurl=site)
    return view(request, str(map_obj.id))



def official_site_controller(request, site):
    '''
    main view for map resources, dispatches to correct
    view based on method and query args.
    '''
    map_obj = get_object_or_404(Map,officialurl=site)
    return map_controller(request, str(map_obj.id))

def snapshot_create(request):
    """
    Create a permalinked map
    """
    conf = request.raw_post_data

    if isinstance(conf, basestring):
        config = json.loads(conf)
        snapshot = MapSnapshot.objects.create(config=clean_config(conf),map=Map.objects.get(id=config['id']))
        return HttpResponse(num_encode(snapshot.id), mimetype="text/plain")
    else:
        return HttpResponse("Invalid JSON", mimetype="text/plain", status=500)

def clean_config(conf):
    if isinstance(conf, basestring):
        config = json.loads(conf)
        config_extras = ["tools", "rest", "homeUrl", "localGeoServerBaseUrl", "localCSWBaseUrl", "csrfToken", "db_datastore", "authorizedRoles"]
        for config_item in config_extras:
            if config_item in config:
                del config[config_item ]
            if config_item in config["map"]:
                del config["map"][config_item ]
        return json.dumps(config)
    else:
        return conf

def ajax_snapshot_history(request, mapid):
    map_obj = Map.objects.get(pk=mapid)
    history = [snapshot.json() for snapshot in map_obj.snapshots]
    return HttpResponse(json.dumps(history), mimetype="text/plain")



@login_required
def deletemapnow(request, mapid):
    ''' Delete a map, and its constituent layers. '''
    map_obj = get_object_or_404(Map,pk=mapid)

    if not request.user.has_perm('maps.delete_map', obj=map):
        return HttpResponse(loader.render_to_string('401.html',
            RequestContext(request, {'error_message':
                                         _("You are not permitted to delete this map.")})), status=401)

    layers = map_obj.layer_set.all()
    for layer in layers:
        layer.delete()

    snapshots = map_obj.snapshot_set.all()
    for snapshot in snapshots:
        snapshot.delete()
    map_obj.delete()

    return HttpResponseRedirect(request.user.get_profile().get_absolute_url())


def map_share(request,mapid):
    '''
    The view that shows map permissions in a window from map
    '''
    map = get_object_or_404(Map,pk=mapid)
    mapstats,created = MapStats.objects.get_or_create(map=map)


    if not request.user.has_perm('maps.view_map', obj=map):
        return HttpResponse(loader.render_to_string('401.html',
            RequestContext(request, {'error_message':
                                         _("You are not allowed to view this map.")})), status=401)


    return render_to_response("maps/mapinfopanel.html", RequestContext(request, {
        "map": map,
        "mapstats": mapstats,
        'permissions_json': _perms_info_email_json(map, MAP_LEV_NAMES),
        'customGroup': settings.CUSTOM_GROUP_NAME if settings.USE_CUSTOM_ORG_AUTHORIZATION else '',
        }))

@login_required
def create_pg_layer(request):
    if request.method == 'GET':
        layer_form = LayerCreateForm(prefix="layer")

        # Determine if this page will be shown in a tabbed panel or full page
        pagetorender = "maps/layer_create_tab.html" if "tab" in request.GET else "maps/layer_create.html"


        return render_to_response(pagetorender, RequestContext(request, {
            "layer_form": layer_form,
            "customGroup": settings.CUSTOM_GROUP_NAME if settings.USE_CUSTOM_ORG_AUTHORIZATION else '',
            "geoms": GEOMETRY_CHOICES
        }))

    if request.method == 'POST':
        from geonode.maps.utils import check_projection, create_django_record, get_valid_layer_name
        from ordereddict import OrderedDict
        layer_form = LayerCreateForm(request.POST)
        if layer_form.is_valid():
            cat = Layer.objects.gs_catalog

            # Assume default workspace
            ws = cat.get_workspace(settings.DEFAULT_WORKSPACE)
            if ws is None:
                msg = 'Specified workspace [%s] not found' % settings.DEFAULT_WORKSPACE
                return HttpResponse(msg, status='400')

            # Assume datastore used for PostGIS
            store = settings.DB_DATASTORE_NAME
            if store is None:
                msg = 'Specified store [%s] not found' % settings.DB_DATASTORE_NAME
                return HttpResponse(msg, status='400')

            #TODO: Let users create their own schema
            attribute_list = [
                ["the_geom","com.vividsolutions.jts.geom." + layer_form.cleaned_data['geom'],{"nillable":False}],
                ["Name","java.lang.String",{"nillable":True}],
                ["Description","java.lang.String", {"nillable":True}],
                ["Start_Date","java.util.Date",{"nillable":True}],
                ["End_Date","java.util.Date",{"nillable":True}],
                ["String_Value_1","java.lang.String",{"nillable":True}],
                ["String_Value_2","java.lang.String", {"nillable":True}],
                ["Number_Value_1","java.lang.Float",{"nillable":True}],
                ["Number_Value_2","java.lang.Float", {"nillable":True}],
            ]

            # Add geometry to attributes dictionary, based on user input; use OrderedDict to remember order
            #attribute_list.insert(0,[u"the_geom",u"com.vividsolutions.jts.geom." + layer_form.cleaned_data['geom'],{"nillable":False}])

            name = get_valid_layer_name(layer_form.cleaned_data['name'])
            permissions = layer_form.cleaned_data["permissions"]

            try:
                logger.info("Create layer %s", name)
                layer = cat.create_native_layer(settings.DEFAULT_WORKSPACE,
                                          settings.DB_DATASTORE_NAME,
                                          name,
                                          name,
                                          layer_form.cleaned_data['title'],
                                          layer_form.cleaned_data['srs'],
                                          attribute_list)

                logger.info("Create default style")
                publishing = cat.get_layer(name)
                sld = get_sld_for(publishing)
                cat.create_style(name, sld)
                publishing.default_style = cat.get_style(name)
                cat.save(publishing)

                logger.info("Check projection")
                check_projection(name, layer)

                logger.info("Create django record")
                geonodeLayer = create_django_record(request.user, layer_form.cleaned_data['title'], layer_form.cleaned_data['keywords'].strip().split(" "), layer_form.cleaned_data['abstract'], layer, permissions)


                redirect_to  = reverse('data_metadata', args=[geonodeLayer.typename])
                if 'mapid' in request.POST and request.POST['mapid'] == 'tab': #if mapid = tab then open metadata form in tabbed panel
                    redirect_to+= "?tab=worldmap_create_panel"
                elif 'mapid' in request.POST and request.POST['mapid'] != '': #if mapid = number then add to parameters and open in full page
                    redirect_to += "?map=" + request.POST['mapid']
                return HttpResponse(json.dumps({
                    "success": True,
                    "redirect_to": redirect_to}))
            except Exception, e:
                logger.exception("Unexpected error.")
                return HttpResponse(json.dumps({
                    "success": False,
                    "errors": ["Unexpected error: " + escape(str(e))]}))

        else:
            #The form has errors, what are they?
            return HttpResponse(layer_form.errors, status='500')

@login_required
def layer_contacts(request, layername):
    layer = get_object_or_404(Layer, typename=layername)
    if request.user.is_authenticated():
        if not request.user.has_perm('maps.change_layer', obj=layer):
            return HttpResponse(loader.render_to_string('401.html',
                RequestContext(request, {'error_message':
                                             _("You are not permitted to modify this layer's metadata")})), status=401)


    poc = layer.poc
    metadata_author = layer.metadata_author

    if request.method == "GET":
        contact_form = LayerContactForm(prefix="layer")
        if poc.user is None:
            poc_form = ContactProfileForm(instance=poc, prefix="poc")
        else:
            contact_form.fields['poc'].initial = poc.id
            poc_form = ContactProfileForm(prefix="poc")
            poc_form.hidden=True

        if metadata_author.user is None:
            author_form = ContactProfileForm(instance=metadata_author, prefix="author")
        else:
            contact_form.fields['metadata_author'].initial = metadata_author.id
            author_form = ContactProfileForm(prefix="author")
            author_form.hidden=True
    elif request.method == "POST":
        contact_form = LayerContactForm(request.POST, prefix="layer")
        if contact_form.is_valid():
            new_poc = contact_form.cleaned_data['poc']
            new_author = contact_form.cleaned_data['metadata_author']
            if new_poc is None:
                poc_form = ContactProfileForm(request.POST, prefix="poc")
                if poc_form.has_changed and poc_form.is_valid():
                    new_poc = poc_form.save()
            else:
                poc_form = ContactProfileForm(prefix="poc")
                poc_form.hidden=True

            if new_author is None:
                author_form = ContactProfileForm(request.POST, prefix="author")
                if author_form.has_changed and author_form.is_valid():
                    new_author = author_form.save()
            else:
                author_form = ContactProfileForm(prefix="author")
                author_form.hidden=True

            if new_poc is not None and new_author is not None:
                layer.poc = new_poc
                layer.metadata_author = new_author
                layer.save()
                return HttpResponseRedirect("/data/" + layer.typename)



    #Deal with a form submission via ajax
    if request.method == 'POST' and (not contact_form.is_valid()):
        data = render_to_response("maps/layer_contacts.html", RequestContext(request, {
            "layer": layer,
            "contact_form": contact_form,
            "poc_form": poc_form,
            "author_form": author_form,
            "lastmap" : request.session.get("lastmap"),
            "lastmapTitle" : request.session.get("lastmapTitle")
        }))
        return HttpResponse(data, status=412)

    #Display the view on a regular page
    return render_to_response("maps/layer_contacts.html", RequestContext(request, {
        "layer": layer,
        "contact_form": contact_form,
        "poc_form": poc_form,
        "author_form": author_form,
        "lastmap" : request.session.get("lastmap"),
        "lastmapTitle" : request.session.get("lastmapTitle")
    }))

def category_list():
    topics = LayerCategory.objects.all()
    topicArray = []
    for topic in topics:
        topicArray.append([topic.name, topic.title])
    return topicArray<|MERGE_RESOLUTION|>--- conflicted
+++ resolved
@@ -540,10 +540,7 @@
             user = User.objects.get(username=username)
             m.set_user_level(user, level)
 
-<<<<<<< HEAD
-=======
-
->>>>>>> 2660d589
+
 def ajax_layer_permissions(request, layername, use_email=False):
     layer = get_object_or_404(Layer, typename=layername)
 
@@ -829,9 +826,10 @@
         geops_ip = request.GET["geopsip"]
 
     try:
-        testUrl = "http://" +  geops_ip  + "/?LAYERS=point&TRANSPARENT=TRUE&FORMAT=image%2Fpng&TILED=false&SERVICE=WMS&VERSION=1.1.1&REQUEST=GetMap&STYLES=&RND=0.7935556590091437&SQL=SELECT%20goog_x%2C%20goog_y%2C%20%20tweet_text%20%20from%20oct_tweets%20WHERE%20time%20%3E%201354300501%20AND%20time%20%3C%201354905302&RADIUS=1&R=0&G=0&B=255&NUM_REQUESTS=1&_OLSALT=0.731751827057451&SRS=EPSG%3A900913&BBOX=-16280475.52625,-4924280.9318723,16280475.52625,4924280.9318723&WIDTH=1664&HEIGHT=503"
+        conn = httplib2.Http(timeout=10)
+        testUrl = "http://" +  settings.GEOPS_IP  + "/?LAYERS=point&TRANSPARENT=TRUE&FORMAT=image%2Fpng&TILED=false&SERVICE=WMS&VERSION=1.1.1&REQUEST=GetMap&STYLES=&RND=0.7935556590091437&SQL=SELECT%20goog_x%2C%20goog_y%2C%20%20tweet_text%20%20from%20oct_tweets%20WHERE%20time%20%3E%201354300501%20AND%20time%20%3C%201354905302&RADIUS=1&R=0&G=0&B=255&NUM_REQUESTS=1&_OLSALT=0.731751827057451&SRS=EPSG%3A900913&BBOX=-16280475.52625,-4924280.9318723,16280475.52625,4924280.9318723&WIDTH=1664&HEIGHT=503"
         #testUrl = "http://worldmap.harvard.edu"
-        resp, content = h.request(testUrl, 'GET')
+        resp, content = conn.request(testUrl, 'GET')
     except:
         redirectPage = "maps/tweetstartup.html"
 
