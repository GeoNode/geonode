from geonode.core.models import AUTHENTICATED_USERS, ANONYMOUS_USERS, CUSTOM_GROUP_USERS
from geonode.maps.models import Map, Layer, MapLayer, Contact, ContactRole, \
     get_csw, LayerCategory, LayerAttribute, MapSnapshot, MapStats, LayerStats, CHARSETS
from geonode.profile.forms import ContactProfileForm
from geoserver.resource import FeatureType, Coverage
import base64
from django import forms
from django.contrib.auth import authenticate, get_backends as get_auth_backends
from django.contrib.auth.decorators import login_required
from django.contrib.auth.models import User
from django.core.exceptions import ObjectDoesNotExist
from django.core.urlresolvers import reverse
from django.http import HttpResponse, HttpResponseRedirect
from django.shortcuts import render_to_response, get_object_or_404
from django.conf import settings
from django.template import RequestContext, loader
from django.utils.translation import ugettext as _
from django.utils import simplejson as json
from django.template.defaultfilters import slugify

import math
import httplib2
from owslib.csw import namespaces
from owslib.util import nspath
import re
from urllib import urlencode
from urlparse import urlparse
import unicodedata
from django.db.models import Q
import logging
import taggit
from geonode.maps.utils import forward_mercator
from geonode.maps.owslib_csw import CswRecord
from django.utils.html import escape
from django.forms.models import inlineformset_factory
from django.core.cache import cache
from geonode.maps.forms import LayerCreateForm, GEOMETRY_CHOICES

import itertools
from registration.models import RegistrationProfile
from django.core.mail import send_mail
from django.template.loader import render_to_string
from django.contrib.sites.models import Site
from datetime import datetime, timedelta
from geonode.maps.gs_helpers import get_sld_for, get_postgis_bbox
from geonode.maps.encode import num_encode, num_decode
from django.db import transaction

logger = logging.getLogger("geonode.maps.views")

_user, _password = settings.GEOSERVER_CREDENTIALS

DEFAULT_TITLE = ""
DEFAULT_ABSTRACT = ""
DEFAULT_URL = ""

def default_map_config():
    _DEFAULT_MAP_CENTER = forward_mercator(settings.DEFAULT_MAP_CENTER)

    _default_map = Map(
        title=DEFAULT_TITLE,
        abstract=DEFAULT_ABSTRACT,
        projection="EPSG:900913",
        center_x=_DEFAULT_MAP_CENTER[0],
        center_y=_DEFAULT_MAP_CENTER[1],
        zoom=settings.DEFAULT_MAP_ZOOM
    )
    def _baselayer(lyr, order):
        return MapLayer.objects.from_viewer_config(
            map_model = _default_map,
            layer = lyr,
            source = lyr["source"],
            ordering = order
        )

    DEFAULT_BASE_LAYERS = [_baselayer(lyr, idx) for idx, lyr in enumerate(settings.MAP_BASELAYERS)]
    DEFAULT_MAP_CONFIG = _default_map.viewer_json(None,*DEFAULT_BASE_LAYERS)

    return DEFAULT_MAP_CONFIG, DEFAULT_BASE_LAYERS



def bbox_to_wkt(x0, x1, y0, y1, srid="4326"):
    return 'SRID='+srid+';POLYGON(('+x0+' '+y0+','+x0+' '+y1+','+x1+' '+y1+','+x1+' '+y0+','+x0+' '+y0+'))'

class ContactForm(forms.ModelForm):
    keywords = taggit.forms.TagField(required=False)
    class Meta:
        model = Contact
        exclude = ('user','is_org_member',)


class GazetteerForm(forms.Form):

    project = forms.CharField(label=_('Project'), max_length=128, required=False)
    startDate = forms.ModelChoiceField(label = _("Start Date attribute"),
        required=False,
        queryset = LayerAttribute.objects.none())

    startDateFormat = forms.CharField(label=_("Date format"), max_length=256, required=False)

    endDate = forms.ModelChoiceField(label = _("End Date attribute"),
        required=False,
        queryset = LayerAttribute.objects.none())

    endDateFormat = forms.CharField(label=_("Date format"), max_length=256, required=False)


class LayerContactForm(forms.Form):
    poc = forms.ModelChoiceField(empty_label = _("Person outside WorldMap (fill form)"),
        label = "*" + _("Point Of Contact"), required=False,
        queryset = Contact.objects.exclude(user=None))

    metadata_author = forms.ModelChoiceField(empty_label = _("Person outside WorldMap (fill form)"),
        label = _("Metadata Author"), required=False,
        queryset = Contact.objects.exclude(user=None))


class LayerForm(forms.ModelForm):
    map_id = forms.CharField(widget=forms.HiddenInput(), initial='', required=False)
    date = forms.DateTimeField(label='*' + ('Date'), widget=forms.SplitDateTimeWidget)
    date.widget.widgets[0].attrs = {"class":"date"}
    date.widget.widgets[1].attrs = {"class":"time"}
    temporal_extent_start = forms.DateField(required=False,label= _('Temporal Extent Start Date'), widget=forms.DateInput(attrs={"class":"date"}))
    temporal_extent_end = forms.DateField(required=False,label= _('Temporal Extent End Date'), widget=forms.DateInput(attrs={"class":"date"}))
    title = forms.CharField(label = '*' + _('Title'), max_length=255)
    abstract = forms.CharField(label = '*' + _('Abstract'), widget=forms.Textarea)
    keywords = taggit.forms.TagField(required=False)
    class Meta:
        model = Layer
        exclude = ('owner', 'contacts','workspace', 'store', 'name', 'uuid', 'storeType', 'typename', 'topic_category', 'bbox', 'llbbox', 'srs', 'geographic_bounding_box', 'in_gazetteer', 'gazetteer_project' ) #, 'topic_category'

class RoleForm(forms.ModelForm):
    class Meta:
        model = ContactRole
        exclude = ('contact', 'layer')

class PocForm(forms.Form):
    contact = forms.ModelChoiceField(label = "New point of contact",
                                     queryset = Contact.objects.exclude(user=None))


class MapForm(forms.ModelForm):
    keywords = taggit.forms.TagField(required=False)
    title = forms.CharField(300)
    abstract = forms.CharField(1000, widget=forms.Textarea(attrs={'cols': 40, 'rows': 10}), required=False)
    content = forms.CharField(1000, widget=forms.Textarea(attrs={'cols': 60, 'rows': 10, 'id':'mapdescription'}), required=False)

    class Meta:
        model = Map
        exclude = ('contact', 'zoom', 'projection', 'center_x', 'center_y', 'owner', 'officialurl', 'urlsuffix', 'keywords', 'use_custom_template', 'group_params')



MAP_LEV_NAMES = {
    Map.LEVEL_NONE  : _('No Permissions'),
    Map.LEVEL_READ  : _('Read Only'),
    Map.LEVEL_WRITE : _('Read/Write'),
    Map.LEVEL_ADMIN : _('Administrative')
}
LAYER_LEV_NAMES = {
    Layer.LEVEL_NONE  : _('No Permissions'),
    Layer.LEVEL_READ  : _('Read Only'),
    Layer.LEVEL_WRITE : _('Read/Write'),
    Layer.LEVEL_ADMIN : _('Administrative')
}

def maps(request): # , mapid=None):
    if request.method == 'GET':
        return render_to_response('maps.html', RequestContext(request))
    elif request.method == 'POST':
        if not request.user.is_authenticated():
            return HttpResponse(
                'You must be logged in to save new maps',
                mimetype="text/plain",
                status=401
            )
        else:
            map_obj = Map(owner=request.user, zoom=0, center_x=0, center_y=0)
            map_obj.save()
            map_obj.set_default_permissions()
            try:
                map_obj.update_from_viewer(request.raw_post_data)
                MapSnapshot.objects.create(config=clean_config(request.raw_post_data),map=map_obj,user=request.user)
            except ValueError, e:
                return HttpResponse(str(e), status=400)
            else:
                response = HttpResponse('', status=201)
                response['Location'] = map_obj.officialurl if map_obj.officialurl else (map_obj.urlsuffix if map_obj.urlsuffix else map_obj.id)
                transaction.commit()
                return response


def mapJSON(request, mapid):
    if request.method == 'GET':
        map_obj = get_object_or_404(Map,pk=mapid)
        if not request.user.has_perm('maps.view_map', obj=map_obj):
            return HttpResponse(loader.render_to_string('401.html',
                RequestContext(request, {})), status=401)
    	return HttpResponse(json.dumps(map_obj.viewer_json(request.user)))
    elif request.method == 'PUT':
        if not request.user.is_authenticated():
            return HttpResponse(
                _("You must be logged in to save this map"),
                status=401,
                mimetype="text/plain"
            )
        map_obj = get_object_or_404(Map, pk=mapid)
        if not request.user.has_perm('maps.change_map', obj=map_obj):
            return HttpResponse("You are not allowed to modify this map.", status=403)
        try:
            map_obj.update_from_viewer(request.raw_post_data)
            MapSnapshot.objects.create(config=clean_config(request.raw_post_data),map=Map.objects.get(id=map_obj.id),user=request.user)
            return HttpResponse(
                "Map successfully updated.",
                mimetype="text/plain",
                status=204
            )
        except Exception, e:
            return HttpResponse(
                "The server could not understand the request." + str(e),
                mimetype="text/plain",
                status=400
            )

def newmap_config(request):
    '''
    View that creates a new map.

    If the query argument 'copy' is given, the inital map is
    a copy of the map with the id specified, otherwise the
    default map configuration is used.  If copy is specified
    and the map specified does not exist a 404 is returned.
    '''
    DEFAULT_MAP_CONFIG, DEFAULT_BASE_LAYERS = default_map_config()

    if request.method == 'GET' and 'copy' in request.GET:
        mapid = request.GET['copy']
        map_obj = get_object_or_404(Map,pk=mapid)

        if not request.user.has_perm('maps.view_map', obj=map_obj):
            return HttpResponse(loader.render_to_string('401.html',
                RequestContext(request, {'error_message':
                    _("You are not permitted to view or copy this map.")})), status=401)

        map_obj.abstract = DEFAULT_ABSTRACT
        map_obj.title = DEFAULT_TITLE
        map_obj.urlsuffix = DEFAULT_URL
        if request.user.is_authenticated(): map.owner = request.user
        config = map_obj.viewer_json(request.user)
        config['edit_map'] = True
        if 'id' in config:
            del config['id']
    else:
        if request.method == 'GET':
            params = request.GET
        elif request.method == 'POST':
            params = request.POST
        else:
            return HttpResponse(status=405)

        if 'layer' in params:
            bbox = None
            groups = set()
            map_obj = Map(projection="EPSG:900913")
            layers = []
            for layer_name in params.getlist('layer'):
                try:
                    layer = Layer.objects.get(typename=layer_name)
                except ObjectDoesNotExist:
                    # bad layer, skip
                    continue

                if not request.user.has_perm('maps.view_layer', obj=layer):
                    # invisible layer, skip inclusion
                    continue

                #layer_bbox = layer.resource.latlon_bbox
                # assert False, str(layer_bbox)
                bbox = layer.llbbox_coords()

                layers.append(MapLayer(
                    map = map_obj,
                    name = layer.typename,
                    ows_url = settings.GEOSERVER_BASE_URL + "wms",
                    visibility = True,
                    styles='',
                    group=layer.topic_category.title if layer.topic_category else None,
                    source_params = u'{"ptype": "gxp_gnsource"}',
                    layer_params= u'{"tiled":true, "title":" '+ layer.title + '", "format":"image/png","queryable":true}')
                )
                if layer.topic_category:
                    groups.add(layer.topic_category.title)

            if bbox is not None:
                minx, miny, maxx, maxy = [float(c) for c in bbox]
                x = (minx + maxx) / 2
                y = (miny + maxy) / 2

                center = forward_mercator((x, y))
                if center[1] == float('-inf'):
                    center[1] = 0

                if maxx == minx:
                    width_zoom = 15
                else:
                    width_zoom = math.log(360 / (maxx - minx), 2)
                if maxy == miny:
                    height_zoom = 15
                else:
                    height_zoom = math.log(360 / (maxy - miny), 2)

                map_obj.center_x = center[0]
                map_obj.center_y = center[1]
                map_obj.zoom = math.ceil(min(width_zoom, height_zoom))

            config = map_obj.viewer_json(request.user, *(DEFAULT_BASE_LAYERS + layers))
            config['treeconfig'] = []
            for group in groups:
                config['treeconfig'].append({"expanded":True, "group":group})

            config['fromLayer'] = True
        else:
            config = DEFAULT_MAP_CONFIG
        config['topic_categories'] = category_list()
        config['edit_map'] = True
    return json.dumps(config)

def newmap(request):
    config = newmap_config(request)
    if isinstance(config, HttpResponse):
        return config
    else:
        return render_to_response('maps/view.html', RequestContext(request, {
        'config': config,
        'GOOGLE_API_KEY' : settings.GOOGLE_API_KEY,
        'GEOSERVER_BASE_URL' : settings.GEOSERVER_BASE_URL,
        'GEONETWORK_BASE_URL' : settings.GEONETWORK_BASE_URL,
        'maptitle': settings.SITENAME,
        'DB_DATASTORE' : settings.DB_DATASTORE
    }))

def newmapJSON(request):
    config = newmap_config(request)
    if isinstance(config, HttpResponse):
        return config
    else:
        return HttpResponse(config)

h = httplib2.Http()
h.add_credentials(_user, _password)
h.add_credentials(_user, _password)
_netloc = urlparse(settings.GEOSERVER_BASE_URL).netloc
h.authorizations.append(
    httplib2.BasicAuthentication(
        (_user, _password),
        _netloc,
        settings.GEOSERVER_BASE_URL,
        {},
        None,
        None,
        h
    )
)


@login_required
def map_download(request, mapid):
    """
    Download all the layers of a map as a batch
    XXX To do, remove layer status once progress id done
    This should be fix because
    """
    mapObject = get_object_or_404(Map,pk=mapid)
    if not request.user.has_perm('maps.view_map', obj=mapObject):
        return HttpResponse(_('Not Permitted'), status=401)

    map_status = dict()
    if request.method == 'POST':
        url = "%srest/process/batchDownload/launch/" % settings.GEOSERVER_BASE_URL

        def perm_filter(layer):
            return request.user.has_perm('maps.view_layer', obj=layer)

        mapJson = mapObject.json(perm_filter)

        resp, content = h.request(url, 'POST', body=mapJson)

        if resp.status not in (400, 404, 417):
            map_status = json.loads(content)
            request.session["map_status"] = map_status
        else:
            pass # XXX fix

    locked_layers = []
    remote_layers = []
    downloadable_layers = []

    for lyr in mapObject.layer_set.all():
        if lyr.group != "background":
            if not lyr.local():
                remote_layers.append(lyr)
            else:
                ownable_layer = Layer.objects.get(typename=lyr.name)
                if not request.user.has_perm('maps.view_layer', obj=ownable_layer):
                    locked_layers.append(lyr)
                else:
                    downloadable_layers.append(lyr)

    return render_to_response('maps/download.html', RequestContext(request, {
         "map_status" : map_status,
         "map" : mapObject,
         "locked_layers": locked_layers,
         "remote_layers": remote_layers,
         "downloadable_layers": downloadable_layers,
         "geoserver" : settings.GEOSERVER_BASE_URL,
         "site" : settings.SITEURL
    }))


def check_download(request):
    """
    this is an endpoint for monitoring map downloads
    """
    try:
        layer = request.session["map_status"]
        if type(layer) == dict:
            url = "%srest/process/batchDownload/status/%s" % (settings.GEOSERVER_BASE_URL,layer["id"])
            resp,content = h.request(url,'GET')
            status= resp.status
            if resp.status == 400:
                return HttpResponse(content="Something went wrong",status=status)
        else:
            content = "Something Went wrong"
            status  = 400
    except ValueError:
        # TODO: Is there any useful context we could include in this log?
        logger.warn("User tried to check status, but has no download in progress.")
    return HttpResponse(content=content,status=status)


def batch_layer_download(request):
    """
    batch download a set of layers

    POST - begin download
    GET?id=<download_id> monitor status
    """

    # currently this just piggy-backs on the map download backend
    # by specifying an ad hoc map that contains all layers requested
    # for download. assumes all layers are hosted locally.
    # status monitoring is handled slightly differently.

    if request.method == 'POST':
        layers = request.POST.getlist("layer")
        layers = Layer.objects.filter(typename__in=list(layers))

        def layer_son(layer):
            return {
                "name" : layer.typename,
                "service" : layer.service_type,
                "metadataURL" : "",
                "serviceURL" : ""
            }

        readme = """This data is provided by GeoNode.

Contents:
"""
        def list_item(lyr):
            return "%s - %s.*" % (lyr.title, lyr.name)

        readme = "\n".join([readme] + [list_item(l) for l in layers])

        fake_map = {
            "map": { "readme": readme },
            "layers" : [layer_son(lyr) for lyr in layers]
        }

        url = "%srest/process/batchDownload/launch/" % settings.GEOSERVER_BASE_URL
        resp, content = h.request(url,'POST',body=json.dumps(fake_map))
        return HttpResponse(content, status=resp.status)


    if request.method == 'GET':
        # essentially, this just proxies back to geoserver
        download_id = request.GET.get('id', None)
        if download_id is None:
            return HttpResponse(status=404)

        url = "%srest/process/batchDownload/status/%s" % (settings.GEOSERVER_BASE_URL, download_id)
        resp,content = h.request(url,'GET')
        return HttpResponse(content, status=resp.status)

def set_layer_permissions(layer, perm_spec, use_email = False):
    if "authenticated" in perm_spec:
        layer.set_gen_level(AUTHENTICATED_USERS, perm_spec['authenticated'])
    if "anonymous" in perm_spec:
        layer.set_gen_level(ANONYMOUS_USERS, perm_spec['anonymous'])
    if "customgroup" in perm_spec:
        layer.set_gen_level(CUSTOM_GROUP_USERS, perm_spec['customgroup'])
    users = [n for (n, p) in perm_spec['users']]
    if use_email:
        layer.get_user_levels().exclude(user__email__in = users + [layer.owner]).delete()
        for useremail, level in perm_spec['users']:
            try:
                user = User.objects.get(email=useremail)
            except User.DoesNotExist:
                 user = _create_new_user(useremail, layer.title, reverse('geonode.maps.views.layer_detail', args=(layer.typename,)), layer.owner_id)
            layer.set_user_level(user, level)
    else:
        layer.get_user_levels().exclude(user__username__in = users + [layer.owner]).delete()
        for username, level in perm_spec['users']:
            user = User.objects.get(username=username)
            layer.set_user_level(user, level)
    # Always make sure owner keeps control
    if layer.owner is not None:
        layer.set_user_level(layer.owner, layer.LEVEL_ADMIN)

def set_map_permissions(m, perm_spec, use_email = False):
    if "authenticated" in perm_spec:
        m.set_gen_level(AUTHENTICATED_USERS, perm_spec['authenticated'])
    if "anonymous" in perm_spec:
        m.set_gen_level(ANONYMOUS_USERS, perm_spec['anonymous'])
    if "customgroup" in perm_spec:
        m.set_gen_level(CUSTOM_GROUP_USERS, perm_spec['customgroup'])
    users = [n for (n, p) in perm_spec['users']]
    if use_email:
        m.get_user_levels().exclude(user__email__in = users + [m.owner]).delete()
        for useremail, level in perm_spec['users']:
            try:
                user = User.objects.get(email=useremail)
            except User.DoesNotExist:
                user = _create_new_user(useremail, m.title, reverse('geonode.maps.views.view', args=[m.id]), m.owner_id)
            m.set_user_level(user, level)
    else:
        m.get_user_levels().exclude(user__username__in = users + [m.owner]).delete()
        for username, level in perm_spec['users']:
            user = User.objects.get(username=username)
            m.set_user_level(user, level)


def ajax_layer_permissions(request, layername, use_email=False):
    layer = get_object_or_404(Layer, typename=layername)

    if not request.method == 'POST':
        return HttpResponse(
            'You must use POST for editing layer permissions',
            status=405,
            mimetype='text/plain'
        )

    if not request.user.has_perm("maps.change_layer_permissions", obj=layer):
        return HttpResponse(
            'You are not allowed to change permissions for this layer',
            status=401,
            mimetype='text/plain'
        )

    permission_spec = json.loads(request.raw_post_data)
    set_layer_permissions(layer, permission_spec, use_email)

    return HttpResponse(
        "Permissions updated",
        status=200,
        mimetype='text/plain'
    )

def ajax_map_permissions(request, mapid, use_email=False):
    map_obj = get_object_or_404(Map, pk=mapid)

    if not request.user.has_perm("maps.change_map_permissions", obj=map_obj):
        return HttpResponse(
            'You are not allowed to change permissions for this map',
            status=401,
            mimetype='text/plain'
        )

    if not request.method == 'POST':
        return HttpResponse(
            'You must use POST for editing map permissions',
            status=405,
            mimetype='text/plain'
        )

    spec = json.loads(request.raw_post_data)
    set_map_permissions(map_obj, spec, use_email)

    # _perms = {
    #     Layer.LEVEL_READ: Map.LEVEL_READ,
    #     Layer.LEVEL_WRITE: Map.LEVEL_WRITE,
    #     Layer.LEVEL_ADMIN: Map.LEVEL_ADMIN,
    # }

    # def perms(x):
    #     return _perms.get(x, Map.LEVEL_NONE)

    # if "anonymous" in spec:
    #     map.set_gen_level(ANONYMOUS_USERS, perms(spec['anonymous']))
    # if "authenticated" in spec:
    #     map.set_gen_level(AUTHENTICATED_USERS, perms(spec['authenticated']))
    # users = [n for (n, p) in spec["users"]]
    # map.get_user_levels().exclude(user__username__in = users + [map.owner]).delete()
    # for username, level in spec['users']:
    #     user = User.objects.get(username = username)
    #     map.set_user_level(user, perms(level))

    return HttpResponse(
        "Permissions updated",
        status=200,
        mimetype='text/plain'
    )

@login_required
def deletemap(request, mapid):
    ''' Delete a map, and its constituent layers. '''
    map_obj = get_object_or_404(Map,pk=mapid)

    if not request.user.has_perm('maps.delete_map', obj=map_obj):
        return HttpResponse(loader.render_to_string('401.html',
            RequestContext(request, {'error_message':
                _("You are not permitted to delete this map.")})), status=401)

    if request.method == 'GET':
        return render_to_response("maps/map_remove.html", RequestContext(request, {
            "map": map_obj,
            'urlsuffix': get_suffix_if_custom(map_obj)
        }))
    elif request.method == 'POST':
        layers = map_obj.layer_set.all()
        for layer in layers:
            layer.delete()
        map_obj.delete()

        return HttpResponseRedirect(request.user.get_profile().get_absolute_url())

def mapdetail(request,mapid):
    '''
    The view that show details of each map
    '''
    map_obj = get_object_or_404(Map,pk=mapid)
    if not request.user.has_perm('maps.view_map', obj=map_obj):
        return HttpResponse(loader.render_to_string('401.html',
            RequestContext(request, {'error_message':
                _("You are not allowed to view this map.")})), status=401)    
    config = map_obj.viewer_json(request.user)
    config = json.dumps(config)
    layers = MapLayer.objects.filter(map=map_obj.id)
    mapstats, created = MapStats.objects.get_or_create(map=map_obj.id)
    return render_to_response("maps/mapinfo.html", RequestContext(request, {
        'config': config,
        'map': map_obj,
        'layers': layers,
        'mapstats': mapstats,
        'permissions_json': _perms_info_email_json(map_obj, MAP_LEV_NAMES),
        'customGroup': settings.CUSTOM_GROUP_NAME if settings.USE_CUSTOM_ORG_AUTHORIZATION else '',
        'urlsuffix':get_suffix_if_custom(map_obj)
    }))


@login_required
def describemap(request, mapid):
    '''
    The view that displays a form for
    editing map metadata
    '''
    map_obj = get_object_or_404(Map,pk=mapid)
    if not request.user.has_perm('maps.change_map', obj=map_obj):
        return HttpResponse(loader.render_to_string('401.html',
                            RequestContext(request, {'error_message':
                            _("You are not allowed to modify this map's metadata.")})),
                            status=401)

    if request.method == "POST":
        # Change metadata, return to map info page
        map_form = MapForm(request.POST, instance=map_obj, prefix="map")
        if map_form.is_valid():
            map_obj = map_form.save(commit=False)
            if map_form.cleaned_data["keywords"]:
                map_obj.keywords.add(*map_form.cleaned_data["keywords"])
            else:
                map_obj.keywords.clear()
            map_obj.save()

            return HttpResponseRedirect(reverse('geonode.maps.views.map_controller', args=(map_obj.id,)))
    else:
        # Show form
        map_form = MapForm(instance=map_obj, prefix="map")

    return render_to_response("maps/map_describe.html", RequestContext(request, {
        "map": map_obj,
        "map_form": map_form,
        "urlsuffix": get_suffix_if_custom(map_obj)
    }))

def map_controller(request, mapid):
    '''
    main view for map resources, dispatches to correct
    view based on method and query args.
    '''
    if mapid.isdigit():
        map_obj = Map.objects.get(pk=mapid)
    else:
        map_obj = Map.objects.get(urlsuffix=mapid)
    if 'removenow' in request.GET:
        return deletemapnow(request, map_obj.id)
    elif 'remove' in request.GET:
        return deletemap(request, map_obj.id)
    elif 'describe' in request.GET:
        return describemap(request, map_obj.id)
    else:
        return mapdetail(request, map_obj.id)

def view(request, mapid, snapshot=None):
    """
    The view that returns the map composer opened to
    the map with the given map ID.
    """
    if mapid.isdigit():
        map_obj = get_object_or_404(Map,pk=mapid)
    else:
        map_obj = get_object_or_404(Map,urlsuffix=mapid)
    if not request.user.has_perm('maps.view_map', obj=map_obj):
        return HttpResponse(loader.render_to_string('401.html',
            RequestContext(request, {'error_message':
                _("You are not allowed to view this map.")})), status=401)

    if snapshot is None:
        config = map_obj.viewer_json(request.user)
    else:
        config = snapshot_config(snapshot, map_obj, request.user)

    first_visit = True
    if request.session.get('visit' + str(map_obj.id), False):
        first_visit = False
    else:
        request.session['visit' + str(map_obj.id)] = True

    mapstats, created = MapStats.objects.get_or_create(map=map_obj)
    mapstats.visits += 1
    if created or first_visit:
            mapstats.uniques+=1
    mapstats.save()

    #Remember last visited map
    request.session['lastmap'] = map_obj.id
    request.session['lastmapTitle'] = map_obj.title

    config['first_visit'] = first_visit
    config['uid'] = request.user.id
    config['edit_map'] = request.user.has_perm('maps.change_map', obj=map_obj)
    config['topic_categories'] = category_list()
    return render_to_response('maps/view.html', RequestContext(request, {
        'config': json.dumps(config),
        'GOOGLE_API_KEY' : settings.GOOGLE_API_KEY,
        'GEONETWORK_BASE_URL' : settings.GEONETWORK_BASE_URL,
        'GEOSERVER_BASE_URL' : settings.GEOSERVER_BASE_URL,
        'DB_DATASTORE' : settings.DB_DATASTORE,
        'maptitle': map_obj.title,
        'urlsuffix': get_suffix_if_custom(map_obj),
    }))


def ajax_start_twitter(request):
    from boto.ec2.connection import EC2Connection
    try:
        ec2 = EC2Connection(settings.AWS_ACCESS_KEY_ID, settings.AWS_SECRET_ACCESS_KEY)
        twitterInstance = ec2.get_all_instances(instance_ids=[settings.AWS_INSTANCE_ID])[0].instances[0]
        twitterInstance.start()
        instanceStarted = False
        while not instanceStarted:
            try:
                twitterInstance.use_ip(settings.AWS_INSTANCE_IP)
                instanceStarted = True
            except:
                pass
        return HttpResponse(
            status=200
        )
    except Exception, e:
        return HttpResponse(
            status=500
        )

def tweetview(request):
#    from boto.ec2.connection import EC2Connection
    map = get_object_or_404(Map,urlsuffix="tweetmap")
    config = map.viewer_json(request.user)

    redirectPage = 'maps/tweetview.html'

    #Check if twitter server is running
#    ec2 = EC2Connection(settings.AWS_ACCESS_KEY_ID, settings.AWS_SECRET_ACCESS_KEY)
#    twitterInstance = ec2.get_all_instances(instance_ids=[settings.AWS_INSTANCE_ID])[0].instances[0]
#
#
#    instanceStarted = twitterInstance.state == 'running'
#
#    if not instanceStarted:
#        redirectPage = 'maps/tweetstartup.html'



    first_visit = True
    if request.session.get('visit' + str(map.id), False):
        first_visit = False
    else:
        request.session['visit' + str(map.id)] = True

    mapstats, created = MapStats.objects.get_or_create(map=map)
    mapstats.visits += 1
    if created or first_visit:
        mapstats.uniques+=1
    mapstats.save()


    #Remember last visited map
    request.session['lastmap'] = map.id
    request.session['lastmapTitle'] = map.title

    config['first_visit'] = first_visit
    config['edit_map'] = request.user.has_perm('maps.change_map', obj=map)

    geops_ip = settings.GEOPS_IP
    if "geopsip" in request.GET:
        geops_ip = request.GET["geopsip"]

    try:
        conn = httplib2.Http(timeout=10)
        testUrl = "http://" +  settings.GEOPS_IP  + "/?LAYERS=point&TRANSPARENT=TRUE&FORMAT=image%2Fpng&TILED=false&SERVICE=WMS&VERSION=1.1.1&REQUEST=GetMap&STYLES=&RND=0.7935556590091437&SQL=SELECT%20goog_x%2C%20goog_y%2C%20%20tweet_text%20%20from%20oct_tweets%20WHERE%20time%20%3E%201354300501%20AND%20time%20%3C%201354905302&RADIUS=1&R=0&G=0&B=255&NUM_REQUESTS=1&_OLSALT=0.731751827057451&SRS=EPSG%3A900913&BBOX=-16280475.52625,-4924280.9318723,16280475.52625,4924280.9318723&WIDTH=1664&HEIGHT=503"
        #testUrl = "http://worldmap.harvard.edu"
        resp, content = conn.request(testUrl, 'GET')
    except:
        redirectPage = "maps/tweetstartup.html"

    return render_to_response(redirectPage, RequestContext(request, {
        'config': json.dumps(config),
        'GOOGLE_API_KEY' : settings.GOOGLE_API_KEY,
        'GEOSERVER_BASE_URL' : settings.GEOSERVER_BASE_URL,
        'maptitle': map.title,
        'GEOPS_IP': geops_ip,
        'urlsuffix': get_suffix_if_custom(map),
        'tweetdownload': request.user.is_authenticated() and request.user.get_profile().is_org_member
        }))

def embed(request, mapid=None, snapshot=None):
    if mapid is None:
        DEFAULT_MAP_CONFIG, DEFAULT_BASE_LAYERS = default_map_config()
        config = DEFAULT_MAP_CONFIG
    else:
        if mapid.isdigit():
            map_obj = get_object_or_404(Map,pk=mapid)
        else:
            map_obj = get_object_or_404(Map,urlsuffix=mapid)

        if not request.user.has_perm('maps.view_map', obj=map_obj):
            return HttpResponse(_("Not Permitted"), status=401, mimetype="text/plain")
        if snapshot is None:
            config = map_obj.viewer_json(request.user)
        else:
            config = snapshot_config(snapshot, map_obj, request.user)
        config['first_visit'] = False
<<<<<<< HEAD

=======
        
>>>>>>> 4a69de22
    return render_to_response('maps/embed.html', RequestContext(request, {
        'config': json.dumps(config)
    }))


def data(request):
    return render_to_response('data.html', RequestContext(request, {
        'GEOSERVER_BASE_URL':settings.GEOSERVER_BASE_URL
    }))

def view_js(request, mapid):
    map_obj = Map.objects.get(pk=mapid)
    if not request.user.has_perm('maps.view_map', obj=map_obj):
        return HttpResponse(_("Not Permitted"), status=401, mimetype="text/plain")
    config = map_obj.viewer_json()
    return HttpResponse(json.dumps(config), mimetype="application/javascript")

class LayerDescriptionForm(forms.Form):
    title = forms.CharField(300)
    abstract = forms.CharField(1000, widget=forms.Textarea, required=False)
    keywords = forms.CharField(500, required=False)


@login_required
def layer_metadata(request, layername):
    layer = get_object_or_404(Layer, typename=layername)
    if request.user.is_authenticated():
        if not request.user.has_perm('maps.change_layer', obj=layer):
            return HttpResponse(loader.render_to_string('401.html',
                RequestContext(request, {'error_message':
                    _("You are not permitted to modify this layer's metadata")})), status=401)

        topic_category = layer.topic_category
        layerAttSet = inlineformset_factory(Layer, LayerAttribute, extra=0, form=LayerAttributeForm, )
        show_gazetteer_form = request.user.is_superuser and layer.store == settings.DB_DATASTORE_NAME

        fieldTypes = {}
        attributeOptions = layer.attribute_set.filter(attribute_type__in=['xsd:dateTime','xsd:date','xsd:int','xsd:string','xsd:bigint', 'xsd:double'])
        for option in attributeOptions:
            try:
                fieldTypes[option.id] = option.attribute_type
            except Exception, e:
                logger.info("Could not get type for %s", option)

        if request.method == "GET":
            layer_form = LayerForm(instance=layer, prefix="layer")
            category_form = LayerCategoryForm(prefix="category_choice_field", initial=topic_category.id if topic_category else None)


            #layer_form.fields["topic_category"].initial = topic_category
            if "map" in request.GET:
                layer_form.fields["map_id"].initial = request.GET["map"]
            attribute_form = layerAttSet(instance=layer, prefix="layer_attribute_set", queryset=LayerAttribute.objects.order_by('display_order'))
            startAttributeQuerySet = LayerAttribute.objects.filter(layer=layer).filter(is_gaz_start_date=True)
            endAttributeQuerySet = LayerAttribute.objects.filter(layer=layer).filter(is_gaz_end_date=True)
            gazetteer_form = GazetteerForm()


            gazetteer_form.fields['startDate'].queryset = gazetteer_form.fields['endDate'].queryset = attributeOptions
            if gazetteer_form.fields['startDate'].queryset.count() == 0:
                gazetteer_form.fields['startDate'].empty_label = gazetteer_form.fields['endDate'].empty_label = _('No date fields available')
            gazetteer_form.fields['project'].initial = layer.gazetteer_project
            if startAttributeQuerySet.exists():
                gazetteer_form.fields['startDate'].initial = startAttributeQuerySet[0].id
                gazetteer_form.fields['startDateFormat'].initial = startAttributeQuerySet[0].date_format
            if endAttributeQuerySet.exists():
                gazetteer_form.fields['endDate'].initial = endAttributeQuerySet[0].id
                gazetteer_form.fields['endDateFormat'].initial = endAttributeQuerySet[0].date_format

            tab = None
            if "tab" in request.GET:
                tab = request.GET["tab"]


        if request.method == "POST":
            layer_form = LayerForm(request.POST, instance=layer, prefix="layer")
            category_form = LayerCategoryForm(request.POST, prefix="category_choice_field")
            attribute_form = layerAttSet(request.POST, instance=layer, prefix="layer_attribute_set", queryset=LayerAttribute.objects.order_by('display_order'))
            gazetteer_form = GazetteerForm(request.POST)
            gazetteer_form.fields['startDate'].queryset = gazetteer_form.fields['endDate'].queryset = layer.attribute_set

            if "tab" in request.POST:
                tab = request.POST["tab"]



            if layer_form.is_valid() and category_form.is_valid() and (not request.user.is_superuser or gazetteer_form.is_valid()):

                new_category = LayerCategory.objects.get(id=category_form.cleaned_data['category_choice_field'])

                if attribute_form.is_valid():
                    for form in attribute_form.cleaned_data:
                        la = LayerAttribute.objects.get(id=int(form['id'].id))
                        la.attribute_label = form["attribute_label"]
                        la.searchable = form["searchable"]
                        la.visible = form["visible"]
                        la.display_order = form["display_order"]
                        if (request.user.is_superuser and gazetteer_form.is_valid()):
                            la.in_gazetteer = form["in_gazetteer"]
                            la.is_gaz_start_date = (la == gazetteer_form.cleaned_data["startDate"])
                            la.is_gaz_end_date = (la == gazetteer_form.cleaned_data["endDate"])
                            if la.is_gaz_start_date:
                                la.date_format = gazetteer_form.cleaned_data["startDateFormat"].strip() \
                                if len(gazetteer_form.cleaned_data["startDateFormat"]) > 0 else None
                            elif la.is_gaz_end_date:
                                la.date_format = gazetteer_form.cleaned_data["endDateFormat"].strip() \
                                if len(gazetteer_form.cleaned_data["endDateFormat"]) > 0 else None

                        la.save()
                    cache.delete('layer_searchfields_' + layer.typename)
                    logger.debug("Deleted cache for layer_searchfields_" + layer.typename)

                mapid = layer_form.cleaned_data['map_id']
                new_keywords = layer_form.cleaned_data['keywords']

                the_layer = layer_form.save(commit=False)
                the_layer.topic_category = new_category
                the_layer.keywords.add(*new_keywords)
                if request.user.is_superuser and gazetteer_form.is_valid():
                    the_layer.in_gazetteer = "gazetteer_include" in request.POST
                    if the_layer.in_gazetteer:
                        the_layer.gazetteer_project = gazetteer_form.cleaned_data["project"]
                the_layer.save()

                if settings.USE_GAZETTEER and show_gazetteer_form:
                    if settings.USE_QUEUE:
                        the_layer.queue_gazetteer_update()
                    else:
                        the_layer.update_gazetteer()

                if request.is_ajax():
                    return HttpResponse('success', status=200)
                elif mapid != '' and str(mapid).lower() != 'new':
                    logger.debug("adding layer to map [%s]", str(mapid))
                    maplayer = MapLayer.objects.create(map=Map.objects.get(id=mapid),
                        name = layer.typename,
                        group = layer.topic_category.title if layer.topic_category else 'General',
                        layer_params = '{"selected":true, "title": "' + layer.title + '"}',
                        source_params = '{"ptype": "gxp_gnsource"}',
                        ows_url = settings.GEOSERVER_BASE_URL + "wms",
                        visibility = True,
                        stack_order = MapLayer.objects.filter(id=mapid).count()
                    )
                    maplayer.save()
                    return HttpResponseRedirect("/maps/" + mapid)
                else:
                    if str(mapid) == "new":
                        return HttpResponseRedirect("/maps/new?layer" + layer.typename)
                    else:
                        return HttpResponseRedirect("/data/" + layer.typename)

        #Deal with a form submission via ajax
        if request.method == 'POST' and (not layer_form.is_valid() or not category_form.is_valid()) and request.is_ajax():
                data = render_to_response("maps/layer_describe_tab.html", RequestContext(request, {
                "layer": layer,
                "layer_form": layer_form,
                "attribute_form": attribute_form,
                "category_form" : category_form,
                "gazetteer_form": gazetteer_form,
                "show_gazetteer_options": show_gazetteer_form,
                "lastmap" : request.session.get("lastmap"),
                "lastmapTitle" : request.session.get("lastmapTitle"),
                "tab" : tab,
                "datatypes" : json.dumps(fieldTypes)
                }))
                return HttpResponse(data, status=412)

        #Display the view in a panel tab
        if 'tab' in request.GET:
            return render_to_response("maps/layer_describe_tab.html", RequestContext(request, {
            "layer": layer,
            "layer_form": layer_form,
            "attribute_form": attribute_form,
            "category_form" : category_form,
            "gazetteer_form": gazetteer_form,
            "show_gazetteer_options": show_gazetteer_form,
            "lastmap" : request.session.get("lastmap"),
            "lastmapTitle" : request.session.get("lastmapTitle"),
            "tab" : tab,
            "datatypes" : json.dumps(fieldTypes)
        }))

        #Display the view on a regular page
        return render_to_response("maps/layer_describe.html", RequestContext(request, {
            "layer": layer,
            "layer_form": layer_form,
            "attribute_form": attribute_form,
            "category_form" : category_form,
            "gazetteer_form": gazetteer_form,
            "show_gazetteer_options": show_gazetteer_form,
            "lastmap" : request.session.get("lastmap"),
            "lastmapTitle" : request.session.get("lastmapTitle"),
            "datatypes" : json.dumps(fieldTypes)
        }))
    else:
        return HttpResponse("Not allowed", status=403)

def layer_remove(request, layername):
    layer = get_object_or_404(Layer, typename=layername)
    if request.user.is_authenticated():
        if not request.user.has_perm('maps.delete_layer', obj=layer):
            return HttpResponse(loader.render_to_string('401.html',
                RequestContext(request, {'error_message':
                    _("You are not permitted to delete this layer")})), status=401)

        if (request.method == 'GET'):
            return render_to_response('maps/layer_remove.html',RequestContext(request, {
                "layer": layer,
                "lastmap" : request.session.get("lastmap"),
                "lastmapTitle" : request.session.get("lastmapTitle")
            }))
        if (request.method == 'POST'):
            layer.delete()
            return HttpResponseRedirect(request.user.get_profile().get_absolute_url())
        else:
            return HttpResponse("Not allowed",status=403)
    else:
        return HttpResponse("Not allowed",status=403)

def layer_style(request, layername):
    layer = get_object_or_404(Layer, typename=layername)
    if request.user.is_authenticated():
        if not request.user.has_perm('maps.change_layer', obj=layer):
            return HttpResponse(loader.render_to_string('401.html',
                RequestContext(request, {'error_message':
                    _("You are not permitted to modify this layer")})), status=401)

        if (request.method == 'POST'):
            style_name = request.POST.get('defaultStyle')

            # would be nice to implement
            # better handling of default style switching
            # in layer model or deeper (gsconfig.py, REST API)

            old_default = layer.default_style
            if old_default.name == style_name:
                return HttpResponse("Default style for %s remains %s" % (layer.name, style_name), status=200)

            # This code assumes without checking
            # that the new default style name is included
            # in the list of possible styles.

            new_style = (style for style in layer.styles if style.name == style_name).next()

            layer.default_style = new_style
            layer.styles = [s for s in layer.styles if s.name != style_name] + [old_default]
            layer.save()
            return HttpResponse("Default style for %s changed to %s" % (layer.name, style_name),status=200)
        else:
            return HttpResponse("Not allowed",status=403)
    else:
        return HttpResponse("Not allowed",status=403)

def layer_detail(request, layername):
    layer = get_object_or_404(Layer, typename=layername)
    if not request.user.has_perm('maps.view_layer', obj=layer):
        return HttpResponse(loader.render_to_string('401.html',
            RequestContext(request, {'error_message':
                _("You are not permitted to view this layer")})), status=401)

    metadata = layer.metadata_csw()

    maplayer = MapLayer(name = layer.typename, styles=[layer.default_style.name], source_params = '{"ptype": "gxp_gnsource"}', ows_url = settings.GEOSERVER_BASE_URL + "wms",  layer_params= '{"tiled":true, "title":" '+ layer.title + '"}')

    # center/zoom don't matter; the viewer will center on the layer bounds
    map_obj = Map(projection="EPSG:900913")
    DEFAULT_BASE_LAYERS = default_map_config()[1]

    layerstats,created = LayerStats.objects.get_or_create(layer=layer)

    return render_to_response('maps/layer.html', RequestContext(request, {
        "layer": layer,
        "metadata": metadata,
        "layerstats": layerstats,
        "viewer": json.dumps(map_obj.viewer_json(request.user, * (DEFAULT_BASE_LAYERS + [maplayer]))),
        "permissions_json": _perms_info_email_json(layer, LAYER_LEV_NAMES),
        "customGroup": settings.CUSTOM_GROUP_NAME if settings.USE_CUSTOM_ORG_AUTHORIZATION else '',
        "GEOSERVER_BASE_URL": settings.GEOSERVER_BASE_URL,
        "lastmap" : request.session.get("lastmap"),
        "lastmapTitle" : request.session.get("lastmapTitle")
    }))


GENERIC_UPLOAD_ERROR = _("There was an error while attempting to upload your data. \
Please try again, or contact and administrator if the problem continues.")

@login_required
def upload_layer(request):
    if request.method == 'GET':
            if 'map' in request.GET:
                mapid = request.GET['map']
                map = get_object_or_404(Map,pk=mapid)
                return render_to_response('maps/layer_upload.html',
                                  RequestContext(request, {'map':map, 'charsets': CHARSETS, 'customGroup': settings.CUSTOM_GROUP_NAME if settings.USE_CUSTOM_ORG_AUTHORIZATION else ''}))
            else: #this is a tabbed panel request if no map id provided
                return render_to_response('maps/layer_upload_tab.html',
                                  RequestContext(request, {'charsets': CHARSETS}))
    elif request.method == 'POST':
        from geonode.maps.forms import WorldMapLayerUploadForm
        from geonode.maps.utils import save
        from django.utils.html import escape
        import os, shutil
        form = WorldMapLayerUploadForm(request.POST, request.FILES)
        tempdir = None
        if form.is_valid():
            try:

                tempdir, base_file, sld_file = form.write_files()

                title = form.cleaned_data["layer_title"]

                # Replace dots in filename - GeoServer REST API upload bug
                # and avoid any other invalid characters.
                # Use the title if possible, otherwise default to the filename
                if title is not None and len(title) > 0:
                    name_base = title
                else:
                    name_base, __ = os.path.splitext(form.cleaned_data["base_file"].name)

                name = slugify(name_base.replace(".","_"))

                saved_layer = save(name, base_file, request.user,
                        overwrite = False,
                        abstract = form.cleaned_data["layer_abstract"],
                        title = form.cleaned_data["layer_title"],
                        permissions = form.cleaned_data["permissions"],
                        keywords = form.cleaned_data["layer_keywords"].split(" "),
                        charset = request.POST.get('charset'),
                        sldfile = sld_file
                        )

                redirect_to  = reverse('data_metadata', args=[saved_layer.typename])
                if 'mapid' in request.POST and request.POST['mapid'] == 'tab':
                    redirect_to+= "?tab=worldmap_update_panel"
                elif 'mapid' in request.POST and request.POST['mapid'] != '':
                    redirect_to += "?map=" + request.POST['mapid']
                return HttpResponse(json.dumps({
                    "success": True,
                    "redirect_to": redirect_to}))
            except Exception, e:
                logger.error("Unexpected error during upload: %s : %s", name, escape(str(e)))
                return HttpResponse(json.dumps({
                    "success": False,
                    "errormsgs": ["Unexpected error during upload: " + escape(str(e))]}))
            finally:
                if tempdir is not None:
                    shutil.rmtree(tempdir)
        else:
            errormsgs = []
            for e in form.errors.values():
                errormsgs.extend([escape(v) for v in e])
            return HttpResponse(json.dumps({ "success": False, "errors": form.errors, "errormsgs": errormsgs}))

@login_required
def layer_replace(request, layername):
    layer = get_object_or_404(Layer, typename=layername)
    if not request.user.has_perm('maps.change_layer', obj=layer):
        return HttpResponse(loader.render_to_string('401.html',
            RequestContext(request, {'error_message':
                _("You are not permitted to modify this layer")})), status=401)
    if request.method == 'GET':
        cat = Layer.objects.gs_catalog
        store = cat.get_store(layer.store)
        info = cat.get_resource(layer.name,store=store)
        is_featuretype = info.resource_type == FeatureType.resource_type

        return render_to_response('maps/layer_replace.html',
                                  RequestContext(request, {'layer': layer,
                                                           'is_featuretype': is_featuretype,
                                                           'lastmap' : request.session.get("lastmap"),
                                                           'lastmapTitle' : request.session.get("lastmapTitle")}))
    elif request.method == 'POST':
        from geonode.maps.forms import LayerUploadForm
        from geonode.maps.utils import save
        from django.utils.html import escape
        import os, shutil

        form = LayerUploadForm(request.POST, request.FILES)
        tempdir = None

        if form.is_valid():
            try:
                tempdir, base_file, sld_file = form.write_files()
                name, __ = os.path.splitext(form.cleaned_data["base_file"].name)
                saved_layer = save(layer, base_file, request.user, overwrite=True, charset = request.POST.get('charset'), sldfile = sld_file)

                try:
                    #Delete layer attributes if they no longer exist in an updated layer
                    attributes = LayerAttribute.objects.filter(layer=saved_layer)
                    attrNames = layer.attribute_names
                    if attrNames is not None:
                        for la in attributes:
                            lafound = False
                            for field, ftype in attrNames.iteritems():
                                if field == la.attribute:
                                    lafound = True
                            if not lafound:
                                logger.debug("Going to delete [%s] for [%s]", la.attribute, saved_layer.name)
                                la.delete()

                    #Add new layer attributes if they dont already exist
                    if attrNames is not None:
                        logger.debug("Attributes are not None")
                        iter = 1
                        mark_searchable = True
                        for field, ftype in attrNames.iteritems():
                            if re.search('geom|oid|objectid|gid', field, flags=re.I) is None:
                                logger.debug("Field is [%s]", field)
                                las = LayerAttribute.objects.filter(layer=saved_layer, attribute=field)
                                if len(las) == 0:
                                    la = LayerAttribute.objects.create(layer=saved_layer, attribute=field, attribute_label=field.title(), attribute_type=ftype, searchable=(ftype == "xsd:string" and mark_searchable), display_order = iter)
                                    la.save()
                                    if la.searchable:
                                        mark_searchable = False
                                    iter+=1
                    else:
                        logger.debug("No attributes found")

                except Exception, ex:
                    logger.debug("Attributes could not be saved:[%s]", str(ex))
                return HttpResponse(json.dumps({
                    "success": True,
                    "redirect_to": reverse('data_metadata', args=[saved_layer.typename])}))
            except Exception, e:
                try:
                    if len(settings.ADMINS) > 0:
                        send_mail("Upload Error", escape(str(e)), settings.DEFAULT_FROM_EMAIL,[settings.ADMINS[0][1]], fail_silently=True)
                except Exception, f:
                    pass
                logger.exception("Unexpected error during upload.")
                return HttpResponse(json.dumps({
                    "success": False,
                    "errors": ["Unexpected error during upload: " + escape(str(e))]}))
            finally:
                if tempdir is not None:
                    shutil.rmtree(tempdir)

        else:
            errors = []
            for e in form.errors.values():
                errors.extend([escape(v) for v in e])
            return HttpResponse(json.dumps({ "success": False, "errors": errors}))


_suffix = re.compile(r"\..*$", re.IGNORECASE) #Accept zipped uploads with more than one extension, ie foo.zip.zip
_xml_unsafe = re.compile(r"(^[^a-zA-Z\._]+)|([^a-zA-Z\._0-9]+)")



def _view_perms_context(obj, level_names):

    ctx =  obj.get_all_level_info()
    def lname(l):
        return level_names.get(l, _("???"))
    ctx[ANONYMOUS_USERS] = lname(ctx.get(ANONYMOUS_USERS, obj.LEVEL_NONE))
    ctx[AUTHENTICATED_USERS] = lname(ctx.get(AUTHENTICATED_USERS, obj.LEVEL_NONE))
    ctx[CUSTOM_GROUP_USERS] = lname(ctx.get(CUSTOM_GROUP_USERS, obj.LEVEL_NONE))

    ulevs = []
    for u, l in ctx['users'].items():
        ulevs.append([u, lname(l)])
    ulevs.sort()
    ctx['users'] = ulevs

    return ctx

def _perms_info(obj, level_names):
    info = obj.get_all_level_info()
    # these are always specified even if none
    info[ANONYMOUS_USERS] = info.get(ANONYMOUS_USERS, obj.LEVEL_NONE)
    info[AUTHENTICATED_USERS] = info.get(AUTHENTICATED_USERS, obj.LEVEL_NONE)
    info[CUSTOM_GROUP_USERS] = info.get(CUSTOM_GROUP_USERS, obj.LEVEL_NONE)
    info['users'] = sorted(info['users'].items())
    info['levels'] = [(i, level_names[i]) for i in obj.permission_levels]
    if hasattr(obj, 'owner') and obj.owner:
        info['owner'] = obj.owner.username
        info['owner_email'] = obj.owner.email
    return info

def _fix_map_perms_for_editor(info):
    perms = {
        Map.LEVEL_READ: Layer.LEVEL_READ,
        Map.LEVEL_WRITE: Layer.LEVEL_WRITE,
        Map.LEVEL_ADMIN: Layer.LEVEL_ADMIN,
    }

    def fix(x): return perms.get(x, "_none")

    info[ANONYMOUS_USERS] = fix(info[ANONYMOUS_USERS])
    info[AUTHENTICATED_USERS] = fix(info[AUTHENTICATED_USERS])
    info[CUSTOM_GROUP_USERS] = fix(info[CUSTOM_GROUP_USERS])
    info['users'] = [(u, fix(level)) for u, level in info['users']]

    return info

INVALID_PERMISSION_MESSAGE = _("Invalid permission level.")
def _handle_perms_edit(request, obj):
    errors = []
    params = request.POST
    valid_pl = obj.permission_levels

    anon_level = params[ANONYMOUS_USERS]
    # validate anonymous level, disallow admin level
    if not anon_level in valid_pl or anon_level == obj.LEVEL_ADMIN:
        errors.append(_("Anonymous Users") + ": " + INVALID_PERMISSION_MESSAGE)

    all_auth_level = params[AUTHENTICATED_USERS]
    if not all_auth_level in valid_pl:
        errors.append(_("Registered Users") + ": " + INVALID_PERMISSION_MESSAGE)

    customgroup_level = params[CUSTOM_GROUP_USERS]
    if not customgroup_level in valid_pl:
        errors.append(_("Custom Group Users") + ": " + INVALID_PERMISSION_MESSAGE)

    kpat = re.compile("^u_(.*)_level$")
    ulevs = {}
    for k, level in params.items():
        m = kpat.match(k)
        if m:
            username = m.groups()[0]
            if not level in valid_pl:
                errors.append(_("User") + " " + username + ": " + INVALID_PERMISSION_MESSAGE)
            else:
                ulevs[username] = level

    if len(errors) == 0:
        obj.set_gen_level(ANONYMOUS_USERS, anon_level)
        obj.set_gen_level(AUTHENTICATED_USERS, all_auth_level)
        obj.set_gen_level(CUSTOM_GROUP_USERS, customgroup_level)

        for username, level in ulevs.items():
            user = User.objects.get(username=username)
            obj.set_user_level(user, level)

    return errors


def _get_basic_auth_info(request):
    """
    grab basic auth info
    """
    meth, auth = request.META['HTTP_AUTHORIZATION'].split()
    if meth.lower() != 'basic':
        raise ValueError
    username, password = base64.b64decode(auth).split(':')
    return username, password

def resolve_user(request):
    user = None
    geoserver = False
    superuser = False
    logger.info("getting user")
    if 'HTTP_AUTHORIZATION' in request.META:
        username, password = _get_basic_auth_info(request)
        logger.info("%s:%s",username,password)
        acl_user = authenticate(username=username, password=password)
        if acl_user:
            user = acl_user.username
            superuser = acl_user.is_superuser
            logger.info("acluser:%s",user)
        elif _get_basic_auth_info(request) == settings.GEOSERVER_CREDENTIALS:
            geoserver = True
            superuser = True
            logger.info("geoserver")
    elif not request.user.is_anonymous():
        user = request.user.username
        superuser = request.user.is_superuser
        logger.info("not anon:%s",user)
    return HttpResponse(json.dumps({
        'user' : user,
        'geoserver' : geoserver,
        'superuser' : superuser
    }))


def layer_acls(request):
    """
    returns json-encoded lists of layer identifiers that
    represent the sets of read-write and read-only layers
    for the currently authenticated user.
    """

    # the layer_acls view supports basic auth, and a special
    # user which represents the geoserver administrator that
    # is not present in django.
    logger.info("WTF is this still used?")
    acl_user = request.user
    if 'HTTP_AUTHORIZATION' in request.META:
        try:
            username, password = _get_basic_auth_info(request)
            acl_user = authenticate(username=username, password=password)

            # Nope, is it the special geoserver user?
            if (acl_user is None and
                username == settings.GEOSERVER_CREDENTIALS[0] and
                password == settings.GEOSERVER_CREDENTIALS[1]):
                # great, tell geoserver it's an admin.
                result = {
                    'rw': [],
                    'ro': [],
                    'name': username,
                    'is_superuser':  True,
                    'is_anonymous': False
                }
                return HttpResponse(json.dumps(result), mimetype="application/json")
        except Exception:
            pass

        if acl_user is None:
            return HttpResponse(_("Bad HTTP Authorization Credentials."),
                status=401,
                mimetype="text/plain")
    all_readable = set()
    all_writable = set()
    for bck in get_auth_backends():
        if hasattr(bck, 'objects_with_perm'):
            all_readable.update(bck.objects_with_perm(acl_user,
                'maps.view_layer',
                Layer))
            all_writable.update(bck.objects_with_perm(acl_user,
                                                      'maps.change_layer',
                                                      Layer))
    read_only = [x for x in all_readable if x not in all_writable]
    read_write = [x for x in all_writable if x in all_readable]

    read_only = [x[0] for x in Layer.objects.filter(id__in=read_only).values_list('typename').all()]
    read_write = [x[0] for x in Layer.objects.filter(id__in=read_write).values_list('typename').all()]

    result = {
        'rw': read_write,
        'ro': read_only,
        'name': acl_user.username,
        'is_superuser':  acl_user.is_superuser,
        'is_anonymous': acl_user.is_anonymous()
    }

    return HttpResponse(json.dumps(result), mimetype="application/json")



def _split_query(query):
    """
    split and strip keywords, preserve space
    separated quoted blocks.
    """

    qq = query.split(' ')
    keywords = []
    accum = None
    for kw in qq:
        if accum is None:
            if kw.startswith('"'):
                accum = kw[1:]
            elif kw:
                keywords.append(kw)
        else:
            accum += ' ' + kw
            if kw.endswith('"'):
                keywords.append(accum[0:-1])
                accum = None
    if accum is not None:
        keywords.append(accum)
    return [kw.strip() for kw in keywords if kw.strip()]



DEFAULT_SEARCH_BATCH_SIZE = 10
MAX_SEARCH_BATCH_SIZE = 25
def metadata_search(request):
    """
    handles a basic search for data using the
    GeoNetwork catalog.

    the search accepts:
    q - general query for keywords across all fields
    start - skip to this point in the results
    limit - max records to return

    for ajax requests, the search returns a json structure
    like this:

    {
    'total': <total result count>,
    'next': <url for next batch if exists>,
    'prev': <url for previous batch if exists>,
    'query_info': {
        'start': <integer indicating where this batch starts>,
        'limit': <integer indicating the batch size used>,
        'q': <keywords used to query>,
    },
    'rows': [
      {
        'name': <typename>,
        'abstract': '...',
        'keywords': ['foo', ...],
        'detail' = <link to geonode detail page>,
        'attribution': {
            'title': <language neutral attribution>,
            'href': <url>
        },
        'download_links': [
            ['pdf', 'PDF', <url>],
            ['kml', 'KML', <url>],
            [<format>, <name>, <url>]
            ...
        ],
        'metadata_links': [
           ['text/xml', 'TC211', <url>],
           [<mime>, <name>, <url>],
           ...
        ]
      },
      ...
    ]}
    """
    if request.method == 'GET':
        params = request.GET
    elif request.method == 'POST':
        params = request.POST
    else:
        return HttpResponse(status=405)

    # grab params directly to implement defaults as
    # opposed to panicy django forms behavior.
    query = params.get('q', '')
    try:
        start = int(params.get('start', '0'))
    except Exception:
        start = 0
    try:
        limit = min(int(params.get('limit', DEFAULT_SEARCH_BATCH_SIZE)),
                    MAX_SEARCH_BATCH_SIZE)
    except Exception:
        limit = DEFAULT_SEARCH_BATCH_SIZE


    sortby = params.get('sort','')
    sortorder= params.get('dir','')

    advanced = {}
    bbox = params.get('bbox', None)
    if bbox:
        try:
            bbox = [float(x) for x in bbox.split(',')]
            if len(bbox) == 4:
                advanced['bbox'] =  bbox
        except Exception:
            # ignore...
            pass

    result = _metadata_search(query, start, limit, sortby, sortorder, **advanced)

    # XXX slowdown here to dig out result permissions
    for doc in result['rows']:
        try:
            layer = Layer.objects.get(uuid=doc['uuid'])
            doc['_local'] = True
            doc['_permissions'] = {
                'view': request.user.has_perm('maps.view_layer', obj=layer),
                'change': request.user.has_perm('maps.change_layer', obj=layer),
                'delete': request.user.has_perm('maps.delete_layer', obj=layer),
                'change_permissions': request.user.has_perm('maps.change_layer_permissions', obj=layer),
            }
        except Layer.DoesNotExist:
            doc['_local'] = False
            pass

    result['success'] = True
    return HttpResponse(json.dumps(result), mimetype="application/json")

def _metadata_search(query, start, limit, sortby, sortorder, **kw):

    csw = get_csw()

    keywords = _split_query(query)

    if sortby:
        sortby = 'dc:' + sortby

    csw.getrecords(keywords=keywords, startposition=start+1, maxrecords=limit, bbox=kw.get('bbox', None), sortby=sortby, sortorder=sortorder)

    # build results
    # XXX this goes directly to the result xml doc to obtain
    # correct ordering and a fuller view of the result record
    # than owslib currently parses.  This could be improved by
    # improving owslib.
    results = [_build_search_result(doc) for doc in
               csw._exml.findall('//'+nspath('Record', namespaces['csw']))]

    result = {'rows': results,
              'total': csw.results['matches']}

    result['query_info'] = {
        'start': start,
        'limit': limit,
        'q': query
    }
    if start > 0:
        prev = max(start - limit, 0)
        params = urlencode({'q': query, 'start': prev, 'limit': limit})
        result['prev'] = reverse('geonode.maps.views.metadata_search') + '?' + params

    next_page = csw.results.get('nextrecord', 0)
    if next_page > 0:
        params = urlencode({'q': query, 'start': next_page - 1, 'limit': limit})
        result['next'] = reverse('geonode.maps.views.metadata_search') + '?' + params

    return result

def search_result_detail(request):
    uuid = request.GET.get("uuid", None)
    if  uuid is None:
        return HttpResponse(status=400)
    csw = get_csw()
    csw.getrecordbyid([uuid], outputschema=namespaces['gmd'])
    recs = csw.records.values()
    if len(recs) == 0:
        return HttpResponse(status=404)
    rec = recs[0]
    raw_xml = csw._exml.find(nspath('MD_Metadata', namespaces['gmd']))
    extra_links = _extract_links(rec, raw_xml)
    category = ''

    try:
        layer = Layer.objects.get(uuid=uuid)
        layer_is_remote = False
        category = layer.topic_category
    except Exception:
        layer = None
        layer_is_remote = True

    return render_to_response('maps/search_result_snippet.html', RequestContext(request, {
        'rec': rec,
        'extra_links': extra_links,
        'layer': layer,
        'layer_is_remote': layer_is_remote,
        'category' : category
    }))

def _extract_links(rec, xml):
    download_links = []
    dl_type_path = "/".join([
        nspath("CI_OnlineResource", namespaces["gmd"]),
        nspath("protocol", namespaces["gmd"]),
        nspath("CharacterString", namespaces["gco"])
        ])

    dl_name_path = "/".join([
        nspath("CI_OnlineResource", namespaces["gmd"]),
        nspath("name", namespaces["gmd"]),
        nspath("CharacterString", namespaces["gco"])
        ])

    dl_description_path = "/".join([
        nspath("CI_OnlineResource", namespaces["gmd"]),
        nspath("description", namespaces["gmd"]),
        nspath("CharacterString", namespaces["gco"])
        ])

    dl_link_path = "/".join([
        nspath("CI_OnlineResource", namespaces["gmd"]),
        nspath("linkage", namespaces["gmd"]),
        nspath("URL", namespaces["gmd"])
        ])

    format_re = re.compile(".*\((.*)(\s*Format*\s*)\).*?")

    for link in xml.findall("*//" + nspath("onLine", namespaces['gmd'])):
        dl_type = link.find(dl_type_path)
        if dl_type is not None and dl_type.text == "WWW:DOWNLOAD-1.0-http--download":
            extension = link.find(dl_name_path).text.split('.')[-1]
            data_format = format_re.match(link.find(dl_description_path).text).groups()[0]
            url = link.find(dl_link_path).text
            download_links.append((extension, data_format, url))
    return dict(download=download_links)


def _build_search_result(doc):
    """
    accepts a node representing a csw result
    record and builds a POD structure representing
    the search result.
    """
    if doc is None:
        return None
    # Let owslib do some parsing for us...
    rec = CswRecord(doc)
    result = {}
    result['title'] = rec.title
    result['uuid'] = rec.identifier
    result['abstract'] = rec.abstract
    result['keywords'] = [x for x in rec.subjects if x]
    result['detail'] = rec.uri or ''

    # XXX needs indexing ? how
    result['attribution'] = {'title': '', 'href': ''}

    # XXX !_! pull out geonode 'typename' if there is one
    # index this directly...
    if rec.uri:
        try:
            result['name'] = urlparse(rec.uri).path.split('/')[-1]
        except Exception:
            pass
    # fallback: use geonetwork uuid
    if not result.get('name', ''):
        result['name'] = rec.identifier

    # Take BBOX from GeoNetwork Result...
    # XXX this assumes all our bboxes are in this
    # improperly specified SRS.
    if rec.bbox is not None and rec.bbox.crs == 'urn:ogc:def:crs:::WGS 1984':
        # slight workaround for ticket 530
        result['bbox'] = {
            'minx': min(rec.bbox.minx, rec.bbox.maxx),
            'maxx': max(rec.bbox.minx, rec.bbox.maxx),
            'miny': min(rec.bbox.miny, rec.bbox.maxy),
            'maxy': max(rec.bbox.miny, rec.bbox.maxy)
        }

    # XXX these could be exposed in owslib record...
    # locate all download links
    format_re = re.compile(".*\((.*)(\s*Format*\s*)\).*?")
    result['download_links'] = []
    for link_el in doc.findall(nspath('URI', namespaces['dc'])):
        if link_el.get('protocol', '') == 'WWW:DOWNLOAD-1.0-http--download':
            try:
                extension = link_el.get('name', '').split('.')[-1]
                data_format = format_re.match(link_el.get('description')).groups()[0]
                href = link_el.text
                result['download_links'].append((extension, data_format, href))
            except Exception:
                pass

    # construct the link to the geonetwork metadata record (not self-indexed)
    md_link = settings.GEONETWORK_BASE_URL + "srv/en/csw?" + urlencode({
            "request": "GetRecordById",
            "service": "CSW",
            "version": "2.0.2",
            "OutputSchema": "http://www.isotc211.org/2005/gmd",
            "ElementSetName": "full",
            "id": rec.identifier
        })
    result['metadata_links'] = [("text/xml", "TC211", md_link)]

    return result

def browse_data(request):
    return render_to_response('data.html', RequestContext(request, {}))

def search_page(request):
    DEFAULT_MAP_CONFIG, DEFAULT_BASE_LAYERS = default_map_config()
    # for non-ajax requests, render a generic search page

    if request.method == 'GET':
        params = request.GET
    elif request.method == 'POST':
        params = request.POST
    else:
        return HttpResponse(status=405)

    map_obj = Map(projection="EPSG:900913", zoom = 1, center_x = 0, center_y = 0)

    return render_to_response('search.html', RequestContext(request, {
        'init_search': json.dumps(params or {}),
        'viewer_config': json.dumps(map_obj.viewer_json(request.user, *DEFAULT_BASE_LAYERS)),
        'GOOGLE_API_KEY' : settings.GOOGLE_API_KEY,
        "site" : settings.SITEURL
    }))

def change_poc(request, ids, template = 'maps/change_poc.html'):
    layers = Layer.objects.filter(id__in=ids.split('_'))
    if request.method == 'POST':
        form = PocForm(request.POST)
        if form.is_valid():
            for layer in layers:
                layer.poc = form.cleaned_data['contact']
                layer.save()
            # Process the data in form.cleaned_data
            # ...
            return HttpResponseRedirect('/admin/maps/layer') # Redirect after POST
    else:
        form = PocForm() # An unbound form
    return render_to_response(template, RequestContext(request,
                                  {'layers': layers, 'form': form }))


#### MAPS SEARCHING ####

DEFAULT_MAPS_SEARCH_BATCH_SIZE = 10
MAX_MAPS_SEARCH_BATCH_SIZE = 25
def maps_search(request):
    """
    handles a basic search for maps using the
    GeoNetwork catalog.

    the search accepts:
    q - general query for keywords across all fields
    start - skip to this point in the results
    limit - max records to return
    sort - field to sort results on
    dir - ASC or DESC, for ascending or descending order

    for ajax requests, the search returns a json structure
    like this:

    {
    'total': <total result count>,
    'next': <url for next batch if exists>,
    'prev': <url for previous batch if exists>,
    'query_info': {
        'start': <integer indicating where this batch starts>,
        'limit': <integer indicating the batch size used>,
        'q': <keywords used to query>,
    },
    'rows': [
      {
        'title': <map title,
        'abstract': '...',
        'detail' : <url geonode detail page>,
        'owner': <name of the map's owner>,
        'owner_detail': <url of owner's profile page>,
        'last_modified': <date and time of last modification>
      },
      ...
    ]}
    """
    if request.method == 'GET':
        params = request.GET
    elif request.method == 'POST':
        params = request.POST
    else:
        return HttpResponse(status=405)

    # grab params directly to implement defaults as
    # opposed to panicy django forms behavior.
    query = params.get('q', '')
    try:
        start = int(params.get('start', '0'))
    except Exception:
        start = 0

    try:
        limit = min(int(params.get('limit', DEFAULT_MAPS_SEARCH_BATCH_SIZE)),
                    MAX_MAPS_SEARCH_BATCH_SIZE)
    except Exception:
        limit = DEFAULT_MAPS_SEARCH_BATCH_SIZE


    sort_field = params.get('sort', u'')
    sort_field = unicodedata.normalize('NFKD', sort_field).encode('ascii','ignore')
    sort_dir = params.get('dir', 'ASC')
    result = _maps_search(query, start, limit, sort_field, sort_dir)

    result['success'] = True
    return HttpResponse(json.dumps(result), mimetype="application/json")

def _maps_search(query, start, limit, sort_field, sort_dir):

    keywords = _split_query(query)
    map_query = Map.objects.filter()
    for keyword in keywords:
        map_query = map_query.filter(
              Q(title__icontains=keyword)
            | Q(keywords__name__icontains=keyword)
            | Q(abstract__icontains=keyword)).distinct()

    officialMaps = map_query.filter(Q(officialurl__isnull=False))
    map_query = map_query.filter(Q(officialurl__isnull=True))

    if sort_field:
        order_by = ("" if sort_dir == "ASC" else "-") + sort_field
        map_query = map_query.order_by(order_by)
        officialMaps = officialMaps.order_by(order_by)

    maps_list = []
    allmaps = [i for i in itertools.chain(officialMaps,map_query)]

    for m in allmaps[start:start+limit]:
        try:
            owner_name = Contact.objects.get(user=m.owner).name
            if not owner_name:
                owner_name = m.owner.username
        except:
            if m.owner.first_name:
                owner_name = m.owner.first_name + " " + m.owner.last_name
            else:
                owner_name = m.owner.username

        url = ("/" + m.officialurl) if m.officialurl else ("/maps/" + m.urlsuffix) if m.urlsuffix  else "/maps/" + str(m.id)

        mapdict = {
            'id' : m.id,
            'title' : m.title,
            'abstract' : m.abstract,
            'urlsuffix' : m.urlsuffix,
            'detail' : url,
            'owner' : owner_name,
            'owner_detail' : reverse('profiles.views.profile_detail', args=(m.owner.username,)),
            'last_modified' : m.last_modified.isoformat()
            }
        maps_list.append(mapdict)

    result = {'rows': maps_list,
              'total': map_query.count()}

    result['query_info'] = {
        'start': start,
        'limit': limit,
        'q': query
    }
    if start > 0:
        prev = max(start - limit, 0)
        params = urlencode({'q': query, 'start': prev, 'limit': limit})
        result['prev'] = reverse('geonode.maps.views.maps_search') + '?' + params

    next_page = start + limit + 1
    if next_page < map_query.count():
        params = urlencode({'q': query, 'start': next_page - 1, 'limit': limit})
        result['next'] = reverse('geonode.maps.views.maps_search') + '?' + params

    return result

def maps_search_page(request):
    # for non-ajax requests, render a generic search page

    if request.method == 'GET':
        params = request.GET
    elif request.method == 'POST':
        params = request.POST
    else:
        return HttpResponse(status=405)

    return render_to_response('maps_search.html', RequestContext(request, {
        'init_search': json.dumps(params or {}),
         "site" : settings.SITEURL
    }))

def batch_permissions_by_email(request):
    return batch_permissions(request, True)

def batch_permissions(request, use_email=False):
    if not request.user.is_authenticated:
        result = {'success': False, 'errors': ['You must log in to change permissions']}
        return HttpResponse(json.dumps(result), mimetype="application/json", status=401)

    if request.method != "POST":
        return HttpResponse("Permissions API requires POST requests", status=405)

    spec = json.loads(request.raw_post_data)

    if "layers" in spec:
        lyrs = Layer.objects.filter(pk__in = spec['layers'])
        for lyr in lyrs:
            if not request.user.has_perm("maps.change_layer_permissions", obj=lyr):
                return HttpResponse("User not authorized to change layer permissions", status=403)

    if "maps" in spec:
        maps = Map.objects.filter(pk__in = spec['maps'])
        for map in maps:
            if not request.user.has_perm("maps.change_map_permissions", obj=map):
                return HttpResponse("User not authorized to change map permissions", status=403)

    anon_level = spec['permissions'].get("anonymous")
    auth_level = spec['permissions'].get("authenticated")
    custom_level = spec['permissions'].get("customgroup")

    logger.debug("anon_level:[%s]; auth_level:[%s]; custom_level:[%s]", anon_level, auth_level, custom_level)

    users = spec['permissions'].get('users', [])
    user_names = [x for (x, y) in users]

    if "layers" in spec:
        lyrs = Layer.objects.filter(pk__in = spec['layers'])
        valid_perms = ['layer_readwrite', 'layer_readonly', 'layer_admin']
        if anon_level not in valid_perms:
            anon_level = "_none"
        if auth_level not in valid_perms:
            auth_level = "_none"
        if custom_level not in valid_perms:
            custom_level = "_none"

        logger.debug("anon:[%s],auth:[%s],custom:[%s]", anon_level, auth_level, custom_level)
        for lyr in lyrs:
            logger.info("Layer [%s]", lyr)
            if use_email:
                lyr.get_user_levels().exclude(user__email__in = user_names + [lyr.owner.email]).delete()
            else:
                lyr.get_user_levels().exclude(user__username__in = user_names + [lyr.owner.username]).delete()

            lyr.set_gen_level(ANONYMOUS_USERS, anon_level)
            lyr.set_gen_level(AUTHENTICATED_USERS, auth_level)
            lyr.set_gen_level(CUSTOM_GROUP_USERS, custom_level)
            for user, user_level in users:
                logger.info("User [%s]", user)

                if use_email:
                    try:
                        userObject = User.objects.get(email=user)
                    except User.DoesNotExist:
                        userObject = _create_new_user(user, lyr.title, reverse('geonode.maps.views.layer_detail', args=(lyr.typename,)), lyr.owner_id)
                    if user_level not in valid_perms:
                        user_level = "_none"
                    lyr.set_user_level(userObject, user_level)
                else:
                    if user_level not in valid_perms:
                        user_level = "_none"
                        user = User.objects.get(username=user)
                    lyr.set_user_level(user, user_level)


    if "maps" in spec:
        maps = Map.objects.filter(pk__in = spec['maps'])
        valid_perms = ['layer_readwrite', 'layer_readonly', 'layer_admin']
        if anon_level not in valid_perms:
            anon_level = "_none"
        if auth_level not in valid_perms:
            auth_level = "_none"
        if custom_level not in valid_perms:
            custom_level = "_none"
        anon_level = anon_level.replace("layer", "map")
        auth_level = auth_level.replace("layer", "map")
        custom_level = custom_level.replace("layer", "map")

        for m in maps:
            if use_email:
                m.get_user_levels().exclude(user__email__in = user_names + [m.owner.email]).delete()
            else:
                m.get_user_levels().exclude(user__username__in = user_names + [m.owner.username]).delete()
            m.set_gen_level(ANONYMOUS_USERS, anon_level)
            m.set_gen_level(AUTHENTICATED_USERS, auth_level)
            m.set_gen_level(CUSTOM_GROUP_USERS, custom_level)
            for user, user_level in spec['permissions'].get("users", []):
                user_level = user_level.replace("layer", "map")
                if user_level not in valid_perms:
                    user_level = "_none"

                if use_email:
                    m.get_user_levels().exclude(user__email__in = user_names + [m.owner.email]).delete()
                else:
                    m.get_user_levels().exclude(user__username__in = user_names + [m.owner.username]).delete()
                m.set_gen_level(ANONYMOUS_USERS, anon_level)
                m.set_gen_level(AUTHENTICATED_USERS, auth_level)
                m.set_gen_level(CUSTOM_GROUP_USERS, custom_level)
                for user, user_level in spec['permissions'].get("users", []):
                    user_level = user_level.replace("layer", "map")
                    if user_level not in valid_perms:
                        user_level = "_none"
                    if use_email:
                        try:
                            userObject = User.objects.get(email=user)
                        except User.DoesNotExist:
                            userObject = _create_new_user(user, m.title, reverse('geonode.maps.views.view', args=[m.id]), m.owner_id)
                        m.set_user_level(userObject, user_level)
                    else:
                        m.set_user_level(user, user_level)

    return HttpResponse("Map/layer permissions updated")

def batch_delete(request):
    if not request.user.is_authenticated:
        return HttpResponse("You must log in to delete layers", status=401)

    if request.method != "POST":
        return HttpResponse("Delete API requires POST requests", status=405)

    spec = json.loads(request.raw_post_data)

    if "layers" in spec:
        lyrs = Layer.objects.filter(pk__in = spec['layers'])
        for lyr in lyrs:
            if not request.user.has_perm("maps.delete_layer", obj=lyr):
                return HttpResponse("User not authorized to delete layer", status=403)

    if "maps" in spec:
        map_query = Map.objects.filter(pk__in = spec['maps'])
        for m in map_query:
            if not request.user.has_perm("maps.delete_map", obj=m):
                return HttpResponse("User not authorized to delete map", status=403)

    if "layers" in spec:
        Layer.objects.filter(pk__in = spec["layers"]).delete()

    if "maps" in spec:
        Map.objects.filter(pk__in = spec["maps"]).delete()

    nlayers = len(spec.get('layers', []))
    nmaps = len(spec.get('maps', []))

    return HttpResponse("Deleted %d layers and %d maps" % (nlayers, nmaps))


class LayerCategoryChoiceField(forms.ModelChoiceField):
    def label_from_instance(self, obj):
        return '<a href="#" onclick=\'javascript:Ext.Msg.show({title:"' + escape(obj.title) + '",msg:"' + escape(obj.description) + '",buttons: Ext.Msg.OK, minWidth: 300});return false;\'>' + obj.title + '</a>'



class LayerCategoryForm(forms.Form):
    category_choice_field = LayerCategoryChoiceField(required=False, label = '*' + _('Category'), empty_label=None,
        queryset = LayerCategory.objects.extra(order_by = ['title']))


    def clean(self):
        cleaned_data = self.data
        ccf_data = cleaned_data.get("category_choice_field")


        if not ccf_data:
            msg = u"This field is required."
            self._errors = self.error_class([msg])




        # Always return the full collection of cleaned data.
        return cleaned_data



class LayerAttributeForm(forms.ModelForm):
    def __init__(self, *args, **kwargs):
        super(LayerAttributeForm, self).__init__(*args, **kwargs)
        instance = getattr(self, 'instance', None)
        if instance and instance.attribute_type != 'xsd:string':
            self.fields['searchable'].widget.attrs['disabled'] = True
        self.fields['attribute'].widget.attrs['readonly'] = True
        self.fields['display_order'].widget.attrs['size'] = 3



    class Meta:
        model = LayerAttribute
        exclude = ('attribute_type',)

def view_map_permissions(request, mapid):
    map = get_object_or_404(Map,pk=mapid)

    if not request.user.has_perm('maps.change_map_permissions', obj=map):
        return HttpResponse(loader.render_to_string('401.html',
            RequestContext(request, {'error_message':
                                         _("You are not permitted to view this map's permissions")})), status=401)

    ctx = _view_perms_context(map, MAP_LEV_NAMES)
    ctx['map'] = map
    return render_to_response("maps/permissions.html", RequestContext(request, ctx))


def view_layer_permissions(request, layername):
    layer = get_object_or_404(Layer,typename=layername)

    if not request.user.has_perm('maps.change_layer_permissions', obj=layer):
        return HttpResponse(loader.render_to_string('401.html',
            RequestContext(request, {'error_message':
                                         _("You are not permitted to view this layer's permissions")})), status=401)

    ctx = _view_perms_context(layer, LAYER_LEV_NAMES)
    ctx['layer'] = layer
    return render_to_response("maps/layer_permissions.html", RequestContext(request, ctx))



def ajax_layer_permissions_by_email(request, layername):
    return ajax_layer_permissions(request, layername, True)


def _perms_info_email(obj, level_names):
    info = obj.get_all_level_info_by_email()
    # these are always specified even if none
    info[ANONYMOUS_USERS] = info.get(ANONYMOUS_USERS, obj.LEVEL_NONE)
    info[AUTHENTICATED_USERS] = info.get(AUTHENTICATED_USERS, obj.LEVEL_NONE)
    info[CUSTOM_GROUP_USERS] = info.get(CUSTOM_GROUP_USERS, obj.LEVEL_NONE)
    info['users'] = sorted(info['users'].items())
    info['names'] = sorted(info['names'].items())
    info['levels'] = [(i, level_names[i]) for i in obj.permission_levels]
    if hasattr(obj, 'owner') and obj.owner is not None:
        info['owner'] = obj.owner.username
        info['owner_email'] = obj.owner.email
    return info

def _perms_info_email_json(obj, level_names):
    return json.dumps(_perms_info_email(obj, level_names))


def addlayers(request):
    # for non-ajax requests, render a generic search page

    if request.method == 'GET':
        params = request.GET
    elif request.method == 'POST':
        params = request.POST
    else:
        return HttpResponse(status=405)

    map_obj = Map(projection="EPSG:900913", zoom = 1, center_x = 0, center_y = 0)

    return render_to_response('addlayers.html', RequestContext(request, {
        'init_search': json.dumps(params or {}),
        'viewer_config': json.dumps(map_obj.viewer_json(request.user, *DEFAULT_BASE_LAYERS)),
        'GOOGLE_API_KEY' : settings.GOOGLE_API_KEY,
        "site" : settings.SITEURL
    }))

def addLayerJSON(request):
    logger.debug("Enter addLayerJSON")
    layername = request.POST.get('layername', False)
    logger.debug("layername is [%s]", layername)
    
    if layername:
        try:
            layer = Layer.objects.get(typename=layername)
            if not request.user.has_perm("maps.view_layer", obj=layer):
                return HttpResponse(status=401)
            sfJSON = {'layer': layer.layer_config(request.user)}
            logger.debug('sfJSON is [%s]', str(sfJSON))
            return HttpResponse(json.dumps(sfJSON))
        except Exception, e:
            logger.debug("Could not find matching layer: [%s]", str(e))
            return HttpResponse(str(e), status=500)

    else:
        return HttpResponse(status=500)


def ajax_layer_edit_check(request, layername):
    layer = get_object_or_404(Layer, typename=layername);
    editable = request.user.has_perm("maps.change_layer", obj=layer)
    return HttpResponse(
        str(editable),
        status=200 if editable else 403,
        mimetype='text/plain'
    )

def ajax_layer_update(request, layername):
    layer = get_object_or_404(Layer, typename=layername)
    if settings.USE_QUEUE:
        layer.queue_bounds_update()
        if settings.USE_GAZETTEER:
            layer.queue_gazetteer_update()
    else:
        layer.update_bounds()
        if settings.USE_GAZETTEER:
            layer.update_gazetteer()

    return HttpResponse(
        "Layer updated",
        status=200,
        mimetype='text/plain'
    )


def ajax_map_edit_check_permissions(request, mapid):
    mapeditlevel = 'None'
    if not request.user.has_perm("maps.change_map_permissions", obj=map):
        return HttpResponse(
            'You are not allowed to change permissions for this map',
            status=401,
            mimetype='text/plain'
        )

def ajax_map_permissions_by_email(request, mapid):
    return ajax_map_permissions(request, mapid, True)

def ajax_url_lookup(request):
    if request.method != 'POST':
        return HttpResponse(
            content='ajax user lookup requires HTTP POST',
            status=405,
            mimetype='text/plain'
        )
    elif 'query' not in request.POST:
        return HttpResponse(
            content='use a field named "query" to specify a prefix to filter urls',
            mimetype='text/plain'
        )
    if request.POST['query'] != '':
        forbiddenUrls = ['new','view',]
        maps = Map.objects.filter(urlsuffix__startswith=request.POST['query'])
        if request.POST['mapid'] != '':
            maps = maps.exclude(id=request.POST['mapid'])
        json_dict = {
            'urls': [({'url': m.urlsuffix}) for m in maps],
            'count': maps.count(),
            }
    else:
        json_dict = {
            'urls' : [],
            'count' : 0,
            }
    return HttpResponse(
        content=json.dumps(json_dict),
        mimetype='text/plain'
    )

def snapshot_config(snapshot, map, user):
    """
        Get the snapshot map configuration - look up WMS parameters (bunding box)
        for local GeoNode layers
    """
     #Match up the layer with it's source
    def snapsource_lookup(source, sources):
            for k, v in sources.iteritems():
                if v.get("id") == source.get("id"): return k
            return None

    #Set up the proper layer configuration
    def snaplayer_config(layer, sources, user):
        cfg = layer.layer_config(user)
        src_cfg = layer.source_config()
        source = snapsource_lookup(src_cfg, sources)
        if source: cfg["source"] = source
        if src_cfg.get("ptype", "gxp_wmscsource") == "gxp_wmscsource"  or src_cfg.get("ptype", "gxp_gnsource") == "gxp_gnsource" : cfg["buffer"] = 0
        return cfg


    decodedid = num_decode(snapshot)
    snapshot = get_object_or_404(MapSnapshot, pk=decodedid)
    if snapshot.map == map:
        config = json.loads(clean_config(snapshot.config))
        layers = [l for l in config["map"]["layers"]]
        sources = config["sources"]
        maplayers = []
        for ordering, layer in enumerate(layers):
            maplayers.append(
            map.layer_set.from_viewer_config(
                map, layer, config["sources"][layer["source"]], ordering))
        config['map']['layers'] = [snaplayer_config(l,sources,user) for l in maplayers]
    else:
        config = map.viewer_json(user)
    return config

def ajax_increment_layer_stats(request):
    if request.method != 'POST':
        return HttpResponse(
            content='ajax user lookup requires HTTP POST',
            status=405,
            mimetype='text/plain'
        )
    if request.POST['layername'] != '':
        layer_match = Layer.objects.filter(typename=request.POST['layername'])[:1]
        for l in layer_match:
            layerStats,created = LayerStats.objects.get_or_create(layer=l)
            layerStats.visits += 1
            first_visit = True
            if request.session.get('visitlayer' + str(l.id), False):
                first_visit = False
            else:
                request.session['visitlayer' + str(l.id)] = True
            if first_visit or created:
                layerStats.uniques += 1
            layerStats.save()

    return HttpResponse(
                            status=200
    )

def _create_new_user(user_email, map_layer_title, map_layer_url, map_layer_owner_id):
    random_password = User.objects.make_random_password()
    user_name = re.sub(r'\W', r'', user_email.split('@')[0])
    user_length = len(user_name)
    if user_length > 30:
        user_name = user_name[0:29]
    while len(User.objects.filter(username=user_name)) > 0:
        user_name = user_name[0:user_length-4] + User.objects.make_random_password(length=4, allowed_chars='0123456789')

    new_user = RegistrationProfile.objects.create_inactive_user(username=user_name, email=user_email, password=random_password, site = settings.SITE_ID, send_email=False)
    if new_user:
        new_profile = Contact(user=new_user, name=new_user.username, email=new_user.email)
        if settings.USE_CUSTOM_ORG_AUTHORIZATION and new_user.email.endswith(settings.CUSTOM_GROUP_EMAIL_SUFFIX):
            new_profile.is_org_member = True
            new_profile.member_expiration_dt = datetime.today() + timedelta(days=365)
        new_profile.save()
        try:
            _send_permissions_email(user_email, map_layer_title, map_layer_url, map_layer_owner_id, random_password)
        except:
            logger.debug("An error ocurred when sending the mail")
    return new_user




def _send_permissions_email(user_email, map_layer_title, map_layer_url, map_layer_owner_id,  password):

    current_site = Site.objects.get_current()
    user = User.objects.get(email = user_email)
    profile = RegistrationProfile.objects.get(user=user)
    owner = User.objects.get(id=map_layer_owner_id)

    subject = render_to_string('registration/new_user_email_subject.txt',
            { 'site': current_site,
              'owner' : (owner.get_profile().name if owner.get_profile().name else owner.email),
              })
    # Email subject *must not* contain newlines
    subject = ''.join(subject.splitlines())

    message = render_to_string('registration/new_user_email.txt',
            { 'activation_key': profile.activation_key,
              'expiration_days': settings.ACCOUNT_ACTIVATION_DAYS,
              'owner': (owner.get_profile().name if owner.get_profile().name else owner.email),
              'title': map_layer_title,
              'url' : map_layer_url,
              'site': current_site,
              'username': user.username,
              'password' : password })

    send_mail(subject, message, settings.NO_REPLY_EMAIL, [user.email])

def get_suffix_if_custom(map):
    if map.use_custom_template:
        if map.officialurl:
            return map.officialurl
        elif map.urlsuffix:
            return map.urlsuffix
        else:
            return None
    else:
        return None

def official_site(request, site):
    """
    The view that returns the map composer opened to
    the map with the given official site url.
    """
    map_obj = get_object_or_404(Map,officialurl=site)
    return view(request, str(map_obj.id))



def official_site_controller(request, site):
    '''
    main view for map resources, dispatches to correct
    view based on method and query args.
    '''
    map_obj = get_object_or_404(Map,officialurl=site)
    return map_controller(request, str(map_obj.id))

def snapshot_create(request):
    """
    Create a permalinked map
    """
    conf = request.raw_post_data

    if isinstance(conf, basestring):
        config = json.loads(conf)
        snapshot = MapSnapshot.objects.create(config=clean_config(conf),map=Map.objects.get(id=config['id']))
        return HttpResponse(num_encode(snapshot.id), mimetype="text/plain")
    else:
        return HttpResponse("Invalid JSON", mimetype="text/plain", status=500)

def clean_config(conf):
    if isinstance(conf, basestring):
        config = json.loads(conf)
        config_extras = ["tools", "rest", "homeUrl", "localGeoServerBaseUrl", "localCSWBaseUrl", "csrfToken", "db_datastore", "authorizedRoles"]
        for config_item in config_extras:
            if config_item in config:
                del config[config_item ]
            if config_item in config["map"]:
                del config["map"][config_item ]
        return json.dumps(config)
    else:
        return conf

def ajax_snapshot_history(request, mapid):
    map_obj = Map.objects.get(pk=mapid)
    history = [snapshot.json() for snapshot in map_obj.snapshots]
    return HttpResponse(json.dumps(history), mimetype="text/plain")



@login_required
def deletemapnow(request, mapid):
    ''' Delete a map, and its constituent layers. '''
    map_obj = get_object_or_404(Map,pk=mapid)

    if not request.user.has_perm('maps.delete_map', obj=map):
        return HttpResponse(loader.render_to_string('401.html',
            RequestContext(request, {'error_message':
                                         _("You are not permitted to delete this map.")})), status=401)

    layers = map_obj.layer_set.all()
    for layer in layers:
        layer.delete()

    snapshots = map_obj.snapshot_set.all()
    for snapshot in snapshots:
        snapshot.delete()
    map_obj.delete()

    return HttpResponseRedirect(request.user.get_profile().get_absolute_url())


def map_share(request,mapid):
    '''
    The view that shows map permissions in a window from map
    '''
    map = get_object_or_404(Map,pk=mapid)
    mapstats,created = MapStats.objects.get_or_create(map=map)


    if not request.user.has_perm('maps.view_map', obj=map):
        return HttpResponse(loader.render_to_string('401.html',
            RequestContext(request, {'error_message':
                                         _("You are not allowed to view this map.")})), status=401)


    return render_to_response("maps/mapinfopanel.html", RequestContext(request, {
        "map": map,
        "mapstats": mapstats,
        'permissions_json': _perms_info_email_json(map, MAP_LEV_NAMES),
        'customGroup': settings.CUSTOM_GROUP_NAME if settings.USE_CUSTOM_ORG_AUTHORIZATION else '',
        }))

@login_required
def create_pg_layer(request):
    if request.method == 'GET':
        layer_form = LayerCreateForm(prefix="layer")

        # Determine if this page will be shown in a tabbed panel or full page
        pagetorender = "maps/layer_create_tab.html" if "tab" in request.GET else "maps/layer_create.html"


        return render_to_response(pagetorender, RequestContext(request, {
            "layer_form": layer_form,
            "customGroup": settings.CUSTOM_GROUP_NAME if settings.USE_CUSTOM_ORG_AUTHORIZATION else '',
            "geoms": GEOMETRY_CHOICES
        }))

    if request.method == 'POST':
        from geonode.maps.utils import check_projection, create_django_record, get_valid_layer_name
        from ordereddict import OrderedDict
        layer_form = LayerCreateForm(request.POST)
        if layer_form.is_valid():
            cat = Layer.objects.gs_catalog

            # Assume default workspace
            ws = cat.get_workspace(settings.DEFAULT_WORKSPACE)
            if ws is None:
                msg = 'Specified workspace [%s] not found' % settings.DEFAULT_WORKSPACE
                return HttpResponse(msg, status='400')

            # Assume datastore used for PostGIS
            store = settings.DB_DATASTORE_NAME
            if store is None:
                msg = 'Specified store [%s] not found' % settings.DB_DATASTORE_NAME
                return HttpResponse(msg, status='400')

            #TODO: Let users create their own schema
            attribute_list = [
                ["the_geom","com.vividsolutions.jts.geom." + layer_form.cleaned_data['geom'],{"nillable":False}],
                ["Name","java.lang.String",{"nillable":True}],
                ["Description","java.lang.String", {"nillable":True}],
                ["Start_Date","java.util.Date",{"nillable":True}],
                ["End_Date","java.util.Date",{"nillable":True}],
                ["String_Value_1","java.lang.String",{"nillable":True}],
                ["String_Value_2","java.lang.String", {"nillable":True}],
                ["Number_Value_1","java.lang.Float",{"nillable":True}],
                ["Number_Value_2","java.lang.Float", {"nillable":True}],
            ]

            # Add geometry to attributes dictionary, based on user input; use OrderedDict to remember order
            #attribute_list.insert(0,[u"the_geom",u"com.vividsolutions.jts.geom." + layer_form.cleaned_data['geom'],{"nillable":False}])

            name = get_valid_layer_name(layer_form.cleaned_data['name'])
            permissions = layer_form.cleaned_data["permissions"]

            try:
                logger.info("Create layer %s", name)
                layer = cat.create_native_layer(settings.DEFAULT_WORKSPACE,
                                          settings.DB_DATASTORE_NAME,
                                          name,
                                          name,
                                          layer_form.cleaned_data['title'],
                                          layer_form.cleaned_data['srs'],
                                          attribute_list)

                logger.info("Create default style")
                publishing = cat.get_layer(name)
                sld = get_sld_for(publishing)
                cat.create_style(name, sld)
                publishing.default_style = cat.get_style(name)
                cat.save(publishing)

                logger.info("Check projection")
                check_projection(name, layer)

                logger.info("Create django record")
                geonodeLayer = create_django_record(request.user, layer_form.cleaned_data['title'], layer_form.cleaned_data['keywords'].strip().split(" "), layer_form.cleaned_data['abstract'], layer, permissions)


                redirect_to  = reverse('data_metadata', args=[geonodeLayer.typename])
                if 'mapid' in request.POST and request.POST['mapid'] == 'tab': #if mapid = tab then open metadata form in tabbed panel
                    redirect_to+= "?tab=worldmap_create_panel"
                elif 'mapid' in request.POST and request.POST['mapid'] != '': #if mapid = number then add to parameters and open in full page
                    redirect_to += "?map=" + request.POST['mapid']
                return HttpResponse(json.dumps({
                    "success": True,
                    "redirect_to": redirect_to}))
            except Exception, e:
                logger.exception("Unexpected error.")
                return HttpResponse(json.dumps({
                    "success": False,
                    "errors": ["Unexpected error: " + escape(str(e))]}))

        else:
            #The form has errors, what are they?
            return HttpResponse(layer_form.errors, status='500')

@login_required
def layer_contacts(request, layername):
    layer = get_object_or_404(Layer, typename=layername)
    if request.user.is_authenticated():
        if not request.user.has_perm('maps.change_layer', obj=layer):
            return HttpResponse(loader.render_to_string('401.html',
                RequestContext(request, {'error_message':
                                             _("You are not permitted to modify this layer's metadata")})), status=401)


    poc = layer.poc
    metadata_author = layer.metadata_author

    if request.method == "GET":
        contact_form = LayerContactForm(prefix="layer")
        if poc.user is None:
            poc_form = ContactProfileForm(instance=poc, prefix="poc")
        else:
            contact_form.fields['poc'].initial = poc.id
            poc_form = ContactProfileForm(prefix="poc")
            poc_form.hidden=True

        if metadata_author.user is None:
            author_form = ContactProfileForm(instance=metadata_author, prefix="author")
        else:
            contact_form.fields['metadata_author'].initial = metadata_author.id
            author_form = ContactProfileForm(prefix="author")
            author_form.hidden=True
    elif request.method == "POST":
        contact_form = LayerContactForm(request.POST, prefix="layer")
        if contact_form.is_valid():
            new_poc = contact_form.cleaned_data['poc']
            new_author = contact_form.cleaned_data['metadata_author']
            if new_poc is None:
                poc_form = ContactProfileForm(request.POST, prefix="poc")
                if poc_form.has_changed and poc_form.is_valid():
                    new_poc = poc_form.save()
            else:
                poc_form = ContactProfileForm(prefix="poc")
                poc_form.hidden=True

            if new_author is None:
                author_form = ContactProfileForm(request.POST, prefix="author")
                if author_form.has_changed and author_form.is_valid():
                    new_author = author_form.save()
            else:
                author_form = ContactProfileForm(prefix="author")
                author_form.hidden=True

            if new_poc is not None and new_author is not None:
                layer.poc = new_poc
                layer.metadata_author = new_author
                layer.save()
                return HttpResponseRedirect("/data/" + layer.typename)



    #Deal with a form submission via ajax
    if request.method == 'POST' and (not contact_form.is_valid()):
        data = render_to_response("maps/layer_contacts.html", RequestContext(request, {
            "layer": layer,
            "contact_form": contact_form,
            "poc_form": poc_form,
            "author_form": author_form,
            "lastmap" : request.session.get("lastmap"),
            "lastmapTitle" : request.session.get("lastmapTitle")
        }))
        return HttpResponse(data, status=412)

    #Display the view on a regular page
    return render_to_response("maps/layer_contacts.html", RequestContext(request, {
        "layer": layer,
        "contact_form": contact_form,
        "poc_form": poc_form,
        "author_form": author_form,
        "lastmap" : request.session.get("lastmap"),
        "lastmapTitle" : request.session.get("lastmapTitle")
    }))

def category_list():
    topics = LayerCategory.objects.all()
    topicArray = []
    for topic in topics:
        topicArray.append([topic.name, topic.title])
    return topicArray<|MERGE_RESOLUTION|>--- conflicted
+++ resolved
@@ -507,7 +507,7 @@
             try:
                 user = User.objects.get(email=useremail)
             except User.DoesNotExist:
-                 user = _create_new_user(useremail, layer.title, reverse('geonode.maps.views.layer_detail', args=(layer.typename,)), layer.owner_id)
+                user = _create_new_user(useremail, layer.title, reverse('geonode.maps.views.layer_detail', args=(layer.typename,)), layer.owner_id)
             layer.set_user_level(user, level)
     else:
         layer.get_user_levels().exclude(user__username__in = users + [layer.owner]).delete()
@@ -861,11 +861,7 @@
         else:
             config = snapshot_config(snapshot, map_obj, request.user)
         config['first_visit'] = False
-<<<<<<< HEAD
-
-=======
         
->>>>>>> 4a69de22
     return render_to_response('maps/embed.html', RequestContext(request, {
         'config': json.dumps(config)
     }))
