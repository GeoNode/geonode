--- conflicted
+++ resolved
@@ -827,33 +827,12 @@
 @csrf_exempt
 def layer_detail(request, layername):
     layer = get_object_or_404(Layer, typename=layername)
-<<<<<<< HEAD
-    if (request.META['QUERY_STRING'] == "describe"):
-        return _describe_layer(request,layer)
-    if (request.META['QUERY_STRING'] == "remove"):
-        return _removeLayer(request,layer)
-    if (request.META['QUERY_STRING'] == "update"):
-        return _updateLayer(request,layer)
-    if (request.META['QUERY_STRING'] == "style"):
-        return _changeLayerDefaultStyle(request,layer)
-    if (request.META['QUERY_STRING'] == "thumbnail"):
-        return _handleThumbNail(request, layer)
-    else: 
-        if not request.user.has_perm('maps.view_layer', obj=layer):
-            return HttpResponse(loader.render_to_string('401.html', 
-                RequestContext(request, {'error_message': 
-                    _("You are not permitted to view this layer")})), status=401)
-        
-        metadata = layer.metadata_csw()
-=======
     if not request.user.has_perm('maps.view_layer', obj=layer):
         return HttpResponse(loader.render_to_string('401.html', 
             RequestContext(request, {'error_message': 
                 _("You are not permitted to view this layer")})), status=401)
     
     metadata = layer.metadata_csw()
->>>>>>> 2ce1b4bc
-
     maplayer = MapLayer(name = layer.typename, ows_url = settings.GEOSERVER_BASE_URL + "wms")
 
     # center/zoom don't matter; the viewer will center on the layer bounds
