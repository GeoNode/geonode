--- conflicted
+++ resolved
@@ -662,7 +662,7 @@
     main view for map resources, dispatches to correct 
     view based on method and query args. 
     '''
-<<<<<<< HEAD
+
     if mapid.isdigit():
         map = Map.objects.get(pk=mapid)
     else:
@@ -671,13 +671,7 @@
     if 'remove' in request.GET: 
         return deletemap(request, map.id)
     elif 'describe' in request.GET:
-        return describemap(request, map.id)
-=======
-    # if 'remove' in request.GET: 
-    #     return deletemap(request, mapid)
-    if 'describe' in request.GET:
         return describemap(request, mapid)
->>>>>>> a2b92c37
     else:
         return mapdetail(request, map.id)
 
