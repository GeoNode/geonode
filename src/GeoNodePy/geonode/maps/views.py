from geonode.core.models import AUTHENTICATED_USERS, ANONYMOUS_USERS, CUSTOM_GROUP_USERS
from geonode.maps.models import Map, Layer, MapLayer, Contact, ContactRole, \
     get_csw, LayerCategory, LayerAttribute, MapSnapshot, MapStats, LayerStats, CHARSETS
from geoserver.resource import FeatureType, Coverage
import base64
from django import forms
from django.contrib.auth import authenticate, get_backends as get_auth_backends
from django.contrib.auth.decorators import login_required
from django.contrib.auth.models import User
from django.core.exceptions import ObjectDoesNotExist
from django.core.urlresolvers import reverse
from django.http import HttpResponse, HttpResponseRedirect
from django.shortcuts import render_to_response, get_object_or_404
from django.conf import settings
from django.template import RequestContext, loader
from django.utils.translation import ugettext as _
from django.utils import simplejson as json
from django.template.defaultfilters import slugify

import math
import httplib2
from owslib.csw import namespaces
from owslib.util import nspath
import re
from urllib import urlencode
from urlparse import urlparse
import unicodedata
from django.db.models import Q
import logging
import taggit
from geonode.maps.utils import forward_mercator
from geonode.maps.owslib_csw import CswRecord
from django.utils.html import escape
from django.forms.models import inlineformset_factory
from django.core.cache import cache
from geonode.maps.forms import LayerCreateForm, GEOMETRY_CHOICES

import itertools
from registration.models import RegistrationProfile
from django.core.mail import send_mail
from django.template.loader import render_to_string
from django.contrib.sites.models import Site
from datetime import datetime, timedelta
from geonode.maps.gs_helpers import get_sld_for, get_postgis_bbox
from geonode.maps.encode import num_encode, num_decode
from django.db import transaction

logger = logging.getLogger("geonode.maps.views")

_user, _password = settings.GEOSERVER_CREDENTIALS

DEFAULT_TITLE = ""
DEFAULT_ABSTRACT = ""
DEFAULT_URL = ""

def default_map_config():
    _DEFAULT_MAP_CENTER = forward_mercator(settings.DEFAULT_MAP_CENTER)

    _default_map = Map(
        title=DEFAULT_TITLE, 
        abstract=DEFAULT_ABSTRACT,
        projection="EPSG:900913",
        center_x=_DEFAULT_MAP_CENTER[0],
        center_y=_DEFAULT_MAP_CENTER[1],
        zoom=settings.DEFAULT_MAP_ZOOM
    )
    def _baselayer(lyr, order):
        return MapLayer.objects.from_viewer_config(
            map_model = _default_map,
            layer = lyr,
            source = lyr["source"],
            ordering = order
        )

    DEFAULT_BASE_LAYERS = [_baselayer(lyr, idx) for idx, lyr in enumerate(settings.MAP_BASELAYERS)]
    DEFAULT_MAP_CONFIG = _default_map.viewer_json(None,*DEFAULT_BASE_LAYERS)

    return DEFAULT_MAP_CONFIG, DEFAULT_BASE_LAYERS



def bbox_to_wkt(x0, x1, y0, y1, srid="4326"):
    return 'SRID='+srid+';POLYGON(('+x0+' '+y0+','+x0+' '+y1+','+x1+' '+y1+','+x1+' '+y0+','+x0+' '+y0+'))'
class ContactForm(forms.ModelForm):
    keywords = taggit.forms.TagField(required=False)
    class Meta:
        model = Contact
        exclude = ('user','is_org_member',)


class LayerCategoryChoiceField(forms.ModelChoiceField):
    def label_from_instance(self, obj):
            return '<a href="#" onclick=\'javascript:Ext.Msg.show({title:"' + escape(obj.title) + '",msg:"' + escape(obj.description) + '",buttons: Ext.Msg.OK, minWidth: 300});return false;\'>' + obj.title + '</a>'



class LayerCategoryForm(forms.Form):
    category_choice_field = LayerCategoryChoiceField(required=False, label = '*' + _('Category'), empty_label=None,
                               queryset = LayerCategory.objects.extra(order_by = ['title']))


    def clean(self):
        cleaned_data = self.data
        ccf_data = cleaned_data.get("category_choice_field")


        if not ccf_data:
            msg = u"This field is required."
            self._errors = self.error_class([msg])




        # Always return the full collection of cleaned data.
        return cleaned_data



class LayerAttributeForm(forms.ModelForm):
    def __init__(self, *args, **kwargs):
        super(LayerAttributeForm, self).__init__(*args, **kwargs)
        instance = getattr(self, 'instance', None)
        if instance and instance.attribute_type != 'xsd:string':
            self.fields['searchable'].widget.attrs['disabled'] = True
            self.fields['in_gazetteer'].widget.attrs['disabled'] = True
        self.fields['attribute'].widget.attrs['readonly'] = True
        self.fields['display_order'].widget.attrs['size'] = 3



    class Meta:
        model = LayerAttribute
        exclude = ('attribute_type',)

class GazetteerForm(forms.Form):

    project = forms.CharField(label=_('Project'), max_length=128, required=False)
    startDate = forms.ModelChoiceField(label = _("Start Date attribute"),
        required=False,
        queryset = LayerAttribute.objects.none())

    startDateFormat = forms.CharField(label=_("Date format"), max_length=256, required=False)

    endDate = forms.ModelChoiceField(label = _("End Date attribute"),
        required=False,
        queryset = LayerAttribute.objects.none())

    endDateFormat = forms.CharField(label=_("Date format"), max_length=256, required=False)


class LayerContactForm(forms.Form):
    poc = forms.ModelChoiceField(empty_label = _("Person outside WorldMap (fill form)"),
        label = "*" + _("Point Of Contact"), required=False,
        queryset = Contact.objects.exclude(user=None))

    metadata_author = forms.ModelChoiceField(empty_label = _("Person outside WorldMap (fill form)"),
        label = _("Metadata Author"), required=False,
        queryset = Contact.objects.exclude(user=None))


class LayerForm(forms.ModelForm):
    map_id = forms.CharField(widget=forms.HiddenInput(), initial='', required=False)
    date = forms.DateTimeField(label='*' + ('Date'), widget=forms.SplitDateTimeWidget)
    date.widget.widgets[0].attrs = {"class":"date"}
    date.widget.widgets[1].attrs = {"class":"time"}
    temporal_extent_start = forms.DateField(required=False,label= _('Temporal Extent Start Date'), widget=forms.DateInput(attrs={"class":"date"}))
    temporal_extent_end = forms.DateField(required=False,label= _('Temporal Extent End Date'), widget=forms.DateInput(attrs={"class":"date"}))
    title = forms.CharField(label = '*' + _('Title'), max_length=255)
    abstract = forms.CharField(label = '*' + _('Abstract'), widget=forms.Textarea)
    keywords = taggit.forms.TagField(required=False)
    class Meta:
        model = Layer
        exclude = ('owner', 'contacts','workspace', 'store', 'name', 'uuid', 'storeType', 'typename', 'topic_category', 'bbox', 'llbbox', 'srs', 'geographic_bounding_box', 'in_gazetteer', 'gazetteer_project' ) #, 'topic_category'

class RoleForm(forms.ModelForm):
    class Meta:
        model = ContactRole
        exclude = ('contact', 'layer')

class PocForm(forms.Form):
    contact = forms.ModelChoiceField(label = "New point of contact",
                                     queryset = Contact.objects.exclude(user=None))


class MapForm(forms.ModelForm):
    keywords = taggit.forms.TagField(required=False)
    class Meta:
        model = Map
        exclude = ('contact', 'zoom', 'projection', 'center_x', 'center_y', 'owner', 'officialurl', 'urlsuffix', 'keywords', 'content', 'use_custom_template', 'group_params')
        widgets = {
            'abstract': forms.Textarea(attrs={'cols': 40, 'rows': 10}),
        }



MAP_LEV_NAMES = {
    Map.LEVEL_NONE  : _('No Permissions'),
    Map.LEVEL_READ  : _('Read Only'),
    Map.LEVEL_WRITE : _('Read/Write'),
    Map.LEVEL_ADMIN : _('Administrative')
}
LAYER_LEV_NAMES = {
    Layer.LEVEL_NONE  : _('No Permissions'),
    Layer.LEVEL_READ  : _('Read Only'),
    Layer.LEVEL_WRITE : _('Read/Write'),
    Layer.LEVEL_ADMIN : _('Administrative')
}

def maps(request): # , mapid=None):
    if request.method == 'GET':
        return render_to_response('maps.html', RequestContext(request))
    elif request.method == 'POST':
        if not request.user.is_authenticated():
            return HttpResponse(
                'You must be logged in to save new maps',
                mimetype="text/plain",
                status=401
            )
        else:
            map_obj = Map(owner=request.user, zoom=0, center_x=0, center_y=0)
            map_obj.save()
            map_obj.set_default_permissions()
            try:
                map_obj.update_from_viewer(request.raw_post_data)
                MapSnapshot.objects.create(config=clean_config(request.raw_post_data),map=map_obj,user=request.user)
            except ValueError, e:
                return HttpResponse(str(e), status=400)
            else:
                response = HttpResponse('', status=201)
                response['Location'] = map_obj.officialurl if map_obj.officialurl else (map_obj.urlsuffix if map_obj.urlsuffix else map_obj.id)
                transaction.commit()
                return response


def mapJSON(request, mapid):
    if request.method == 'GET':
        map_obj = get_object_or_404(Map,pk=mapid) 
        if not request.user.has_perm('maps.view_map', obj=map_obj):
            return HttpResponse(loader.render_to_string('401.html', 
                RequestContext(request, {})), status=401)
    	return HttpResponse(json.dumps(map_obj.viewer_json(request.user)))
    elif request.method == 'PUT':
        if not request.user.is_authenticated():
            return HttpResponse(
                _("You must be logged in to save this map"),
                status=401,
                mimetype="text/plain"
            )
        map_obj = get_object_or_404(Map, pk=mapid)
        if not request.user.has_perm('maps.change_map', obj=map_obj):
            return HttpResponse("You are not allowed to modify this map.", status=403)
        try:
            map_obj.update_from_viewer(request.raw_post_data)
            MapSnapshot.objects.create(config=clean_config(request.raw_post_data),map=Map.objects.get(id=map_obj.id),user=request.user)
            return HttpResponse(
                "Map successfully updated.", 
                mimetype="text/plain",
                status=204
            )
        except Exception, e:
            return HttpResponse(
                "The server could not understand the request." + str(e),
                mimetype="text/plain",
                status=400
            )

def newmap_config(request):
    '''
    View that creates a new map.  
    
    If the query argument 'copy' is given, the inital map is
    a copy of the map with the id specified, otherwise the 
    default map configuration is used.  If copy is specified
    and the map specified does not exist a 404 is returned.
    '''
    DEFAULT_MAP_CONFIG, DEFAULT_BASE_LAYERS = default_map_config()

    if request.method == 'GET' and 'copy' in request.GET:
        mapid = request.GET['copy']
        map_obj = get_object_or_404(Map,pk=mapid)
        
        if not request.user.has_perm('maps.view_map', obj=map_obj):
            return HttpResponse(loader.render_to_string('401.html', 
                RequestContext(request, {'error_message': 
                    _("You are not permitted to view or copy this map.")})), status=401)

        map_obj.abstract = DEFAULT_ABSTRACT
        map_obj.title = DEFAULT_TITLE
        map_obj.urlsuffix = DEFAULT_URL
        if request.user.is_authenticated(): map.owner = request.user
        config = map_obj.viewer_json(request.user)
        config['edit_map'] = True
        if 'id' in config:
            del config['id']
    else:
        if request.method == 'GET':
            params = request.GET
        elif request.method == 'POST':
            params = request.POST
        else:
            return HttpResponse(status=405)
        
        if 'layer' in params:
            bbox = None
            groups = set()
            map_obj = Map(projection="EPSG:900913")
            layers = []
            for layer_name in params.getlist('layer'):
                try:
                    layer = Layer.objects.get(typename=layer_name)
                except ObjectDoesNotExist:
                    # bad layer, skip 
                    continue

                if not request.user.has_perm('maps.view_layer', obj=layer):
                    # invisible layer, skip inclusion
                    continue
                    
                #layer_bbox = layer.resource.latlon_bbox
                # assert False, str(layer_bbox)
                bbox = layer.llbbox_coords()
                
                layers.append(MapLayer(
                    map = map_obj,
                    name = layer.typename,
                    ows_url = settings.GEOSERVER_BASE_URL + "wms",
                    visibility = True,
                    styles='',
                    group=layer.topic_category.title if layer.topic_category else None,
                    source_params = u'{"ptype": "gxp_gnsource"}',
                    layer_params= u'{"tiled":true, "title":" '+ layer.title + '", "format":"image/png","queryable":true}')
                )
                if layer.topic_category:
                    groups.add(layer.topic_category.title)

            if bbox is not None:
                minx, miny, maxx, maxy = [float(c) for c in bbox]
                x = (minx + maxx) / 2
                y = (miny + maxy) / 2

                center = forward_mercator((x, y))
                if center[1] == float('-inf'):
                    center[1] = 0

                if maxx == minx:
                    width_zoom = 15
                else:
                    width_zoom = math.log(360 / (maxx - minx), 2)
                if maxy == miny:
                    height_zoom = 15
                else:
                    height_zoom = math.log(360 / (maxy - miny), 2)

                map_obj.center_x = center[0]
                map_obj.center_y = center[1]
                map_obj.zoom = math.ceil(min(width_zoom, height_zoom))

            config = map_obj.viewer_json(request.user, *(DEFAULT_BASE_LAYERS + layers))
            config['treeconfig'] = []
            for group in groups:
                config['treeconfig'].append({"expanded":True, "group":group})

            config['fromLayer'] = True
        else:
            config = DEFAULT_MAP_CONFIG
        config['topic_categories'] = category_list()
        config['edit_map'] = True
    return json.dumps(config)

def newmap(request):
    config = newmap_config(request)
    if isinstance(config, HttpResponse):
        return config
    else:
        return render_to_response('maps/view.html', RequestContext(request, {
        'config': config,
        'GOOGLE_API_KEY' : settings.GOOGLE_API_KEY,
        'GEOSERVER_BASE_URL' : settings.GEOSERVER_BASE_URL,
        'GEONETWORK_BASE_URL' : settings.GEONETWORK_BASE_URL,
        'maptitle': settings.SITENAME,
        'DB_DATASTORE' : settings.DB_DATASTORE
    }))

def newmapJSON(request):
    config = newmap_config(request)
    if isinstance(config, HttpResponse):
        return config
    else:
        return HttpResponse(config)

h = httplib2.Http()
h.add_credentials(_user, _password)
h.add_credentials(_user, _password)
_netloc = urlparse(settings.GEOSERVER_BASE_URL).netloc
h.authorizations.append(
    httplib2.BasicAuthentication(
        (_user, _password), 
        _netloc,
        settings.GEOSERVER_BASE_URL,
        {},
        None,
        None, 
        h
    )
)


@login_required
def map_download(request, mapid):
    """ 
    Download all the layers of a map as a batch
    XXX To do, remove layer status once progress id done 
    This should be fix because 
    """ 
    mapObject = get_object_or_404(Map,pk=mapid)
    if not request.user.has_perm('maps.view_map', obj=mapObject):
        return HttpResponse(_('Not Permitted'), status=401)

    map_status = dict()
    if request.method == 'POST': 
        url = "%srest/process/batchDownload/launch/" % settings.GEOSERVER_BASE_URL

        def perm_filter(layer):
            return request.user.has_perm('maps.view_layer', obj=layer)

        mapJson = mapObject.json(perm_filter)

        resp, content = h.request(url, 'POST', body=mapJson)

        if resp.status not in (400, 404, 417):
            map_status = json.loads(content)
            request.session["map_status"] = map_status
        else: 
            pass # XXX fix

    locked_layers = []
    remote_layers = []
    downloadable_layers = []

    for lyr in mapObject.layer_set.all():
        if lyr.group != "background":
            if not lyr.local():
                remote_layers.append(lyr)
            else:
                ownable_layer = Layer.objects.get(typename=lyr.name)
                if not request.user.has_perm('maps.view_layer', obj=ownable_layer):
                    locked_layers.append(lyr)
                else:
                    downloadable_layers.append(lyr)

    return render_to_response('maps/download.html', RequestContext(request, {
         "map_status" : map_status,
         "map" : mapObject,
         "locked_layers": locked_layers,
         "remote_layers": remote_layers,
         "downloadable_layers": downloadable_layers,
         "geoserver" : settings.GEOSERVER_BASE_URL,
         "site" : settings.SITEURL
    }))
    

def check_download(request):
    """
    this is an endpoint for monitoring map downloads
    """
    try:
        layer = request.session["map_status"] 
        if type(layer) == dict:
            url = "%srest/process/batchDownload/status/%s" % (settings.GEOSERVER_BASE_URL,layer["id"])
            resp,content = h.request(url,'GET')
            status= resp.status
            if resp.status == 400:
                return HttpResponse(content="Something went wrong",status=status)
        else: 
            content = "Something Went wrong" 
            status  = 400 
    except ValueError:
        # TODO: Is there any useful context we could include in this log?
        logger.warn("User tried to check status, but has no download in progress.")
    return HttpResponse(content=content,status=status)


def batch_layer_download(request):
    """
    batch download a set of layers
    
    POST - begin download
    GET?id=<download_id> monitor status
    """

    # currently this just piggy-backs on the map download backend 
    # by specifying an ad hoc map that contains all layers requested
    # for download. assumes all layers are hosted locally.
    # status monitoring is handled slightly differently.
    
    if request.method == 'POST':
        layers = request.POST.getlist("layer")
        layers = Layer.objects.filter(typename__in=list(layers))

        def layer_son(layer):
            return {
                "name" : layer.typename, 
                "service" : layer.service_type, 
                "metadataURL" : "",
                "serviceURL" : ""
            } 

        readme = """This data is provided by GeoNode.

Contents:
"""
        def list_item(lyr):
            return "%s - %s.*" % (lyr.title, lyr.name)

        readme = "\n".join([readme] + [list_item(l) for l in layers])

        fake_map = {
            "map": { "readme": readme },
            "layers" : [layer_son(lyr) for lyr in layers]
        }

        url = "%srest/process/batchDownload/launch/" % settings.GEOSERVER_BASE_URL
        resp, content = h.request(url,'POST',body=json.dumps(fake_map))
        return HttpResponse(content, status=resp.status)

    
    if request.method == 'GET':
        # essentially, this just proxies back to geoserver
        download_id = request.GET.get('id', None)
        if download_id is None:
            return HttpResponse(status=404)

        url = "%srest/process/batchDownload/status/%s" % (settings.GEOSERVER_BASE_URL, download_id)
        resp,content = h.request(url,'GET')
        return HttpResponse(content, status=resp.status)



def view_map_permissions(request, mapid):
    map = get_object_or_404(Map,pk=mapid)

    if not request.user.has_perm('maps.change_map_permissions', obj=map):
        return HttpResponse(loader.render_to_string('401.html',
            RequestContext(request, {'error_message':
                _("You are not permitted to view this map's permissions")})), status=401)

    ctx = _view_perms_context(map, MAP_LEV_NAMES)
    ctx['map'] = map
    return render_to_response("maps/permissions.html", RequestContext(request, ctx))

def set_layer_permissions(layer, perm_spec, use_email = False):
    if "authenticated" in perm_spec:
        layer.set_gen_level(AUTHENTICATED_USERS, perm_spec['authenticated'])
    if "anonymous" in perm_spec:
        layer.set_gen_level(ANONYMOUS_USERS, perm_spec['anonymous'])
    if "customgroup" in perm_spec:
        layer.set_gen_level(CUSTOM_GROUP_USERS, perm_spec['customgroup'])
    users = [n for (n, p) in perm_spec['users']]
    if use_email:
        layer.get_user_levels().exclude(user__email__in = users + [layer.owner]).delete()
        for useremail, level in perm_spec['users']:
            try:
                user = User.objects.get(email=useremail)
            except User.DoesNotExist:
                 user = _create_new_user(useremail, layer.title, reverse('geonode.maps.views.layer_detail', args=(layer.typename,)), layer.owner_id)
            layer.set_user_level(user, level)
    else:
        layer.get_user_levels().exclude(user__username__in = users + [layer.owner]).delete()
        for username, level in perm_spec['users']:
            user = User.objects.get(username=username)
            layer.set_user_level(user, level)
    # Always make sure owner keeps control
    if layer.owner is not None:
        layer.set_user_level(layer.owner, layer.LEVEL_ADMIN)

def set_map_permissions(m, perm_spec, use_email = False):
    if "authenticated" in perm_spec:
        m.set_gen_level(AUTHENTICATED_USERS, perm_spec['authenticated'])
    if "anonymous" in perm_spec:
        m.set_gen_level(ANONYMOUS_USERS, perm_spec['anonymous'])
    if "customgroup" in perm_spec:
        m.set_gen_level(CUSTOM_GROUP_USERS, perm_spec['customgroup'])
    users = [n for (n, p) in perm_spec['users']]
    if use_email:
        m.get_user_levels().exclude(user__email__in = users + [m.owner]).delete()
        for useremail, level in perm_spec['users']:
            try:
                user = User.objects.get(email=useremail)
            except User.DoesNotExist:
                user = _create_new_user(useremail, m.title, reverse('geonode.maps.views.view', args=[m.id]), m.owner_id)
            m.set_user_level(user, level)
    else:
        m.get_user_levels().exclude(user__username__in = users + [m.owner]).delete()
        for username, level in perm_spec['users']:
            user = User.objects.get(username=username)
            m.set_user_level(user, level)

def ajax_layer_permissions_by_email(request, layername):
    return ajax_layer_permissions(request, layername, True)

def ajax_layer_permissions(request, layername, use_email=False):
    layer = get_object_or_404(Layer, typename=layername)

    if not request.method == 'POST':
        return HttpResponse(
            'You must use POST for editing layer permissions',
            status=405,
            mimetype='text/plain'
        )

    if not request.user.has_perm("maps.change_layer_permissions", obj=layer):
        return HttpResponse(
            'You are not allowed to change permissions for this layer',
            status=401,
            mimetype='text/plain'
        )

    permission_spec = json.loads(request.raw_post_data)
    set_layer_permissions(layer, permission_spec, use_email)

    return HttpResponse(
        "Permissions updated",
        status=200,
        mimetype='text/plain'
    )

def ajax_map_permissions(request, mapid, use_email=False):
    map_obj = get_object_or_404(Map, pk=mapid)

    if not request.user.has_perm("maps.change_map_permissions", obj=map_obj):
        return HttpResponse(
            'You are not allowed to change permissions for this map',
            status=401,
            mimetype='text/plain'
        )

    if not request.method == 'POST':
        return HttpResponse(
            'You must use POST for editing map permissions',
            status=405,
            mimetype='text/plain'
        )

    spec = json.loads(request.raw_post_data)
    set_map_permissions(map_obj, spec, use_email)

    # _perms = {
    #     Layer.LEVEL_READ: Map.LEVEL_READ,
    #     Layer.LEVEL_WRITE: Map.LEVEL_WRITE,
    #     Layer.LEVEL_ADMIN: Map.LEVEL_ADMIN,
    # }

    # def perms(x):
    #     return _perms.get(x, Map.LEVEL_NONE)

    # if "anonymous" in spec:
    #     map.set_gen_level(ANONYMOUS_USERS, perms(spec['anonymous']))
    # if "authenticated" in spec:
    #     map.set_gen_level(AUTHENTICATED_USERS, perms(spec['authenticated']))
    # users = [n for (n, p) in spec["users"]]
    # map.get_user_levels().exclude(user__username__in = users + [map.owner]).delete()
    # for username, level in spec['users']:
    #     user = User.objects.get(username = username)
    #     map.set_user_level(user, perms(level))

    return HttpResponse(
        "Permissions updated",
        status=200,
        mimetype='text/plain'
    )

@login_required
def deletemap(request, mapid):
    ''' Delete a map, and its constituent layers. '''
    map_obj = get_object_or_404(Map,pk=mapid) 

    if not request.user.has_perm('maps.delete_map', obj=map_obj):
        return HttpResponse(loader.render_to_string('401.html', 
            RequestContext(request, {'error_message': 
                _("You are not permitted to delete this map.")})), status=401)

    if request.method == 'GET':
        return render_to_response("maps/map_remove.html", RequestContext(request, {
            "map": map_obj,
            'urlsuffix': get_suffix_if_custom(map)
        }))
    elif request.method == 'POST':
        layers = map_obj.layer_set.all()
        for layer in layers:
            layer.delete()
        map_obj.delete()

        return HttpResponseRedirect(request.user.get_profile().get_absolute_url())

def mapdetail(request,mapid):
    '''
    The view that show details of each map
    '''
    map_obj = get_object_or_404(Map,pk=mapid)
    if not request.user.has_perm('maps.view_map', obj=map_obj):
        return HttpResponse(loader.render_to_string('401.html', 
            RequestContext(request, {'error_message': 
                _("You are not allowed to view this map.")})), status=401)
     
    config = map_obj.viewer_json()
    config = json.dumps(config)
    layers = MapLayer.objects.filter(map=map_obj.id) 
    mapstats, created = MapStats.objects.get_or_create(map=map_obj.id)
    return render_to_response("maps/mapinfo.html", RequestContext(request, {
        'config': config, 
        'map': map_obj,
        'layers': layers,
        'mapstats': mapstats,
        'permissions_json': _perms_info_email_json(map_obj, MAP_LEV_NAMES),
        'customGroup': settings.CUSTOM_GROUP_NAME if settings.USE_CUSTOM_ORG_AUTHORIZATION else '',
        'urlsuffix':get_suffix_if_custom(map_obj)
    }))


@login_required
def describemap(request, mapid):
    '''
    The view that displays a form for
    editing map metadata
    '''
    map_obj = get_object_or_404(Map,pk=mapid) 
    if not request.user.has_perm('maps.change_map', obj=map_obj):
        return HttpResponse(loader.render_to_string('401.html', 
                            RequestContext(request, {'error_message': 
                            _("You are not allowed to modify this map's metadata.")})),
                            status=401)

    if request.method == "POST":
        # Change metadata, return to map info page
        map_form = MapForm(request.POST, instance=map_obj, prefix="map")
        if map_form.is_valid():
            map_obj = map_form.save(commit=False)
            if map_form.cleaned_data["keywords"]:
                map_obj.keywords.add(*map_form.cleaned_data["keywords"])
            else:
                map_obj.keywords.clear()
            map_obj.save()

            return HttpResponseRedirect(reverse('geonode.maps.views.map_controller', args=(map_obj.id,)))
    else:
        # Show form
        map_form = MapForm(instance=map_obj, prefix="map")

    return render_to_response("maps/map_describe.html", RequestContext(request, {
        "map": map_obj,
        "map_form": map_form,
        "urlsuffix": get_suffix_if_custom(map_obj)
    }))

def map_controller(request, mapid):
    '''
    main view for map resources, dispatches to correct 
    view based on method and query args. 
    '''
    if mapid.isdigit():
        map_obj = Map.objects.get(pk=mapid)
    else:
        map_obj = Map.objects.get(urlsuffix=mapid)
    if 'removenow' in request.GET:
        return deletemapnow(request, map_obj.id)
    elif 'remove' in request.GET:
        return deletemap(request, map_obj.id)
    elif 'describe' in request.GET:
        return describemap(request, map_obj.id)
    else:
        return mapdetail(request, map_obj.id)

def view(request, mapid, snapshot=None):
    """  
    The view that returns the map composer opened to
    the map with the given map ID.
    """
    if mapid.isdigit():
        map_obj = get_object_or_404(Map,pk=mapid)
    else:
        map_obj = get_object_or_404(Map,urlsuffix=mapid)
    if not request.user.has_perm('maps.view_map', obj=map_obj):
        return HttpResponse(loader.render_to_string('401.html', 
            RequestContext(request, {'error_message': 
                _("You are not allowed to view this map.")})), status=401)    
    
    if snapshot is None:
        config = map_obj.viewer_json(request.user)
    else:
        config = snapshot_config(snapshot, map_obj, request.user)

    first_visit = True
    if request.session.get('visit' + str(map_obj.id), False):
        first_visit = False
    else:
        request.session['visit' + str(map_obj.id)] = True

    mapstats, created = MapStats.objects.get_or_create(map=map_obj)
    mapstats.visits += 1
    if created or first_visit:
            mapstats.uniques+=1
    mapstats.save()

    #Remember last visited map
    request.session['lastmap'] = map_obj.id
    request.session['lastmapTitle'] = map_obj.title

    config['first_visit'] = first_visit
    config['edit_map'] = request.user.has_perm('maps.change_map', obj=map_obj)
    config['topic_categories'] = category_list()
    return render_to_response('maps/view.html', RequestContext(request, {
        'config': json.dumps(config),
        'GOOGLE_API_KEY' : settings.GOOGLE_API_KEY,
        'GEONETWORK_BASE_URL' : settings.GEONETWORK_BASE_URL,
        'GEOSERVER_BASE_URL' : settings.GEOSERVER_BASE_URL,
        'DB_DATASTORE' : settings.DB_DATASTORE,
        'maptitle': map_obj.title,
        'urlsuffix': get_suffix_if_custom(map_obj),
    }))

<<<<<<< HEAD

def ajax_start_twitter(request):
    from boto.ec2.connection import EC2Connection
    try:
        ec2 = EC2Connection(settings.AWS_ACCESS_KEY_ID, settings.AWS_SECRET_ACCESS_KEY)
        twitterInstance = ec2.get_all_instances(instance_ids=[settings.AWS_INSTANCE_ID])[0].instances[0]
        twitterInstance.start()
        instanceStarted = False
        while not instanceStarted:
            try:
                twitterInstance.use_ip(settings.AWS_INSTANCE_IP)
                instanceStarted = True
            except:
                pass
        return HttpResponse(
            status=200
        )
    except Exception, e:
        return HttpResponse(
            status=500
        )

def tweetview(request):
#    from boto.ec2.connection import EC2Connection
    map = get_object_or_404(Map,urlsuffix="tweetmap")
    config = map.viewer_json(request.user)

    redirectPage = 'maps/tweetview.html'




    #Check if twitter server is running
#    ec2 = EC2Connection(settings.AWS_ACCESS_KEY_ID, settings.AWS_SECRET_ACCESS_KEY)
#    twitterInstance = ec2.get_all_instances(instance_ids=[settings.AWS_INSTANCE_ID])[0].instances[0]
#
#
#    instanceStarted = twitterInstance.state == 'running'
#
#    if not instanceStarted:
#        redirectPage = 'maps/tweetstartup.html'



    first_visit = True
    if request.session.get('visit' + str(map.id), False):
        first_visit = False
    else:
        request.session['visit' + str(map.id)] = True

    mapstats, created = MapStats.objects.get_or_create(map=map)
    mapstats.visits += 1
    if created or first_visit:
        mapstats.uniques+=1
    mapstats.save()


    #Remember last visited map
    request.session['lastmap'] = map.id
    request.session['lastmapTitle'] = map.title

    config['first_visit'] = first_visit
    config['edit_map'] = request.user.has_perm('maps.change_map', obj=map)

    geops_ip = settings.GEOPS_IP
    if "geopsip" in request.GET:
        geops_ip = request.GET["geopsip"]

    try:
        testUrl = "http://" +  geops_ip  + "/?LAYERS=point&TRANSPARENT=TRUE&FORMAT=image%2Fpng&TILED=false&SERVICE=WMS&VERSION=1.1.1&REQUEST=GetMap&STYLES=&RND=0.7935556590091437&SQL=SELECT%20goog_x%2C%20goog_y%2C%20%20tweet_text%20%20from%20oct_tweets%20WHERE%20time%20%3E%201354300501%20AND%20time%20%3C%201354905302&RADIUS=1&R=0&G=0&B=255&NUM_REQUESTS=1&_OLSALT=0.731751827057451&SRS=EPSG%3A900913&BBOX=-16280475.52625,-4924280.9318723,16280475.52625,4924280.9318723&WIDTH=1664&HEIGHT=503"
        #testUrl = "http://worldmap.harvard.edu"
        resp, content = h.request(testUrl, 'GET')
    except:
        redirectPage = "maps/tweetstartup.html"

    return render_to_response(redirectPage, RequestContext(request, {
        'config': json.dumps(config),
        'GOOGLE_API_KEY' : settings.GOOGLE_API_KEY,
        'GEOSERVER_BASE_URL' : settings.GEOSERVER_BASE_URL,
        'maptitle': map.title,
        'GEOPS_IP': geops_ip,
        'urlsuffix': get_suffix_if_custom(map),
        'tweetdownload': request.user.is_authenticated() and request.user.get_profile().is_org_member
        }))

def official_site(request, site):
    """
    The view that returns the map composer opened to
    the map with the given official site url.
    """
    map = get_object_or_404(Map,officialurl=site)
    return view(request, str(map.id))

=======
>>>>>>> 079a2aad
def embed(request, mapid=None, snapshot=None):
    if mapid is None:
        DEFAULT_MAP_CONFIG, DEFAULT_BASE_LAYERS = default_map_config()
        config = DEFAULT_MAP_CONFIG
    else:
        if mapid.isdigit():
            map_obj = get_object_or_404(Map,pk=mapid)
        else:
            map_obj = get_object_or_404(Map,urlsuffix=mapid)

        if not request.user.has_perm('maps.view_map', obj=map_obj):
            return HttpResponse(_("Not Permitted"), status=401, mimetype="text/plain")
        if snapshot is None:
            config = map_obj.viewer_json(request.user)
        else:
            config = snapshot_config(snapshot, map_obj, request.user)

    return render_to_response('maps/embed.html', RequestContext(request, {
        'config': json.dumps(config)
    }))


def data(request):
    return render_to_response('data.html', RequestContext(request, {
        'GEOSERVER_BASE_URL':settings.GEOSERVER_BASE_URL
    }))

def view_js(request, mapid):
    map_obj = Map.objects.get(pk=mapid)
    if not request.user.has_perm('maps.view_map', obj=map_obj):
        return HttpResponse(_("Not Permitted"), status=401, mimetype="text/plain")
    config = map_obj.viewer_json()
    return HttpResponse(json.dumps(config), mimetype="application/javascript")

class LayerDescriptionForm(forms.Form):
    title = forms.CharField(300)
    abstract = forms.CharField(1000, widget=forms.Textarea, required=False)
    keywords = forms.CharField(500, required=False)


@login_required
def layer_metadata(request, layername):
    layer = get_object_or_404(Layer, typename=layername)
    if request.user.is_authenticated():
        if not request.user.has_perm('maps.change_layer', obj=layer):
            return HttpResponse(loader.render_to_string('401.html', 
                RequestContext(request, {'error_message': 
                    _("You are not permitted to modify this layer's metadata")})), status=401)

        topic_category = layer.topic_category
        layerAttSet = inlineformset_factory(Layer, LayerAttribute, extra=0, form=LayerAttributeForm, )
        show_gazetteer_form = request.user.is_superuser and layer.store == settings.DB_DATASTORE_NAME

        fieldTypes = {}
        attributeOptions = layer.attribute_set.filter(attribute_type__in=['xsd:dateTime','xsd:date','xsd:int','xsd:string','xsd:bigint', 'xsd:double'])
        for option in attributeOptions:
            try:
                fieldTypes[option.id] = option.attribute_type
            except Exception, e:
                logger.info("Could not get type for %s", option)

        if request.method == "GET":
            layer_form = LayerForm(instance=layer, prefix="layer")
            category_form = LayerCategoryForm(prefix="category_choice_field", initial=topic_category.id if topic_category else None)


            #layer_form.fields["topic_category"].initial = topic_category
            if "map" in request.GET:
                layer_form.fields["map_id"].initial = request.GET["map"]
            attribute_form = layerAttSet(instance=layer, prefix="layer_attribute_set", queryset=LayerAttribute.objects.order_by('display_order'))
            startAttributeQuerySet = LayerAttribute.objects.filter(layer=layer).filter(is_gaz_start_date=True)
            endAttributeQuerySet = LayerAttribute.objects.filter(layer=layer).filter(is_gaz_end_date=True)
            gazetteer_form = GazetteerForm()


            gazetteer_form.fields['startDate'].queryset = gazetteer_form.fields['endDate'].queryset = attributeOptions
            if gazetteer_form.fields['startDate'].queryset.count() == 0:
                gazetteer_form.fields['startDate'].empty_label = gazetteer_form.fields['endDate'].empty_label = _('No date fields available')
            gazetteer_form.fields['project'].initial = layer.gazetteer_project
            if startAttributeQuerySet.exists():
                gazetteer_form.fields['startDate'].initial = startAttributeQuerySet[0].id
                gazetteer_form.fields['startDateFormat'].initial = startAttributeQuerySet[0].date_format
            if endAttributeQuerySet.exists():
                gazetteer_form.fields['endDate'].initial = endAttributeQuerySet[0].id
                gazetteer_form.fields['endDateFormat'].initial = endAttributeQuerySet[0].date_format

            tab = None
            if "tab" in request.GET:
                tab = request.GET["tab"]


        if request.method == "POST":
            layer_form = LayerForm(request.POST, instance=layer, prefix="layer")
            category_form = LayerCategoryForm(request.POST, prefix="category_choice_field")
            attribute_form = layerAttSet(request.POST, instance=layer, prefix="layer_attribute_set", queryset=LayerAttribute.objects.order_by('display_order'))
            gazetteer_form = GazetteerForm(request.POST)
            gazetteer_form.fields['startDate'].queryset = gazetteer_form.fields['endDate'].queryset = layer.attribute_set

            if "tab" in request.POST:
                tab = request.POST["tab"]



            if layer_form.is_valid() and category_form.is_valid() and (not request.user.is_superuser or gazetteer_form.is_valid()):

                new_category = LayerCategory.objects.get(id=category_form.cleaned_data['category_choice_field'])

                if attribute_form.is_valid():
                    for form in attribute_form.cleaned_data:
                        la = LayerAttribute.objects.get(id=int(form['id'].id))
                        la.attribute_label = form["attribute_label"]
                        la.searchable = form["searchable"]
                        la.visible = form["visible"]
                        la.display_order = form["display_order"]
                        if (request.user.is_superuser and gazetteer_form.is_valid()):
                            la.in_gazetteer = form["in_gazetteer"]
                            la.is_gaz_start_date = (la == gazetteer_form.cleaned_data["startDate"])
                            la.is_gaz_end_date = (la == gazetteer_form.cleaned_data["endDate"])
                            if la.is_gaz_start_date:
                                la.date_format = gazetteer_form.cleaned_data["startDateFormat"].strip() \
                                if len(gazetteer_form.cleaned_data["startDateFormat"]) > 0 else None
                            elif la.is_gaz_end_date:
                                la.date_format = gazetteer_form.cleaned_data["endDateFormat"].strip() \
                                if len(gazetteer_form.cleaned_data["endDateFormat"]) > 0 else None

                        la.save()
                    cache.delete('layer_searchfields_' + layer.typename)
                    logger.debug("Deleted cache for layer_searchfields_" + layer.typename)

                mapid = layer_form.cleaned_data['map_id']
                new_keywords = layer_form.cleaned_data['keywords']

                the_layer = layer_form.save(commit=False)
                the_layer.topic_category = new_category
                the_layer.keywords.add(*new_keywords)
                if request.user.is_superuser and gazetteer_form.is_valid():
                    the_layer.in_gazetteer = "gazetteer_include" in request.POST
                    if the_layer.in_gazetteer:
                        the_layer.gazetteer_project = gazetteer_form.cleaned_data["project"]
                the_layer.save()

                if settings.USE_GAZETTEER and show_gazetteer_form:
                    if settings.USE_QUEUE:
                        the_layer.queue_gazetteer_update()
                    else:
                        the_layer.update_gazetteer()

                if request.is_ajax():
                    return HttpResponse('success', status=200)
                elif mapid != '' and str(mapid).lower() != 'new':
                    logger.debug("adding layer to map [%s]", str(mapid))
                    maplayer = MapLayer.objects.create(map=Map.objects.get(id=mapid),
                        name = layer.typename,
                        group = layer.topic_category.title if layer.topic_category else 'General',
                        layer_params = '{"selected":true, "title": "' + layer.title + '"}',
                        source_params = '{"ptype": "gxp_gnsource"}',
                        ows_url = settings.GEOSERVER_BASE_URL + "wms",
                        visibility = True,
                        stack_order = MapLayer.objects.filter(id=mapid).count()
                    )
                    maplayer.save()
                    return HttpResponseRedirect("/maps/" + mapid)
                else:
                    if str(mapid) == "new":
                        return HttpResponseRedirect("/maps/new?layer" + layer.typename)
                    else:
                        return HttpResponseRedirect("/data/" + layer.typename)

        #Deal with a form submission via ajax
        if request.method == 'POST' and (not layer_form.is_valid() or not category_form.is_valid()) and request.is_ajax():
                data = render_to_response("maps/layer_describe_tab.html", RequestContext(request, {
                "layer": layer,
                "layer_form": layer_form,
                "attribute_form": attribute_form,
                "category_form" : category_form,
                "gazetteer_form": gazetteer_form,
                "show_gazetteer_options": show_gazetteer_form,
                "lastmap" : request.session.get("lastmap"),
                "lastmapTitle" : request.session.get("lastmapTitle"),
                "tab" : tab,
                "datatypes" : json.dumps(fieldTypes)
                }))
                return HttpResponse(data, status=412)

        #Display the view in a panel tab
        if 'tab' in request.GET:
            return render_to_response("maps/layer_describe_tab.html", RequestContext(request, {
            "layer": layer,
            "layer_form": layer_form,
            "attribute_form": attribute_form,
            "category_form" : category_form,
            "gazetteer_form": gazetteer_form,
            "show_gazetteer_options": show_gazetteer_form,
            "lastmap" : request.session.get("lastmap"),
            "lastmapTitle" : request.session.get("lastmapTitle"),
            "tab" : tab,
            "datatypes" : json.dumps(fieldTypes)
        }))

        #Display the view on a regular page
        return render_to_response("maps/layer_describe.html", RequestContext(request, {
            "layer": layer,
            "layer_form": layer_form,
            "attribute_form": attribute_form,
            "category_form" : category_form,
            "gazetteer_form": gazetteer_form,
            "show_gazetteer_options": show_gazetteer_form,
            "lastmap" : request.session.get("lastmap"),
            "lastmapTitle" : request.session.get("lastmapTitle"),
            "datatypes" : json.dumps(fieldTypes)
        }))
    else:
        return HttpResponse("Not allowed", status=403)

def layer_remove(request, layername):
    layer = get_object_or_404(Layer, typename=layername)
    if request.user.is_authenticated():
        if not request.user.has_perm('maps.delete_layer', obj=layer):
            return HttpResponse(loader.render_to_string('401.html', 
                RequestContext(request, {'error_message': 
                    _("You are not permitted to delete this layer")})), status=401)
        
        if (request.method == 'GET'):
            return render_to_response('maps/layer_remove.html',RequestContext(request, {
                "layer": layer,
                "lastmap" : request.session.get("lastmap"),
                "lastmapTitle" : request.session.get("lastmapTitle")
            }))
        if (request.method == 'POST'):
            layer.delete()
            return HttpResponseRedirect(request.user.get_profile().get_absolute_url())
        else:
            return HttpResponse("Not allowed",status=403) 
    else:  
        return HttpResponse("Not allowed",status=403)

def layer_style(request, layername):
    layer = get_object_or_404(Layer, typename=layername)
    if request.user.is_authenticated():
        if not request.user.has_perm('maps.change_layer', obj=layer):
            return HttpResponse(loader.render_to_string('401.html', 
                RequestContext(request, {'error_message': 
                    _("You are not permitted to modify this layer")})), status=401)
        
        if (request.method == 'POST'):
            style_name = request.POST.get('defaultStyle')

            # would be nice to implement
            # better handling of default style switching
            # in layer model or deeper (gsconfig.py, REST API)

            old_default = layer.default_style
            if old_default.name == style_name:
                return HttpResponse("Default style for %s remains %s" % (layer.name, style_name), status=200)

            # This code assumes without checking
            # that the new default style name is included
            # in the list of possible styles.

            new_style = (style for style in layer.styles if style.name == style_name).next()

            layer.default_style = new_style
            layer.styles = [s for s in layer.styles if s.name != style_name] + [old_default]
            layer.save()
            return HttpResponse("Default style for %s changed to %s" % (layer.name, style_name),status=200)
        else:
            return HttpResponse("Not allowed",status=403)
    else:  
        return HttpResponse("Not allowed",status=403)

def layer_detail(request, layername):
    layer = get_object_or_404(Layer, typename=layername)
    if not request.user.has_perm('maps.view_layer', obj=layer):
        return HttpResponse(loader.render_to_string('401.html',
            RequestContext(request, {'error_message':
                _("You are not permitted to view this layer")})), status=401)

    metadata = layer.metadata_csw()

    maplayer = MapLayer(name = layer.typename, styles=[layer.default_style.name], source_params = '{"ptype": "gxp_gnsource"}', ows_url = settings.GEOSERVER_BASE_URL + "wms",  layer_params= '{"tiled":true, "title":" '+ layer.title + '"}')

    # center/zoom don't matter; the viewer will center on the layer bounds
    map_obj = Map(projection="EPSG:900913")
    DEFAULT_BASE_LAYERS = default_map_config()[1]

    layerstats,created = LayerStats.objects.get_or_create(layer=layer)

    return render_to_response('maps/layer.html', RequestContext(request, {
        "layer": layer,
        "metadata": metadata,
        "layerstats": layerstats,
        "viewer": json.dumps(map_obj.viewer_json(request.user, * (DEFAULT_BASE_LAYERS + [maplayer]))),
        "permissions_json": _perms_info_email_json(layer, LAYER_LEV_NAMES),
        "customGroup": settings.CUSTOM_GROUP_NAME if settings.USE_CUSTOM_ORG_AUTHORIZATION else '',
        "GEOSERVER_BASE_URL": settings.GEOSERVER_BASE_URL,
        "lastmap" : request.session.get("lastmap"),
        "lastmapTitle" : request.session.get("lastmapTitle")
    }))


GENERIC_UPLOAD_ERROR = _("There was an error while attempting to upload your data. \
Please try again, or contact and administrator if the problem continues.")

@login_required
def upload_layer(request):
    if request.method == 'GET':
            if 'map' in request.GET:
                mapid = request.GET['map']
                map = get_object_or_404(Map,pk=mapid)
                return render_to_response('maps/layer_upload.html',
                                  RequestContext(request, {'map':map, 'charsets': CHARSETS, 'customGroup': settings.CUSTOM_GROUP_NAME if settings.USE_CUSTOM_ORG_AUTHORIZATION else ''}))
            else: #this is a tabbed panel request if no map id provided
                return render_to_response('maps/layer_upload_tab.html',
                                  RequestContext(request, {'charsets': CHARSETS}))
    elif request.method == 'POST':
        from geonode.maps.forms import WorldMapLayerUploadForm
        from geonode.maps.utils import save
        from django.utils.html import escape
        import os, shutil
        form = WorldMapLayerUploadForm(request.POST, request.FILES)
        tempdir = None
        if form.is_valid():
            try:

                tempdir, base_file, sld_file = form.write_files()

                title = form.cleaned_data["layer_title"]

                # Replace dots in filename - GeoServer REST API upload bug
                # and avoid any other invalid characters.
                # Use the title if possible, otherwise default to the filename
                if title is not None and len(title) > 0:
                    name_base = title
                else:
                    name_base, __ = os.path.splitext(form.cleaned_data["base_file"].name)

                name = slugify(name_base.replace(".","_"))

                saved_layer = save(name, base_file, request.user, 
                        overwrite = False,
                        abstract = form.cleaned_data["abstract"],
                        title = form.cleaned_data["layer_title"],
                        permissions = form.cleaned_data["permissions"],
                        keywords = form.cleaned_data["keywords"].split(" "),
                        charset = request.POST.get('charset'),
                        sldfile = sld_file
                        )

                redirect_to  = reverse('data_metadata', args=[saved_layer.typename])
                if 'mapid' in request.POST and request.POST['mapid'] == 'tab':
                    redirect_to+= "?tab=worldmap_update_panel"
                elif 'mapid' in request.POST and request.POST['mapid'] != '':
                    redirect_to += "?map=" + request.POST['mapid']
                return HttpResponse(json.dumps({
                    "success": True,
                    "redirect_to": redirect_to}))
            except Exception, e:
                logger.exception("Unexpected error during upload.")
                return HttpResponse(json.dumps({
                    "success": False,
                    "errormsgs": ["Unexpected error during upload: " + escape(str(e))]}))
            finally:
                if tempdir is not None:
                    shutil.rmtree(tempdir)
        else:
            errormsgs = []
            for e in form.errors.values():
                errormsgs.extend([escape(v) for v in e])
            return HttpResponse(json.dumps({ "success": False, "errors": form.errors, "errormsgs": errormsgs}))

@login_required
def layer_replace(request, layername):
    layer = get_object_or_404(Layer, typename=layername)
    if not request.user.has_perm('maps.change_layer', obj=layer):
        return HttpResponse(loader.render_to_string('401.html', 
            RequestContext(request, {'error_message': 
                _("You are not permitted to modify this layer")})), status=401)
    if request.method == 'GET':
        cat = Layer.objects.gs_catalog
        info = cat.get_resource(layer.name)
        is_featuretype = info.resource_type == FeatureType.resource_type
        
        return render_to_response('maps/layer_replace.html',
                                  RequestContext(request, {'layer': layer,
                                                           'is_featuretype': is_featuretype,
                                                           'lastmap' : request.session.get("lastmap"),
                                                           'lastmapTitle' : request.session.get("lastmapTitle")}))
    elif request.method == 'POST':
        from geonode.maps.forms import LayerUploadForm
        from geonode.maps.utils import save
        from django.utils.html import escape
        import os, shutil

        form = LayerUploadForm(request.POST, request.FILES)
        tempdir = None

        if form.is_valid():
            try:
                tempdir, base_file, sld_file = form.write_files()
                name, __ = os.path.splitext(form.cleaned_data["base_file"].name)
                saved_layer = save(layer, base_file, request.user, overwrite=True, charset = request.POST.get('charset'), sldfile = sld_file)

                try:
                    #Delete layer attributes if they no longer exist in an updated layer
                    attributes = LayerAttribute.objects.filter(layer=saved_layer)
                    attrNames = layer.attribute_names
                    if attrNames is not None:
                        for la in attributes:
                            lafound = False
                            for field, ftype in attrNames.iteritems():
                                if field == la.attribute:
                                    lafound = True
                            if not lafound:
                                logger.debug("Going to delete [%s] for [%s]", la.attribute, saved_layer.name)
                                la.delete()

                    #Add new layer attributes if they dont already exist
                    if attrNames is not None:
                        logger.debug("Attributes are not None")
                        iter = 1
                        mark_searchable = True
                        for field, ftype in attrNames.iteritems():
                            if re.search('geom|oid|objectid|gid', field, flags=re.I) is None:
                                logger.debug("Field is [%s]", field)
                                las = LayerAttribute.objects.filter(layer=saved_layer, attribute=field)
                                if len(las) == 0:
                                    la = LayerAttribute.objects.create(layer=saved_layer, attribute=field, attribute_label=field.title(), attribute_type=ftype, searchable=(ftype == "xsd:string" and mark_searchable), display_order = iter)
                                    la.save()
                                    if la.searchable:
                                        mark_searchable = False
                                    iter+=1
                    else:
                        logger.debug("No attributes found")

                except Exception, ex:
                    logger.debug("Attributes could not be saved:[%s]", str(ex))
                return HttpResponse(json.dumps({
                    "success": True,
                    "redirect_to": reverse('data_metadata', args=[saved_layer.typename])}))
            except Exception, e:
                try:
                    if len(settings.ADMINS) > 0:
                        send_mail("Upload Error", escape(str(e)), settings.DEFAULT_FROM_EMAIL,[settings.ADMINS[0][1]], fail_silently=True)
                except Exception, f:
                    pass
                logger.exception("Unexpected error during upload.")
                return HttpResponse(json.dumps({
                    "success": False,
                    "errors": ["Unexpected error during upload: " + escape(str(e))]}))
            finally:
                if tempdir is not None:
                    shutil.rmtree(tempdir)

        else:
            errors = []
            for e in form.errors.values():
                errors.extend([escape(v) for v in e])
            return HttpResponse(json.dumps({ "success": False, "errors": errors}))


_suffix = re.compile(r"\..*$", re.IGNORECASE) #Accept zipped uploads with more than one extension, ie foo.zip.zip
_xml_unsafe = re.compile(r"(^[^a-zA-Z\._]+)|([^a-zA-Z\._0-9]+)")


@login_required
def view_layer_permissions(request, layername):
    layer = get_object_or_404(Layer,typename=layername)

    if not request.user.has_perm('maps.change_layer_permissions', obj=layer):
        return HttpResponse(loader.render_to_string('401.html',
            RequestContext(request, {'error_message':
                _("You are not permitted to view this layer's permissions")})), status=401)

    ctx = _view_perms_context(layer, LAYER_LEV_NAMES)
    ctx['layer'] = layer
    return render_to_response("maps/layer_permissions.html", RequestContext(request, ctx))

def _view_perms_context(obj, level_names):

    ctx =  obj.get_all_level_info()
    def lname(l):
        return level_names.get(l, _("???"))
    ctx[ANONYMOUS_USERS] = lname(ctx.get(ANONYMOUS_USERS, obj.LEVEL_NONE))
    ctx[AUTHENTICATED_USERS] = lname(ctx.get(AUTHENTICATED_USERS, obj.LEVEL_NONE))
    ctx[CUSTOM_GROUP_USERS] = lname(ctx.get(CUSTOM_GROUP_USERS, obj.LEVEL_NONE))

    ulevs = []
    for u, l in ctx['users'].items():
        ulevs.append([u, lname(l)])
    ulevs.sort()
    ctx['users'] = ulevs

    return ctx

def _perms_info(obj, level_names):
    info = obj.get_all_level_info()
    # these are always specified even if none
    info[ANONYMOUS_USERS] = info.get(ANONYMOUS_USERS, obj.LEVEL_NONE)
    info[AUTHENTICATED_USERS] = info.get(AUTHENTICATED_USERS, obj.LEVEL_NONE)
    info[CUSTOM_GROUP_USERS] = info.get(CUSTOM_GROUP_USERS, obj.LEVEL_NONE)
    info['users'] = sorted(info['users'].items())
    info['levels'] = [(i, level_names[i]) for i in obj.permission_levels]
    if hasattr(obj, 'owner') and obj.owner:
        info['owner'] = obj.owner.username
        info['owner_email'] = obj.owner.email
    return info

def _fix_map_perms_for_editor(info):
    perms = {
        Map.LEVEL_READ: Layer.LEVEL_READ,
        Map.LEVEL_WRITE: Layer.LEVEL_WRITE,
        Map.LEVEL_ADMIN: Layer.LEVEL_ADMIN,
    }

    def fix(x): return perms.get(x, "_none")

    info[ANONYMOUS_USERS] = fix(info[ANONYMOUS_USERS])
    info[AUTHENTICATED_USERS] = fix(info[AUTHENTICATED_USERS])
    info[CUSTOM_GROUP_USERS] = fix(info[CUSTOM_GROUP_USERS])
    info['users'] = [(u, fix(level)) for u, level in info['users']]

    return info

INVALID_PERMISSION_MESSAGE = _("Invalid permission level.")
def _handle_perms_edit(request, obj):
    errors = []
    params = request.POST
    valid_pl = obj.permission_levels
    
    anon_level = params[ANONYMOUS_USERS]
    # validate anonymous level, disallow admin level
    if not anon_level in valid_pl or anon_level == obj.LEVEL_ADMIN:
        errors.append(_("Anonymous Users") + ": " + INVALID_PERMISSION_MESSAGE)
    
    all_auth_level = params[AUTHENTICATED_USERS]
    if not all_auth_level in valid_pl:
        errors.append(_("Registered Users") + ": " + INVALID_PERMISSION_MESSAGE)

    customgroup_level = params[CUSTOM_GROUP_USERS]
    if not customgroup_level in valid_pl:
        errors.append(_("Custom Group Users") + ": " + INVALID_PERMISSION_MESSAGE)

    kpat = re.compile("^u_(.*)_level$")
    ulevs = {}
    for k, level in params.items(): 
        m = kpat.match(k)
        if m: 
            username = m.groups()[0]
            if not level in valid_pl:
                errors.append(_("User") + " " + username + ": " + INVALID_PERMISSION_MESSAGE)
            else:
                ulevs[username] = level

    if len(errors) == 0: 
        obj.set_gen_level(ANONYMOUS_USERS, anon_level)
        obj.set_gen_level(AUTHENTICATED_USERS, all_auth_level)
        obj.set_gen_level(CUSTOM_GROUP_USERS, customgroup_level)

        for username, level in ulevs.items():
            user = User.objects.get(username=username)
            obj.set_user_level(user, level)

    return errors


def _get_basic_auth_info(request):
    """
    grab basic auth info
    """
    meth, auth = request.META['HTTP_AUTHORIZATION'].split()
    if meth.lower() != 'basic':
        raise ValueError
    username, password = base64.b64decode(auth).split(':')
    return username, password

def layer_acls(request):
    """
    returns json-encoded lists of layer identifiers that 
    represent the sets of read-write and read-only layers
    for the currently authenticated user. 
    """
    
    # the layer_acls view supports basic auth, and a special 
    # user which represents the geoserver administrator that
    # is not present in django.
    acl_user = request.user
    if 'HTTP_AUTHORIZATION' in request.META:
        try:
            username, password = _get_basic_auth_info(request)
            acl_user = authenticate(username=username, password=password)

            # Nope, is it the special geoserver user?
            if (acl_user is None and 
                username == settings.GEOSERVER_CREDENTIALS[0] and
                password == settings.GEOSERVER_CREDENTIALS[1]):
                # great, tell geoserver it's an admin.
                result = {
                   'rw': [],
                   'ro': [],
                   'name': username,
                   'is_superuser':  True,
                   'is_anonymous': False
                }
                return HttpResponse(json.dumps(result), mimetype="application/json")
        except Exception:
            pass
        
        if acl_user is None: 
            return HttpResponse(_("Bad HTTP Authorization Credentials."),
                                status=401,
                                mimetype="text/plain")

            
    all_readable = set()
    all_writable = set()
    for bck in get_auth_backends():
        if hasattr(bck, 'objects_with_perm'):
            all_readable.update(bck.objects_with_perm(acl_user,
                                                      'maps.view_layer',
                                                      Layer))
            all_writable.update(bck.objects_with_perm(acl_user,
                                                      'maps.change_layer', 
                                                      Layer))
    read_only = [x for x in all_readable if x not in all_writable]
    read_write = [x for x in all_writable if x in all_readable]

    read_only = [x[0] for x in Layer.objects.filter(id__in=read_only).values_list('typename').all()]
    read_write = [x[0] for x in Layer.objects.filter(id__in=read_write).values_list('typename').all()]
    
    result = {
        'rw': read_write,
        'ro': read_only,
        'name': acl_user.username,
        'is_superuser':  acl_user.is_superuser,
        'is_anonymous': acl_user.is_anonymous()
    }

    return HttpResponse(json.dumps(result), mimetype="application/json")


def _split_query(query):
    """
    split and strip keywords, preserve space 
    separated quoted blocks.
    """

    qq = query.split(' ')
    keywords = []
    accum = None
    for kw in qq: 
        if accum is None: 
            if kw.startswith('"'):
                accum = kw[1:]
            elif kw: 
                keywords.append(kw)
        else:
            accum += ' ' + kw
            if kw.endswith('"'):
                keywords.append(accum[0:-1])
                accum = None
    if accum is not None:
        keywords.append(accum)
    return [kw.strip() for kw in keywords if kw.strip()]



DEFAULT_SEARCH_BATCH_SIZE = 100
MAX_SEARCH_BATCH_SIZE = 250
def metadata_search(request):
    """
    handles a basic search for data using the 
    GeoNetwork catalog.

    the search accepts: 
    q - general query for keywords across all fields
    start - skip to this point in the results
    limit - max records to return

    for ajax requests, the search returns a json structure 
    like this: 
    
    {
    'total': <total result count>,
    'next': <url for next batch if exists>,
    'prev': <url for previous batch if exists>,
    'query_info': {
        'start': <integer indicating where this batch starts>,
        'limit': <integer indicating the batch size used>,
        'q': <keywords used to query>,
    },
    'rows': [
      {
        'name': <typename>,
        'abstract': '...',
        'keywords': ['foo', ...],
        'detail' = <link to geonode detail page>,
        'attribution': {
            'title': <language neutral attribution>,
            'href': <url>
        },
        'download_links': [
            ['pdf', 'PDF', <url>],
            ['kml', 'KML', <url>],
            [<format>, <name>, <url>]
            ...
        ],
        'metadata_links': [
           ['text/xml', 'TC211', <url>],
           [<mime>, <name>, <url>],
           ...
        ]
      },
      ...
    ]}
    """
    if request.method == 'GET':
        params = request.GET
    elif request.method == 'POST':
        params = request.POST
    else:
        return HttpResponse(status=405)

    # grab params directly to implement defaults as
    # opposed to panicy django forms behavior.
    query = params.get('q', '')
    try:
        start = int(params.get('start', '0'))
    except Exception:
        start = 0
    try:
        limit = min(int(params.get('limit', DEFAULT_SEARCH_BATCH_SIZE)),
                    MAX_SEARCH_BATCH_SIZE)
    except Exception: 
        limit = DEFAULT_SEARCH_BATCH_SIZE


    sortby = params.get('sort','')
    sortorder= params.get('dir','')

    advanced = {}
    bbox = params.get('bbox', None)
    if bbox:
        try:
            bbox = [float(x) for x in bbox.split(',')]
            if len(bbox) == 4:
                advanced['bbox'] =  bbox
        except Exception:
            # ignore...
            pass

    result = _metadata_search(query, start, limit, sortby, sortorder, **advanced)

    # XXX slowdown here to dig out result permissions
    for doc in result['rows']: 
        try: 
            layer = Layer.objects.get(uuid=doc['uuid'])
            doc['_local'] = True
            doc['_permissions'] = {
                'view': request.user.has_perm('maps.view_layer', obj=layer),
                'change': request.user.has_perm('maps.change_layer', obj=layer),
                'delete': request.user.has_perm('maps.delete_layer', obj=layer),
                'change_permissions': request.user.has_perm('maps.change_layer_permissions', obj=layer),
            }
        except Layer.DoesNotExist:
            doc['_local'] = False
            pass

    result['success'] = True
    return HttpResponse(json.dumps(result), mimetype="application/json")

def _metadata_search(query, start, limit, sortby, sortorder, **kw):
    
    csw = get_csw()

    keywords = _split_query(query)
    
    if sortby:
        sortby = 'dc:' + sortby
    
    csw.getrecords(keywords=keywords, startposition=start+1, maxrecords=limit, bbox=kw.get('bbox', None), sortby=sortby, sortorder=sortorder)

    # build results 
    # XXX this goes directly to the result xml doc to obtain 
    # correct ordering and a fuller view of the result record
    # than owslib currently parses.  This could be improved by
    # improving owslib.
    results = [_build_search_result(doc) for doc in 
               csw._exml.findall('//'+nspath('Record', namespaces['csw']))]

    result = {'rows': results, 
              'total': csw.results['matches']}

    result['query_info'] = {
        'start': start,
        'limit': limit,
        'q': query
    }
    if start > 0: 
        prev = max(start - limit, 0)
        params = urlencode({'q': query, 'start': prev, 'limit': limit})
        result['prev'] = reverse('geonode.maps.views.metadata_search') + '?' + params

    next_page = csw.results.get('nextrecord', 0) 
    if next_page > 0:
        params = urlencode({'q': query, 'start': next_page - 1, 'limit': limit})
        result['next'] = reverse('geonode.maps.views.metadata_search') + '?' + params
    
    return result

def search_result_detail(request):
    uuid = request.GET.get("uuid", None)
    if  uuid is None:
        return HttpResponse(status=400)
    csw = get_csw()
    csw.getrecordbyid([uuid], outputschema=namespaces['gmd'])
    recs = csw.records.values()
    if len(recs) == 0:
        return HttpResponse(status=404)
    rec = recs[0]
    raw_xml = csw._exml.find(nspath('MD_Metadata', namespaces['gmd']))
    extra_links = _extract_links(raw_xml)
    category = ''

    try:
        layer = Layer.objects.get(uuid=uuid)
        layer_is_remote = False
        category = layer.topic_category
    except Exception:
        layer = None
        layer_is_remote = True

    return render_to_response('maps/search_result_snippet.html', RequestContext(request, {
        'rec': rec,
        'extra_links': extra_links,
        'layer': layer,
        'layer_is_remote': layer_is_remote,
        'category' : category
    }))

def _extract_links(rec, xml):
    download_links = []
    dl_type_path = "/".join([
        nspath("CI_OnlineResource", namespaces["gmd"]),
        nspath("protocol", namespaces["gmd"]),
        nspath("CharacterString", namespaces["gco"])
        ])

    dl_name_path = "/".join([
        nspath("CI_OnlineResource", namespaces["gmd"]),
        nspath("name", namespaces["gmd"]),
        nspath("CharacterString", namespaces["gco"])
        ])

    dl_description_path = "/".join([
        nspath("CI_OnlineResource", namespaces["gmd"]),
        nspath("description", namespaces["gmd"]),
        nspath("CharacterString", namespaces["gco"])
        ])

    dl_link_path = "/".join([
        nspath("CI_OnlineResource", namespaces["gmd"]),
        nspath("linkage", namespaces["gmd"]),
        nspath("URL", namespaces["gmd"])
        ])

    format_re = re.compile(".*\((.*)(\s*Format*\s*)\).*?")

    for link in xml.findall("*//" + nspath("onLine", namespaces['gmd'])):
        dl_type = link.find(dl_type_path)
        if dl_type is not None and dl_type.text == "WWW:DOWNLOAD-1.0-http--download":
            extension = link.find(dl_name_path).text.split('.')[-1]
            data_format = format_re.match(link.find(dl_description_path).text).groups()[0]
            url = link.find(dl_link_path).text
            download_links.append((extension, data_format, url))
    return dict(download=download_links)


def _build_search_result(doc):
    """
    accepts a node representing a csw result 
    record and builds a POD structure representing 
    the search result.
    """
    if doc is None:
        return None
    # Let owslib do some parsing for us...
    rec = CswRecord(doc)
    result = {}
    result['title'] = rec.title
    result['uuid'] = rec.identifier
    result['abstract'] = rec.abstract
    result['keywords'] = [x for x in rec.subjects if x]
    result['detail'] = rec.uri or ''

    # XXX needs indexing ? how
    result['attribution'] = {'title': '', 'href': ''}

    # XXX !_! pull out geonode 'typename' if there is one
    # index this directly... 
    if rec.uri:
        try:
            result['name'] = urlparse(rec.uri).path.split('/')[-1]
        except Exception: 
            pass
    # fallback: use geonetwork uuid
    if not result.get('name', ''):
        result['name'] = rec.identifier

    # Take BBOX from GeoNetwork Result...
    # XXX this assumes all our bboxes are in this 
    # improperly specified SRS.
    if rec.bbox is not None and rec.bbox.crs == 'urn:ogc:def:crs:::WGS 1984':
        # slight workaround for ticket 530
        result['bbox'] = {
            'minx': min(rec.bbox.minx, rec.bbox.maxx),
            'maxx': max(rec.bbox.minx, rec.bbox.maxx),
            'miny': min(rec.bbox.miny, rec.bbox.maxy),
            'maxy': max(rec.bbox.miny, rec.bbox.maxy)
        }
    
    # XXX these could be exposed in owslib record...
    # locate all download links
    format_re = re.compile(".*\((.*)(\s*Format*\s*)\).*?")
    result['download_links'] = []
    for link_el in doc.findall(nspath('URI', namespaces['dc'])):
        if link_el.get('protocol', '') == 'WWW:DOWNLOAD-1.0-http--download':
            try:
                extension = link_el.get('name', '').split('.')[-1]
                data_format = format_re.match(link_el.get('description')).groups()[0]
                href = link_el.text
                result['download_links'].append((extension, data_format, href))
            except Exception:
                pass

    # construct the link to the geonetwork metadata record (not self-indexed)
    md_link = settings.GEONETWORK_BASE_URL + "srv/en/csw?" + urlencode({
            "request": "GetRecordById",
            "service": "CSW",
            "version": "2.0.2",
            "OutputSchema": "http://www.isotc211.org/2005/gmd",
            "ElementSetName": "full",
            "id": rec.identifier
        })
    result['metadata_links'] = [("text/xml", "TC211", md_link)]

    return result

def browse_data(request):
    return render_to_response('data.html', RequestContext(request, {}))

def search_page(request):
    DEFAULT_MAP_CONFIG, DEFAULT_BASE_LAYERS = default_map_config()
    # for non-ajax requests, render a generic search page

    if request.method == 'GET':
        params = request.GET
    elif request.method == 'POST':
        params = request.POST
    else:
        return HttpResponse(status=405)

    map_obj = Map(projection="EPSG:900913", zoom = 1, center_x = 0, center_y = 0)

    return render_to_response('search.html', RequestContext(request, {
        'init_search': json.dumps(params or {}),
        'viewer_config': json.dumps(map_obj.viewer_json(request.user, *DEFAULT_BASE_LAYERS)),
        'GOOGLE_API_KEY' : settings.GOOGLE_API_KEY,
        "site" : settings.SITEURL
    }))

def change_poc(request, ids, template = 'maps/change_poc.html'):
    layers = Layer.objects.filter(id__in=ids.split('_'))
    if request.method == 'POST':
        form = PocForm(request.POST)
        if form.is_valid():
            for layer in layers:
                layer.poc = form.cleaned_data['contact']
                layer.save()
            # Process the data in form.cleaned_data
            # ...
            return HttpResponseRedirect('/admin/maps/layer') # Redirect after POST
    else:
        form = PocForm() # An unbound form
    return render_to_response(template, RequestContext(request, 
                                  {'layers': layers, 'form': form }))


#### MAPS SEARCHING ####

DEFAULT_MAPS_SEARCH_BATCH_SIZE = 10
MAX_MAPS_SEARCH_BATCH_SIZE = 25
def maps_search(request):
    """
    handles a basic search for maps using the 
    GeoNetwork catalog.

    the search accepts: 
    q - general query for keywords across all fields
    start - skip to this point in the results
    limit - max records to return
    sort - field to sort results on
    dir - ASC or DESC, for ascending or descending order

    for ajax requests, the search returns a json structure 
    like this: 
    
    {
    'total': <total result count>,
    'next': <url for next batch if exists>,
    'prev': <url for previous batch if exists>,
    'query_info': {
        'start': <integer indicating where this batch starts>,
        'limit': <integer indicating the batch size used>,
        'q': <keywords used to query>,
    },
    'rows': [
      {
        'title': <map title,
        'abstract': '...',
        'detail' : <url geonode detail page>,
        'owner': <name of the map's owner>,
        'owner_detail': <url of owner's profile page>,
        'last_modified': <date and time of last modification>
      },
      ...
    ]}
    """
    if request.method == 'GET':
        params = request.GET
    elif request.method == 'POST':
        params = request.POST
    else:
        return HttpResponse(status=405)

    # grab params directly to implement defaults as
    # opposed to panicy django forms behavior.
    query = params.get('q', '')
    try:
        start = int(params.get('start', '0'))
    except Exception:
        start = 0

    try:
        limit = min(int(params.get('limit', DEFAULT_MAPS_SEARCH_BATCH_SIZE)),
                    MAX_MAPS_SEARCH_BATCH_SIZE)
    except Exception: 
        limit = DEFAULT_MAPS_SEARCH_BATCH_SIZE


    sort_field = params.get('sort', u'')
    sort_field = unicodedata.normalize('NFKD', sort_field).encode('ascii','ignore')  
    sort_dir = params.get('dir', 'ASC')
    result = _maps_search(query, start, limit, sort_field, sort_dir)

    result['success'] = True
    return HttpResponse(json.dumps(result), mimetype="application/json")

def _maps_search(query, start, limit, sort_field, sort_dir):

    keywords = _split_query(query)
    map_query = Map.objects.filter()
    for keyword in keywords:
        map_query.filter(
              Q(title__icontains=keyword)
            | Q(keywords__name__icontains=keyword)
            | Q(abstract__icontains=keyword)).distinct()

    officialMaps = map_query.filter(Q(officialurl__isnull=False))
    map_query = map_query.filter(Q(officialurl__isnull=True))

    if sort_field:
        order_by = ("" if sort_dir == "ASC" else "-") + sort_field
        map_query = map_query.order_by(order_by)
        officialMaps = officialMaps.order_by(order_by)

    maps_list = []
    allmaps = [i for i in itertools.chain(officialMaps,map_query)]

    for m in allmaps[start:start+limit]:
        try:
            owner_name = Contact.objects.get(user=m.owner).name
            if not owner_name:
                owner_name = m.owner.username
        except:
            if m.owner.first_name:
                owner_name = m.owner.first_name + " " + m.owner.last_name
            else:
                owner_name = m.owner.username

        url = ("/" + m.officialurl) if m.officialurl else ("/maps/" + m.urlsuffix) if m.urlsuffix  else "/maps/" + str(m.id)

        mapdict = {
            'id' : m.id,
            'title' : m.title,
            'abstract' : m.abstract,
            'urlsuffix' : m.urlsuffix,
            'detail' : url,
            'owner' : owner_name,
            'owner_detail' : reverse('profiles.views.profile_detail', args=(m.owner.username,)),
            'last_modified' : m.last_modified.isoformat()
            }
        maps_list.append(mapdict)

    result = {'rows': maps_list, 
              'total': map_query.count()}

    result['query_info'] = {
        'start': start,
        'limit': limit,
        'q': query
    }
    if start > 0: 
        prev = max(start - limit, 0)
        params = urlencode({'q': query, 'start': prev, 'limit': limit})
        result['prev'] = reverse('geonode.maps.views.maps_search') + '?' + params

    next_page = start + limit + 1
    if next_page < map_query.count():
        params = urlencode({'q': query, 'start': next_page - 1, 'limit': limit})
        result['next'] = reverse('geonode.maps.views.maps_search') + '?' + params
    
    return result

def maps_search_page(request):
    # for non-ajax requests, render a generic search page

    if request.method == 'GET':
        params = request.GET
    elif request.method == 'POST':
        params = request.POST
    else:
        return HttpResponse(status=405)

    return render_to_response('maps_search.html', RequestContext(request, {
        'init_search': json.dumps(params or {}),
         "site" : settings.SITEURL
    }))

def batch_permissions_by_email(request):
    return batch_permissions(request, True)

def batch_permissions(request, use_email=False):
    if not request.user.is_authenticated:
        result = {'success': False, 'errors': ['You must log in to change permissions']}
        return HttpResponse(json.dumps(result), mimetype="application/json", status=401)

    if request.method != "POST":
        return HttpResponse("Permissions API requires POST requests", status=405)

    spec = json.loads(request.raw_post_data)

    if "layers" in spec:
        lyrs = Layer.objects.filter(pk__in = spec['layers'])
        for lyr in lyrs:
            if not request.user.has_perm("maps.change_layer_permissions", obj=lyr):
                return HttpResponse("User not authorized to change layer permissions", status=403)

    if "maps" in spec:
        maps = Map.objects.filter(pk__in = spec['maps'])
        for map in maps:
            if not request.user.has_perm("maps.change_map_permissions", obj=map):
                return HttpResponse("User not authorized to change map permissions", status=403)

    anon_level = spec['permissions'].get("anonymous")
    auth_level = spec['permissions'].get("authenticated")
    custom_level = spec['permissions'].get("customgroup")

    logger.debug("anon_level:[%s]; auth_level:[%s]; custom_level:[%s]", anon_level, auth_level, custom_level)

    users = spec['permissions'].get('users', [])
    user_names = [x for (x, y) in users]

    if "layers" in spec:
        lyrs = Layer.objects.filter(pk__in = spec['layers'])
        valid_perms = ['layer_readwrite', 'layer_readonly', 'layer_admin']
        if anon_level not in valid_perms:
            anon_level = "_none"
        if auth_level not in valid_perms:
            auth_level = "_none"
        if custom_level not in valid_perms:
            custom_level = "_none"

        logger.debug("anon:[%s],auth:[%s],custom:[%s]", anon_level, auth_level, custom_level)
        for lyr in lyrs:
            logger.info("Layer [%s]", lyr)
            if use_email:
                lyr.get_user_levels().exclude(user__email__in = user_names + [lyr.owner.email]).delete()
            else:
                lyr.get_user_levels().exclude(user__username__in = user_names + [lyr.owner.username]).delete()

            lyr.set_gen_level(ANONYMOUS_USERS, anon_level)
            lyr.set_gen_level(AUTHENTICATED_USERS, auth_level)
            lyr.set_gen_level(CUSTOM_GROUP_USERS, custom_level)
            for user, user_level in users:
                logger.info("User [%s]", user)

                if use_email:
                    try:
                        userObject = User.objects.get(email=user)
                    except User.DoesNotExist:
                        userObject = _create_new_user(user, lyr.title, reverse('geonode.maps.views.layer_detail', args=(lyr.typename,)), lyr.owner_id)
                    if user_level not in valid_perms:
                        user_level = "_none"
                    lyr.set_user_level(userObject, user_level)
                else:
                    if user_level not in valid_perms:
                        user_level = "_none"
                        user = User.objects.get(username=user)
                    lyr.set_user_level(user, user_level)


    if "maps" in spec:
        maps = Map.objects.filter(pk__in = spec['maps'])
        valid_perms = ['layer_readwrite', 'layer_readonly', 'layer_admin']
        if anon_level not in valid_perms:
            anon_level = "_none"
        if auth_level not in valid_perms:
            auth_level = "_none"
        if custom_level not in valid_perms:
            custom_level = "_none"
        anon_level = anon_level.replace("layer", "map")
        auth_level = auth_level.replace("layer", "map")
        custom_level = custom_level.replace("layer", "map")

        for m in maps:
            if use_email:
                m.get_user_levels().exclude(user__email__in = user_names + [m.owner.email]).delete()
            else:
                m.get_user_levels().exclude(user__username__in = user_names + [m.owner.username]).delete()
            m.set_gen_level(ANONYMOUS_USERS, anon_level)
            m.set_gen_level(AUTHENTICATED_USERS, auth_level)
            m.set_gen_level(CUSTOM_GROUP_USERS, custom_level)
            for user, user_level in spec['permissions'].get("users", []):
                user_level = user_level.replace("layer", "map")
                if user_level not in valid_perms:
                    user_level = "_none"

                if use_email:
                    m.get_user_levels().exclude(user__email__in = user_names + [m.owner.email]).delete()
                else:
                    m.get_user_levels().exclude(user__username__in = user_names + [m.owner.username]).delete()
                m.set_gen_level(ANONYMOUS_USERS, anon_level)
                m.set_gen_level(AUTHENTICATED_USERS, auth_level)
                m.set_gen_level(CUSTOM_GROUP_USERS, custom_level)
                for user, user_level in spec['permissions'].get("users", []):
                    user_level = user_level.replace("layer", "map")
                    if user_level not in valid_perms:
                        user_level = "_none"
                    if use_email:
                        try:
                            userObject = User.objects.get(email=user)
                        except User.DoesNotExist:
                            userObject = _create_new_user(user, m.title, reverse('geonode.maps.views.view', args=[m.id]), m.owner_id)
                        m.set_user_level(userObject, user_level)
                    else:
                        m.set_user_level(user, user_level)

    return HttpResponse("Map/layer permissions updated")

def batch_delete(request):
    if not request.user.is_authenticated:
        return HttpResponse("You must log in to delete layers", status=401) 

    if request.method != "POST":
        return HttpResponse("Delete API requires POST requests", status=405)

    spec = json.loads(request.raw_post_data)

    if "layers" in spec:
        lyrs = Layer.objects.filter(pk__in = spec['layers'])
        for lyr in lyrs:
            if not request.user.has_perm("maps.delete_layer", obj=lyr):
                return HttpResponse("User not authorized to delete layer", status=403)

    if "maps" in spec:
        map_query = Map.objects.filter(pk__in = spec['maps'])
        for m in map_query:
            if not request.user.has_perm("maps.delete_map", obj=m):
                return HttpResponse("User not authorized to delete map", status=403)

    if "layers" in spec:
        Layer.objects.filter(pk__in = spec["layers"]).delete()

    if "maps" in spec:
        Map.objects.filter(pk__in = spec["maps"]).delete()

    nlayers = len(spec.get('layers', []))
    nmaps = len(spec.get('maps', []))

    return HttpResponse("Deleted %d layers and %d maps" % (nlayers, nmaps))


class LayerCategoryChoiceField(forms.ModelChoiceField):
    def label_from_instance(self, obj):
        return '<a href="#" onclick=\'javascript:Ext.Msg.show({title:"' + escape(obj.title) + '",msg:"' + escape(obj.description) + '",buttons: Ext.Msg.OK, minWidth: 300});return false;\'>' + obj.title + '</a>'



class LayerCategoryForm(forms.Form):
    category_choice_field = LayerCategoryChoiceField(required=False, label = '*' + _('Category'), empty_label=None,
        queryset = LayerCategory.objects.extra(order_by = ['title']))


    def clean(self):
        cleaned_data = self.data
        ccf_data = cleaned_data.get("category_choice_field")


        if not ccf_data:
            msg = u"This field is required."
            self._errors = self.error_class([msg])




        # Always return the full collection of cleaned data.
        return cleaned_data



class LayerAttributeForm(forms.ModelForm):
    def __init__(self, *args, **kwargs):
        super(LayerAttributeForm, self).__init__(*args, **kwargs)
        instance = getattr(self, 'instance', None)
        if instance and instance.attribute_type != 'xsd:string':
            self.fields['searchable'].widget.attrs['disabled'] = True
        self.fields['attribute'].widget.attrs['readonly'] = True
        self.fields['display_order'].widget.attrs['size'] = 3



    class Meta:
        model = LayerAttribute
        exclude = ('attribute_type',)

def view_map_permissions(request, mapid):
    map = get_object_or_404(Map,pk=mapid)

    if not request.user.has_perm('maps.change_map_permissions', obj=map):
        return HttpResponse(loader.render_to_string('401.html',
            RequestContext(request, {'error_message':
                                         _("You are not permitted to view this map's permissions")})), status=401)

    ctx = _view_perms_context(map, MAP_LEV_NAMES)
    ctx['map'] = map
    return render_to_response("maps/permissions.html", RequestContext(request, ctx))


def view_layer_permissions(request, layername):
    layer = get_object_or_404(Layer,typename=layername)

    if not request.user.has_perm('maps.change_layer_permissions', obj=layer):
        return HttpResponse(loader.render_to_string('401.html',
            RequestContext(request, {'error_message':
                                         _("You are not permitted to view this layer's permissions")})), status=401)

    ctx = _view_perms_context(layer, LAYER_LEV_NAMES)
    ctx['layer'] = layer
    return render_to_response("maps/layer_permissions.html", RequestContext(request, ctx))



def ajax_layer_permissions_by_email(request, layername):
    return ajax_layer_permissions(request, layername, True)


def _perms_info_email(obj, level_names):
    info = obj.get_all_level_info_by_email()
    # these are always specified even if none
    info[ANONYMOUS_USERS] = info.get(ANONYMOUS_USERS, obj.LEVEL_NONE)
    info[AUTHENTICATED_USERS] = info.get(AUTHENTICATED_USERS, obj.LEVEL_NONE)
    info[CUSTOM_GROUP_USERS] = info.get(CUSTOM_GROUP_USERS, obj.LEVEL_NONE)
    info['users'] = sorted(info['users'].items())
    info['names'] = sorted(info['names'].items())
    info['levels'] = [(i, level_names[i]) for i in obj.permission_levels]
    if hasattr(obj, 'owner') and obj.owner is not None:
        info['owner'] = obj.owner.username
        info['owner_email'] = obj.owner.email
    return info

def _perms_info_email_json(obj, level_names):
    return json.dumps(_perms_info_email(obj, level_names))


def addlayers(request):
    # for non-ajax requests, render a generic search page

    if request.method == 'GET':
        params = request.GET
    elif request.method == 'POST':
        params = request.POST
    else:
        return HttpResponse(status=405)

    map_obj = Map(projection="EPSG:900913", zoom = 1, center_x = 0, center_y = 0)

    return render_to_response('addlayers.html', RequestContext(request, {
        'init_search': json.dumps(params or {}),
        'viewer_config': json.dumps(map_obj.viewer_json(request.user, *DEFAULT_BASE_LAYERS)),
        'GOOGLE_API_KEY' : settings.GOOGLE_API_KEY,
        "site" : settings.SITEURL
    }))

def addLayerJSON(request):
    logger.debug("Enter addLayerJSON")
    layername = request.POST.get('layername', False)
    logger.debug("layername is [%s]", layername)
    if layername:
        try:
            layer = Layer.objects.get(typename=layername)
            if not request.user.has_perm("maps.view_layer", obj=layer):
                return HttpResponse(status=401)
            sfJSON = {'layer': layer.layer_config(request.user)}
            logger.debug('sfJSON is [%s]', str(sfJSON))
            return HttpResponse(json.dumps(sfJSON))
        except Exception, e:
            logger.debug("Could not find matching layer: [%s]", str(e))
            return HttpResponse(str(e), status=500)

    else:
        return HttpResponse(status=500)
        logger.debug("addLayerJSON DID NOT WORK")


def ajax_layer_edit_check(request, layername):
    layer = get_object_or_404(Layer, typename=layername);
    return HttpResponse(
        str(request.user.has_perm("maps.change_layer", obj=layer)),
        status=200,
        mimetype='text/plain'
    )

def ajax_layer_update(request, layername):
    layer = get_object_or_404(Layer, typename=layername)
    if settings.USE_GAZETTEER:
        if settings.USE_QUEUE:
            layer.queue_gazetteer_update()
            layer.queue_bounds_update()
        else:
            layer.update_gazetteer()
            layer.update_bounds()

    return HttpResponse(
        "Layer updated",
        status=200,
        mimetype='text/plain'
    )


def ajax_map_edit_check_permissions(request, mapid):
    mapeditlevel = 'None'
    if not request.user.has_perm("maps.change_map_permissions", obj=map):

        return HttpResponse(
            'You are not allowed to change permissions for this map',
            status=401,
            mimetype='text/plain'
        )

def ajax_map_permissions_by_email(request, mapid):
    return ajax_map_permissions(request, mapid, True)

def ajax_url_lookup(request):
    if request.method != 'POST':
        return HttpResponse(
            content='ajax user lookup requires HTTP POST',
            status=405,
            mimetype='text/plain'
        )
    elif 'query' not in request.POST:
        return HttpResponse(
            content='use a field named "query" to specify a prefix to filter urls',
            mimetype='text/plain'
        )
    if request.POST['query'] != '':
        forbiddenUrls = ['new','view',]
        maps = Map.objects.filter(urlsuffix__startswith=request.POST['query'])
        if request.POST['mapid'] != '':
            maps = maps.exclude(id=request.POST['mapid'])
        json_dict = {
            'urls': [({'url': m.urlsuffix}) for m in maps],
            'count': maps.count(),
            }
    else:
        json_dict = {
            'urls' : [],
            'count' : 0,
            }
    return HttpResponse(
        content=json.dumps(json_dict),
        mimetype='text/plain'
    )



def upload_progress(request):
    """
    Return JSON object with information about the progress of an upload.
    """
    if 'HTTP_X_PROGRESS_ID' in request.META:
        progress_id = request.META['HTTP_X_PROGRESS_ID']
        cache_key = "%s_%s" % (request.META['REMOTE_ADDR'], progress_id)
        data = cache.get(cache_key)
        json = json.dumps(data)
        return HttpResponse(json)
    else:
        logger.error("Received progress report request without X-Progress-ID header. request.META: %s" % request.META)
        return HttpResponseBadRequest('Server Error: You must provide X-Progress-ID header or query param.')



def snapshot_config(snapshot, map, user):
    """
        Get the snapshot map configuration - look up WMS parameters (bunding box)
        for local GeoNode layers
    """
     #Match up the layer with it's source
    def snapsource_lookup(source, sources):
            for k, v in sources.iteritems():
                if v.get("id") == source.get("id"): return k
            return None

    #Set up the proper layer configuration
    def snaplayer_config(layer, sources, user):
        cfg = layer.layer_config(user)
        src_cfg = layer.source_config()
        source = snapsource_lookup(src_cfg, sources)
        if source: cfg["source"] = source
        if src_cfg.get("ptype", "gxp_wmscsource") == "gxp_wmscsource"  or src_cfg.get("ptype", "gxp_gnsource") == "gxp_gnsource" : cfg["buffer"] = 0
        return cfg


    decodedid = num_decode(snapshot)
    snapshot = get_object_or_404(MapSnapshot, pk=decodedid)
    if snapshot.map == map:
        config = json.loads(clean_config(snapshot.config))
        layers = [l for l in config["map"]["layers"]]
        sources = config["sources"]
        maplayers = []
        for ordering, layer in enumerate(layers):
            maplayers.append(
            map.layer_set.from_viewer_config(
                map, layer, config["sources"][layer["source"]], ordering))
        config['map']['layers'] = [snaplayer_config(l,sources,user) for l in maplayers]
    else:
        config = map.viewer_json(user)
    return config

def ajax_increment_layer_stats(request):
    if request.method != 'POST':
        return HttpResponse(
            content='ajax user lookup requires HTTP POST',
            status=405,
            mimetype='text/plain'
        )
    if request.POST['layername'] != '':
        layer_match = Layer.objects.filter(typename=request.POST['layername'])[:1]
        for l in layer_match:
            layerStats,created = LayerStats.objects.get_or_create(layer=l)
            layerStats.visits += 1
            first_visit = True
            if request.session.get('visitlayer' + str(l.id), False):
                first_visit = False
            else:
                request.session['visitlayer' + str(l.id)] = True
            if first_visit or created:
                layerStats.uniques += 1
            layerStats.save()

    return HttpResponse(
                            status=200
    )

def _create_new_user(user_email, map_layer_title, map_layer_url, map_layer_owner_id):
    random_password = User.objects.make_random_password()
    user_name = re.sub(r'\W', r'', user_email.split('@')[0])
    user_length = len(user_name)
    if user_length > 30:
        user_name = user_name[0:29]
    while len(User.objects.filter(username=user_name)) > 0:
        user_name = user_name[0:user_length-4] + User.objects.make_random_password(length=4, allowed_chars='0123456789')

    new_user = RegistrationProfile.objects.create_inactive_user(username=user_name, email=user_email, password=random_password, site = settings.SITE_ID, send_email=False)
    if new_user:
        new_profile = Contact(user=new_user, name=new_user.username, email=new_user.email)
        if settings.USE_CUSTOM_ORG_AUTHORIZATION and new_user.email.endswith(settings.CUSTOM_GROUP_EMAIL_SUFFIX):
            new_profile.is_org_member = True
            new_profile.member_expiration_dt = datetime.today() + timedelta(days=365)
        new_profile.save()
        try:
            _send_permissions_email(user_email, map_layer_title, map_layer_url, map_layer_owner_id, random_password)
        except:
            logger.debug("An error ocurred when sending the mail")
    return new_user




def _send_permissions_email(user_email, map_layer_title, map_layer_url, map_layer_owner_id,  password):

    current_site = Site.objects.get_current()
    user = User.objects.get(email = user_email)
    profile = RegistrationProfile.objects.get(user=user)
    owner = User.objects.get(id=map_layer_owner_id)

    subject = render_to_string('registration/new_user_email_subject.txt',
            { 'site': current_site,
              'owner' : (owner.get_profile().name if owner.get_profile().name else owner.email),
              })
    # Email subject *must not* contain newlines
    subject = ''.join(subject.splitlines())

    message = render_to_string('registration/new_user_email.txt',
            { 'activation_key': profile.activation_key,
              'expiration_days': settings.ACCOUNT_ACTIVATION_DAYS,
              'owner': (owner.get_profile().name if owner.get_profile().name else owner.email),
              'title': map_layer_title,
              'url' : map_layer_url,
              'site': current_site,
              'username': user.username,
              'password' : password })

    send_mail(subject, message, settings.NO_REPLY_EMAIL, [user.email])

def get_suffix_if_custom(map):
    if map.use_custom_template:
        if map.officialurl:
            return map.officialurl
        elif map.urlsuffix:
            return map.urlsuffix
        else:
            return None
    else:
        return None

def official_site(request, site):
    """
    The view that returns the map composer opened to
    the map with the given official site url.
    """
    map_obj = get_object_or_404(Map,officialurl=site)
    return view(request, str(map_obj.id))



def official_site_controller(request, site):
    '''
    main view for map resources, dispatches to correct
    view based on method and query args.
    '''
    map_obj = get_object_or_404(Map,officialurl=site)
    return map_controller(request, str(map_obj.id))

def snapshot_create(request):
    """
    Create a permalinked map
    """
    conf = request.raw_post_data

    if isinstance(conf, basestring):
        config = json.loads(conf)
        snapshot = MapSnapshot.objects.create(config=clean_config(conf),map=Map.objects.get(id=config['id']))
        return HttpResponse(num_encode(snapshot.id), mimetype="text/plain")
    else:
        return HttpResponse("Invalid JSON", mimetype="text/plain", status=500)

def clean_config(conf):
    if isinstance(conf, basestring):
        config = json.loads(conf)
        config_extras = ["tools", "rest", "homeUrl", "localGeoServerBaseUrl", "localCSWBaseUrl", "csrfToken", "db_datastore", "authorizedRoles"]
        for config_item in config_extras:
            if config_item in config:
                del config[config_item ]
            if config_item in config["map"]:
                del config["map"][config_item ]
        return json.dumps(config)
    else:
        return conf

def ajax_snapshot_history(request, mapid):
    map_obj = Map.objects.get(pk=mapid)
    history = [snapshot.json() for snapshot in map_obj.snapshots]
    return HttpResponse(json.dumps(history), mimetype="text/plain")



@login_required
def deletemapnow(request, mapid):
    ''' Delete a map, and its constituent layers. '''
    map_obj = get_object_or_404(Map,pk=mapid)

    if not request.user.has_perm('maps.delete_map', obj=map):
        return HttpResponse(loader.render_to_string('401.html',
            RequestContext(request, {'error_message':
                                         _("You are not permitted to delete this map.")})), status=401)

    layers = map_obj.layer_set.all()
    for layer in layers:
        layer.delete()

    snapshots = map_obj.snapshot_set.all()
    for snapshot in snapshots:
        snapshot.delete()
    map_obj.delete()

    return HttpResponseRedirect(request.user.get_profile().get_absolute_url())


def map_share(request,mapid):
    '''
    The view that shows map permissions in a window from map
    '''
    map = get_object_or_404(Map,pk=mapid)
    mapstats,created = MapStats.objects.get_or_create(map=map)


    if not request.user.has_perm('maps.view_map', obj=map):
        return HttpResponse(loader.render_to_string('401.html',
            RequestContext(request, {'error_message':
                                         _("You are not allowed to view this map.")})), status=401)


    return render_to_response("maps/mapinfopanel.html", RequestContext(request, {
        "map": map,
        "mapstats": mapstats,
        'permissions_json': _perms_info_email_json(map, MAP_LEV_NAMES),
        'customGroup': settings.CUSTOM_GROUP_NAME if settings.USE_CUSTOM_ORG_AUTHORIZATION else '',
        }))

@login_required
def create_pg_layer(request):
    if request.method == 'GET':
        layer_form = LayerCreateForm(prefix="layer")

        # Determine if this page will be shown in a tabbed panel or full page
        pagetorender = "maps/layer_create_tab.html" if "tab" in request.GET else "maps/layer_create.html"


        return render_to_response(pagetorender, RequestContext(request, {
            "layer_form": layer_form,
            "customGroup": settings.CUSTOM_GROUP_NAME if settings.USE_CUSTOM_ORG_AUTHORIZATION else '',
            "geoms": GEOMETRY_CHOICES
        }))

    if request.method == 'POST':
        from geonode.maps.utils import check_projection, create_django_record, get_valid_layer_name
        from ordereddict import OrderedDict
        layer_form = LayerCreateForm(request.POST)
        if layer_form.is_valid():
            cat = Layer.objects.gs_catalog

            # Assume default workspace
            ws = cat.get_workspace(settings.DEFAULT_WORKSPACE)
            if ws is None:
                msg = 'Specified workspace [%s] not found' % settings.DEFAULT_WORKSPACE
                return HttpResponse(msg, status='400')

            # Assume datastore used for PostGIS
            store = settings.DB_DATASTORE_NAME
            if store is None:
                msg = 'Specified store [%s] not found' % settings.DB_DATASTORE_NAME
                return HttpResponse(msg, status='400')

            #TODO: Let users create their own schema
            attribute_list = [
                ["the_geom","com.vividsolutions.jts.geom." + layer_form.cleaned_data['geom'],{"nillable":False}],
                ["Name","java.lang.String",{"nillable":True}],
                ["Description","java.lang.String", {"nillable":True}],
                ["Start_Date","java.util.Date",{"nillable":True}],
                ["End_Date","java.util.Date",{"nillable":True}],
                ["String_Value_1","java.lang.String",{"nillable":True}],
                ["String_Value_2","java.lang.String", {"nillable":True}],
                ["Number_Value_1","java.lang.Float",{"nillable":True}],
                ["Number_Value_2","java.lang.Float", {"nillable":True}],
            ]

            # Add geometry to attributes dictionary, based on user input; use OrderedDict to remember order
            #attribute_list.insert(0,[u"the_geom",u"com.vividsolutions.jts.geom." + layer_form.cleaned_data['geom'],{"nillable":False}])

            name = get_valid_layer_name(layer_form.cleaned_data['name'])
            permissions = layer_form.cleaned_data["permissions"]

            try:
                logger.info("Create layer %s", name)
                layer = cat.create_native_layer(settings.DEFAULT_WORKSPACE,
                                          settings.DB_DATASTORE_NAME,
                                          name,
                                          name,
                                          layer_form.cleaned_data['title'],
                                          layer_form.cleaned_data['srs'],
                                          attribute_list)

                logger.info("Create default style")
                publishing = cat.get_layer(name)
                sld = get_sld_for(publishing)
                cat.create_style(name, sld)
                publishing.default_style = cat.get_style(name)
                cat.save(publishing)

                logger.info("Check projection")
                check_projection(name, layer)

                logger.info("Create django record")
                geonodeLayer = create_django_record(request.user, layer_form.cleaned_data['title'], layer_form.cleaned_data['keywords'].strip().split(" "), layer_form.cleaned_data['abstract'], layer, permissions)


                redirect_to  = reverse('data_metadata', args=[geonodeLayer.typename])
                if 'mapid' in request.POST and request.POST['mapid'] == 'tab': #if mapid = tab then open metadata form in tabbed panel
                    redirect_to+= "?tab=worldmap_create_panel"
                elif 'mapid' in request.POST and request.POST['mapid'] != '': #if mapid = number then add to parameters and open in full page
                    redirect_to += "?map=" + request.POST['mapid']
                return HttpResponse(json.dumps({
                    "success": True,
                    "redirect_to": redirect_to}))
            except Exception, e:
                logger.exception("Unexpected error.")
                return HttpResponse(json.dumps({
                    "success": False,
                    "errors": ["Unexpected error: " + escape(str(e))]}))

        else:
            #The form has errors, what are they?
            return HttpResponse(layer_form.errors, status='500')

@login_required
def layer_contacts(request, layername):
    layer = get_object_or_404(Layer, typename=layername)
    if request.user.is_authenticated():
        if not request.user.has_perm('maps.change_layer', obj=layer):
            return HttpResponse(loader.render_to_string('401.html',
                RequestContext(request, {'error_message':
                                             _("You are not permitted to modify this layer's metadata")})), status=401)


    poc = layer.poc
    metadata_author = layer.metadata_author

    if request.method == "GET":
        contact_form = LayerContactForm(prefix="layer")
        if poc.user is None:
            poc_form = ContactProfileForm(instance=poc, prefix="poc")
        else:
            contact_form.fields['poc'].initial = poc.id
            poc_form = ContactProfileForm(prefix="poc")
            poc_form.hidden=True

        if metadata_author.user is None:
            author_form = ContactProfileForm(instance=metadata_author, prefix="author")
        else:
            contact_form.fields['metadata_author'].initial = metadata_author.id
            author_form = ContactProfileForm(prefix="author")
            author_form.hidden=True
    elif request.method == "POST":
        contact_form = LayerContactForm(request.POST, prefix="layer")
        if contact_form.is_valid():
            new_poc = contact_form.cleaned_data['poc']
            new_author = contact_form.cleaned_data['metadata_author']
            if new_poc is None:
                poc_form = ContactProfileForm(request.POST, prefix="poc")
                if poc_form.has_changed and poc_form.is_valid():
                    new_poc = poc_form.save()
            else:
                poc_form = ContactProfileForm(prefix="poc")
                poc_form.hidden=True

            if new_author is None:
                author_form = ContactProfileForm(request.POST, prefix="author")
                if author_form.has_changed and author_form.is_valid():
                    new_author = author_form.save()
            else:
                author_form = ContactProfileForm(prefix="author")
                author_form.hidden=True

            if new_poc is not None and new_author is not None:
                layer.poc = new_poc
                layer.metadata_author = new_author
                layer.save()
                return HttpResponseRedirect("/data/" + layer.typename)



    #Deal with a form submission via ajax
    if request.method == 'POST' and (not contact_form.is_valid()):
        data = render_to_response("maps/layer_contacts.html", RequestContext(request, {
            "layer": layer,
            "contact_form": contact_form,
            "poc_form": poc_form,
            "author_form": author_form,
            "lastmap" : request.session.get("lastmap"),
            "lastmapTitle" : request.session.get("lastmapTitle")
        }))
        return HttpResponse(data, status=412)

    #Display the view on a regular page
    return render_to_response("maps/layer_contacts.html", RequestContext(request, {
        "layer": layer,
        "contact_form": contact_form,
        "poc_form": poc_form,
        "author_form": author_form,
        "lastmap" : request.session.get("lastmap"),
        "lastmapTitle" : request.session.get("lastmapTitle")
    }))

def category_list():
    topics = LayerCategory.objects.all()
    topicArray = []
    for topic in topics:
        topicArray.append([topic.name, topic.title])
    return topicArray<|MERGE_RESOLUTION|>--- conflicted
+++ resolved
@@ -1,6 +1,7 @@
 from geonode.core.models import AUTHENTICATED_USERS, ANONYMOUS_USERS, CUSTOM_GROUP_USERS
 from geonode.maps.models import Map, Layer, MapLayer, Contact, ContactRole, \
      get_csw, LayerCategory, LayerAttribute, MapSnapshot, MapStats, LayerStats, CHARSETS
+from geonode.profile.forms import ContactProfileForm
 from geoserver.resource import FeatureType, Coverage
 import base64
 from django import forms
@@ -16,6 +17,7 @@
 from django.utils.translation import ugettext as _
 from django.utils import simplejson as json
 from django.template.defaultfilters import slugify
+
 
 import math
 import httplib2
@@ -818,7 +820,6 @@
         'urlsuffix': get_suffix_if_custom(map_obj),
     }))
 
-<<<<<<< HEAD
 
 def ajax_start_twitter(request):
     from boto.ec2.connection import EC2Connection
@@ -912,8 +913,6 @@
     map = get_object_or_404(Map,officialurl=site)
     return view(request, str(map.id))
 
-=======
->>>>>>> 079a2aad
 def embed(request, mapid=None, snapshot=None):
     if mapid is None:
         DEFAULT_MAP_CONFIG, DEFAULT_BASE_LAYERS = default_map_config()
@@ -2408,23 +2407,6 @@
     )
 
 
-
-def upload_progress(request):
-    """
-    Return JSON object with information about the progress of an upload.
-    """
-    if 'HTTP_X_PROGRESS_ID' in request.META:
-        progress_id = request.META['HTTP_X_PROGRESS_ID']
-        cache_key = "%s_%s" % (request.META['REMOTE_ADDR'], progress_id)
-        data = cache.get(cache_key)
-        json = json.dumps(data)
-        return HttpResponse(json)
-    else:
-        logger.error("Received progress report request without X-Progress-ID header. request.META: %s" % request.META)
-        return HttpResponseBadRequest('Server Error: You must provide X-Progress-ID header or query param.')
-
-
-
 def snapshot_config(snapshot, map, user):
     """
         Get the snapshot map configuration - look up WMS parameters (bunding box)
