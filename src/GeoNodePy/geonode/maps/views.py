from geonode.core.models import AUTHENTICATED_USERS, ANONYMOUS_USERS, CUSTOM_GROUP_USERS
from geonode.maps.models import Map, Layer, MapLayer, Contact, ContactRole, \
     get_csw, LayerCategory, LayerAttribute, MapSnapshot, MapStats, LayerStats, CHARSETS
from geonode.profile.forms import ContactProfileForm
from geoserver.resource import FeatureType, Coverage
import base64
from django import forms
from django.contrib.auth import authenticate, get_backends as get_auth_backends
from django.contrib.auth.decorators import login_required
from django.contrib.auth.models import User
from django.core.exceptions import ObjectDoesNotExist
from django.core.urlresolvers import reverse
from django.http import HttpResponse, HttpResponseRedirect
from django.shortcuts import render_to_response, get_object_or_404
from django.conf import settings
from django.template import RequestContext, loader
from django.utils.translation import ugettext as _
from django.utils import simplejson as json
from django.template.defaultfilters import slugify

import math
import httplib2
from owslib.csw import namespaces
from owslib.util import nspath
import re
from urllib import urlencode
from urlparse import urlparse
import unicodedata
from django.db.models import Q
import logging
import taggit
from geonode.maps.utils import forward_mercator
from geonode.maps.owslib_csw import CswRecord
from django.utils.html import escape
from django.forms.models import inlineformset_factory
from django.core.cache import cache
from geonode.maps.forms import LayerCreateForm, GEOMETRY_CHOICES

import itertools
from registration.models import RegistrationProfile
from django.core.mail import send_mail
from django.template.loader import render_to_string
from django.contrib.sites.models import Site
from datetime import datetime, timedelta
from geonode.maps.gs_helpers import get_sld_for, get_postgis_bbox
from geonode.maps.encode import num_encode, num_decode
from django.db import transaction

logger = logging.getLogger("geonode.maps.views")

_user, _password = settings.GEOSERVER_CREDENTIALS

DEFAULT_TITLE = ""
DEFAULT_ABSTRACT = ""
DEFAULT_URL = ""

def default_map_config():
    _DEFAULT_MAP_CENTER = forward_mercator(settings.DEFAULT_MAP_CENTER)

    _default_map = Map(
        title=DEFAULT_TITLE,
        abstract=DEFAULT_ABSTRACT,
        projection="EPSG:900913",
        center_x=_DEFAULT_MAP_CENTER[0],
        center_y=_DEFAULT_MAP_CENTER[1],
        zoom=settings.DEFAULT_MAP_ZOOM
    )
    def _baselayer(lyr, order):
        return MapLayer.objects.from_viewer_config(
            map_model = _default_map,
            layer = lyr,
            source = lyr["source"],
            ordering = order
        )

    DEFAULT_BASE_LAYERS = [_baselayer(lyr, idx) for idx, lyr in enumerate(settings.MAP_BASELAYERS)]
    DEFAULT_MAP_CONFIG = _default_map.viewer_json(None,*DEFAULT_BASE_LAYERS)

    return DEFAULT_MAP_CONFIG, DEFAULT_BASE_LAYERS



def bbox_to_wkt(x0, x1, y0, y1, srid="4326"):
    return 'SRID='+srid+';POLYGON(('+x0+' '+y0+','+x0+' '+y1+','+x1+' '+y1+','+x1+' '+y0+','+x0+' '+y0+'))'

class ContactForm(forms.ModelForm):
    keywords = taggit.forms.TagField(required=False)
    class Meta:
        model = Contact
        exclude = ('user','is_org_member',)


class GazetteerForm(forms.Form):

    project = forms.CharField(label=_('Project'), max_length=128, required=False)
    startDate = forms.ModelChoiceField(label = _("Start Date attribute"),
        required=False,
        queryset = LayerAttribute.objects.none())

    startDateFormat = forms.CharField(label=_("Date format"), max_length=256, required=False)

    endDate = forms.ModelChoiceField(label = _("End Date attribute"),
        required=False,
        queryset = LayerAttribute.objects.none())

    endDateFormat = forms.CharField(label=_("Date format"), max_length=256, required=False)


class LayerContactForm(forms.Form):
    poc = forms.ModelChoiceField(empty_label = _("Person outside WorldMap (fill form)"),
        label = "*" + _("Point Of Contact"), required=False,
        queryset = Contact.objects.exclude(user=None))

    metadata_author = forms.ModelChoiceField(empty_label = _("Person outside WorldMap (fill form)"),
        label = _("Metadata Author"), required=False,
        queryset = Contact.objects.exclude(user=None))


class LayerForm(forms.ModelForm):
    from geonode.maps.models import CONSTRAINT_OPTIONS
    CONSTRAINT_HELP = '''<p>Please choose the appropriate type of restriction (if any) for the use of your data. 
    Then use the "Constraints Other" form below to provide any necessary details.</p>
    <p>
    Public Domain Dedication and License<br />
    http://opendatacommons.org/licenses/pddl/
    </p>
    <p>
    Attribution License (ODC-By)<br />
    http://opendatacommons.org/licenses/by/
    </p>
    <p>
    Open Database License (ODC-ODbL)<br />
    http://opendatacommons.org/licenses/odbl/
    </p>
    <p>
    CC-BY-SA<br />
    http://creativecommons.org/licenses/by-sa/2.0/
    '''
    
    map_id = forms.CharField(widget=forms.HiddenInput(), initial='', required=False)
    date = forms.DateTimeField(label='*' + ('Date'), widget=forms.SplitDateTimeWidget)
    date.widget.widgets[0].attrs = {"class":"date"}
    date.widget.widgets[1].attrs = {"class":"time"}
    temporal_extent_start = forms.DateField(required=False,label= _('Temporal Extent Start Date'), widget=forms.DateInput(attrs={"class":"date"}))
    temporal_extent_end = forms.DateField(required=False,label= _('Temporal Extent End Date'), widget=forms.DateInput(attrs={"class":"date"}))
    title = forms.CharField(label = '*' + _('Title'), max_length=255)
    abstract = forms.CharField(label = '*' + _('Abstract'), widget=forms.Textarea)
    constraints_use = forms.ChoiceField(label= _('Contraints'), choices=[(x, x) for x in CONSTRAINT_OPTIONS], 
                                        help_text=CONSTRAINT_HELP)
    keywords = taggit.forms.TagField(required=False)
    class Meta:
        model = Layer
        exclude = ('owner', 'contacts','workspace', 'store', 'name', 'uuid', 'storeType', 'typename', 'topic_category', 'bbox', 'llbbox', 'srs', 'geographic_bounding_box', 'in_gazetteer', 'gazetteer_project' ) #, 'topic_category'

class RoleForm(forms.ModelForm):
    class Meta:
        model = ContactRole
        exclude = ('contact', 'layer')

class PocForm(forms.Form):
    contact = forms.ModelChoiceField(label = "New point of contact",
                                     queryset = Contact.objects.exclude(user=None))


class MapForm(forms.ModelForm):
    keywords = taggit.forms.TagField(required=False)
    title = forms.CharField(300)
    abstract = forms.CharField(1000, widget=forms.Textarea(attrs={'cols': 40, 'rows': 10}), required=False)
    content = forms.CharField(1000, widget=forms.Textarea(attrs={'cols': 60, 'rows': 10, 'id':'mapdescription'}), required=False)

    class Meta:
        model = Map
        exclude = ('contact', 'zoom', 'projection', 'center_x', 'center_y', 'owner', 'officialurl', 'urlsuffix', 'keywords', 'use_custom_template', 'group_params')



MAP_LEV_NAMES = {
    Map.LEVEL_NONE  : _('No Permissions'),
    Map.LEVEL_READ  : _('Read Only'),
    Map.LEVEL_WRITE : _('Read/Write'),
    Map.LEVEL_ADMIN : _('Administrative')
}
LAYER_LEV_NAMES = {
    Layer.LEVEL_NONE  : _('No Permissions'),
    Layer.LEVEL_READ  : _('Read Only'),
    Layer.LEVEL_WRITE : _('Read/Write'),
    Layer.LEVEL_ADMIN : _('Administrative')
}

def maps(request): # , mapid=None):
    if request.method == 'GET':
        return render_to_response('maps.html', RequestContext(request))
    elif request.method == 'POST':
        if not request.user.is_authenticated():
            return HttpResponse(
                'You must be logged in to save new maps',
                mimetype="text/plain",
                status=401
            )
        else:
            map_obj = Map(owner=request.user, zoom=0, center_x=0, center_y=0)
            map_obj.save()
            map_obj.set_default_permissions()
            try:
                map_obj.update_from_viewer(request.raw_post_data)
                MapSnapshot.objects.create(config=clean_config(request.raw_post_data),map=map_obj,user=request.user)
            except ValueError, e:
                return HttpResponse(str(e), status=400)
            else:
                response = HttpResponse('', status=201)
                response['Location'] = map_obj.officialurl if map_obj.officialurl else (map_obj.urlsuffix if map_obj.urlsuffix else map_obj.id)
                transaction.commit()
                return response


def mapJSON(request, mapid):
    if request.method == 'GET':
        map_obj = get_object_or_404(Map,pk=mapid)
        if not request.user.has_perm('maps.view_map', obj=map_obj):
            return HttpResponse(loader.render_to_string('401.html',
                RequestContext(request, {})), status=401)
    	return HttpResponse(json.dumps(map_obj.viewer_json(request.user)))
    elif request.method == 'PUT':
        if not request.user.is_authenticated():
            return HttpResponse(
                _("You must be logged in to save this map"),
                status=401,
                mimetype="text/plain"
            )
        map_obj = get_object_or_404(Map, pk=mapid)
        if not request.user.has_perm('maps.change_map', obj=map_obj):
            return HttpResponse("You are not allowed to modify this map.", status=403)
        try:
            map_obj.update_from_viewer(request.raw_post_data)
            MapSnapshot.objects.create(config=clean_config(request.raw_post_data),map=Map.objects.get(id=map_obj.id),user=request.user)
            return HttpResponse(
                "Map successfully updated.",
                mimetype="text/plain",
                status=204
            )
        except Exception, e:
            return HttpResponse(
                "The server could not understand the request." + str(e),
                mimetype="text/plain",
                status=400
            )

def newmap_config(request):
    '''
    View that creates a new map.

    If the query argument 'copy' is given, the inital map is
    a copy of the map with the id specified, otherwise the
    default map configuration is used.  If copy is specified
    and the map specified does not exist a 404 is returned.
    '''
    DEFAULT_MAP_CONFIG, DEFAULT_BASE_LAYERS = default_map_config()

    if request.method == 'GET' and 'copy' in request.GET:
        mapid = request.GET['copy']
        map_obj = get_object_or_404(Map,pk=mapid)

        if not request.user.has_perm('maps.view_map', obj=map_obj):
            return HttpResponse(loader.render_to_string('401.html',
                RequestContext(request, {'error_message':
                    _("You are not permitted to view or copy this map.")})), status=401)

        map_obj.abstract = DEFAULT_ABSTRACT
        map_obj.title = DEFAULT_TITLE
        map_obj.urlsuffix = DEFAULT_URL
        if request.user.is_authenticated(): map.owner = request.user
        config = map_obj.viewer_json(request.user)
        config['edit_map'] = True
        if 'id' in config:
            del config['id']
    else:
        if request.method == 'GET':
            params = request.GET
        elif request.method == 'POST':
            params = request.POST
        else:
            return HttpResponse(status=405)

        if 'layer' in params:
            bbox = None
            groups = set()
            map_obj = Map(projection="EPSG:900913")
            layers = []
            for layer_name in params.getlist('layer'):
                try:
                    layer = Layer.objects.get(typename=layer_name)
                except ObjectDoesNotExist:
                    # bad layer, skip
                    continue

                if not request.user.has_perm('maps.view_layer', obj=layer):
                    # invisible layer, skip inclusion
                    continue

                #layer_bbox = layer.resource.latlon_bbox
                # assert False, str(layer_bbox)
                bbox = layer.llbbox_coords()

                layers.append(MapLayer(
                    map = map_obj,
                    name = layer.typename,
                    ows_url = settings.GEOSERVER_BASE_URL + "wms",
                    visibility = True,
                    styles='',
                    group=layer.topic_category.title if layer.topic_category else None,
                    source_params = u'{"ptype": "gxp_gnsource"}',
                    layer_params= u'{"tiled":true, "title":" '+ layer.title + '", "format":"image/png","queryable":true}')
                )
                if layer.topic_category:
                    groups.add(layer.topic_category.title)

            if bbox is not None:
                minx, miny, maxx, maxy = [float(c) for c in bbox]
                x = (minx + maxx) / 2
                y = (miny + maxy) / 2

                center = forward_mercator((x, y))
                if center[1] == float('-inf'):
                    center[1] = 0

                if maxx == minx:
                    width_zoom = 15
                else:
                    width_zoom = math.log(360 / (maxx - minx), 2)
                if maxy == miny:
                    height_zoom = 15
                else:
                    height_zoom = math.log(360 / (maxy - miny), 2)

                map_obj.center_x = center[0]
                map_obj.center_y = center[1]
                map_obj.zoom = math.ceil(min(width_zoom, height_zoom))

            config = map_obj.viewer_json(request.user, *(DEFAULT_BASE_LAYERS + layers))
            config['treeconfig'] = []
            for group in groups:
                config['treeconfig'].append({"expanded":True, "group":group})

            config['fromLayer'] = True
        else:
            config = DEFAULT_MAP_CONFIG
        config['topic_categories'] = category_list()
        config['edit_map'] = True
    return json.dumps(config)

def newmap(request):
    config = newmap_config(request)
    if isinstance(config, HttpResponse):
        return config
    else:
        return render_to_response('maps/view.html', RequestContext(request, {
        'config': config,
        'GOOGLE_API_KEY' : settings.GOOGLE_API_KEY,
        'GEOSERVER_BASE_URL' : settings.GEOSERVER_BASE_URL,
        'GEONETWORK_BASE_URL' : settings.GEONETWORK_BASE_URL,
        'maptitle': settings.SITENAME,
        'DB_DATASTORE' : settings.DB_DATASTORE
    }))

def newmapJSON(request):
    config = newmap_config(request)
    if isinstance(config, HttpResponse):
        return config
    else:
        return HttpResponse(config)

h = httplib2.Http()
h.add_credentials(_user, _password)
h.add_credentials(_user, _password)
_netloc = urlparse(settings.GEOSERVER_BASE_URL).netloc
h.authorizations.append(
    httplib2.BasicAuthentication(
        (_user, _password),
        _netloc,
        settings.GEOSERVER_BASE_URL,
        {},
        None,
        None,
        h
    )
)


@login_required
def map_download(request, mapid):
    """
    Download all the layers of a map as a batch
    XXX To do, remove layer status once progress id done
    This should be fix because
    """
    mapObject = get_object_or_404(Map,pk=mapid)
    if not request.user.has_perm('maps.view_map', obj=mapObject):
        return HttpResponse(_('Not Permitted'), status=401)

    map_status = dict()
    if request.method == 'POST':
        url = "%srest/process/batchDownload/launch/" % settings.GEOSERVER_BASE_URL

        def perm_filter(layer):
            return request.user.has_perm('maps.view_layer', obj=layer)

        mapJson = mapObject.json(perm_filter)

        resp, content = h.request(url, 'POST', body=mapJson)

        if resp.status not in (400, 404, 417):
            map_status = json.loads(content)
            request.session["map_status"] = map_status
        else:
            pass # XXX fix

    locked_layers = []
    remote_layers = []
    downloadable_layers = []

    for lyr in mapObject.layer_set.all():
        if lyr.group != "background":
            if not lyr.local():
                remote_layers.append(lyr)
            else:
                ownable_layer = Layer.objects.get(typename=lyr.name)
                if not request.user.has_perm('maps.view_layer', obj=ownable_layer):
                    locked_layers.append(lyr)
                else:
                    downloadable_layers.append(lyr)

    return render_to_response('maps/download.html', RequestContext(request, {
         "map_status" : map_status,
         "map" : mapObject,
         "locked_layers": locked_layers,
         "remote_layers": remote_layers,
         "downloadable_layers": downloadable_layers,
         "geoserver" : settings.GEOSERVER_BASE_URL,
         "site" : settings.SITEURL
    }))


def check_download(request):
    """
    this is an endpoint for monitoring map downloads
    """
    try:
        layer = request.session["map_status"]
        if type(layer) == dict:
            url = "%srest/process/batchDownload/status/%s" % (settings.GEOSERVER_BASE_URL,layer["id"])
            resp,content = h.request(url,'GET')
            status= resp.status
            if resp.status == 400:
                return HttpResponse(content="Something went wrong",status=status)
        else:
            content = "Something Went wrong"
            status  = 400
    except ValueError:
        # TODO: Is there any useful context we could include in this log?
        logger.warn("User tried to check status, but has no download in progress.")
    return HttpResponse(content=content,status=status)


def batch_layer_download(request):
    """
    batch download a set of layers

    POST - begin download
    GET?id=<download_id> monitor status
    """

    # currently this just piggy-backs on the map download backend
    # by specifying an ad hoc map that contains all layers requested
    # for download. assumes all layers are hosted locally.
    # status monitoring is handled slightly differently.

    if request.method == 'POST':
        layers = request.POST.getlist("layer")
        layers = Layer.objects.filter(typename__in=list(layers))

        def layer_son(layer):
            return {
                "name" : layer.typename,
                "service" : layer.service_type,
                "metadataURL" : "",
                "serviceURL" : ""
            }

        readme = """This data is provided by GeoNode.

Contents:
"""
        def list_item(lyr):
            return "%s - %s.*" % (lyr.title, lyr.name)

        readme = "\n".join([readme] + [list_item(l) for l in layers])

        fake_map = {
            "map": { "readme": readme },
            "layers" : [layer_son(lyr) for lyr in layers]
        }

        url = "%srest/process/batchDownload/launch/" % settings.GEOSERVER_BASE_URL
        resp, content = h.request(url,'POST',body=json.dumps(fake_map))
        return HttpResponse(content, status=resp.status)


    if request.method == 'GET':
        # essentially, this just proxies back to geoserver
        download_id = request.GET.get('id', None)
        if download_id is None:
            return HttpResponse(status=404)

        url = "%srest/process/batchDownload/status/%s" % (settings.GEOSERVER_BASE_URL, download_id)
        resp,content = h.request(url,'GET')
        return HttpResponse(content, status=resp.status)

def set_layer_permissions(layer, perm_spec, use_email = False):
    if "authenticated" in perm_spec:
        layer.set_gen_level(AUTHENTICATED_USERS, perm_spec['authenticated'])
    if "anonymous" in perm_spec:
        layer.set_gen_level(ANONYMOUS_USERS, perm_spec['anonymous'])
    if "customgroup" in perm_spec:
        layer.set_gen_level(CUSTOM_GROUP_USERS, perm_spec['customgroup'])
    users = [n for (n, p) in perm_spec['users']]
    if use_email:
        layer.get_user_levels().exclude(user__email__in = users + [layer.owner]).delete()
        for useremail, level in perm_spec['users']:
            try:
                user = User.objects.get(email=useremail)
            except User.DoesNotExist:
                user = _create_new_user(useremail, layer.title, reverse('geonode.maps.views.layer_detail', args=(layer.typename,)), layer.owner_id)
            layer.set_user_level(user, level)
    else:
        layer.get_user_levels().exclude(user__username__in = users + [layer.owner]).delete()
        for username, level in perm_spec['users']:
            user = User.objects.get(username=username)
            layer.set_user_level(user, level)
    # Always make sure owner keeps control
    if layer.owner is not None:
        layer.set_user_level(layer.owner, layer.LEVEL_ADMIN)

def set_map_permissions(m, perm_spec, use_email = False):
    if "authenticated" in perm_spec:
        m.set_gen_level(AUTHENTICATED_USERS, perm_spec['authenticated'])
    if "anonymous" in perm_spec:
        m.set_gen_level(ANONYMOUS_USERS, perm_spec['anonymous'])
    if "customgroup" in perm_spec:
        m.set_gen_level(CUSTOM_GROUP_USERS, perm_spec['customgroup'])
    users = [n for (n, p) in perm_spec['users']]
    if use_email:
        m.get_user_levels().exclude(user__email__in = users + [m.owner]).delete()
        for useremail, level in perm_spec['users']:
            try:
                user = User.objects.get(email=useremail)
            except User.DoesNotExist:
                user = _create_new_user(useremail, m.title, reverse('geonode.maps.views.view', args=[m.id]), m.owner_id)
            m.set_user_level(user, level)
    else:
        m.get_user_levels().exclude(user__username__in = users + [m.owner]).delete()
        for username, level in perm_spec['users']:
            user = User.objects.get(username=username)
            m.set_user_level(user, level)


def ajax_layer_permissions(request, layername, use_email=False):
    layer = get_object_or_404(Layer, typename=layername)

    if not request.method == 'POST':
        return HttpResponse(
            'You must use POST for editing layer permissions',
            status=405,
            mimetype='text/plain'
        )

    if not request.user.has_perm("maps.change_layer_permissions", obj=layer):
        return HttpResponse(
            'You are not allowed to change permissions for this layer',
            status=401,
            mimetype='text/plain'
        )

    permission_spec = json.loads(request.raw_post_data)
    set_layer_permissions(layer, permission_spec, use_email)

    return HttpResponse(
        "Permissions updated",
        status=200,
        mimetype='text/plain'
    )

def ajax_map_permissions(request, mapid, use_email=False):
    map_obj = get_object_or_404(Map, pk=mapid)

    if not request.user.has_perm("maps.change_map_permissions", obj=map_obj):
        return HttpResponse(
            'You are not allowed to change permissions for this map',
            status=401,
            mimetype='text/plain'
        )

    if not request.method == 'POST':
        return HttpResponse(
            'You must use POST for editing map permissions',
            status=405,
            mimetype='text/plain'
        )

    spec = json.loads(request.raw_post_data)
    set_map_permissions(map_obj, spec, use_email)

    # _perms = {
    #     Layer.LEVEL_READ: Map.LEVEL_READ,
    #     Layer.LEVEL_WRITE: Map.LEVEL_WRITE,
    #     Layer.LEVEL_ADMIN: Map.LEVEL_ADMIN,
    # }

    # def perms(x):
    #     return _perms.get(x, Map.LEVEL_NONE)

    # if "anonymous" in spec:
    #     map.set_gen_level(ANONYMOUS_USERS, perms(spec['anonymous']))
    # if "authenticated" in spec:
    #     map.set_gen_level(AUTHENTICATED_USERS, perms(spec['authenticated']))
    # users = [n for (n, p) in spec["users"]]
    # map.get_user_levels().exclude(user__username__in = users + [map.owner]).delete()
    # for username, level in spec['users']:
    #     user = User.objects.get(username = username)
    #     map.set_user_level(user, perms(level))

    return HttpResponse(
        "Permissions updated",
        status=200,
        mimetype='text/plain'
    )

@login_required
def deletemap(request, mapid):
    ''' Delete a map, and its constituent layers. '''
    map_obj = get_object_or_404(Map,pk=mapid)

    if not request.user.has_perm('maps.delete_map', obj=map_obj):
        return HttpResponse(loader.render_to_string('401.html',
            RequestContext(request, {'error_message':
                _("You are not permitted to delete this map.")})), status=401)

    if request.method == 'GET':
        return render_to_response("maps/map_remove.html", RequestContext(request, {
            "map": map_obj,
            'urlsuffix': get_suffix_if_custom(map_obj)
        }))
    elif request.method == 'POST':
        layers = map_obj.layer_set.all()
        for layer in layers:
            layer.delete()
        map_obj.delete()

        return HttpResponseRedirect(request.user.get_profile().get_absolute_url())

def mapdetail(request,mapid):
    '''
    The view that show details of each map
    '''
    map_obj = get_object_or_404(Map,pk=mapid)
    if not request.user.has_perm('maps.view_map', obj=map_obj):
        return HttpResponse(loader.render_to_string('401.html',
            RequestContext(request, {'error_message':
                _("You are not allowed to view this map.")})), status=401)    
    config = map_obj.viewer_json(request.user)
    config = json.dumps(config)
    layers = MapLayer.objects.filter(map=map_obj.id)
    mapstats, created = MapStats.objects.get_or_create(map=map_obj.id)
    return render_to_response("maps/mapinfo.html", RequestContext(request, {
        'config': config,
        'map': map_obj,
        'layers': layers,
        'mapstats': mapstats,
        'permissions_json': _perms_info_email_json(map_obj, MAP_LEV_NAMES),
        'customGroup': settings.CUSTOM_GROUP_NAME if settings.USE_CUSTOM_ORG_AUTHORIZATION else '',
        'urlsuffix':get_suffix_if_custom(map_obj)
    }))


@login_required
def describemap(request, mapid):
    '''
    The view that displays a form for
    editing map metadata
    '''
    map_obj = get_object_or_404(Map,pk=mapid)
    if not request.user.has_perm('maps.change_map', obj=map_obj):
        return HttpResponse(loader.render_to_string('401.html',
                            RequestContext(request, {'error_message':
                            _("You are not allowed to modify this map's metadata.")})),
                            status=401)

    if request.method == "POST":
        # Change metadata, return to map info page
        map_form = MapForm(request.POST, instance=map_obj, prefix="map")
        if map_form.is_valid():
            map_obj = map_form.save(commit=False)
            if map_form.cleaned_data["keywords"]:
                map_obj.keywords.add(*map_form.cleaned_data["keywords"])
            else:
                map_obj.keywords.clear()
            map_obj.save()

            return HttpResponseRedirect(reverse('geonode.maps.views.map_controller', args=(map_obj.id,)))
    else:
        # Show form
        map_form = MapForm(instance=map_obj, prefix="map")

    return render_to_response("maps/map_describe.html", RequestContext(request, {
        "map": map_obj,
        "map_form": map_form,
        "urlsuffix": get_suffix_if_custom(map_obj)
    }))

def map_controller(request, mapid):
    '''
    main view for map resources, dispatches to correct
    view based on method and query args.
    '''
    if mapid.isdigit():
        map_obj = Map.objects.get(pk=mapid)
    else:
        map_obj = Map.objects.get(urlsuffix=mapid)
    if 'removenow' in request.GET:
        return deletemapnow(request, map_obj.id)
    elif 'remove' in request.GET:
        return deletemap(request, map_obj.id)
    elif 'describe' in request.GET:
        return describemap(request, map_obj.id)
    else:
        return mapdetail(request, map_obj.id)

def view(request, mapid, snapshot=None):
    """
    The view that returns the map composer opened to
    the map with the given map ID.
    """
    if mapid.isdigit():
        map_obj = get_object_or_404(Map,pk=mapid)
    else:
        map_obj = get_object_or_404(Map,urlsuffix=mapid)
    if not request.user.has_perm('maps.view_map', obj=map_obj):
        return HttpResponse(loader.render_to_string('401.html',
            RequestContext(request, {'error_message':
                _("You are not allowed to view this map.")})), status=401)

    if snapshot is None:
        config = map_obj.viewer_json(request.user)
    else:
        config = snapshot_config(snapshot, map_obj, request.user)

    first_visit = True
    if request.session.get('visit' + str(map_obj.id), False):
        first_visit = False
    else:
        request.session['visit' + str(map_obj.id)] = True

    mapstats, created = MapStats.objects.get_or_create(map=map_obj)
    mapstats.visits += 1
    if created or first_visit:
            mapstats.uniques+=1
    mapstats.save()

    #Remember last visited map
    request.session['lastmap'] = map_obj.id
    request.session['lastmapTitle'] = map_obj.title

    config['first_visit'] = first_visit
    config['uid'] = request.user.id
    config['edit_map'] = request.user.has_perm('maps.change_map', obj=map_obj)
    config['topic_categories'] = category_list()
    return render_to_response('maps/view.html', RequestContext(request, {
        'config': json.dumps(config),
        'GOOGLE_API_KEY' : settings.GOOGLE_API_KEY,
        'GEONETWORK_BASE_URL' : settings.GEONETWORK_BASE_URL,
        'GEOSERVER_BASE_URL' : settings.GEOSERVER_BASE_URL,
        'DB_DATASTORE' : settings.DB_DATASTORE,
        'maptitle': map_obj.title,
        'urlsuffix': get_suffix_if_custom(map_obj),
    }))


def ajax_start_twitter(request):
    from boto.ec2.connection import EC2Connection
    try:
        ec2 = EC2Connection(settings.AWS_ACCESS_KEY_ID, settings.AWS_SECRET_ACCESS_KEY)
        twitterInstance = ec2.get_all_instances(instance_ids=[settings.AWS_INSTANCE_ID])[0].instances[0]
        twitterInstance.start()
        instanceStarted = False
        while not instanceStarted:
            try:
                twitterInstance.use_ip(settings.AWS_INSTANCE_IP)
                instanceStarted = True
            except:
                pass
        return HttpResponse(
            status=200
        )
    except Exception, e:
        return HttpResponse(
            status=500
        )

<<<<<<< HEAD
def tweetview(request):
    map = get_object_or_404(Map,urlsuffix="tweetmap")
    config = map.viewer_json(request.user)

    redirectPage = 'maps/tweetview.html'

    first_visit = True
    if request.session.get('visit' + str(map.id), False):
        first_visit = False
    else:
        request.session['visit' + str(map.id)] = True

    mapstats, created = MapStats.objects.get_or_create(map=map)
    mapstats.visits += 1
    if created or first_visit:
        mapstats.uniques+=1
    mapstats.save()


    #Remember last visited map
    request.session['lastmap'] = map.id
    request.session['lastmapTitle'] = map.title

    config['first_visit'] = first_visit
    config['edit_map'] = request.user.has_perm('maps.change_map', obj=map)

    geops_ip = settings.GEOPS_IP
    if "geopsip" in request.GET:
        geops_ip = request.GET["geopsip"]

    try:
        conn = httplib2.Http(timeout=10)
        testUrl = "http://" +  settings.GEOPS_IP  + "/?LAYERS=point&TRANSPARENT=TRUE&FORMAT=image%2Fpng&TILED=false&SERVICE=WMS&VERSION=1.1.1&REQUEST=GetMap&STYLES=&RND=0.7935556590091437&SQL=SELECT%20goog_x%2C%20goog_y%2C%20%20tweet_text%20%20from%20oct_tweets%20WHERE%20time%20%3E%201354300501%20AND%20time%20%3C%201354905302&RADIUS=1&R=0&G=0&B=255&NUM_REQUESTS=1&_OLSALT=0.731751827057451&SRS=EPSG%3A900913&BBOX=-16280475.52625,-4924280.9318723,16280475.52625,4924280.9318723&WIDTH=1664&HEIGHT=503"
        #testUrl = "http://worldmap.harvard.edu"
        resp, content = conn.request(testUrl, 'GET')
    except:
        redirectPage = "maps/tweetstartup.html"

    return render_to_response(redirectPage, RequestContext(request, {
        'config': json.dumps(config),
        'GOOGLE_API_KEY' : settings.GOOGLE_API_KEY,
        'GEOSERVER_BASE_URL' : settings.GEOSERVER_BASE_URL,
        'maptitle': map.title,
        'GEOPS_IP': geops_ip,
        'urlsuffix': get_suffix_if_custom(map),
        'tweetdownload': request.user.is_authenticated() and request.user.get_profile().is_org_member
        }))
=======
>>>>>>> 49fd710b

def embed(request, mapid=None, snapshot=None):
    if mapid is None:
        DEFAULT_MAP_CONFIG, DEFAULT_BASE_LAYERS = default_map_config()
        config = DEFAULT_MAP_CONFIG
    else:
        if mapid.isdigit():
            map_obj = get_object_or_404(Map,pk=mapid)
        else:
            map_obj = get_object_or_404(Map,urlsuffix=mapid)

        if not request.user.has_perm('maps.view_map', obj=map_obj):
            return HttpResponse(_("Not Permitted"), status=401, mimetype="text/plain")
        if snapshot is None:
            config = map_obj.viewer_json(request.user)
        else:
            config = snapshot_config(snapshot, map_obj, request.user)
        config['first_visit'] = False
        
    return render_to_response('maps/embed.html', RequestContext(request, {
        'config': json.dumps(config)
    }))


def printmap(request, mapid=None, snapshot=None):
        
    return render_to_response('maps/map_print.html', RequestContext(request, {}))

def data(request):
    return render_to_response('data.html', RequestContext(request, {
        'GEOSERVER_BASE_URL':settings.GEOSERVER_BASE_URL
    }))

def view_js(request, mapid):
    map_obj = Map.objects.get(pk=mapid)
    if not request.user.has_perm('maps.view_map', obj=map_obj):
        return HttpResponse(_("Not Permitted"), status=401, mimetype="text/plain")
    config = map_obj.viewer_json()
    return HttpResponse(json.dumps(config), mimetype="application/javascript")

class LayerDescriptionForm(forms.Form):
    title = forms.CharField(300)
    abstract = forms.CharField(1000, widget=forms.Textarea, required=False)
    keywords = forms.CharField(500, required=False)


@login_required
def layer_metadata(request, layername):
    layer = get_object_or_404(Layer, typename=layername)
    if request.user.is_authenticated():
        if not request.user.has_perm('maps.change_layer', obj=layer):
            return HttpResponse(loader.render_to_string('401.html',
                RequestContext(request, {'error_message':
                    _("You are not permitted to modify this layer's metadata")})), status=401)

        topic_category = layer.topic_category
        layerAttSet = inlineformset_factory(Layer, LayerAttribute, extra=0, form=LayerAttributeForm, )
        show_gazetteer_form = request.user.is_superuser and layer.store == settings.DB_DATASTORE_NAME

        fieldTypes = {}
        attributeOptions = layer.attribute_set.filter(attribute_type__in=['xsd:dateTime','xsd:date','xsd:int','xsd:string','xsd:bigint', 'xsd:double'])
        for option in attributeOptions:
            try:
                fieldTypes[option.id] = option.attribute_type
            except Exception, e:
                logger.info("Could not get type for %s", option)

        if request.method == "GET":
            layer_form = LayerForm(instance=layer, prefix="layer")
            category_form = LayerCategoryForm(prefix="category_choice_field", initial=topic_category.id if topic_category else None)


            #layer_form.fields["topic_category"].initial = topic_category
            if "map" in request.GET:
                layer_form.fields["map_id"].initial = request.GET["map"]
            attribute_form = layerAttSet(instance=layer, prefix="layer_attribute_set", queryset=LayerAttribute.objects.order_by('display_order'))
            startAttributeQuerySet = LayerAttribute.objects.filter(layer=layer).filter(is_gaz_start_date=True)
            endAttributeQuerySet = LayerAttribute.objects.filter(layer=layer).filter(is_gaz_end_date=True)
            gazetteer_form = GazetteerForm()


            gazetteer_form.fields['startDate'].queryset = gazetteer_form.fields['endDate'].queryset = attributeOptions
            if gazetteer_form.fields['startDate'].queryset.count() == 0:
                gazetteer_form.fields['startDate'].empty_label = gazetteer_form.fields['endDate'].empty_label = _('No date fields available')
            gazetteer_form.fields['project'].initial = layer.gazetteer_project
            if startAttributeQuerySet.exists():
                gazetteer_form.fields['startDate'].initial = startAttributeQuerySet[0].id
                gazetteer_form.fields['startDateFormat'].initial = startAttributeQuerySet[0].date_format
            if endAttributeQuerySet.exists():
                gazetteer_form.fields['endDate'].initial = endAttributeQuerySet[0].id
                gazetteer_form.fields['endDateFormat'].initial = endAttributeQuerySet[0].date_format

            tab = None
            if "tab" in request.GET:
                tab = request.GET["tab"]


        if request.method == "POST":
            layer_form = LayerForm(request.POST, instance=layer, prefix="layer")
            category_form = LayerCategoryForm(request.POST, prefix="category_choice_field")
            attribute_form = layerAttSet(request.POST, instance=layer, prefix="layer_attribute_set", queryset=LayerAttribute.objects.order_by('display_order'))
            gazetteer_form = GazetteerForm(request.POST)
            gazetteer_form.fields['startDate'].queryset = gazetteer_form.fields['endDate'].queryset = layer.attribute_set

            if "tab" in request.POST:
                tab = request.POST["tab"]



            if layer_form.is_valid() and category_form.is_valid() and (not request.user.is_superuser or gazetteer_form.is_valid()):

                new_category = LayerCategory.objects.get(id=category_form.cleaned_data['category_choice_field'])

                if attribute_form.is_valid():
                    for form in attribute_form.cleaned_data:
                        la = LayerAttribute.objects.get(id=int(form['id'].id))
                        la.attribute_label = form["attribute_label"]
                        la.searchable = form["searchable"]
                        la.visible = form["visible"]
                        la.display_order = form["display_order"]
                        if (request.user.is_superuser and gazetteer_form.is_valid()):
                            la.in_gazetteer = form["in_gazetteer"]
                            la.is_gaz_start_date = (la == gazetteer_form.cleaned_data["startDate"])
                            la.is_gaz_end_date = (la == gazetteer_form.cleaned_data["endDate"])
                            if la.is_gaz_start_date:
                                la.date_format = gazetteer_form.cleaned_data["startDateFormat"].strip() \
                                if len(gazetteer_form.cleaned_data["startDateFormat"]) > 0 else None
                            elif la.is_gaz_end_date:
                                la.date_format = gazetteer_form.cleaned_data["endDateFormat"].strip() \
                                if len(gazetteer_form.cleaned_data["endDateFormat"]) > 0 else None

                        la.save()
                    cache.delete('layer_searchfields_' + layer.typename)
                    logger.debug("Deleted cache for layer_searchfields_" + layer.typename)

                mapid = layer_form.cleaned_data['map_id']
                new_keywords = layer_form.cleaned_data['keywords']

                the_layer = layer_form.save(commit=False)
                the_layer.topic_category = new_category
                the_layer.keywords.add(*new_keywords)
                if request.user.is_superuser and gazetteer_form.is_valid():
                    the_layer.in_gazetteer = "gazetteer_include" in request.POST
                    if the_layer.in_gazetteer:
                        the_layer.gazetteer_project = gazetteer_form.cleaned_data["project"]
                the_layer.save()

                if settings.USE_GAZETTEER and show_gazetteer_form:
                    if settings.USE_QUEUE:
                        the_layer.queue_gazetteer_update()
                    else:
                        the_layer.update_gazetteer()

                if request.is_ajax():
                    return HttpResponse('success', status=200)
                elif mapid != '' and str(mapid).lower() != 'new':
                    logger.debug("adding layer to map [%s]", str(mapid))
                    maplayer = MapLayer.objects.create(map=Map.objects.get(id=mapid),
                        name = layer.typename,
                        group = layer.topic_category.title if layer.topic_category else 'General',
                        layer_params = '{"selected":true, "title": "' + layer.title + '"}',
                        source_params = '{"ptype": "gxp_gnsource"}',
                        ows_url = settings.GEOSERVER_BASE_URL + "wms",
                        visibility = True,
                        stack_order = MapLayer.objects.filter(id=mapid).count()
                    )
                    maplayer.save()
                    return HttpResponseRedirect("/maps/" + mapid)
                else:
                    if str(mapid) == "new":
                        return HttpResponseRedirect("/maps/new?layer" + layer.typename)
                    else:
                        return HttpResponseRedirect("/data/" + layer.typename)

        #Deal with a form submission via ajax
        if request.method == 'POST' and (not layer_form.is_valid() or not category_form.is_valid()) and request.is_ajax():
                data = render_to_response("maps/layer_describe_tab.html", RequestContext(request, {
                "layer": layer,
                "layer_form": layer_form,
                "attribute_form": attribute_form,
                "category_form" : category_form,
                "gazetteer_form": gazetteer_form,
                "show_gazetteer_options": show_gazetteer_form,
                "lastmap" : request.session.get("lastmap"),
                "lastmapTitle" : request.session.get("lastmapTitle"),
                "tab" : tab,
                "datatypes" : json.dumps(fieldTypes)
                }))
                return HttpResponse(data, status=412)

        #Display the view in a panel tab
        if 'tab' in request.GET:
            return render_to_response("maps/layer_describe_tab.html", RequestContext(request, {
            "layer": layer,
            "layer_form": layer_form,
            "attribute_form": attribute_form,
            "category_form" : category_form,
            "gazetteer_form": gazetteer_form,
            "show_gazetteer_options": show_gazetteer_form,
            "lastmap" : request.session.get("lastmap"),
            "lastmapTitle" : request.session.get("lastmapTitle"),
            "tab" : tab,
            "datatypes" : json.dumps(fieldTypes)
        }))

        #Display the view on a regular page
        return render_to_response("maps/layer_describe.html", RequestContext(request, {
            "layer": layer,
            "layer_form": layer_form,
            "attribute_form": attribute_form,
            "category_form" : category_form,
            "gazetteer_form": gazetteer_form,
            "show_gazetteer_options": show_gazetteer_form,
            "lastmap" : request.session.get("lastmap"),
            "lastmapTitle" : request.session.get("lastmapTitle"),
            "datatypes" : json.dumps(fieldTypes)
        }))
    else:
        return HttpResponse("Not allowed", status=403)

def layer_remove(request, layername):
    layer = get_object_or_404(Layer, typename=layername)
    if request.user.is_authenticated():
        if not request.user.has_perm('maps.delete_layer', obj=layer):
            return HttpResponse(loader.render_to_string('401.html',
                RequestContext(request, {'error_message':
                    _("You are not permitted to delete this layer")})), status=401)

        if (request.method == 'GET'):
            return render_to_response('maps/layer_remove.html',RequestContext(request, {
                "layer": layer,
                "lastmap" : request.session.get("lastmap"),
                "lastmapTitle" : request.session.get("lastmapTitle")
            }))
        if (request.method == 'POST'):
            layer.delete()
            return HttpResponseRedirect(request.user.get_profile().get_absolute_url())
        else:
            return HttpResponse("Not allowed",status=403)
    else:
        return HttpResponse("Not allowed",status=403)

def layer_style(request, layername):
    layer = get_object_or_404(Layer, typename=layername)
    if request.user.is_authenticated():
        if not request.user.has_perm('maps.change_layer', obj=layer):
            return HttpResponse(loader.render_to_string('401.html',
                RequestContext(request, {'error_message':
                    _("You are not permitted to modify this layer")})), status=401)

        if (request.method == 'POST'):
            style_name = request.POST.get('defaultStyle')

            # would be nice to implement
            # better handling of default style switching
            # in layer model or deeper (gsconfig.py, REST API)

            old_default = layer.default_style
            if old_default.name == style_name:
                return HttpResponse("Default style for %s remains %s" % (layer.name, style_name), status=200)

            # This code assumes without checking
            # that the new default style name is included
            # in the list of possible styles.

            new_style = (style for style in layer.styles if style.name == style_name).next()

            layer.default_style = new_style
            layer.styles = [s for s in layer.styles if s.name != style_name] + [old_default]
            layer.save()
            return HttpResponse("Default style for %s changed to %s" % (layer.name, style_name),status=200)
        else:
            return HttpResponse("Not allowed",status=403)
    else:
        return HttpResponse("Not allowed",status=403)

def layer_detail(request, layername):
    layer = get_object_or_404(Layer, typename=layername)
    if not request.user.has_perm('maps.view_layer', obj=layer):
        return HttpResponse(loader.render_to_string('401.html',
            RequestContext(request, {'error_message':
                _("You are not permitted to view this layer")})), status=401)

    metadata = layer.metadata_csw()

    maplayer = MapLayer(name = layer.typename, styles=[layer.default_style.name], source_params = '{"ptype": "gxp_gnsource"}', ows_url = settings.GEOSERVER_BASE_URL + "wms",  layer_params= '{"tiled":true, "title":" '+ layer.title + '", ' + json.dumps(layer.attribute_config()) + '}')

    # center/zoom don't matter; the viewer will center on the layer bounds
    map_obj = Map(projection="EPSG:900913")
    DEFAULT_BASE_LAYERS = default_map_config()[1]

    layerstats,created = LayerStats.objects.get_or_create(layer=layer)

    return render_to_response('maps/layer.html', RequestContext(request, {
        "layer": layer,
        "metadata": metadata,
        "layerstats": layerstats,
        "viewer": json.dumps(map_obj.viewer_json(request.user, * (DEFAULT_BASE_LAYERS + [maplayer]))),
        "permissions_json": _perms_info_email_json(layer, LAYER_LEV_NAMES),
        "customGroup": settings.CUSTOM_GROUP_NAME if settings.USE_CUSTOM_ORG_AUTHORIZATION else '',
        "GEOSERVER_BASE_URL": settings.GEOSERVER_BASE_URL,
        "lastmap" : request.session.get("lastmap"),
        "lastmapTitle" : request.session.get("lastmapTitle")
    }))


GENERIC_UPLOAD_ERROR = _("There was an error while attempting to upload your data. \
Please try again, or contact and administrator if the problem continues.")

@login_required
def upload_layer(request):
    if request.method == 'GET':
            if 'map' in request.GET:
                mapid = request.GET['map']
                map = get_object_or_404(Map,pk=mapid)
                return render_to_response('maps/layer_upload.html',
                                  RequestContext(request, {'map':map, 'charsets': CHARSETS, 'customGroup': settings.CUSTOM_GROUP_NAME if settings.USE_CUSTOM_ORG_AUTHORIZATION else ''}))
            else: #this is a tabbed panel request if no map id provided
                return render_to_response('maps/layer_upload_tab.html',
                                  RequestContext(request, {'charsets': CHARSETS}))
    elif request.method == 'POST':
        from geonode.maps.forms import WorldMapLayerUploadForm
        from geonode.maps.utils import save
        from django.utils.html import escape
        import os, shutil
        form = WorldMapLayerUploadForm(request.POST, request.FILES)
        tempdir = None
        if form.is_valid():
            try:

                tempdir, base_file, sld_file = form.write_files()

                title = form.cleaned_data["layer_title"]

                # Replace dots in filename - GeoServer REST API upload bug
                # and avoid any other invalid characters.
                # Use the title if possible, otherwise default to the filename
                if title is not None and len(title) > 0:
                    name_base = title
                else:
                    name_base, __ = os.path.splitext(form.cleaned_data["base_file"].name)

                name = slugify(name_base.replace(".","_"))

                saved_layer = save(name, base_file, request.user,
                        overwrite = False,
                        abstract = form.cleaned_data["layer_abstract"],
                        title = form.cleaned_data["layer_title"],
                        permissions = form.cleaned_data["permissions"],
                        keywords = form.cleaned_data["layer_keywords"].split(" "),
                        charset = request.POST.get('charset'),
                        sldfile = sld_file
                        )

                redirect_to  = reverse('data_metadata', args=[saved_layer.typename])
                if 'mapid' in request.POST and request.POST['mapid'] == 'tab':
                    redirect_to+= "?tab=worldmap_update_panel"
                elif 'mapid' in request.POST and request.POST['mapid'] != '':
                    redirect_to += "?map=" + request.POST['mapid']
                return HttpResponse(json.dumps({
                    "success": True,
                    "redirect_to": redirect_to}))
            except Exception, e:
                logger.error("Unexpected error during upload: %s : %s", name, escape(str(e)))
                return HttpResponse(json.dumps({
                    "success": False,
                    "errormsgs": ["Unexpected error during upload: " + escape(str(e))]}))
            finally:
                if tempdir is not None:
                    shutil.rmtree(tempdir)
        else:
            errormsgs = []
            for e in form.errors.values():
                errormsgs.extend([escape(v) for v in e])
            return HttpResponse(json.dumps({ "success": False, "errors": form.errors, "errormsgs": errormsgs}))

@login_required
def layer_replace(request, layername):
    layer = get_object_or_404(Layer, typename=layername)
    if not request.user.has_perm('maps.change_layer', obj=layer):
        return HttpResponse(loader.render_to_string('401.html',
            RequestContext(request, {'error_message':
                _("You are not permitted to modify this layer")})), status=401)
    if request.method == 'GET':
        cat = Layer.objects.gs_catalog
        store = cat.get_store(layer.store)
        info = cat.get_resource(layer.name,store=store)
        is_featuretype = info.resource_type == FeatureType.resource_type

        return render_to_response('maps/layer_replace.html',
                                  RequestContext(request, {'layer': layer,
                                                           'is_featuretype': is_featuretype,
                                                           'lastmap' : request.session.get("lastmap"),
                                                           'lastmapTitle' : request.session.get("lastmapTitle")}))
    elif request.method == 'POST':
        from geonode.maps.forms import LayerUploadForm
        from geonode.maps.utils import save
        from django.utils.html import escape
        import os, shutil

        form = LayerUploadForm(request.POST, request.FILES)
        tempdir = None

        if form.is_valid():
            try:
                tempdir, base_file, sld_file = form.write_files()
                name, __ = os.path.splitext(form.cleaned_data["base_file"].name)
                saved_layer = save(layer, base_file, request.user, overwrite=True, charset = request.POST.get('charset'), sldfile = sld_file)

                try:
                    #Delete layer attributes if they no longer exist in an updated layer
                    attributes = LayerAttribute.objects.filter(layer=saved_layer)
                    attrNames = layer.attribute_names
                    if attrNames is not None:
                        for la in attributes:
                            lafound = False
                            for field, ftype in attrNames.iteritems():
                                if field == la.attribute:
                                    lafound = True
                            if not lafound:
                                logger.debug("Going to delete [%s] for [%s]", la.attribute, saved_layer.name)
                                la.delete()

                    #Add new layer attributes if they dont already exist
                    if attrNames is not None:
                        logger.debug("Attributes are not None")
                        iter = 1
                        mark_searchable = True
                        for field, ftype in attrNames.iteritems():
                            if re.search('geom|oid|objectid|gid', field, flags=re.I) is None:
                                logger.debug("Field is [%s]", field)
                                las = LayerAttribute.objects.filter(layer=saved_layer, attribute=field)
                                if len(las) == 0:
                                    la = LayerAttribute.objects.create(layer=saved_layer, attribute=field, attribute_label=field.title(), attribute_type=ftype, searchable=(ftype == "xsd:string" and mark_searchable), display_order = iter)
                                    la.save()
                                    if la.searchable:
                                        mark_searchable = False
                                    iter+=1
                    else:
                        logger.debug("No attributes found")

                except Exception, ex:
                    logger.debug("Attributes could not be saved:[%s]", str(ex))
                return HttpResponse(json.dumps({
                    "success": True,
                    "redirect_to": reverse('data_metadata', args=[saved_layer.typename])}))
            except Exception, e:
                try:
                    if len(settings.ADMINS) > 0:
                        send_mail("Upload Error", escape(str(e)), settings.DEFAULT_FROM_EMAIL,[settings.ADMINS[0][1]], fail_silently=True)
                except Exception, f:
                    pass
                logger.exception("Unexpected error during upload.")
                return HttpResponse(json.dumps({
                    "success": False,
                    "errors": ["Unexpected error during upload: " + escape(str(e))]}))
            finally:
                if tempdir is not None:
                    shutil.rmtree(tempdir)

        else:
            errors = []
            for e in form.errors.values():
                errors.extend([escape(v) for v in e])
            return HttpResponse(json.dumps({ "success": False, "errors": errors}))


_suffix = re.compile(r"\..*$", re.IGNORECASE) #Accept zipped uploads with more than one extension, ie foo.zip.zip
_xml_unsafe = re.compile(r"(^[^a-zA-Z\._]+)|([^a-zA-Z\._0-9]+)")



def _view_perms_context(obj, level_names):

    ctx =  obj.get_all_level_info()
    def lname(l):
        return level_names.get(l, _("???"))
    ctx[ANONYMOUS_USERS] = lname(ctx.get(ANONYMOUS_USERS, obj.LEVEL_NONE))
    ctx[AUTHENTICATED_USERS] = lname(ctx.get(AUTHENTICATED_USERS, obj.LEVEL_NONE))
    ctx[CUSTOM_GROUP_USERS] = lname(ctx.get(CUSTOM_GROUP_USERS, obj.LEVEL_NONE))

    ulevs = []
    for u, l in ctx['users'].items():
        ulevs.append([u, lname(l)])
    ulevs.sort()
    ctx['users'] = ulevs

    return ctx

def _perms_info(obj, level_names):
    info = obj.get_all_level_info()
    # these are always specified even if none
    info[ANONYMOUS_USERS] = info.get(ANONYMOUS_USERS, obj.LEVEL_NONE)
    info[AUTHENTICATED_USERS] = info.get(AUTHENTICATED_USERS, obj.LEVEL_NONE)
    info[CUSTOM_GROUP_USERS] = info.get(CUSTOM_GROUP_USERS, obj.LEVEL_NONE)
    info['users'] = sorted(info['users'].items())
    info['levels'] = [(i, level_names[i]) for i in obj.permission_levels]
    if hasattr(obj, 'owner') and obj.owner:
        info['owner'] = obj.owner.username
        info['owner_email'] = obj.owner.email
    return info

def _fix_map_perms_for_editor(info):
    perms = {
        Map.LEVEL_READ: Layer.LEVEL_READ,
        Map.LEVEL_WRITE: Layer.LEVEL_WRITE,
        Map.LEVEL_ADMIN: Layer.LEVEL_ADMIN,
    }

    def fix(x): return perms.get(x, "_none")

    info[ANONYMOUS_USERS] = fix(info[ANONYMOUS_USERS])
    info[AUTHENTICATED_USERS] = fix(info[AUTHENTICATED_USERS])
    info[CUSTOM_GROUP_USERS] = fix(info[CUSTOM_GROUP_USERS])
    info['users'] = [(u, fix(level)) for u, level in info['users']]

    return info

INVALID_PERMISSION_MESSAGE = _("Invalid permission level.")
def _handle_perms_edit(request, obj):
    errors = []
    params = request.POST
    valid_pl = obj.permission_levels

    anon_level = params[ANONYMOUS_USERS]
    # validate anonymous level, disallow admin level
    if not anon_level in valid_pl or anon_level == obj.LEVEL_ADMIN:
        errors.append(_("Anonymous Users") + ": " + INVALID_PERMISSION_MESSAGE)

    all_auth_level = params[AUTHENTICATED_USERS]
    if not all_auth_level in valid_pl:
        errors.append(_("Registered Users") + ": " + INVALID_PERMISSION_MESSAGE)

    customgroup_level = params[CUSTOM_GROUP_USERS]
    if not customgroup_level in valid_pl:
        errors.append(_("Custom Group Users") + ": " + INVALID_PERMISSION_MESSAGE)

    kpat = re.compile("^u_(.*)_level$")
    ulevs = {}
    for k, level in params.items():
        m = kpat.match(k)
        if m:
            username = m.groups()[0]
            if not level in valid_pl:
                errors.append(_("User") + " " + username + ": " + INVALID_PERMISSION_MESSAGE)
            else:
                ulevs[username] = level

    if len(errors) == 0:
        obj.set_gen_level(ANONYMOUS_USERS, anon_level)
        obj.set_gen_level(AUTHENTICATED_USERS, all_auth_level)
        obj.set_gen_level(CUSTOM_GROUP_USERS, customgroup_level)

        for username, level in ulevs.items():
            user = User.objects.get(username=username)
            obj.set_user_level(user, level)

    return errors


def _get_basic_auth_info(request):
    """
    grab basic auth info
    """
    meth, auth = request.META['HTTP_AUTHORIZATION'].split()
    if meth.lower() != 'basic':
        raise ValueError
    username, password = base64.b64decode(auth).split(':')
    return username, password

def resolve_user(request):
    user = None
    geoserver = False
    superuser = False
    logger.info("getting user")
    if 'HTTP_AUTHORIZATION' in request.META:
        username, password = _get_basic_auth_info(request)
        logger.info("%s:%s",username,password)
        acl_user = authenticate(username=username, password=password)
        if acl_user:
            user = acl_user.username
            superuser = acl_user.is_superuser
            logger.info("acluser:%s",user)
        elif _get_basic_auth_info(request) == settings.GEOSERVER_CREDENTIALS:
            geoserver = True
            superuser = True
            logger.info("geoserver")
    elif not request.user.is_anonymous():
        user = request.user.username
        superuser = request.user.is_superuser
        logger.info("not anon:%s",user)
    return HttpResponse(json.dumps({
        'user' : user,
        'geoserver' : geoserver,
        'superuser' : superuser
    }))


def layer_acls(request):
    """
    returns json-encoded lists of layer identifiers that
    represent the sets of read-write and read-only layers
    for the currently authenticated user.
    """

    # the layer_acls view supports basic auth, and a special
    # user which represents the geoserver administrator that
    # is not present in django.
    logger.info("WTF is this still used?")
    acl_user = request.user
    if 'HTTP_AUTHORIZATION' in request.META:
        try:
            username, password = _get_basic_auth_info(request)
            acl_user = authenticate(username=username, password=password)

            # Nope, is it the special geoserver user?
            if (acl_user is None and
                username == settings.GEOSERVER_CREDENTIALS[0] and
                password == settings.GEOSERVER_CREDENTIALS[1]):
                # great, tell geoserver it's an admin.
                result = {
                    'rw': [],
                    'ro': [],
                    'name': username,
                    'is_superuser':  True,
                    'is_anonymous': False
                }
                return HttpResponse(json.dumps(result), mimetype="application/json")
        except Exception:
            pass

        if acl_user is None:
            return HttpResponse(_("Bad HTTP Authorization Credentials."),
                status=401,
                mimetype="text/plain")
    all_readable = set()
    all_writable = set()
    for bck in get_auth_backends():
        if hasattr(bck, 'objects_with_perm'):
            all_readable.update(bck.objects_with_perm(acl_user,
                'maps.view_layer',
                Layer))
            all_writable.update(bck.objects_with_perm(acl_user,
                                                      'maps.change_layer',
                                                      Layer))
    read_only = [x for x in all_readable if x not in all_writable]
    read_write = [x for x in all_writable if x in all_readable]

    read_only = [x[0] for x in Layer.objects.filter(id__in=read_only).values_list('typename').all()]
    read_write = [x[0] for x in Layer.objects.filter(id__in=read_write).values_list('typename').all()]

    result = {
        'rw': read_write,
        'ro': read_only,
        'name': acl_user.username,
        'is_superuser':  acl_user.is_superuser,
        'is_anonymous': acl_user.is_anonymous()
    }

    return HttpResponse(json.dumps(result), mimetype="application/json")



def _split_query(query):
    """
    split and strip keywords, preserve space
    separated quoted blocks.
    """

    qq = query.split(' ')
    keywords = []
    accum = None
    for kw in qq:
        if accum is None:
            if kw.startswith('"'):
                accum = kw[1:]
            elif kw:
                keywords.append(kw)
        else:
            accum += ' ' + kw
            if kw.endswith('"'):
                keywords.append(accum[0:-1])
                accum = None
    if accum is not None:
        keywords.append(accum)
    return [kw.strip() for kw in keywords if kw.strip()]



DEFAULT_SEARCH_BATCH_SIZE = 10
MAX_SEARCH_BATCH_SIZE = 25
def metadata_search(request):
    """
    handles a basic search for data using the
    GeoNetwork catalog.

    the search accepts:
    q - general query for keywords across all fields
    start - skip to this point in the results
    limit - max records to return

    for ajax requests, the search returns a json structure
    like this:

    {
    'total': <total result count>,
    'next': <url for next batch if exists>,
    'prev': <url for previous batch if exists>,
    'query_info': {
        'start': <integer indicating where this batch starts>,
        'limit': <integer indicating the batch size used>,
        'q': <keywords used to query>,
    },
    'rows': [
      {
        'name': <typename>,
        'abstract': '...',
        'keywords': ['foo', ...],
        'detail' = <link to geonode detail page>,
        'attribution': {
            'title': <language neutral attribution>,
            'href': <url>
        },
        'download_links': [
            ['pdf', 'PDF', <url>],
            ['kml', 'KML', <url>],
            [<format>, <name>, <url>]
            ...
        ],
        'metadata_links': [
           ['text/xml', 'TC211', <url>],
           [<mime>, <name>, <url>],
           ...
        ]
      },
      ...
    ]}
    """
    if request.method == 'GET':
        params = request.GET
    elif request.method == 'POST':
        params = request.POST
    else:
        return HttpResponse(status=405)

    # grab params directly to implement defaults as
    # opposed to panicy django forms behavior.
    query = params.get('q', '')
    try:
        start = int(params.get('start', '0'))
    except Exception:
        start = 0
    try:
        limit = min(int(params.get('limit', DEFAULT_SEARCH_BATCH_SIZE)),
                    MAX_SEARCH_BATCH_SIZE)
    except Exception:
        limit = DEFAULT_SEARCH_BATCH_SIZE


    sortby = params.get('sort','')
    sortorder= params.get('dir','')

    advanced = {}
    bbox = params.get('bbox', None)
    if bbox:
        try:
            bbox = [float(x) for x in bbox.split(',')]
            if len(bbox) == 4:
                advanced['bbox'] =  bbox
        except Exception:
            # ignore...
            pass

    result = _metadata_search(query, start, limit, sortby, sortorder, **advanced)

    # XXX slowdown here to dig out result permissions
    for doc in result['rows']:
        try:
            layer = Layer.objects.get(uuid=doc['uuid'])
            doc['_local'] = True
            doc['_permissions'] = {
                'view': request.user.has_perm('maps.view_layer', obj=layer),
                'change': request.user.has_perm('maps.change_layer', obj=layer),
                'delete': request.user.has_perm('maps.delete_layer', obj=layer),
                'change_permissions': request.user.has_perm('maps.change_layer_permissions', obj=layer),
            }
        except Layer.DoesNotExist:
            doc['_local'] = False
            pass

    result['success'] = True
    return HttpResponse(json.dumps(result), mimetype="application/json")

def _metadata_search(query, start, limit, sortby, sortorder, **kw):

    csw = get_csw()

    keywords = _split_query(query)

    if sortby:
        sortby = 'dc:' + sortby

    csw.getrecords(keywords=keywords, startposition=start+1, maxrecords=limit, bbox=kw.get('bbox', None), sortby=sortby, sortorder=sortorder)

    # build results
    # XXX this goes directly to the result xml doc to obtain
    # correct ordering and a fuller view of the result record
    # than owslib currently parses.  This could be improved by
    # improving owslib.
    results = [_build_search_result(doc) for doc in
               csw._exml.findall('//'+nspath('Record', namespaces['csw']))]

    result = {'rows': results,
              'total': csw.results['matches']}

    result['query_info'] = {
        'start': start,
        'limit': limit,
        'q': query
    }
    if start > 0:
        prev = max(start - limit, 0)
        params = urlencode({'q': query, 'start': prev, 'limit': limit})
        result['prev'] = reverse('geonode.maps.views.metadata_search') + '?' + params

    next_page = csw.results.get('nextrecord', 0)
    if next_page > 0:
        params = urlencode({'q': query, 'start': next_page - 1, 'limit': limit})
        result['next'] = reverse('geonode.maps.views.metadata_search') + '?' + params

    return result

def search_result_detail(request):
    uuid = request.GET.get("uuid", None)
    if  uuid is None:
        return HttpResponse(status=400)
    csw = get_csw()
    csw.getrecordbyid([uuid], outputschema=namespaces['gmd'])
    recs = csw.records.values()
    if len(recs) == 0:
        return HttpResponse(status=404)
    rec = recs[0]
    raw_xml = csw._exml.find(nspath('MD_Metadata', namespaces['gmd']))
    extra_links = _extract_links(rec, raw_xml)
    category = ''

    try:
        layer = Layer.objects.get(uuid=uuid)
        layer_is_remote = False
        category = layer.topic_category
    except Exception:
        layer = None
        layer_is_remote = True

    return render_to_response('maps/search_result_snippet.html', RequestContext(request, {
        'rec': rec,
        'extra_links': extra_links,
        'layer': layer,
        'layer_is_remote': layer_is_remote,
        'category' : category
    }))

def _extract_links(rec, xml):
    download_links = []
    dl_type_path = "/".join([
        nspath("CI_OnlineResource", namespaces["gmd"]),
        nspath("protocol", namespaces["gmd"]),
        nspath("CharacterString", namespaces["gco"])
        ])

    dl_name_path = "/".join([
        nspath("CI_OnlineResource", namespaces["gmd"]),
        nspath("name", namespaces["gmd"]),
        nspath("CharacterString", namespaces["gco"])
        ])

    dl_description_path = "/".join([
        nspath("CI_OnlineResource", namespaces["gmd"]),
        nspath("description", namespaces["gmd"]),
        nspath("CharacterString", namespaces["gco"])
        ])

    dl_link_path = "/".join([
        nspath("CI_OnlineResource", namespaces["gmd"]),
        nspath("linkage", namespaces["gmd"]),
        nspath("URL", namespaces["gmd"])
        ])

    format_re = re.compile(".*\((.*)(\s*Format*\s*)\).*?")

    for link in xml.findall("*//" + nspath("onLine", namespaces['gmd'])):
        dl_type = link.find(dl_type_path)
        if dl_type is not None and dl_type.text == "WWW:DOWNLOAD-1.0-http--download":
            extension = link.find(dl_name_path).text.split('.')[-1]
            data_format = format_re.match(link.find(dl_description_path).text).groups()[0]
            url = link.find(dl_link_path).text
            download_links.append((extension, data_format, url))
    return dict(download=download_links)


def _build_search_result(doc):
    """
    accepts a node representing a csw result
    record and builds a POD structure representing
    the search result.
    """
    if doc is None:
        return None
    # Let owslib do some parsing for us...
    rec = CswRecord(doc)
    result = {}
    result['title'] = rec.title
    result['uuid'] = rec.identifier
    result['abstract'] = rec.abstract
    result['keywords'] = [x for x in rec.subjects if x]
    result['detail'] = rec.uri or ''

    # XXX needs indexing ? how
    result['attribution'] = {'title': '', 'href': ''}

    # XXX !_! pull out geonode 'typename' if there is one
    # index this directly...
    if rec.uri:
        try:
            result['name'] = urlparse(rec.uri).path.split('/')[-1]
        except Exception:
            pass
    # fallback: use geonetwork uuid
    if not result.get('name', ''):
        result['name'] = rec.identifier

    # Take BBOX from GeoNetwork Result...
    # XXX this assumes all our bboxes are in this
    # improperly specified SRS.
    if rec.bbox is not None and rec.bbox.crs == 'urn:ogc:def:crs:::WGS 1984':
        # slight workaround for ticket 530
        result['bbox'] = {
            'minx': min(rec.bbox.minx, rec.bbox.maxx),
            'maxx': max(rec.bbox.minx, rec.bbox.maxx),
            'miny': min(rec.bbox.miny, rec.bbox.maxy),
            'maxy': max(rec.bbox.miny, rec.bbox.maxy)
        }

    # XXX these could be exposed in owslib record...
    # locate all download links
    format_re = re.compile(".*\((.*)(\s*Format*\s*)\).*?")
    result['download_links'] = []
    for link_el in doc.findall(nspath('URI', namespaces['dc'])):
        if link_el.get('protocol', '') == 'WWW:DOWNLOAD-1.0-http--download':
            try:
                extension = link_el.get('name', '').split('.')[-1]
                data_format = format_re.match(link_el.get('description')).groups()[0]
                href = link_el.text
                result['download_links'].append((extension, data_format, href))
            except Exception:
                pass

    # construct the link to the geonetwork metadata record (not self-indexed)
    md_link = settings.GEONETWORK_BASE_URL + "srv/en/csw?" + urlencode({
            "request": "GetRecordById",
            "service": "CSW",
            "version": "2.0.2",
            "OutputSchema": "http://www.isotc211.org/2005/gmd",
            "ElementSetName": "full",
            "id": rec.identifier
        })
    result['metadata_links'] = [("text/xml", "TC211", md_link)]

    return result

def browse_data(request):
    return render_to_response('data.html', RequestContext(request, {}))

def search_page(request):
    DEFAULT_MAP_CONFIG, DEFAULT_BASE_LAYERS = default_map_config()
    # for non-ajax requests, render a generic search page

    if request.method == 'GET':
        params = request.GET
    elif request.method == 'POST':
        params = request.POST
    else:
        return HttpResponse(status=405)

    map_obj = Map(projection="EPSG:900913", zoom = 1, center_x = 0, center_y = 0)

    return render_to_response('search.html', RequestContext(request, {
        'init_search': json.dumps(params or {}),
        'viewer_config': json.dumps(map_obj.viewer_json(request.user, *DEFAULT_BASE_LAYERS)),
        'GOOGLE_API_KEY' : settings.GOOGLE_API_KEY,
        "site" : settings.SITEURL
    }))

def change_poc(request, ids, template = 'maps/change_poc.html'):
    layers = Layer.objects.filter(id__in=ids.split('_'))
    if request.method == 'POST':
        form = PocForm(request.POST)
        if form.is_valid():
            for layer in layers:
                layer.poc = form.cleaned_data['contact']
                layer.save()
            # Process the data in form.cleaned_data
            # ...
            return HttpResponseRedirect('/admin/maps/layer') # Redirect after POST
    else:
        form = PocForm() # An unbound form
    return render_to_response(template, RequestContext(request,
                                  {'layers': layers, 'form': form }))


#### MAPS SEARCHING ####

DEFAULT_MAPS_SEARCH_BATCH_SIZE = 10
MAX_MAPS_SEARCH_BATCH_SIZE = 25
def maps_search(request):
    """
    handles a basic search for maps using the
    GeoNetwork catalog.

    the search accepts:
    q - general query for keywords across all fields
    start - skip to this point in the results
    limit - max records to return
    sort - field to sort results on
    dir - ASC or DESC, for ascending or descending order

    for ajax requests, the search returns a json structure
    like this:

    {
    'total': <total result count>,
    'next': <url for next batch if exists>,
    'prev': <url for previous batch if exists>,
    'query_info': {
        'start': <integer indicating where this batch starts>,
        'limit': <integer indicating the batch size used>,
        'q': <keywords used to query>,
    },
    'rows': [
      {
        'title': <map title,
        'abstract': '...',
        'detail' : <url geonode detail page>,
        'owner': <name of the map's owner>,
        'owner_detail': <url of owner's profile page>,
        'last_modified': <date and time of last modification>
      },
      ...
    ]}
    """
    if request.method == 'GET':
        params = request.GET
    elif request.method == 'POST':
        params = request.POST
    else:
        return HttpResponse(status=405)

    # grab params directly to implement defaults as
    # opposed to panicy django forms behavior.
    query = params.get('q', '')
    try:
        start = int(params.get('start', '0'))
    except Exception:
        start = 0

    try:
        limit = min(int(params.get('limit', DEFAULT_MAPS_SEARCH_BATCH_SIZE)),
                    MAX_MAPS_SEARCH_BATCH_SIZE)
    except Exception:
        limit = DEFAULT_MAPS_SEARCH_BATCH_SIZE


    sort_field = params.get('sort', u'')
    sort_field = unicodedata.normalize('NFKD', sort_field).encode('ascii','ignore')
    sort_dir = params.get('dir', 'ASC')
    result = _maps_search(query, start, limit, sort_field, sort_dir)

    result['success'] = True
    return HttpResponse(json.dumps(result), mimetype="application/json")

def _maps_search(query, start, limit, sort_field, sort_dir):

    keywords = _split_query(query)
    map_query = Map.objects.filter()
    for keyword in keywords:
        map_query = map_query.filter(
              Q(title__icontains=keyword)
            | Q(keywords__name__icontains=keyword)
            | Q(abstract__icontains=keyword)).distinct()

    officialMaps = map_query.filter(Q(officialurl__isnull=False))
    map_query = map_query.filter(Q(officialurl__isnull=True))

    if sort_field:
        order_by = ("" if sort_dir == "ASC" else "-") + sort_field
        map_query = map_query.order_by(order_by)
        officialMaps = officialMaps.order_by(order_by)

    maps_list = []
    allmaps = [i for i in itertools.chain(officialMaps,map_query)]

    for m in allmaps[start:start+limit]:
        try:
            owner_name = Contact.objects.get(user=m.owner).name
            if not owner_name:
                owner_name = m.owner.username
        except:
            if m.owner.first_name:
                owner_name = m.owner.first_name + " " + m.owner.last_name
            else:
                owner_name = m.owner.username

        url = ("/" + m.officialurl) if m.officialurl else ("/maps/" + m.urlsuffix) if m.urlsuffix  else "/maps/" + str(m.id)

        mapdict = {
            'id' : m.id,
            'title' : m.title,
            'abstract' : m.abstract,
            'urlsuffix' : m.urlsuffix,
            'detail' : url,
            'owner' : owner_name,
            'owner_detail' : reverse('profiles.views.profile_detail', args=(m.owner.username,)),
            'last_modified' : m.last_modified.isoformat()
            }
        maps_list.append(mapdict)

    result = {'rows': maps_list,
              'total': map_query.count()}

    result['query_info'] = {
        'start': start,
        'limit': limit,
        'q': query
    }
    if start > 0:
        prev = max(start - limit, 0)
        params = urlencode({'q': query, 'start': prev, 'limit': limit})
        result['prev'] = reverse('geonode.maps.views.maps_search') + '?' + params

    next_page = start + limit + 1
    if next_page < map_query.count():
        params = urlencode({'q': query, 'start': next_page - 1, 'limit': limit})
        result['next'] = reverse('geonode.maps.views.maps_search') + '?' + params

    return result

def maps_search_page(request):
    # for non-ajax requests, render a generic search page

    if request.method == 'GET':
        params = request.GET
    elif request.method == 'POST':
        params = request.POST
    else:
        return HttpResponse(status=405)

    return render_to_response('maps_search.html', RequestContext(request, {
        'init_search': json.dumps(params or {}),
         "site" : settings.SITEURL
    }))

def batch_permissions_by_email(request):
    return batch_permissions(request, True)

def batch_permissions(request, use_email=False):
    if not request.user.is_authenticated:
        result = {'success': False, 'errors': ['You must log in to change permissions']}
        return HttpResponse(json.dumps(result), mimetype="application/json", status=401)

    if request.method != "POST":
        return HttpResponse("Permissions API requires POST requests", status=405)

    spec = json.loads(request.raw_post_data)

    if "layers" in spec:
        lyrs = Layer.objects.filter(pk__in = spec['layers'])
        for lyr in lyrs:
            if not request.user.has_perm("maps.change_layer_permissions", obj=lyr):
                return HttpResponse("User not authorized to change layer permissions", status=403)

    if "maps" in spec:
        maps = Map.objects.filter(pk__in = spec['maps'])
        for map in maps:
            if not request.user.has_perm("maps.change_map_permissions", obj=map):
                return HttpResponse("User not authorized to change map permissions", status=403)

    anon_level = spec['permissions'].get("anonymous")
    auth_level = spec['permissions'].get("authenticated")
    custom_level = spec['permissions'].get("customgroup")

    logger.debug("anon_level:[%s]; auth_level:[%s]; custom_level:[%s]", anon_level, auth_level, custom_level)

    users = spec['permissions'].get('users', [])
    user_names = [x for (x, y) in users]

    if "layers" in spec:
        lyrs = Layer.objects.filter(pk__in = spec['layers'])
        valid_perms = ['layer_readwrite', 'layer_readonly', 'layer_admin']
        if anon_level not in valid_perms:
            anon_level = "_none"
        if auth_level not in valid_perms:
            auth_level = "_none"
        if custom_level not in valid_perms:
            custom_level = "_none"

        logger.debug("anon:[%s],auth:[%s],custom:[%s]", anon_level, auth_level, custom_level)
        for lyr in lyrs:
            logger.info("Layer [%s]", lyr)
            if use_email:
                lyr.get_user_levels().exclude(user__email__in = user_names + [lyr.owner.email]).delete()
            else:
                lyr.get_user_levels().exclude(user__username__in = user_names + [lyr.owner.username]).delete()

            lyr.set_gen_level(ANONYMOUS_USERS, anon_level)
            lyr.set_gen_level(AUTHENTICATED_USERS, auth_level)
            lyr.set_gen_level(CUSTOM_GROUP_USERS, custom_level)
            for user, user_level in users:
                logger.info("User [%s]", user)

                if use_email:
                    try:
                        userObject = User.objects.get(email=user)
                    except User.DoesNotExist:
                        userObject = _create_new_user(user, lyr.title, reverse('geonode.maps.views.layer_detail', args=(lyr.typename,)), lyr.owner_id)
                    if user_level not in valid_perms:
                        user_level = "_none"
                    lyr.set_user_level(userObject, user_level)
                else:
                    if user_level not in valid_perms:
                        user_level = "_none"
                        user = User.objects.get(username=user)
                    lyr.set_user_level(user, user_level)


    if "maps" in spec:
        maps = Map.objects.filter(pk__in = spec['maps'])
        valid_perms = ['layer_readwrite', 'layer_readonly', 'layer_admin']
        if anon_level not in valid_perms:
            anon_level = "_none"
        if auth_level not in valid_perms:
            auth_level = "_none"
        if custom_level not in valid_perms:
            custom_level = "_none"
        anon_level = anon_level.replace("layer", "map")
        auth_level = auth_level.replace("layer", "map")
        custom_level = custom_level.replace("layer", "map")

        for m in maps:
            if use_email:
                m.get_user_levels().exclude(user__email__in = user_names + [m.owner.email]).delete()
            else:
                m.get_user_levels().exclude(user__username__in = user_names + [m.owner.username]).delete()
            m.set_gen_level(ANONYMOUS_USERS, anon_level)
            m.set_gen_level(AUTHENTICATED_USERS, auth_level)
            m.set_gen_level(CUSTOM_GROUP_USERS, custom_level)
            for user, user_level in spec['permissions'].get("users", []):
                user_level = user_level.replace("layer", "map")
                if user_level not in valid_perms:
                    user_level = "_none"

                if use_email:
                    m.get_user_levels().exclude(user__email__in = user_names + [m.owner.email]).delete()
                else:
                    m.get_user_levels().exclude(user__username__in = user_names + [m.owner.username]).delete()
                m.set_gen_level(ANONYMOUS_USERS, anon_level)
                m.set_gen_level(AUTHENTICATED_USERS, auth_level)
                m.set_gen_level(CUSTOM_GROUP_USERS, custom_level)
                for user, user_level in spec['permissions'].get("users", []):
                    user_level = user_level.replace("layer", "map")
                    if user_level not in valid_perms:
                        user_level = "_none"
                    if use_email:
                        try:
                            userObject = User.objects.get(email=user)
                        except User.DoesNotExist:
                            userObject = _create_new_user(user, m.title, reverse('geonode.maps.views.view', args=[m.id]), m.owner_id)
                        m.set_user_level(userObject, user_level)
                    else:
                        m.set_user_level(user, user_level)

    return HttpResponse("Map/layer permissions updated")

def batch_delete(request):
    if not request.user.is_authenticated:
        return HttpResponse("You must log in to delete layers", status=401)

    if request.method != "POST":
        return HttpResponse("Delete API requires POST requests", status=405)

    spec = json.loads(request.raw_post_data)

    if "layers" in spec:
        lyrs = Layer.objects.filter(pk__in = spec['layers'])
        for lyr in lyrs:
            if not request.user.has_perm("maps.delete_layer", obj=lyr):
                return HttpResponse("User not authorized to delete layer", status=403)

    if "maps" in spec:
        map_query = Map.objects.filter(pk__in = spec['maps'])
        for m in map_query:
            if not request.user.has_perm("maps.delete_map", obj=m):
                return HttpResponse("User not authorized to delete map", status=403)

    if "layers" in spec:
        Layer.objects.filter(pk__in = spec["layers"]).delete()

    if "maps" in spec:
        Map.objects.filter(pk__in = spec["maps"]).delete()

    nlayers = len(spec.get('layers', []))
    nmaps = len(spec.get('maps', []))

    return HttpResponse("Deleted %d layers and %d maps" % (nlayers, nmaps))


class LayerCategoryChoiceField(forms.ModelChoiceField):
    def label_from_instance(self, obj):
        return '<a href="#" onmouseover=\'javascript:showModal("' + escape(obj.description) + '")\' onmouseout=\'javascript:hideModal()\';return false;\'>' + obj.title + '</a>'



class LayerCategoryForm(forms.Form):
    category_choice_field = LayerCategoryChoiceField(required=False, label = '*' + _('Category'), empty_label=None,
        queryset = LayerCategory.objects.extra(order_by = ['title']))


    def clean(self):
        cleaned_data = self.data
        ccf_data = cleaned_data.get("category_choice_field")


        if not ccf_data:
            msg = u"This field is required."
            self._errors = self.error_class([msg])




        # Always return the full collection of cleaned data.
        return cleaned_data



class LayerAttributeForm(forms.ModelForm):
    def __init__(self, *args, **kwargs):
        super(LayerAttributeForm, self).__init__(*args, **kwargs)
        instance = getattr(self, 'instance', None)
        if instance and instance.attribute_type != 'xsd:string':
            self.fields['searchable'].widget.attrs['disabled'] = True
        self.fields['attribute'].widget.attrs['readonly'] = True
        self.fields['display_order'].widget.attrs['size'] = 3



    class Meta:
        model = LayerAttribute
        exclude = ('attribute_type',)

def view_map_permissions(request, mapid):
    map = get_object_or_404(Map,pk=mapid)

    if not request.user.has_perm('maps.change_map_permissions', obj=map):
        return HttpResponse(loader.render_to_string('401.html',
            RequestContext(request, {'error_message':
                                         _("You are not permitted to view this map's permissions")})), status=401)

    ctx = _view_perms_context(map, MAP_LEV_NAMES)
    ctx['map'] = map
    return render_to_response("maps/permissions.html", RequestContext(request, ctx))


def view_layer_permissions(request, layername):
    layer = get_object_or_404(Layer,typename=layername)

    if not request.user.has_perm('maps.change_layer_permissions', obj=layer):
        return HttpResponse(loader.render_to_string('401.html',
            RequestContext(request, {'error_message':
                                         _("You are not permitted to view this layer's permissions")})), status=401)

    ctx = _view_perms_context(layer, LAYER_LEV_NAMES)
    ctx['layer'] = layer
    return render_to_response("maps/layer_permissions.html", RequestContext(request, ctx))



def ajax_layer_permissions_by_email(request, layername):
    return ajax_layer_permissions(request, layername, True)


def _perms_info_email(obj, level_names):
    info = obj.get_all_level_info_by_email()
    # these are always specified even if none
    info[ANONYMOUS_USERS] = info.get(ANONYMOUS_USERS, obj.LEVEL_NONE)
    info[AUTHENTICATED_USERS] = info.get(AUTHENTICATED_USERS, obj.LEVEL_NONE)
    info[CUSTOM_GROUP_USERS] = info.get(CUSTOM_GROUP_USERS, obj.LEVEL_NONE)
    info['users'] = sorted(info['users'].items())
    info['names'] = sorted(info['names'].items())
    info['levels'] = [(i, level_names[i]) for i in obj.permission_levels]
    if hasattr(obj, 'owner') and obj.owner is not None:
        info['owner'] = obj.owner.username
        info['owner_email'] = obj.owner.email
    return info

def _perms_info_email_json(obj, level_names):
    return json.dumps(_perms_info_email(obj, level_names))


def addlayers(request):
    # for non-ajax requests, render a generic search page

    if request.method == 'GET':
        params = request.GET
    elif request.method == 'POST':
        params = request.POST
    else:
        return HttpResponse(status=405)

    map_obj = Map(projection="EPSG:900913", zoom = 1, center_x = 0, center_y = 0)

    return render_to_response('addlayers.html', RequestContext(request, {
        'init_search': json.dumps(params or {}),
        'viewer_config': json.dumps(map_obj.viewer_json(request.user, *DEFAULT_BASE_LAYERS)),
        'GOOGLE_API_KEY' : settings.GOOGLE_API_KEY,
        "site" : settings.SITEURL
    }))

def addLayerJSON(request):
    logger.debug("Enter addLayerJSON")
    layername = request.POST.get('layername', False)
    logger.debug("layername is [%s]", layername)
    
    if layername:
        try:
            layer = Layer.objects.get(typename=layername)
            if not request.user.has_perm("maps.view_layer", obj=layer):
                return HttpResponse(status=401)
            sfJSON = {'layer': layer.layer_config(request.user)}
            logger.debug('sfJSON is [%s]', str(sfJSON))
            return HttpResponse(json.dumps(sfJSON))
        except Exception, e:
            logger.debug("Could not find matching layer: [%s]", str(e))
            return HttpResponse(str(e), status=500)

    else:
        return HttpResponse(status=500)


def ajax_layer_edit_check(request, layername):
    layer = get_object_or_404(Layer, typename=layername);
    editable = request.user.has_perm("maps.change_layer", obj=layer)
    return HttpResponse(
        str(editable),
        status=200 if editable else 403,
        mimetype='text/plain'
    )

def ajax_layer_update(request, layername):
    layer = get_object_or_404(Layer, typename=layername)
    if settings.USE_QUEUE:
        layer.queue_bounds_update()
        if settings.USE_GAZETTEER:
            layer.queue_gazetteer_update()
    else:
        layer.update_bounds()
        if settings.USE_GAZETTEER:
            layer.update_gazetteer()

    return HttpResponse(
        "Layer updated",
        status=200,
        mimetype='text/plain'
    )


def ajax_map_edit_check_permissions(request, mapid):
    mapeditlevel = 'None'
    if not request.user.has_perm("maps.change_map_permissions", obj=map):
        return HttpResponse(
            'You are not allowed to change permissions for this map',
            status=401,
            mimetype='text/plain'
        )

def ajax_map_permissions_by_email(request, mapid):
    return ajax_map_permissions(request, mapid, True)

def ajax_url_lookup(request):
    if request.method != 'POST':
        return HttpResponse(
            content='ajax user lookup requires HTTP POST',
            status=405,
            mimetype='text/plain'
        )
    elif 'query' not in request.POST:
        return HttpResponse(
            content='use a field named "query" to specify a prefix to filter urls',
            mimetype='text/plain'
        )
    if request.POST['query'] != '':
        forbiddenUrls = ['new','view',]
        maps = Map.objects.filter(urlsuffix__startswith=request.POST['query'])
        if request.POST['mapid'] != '':
            maps = maps.exclude(id=request.POST['mapid'])
        json_dict = {
            'urls': [({'url': m.urlsuffix}) for m in maps],
            'count': maps.count(),
            }
    else:
        json_dict = {
            'urls' : [],
            'count' : 0,
            }
    return HttpResponse(
        content=json.dumps(json_dict),
        mimetype='text/plain'
    )

def snapshot_config(snapshot, map, user):
    """
        Get the snapshot map configuration - look up WMS parameters (bunding box)
        for local GeoNode layers
    """
     #Match up the layer with it's source
    def snapsource_lookup(source, sources):
            for k, v in sources.iteritems():
                if v.get("id") == source.get("id"): return k
            return None

    #Set up the proper layer configuration
    def snaplayer_config(layer, sources, user):
        cfg = layer.layer_config(user)
        src_cfg = layer.source_config()
        source = snapsource_lookup(src_cfg, sources)
        if source: cfg["source"] = source
        if src_cfg.get("ptype", "gxp_wmscsource") == "gxp_wmscsource"  or src_cfg.get("ptype", "gxp_gnsource") == "gxp_gnsource" : cfg["buffer"] = 0
        return cfg


    decodedid = num_decode(snapshot)
    snapshot = get_object_or_404(MapSnapshot, pk=decodedid)
    if snapshot.map == map:
        config = json.loads(clean_config(snapshot.config))
        layers = [l for l in config["map"]["layers"]]
        sources = config["sources"]
        maplayers = []
        for ordering, layer in enumerate(layers):
            maplayers.append(
            map.layer_set.from_viewer_config(
                map, layer, config["sources"][layer["source"]], ordering))
        config['map']['layers'] = [snaplayer_config(l,sources,user) for l in maplayers]
    else:
        config = map.viewer_json(user)
    return config

def ajax_increment_layer_stats(request):
    if request.method != 'POST':
        return HttpResponse(
            content='ajax user lookup requires HTTP POST',
            status=405,
            mimetype='text/plain'
        )
    if request.POST['layername'] != '':
        layer_match = Layer.objects.filter(typename=request.POST['layername'])[:1]
        for l in layer_match:
            layerStats,created = LayerStats.objects.get_or_create(layer=l)
            layerStats.visits += 1
            first_visit = True
            if request.session.get('visitlayer' + str(l.id), False):
                first_visit = False
            else:
                request.session['visitlayer' + str(l.id)] = True
            if first_visit or created:
                layerStats.uniques += 1
            layerStats.save()

    return HttpResponse(
                            status=200
    )

def _create_new_user(user_email, map_layer_title, map_layer_url, map_layer_owner_id):
    random_password = User.objects.make_random_password()
    user_name = re.sub(r'\W', r'', user_email.split('@')[0])
    user_length = len(user_name)
    if user_length > 30:
        user_name = user_name[0:29]
    while len(User.objects.filter(username=user_name)) > 0:
        user_name = user_name[0:user_length-4] + User.objects.make_random_password(length=4, allowed_chars='0123456789')

    new_user = RegistrationProfile.objects.create_inactive_user(username=user_name, email=user_email, password=random_password, site = settings.SITE_ID, send_email=False)
    if new_user:
        new_profile = Contact(user=new_user, name=new_user.username, email=new_user.email)
        if settings.USE_CUSTOM_ORG_AUTHORIZATION and new_user.email.endswith(settings.CUSTOM_GROUP_EMAIL_SUFFIX):
            new_profile.is_org_member = True
            new_profile.member_expiration_dt = datetime.today() + timedelta(days=365)
        new_profile.save()
        try:
            _send_permissions_email(user_email, map_layer_title, map_layer_url, map_layer_owner_id, random_password)
        except:
            logger.debug("An error ocurred when sending the mail")
    return new_user




def _send_permissions_email(user_email, map_layer_title, map_layer_url, map_layer_owner_id,  password):

    current_site = Site.objects.get_current()
    user = User.objects.get(email = user_email)
    profile = RegistrationProfile.objects.get(user=user)
    owner = User.objects.get(id=map_layer_owner_id)

    subject = render_to_string('registration/new_user_email_subject.txt',
            { 'site': current_site,
              'owner' : (owner.get_profile().name if owner.get_profile().name else owner.email),
              })
    # Email subject *must not* contain newlines
    subject = ''.join(subject.splitlines())

    message = render_to_string('registration/new_user_email.txt',
            { 'activation_key': profile.activation_key,
              'expiration_days': settings.ACCOUNT_ACTIVATION_DAYS,
              'owner': (owner.get_profile().name if owner.get_profile().name else owner.email),
              'title': map_layer_title,
              'url' : map_layer_url,
              'site': current_site,
              'username': user.username,
              'password' : password })

    send_mail(subject, message, settings.NO_REPLY_EMAIL, [user.email])

def get_suffix_if_custom(map):
    if map.use_custom_template:
        if map.officialurl:
            return map.officialurl
        elif map.urlsuffix:
            return map.urlsuffix
        else:
            return None
    else:
        return None

def official_site(request, site):
    """
    The view that returns the map composer opened to
    the map with the given official site url.
    """
    map_obj = get_object_or_404(Map,officialurl=site)
    return view(request, str(map_obj.id))

def official_site_mobile(request, site):
    """
    The view that returns the map composer opened to
    the map with the given official site url.
    """
    map_obj = get_object_or_404(Map,officialurl=site)
    return mobilemap(request, str(map_obj.id))


def official_site_controller(request, site):
    '''
    main view for map resources, dispatches to correct
    view based on method and query args.
    '''
    map_obj = get_object_or_404(Map,officialurl=site)
    return map_controller(request, str(map_obj.id))

def snapshot_create(request):
    """
    Create a permalinked map
    """
    conf = request.raw_post_data

    if isinstance(conf, basestring):
        config = json.loads(conf)
        snapshot = MapSnapshot.objects.create(config=clean_config(conf),map=Map.objects.get(id=config['id']))
        return HttpResponse(num_encode(snapshot.id), mimetype="text/plain")
    else:
        return HttpResponse("Invalid JSON", mimetype="text/plain", status=500)

def clean_config(conf):
    if isinstance(conf, basestring):
        config = json.loads(conf)
        config_extras = ["tools", "rest", "homeUrl", "localGeoServerBaseUrl", "localCSWBaseUrl", "csrfToken", "db_datastore", "authorizedRoles"]
        for config_item in config_extras:
            if config_item in config:
                del config[config_item ]
            if config_item in config["map"]:
                del config["map"][config_item ]
        return json.dumps(config)
    else:
        return conf

def ajax_snapshot_history(request, mapid):
    map_obj = Map.objects.get(pk=mapid)
    history = [snapshot.json() for snapshot in map_obj.snapshots]
    return HttpResponse(json.dumps(history), mimetype="text/plain")



@login_required
def deletemapnow(request, mapid):
    ''' Delete a map, and its constituent layers. '''
    map_obj = get_object_or_404(Map,pk=mapid)

    if not request.user.has_perm('maps.delete_map', obj=map):
        return HttpResponse(loader.render_to_string('401.html',
            RequestContext(request, {'error_message':
                                         _("You are not permitted to delete this map.")})), status=401)

    layers = map_obj.layer_set.all()
    for layer in layers:
        layer.delete()

    snapshots = map_obj.snapshot_set.all()
    for snapshot in snapshots:
        snapshot.delete()
    map_obj.delete()

    return HttpResponseRedirect(request.user.get_profile().get_absolute_url())


def map_share(request,mapid):
    '''
    The view that shows map permissions in a window from map
    '''
    map = get_object_or_404(Map,pk=mapid)
    mapstats,created = MapStats.objects.get_or_create(map=map)


    if not request.user.has_perm('maps.view_map', obj=map):
        return HttpResponse(loader.render_to_string('401.html',
            RequestContext(request, {'error_message':
                                         _("You are not allowed to view this map.")})), status=401)


    return render_to_response("maps/mapinfopanel.html", RequestContext(request, {
        "map": map,
        "mapstats": mapstats,
        'permissions_json': _perms_info_email_json(map, MAP_LEV_NAMES),
        'customGroup': settings.CUSTOM_GROUP_NAME if settings.USE_CUSTOM_ORG_AUTHORIZATION else '',
        }))

@login_required
def create_pg_layer(request):
    if request.method == 'GET':
        layer_form = LayerCreateForm(prefix="layer")

        # Determine if this page will be shown in a tabbed panel or full page
        pagetorender = "maps/layer_create_tab.html" if "tab" in request.GET else "maps/layer_create.html"


        return render_to_response(pagetorender, RequestContext(request, {
            "layer_form": layer_form,
            "customGroup": settings.CUSTOM_GROUP_NAME if settings.USE_CUSTOM_ORG_AUTHORIZATION else '',
            "geoms": GEOMETRY_CHOICES
        }))

    if request.method == 'POST':
        from geonode.maps.utils import check_projection, create_django_record, get_valid_layer_name
        from ordereddict import OrderedDict
        layer_form = LayerCreateForm(request.POST)
        if layer_form.is_valid():
            cat = Layer.objects.gs_catalog

            # Assume default workspace
            ws = cat.get_workspace(settings.DEFAULT_WORKSPACE)
            if ws is None:
                msg = 'Specified workspace [%s] not found' % settings.DEFAULT_WORKSPACE
                return HttpResponse(msg, status='400')

            # Assume datastore used for PostGIS
            store = settings.DB_DATASTORE_NAME
            if store is None:
                msg = 'Specified store [%s] not found' % settings.DB_DATASTORE_NAME
                return HttpResponse(msg, status='400')

            #TODO: Let users create their own schema
            attribute_list = [
                ["the_geom","com.vividsolutions.jts.geom." + layer_form.cleaned_data['geom'],{"nillable":False}],
                ["Name","java.lang.String",{"nillable":True}],
                ["Description","java.lang.String", {"nillable":True}],
                ["Start_Date","java.util.Date",{"nillable":True}],
                ["End_Date","java.util.Date",{"nillable":True}],
                ["String_Value_1","java.lang.String",{"nillable":True}],
                ["String_Value_2","java.lang.String", {"nillable":True}],
                ["Number_Value_1","java.lang.Float",{"nillable":True}],
                ["Number_Value_2","java.lang.Float", {"nillable":True}],
            ]

            # Add geometry to attributes dictionary, based on user input; use OrderedDict to remember order
            #attribute_list.insert(0,[u"the_geom",u"com.vividsolutions.jts.geom." + layer_form.cleaned_data['geom'],{"nillable":False}])

            name = get_valid_layer_name(layer_form.cleaned_data['name'])
            permissions = layer_form.cleaned_data["permissions"]

            try:
                logger.info("Create layer %s", name)
                layer = cat.create_native_layer(settings.DEFAULT_WORKSPACE,
                                          settings.DB_DATASTORE_NAME,
                                          name,
                                          name,
                                          escape(layer_form.cleaned_data['title']),
                                          layer_form.cleaned_data['srs'],
                                          attribute_list)

                logger.info("Create default style")
                publishing = cat.get_layer(name)
                sld = get_sld_for(publishing)
                cat.create_style(name, sld)
                publishing.default_style = cat.get_style(name)
                cat.save(publishing)

                logger.info("Check projection")
                check_projection(name, layer)

                logger.info("Create django record")
                geonodeLayer = create_django_record(request.user, layer_form.cleaned_data['title'], layer_form.cleaned_data['keywords'].strip().split(" "), layer_form.cleaned_data['abstract'], layer, permissions)


                redirect_to  = reverse('data_metadata', args=[geonodeLayer.typename])
                if 'mapid' in request.POST and request.POST['mapid'] == 'tab': #if mapid = tab then open metadata form in tabbed panel
                    redirect_to+= "?tab=worldmap_create_panel"
                elif 'mapid' in request.POST and request.POST['mapid'] != '': #if mapid = number then add to parameters and open in full page
                    redirect_to += "?map=" + request.POST['mapid']
                return HttpResponse(json.dumps({
                    "success": True,
                    "redirect_to": redirect_to}))
            except Exception, e:
                logger.exception("Unexpected error.")
                return HttpResponse(json.dumps({
                    "success": False,
                    "errors": ["Unexpected error: " + escape(str(e))]}))

        else:
            #The form has errors, what are they?
            return HttpResponse(layer_form.errors, status='500')

@login_required
def layer_contacts(request, layername):
    layer = get_object_or_404(Layer, typename=layername)
    if request.user.is_authenticated():
        if not request.user.has_perm('maps.change_layer', obj=layer):
            return HttpResponse(loader.render_to_string('401.html',
                RequestContext(request, {'error_message':
                                             _("You are not permitted to modify this layer's metadata")})), status=401)


    poc = layer.poc
    metadata_author = layer.metadata_author

    if request.method == "GET":
        contact_form = LayerContactForm(prefix="layer")
        if poc.user is None:
            poc_form = ContactProfileForm(instance=poc, prefix="poc")
        else:
            contact_form.fields['poc'].initial = poc.id
            poc_form = ContactProfileForm(prefix="poc")
            poc_form.hidden=True

        if metadata_author.user is None:
            author_form = ContactProfileForm(instance=metadata_author, prefix="author")
        else:
            contact_form.fields['metadata_author'].initial = metadata_author.id
            author_form = ContactProfileForm(prefix="author")
            author_form.hidden=True
    elif request.method == "POST":
        contact_form = LayerContactForm(request.POST, prefix="layer")
        if contact_form.is_valid():
            new_poc = contact_form.cleaned_data['poc']
            new_author = contact_form.cleaned_data['metadata_author']
            if new_poc is None:
                poc_form = ContactProfileForm(request.POST, prefix="poc")
                if poc_form.has_changed and poc_form.is_valid():
                    new_poc = poc_form.save()
            else:
                poc_form = ContactProfileForm(prefix="poc")
                poc_form.hidden=True

            if new_author is None:
                author_form = ContactProfileForm(request.POST, prefix="author")
                if author_form.has_changed and author_form.is_valid():
                    new_author = author_form.save()
            else:
                author_form = ContactProfileForm(prefix="author")
                author_form.hidden=True

            if new_poc is not None and new_author is not None:
                layer.poc = new_poc
                layer.metadata_author = new_author
                layer.save()
                return HttpResponseRedirect("/data/" + layer.typename)



    #Deal with a form submission via ajax
    if request.method == 'POST' and (not contact_form.is_valid()):
        data = render_to_response("maps/layer_contacts.html", RequestContext(request, {
            "layer": layer,
            "contact_form": contact_form,
            "poc_form": poc_form,
            "author_form": author_form,
            "lastmap" : request.session.get("lastmap"),
            "lastmapTitle" : request.session.get("lastmapTitle")
        }))
        return HttpResponse(data, status=412)

    #Display the view on a regular page
    return render_to_response("maps/layer_contacts.html", RequestContext(request, {
        "layer": layer,
        "contact_form": contact_form,
        "poc_form": poc_form,
        "author_form": author_form,
        "lastmap" : request.session.get("lastmap"),
        "lastmapTitle" : request.session.get("lastmapTitle")
    }))

def category_list():
    topics = LayerCategory.objects.all()
    topicArray = []
    for topic in topics:
        topicArray.append([topic.name, topic.title])
    return topicArray

def mobilemap(request, mapid=None, snapshot=None):
    if mapid is None:
        return newmap(request);
    else:
        if mapid.isdigit():
            map_obj = Map.objects.get(pk=mapid)
        else:
            map_obj = Map.objects.get(urlsuffix=mapid)

        if not request.user.has_perm('maps.view_map', obj=map_obj):
            return HttpResponse(_("Not Permitted"), status=401, mimetype="text/plain")
        if snapshot is None:
            config = map_obj.viewer_json(request.user)
        else:
            config = snapshot_config(snapshot, map_obj, request.user)

        first_visit_mobile = True
        if request.session.get('visit_mobile' + str(map_obj.id), False):
            first_visit_mobile = False
        else:
            request.session['visit_mobile' + str(map_obj.id)] = True
        config['first_visit_mobile'] = first_visit_mobile
        
    return render_to_response('maps/mobilemap.html', RequestContext(request, {
        'config': json.dumps(config),
        'GOOGLE_API_KEY' : settings.GOOGLE_API_KEY,
        'GEONETWORK_BASE_URL' : settings.GEONETWORK_BASE_URL,
        'GEOSERVER_BASE_URL' : settings.GEOSERVER_BASE_URL,
        'DB_DATASTORE' : settings.DB_DATASTORE,
        'maptitle': map_obj.title,
        'urlsuffix': get_suffix_if_custom(map_obj),
    }))<|MERGE_RESOLUTION|>--- conflicted
+++ resolved
@@ -805,7 +805,6 @@
             status=500
         )
 
-<<<<<<< HEAD
 def tweetview(request):
     map = get_object_or_404(Map,urlsuffix="tweetmap")
     config = map.viewer_json(request.user)
@@ -853,8 +852,6 @@
         'urlsuffix': get_suffix_if_custom(map),
         'tweetdownload': request.user.is_authenticated() and request.user.get_profile().is_org_member
         }))
-=======
->>>>>>> 49fd710b
 
 def embed(request, mapid=None, snapshot=None):
     if mapid is None:
