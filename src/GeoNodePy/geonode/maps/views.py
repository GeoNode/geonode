from random import choice
from xml.etree.ElementTree import XML
from geonode.core.models import AUTHENTICATED_USERS, ANONYMOUS_USERS, CUSTOM_GROUP_USERS
from geonode.maps.models import Map, Layer, MapLayer, LayerCategory, LayerAttribute, Contact, ContactRole, Role, get_csw, MapSnapshot, CHARSETS
from geonode.maps.gs_helpers import fixup_style, cascading_delete, delete_from_postgis, prepare_zipfile
from geonode.maps.encode import num_encode, num_decode
import geoserver.catalog
import geoserver.resource
import base64
from django import forms
from django.contrib.auth import authenticate, get_backends as get_auth_backends
from django.contrib.auth.decorators import login_required
from django.contrib.auth.models import User
from django.contrib.gis.geos import GEOSGeometry
from django.core.exceptions import ObjectDoesNotExist
from django.core.urlresolvers import reverse
from django.db import transaction
from django.http import HttpResponse, HttpResponseRedirect
from django.shortcuts import render_to_response, get_object_or_404
from django.conf import settings
from django.template import RequestContext, loader
from django.utils.translation import ugettext as _
from django.utils.html import escape as escape
import json
import math
import httplib2
from geonode.maps.owslib_csw import CswRecord
from owslib.csw import namespaces
from owslib.util import nspath
import re
from urllib import urlencode
from urlparse import urlparse
import uuid
import unicodedata
from django.views.decorators.csrf import csrf_exempt, csrf_response_exempt
from django.forms.models import inlineformset_factory
from django.db.models import Q
import logging
import simplejson
from registration.models import RegistrationProfile
from django.core.mail import send_mail
from django.template.loader import render_to_string
from django.contrib.sites.models import Site
from zipfile import ZipFile


logger = logging.getLogger("geonode.maps.views")

_user, _password = settings.GEOSERVER_CREDENTIALS

DEFAULT_TITLE = ""
DEFAULT_ABSTRACT = ""
DEFAULT_URL = ""

def _project_center(llcenter):
    wkt = "POINT({x} {y})".format(x=llcenter[0],y=llcenter[1])
    center = GEOSGeometry(wkt, srid=4326)
    center.transform("+proj=merc +a=6378137 +b=6378137 +lat_ts=0.0 +lon_0=0.0 +x_0=0.0 +y_0=0 +k=1.0 +units=m +nadgrids=@null +wktext +no_defs")
    return center.x, center.y

<<<<<<< HEAD
_DEFAULT_MAP_CENTER = _project_center(settings.DEFAULT_MAP_CENTER)

_default_map = Map(
    title=DEFAULT_TITLE,
    abstract=DEFAULT_ABSTRACT,
    urlsuffix=DEFAULT_URL,
    projection="EPSG:900913",
    center_x=_DEFAULT_MAP_CENTER[0],
    center_y=_DEFAULT_MAP_CENTER[1],
    zoom=settings.DEFAULT_MAP_ZOOM
)
=======
def default_map_config():

    _DEFAULT_MAP_CENTER = _project_center(settings.DEFAULT_MAP_CENTER)
>>>>>>> fc8a7c2c

    _default_map = Map(
        title=DEFAULT_TITLE, 
        abstract=DEFAULT_ABSTRACT,
        projection="EPSG:900913",
        center_x=_DEFAULT_MAP_CENTER[0],
        center_y=_DEFAULT_MAP_CENTER[1],
        zoom=settings.DEFAULT_MAP_ZOOM
    )
    def _baselayer(lyr, order):
        return MapLayer.objects.from_viewer_config(
            map = _default_map,
            layer = lyr,
            source = settings.MAP_BASELAYERSOURCES[lyr["source"]],
            ordering = order
        )

    DEFAULT_BASE_LAYERS = [_baselayer(lyr, ord) for ord, lyr in enumerate(settings.MAP_BASELAYERS)]
    DEFAULT_MAP_CONFIG = _default_map.viewer_json(*DEFAULT_BASE_LAYERS)

    return DEFAULT_MAP_CONFIG, DEFAULT_BASE_LAYERS



def bbox_to_wkt(x0, x1, y0, y1, srid="4326"):
    return 'SRID='+srid+';POLYGON(('+x0+' '+y0+','+x0+' '+y1+','+x1+' '+y1+','+x1+' '+y0+','+x0+' '+y0+'))'
class ContactForm(forms.ModelForm):
    class Meta:
        model = Contact
        exclude = ('user','is_org_member',)


class LayerCategoryChoiceField(forms.ModelChoiceField):
    def label_from_instance(self, obj):
            return '<a href="#" onclick=\'javascript:Ext.Msg.show({title:"' + escape(obj.title) + '",msg:"' + escape(obj.description) + '",buttons: Ext.Msg.OK, minWidth: 300});return false;\'>' + obj.title + '</a>'



class LayerCategoryForm(forms.Form):
    category_choice_field = LayerCategoryChoiceField(required=False, label = '*' + _('Category'), empty_label=None,
                               queryset = LayerCategory.objects.extra(order_by = ['title']))


    def clean(self):
        cleaned_data = self.data
        ccf_data = cleaned_data.get("category_choice_field")


        if not ccf_data:
            msg = u"This field is required."
            self._errors = self.error_class([msg])




        # Always return the full collection of cleaned data.
        return cleaned_data



class LayerAttributeForm(forms.ModelForm):
    def __init__(self, *args, **kwargs):
        super(LayerAttributeForm, self).__init__(*args, **kwargs)
        instance = getattr(self, 'instance', None)
        if instance and instance.attribute_type != 'xsd:string':
            self.fields['searchable'].widget.attrs['disabled'] = True
        self.fields['attribute'].widget.attrs['readonly'] = True
        self.fields['display_order'].widget.attrs['size'] = 3
        self.fields['display_order'].widget.attrs['size'] = 3


    class Meta:
        model = LayerAttribute
        exclude = ('attribute_type',)

class LayerForm(forms.ModelForm):


#    topic_category = forms.ModelChoiceField(empty_label = "Create a new category",
#                                label = "Topic Category", required=False,
#                                queryset = LayerCategory.objects.all())
#
#    topic_category_new = forms.CharField(label = "New Category", required=False, max_length=255)

    map_id = forms.CharField(widget=forms.HiddenInput(), initial='', required=False)

    date = forms.DateTimeField(label='*' + _('Date'), widget=forms.SplitDateTimeWidget)
    date.widget.widgets[0].attrs = {"class":"date"}
    date.widget.widgets[1].attrs = {"class":"time"}

    geographic_bounding_box = forms.CharField(label = '*' + _('Geographic Bounding Box'), widget=forms.Textarea)

    temporal_extent_start = forms.DateField(required=False,label= _('Temporal Extent Start Date'), widget=forms.DateInput(attrs={"class":"date"}))
    temporal_extent_end = forms.DateField(required=False,widget=forms.DateInput(attrs={"class":"date"}))
    title = forms.CharField(label = '*' + _('Title'), max_length=255)
    abstract = forms.CharField(label = '*' + _('Abstract'), widget=forms.Textarea)
    keywords = forms.CharField(label = '*' + _('Keywords (separate with spaces)'), widget=forms.Textarea)

    poc = forms.ModelChoiceField(empty_label = _("Person outside GeoNode (fill form)"),
                                 label = "*" + _("Point Of Contact"), required=False,
                                 queryset = Contact.objects.exclude(user=None))

    metadata_author = forms.ModelChoiceField(empty_label = _("Person outside GeoNode (fill form)"),
                                             label = _("Metadata Author"), required=False,
                                             queryset = Contact.objects.exclude(user=None))

    class Meta:
        model = Layer
        exclude = ('owner', 'contacts','workspace', 'store', 'name', 'uuid', 'storeType', 'typename', 'topic_category' ) #, 'topic_category'

class RoleForm(forms.ModelForm):
    class Meta:
        model = ContactRole
        exclude = ('contact', 'layer')

class PocForm(forms.Form):
    contact = forms.ModelChoiceField(label = "New point of contact",
                                     queryset = Contact.objects.exclude(user=None))


class MapForm(forms.ModelForm):
    class Meta:
        model = Map
        exclude = ('contact', 'zoom', 'projection', 'center_x', 'center_y', 'owner', 'officialurl', 'urlsuffix', 'keywords', 'content', 'use_custom_template', 'group_params')
        widgets = {
            'abstract': forms.Textarea(attrs={'cols': 40, 'rows': 10}),
        }



MAP_LEV_NAMES = {
    Map.LEVEL_NONE  : _('No Permissions'),
    Map.LEVEL_READ  : _('Read Only'),
    Map.LEVEL_WRITE : _('Read/Write'),
    Map.LEVEL_ADMIN : _('Administrative')
}
LAYER_LEV_NAMES = {
    Layer.LEVEL_NONE  : _('No Permissions'),
    Layer.LEVEL_READ  : _('Read Only'),
    Layer.LEVEL_WRITE : _('Read/Write'),
    Layer.LEVEL_ADMIN : _('Administrative')
}

@transaction.commit_manually
def maps(request, mapid=None):
    if request.method == 'GET':
        return render_to_response('maps.html', RequestContext(request))
    elif request.method == 'POST':
        if not request.user.is_authenticated():
            return HttpResponse(
                'You must be logged in to save new maps',
                mimetype="text/plain",
                status=401
            )
        try:
            map = Map(owner=request.user, zoom=0, center_x=0, center_y=0)
            map.save()
            map.set_default_permissions()
            map.update_from_viewer(request.raw_post_data)
            response = HttpResponse('', status=201)
            response['Location'] = map.officialurl if map.officialurl else (map.urlsuffix if map.urlsuffix else map.id)
            transaction.commit()
            return response
        except Exception, e:
            transaction.rollback()
            return HttpResponse(
                "The server could not understand your request." + str(e),
                status=400,
                mimetype="text/plain"
            )

def mapJSON(request, mapid):
    if request.method == 'GET':
        map = get_object_or_404(Map,pk=mapid)
        if not request.user.has_perm('maps.view_map', obj=map):
            return HttpResponse(loader.render_to_string('401.html',
                RequestContext(request, {})), status=401)
    	return HttpResponse(json.dumps(map.viewer_json()))
    elif request.method == 'PUT':
        if not request.user.is_authenticated():
            return HttpResponse(
                _("You must be logged in to save this map"),
                status=401,
                mimetype="text/plain"
            )
        map = get_object_or_404(Map, pk=mapid)
        if not request.user.has_perm('maps.change_map', obj=map):
            return HttpResponse(
                "You do not have permission to save changes to this map.  Save a copy of the map instead.",
                mimetype="text/plain",
                status=403
            )
        try:
            map.update_from_viewer(request.raw_post_data)
            MapSnapshot.objects.create(config=request.raw_post_data,map=Map.objects.get(id=map.id),user=request.user)
            return HttpResponse(
                "Map successfully updated.",
                mimetype="text/plain",
                status=204
            )
        except Exception, e:
            return HttpResponse(
                "The server could not understand the request." + str(e),
                mimetype="text/plain",
                status=400
            )
@login_required
@csrf_exempt
def newmap(request):
    '''
    View that creates a new map.

    If the query argument 'copy' is given, the inital map is
    a copy of the map with the id specified, otherwise the
    default map configuration is used.  If copy is specified
    and the map specified does not exist a 404 is returned.
    '''
    DEFAULT_MAP_CONFIG, DEFAULT_BASE_LAYERS = default_map_config()

    if request.method == 'GET' and 'copy' in request.GET:
        mapid = request.GET['copy']
        map = get_object_or_404(Map,pk=mapid)

        if not request.user.has_perm('maps.view_map', obj=map):
            return HttpResponse(loader.render_to_string('401.html',
                RequestContext(request, {'error_message':
                    _("You are not permitted to view or copy this map.")})), status=401)

        map.abstract = DEFAULT_ABSTRACT
        map.title = DEFAULT_TITLE
        map.urlsuffix = DEFAULT_URL
        if request.user.is_authenticated(): map.owner = request.user
        config = map.viewer_json()
        del config['id']
    else:
        if request.method == 'GET':
            params = request.GET
        elif request.method == 'POST':
            params = request.POST
        else:
            return HttpResponse(status=405)

        if 'layer' in params:
            bbox = None
            map = Map(projection="EPSG:900913")
            layers = []
            for layer_name in params.getlist('layer'):
                try:
                    layer = Layer.objects.get(typename=layer_name)
                except ObjectDoesNotExist:
                    # bad layer, skip
                    continue

                if not request.user.has_perm('maps.view_layer', obj=layer):
                    # invisible layer, skip inclusion
                    continue

                layer_bbox = layer.resource.latlon_bbox
                if bbox is None:
                    bbox = list(layer_bbox[0:4])
                else:
                    bbox[0] = min(bbox[0], layer_bbox[0])
                    bbox[1] = max(bbox[1], layer_bbox[1])
                    bbox[2] = min(bbox[2], layer_bbox[2])
                    bbox[3] = max(bbox[3], layer_bbox[3])

                layers.append(MapLayer(
                    map = map,
                    name = layer.typename,
                    ows_url = settings.GEOSERVER_BASE_URL + "wms",
                    visibility = True
                ))

            if bbox is not None:
                minx, maxx, miny, maxy = [float(c) for c in bbox]
                x = (minx + maxx) / 2
                y = (miny + maxy) / 2
                wkt = "POINT(" + str(x) + " " + str(y) + ")"
                center = GEOSGeometry(wkt, srid=4326)
                center.transform("+proj=merc +a=6378137 +b=6378137 +lat_ts=0.0 +lon_0=0.0 +x_0=0.0 +y_0=0 +k=1.0 +units=m +nadgrids=@null +wktext +no_defs")

                width_zoom = math.log(360 / (maxx - minx), 2)
                height_zoom = math.log(360 / (maxy - miny), 2)

                map.center_x = center.x
                map.center_y = center.y
                map.zoom = math.ceil(min(width_zoom, height_zoom))

            
            config = map.viewer_json(*(DEFAULT_BASE_LAYERS + layers))
            config['fromLayer'] = True
        else:
            config = DEFAULT_MAP_CONFIG

        config['edit_map'] = True
    return render_to_response('maps/view.html', RequestContext(request, {
        'config': json.dumps(config),
        'GOOGLE_API_KEY' : settings.GOOGLE_API_KEY,
        'GEOSERVER_BASE_URL' : settings.GEOSERVER_BASE_URL,
        'maptitle': settings.SITENAME
    }))

h = httplib2.Http()
h.add_credentials(_user, _password)
h.add_credentials(_user, _password)
_netloc = urlparse(settings.GEOSERVER_BASE_URL).netloc
h.authorizations.append(
    httplib2.BasicAuthentication(
        (_user, _password),
        _netloc,
        settings.GEOSERVER_BASE_URL,
        {},
        None,
        None,
        h
    )
)


@login_required
def map_download(request, mapid):
    """
    Download all the layers of a map as a batch
    XXX To do, remove layer status once progress id done
    This should be fix because
    """
    mapObject = get_object_or_404(Map,pk=mapid)
    if not request.user.has_perm('maps.view_map', obj=mapObject):
        return HttpResponse(_('Not Permitted'), status=401)

    map_status = dict()
    if request.method == 'POST':
        url = "%srest/process/batchDownload/launch/" % settings.GEOSERVER_BASE_URL

        def perm_filter(layer):
            return request.user.has_perm('maps.view_layer', obj=layer)

        mapJson = mapObject.json(perm_filter)

        resp, content = h.request(url, 'POST', body=mapJson)

        if resp.status not in (400, 404, 417):
            map_status = json.loads(content)
            request.session["map_status"] = map_status
        else:
            pass # XXX fix

    if request.method == 'GET':
        if "map_status" in request.session and type(request.session["map_status"]) == dict:
            msg = "You already started downloading a map"
        else:
            msg = "You should download a map"

    locked_layers = []
    remote_layers = []
    downloadable_layers = []

    for lyr in mapObject.layer_set.all():
        if lyr.group != "background":
            if not lyr.local():
                remote_layers.append(lyr)
            else:
                ownable_layer = Layer.objects.get(typename=lyr.name)
                if not request.user.has_perm('maps.view_layer', obj=ownable_layer):
                    locked_layers.append(lyr)
                else:
                    downloadable_layers.append(lyr)

    return render_to_response('maps/download.html', RequestContext(request, {
         "map_status" : map_status,
         "map" : mapObject,
         "locked_layers": locked_layers,
         "remote_layers": remote_layers,
         "downloadable_layers": downloadable_layers,
         "geoserver" : settings.GEOSERVER_BASE_URL,
         "site" : settings.SITEURL
    }))


def check_download(request):
    """
    this is an endpoint for monitoring map downloads
    """
    try:
        layer = request.session["map_status"]
        if type(layer) == dict:
            url = "%srest/process/batchDownload/status/%s" % (settings.GEOSERVER_BASE_URL,layer["id"])
            resp,content = h.request(url,'GET')
            status= resp.status
            if resp.status == 400:
                return HttpResponse(content="Something went wrong",status=status)
        else:
            content = "Something Went wrong"
            status  = 400
    except ValueError:
        # TODO: Is there any useful context we could include in this log?
        logger.warn("User tried to check status, but has no download in progress.")
    return HttpResponse(content=content,status=status)


@csrf_exempt
def batch_layer_download(request):
    """
    batch download a set of layers

    POST - begin download
    GET?id=<download_id> monitor status
    """

    # currently this just piggy-backs on the map download backend
    # by specifying an ad hoc map that contains all layers requested
    # for download. assumes all layers are hosted locally.
    # status monitoring is handled slightly differently.

    if request.method == 'POST':
        layers = request.POST.getlist("layer")
        layers = Layer.objects.filter(typename__in=list(layers))

        def layer_son(layer):
            return {
                "name" : layer.typename,
                "service" : layer.service_type,
                "metadataURL" : "",
                "serviceURL" : ""
            }

        readme = """This data is provided by GeoNode.

Contents:
"""
        def list_item(lyr):
            return "%s - %s.*" % (lyr.title, lyr.name)

        readme = "\n".join([readme] + [list_item(l) for l in layers])

        fake_map = {
            "map": { "readme": readme },
            "layers" : [layer_son(lyr) for lyr in layers]
        }

        url = "%srest/process/batchDownload/launch/" % settings.GEOSERVER_BASE_URL
        resp, content = h.request(url,'POST',body=json.dumps(fake_map))
        return HttpResponse(content, status=resp.status)


    if request.method == 'GET':
        # essentially, this just proxies back to geoserver
        download_id = request.GET.get('id', None)
        if download_id is None:
            return HttpResponse(status=404)

        url = "%srest/process/batchDownload/status/%s" % (settings.GEOSERVER_BASE_URL, download_id)
        resp,content = h.request(url,'GET')
        return HttpResponse(content, status=resp.status)



def view_map_permissions(request, mapid):
    map = get_object_or_404(Map,pk=mapid)

    if not request.user.has_perm('maps.change_map_permissions', obj=map):
        return HttpResponse(loader.render_to_string('401.html',
            RequestContext(request, {'error_message':
                _("You are not permitted to view this map's permissions")})), status=401)

    ctx = _view_perms_context(map, MAP_LEV_NAMES)
    ctx['map'] = map
    return render_to_response("maps/permissions.html", RequestContext(request, ctx))

def set_layer_permissions(layer, perm_spec, use_email = False):
    if "authenticated" in perm_spec:
        layer.set_gen_level(AUTHENTICATED_USERS, perm_spec['authenticated'])
    if "anonymous" in perm_spec:
        layer.set_gen_level(ANONYMOUS_USERS, perm_spec['anonymous'])
    if "customgroup" in perm_spec:
        layer.set_gen_level(CUSTOM_GROUP_USERS, perm_spec['customgroup'])
    users = [n for (n, p) in perm_spec['users']]
    if use_email:
        layer.get_user_levels().exclude(user__email__in = users + [layer.owner]).delete()
        for useremail, level in perm_spec['users']:
            try:
                user = User.objects.get(email=useremail)
            except User.DoesNotExist:
                 user = _create_new_user(useremail, layer.title, reverse('geonode.maps.views.layerController', args=(layer.typename,)), layer.owner_id)
            layer.set_user_level(user, level)
    else:
        layer.get_user_levels().exclude(user__username__in = users + [layer.owner]).delete()
        for username, level in perm_spec['users']:
            user = User.objects.get(username=username)
            layer.set_user_level(user, level)
    # Always make sure owner keeps control
    layer.set_user_level(layer.owner, layer.LEVEL_ADMIN)

def set_map_permissions(m, perm_spec, use_email = False):
    if "authenticated" in perm_spec:
        m.set_gen_level(AUTHENTICATED_USERS, perm_spec['authenticated'])
    if "anonymous" in perm_spec:
        m.set_gen_level(ANONYMOUS_USERS, perm_spec['anonymous'])
    if "customgroup" in perm_spec:
        m.set_gen_level(CUSTOM_GROUP_USERS, perm_spec['customgroup'])
    users = [n for (n, p) in perm_spec['users']]
    if use_email:
        m.get_user_levels().exclude(user__email__in = users + [m.owner]).delete()
        for useremail, level in perm_spec['users']:
            try:
                user = User.objects.get(email=useremail)
            except User.DoesNotExist:
                user = _create_new_user(useremail, m.title, reverse('geonode.maps.views.view', args=[m.id]), m.owner_id)
            m.set_user_level(user, level)
    else:
        m.get_user_levels().exclude(user__username__in = users + [m.owner]).delete()
        for username, level in perm_spec['users']:
            user = User.objects.get(username=username)
            m.set_user_level(user, level)

def ajax_layer_permissions_by_email(request, layername):
    return ajax_layer_permissions(request, layername, True)

def ajax_layer_permissions(request, layername, use_email=False):
    logger.debug("Get layer")
    layer = get_object_or_404(Layer, typename=layername)

    if not request.user.has_perm("maps.change_layer_permissions", obj=layer):
        return HttpResponse(
            'You are not allowed to change permissions for this layer',
            status=401,
            mimetype='text/plain'
        )

    if not request.method == 'POST':
        return HttpResponse(
            'You must use POST for editing layer permissions',
            status=405,
            mimetype='text/plain'
        )

    logger.debug('get spec')
    permission_spec = json.loads(request.raw_post_data)
    logger.debug('set permissions')
    set_layer_permissions(layer, permission_spec, use_email)

    return HttpResponse(
        "Permissions updated",
        status=200,
        mimetype='text/plain'
    )

def ajax_layer_edit_check(request, layername):
    layer = get_object_or_404(Layer, typename=layername);
    return HttpResponse(
            str(request.user.has_perm("maps.change_layer", obj=layer)),
            status=200,
            mimetype='text/plain'
        )


def ajax_map_edit_check_permissions(request, mapid):
    mapeditlevel = 'None'
    if not request.user.has_perm("maps.change_map_permissions", obj=map):

        return HttpResponse(
            'You are not allowed to change permissions for this map',
            status=401,
            mimetype='text/plain'
        )

def ajax_map_permissions_by_email(request, mapid):
    return ajax_map_permissions(request, mapid, True)

def ajax_map_permissions(request, mapid, use_email=False):
    map = get_object_or_404(Map, pk=mapid)

    if not request.user.has_perm("maps.change_map_permissions", obj=map):
        return HttpResponse(
            'You are not allowed to change permissions for this map',
            status=401,
            mimetype='text/plain'
        )

    if not request.method == 'POST':
        return HttpResponse(
            'You must use POST for editing map permissions',
            status=405,
            mimetype='text/plain'
        )

    spec = json.loads(request.raw_post_data)
    set_map_permissions(map, spec, use_email)

    # _perms = {
    #     Layer.LEVEL_READ: Map.LEVEL_READ,
    #     Layer.LEVEL_WRITE: Map.LEVEL_WRITE,
    #     Layer.LEVEL_ADMIN: Map.LEVEL_ADMIN,
    # }

    # def perms(x):
    #     return _perms.get(x, Map.LEVEL_NONE)

    # if "anonymous" in spec:
    #     map.set_gen_level(ANONYMOUS_USERS, perms(spec['anonymous']))
    # if "authenticated" in spec:
    #     map.set_gen_level(AUTHENTICATED_USERS, perms(spec['authenticated']))
    # users = [n for (n, p) in spec["users"]]
    # map.get_user_levels().exclude(user__username__in = users + [map.owner]).delete()
    # for username, level in spec['users']:
    #     user = User.objects.get(username = username)
    #     map.set_user_level(user, perms(level))

    return HttpResponse(
        "Permissions updated",
        status=200,
        mimetype='text/plain'
    )



def _create_new_user(user_email, map_layer_title, map_layer_url, map_layer_owner_id):
    logger.debug("Making user")
    random_password = User.objects.make_random_password()
    user_name = re.sub(r'\W', r'', user_email.split('@')[0])
    user_length = len(user_name)
    if user_length > 30:
        user_name = user_name[0:29]
    while len(User.objects.filter(username=user_name)) > 0:
        user_name = user_name[0:user_length-4] + User.objects.make_random_password(length=4, allowed_chars='0123456789')

    logger.debug("username will be [%s]", user_name)
    new_user = RegistrationProfile.objects.create_inactive_user(username=user_name, email=user_email, password=random_password, send_email=False)
    logger.debug("new user created, now creating profile")
    if new_user:
        new_profile = Contact(user=new_user, name=new_user.username, email=new_user.email)
        new_profile.save()
        logger.debug('profile created')
        try:
            _send_permissions_email(user_email, map_layer_title, map_layer_url, map_layer_owner_id, random_password)
        except:
            logger.debug("An error ocurred when sending the mail")
    return new_user




def _send_permissions_email(user_email, map_layer_title, map_layer_url, map_layer_owner_id,  password):

    current_site = Site.objects.get_current()
    user = User.objects.get(email = user_email)
    profile = RegistrationProfile.objects.get(user=user)
    owner = User.objects.get(id=map_layer_owner_id)

    subject = render_to_string('registration/new_user_email_subject.txt',
                       { 'site': current_site,
                         'owner' : (owner.get_profile().name if owner.get_profile().name else owner.email),
                         })
    # Email subject *must not* contain newlines
    subject = ''.join(subject.splitlines())

    message = render_to_string('registration/new_user_email.txt',
                       { 'activation_key': profile.activation_key,
                         'expiration_days': settings.ACCOUNT_ACTIVATION_DAYS,
                         'owner': (owner.get_profile().name if owner.get_profile().name else owner.email),
                         'title': map_layer_title,
                         'url' : map_layer_url,
                         'site': current_site,
                         'username': user.username,
                         'password' : password })

    send_mail(subject, message, settings.DEFAULT_FROM_EMAIL, [user.email])

@login_required
def deletemap(request, mapid):
    ''' Delete a map, and its constituent layers. '''
    map = get_object_or_404(Map,pk=mapid)

    if not request.user.has_perm('maps.delete_map', obj=map):
        return HttpResponse(loader.render_to_string('401.html',
            RequestContext(request, {'error_message':
                _("You are not permitted to delete this map.")})), status=401)

    if request.method == 'GET':
        return render_to_response("maps/map_remove.html", RequestContext(request, {
            'map': map,
            'urlsuffix': get_suffix_if_custom(map)
        }))
    elif request.method == 'POST':
        layers = map.layer_set.all()
        for layer in layers:
            layer.delete()
        map.delete()

        return HttpResponseRedirect(reverse("geonode.maps.views.maps"))

@login_required
def deletemapnow(request, mapid):
    ''' Delete a map, and its constituent layers. '''
    map = get_object_or_404(Map,pk=mapid)

    if not request.user.has_perm('maps.delete_map', obj=map):
        return HttpResponse(loader.render_to_string('401.html',
            RequestContext(request, {'error_message':
                _("You are not permitted to delete this map.")})), status=401)

    layers = map.layer_set.all()
    for layer in layers:
        layer.delete()

    snapshots = map.snapshot_set.all()
    for snapshot in snapshots:
        snapshot.delete()
    map.delete()

    return HttpResponseRedirect(reverse("geonode.maps.views.maps"))

def mapdetail(request,mapid):
    '''
    The view that show details of each map
    '''
    map = get_object_or_404(Map,pk=mapid)
    if not request.user.has_perm('maps.view_map', obj=map):
        return HttpResponse(loader.render_to_string('401.html',
            RequestContext(request, {'error_message':
                _("You are not allowed to view this map.")})), status=401)

    config = map.viewer_json()
    config = json.dumps(config)
    layers = MapLayer.objects.filter(map=map.id)
    return render_to_response("maps/mapinfo.html", RequestContext(request, {
        'config': config,
        'map': map,
        'layers': layers,
        'permissions_json': _perms_info_email_json(map, MAP_LEV_NAMES),
        'customGroup': settings.CUSTOM_GROUP_NAME if settings.USE_CUSTOM_ORG_AUTHORIZATION else '',
        'urlsuffix':get_suffix_if_custom(map)
    }))


def map_share(request,mapid):
    '''
    The view that shows map permissions in a window from map
    '''
    map = get_object_or_404(Map,pk=mapid)
    if not request.user.has_perm('maps.view_map', obj=map):
        return HttpResponse(loader.render_to_string('401.html',
            RequestContext(request, {'error_message':
                _("You are not allowed to view this map.")})), status=401)


    return render_to_response("maps/mapinfopanel.html", RequestContext(request, {
        "map": map,
        'permissions_json': _perms_info_email_json(map, MAP_LEV_NAMES),
        'customGroup': settings.CUSTOM_GROUP_NAME if settings.USE_CUSTOM_ORG_AUTHORIZATION else '',
    }))

@csrf_exempt
@login_required
def describemap(request, mapid):
    '''
    The view that displays a form for
    editing map metadata
    '''
    map = get_object_or_404(Map,pk=mapid)
    if not request.user.has_perm('maps.change_map', obj=map):
        return HttpResponse(loader.render_to_string('401.html',
                            RequestContext(request, {'error_message':
                            _("You are not allowed to modify this map's metadata.")})),
                            status=401)

    if request.method == "POST":
        # Change metadata, return to map info page
        map_form = MapForm(request.POST, instance=map, prefix="map")
        if map_form.is_valid():
            map_form.save()

            return HttpResponseRedirect(reverse('geonode.maps.views.map_controller', args=(map.id,)))
    else:
        # Show form
        map_form = MapForm(instance=map, prefix="map")

    return render_to_response("maps/map_describe.html", RequestContext(request, {
        "map": map,
        "map_form": map_form,
        "urlsuffix": get_suffix_if_custom(map)
    }))


def get_suffix_if_custom(map):
        if (map.use_custom_template):
            return map.officialurl
        else:
            return None

def map_controller(request, mapid):
    '''
    main view for map resources, dispatches to correct
    view based on method and query args.
    '''

    if mapid.isdigit():
        map = Map.objects.get(pk=mapid)
    else:
        map = Map.objects.get(urlsuffix=mapid)
    if 'removenow' in request.GET:
        return deletemapnow(request, map.id)
    elif 'remove' in request.GET:
        return deletemap(request, map.id)
    elif 'describe' in request.GET:
        return describemap(request, mapid)
    else:
        return mapdetail(request, map.id)

def official_site_controller(request, site):
    '''
    main view for map resources, dispatches to correct
    view based on method and query args.
    '''
    map = Map.objects.get(officialurl=site)
    return map_controller(request, str(map.id))


def snapshot_create(request):
    """
    Create a permalinked map
    """
    conf = request.raw_post_data

    if isinstance(conf, basestring):
        config = simplejson.loads(conf)
        mapid = config['id']
        snapshot = MapSnapshot.objects.create(config=conf,map=Map.objects.get(id=mapid))
        return HttpResponse(num_encode(snapshot.id), mimetype="text/plain")
    else:
        return HttpResponse("Invalid JSON", mimetype="text/plain", status=500)


def ajax_snapshot_history(request, mapid):
    map = Map.objects.get(pk=mapid)
    history = [snapshot.json() for snapshot in map.snapshots]
    return HttpResponse(json.dumps(history), mimetype="text/plain")



def view(request, mapid, snapshot=None):
    """
    The view that returns the map composer opened to
    the map with the given map ID.
    """
    if mapid.isdigit():
        map = Map.objects.get(pk=mapid)
    else:
        map = Map.objects.get(urlsuffix=mapid)
    if not request.user.has_perm('maps.view_map', obj=map):
        return HttpResponse(loader.render_to_string('401.html',
            RequestContext(request, {'error_message':
                _("You are not allowed to view this map.")})), status=401)

    if snapshot is None:
        config = map.viewer_json()
    else:
            decodedid = num_decode(snapshot)
            snapshot = get_object_or_404(MapSnapshot, pk=decodedid)
            logger.debug('CONFIG: [%s]', snapshot.config)
            if snapshot.map == map:
                config = simplejson.loads(snapshot.config)
            else:
                config = map.viewer_json()

    first_visit = True
    if request.session.get('visit' + str(map.id), False):
        first_visit = False
    else:
        request.session['visit' + str(map.id)] = True

    #Remember last visited map
    request.session['lastmap'] = map.id
    request.session['lastmapTitle'] = map.title

    config['first_visit'] = first_visit
    config['edit_map'] = request.user.has_perm('maps.change_map', obj=map)
    logger.debug("CONFIG: [%s]", str(config))


    return render_to_response('maps/view.html', RequestContext(request, {
        'config': json.dumps(config),
        'GOOGLE_API_KEY' : settings.GOOGLE_API_KEY,
        'GEOSERVER_BASE_URL' : settings.GEOSERVER_BASE_URL,
        'maptitle': map.title,
        'urlsuffix': get_suffix_if_custom(map),
    }))

<<<<<<< HEAD

def official_site(request, site):
    """
    The view that returns the map composer opened to
    the map with the given official site url.
    """
    map = Map.objects.get(officialurl=site)
    return view(request, str(map.id))

def embed(request, mapid=None, snapshot=None):
    if mapid is None and permalink is None:
=======
def embed(request, mapid=None):
    if mapid is None:
        DEFAULT_MAP_CONFIG, DEFAULT_BASE_LAYERS = default_map_config()
>>>>>>> fc8a7c2c
        config = DEFAULT_MAP_CONFIG
    else:

        if mapid.isdigit():
            map = Map.objects.get(pk=mapid)
        else:
            map = Map.objects.get(urlsuffix=mapid)

        if not request.user.has_perm('maps.view_map', obj=map):
            return HttpResponse(_("Not Permitted"), status=401, mimetype="text/plain")
        if snapshot is None:
            config = map.viewer_json()
        else:
            decodedid = num_decode(snapshot)
            snapshot = get_object_or_404(MapSnapshot, pk=decodedid)
            logger.debug('CONFIG: [%s]', snapshot.config)
            if snapshot.map == map:
                config = simplejson.loads(snapshot.config)
            else:
                config = map.viewer_json()

    return render_to_response('maps/embed.html', RequestContext(request, {
        'config': json.dumps(config)
    }))


def data(request):
    return render_to_response('data.html', RequestContext(request, {
        'GEOSERVER_BASE_URL':settings.GEOSERVER_BASE_URL
    }))

def view_js(request, mapid):
    map = Map.objects.get(pk=mapid)
    if not request.user.has_perm('maps.view_map', obj=map):
        return HttpResponse(_("Not Permitted"), status=401, mimetype="text/plain")
    config = map.viewer_json()
    return HttpResponse(json.dumps(config), mimetype="application/javascript")

def fixdate(str):
    return " ".join(str.split("T"))

class LayerDescriptionForm(forms.Form):
    title = forms.CharField(300)
    abstract = forms.CharField(1000, widget=forms.Textarea, required=False)
    keywords = forms.CharField(500, required=False)

@csrf_exempt
@login_required
def _describe_layer(request, layer):
    if request.user.is_authenticated():
        if not request.user.has_perm('maps.change_layer', obj=layer):
            return HttpResponse(loader.render_to_string('401.html',
                RequestContext(request, {'error_message':
                    _("You are not permitted to modify this layer's metadata")})), status=401)

        poc = layer.poc
        topic_category = layer.topic_category
        metadata_author = layer.metadata_author
        poc_role = ContactRole.objects.get(layer=layer, role=layer.poc_role)
        metadata_author_role = ContactRole.objects.get(layer=layer, role=layer.metadata_author_role)
        layerAttSet = inlineformset_factory(Layer, LayerAttribute, extra=0, form=LayerAttributeForm)


        if request.method == "GET":
            layer_form = LayerForm(instance=layer, prefix="layer")
            category_form = LayerCategoryForm(prefix="category_choice_field", initial=topic_category.id if topic_category else None)

            #layer_form.fields["topic_category"].initial = topic_category
            if "map" in request.GET:
                layer_form.fields["map_id"].initial = request.GET["map"]
            attribute_form = layerAttSet(instance=layer, prefix="layer_attribute_set", queryset=LayerAttribute.objects.order_by('display_order'))


        if request.method == "POST":
            layer_form = LayerForm(request.POST, instance=layer, prefix="layer")
            category_form = LayerCategoryForm(request.POST, prefix="category_choice_field")
            attribute_form = layerAttSet(request.POST, instance=layer, prefix="layer_attribute_set", queryset=LayerAttribute.objects.order_by('display_order'))

            if layer_form.is_valid() and category_form.is_valid():

                new_category = LayerCategory.objects.get(id=category_form.cleaned_data['category_choice_field'])


                if attribute_form.is_valid():
                    for form in attribute_form.cleaned_data:
                        la = LayerAttribute.objects.get(id=int(form['id'].id))
                        la.attribute_label = form["attribute_label"]
                        la.searchable = form["searchable"]
                        la.display_order = form["display_order"]
                        la.save()


                new_poc = layer_form.cleaned_data['poc']
                new_author = layer_form.cleaned_data['metadata_author']

                logger.debug("NEW category: [%s]", new_category)
                mapid = layer_form.cleaned_data['map_id']
                logger.debug("map id is [%s]", str(mapid))


                if new_poc is None:
                    poc_form = ContactForm(request.POST, prefix="poc")
                    if poc_form.has_changed and poc_form.is_valid():
                        new_poc = poc_form.save()

                if new_author is None:
                    author_form = ContactForm(request.POST, prefix="author")
                    if author_form.has_changed and author_form.is_valid():
                        new_author = author_form.save()

                logger.debug("Save anything?")
                if new_poc is not None and new_author is not None:
                    the_layer = layer_form.save(commit=False)
                    the_layer.poc = new_poc
                    the_layer.topic_category = new_category
                    the_layer.metadata_author = new_author
                    logger.debug("About to save")
                    the_layer.save()
                    logger.debug("Saved")


                if request.is_ajax():
                    return HttpResponse('success', status=200)
                elif mapid != '':
                    logger.debug("adding layer to map [%s]", str(mapid))
                    maplayer = MapLayer.objects.create(map=Map.objects.get(id=mapid),
                        name = layer.typename,
                        group = layer.topic_category.title if layer.topic_category else 'General',
                        layer_params = '{"selected":true, "title": "' + layer.title + '"}',
                        source_params = '{"ptype": "gx_wmssource"}',
                        ows_url = settings.GEOSERVER_BASE_URL + "wms",
                        visibility = True,
                        stack_order = MapLayer.objects.filter(id=mapid).count()
                    )
                    maplayer.save()
                    return HttpResponseRedirect("/maps/" + mapid)
                else:
                    logger.debug("No map value found")
                    return HttpResponseRedirect("/data/" + layer.typename)

        if poc.user is None:
            poc_form = ContactForm(instance=poc, prefix="poc")
        else:
            layer_form.fields['poc'].initial = poc.id
            poc_form = ContactForm(prefix="poc")
            poc_form.hidden=True

        if metadata_author.user is None:
            author_form = ContactForm(instance=metadata_author, prefix="author")
        else:
            layer_form.fields['metadata_author'].initial = metadata_author.id
            author_form = ContactForm(prefix="author")
            author_form.hidden=True

        #Deal with a form submission via ajax
        if request.method == 'POST' and (not layer_form.is_valid() or not category_form.is_valid()) and request.is_ajax():
                data = render_to_response("maps/layer_describe_tab.html", RequestContext(request, {
                "layer": layer,
                "layer_form": layer_form,
                "poc_form": poc_form,
                "author_form": author_form,
                "attribute_form": attribute_form,
                "category_form" : category_form,
                "lastmap" : request.session.get("lastmap"),
                "lastmapTitle" : request.session.get("lastmapTitle")
                }))
                return HttpResponse(data, status=412)

        #Display the view in a panel tab
        if 'tab' in request.GET:
            return render_to_response("maps/layer_describe_tab.html", RequestContext(request, {
            "layer": layer,
            "layer_form": layer_form,
            "poc_form": poc_form,
            "author_form": author_form,
            "attribute_form": attribute_form,
            "category_form" : category_form,
            "lastmap" : request.session.get("lastmap"),
            "lastmapTitle" : request.session.get("lastmapTitle")
        }))

        #Display the view on a regular page
        return render_to_response("maps/layer_describe.html", RequestContext(request, {
            "layer": layer,
            "layer_form": layer_form,
            "poc_form": poc_form,
            "author_form": author_form,
            "attribute_form": attribute_form,
            "category_form" : category_form,
            "lastmap" : request.session.get("lastmap"),
            "lastmapTitle" : request.session.get("lastmapTitle")
        }))
    else:
        return HttpResponse("Not allowed", status=403)

@csrf_exempt
def _removeLayer(request,layer):
    if request.user.is_authenticated():
        if not request.user.has_perm('maps.delete_layer', obj=layer):
            return HttpResponse(loader.render_to_string('401.html',
                RequestContext(request, {'error_message':
                    _("You are not permitted to delete this layer")})), status=401)

        if (request.method == 'GET'):
            return render_to_response('maps/layer_remove.html',RequestContext(request, {
                "layer": layer,
                "lastmap" : request.session.get("lastmap"),
                "lastmapTitle" : request.session.get("lastmapTitle")
            }))
        if (request.method == 'POST'):
            layer.delete()
            return HttpResponseRedirect(reverse("data"))
        else:
            return HttpResponse("Not allowed",status=403)
    else:
        return HttpResponse("Not allowed",status=403)

@csrf_exempt
def _changeLayerDefaultStyle(request,layer):
    if request.user.is_authenticated():
        if not request.user.has_perm('maps.change_layer', obj=layer):
            return HttpResponse(loader.render_to_string('401.html',
                RequestContext(request, {'error_message':
                    _("You are not permitted to modify this layer")})), status=401)

        if (request.method == 'POST'):
            style_name = request.POST.get('defaultStyle')

            # would be nice to implement
            # better handling of default style switching
            # in layer model or deeper (gsconfig.py, REST API)

            old_default = layer.default_style
            if old_default.name == style_name:
                return HttpResponse("Default style for %s remains %s" % (layer.name, style_name), status=200)

            # This code assumes without checking
            # that the new default style name is included
            # in the list of possible styles.

            new_style = (style for style in layer.styles if style.name == style_name).next()

            layer.default_style = new_style
            layer.styles = [s for s in layer.styles if s.name != style_name] + [old_default]
            layer.save()
            return HttpResponse("Default style for %s changed to %s" % (layer.name, style_name),status=200)
        else:
            return HttpResponse("Not allowed",status=403)
    else:
        return HttpResponse("Not allowed",status=403)

@csrf_exempt
def layerController(request, layername):
    DEFAULT_MAP_CONFIG, DEFAULT_BASE_LAYERS = default_map_config()
    layer = get_object_or_404(Layer, typename=layername)
    if ( "describe" in request.META['QUERY_STRING'] ):
        return _describe_layer(request,layer)
    if (request.META['QUERY_STRING'] == "remove"):
        return _removeLayer(request,layer)
    if (request.META['QUERY_STRING'] == "update"):
        return _updateLayer(request,layer)
    if (request.META['QUERY_STRING'] == "style"):
        return _changeLayerDefaultStyle(request,layer)
    else:
        if not request.user.has_perm('maps.view_layer', obj=layer):
            return HttpResponse(loader.render_to_string('401.html',
                RequestContext(request, {'error_message':
                    _("You are not permitted to view this layer")})), status=401)

        metadata = layer.metadata_csw()

        maplayer = MapLayer(name = layer.typename, ows_url = settings.GEOSERVER_BASE_URL + "wms")

        # center/zoom don't matter; the viewer will center on the layer bounds
        map = Map(projection="EPSG:900913")

        return render_to_response('maps/layer.html', RequestContext(request, {
            "layer": layer,
            "metadata": metadata,
<<<<<<< HEAD
            "viewer": json.dumps(map.viewer_json(* (DEFAULT_BASELAYERS + [maplayer]))),
            "permissions_json": _perms_info_email_json(layer, LAYER_LEV_NAMES),
            "customGroup": settings.CUSTOM_GROUP_NAME if settings.USE_CUSTOM_ORG_AUTHORIZATION else '',
            "GEOSERVER_BASE_URL": settings.GEOSERVER_BASE_URL,
            "lastmap" : request.session.get("lastmap"),
            "lastmapTitle" : request.session.get("lastmapTitle")
        }))
=======
            "viewer": json.dumps(map.viewer_json(* (DEFAULT_BASE_LAYERS + [maplayer]))),
            "permissions_json": _perms_info_json(layer, LAYER_LEV_NAMES),
            "GEOSERVER_BASE_URL": settings.GEOSERVER_BASE_URL
	    }))
>>>>>>> fc8a7c2c


GENERIC_UPLOAD_ERROR = _("There was an error while attempting to upload your data. \
Please try again, or contact and administrator if the problem continues.")

@login_required
@csrf_exempt
def upload_layer(request):
    if request.method == 'GET':

        mapid = ''
        map = None
        if request.method == 'GET':
            if 'map' in request.GET:
                mapid = request.GET['map']
                map = get_object_or_404(Map,pk=mapid)
                return render_to_response('maps/layer_upload.html',
                                  RequestContext(request, {'map':map, 'charsets': CHARSETS, 'customGroup': settings.CUSTOM_GROUP_NAME if settings.USE_CUSTOM_ORG_AUTHORIZATION else ''}))
            else: #this is a tabbed panel request if no map id provided
                return render_to_response('maps/layer_upload_tab.html',
                                  RequestContext(request, {'charsets': CHARSETS}))
    elif request.method == 'POST':
<<<<<<< HEAD
        detail_error = ''
        try:
            logger.debug("Begin upload attempt")
            layer, errors, detail_error = _handle_layer_upload(request)
            logger.debug("_handle_layer_upload returned. layer and errors are [%s]:[%s]:[%s]", layer,  errors, detail_error)
            logger.debug("Save all attrbute names as searchable by default except geometry")


        except Exception, ex:
            logger.exception("_handle_layer_upload failed!")
            errors = [GENERIC_UPLOAD_ERROR]
            detail_error = escape(str(ex))

        result = {}
        if len(errors) > 0:
            result['success'] = False
            result['errors'] = errors
            result['detail'] = detail_error
        else:
            try:

                #Add new layer attributes if they dont already exist
                if layer.attribute_names is not None:
                    logger.debug("Attributes are not None")
                    iter = 1
                    mark_searchable = True
                    for field, ftype in layer.attribute_names.iteritems():
                        if re.search('geom|oid|objectid|gid', field, flags=re.I) is None:
                            logger.debug("Field is [%s]", field)
                            la = LayerAttribute.objects.create(layer=layer, attribute=field, attribute_label=field.title(), attribute_type=ftype, searchable=(ftype == "xsd:string" and mark_searchable), display_order = iter)
                            la.save()
                            if la.searchable:
                                mark_searchable = False
                            iter+=1
                else:
                    logger.debug("No attributes found")

            except:
                    logger.debug("Attributes could not be saved")

            result['success'] = True
            result['redirect_to'] = reverse('geonode.maps.views.layerController', args=(layer.typename,)) + '?describe'
            if 'mapid' in request.POST and request.POST['mapid'] == 'tab':
               result['redirect_to'] += "&tab=true"
            elif 'mapid' in request.POST and request.POST['mapid'] != '':
                result['redirect_to'] += "&map=" + request.POST['mapid']

        result = json.dumps(result)
        logger.debug("layer upload - okay Django, you handle the rest.")
        return render_to_response('json_html.html',
                                  RequestContext(request, {'json': result}))

=======
        from geonode.maps.forms import NewLayerUploadForm
        from geonode.maps.utils import save
        from django.template import escape
        import os, shutil
        form = NewLayerUploadForm(request.POST, request.FILES)
        tempdir = None
        if form.is_valid():
            try:
                tempdir, base_file = form.write_files()
                name, __ = os.path.splitext(form.cleaned_data["base_file"].name)
                saved_layer = save(name, base_file, request.user, 
                        overwrite = False,
                        abstract = form.cleaned_data["abstract"],
                        title = form.cleaned_data["layer_title"],
                        permissions = form.cleaned_data["permissions"]
                        )
                return HttpResponse(json.dumps({
                    "success": True,
                    "redirect_to": saved_layer.get_absolute_url() + "?describe"}))
            except Exception, e:
                logger.exception("Unexpected error during upload.")
                return HttpResponse(json.dumps({
                    "success": False,
                    "errors": ["Unexpected error during upload: " + escape(str(e))]}))
            finally:
                if tempdir is not None:
                    shutil.rmtree(tempdir)
        else:
            errors = []
            for e in form.errors.values():
                errors.extend([escape(v) for v in e])
            return HttpResponse(json.dumps({ "success": False, "errors": errors}))
>>>>>>> fc8a7c2c

@login_required
@csrf_exempt
def _updateLayer(request, layer):
    if not request.user.has_perm('maps.change_layer', obj=layer):
        return HttpResponse(loader.render_to_string('401.html',
            RequestContext(request, {'error_message':
                _("You are not permitted to modify this layer")})), status=401)

    if request.method == 'GET':
        is_featuretype = layer.storeType == "dataStore"

        return render_to_response('maps/layer_replace.html',
                                  RequestContext(request, {'layer': layer,
                                                           'is_featuretype': is_featuretype,
                                                           'lastmap' : request.session.get("lastmap"),
                                                           'lastmapTitle' : request.session.get("lastmapTitle")}))
    elif request.method == 'POST':
<<<<<<< HEAD
        try:
            layer, errors, detail = _handle_layer_upload(request, layer=layer)
        except Exception, e:
            logger.debug(str(e))
            errors = [GENERIC_UPLOAD_ERROR]

        result = {}
        if len(errors) > 0:
            result['success'] = False
            result['errors'] = errors
        else:


            try:

                layer.set_default_permissions()
                #Delete layer attributes if they no longer exist in an updated layer
                for la in LayerAttribute.objects.filter(layer=layer):
                    lafound = False
                    if layer.attribute_names is not None:
                        for field, ftype in layer.attribute_names.iteritems():
                            if field == la.attribute:
                                lafound = True
                    if not lafound:
                        logger.debug("Going to delete [%s] for [%s]", la.attribute, layer.name)
                        la.delete()

                #Add new layer attributes if they dont already exist
                if layer.attribute_names is not None:
                    logger.debug("Attributes are not None")
                    iter = 1
                    mark_searchable = True
                    for field, ftype in layer.attribute_names.iteritems():
                        if re.search('geom|oid|objectid|gid', field, flags=re.I) is None:
                            logger.debug("Field is [%s]", field)
                            las = LayerAttribute.objects.filter(layer=layer, attribute=field)
                            if len(las) == 0:
                                la = LayerAttribute.objects.create(layer=layer, attribute=field, attribute_label=field.title(), attribute_type=ftype, searchable=(ftype == "xsd:string" and mark_searchable), display_order = iter)
                                la.save()
                                if la.searchable:
                                    mark_searchable = False
                                iter+=1
                else:
                    logger.debug("No attributes found")

            except Exception, ex:
                    logger.debug("Attributes could not be saved:[%s]", str(ex))

            result['success'] = True
            result['redirect_to'] = reverse('geonode.maps.views.layerController', args=(layer.typename,)) + "?describe"

    result = json.dumps(result)
    return render_to_response('json_html.html',
                              RequestContext(request, {'json': result}))


_suffix = re.compile(r"\..*$", re.IGNORECASE) #Accept zipped uploads with more than one extension, ie foo.zip.zip
_xml_unsafe = re.compile(r"(^[^a-zA-Z\._]+)|([^a-zA-Z\._0-9]+)")


def _create_db_featurestore(name, data, overwrite = False, charset = None):
    cat = Layer.objects.gs_catalog
    ds = cat.create_datastore(name)
    ds.connection_parameters.update(
            host=settings.DB_DATASTORE_HOST, port=settings.DB_DATASTORE_PORT, database=settings.DB_DATASTORE_NAME, user=settings.DB_DATASTORE_USER,
            passwd=settings.DB_DATASTORE_PASSWORD, dbtype=settings.DB_DATASTORE_TYPE)
    cat.save(ds)
    ds = cat.get_store(name)
    cat.add_data_to_store(ds,name, data, overwrite, charset)


@transaction.commit_manually
def _handle_layer_upload(request, layer=None):
    """
    handle upload of layer data. if specified, the layer given is
    overwritten, otherwise a new layer is created.
    """
    detail_error = _('No additional info')
    errors = []
    cat = Layer.objects.gs_catalog


    #Check SLD file before anything else, since most people upload invalid ones
    sldFile = request.FILES.get('sld_file')
    if sldFile:
        try:
            sld = sldFile.read()
            sldFile.seek(0)
            XML(sld)
        except Exception, ex:
            return None, [_('Your SLD file contains invalid XML')], escape(str(ex))

    base_file = request.FILES.get('base_file')
    encoding = request.POST.get('charset')

    logger.info("Uploaded layer; base filename: [%s]", base_file)

    if not base_file:
        logger.warn("Failed upload: no basefile provided")
        return None, [_("You must specify a layer data file to upload.")], detail_error

    layer_name = _suffix.sub("", base_file.name)

    logger.debug("LAYER NAME: [%s]", layer_name)

    if layer is None:
        overwrite = False
        # XXX Give feedback instead of just replacing name
        name = _xml_unsafe.sub("_", layer_name)
        proposed_name = name + "_"  + "".join([choice('QqWwEeRrTtYyUuOoPpAaSsDdFfGgHhJjKkLlZzXxCcVvBbNnMn') for i in range(3)])
        count = 1
        while Layer.objects.filter(name=proposed_name).count() > 0:
            proposed_name = "%s_%d" % (proposed_name, count)
            count = count + 1
        name = proposed_name
        logger.info("Requested name already used; adjusting name [%s] => [%s]", layer_name, name)
    else:
        overwrite = True
        name = layer.name
        logger.info("Using name as requested")

    if not name:
        logger.error("Unexpected error: Layer name passed validation but is falsy: %s", layer_name)
        return None, [_("Unable to determine layer name.")], detail_error

    # zipped shapefile upload
    elif base_file.name.lower().endswith('.zip'):
        logger.info("Upload [%s] appears to be a Zipped Shapefile", base_file.name)
        # check that we are uploading the same resource
        # type as the existing resource.
        if layer is not None:
            if layer.storeType == 'coverageStore':
                logger.info("User tried to replace raster layer [%s] with Shapefile  data", name)
                return None, [_("This resource may only be replaced with raster data.")], detail_error


        if settings.DB_DATASTORE:
            create_store = _create_db_featurestore
        else:
            create_store = cat.create_featurestore

        zip = prepare_zipfile(name, request.FILES.get('base_file'))
        zipFiles = ZipFile(zip).namelist()

        shp_file = dbf_file = shx_file = prj_file = None

        for file in zipFiles:
            if file.endswith(".dbf"):
                dbf_file = file
            elif file.endswith(".shp"):
                shp_file = file
            elif file.endswith(".shx"):
                shx_file = file
            elif file.endswith(".prj"):
                prj_file = file

        if not shp_file:
            logger.info("User tried to upload [%s] without a .shp file", base_file)
            errors.append(_("You must include a .shp file when uploading a zipped shapefile."))
        if not dbf_file:
            logger.info("User tried to upload [%s] without a .dbf file", base_file)
            errors.append(_("You must include a .dbf file when uploading a zipped shapefile."))
        if not shx_file:
            logger.info("User tried to upload [%s] without a .shx file", base_file)
            errors.append(_("You must include a .shx file when uploading a zipped shapefile."))
        if not prj_file:
            logger.info("User tried to upload [%s] without a .prj file", base_file)
            errors.append(_("You must include a .prj file when uploading a zipped shapefile."))

        if errors:
            return None, errors, detail_error
        cfg = zip

    # shapefile upload
    elif base_file.name.lower().endswith('.shp'):
        logger.info("Upload [%s] appears to be a Shapefile", base_file.name)
        # check that we are uploading the same resource
        # type as the existing resource.
        if layer is not None:
            if layer.storeType == 'coverageStore':
                logger.info("User tried to replace raster layer [%s] with Shapefile data", name)
                return None, [_("This resource may only be replaced with raster data.")], detail_error

        if settings.DB_DATASTORE:
            logger.debug('Upload to PostGIS')
            create_store = _create_db_featurestore
        else:
            create_store = cat.create_featurestore


        dbf_file = request.FILES.get('dbf_file')
        shx_file = request.FILES.get('shx_file')
        prj_file = request.FILES.get('prj_file')

        if not dbf_file:
            logger.info("User tried to upload [%s] without a .dbf file", base_file)
            errors.append(_("You must specify a .dbf file when uploading a shapefile."))
        if not shx_file:
            logger.info("User tried to upload [%s] without a .shx file", base_file)
            errors.append(_("You must specify a .shx file when uploading a shapefile."))

        if not prj_file:
            logger.info("User tried to upload [%s] without a .prj file", base_file)
            errors.append(_("You must specify a .prj file when uploading a shapefile."))

        if errors:
            return None, errors, escape(detail_error)

        # ... bundle the files together and send them along
        cfg = {
            'shp': base_file,
            'dbf': dbf_file,
            'shx': shx_file,
            'prj': prj_file
        }

    # any other type of upload
    else:
        logger.info("Upload [%s] appears not to be a Shapefile", base_file.name)
        if layer is not None:
            logger.info("Checking whether replacement data for [%s] is raster", name)
            if layer.storeType == 'dataStore':
                logger.warn("User tried to replace raster layer [%s] with vector data", name)
                return [_("This resource may only be replaced with a GeoTIFF file.")], _('No additional info')

        # ... we attempt to let geoserver figure it out, guessing it is coverage
        create_store = cat.create_coveragestore
        cfg = base_file


    try:
        logger.debug("Starting upload of [%s] to GeoServer...", name)
        if  create_store == cat.create_coveragestore:
            create_store(name, cfg, overwrite=overwrite)
        else:
            create_store(name, cfg, overwrite=overwrite, charset=encoding)
        logger.debug("Finished upload of [%s] to GeoServer...", name)
        #raise geoserver.catalog.UploadError('fake')
        #raise geoserver.catalog.ConflictingDataError
        #raise Exception
    except geoserver.catalog.ConflictingDataError:
            errors.append(_("There is already a layer with the given name."))
    except (geoserver.catalog.UploadError, Exception), e:
        logger.warn("Upload failed with error: %s", str(e))
        errors.append(_("An error occurred while loading the data."))
        detail_error = str(e)

        if layer is None:
            try:
                gs_resource = cat.get_resource(name=name, store=cat.get_store(name=name))
                logger.warn('Cascade delete failed upload')
                cascading_delete(cat, gs_resource)
            except:
                logger.debug("resource not found for deletion, try to delete the store only")
                if create_store != _create_db_featurestore:
                    try:
                        tmp = cat.get_store(name)
                        if tmp:
                            logger.info("Deleting store after failed import of [%s] into GeoServer", name)
                            cat.delete(tmp)
                            logger.info("Successful deletion after failed import of [%s] into GeoServer", name)
                    except: logger.info("Store [%s] not found for deletion", name)
                else:
                    try:
                        logger.info("Deleting PostGIS table after failed import of [%s] into GeoServer", name)
                        delete_from_postgis(name)
                        logger.info("Successful deletion after failed import of [%s] into GeoServer", name)
                    except Exception, e:
                        logger.info("PostGIS table [%s] not found for deletion: [%s]", name, str(e))

    # if we successfully created the store in geoserver...
    if len(errors) == 0 and layer is None:
        logger.info("Succesful import of [%s] to GeoServer. Generating metadata", name)
        gs_resource = None
        csw_record = None
        layer = None
        try:
            gs_resource = cat.get_resource(name=name, store=cat.get_store(name=name))
            if gs_resource.latlon_bbox is None:
                # If GeoServer couldn't figure out the projection, we initially
                # assume its 4326
                logger.warn("GeoServer failed to detect the projection for layer [%s]. Guessing EPSG:4326", name)
                minx, maxx, miny, maxy = [float(a) for a in gs_resource.native_bbox[:4]]
                if -180 < minx < 180 and -180 < maxx < 180 and -90 < miny < 90 and -90 < maxy < 90:
                    gs_resource.projection = "EPSG:4326"
                    gs_resource.latlon_bbox = gs_resource.native_bbox[:4] + (None, )
                    cat.save(gs_resource)
                    valid_bbox = True
                else:
                    cascading_delete(cat, gs_resource)
                    logger.warn("GeoServer failed to detect the projection for layer [%s]. Tried (and failed) 4326 Cancelling import", name)
                    errors.append(_("GeoNode could not detect the projection for %(layer)s.  Import is cancelled.") % { 'layer': name })
                    valid_bbox = False
            else:
                valid_bbox = True

            if valid_bbox:
                typename = gs_resource.store.workspace.name + ':' + gs_resource.name
                csw_record = str(uuid.uuid4())
                logger.debug("CSW: [%s]", csw_record)
                logger.info("Got GeoServer info for %s, creating Django record", typename)

                # if we created a new store, create a new layer
                layer = Layer.objects.create(name=gs_resource.name,
                                             store=gs_resource.store.name,
                                             storeType=gs_resource.store.resource_type,
                                             typename=typename,
                                             workspace=gs_resource.store.workspace.name,
                                             title = request.POST.get('layer_title') or gs_resource.title or gs_resource.name,
                                             abstract = request.POST.get('abstract') or "",
                                             uuid=csw_record,
                                             owner=request.user
                                           )
                # A user without a profile might be uploading this
                poc_contact, __ = Contact.objects.get_or_create(user=request.user,
                                                       defaults={"name": request.user.username })
                author_contact, __ = Contact.objects.get_or_create(user=request.user,
                                                       defaults={"name": request.user.username })
                logger.info("poc and author set to [%s]", poc_contact)
                layer.poc = poc_contact
                layer.metadata_author = author_contact
                logger.debug("committing DB changes for [%s]", typename)
                layer.save()
                #raise Exception('fake');
                logger.debug("Setting permissions for [%s] [%s]", typename, request.POST.get("permissions"))
                perm_spec = json.loads(request.POST["permissions"])
                set_layer_permissions(layer, perm_spec, True)
                logger.debug("Generating separate style for [%s]", typename)
                fixup_style(cat, gs_resource, request.FILES.get('sld_file'))
        except Exception, e:
            logger.exception("Import to Django and GeoNetwork failed: [%s]", str(e))
            detail_error = str(e)

            if csw_record is not None and layer is not None:
                logger.warning("Deleting dangling GeoNetwork record for [%s] with csw [%s]", name, csw_record)
                try:
                    gn = Layer.objects.gn_catalog
                    gn.delete_layer(layer)
                    gn.logout()
                except Exception, ex:
                    logger.warning('delete csw FAIL: [%s]', str(ex))
                    pass


            transaction.rollback()
            # Something went wrong, let's try and back out any changes
            if gs_resource is not None:
                cascading_delete(cat, gs_resource)

            # set layer to None, but we'll rely on db transactions instead
            # of a manual delete to keep it out of the db
            layer = None
            logger.warning("Finished cleanup after failed GeoNetwork/Django import for layer: %s", name)
            errors.append(GENERIC_UPLOAD_ERROR)
        else:
            transaction.commit()
    logger.debug('%s : %s', str(errors), detail_error)
    return layer, errors, escape(detail_error)

=======
        from geonode.maps.forms import LayerUploadForm
        from geonode.maps.utils import save
        from django.template import escape
        import os, shutil

        form = LayerUploadForm(request.POST, request.FILES)
        tempdir = None

        if form.is_valid():
            try:
                tempdir, base_file = form.write_files()
                name, __ = os.path.splitext(form.cleaned_data["base_file"].name)
                saved_layer = save(layer, base_file, request.user, overwrite=True)
                return HttpResponse(json.dumps({
                    "success": True,
                    "redirect_to": saved_layer.get_absolute_url() + "?describe"}))
            except Exception, e:
                logger.exception("Unexpected error during upload.")
                return HttpResponse(json.dumps({
                    "success": False,
                    "errors": ["Unexpected error during upload: " + escape(str(e))]}))
            finally:
                if tempdir is not None:
                    shutil.rmtree(tempdir)

        else:
            errors = []
            for e in form.errors.values():
                errors.extend([escape(v) for v in e])
            return HttpResponse(json.dumps({ "success": False, "errors": errors}))
>>>>>>> fc8a7c2c


@login_required
def view_layer_permissions(request, layername):
    layer = get_object_or_404(Layer,typename=layername)

    if not request.user.has_perm('maps.change_layer_permissions', obj=layer):
        return HttpResponse(loader.render_to_string('401.html',
            RequestContext(request, {'error_message':
                _("You are not permitted to view this layer's permissions")})), status=401)

    ctx = _view_perms_context(layer, LAYER_LEV_NAMES)
    ctx['layer'] = layer
    return render_to_response("maps/layer_permissions.html", RequestContext(request, ctx))

def _view_perms_context(obj, level_names):

    ctx =  obj.get_all_level_info()
    def lname(l):
        return level_names.get(l, _("???"))
    ctx[ANONYMOUS_USERS] = lname(ctx.get(ANONYMOUS_USERS, obj.LEVEL_NONE))
    ctx[AUTHENTICATED_USERS] = lname(ctx.get(AUTHENTICATED_USERS, obj.LEVEL_NONE))
    ctx[CUSTOM_GROUP_USERS] = lname(ctx.get(CUSTOM_GROUP_USERS, obj.LEVEL_NONE))

    ulevs = []
    for u, l in ctx['users'].items():
        ulevs.append([u, lname(l)])
    ulevs.sort()
    ctx['users'] = ulevs

    return ctx

def _perms_info(obj, level_names):
    info = obj.get_all_level_info()
    # these are always specified even if none
    info[ANONYMOUS_USERS] = info.get(ANONYMOUS_USERS, obj.LEVEL_NONE)
    info[AUTHENTICATED_USERS] = info.get(AUTHENTICATED_USERS, obj.LEVEL_NONE)
    info[CUSTOM_GROUP_USERS] = info.get(CUSTOM_GROUP_USERS, obj.LEVEL_NONE)
    info['users'] = sorted(info['users'].items())
    info['levels'] = [(i, level_names[i]) for i in obj.permission_levels]
    if hasattr(obj, 'owner') and obj.owner:
        info['owner'] = obj.owner.username
        info['owner_email'] = obj.owner.email
    return info

def _perms_info_email(obj, level_names):
    info = obj.get_all_level_info_by_email()
    # these are always specified even if none
    info[ANONYMOUS_USERS] = info.get(ANONYMOUS_USERS, obj.LEVEL_NONE)
    info[AUTHENTICATED_USERS] = info.get(AUTHENTICATED_USERS, obj.LEVEL_NONE)
    info[CUSTOM_GROUP_USERS] = info.get(CUSTOM_GROUP_USERS, obj.LEVEL_NONE)
    info['users'] = sorted(info['users'].items())
    info['levels'] = [(i, level_names[i]) for i in obj.permission_levels]
    if hasattr(obj, 'owner') and obj.owner is not None:
        info['owner'] = obj.owner.username
        info['owner_email'] = obj.owner.email
    return info


def _perms_info_json(obj, level_names):
    return json.dumps(_perms_info(obj, level_names))

def _perms_info_email_json(obj, level_names):
    return json.dumps(_perms_info_email(obj, level_names))

def _fix_map_perms_for_editor(info):
    perms = {
        Map.LEVEL_READ: Layer.LEVEL_READ,
        Map.LEVEL_WRITE: Layer.LEVEL_WRITE,
        Map.LEVEL_ADMIN: Layer.LEVEL_ADMIN,
    }

    def fix(x): return perms.get(x, "_none")

    info[ANONYMOUS_USERS] = fix(info[ANONYMOUS_USERS])
    info[AUTHENTICATED_USERS] = fix(info[AUTHENTICATED_USERS])
    info[CUSTOM_GROUP_USERS] = fix(info[CUSTOM_GROUP_USERS])
    info['users'] = [(u, fix(level)) for u, level in info['users']]

    return info


INVALID_PERMISSION_MESSAGE = _("Invalid permission level.")
def _handle_perms_edit(request, obj):
    errors = []
    params = request.POST
    valid_pl = obj.permission_levels

    anon_level = params[ANONYMOUS_USERS]
    # validate anonymous level, disallow admin level
    if not anon_level in valid_pl or anon_level == obj.LEVEL_ADMIN:
        errors.append(_("Anonymous Users") + ": " + INVALID_PERMISSION_MESSAGE)

    all_auth_level = params[AUTHENTICATED_USERS]
    if not all_auth_level in valid_pl:
        errors.append(_("Registered Users") + ": " + INVALID_PERMISSION_MESSAGE)

    customgroup_level = params[CUSTOM_GROUP_USERS]
    if not customgroup_level in valid_pl:
        errors.append(_("Custom Group Users") + ": " + INVALID_PERMISSION_MESSAGE)

    kpat = re.compile("^u_(.*)_level$")
    ulevs = {}
    for k, level in params.items():
        m = kpat.match(k)
        if m:
            username = m.groups()[0]
            if not level in valid_pl:
                errors.append(_("User") + " " + username + ": " + INVALID_PERMISSION_MESSAGE)
            else:
                ulevs[username] = level

    if len(errors) == 0:
        obj.set_gen_level(ANONYMOUS_USERS, anon_level)
        obj.set_gen_level(AUTHENTICATED_USERS, all_auth_level)
        obj.set_gen_level(CUSTOM_GROUP_USERS, customgroup_level)

        for username, level in ulevs.items():
            user = User.objects.get(username=username)
            obj.set_user_level(user, level)

    return errors


def _get_basic_auth_info(request):
    """
    grab basic auth info
    """
    meth, auth = request.META['HTTP_AUTHORIZATION'].split()
    if meth.lower() != 'basic':
        raise ValueError
    username, password = base64.b64decode(auth).split(':')
    return username, password

def layer_acls(request):
    """
    returns json-encoded lists of layer identifiers that
    represent the sets of read-write and read-only layers
    for the currently authenticated user.
    """

    # the layer_acls view supports basic auth, and a special
    # user which represents the geoserver administrator that
    # is not present in django.
    acl_user = request.user
    if 'HTTP_AUTHORIZATION' in request.META:
        try:
            username, password = _get_basic_auth_info(request)
            acl_user = authenticate(username=username, password=password)

            # Nope, is it the special geoserver user?
            if (acl_user is None and
                username == settings.GEOSERVER_CREDENTIALS[0] and
                password == settings.GEOSERVER_CREDENTIALS[1]):
                #logger.debug("GS ADMIN LOGGING IN!")
                # great, tell geoserver it's an admin.
                result = {
                   'rw': [],
                   'ro': [],
                   'name': username,
                   'is_superuser':  True,
                   'is_anonymous': False
                }
                return HttpResponse(json.dumps(result), mimetype="application/json")
        except Exception, ex:
            logger.debug(str(ex))
            pass

        if acl_user is None:
            return HttpResponse(_("Bad HTTP Authorization Credentials."),
                                status=401,
                                mimetype="text/plain")

    logger.debug("Done with authorization check, creating json response")
    all_readable = set()
    all_writable = set()
    for bck in get_auth_backends():
        if hasattr(bck, 'objects_with_perm'):
            all_readable.update(bck.objects_with_perm(acl_user,
                                                      'maps.view_layer',
                                                      Layer))
            all_writable.update(bck.objects_with_perm(acl_user,
                                                      'maps.change_layer',
                                                      Layer))
    read_only = [x for x in all_readable if x not in all_writable]
    read_write = [x for x in all_writable if x in all_readable]

    read_only = [x[0] for x in Layer.objects.filter(id__in=read_only).values_list('typename').all()]
    read_write = [x[0] for x in Layer.objects.filter(id__in=read_write).values_list('typename').all()]

    result = {
        'rw': read_write,
        'ro': read_only,
        'name': acl_user.username,
        'is_superuser':  acl_user.is_superuser,
        'is_anonymous': acl_user.is_anonymous()
    }

    return HttpResponse(json.dumps(result), mimetype="application/json")


def _split_query(query):
    """
    split and strip keywords, preserve space
    separated quoted blocks.
    """

    qq = query.split(' ')
    keywords = []
    accum = None
    for kw in qq:
        if accum is None:
            if kw.startswith('"'):
                accum = kw[1:]
            elif kw:
                keywords.append(kw)
        else:
            accum += ' ' + kw
            if kw.endswith('"'):
                keywords.append(accum[0:-1])
                accum = None
    if accum is not None:
        keywords.append(accum)
    return [kw.strip() for kw in keywords if kw.strip()]



DEFAULT_SEARCH_BATCH_SIZE = 100
MAX_SEARCH_BATCH_SIZE = 250
@csrf_exempt
def metadata_search(request):
    """
    handles a basic search for data using the
    GeoNetwork catalog.

    the search accepts:
    q - general query for keywords across all fields
    start - skip to this point in the results
    limit - max records to return

    for ajax requests, the search returns a json structure
    like this:

    {
    'total': <total result count>,
    'next': <url for next batch if exists>,
    'prev': <url for previous batch if exists>,
    'query_info': {
        'start': <integer indicating where this batch starts>,
        'limit': <integer indicating the batch size used>,
        'q': <keywords used to query>,
    },
    'rows': [
      {
        'name': <typename>,
        'abstract': '...',
        'keywords': ['foo', ...],
        'detail' = <link to geonode detail page>,
        'attribution': {
            'title': <language neutral attribution>,
            'href': <url>
        },
        'download_links': [
            ['pdf', 'PDF', <url>],
            ['kml', 'KML', <url>],
            [<format>, <name>, <url>]
            ...
        ],
        'metadata_links': [
           ['text/xml', 'TC211', <url>],
           [<mime>, <name>, <url>],
           ...
        ]
      },
      ...
    ]}
    """
    if request.method == 'GET':
        params = request.GET
    elif request.method == 'POST':
        params = request.POST
    else:
        return HttpResponse(status=405)

    # grab params directly to implement defaults as
    # opposed to panicy django forms behavior.
    query = params.get('q', '')
    try:
        start = int(params.get('start', '0'))
    except:
        start = 0
    try:
        limit = min(int(params.get('limit', DEFAULT_SEARCH_BATCH_SIZE)),
                    MAX_SEARCH_BATCH_SIZE)
    except:
        limit = DEFAULT_SEARCH_BATCH_SIZE


    sortby = params.get('sort','')
    sortorder= params.get('dir','')

    advanced = {}
    bbox = params.get('bbox', None)
    if bbox:
        try:
            bbox = [float(x) for x in bbox.split(',')]
            if len(bbox) == 4:
                advanced['bbox'] =  bbox
        except:
            # ignore...
            pass

    result = _metadata_search(query, start, limit, sortby, sortorder, **advanced)

    # XXX slowdown here to dig out result permissions
    for doc in result['rows']:
        try:
            layer = Layer.objects.get(uuid=doc['uuid'])
            doc['_local'] = True
            doc['_permissions'] = {
                'view': request.user.has_perm('maps.view_layer', obj=layer),
                'change': request.user.has_perm('maps.change_layer', obj=layer),
                'delete': request.user.has_perm('maps.delete_layer', obj=layer),
                'change_permissions': request.user.has_perm('maps.change_layer_permissions', obj=layer),
            }
        except Layer.DoesNotExist:
            doc['_local'] = False
            pass

    result['success'] = True
    return HttpResponse(json.dumps(result), mimetype="application/json")

def _metadata_search(query, start, limit, sortby, sortorder, **kw):

    csw = get_csw()

    keywords = _split_query(query)

    if sortby:
        sortby = 'dc:' + sortby

    csw.getrecords(keywords=keywords, startposition=start+1, maxrecords=limit, bbox=kw.get('bbox', None), sortby=sortby, sortorder=sortorder)


    # build results
    # XXX this goes directly to the result xml doc to obtain
    # correct ordering and a fuller view of the result record
    # than owslib currently parses.  This could be improved by
    # improving owslib.
    results = [_build_search_result(doc) for doc in
               csw._exml.findall('//'+nspath('Record', namespaces['csw']))]

    result = {'rows': results,
              'total': csw.results['matches']}

    result['query_info'] = {
        'start': start,
        'limit': limit,
        'q': query
    }
    if start > 0:
        prev = max(start - limit, 0)
        params = urlencode({'q': query, 'start': prev, 'limit': limit})
        result['prev'] = reverse('geonode.maps.views.metadata_search') + '?' + params

    next = csw.results.get('nextrecord', 0)
    if next > 0:
        params = urlencode({'q': query, 'start': next - 1, 'limit': limit})
        result['next'] = reverse('geonode.maps.views.metadata_search') + '?' + params

    return result

def search_result_detail(request):
    uuid = request.GET.get("uuid")
    csw = get_csw()
    csw.getrecordbyid([uuid], outputschema=namespaces['gmd'])
    rec = csw.records.values()[0]
    raw_xml = csw._exml.find(nspath('MD_Metadata', namespaces['gmd']))
    extra_links = _extract_links(rec, raw_xml)
    category = ''

    try:
        layer = Layer.objects.get(uuid=uuid)
        layer_is_remote = False
        category = layer.topic_category
    except:
        layer = None
        layer_is_remote = True

    return render_to_response('maps/search_result_snippet.html', RequestContext(request, {
        'rec': rec,
        'extra_links': extra_links,
        'layer': layer,
        'layer_is_remote': layer_is_remote,
        'category' : category
    }))

def _extract_links(rec, xml):
    download_links = []
    dl_type_path = "/".join([
        nspath("CI_OnlineResource", namespaces["gmd"]),
        nspath("protocol", namespaces["gmd"]),
        nspath("CharacterString", namespaces["gco"])
        ])

    dl_name_path = "/".join([
        nspath("CI_OnlineResource", namespaces["gmd"]),
        nspath("name", namespaces["gmd"]),
        nspath("CharacterString", namespaces["gco"])
        ])

    dl_description_path = "/".join([
        nspath("CI_OnlineResource", namespaces["gmd"]),
        nspath("description", namespaces["gmd"]),
        nspath("CharacterString", namespaces["gco"])
        ])

    dl_link_path = "/".join([
        nspath("CI_OnlineResource", namespaces["gmd"]),
        nspath("linkage", namespaces["gmd"]),
        nspath("URL", namespaces["gmd"])
        ])

    format_re = re.compile(".*\((.*)(\s*Format*\s*)\).*?")

    for link in xml.findall("*//" + nspath("onLine", namespaces['gmd'])):
        if link.find(dl_type_path).text == "WWW:DOWNLOAD-1.0-http--download":
            extension = link.find(dl_name_path).text.split('.')[-1]
            format = format_re.match(link.find(dl_description_path).text).groups()[0]
            url = link.find(dl_link_path).text
            download_links.append((extension, format, url))
    return dict(
            download=download_links
        )


def _build_search_result(doc):
    """
    accepts a node representing a csw result
    record and builds a POD structure representing
    the search result.
    """
    if doc is None:
        return None
    # Let owslib do some parsing for us...
    rec = CswRecord(doc)
    result = {}
    result['title'] = rec.title
    result['uuid'] = rec.identifier
    result['abstract'] = rec.abstract
    result['keywords'] = [x for x in rec.subjects if x]
    result['detail'] = rec.uri or ''

    # XXX needs indexing ? how
    result['attribution'] = {'title': '', 'href': ''}

    # XXX !_! pull out geonode 'typename' if there is one
    # index this directly...
    if rec.uri:
        try:
            result['name'] = urlparse(rec.uri).path.split('/')[-1]
        except:
            pass
    # fallback: use geonetwork uuid
    if not result.get('name', ''):
        result['name'] = rec.identifier

    # Take BBOX from GeoNetwork Result...
    # XXX this assumes all our bboxes are in this
    # improperly specified SRS.
    if rec.bbox is not None and rec.bbox.crs == 'urn:ogc:def:crs:::WGS 1984':
        # slight workaround for ticket 530
        result['bbox'] = {
            'minx': min(rec.bbox.minx, rec.bbox.maxx),
            'maxx': max(rec.bbox.minx, rec.bbox.maxx),
            'miny': min(rec.bbox.miny, rec.bbox.maxy),
            'maxy': max(rec.bbox.miny, rec.bbox.maxy)
        }

    # XXX these could be exposed in owslib record...
    # locate all download links
    format_re = re.compile(".*\((.*)(\s*Format*\s*)\).*?")
    result['download_links'] = []
    for link_el in doc.findall(nspath('URI', namespaces['dc'])):
        if link_el.get('protocol', '') == 'WWW:DOWNLOAD-1.0-http--download':
            try:
                extension = link_el.get('name', '').split('.')[-1]
                format = format_re.match(link_el.get('description')).groups()[0]
                href = link_el.text
                result['download_links'].append((extension, format, href))
            except:
                pass

    # construct the link to the geonetwork metadata record (not self-indexed)
    md_link = settings.GEONETWORK_BASE_URL + "srv/en/csw?" + urlencode({
            "request": "GetRecordById",
            "service": "CSW",
            "version": "2.0.2",
            "OutputSchema": "http://www.isotc211.org/2005/gmd",
            "ElementSetName": "full",
            "id": rec.identifier
        })
    result['metadata_links'] = [("text/xml", "TC211", md_link)]

    return result

def browse_data(request):
    return render_to_response('data.html', RequestContext(request, {}))

@csrf_exempt
def search_page(request):
    DEFAULT_MAP_CONFIG, DEFAULT_BASE_LAYERS = default_map_config()
    # for non-ajax requests, render a generic search page

    if request.method == 'GET':
        params = request.GET
    elif request.method == 'POST':
        params = request.POST
    else:
        return HttpResponse(status=405)

    map = Map(projection="EPSG:900913", zoom = 1, center_x = 0, center_y = 0)

    return render_to_response('search.html', RequestContext(request, {
        'init_search': json.dumps(params or {}),
        'viewer_config': json.dumps(map.viewer_json(*DEFAULT_BASE_LAYERS)),
        'GOOGLE_API_KEY' : settings.GOOGLE_API_KEY,
        "site" : settings.SITEURL
    }))



def addlayers(request):
    # for non-ajax requests, render a generic search page

    if request.method == 'GET':
        params = request.GET
    elif request.method == 'POST':
        params = request.POST
    else:
        return HttpResponse(status=405)

    map = Map(projection="EPSG:900913", zoom = 1, center_x = 0, center_y = 0)

    return render_to_response('addlayers.html', RequestContext(request, {
        'init_search': json.dumps(params or {}),
        'viewer_config': json.dumps(map.viewer_json(*DEFAULT_BASELAYERS)),
        'GOOGLE_API_KEY' : settings.GOOGLE_API_KEY,
        "site" : settings.SITEURL
    }))


def change_poc(request, ids, template = 'maps/change_poc.html'):
    layers = Layer.objects.filter(id__in=ids.split('_'))
    if request.method == 'POST':
        form = PocForm(request.POST)
        if form.is_valid():
            for layer in layers:
                layer.poc = form.cleaned_data['contact']
                layer.save()
            # Process the data in form.cleaned_data
            # ...
            return HttpResponseRedirect('/admin/maps/layer') # Redirect after POST
    else:
        form = PocForm() # An unbound form
    return render_to_response(template, RequestContext(request,
                                  {'layers': layers, 'form': form }))


#### MAPS SEARCHING ####

DEFAULT_MAPS_SEARCH_BATCH_SIZE = 10
MAX_MAPS_SEARCH_BATCH_SIZE = 25
@csrf_exempt
def maps_search(request):
    """
    handles a basic search for maps using the
    GeoNetwork catalog.

    the search accepts:
    q - general query for keywords across all fields
    start - skip to this point in the results
    limit - max records to return
    sort - field to sort results on
    dir - ASC or DESC, for ascending or descending order

    for ajax requests, the search returns a json structure
    like this:

    {
    'total': <total result count>,
    'next': <url for next batch if exists>,
    'prev': <url for previous batch if exists>,
    'query_info': {
        'start': <integer indicating where this batch starts>,
        'limit': <integer indicating the batch size used>,
        'q': <keywords used to query>,
    },
    'rows': [
      {
        'title': <map title,
        'abstract': '...',
        'detail' : <url geonode detail page>,
        'owner': <name of the map's owner>,
        'owner_detail': <url of owner's profile page>,
        'last_modified': <date and time of last modification>
      },
      ...
    ]}
    """
    if request.method == 'GET':
        params = request.GET
    elif request.method == 'POST':
        params = request.POST
    else:
        return HttpResponse(status=405)

    # grab params directly to implement defaults as
    # opposed to panicy django forms behavior.
    query = params.get('q', '')
    try:
        start = int(params.get('start', '0'))
    except:
        start = 0
    try:
        limit = min(int(params.get('limit', DEFAULT_MAPS_SEARCH_BATCH_SIZE)),
                    MAX_MAPS_SEARCH_BATCH_SIZE)
    except:
        limit = DEFAULT_MAPS_SEARCH_BATCH_SIZE


    sort_field = params.get('sort', u'')
    sort_field = unicodedata.normalize('NFKD', sort_field).encode('ascii','ignore')
    sort_dir = params.get('dir', 'ASC')
    result = _maps_search(query, start, limit, sort_field, sort_dir)

    result['success'] = True
    return HttpResponse(json.dumps(result), mimetype="application/json")

def _maps_search(query, start, limit, sort_field, sort_dir):

    keywords = _split_query(query)

    if len(keywords) == 0:
        maps = Map.objects.all()

    maps = Map.objects
    for keyword in keywords:
        maps = maps.filter(
              Q(title__icontains=keyword)
            | Q(abstract__icontains=keyword))

    if sort_field:
        order_by = ("" if sort_dir == "ASC" else "-") + sort_field
        maps = maps.order_by(order_by)

    maps_list = []

    for map in maps.all()[start:start+limit]:
        try:
            owner_name = Contact.objects.get(user=map.owner).name
            if not owner_name:
                owner_name = map.owner.username
        except:
            if map.owner.first_name:
                owner_name = map.owner.first_name + " " + map.owner.last_name
            else:
                owner_name = map.owner.username

        mapdict = {
            'id' : map.id,
            'title' : map.title,
            'abstract' : map.abstract,
            'urlsuffix' : map.urlsuffix,
            'detail' : reverse('geonode.maps.views.view', args=(map.id,)),
            'owner' : owner_name,
            'owner_detail' : reverse('profiles.views.profile_detail', args=(map.owner.username,)),
            'last_modified' : map.last_modified.isoformat()
            }
        maps_list.append(mapdict)

    result = {'rows': maps_list,
              'total': maps.count()}

    result['query_info'] = {
        'start': start,
        'limit': limit,
        'q': query
    }
    if start > 0:
        prev = max(start - limit, 0)
        params = urlencode({'q': query, 'start': prev, 'limit': limit})
        result['prev'] = reverse('geonode.maps.views.maps_search') + '?' + params

    next = start + limit + 1
    if next < maps.count():
         params = urlencode({'q': query, 'start': next - 1, 'limit': limit})
         result['next'] = reverse('geonode.maps.views.maps_search') + '?' + params

    return result

@csrf_exempt
def searchFieldsJSON(request):
    logger.debug("Enter searchFieldsJSON")
    layername = request.POST.get('layername', False);
    logger.debug("layername is [%s]", layername)
    searchable_fields = []
    scount = 0
    editable = False
    catname = '';
    if layername:
        try:
            geoLayer = Layer.objects.get(typename=layername)

            category =geoLayer.topic_category
            if category is not None:
                catname = category.title
            else:
                catname = ''
            if geoLayer.storeType == 'dataStore':
                #searchable_fields = geoLayer.searchable_fields
                #logger.debug('There are [%s] attributes', geoLayer.layerattribute_set.length)
                for la in geoLayer.attribute_set.filter(attribute__iregex=r'^((?!geom)(?!gid)(?!oid)(?!object[\w]*id).)*$').order_by('display_order'):
                    searchable_fields.append( {"attribute": la.attribute, "label": la.attribute_label, "searchable": str(la.searchable)})
                    if la.searchable:
                        scount+=1
        except Exception, e:
            logger.debug("Could not find matching layer: [%s]", str(e))
        sfJSON = {'searchFields' : searchable_fields, 'category' : catname, 'scount' : scount}
        logger.debug('sfJSON is [%s]', str(sfJSON))
        return HttpResponse(json.dumps(sfJSON))
    else:
        logger.debug("searchFieldsJSON DID NOT WORK")


@csrf_exempt
def maps_search_page(request):
    # for non-ajax requests, render a generic search page

    if request.method == 'GET':
        params = request.GET
    elif request.method == 'POST':
        params = request.POST
    else:
        return HttpResponse(status=405)

    return render_to_response('maps_search.html', RequestContext(request, {
        'init_search': json.dumps(params or {}),
         "site" : settings.SITEURL
    }))

@csrf_exempt
def ajax_url_lookup(request):
    if request.method != 'POST':
        return HttpResponse(
            content='ajax user lookup requires HTTP POST',
            status=405,
            mimetype='text/plain'
        )
    elif 'query' not in request.POST:
        return HttpResponse(
            content='use a field named "query" to specify a prefix to filter urls',
            mimetype='text/plain'
        )
    if request.POST['query'] != '':
        forbiddenUrls = ['new','view',]
        maps = Map.objects.filter(urlsuffix__startswith=request.POST['query'])
        if request.POST['mapid'] != '':
            maps = maps.exclude(id=request.POST['mapid'])
        json_dict = {
                         'urls': [({'url': m.urlsuffix}) for m in maps],
                         'count': maps.count(),
                    }
    else:
            json_dict = {
                            'urls' : [],
                             'count' : 0,
                         }
    return HttpResponse(
                            content=json.dumps(json_dict),
                            mimetype='text/plain'
    )



def upload_progress(request):
    """
    Return JSON object with information about the progress of an upload.
    """
    if 'HTTP_X_PROGRESS_ID' in request.META:
        progress_id = request.META['HTTP_X_PROGRESS_ID']
        from django.utils import simplejson
        cache_key = "%s_%s" % (request.META['REMOTE_ADDR'], progress_id)
        data = cache.get(cache_key)
        json = simplejson.dumps(data)
        return HttpResponse(json)
    else:
        logger.error("Received progress report request without X-Progress-ID header. request.META: %s" % request.META)
        return HttpResponseBadRequest('Server Error: You must provide X-Progress-ID header or query param.')

def batch_permissions_by_email(request):
    return batch_permissions(request, True)

def batch_permissions(request, use_email=False):
    if not request.user.is_authenticated:
        return HttpResponse("You must log in to change permissions", status=401)

    if request.method != "POST":
        return HttpResponse("Permissions API requires POST requests", status=405)

    spec = json.loads(request.raw_post_data)

    if "layers" in spec:
        lyrs = Layer.objects.filter(pk__in = spec['layers'])
        for lyr in lyrs:
            if not request.user.has_perm("maps.change_layer_permissions", obj=lyr):
                return HttpResponse("User not authorized to change layer permissions", status=403)

    if "maps" in spec:
        maps = Map.objects.filter(pk__in = spec['maps'])
        for map in maps:
            if not request.user.has_perm("maps.change_map_permissions", obj=map):
                return HttpResponse("User not authorized to change map permissions", status=403)

    anon_level = spec['permissions'].get("anonymous")
    auth_level = spec['permissions'].get("authenticated")
    custom_level = spec['permissions'].get("customgroup")

    logger.debug("anon_level:[%s]; auth_level:[%s]; custom_level:[%s]", anon_level, auth_level, custom_level)

    users = spec['permissions'].get('users', [])
    user_names = [x for (x, y) in users]



    if "layers" in spec:
        lyrs = Layer.objects.filter(pk__in = spec['layers'])
        valid_perms = ['layer_readwrite', 'layer_readonly']
        if anon_level not in valid_perms:
            anon_level = "_none"
        if auth_level not in valid_perms:
            auth_level = "_none"
        if custom_level not in valid_perms:
            custom_level = "_none"

        logger.debug("anon:[%s],auth:[%s],custom:[%s]", anon_level, auth_level, custom_level)
        for lyr in lyrs:
            logger.info("Layer [%s]", lyr)
            if use_email:
                lyr.get_user_levels().exclude(user__email__in = user_names + [lyr.owner.email]).delete()
            else:
                lyr.get_user_levels().exclude(user__username__in = user_names + [lyr.owner.username]).delete()

            lyr.set_gen_level(ANONYMOUS_USERS, anon_level)
            lyr.set_gen_level(AUTHENTICATED_USERS, auth_level)
            lyr.set_gen_level(CUSTOM_GROUP_USERS, custom_level)
            for user, user_level in users:
                logger.info("User [%s]", user)
                if use_email:
                    try:
                        userObject = User.objects.get(email=user)
                    except User.DoesNotExist:
                        userObject = _create_new_user(user, lyr.title, reverse('geonode.maps.views.layerController', args=(lyr.typename,)), lyr.owner_id)
                    if user_level not in valid_perms:
                        user_level = "_none"
                    lyr.set_user_level(userObject, user_level)
                else:
                    if user_level not in valid_perms:
                        user_level = "_none"
                    lyr.set_user_level(user, user_level)

    if "maps" in spec:
        maps = Map.objects.filter(pk__in = spec['maps'])
        valid_perms = ['layer_readwrite', 'layer_readonly']
        if anon_level not in valid_perms:
            anon_level = "_none"
        if auth_level not in valid_perms:
            auth_level = "_none"
        if custom_level not in valid_perms:
            custom_level = "_none"
        anon_level = anon_level.replace("layer", "map")
        auth_level = auth_level.replace("layer", "map")
        custom_level = custom_level.replace("layer", "map")

        for m in maps:
            if use_email:
                m.get_user_levels().exclude(user__email__in = user_names + [m.owner.email]).delete()
            else:
                m.get_user_levels().exclude(user__username__in = user_names + [m.owner.username]).delete()
            m.set_gen_level(ANONYMOUS_USERS, anon_level)
            m.set_gen_level(AUTHENTICATED_USERS, auth_level)
            m.set_gen_level(CUSTOM_GROUP_USERS, custom_level)
            for user, user_level in spec['permissions'].get("users", []):
                user_level = user_level.replace("layer", "map")
                if use_email:
                    try:
                        userObject = User.objects.get(email=user)
                    except User.DoesNotExist:
                        userObject = _create_new_user(user, m.title, reverse('geonode.maps.views.view', args=[m.id]), m.owner_id)
                    m.set_user_level(userObject, valid_perms.get(user_level, "_none"))
                else:
                    m.set_user_level(user, valid_perms.get(user_level, "_none"))

    return HttpResponse("Not implemented yet")

def batch_delete(request):
    if not request.user.is_authenticated:
        return HttpResponse("You must log in to delete layers", status=401)

    if request.method != "POST":
        return HttpResponse("Delete API requires POST requests", status=405)

    spec = json.loads(request.raw_post_data)

    if "layers" in spec:
        lyrs = Layer.objects.filter(pk__in = spec['layers'])
        for lyr in lyrs:
            if not request.user.has_perm("maps.delete_layer", obj=lyr):
                return HttpResponse("User not authorized to delete layer", status=403)

    if "maps" in spec:
        maps = Map.objects.filter(pk__in = spec['maps'])
        for map in maps:
            if not request.user.has_perm("maps.delete_map", obj=map):
                return HttpResponse("User not authorized to delete map", status=403)

    if "layers" in spec:
        Layer.objects.filter(pk__in = spec["layers"]).delete()

    if "maps" in spec:
        Map.objects.filter(pk__in = spec["maps"]).delete()

    nlayers = len(spec.get('layers', []))
    nmaps = len(spec.get('maps', []))

    return HttpResponse("Deleted %d layers and %d maps" % (nlayers, nmaps))
<|MERGE_RESOLUTION|>--- conflicted
+++ resolved
@@ -2,7 +2,7 @@
 from xml.etree.ElementTree import XML
 from geonode.core.models import AUTHENTICATED_USERS, ANONYMOUS_USERS, CUSTOM_GROUP_USERS
 from geonode.maps.models import Map, Layer, MapLayer, LayerCategory, LayerAttribute, Contact, ContactRole, Role, get_csw, MapSnapshot, CHARSETS
-from geonode.maps.gs_helpers import fixup_style, cascading_delete, delete_from_postgis, prepare_zipfile
+from geonode.maps.gs_helpers import fixup_style, cascading_delete, delete_from_postgis
 from geonode.maps.encode import num_encode, num_decode
 import geoserver.catalog
 import geoserver.resource
@@ -58,23 +58,10 @@
     center.transform("+proj=merc +a=6378137 +b=6378137 +lat_ts=0.0 +lon_0=0.0 +x_0=0.0 +y_0=0 +k=1.0 +units=m +nadgrids=@null +wktext +no_defs")
     return center.x, center.y
 
-<<<<<<< HEAD
-_DEFAULT_MAP_CENTER = _project_center(settings.DEFAULT_MAP_CENTER)
-
-_default_map = Map(
-    title=DEFAULT_TITLE,
-    abstract=DEFAULT_ABSTRACT,
-    urlsuffix=DEFAULT_URL,
-    projection="EPSG:900913",
-    center_x=_DEFAULT_MAP_CENTER[0],
-    center_y=_DEFAULT_MAP_CENTER[1],
-    zoom=settings.DEFAULT_MAP_ZOOM
-)
-=======
+
 def default_map_config():
 
     _DEFAULT_MAP_CENTER = _project_center(settings.DEFAULT_MAP_CENTER)
->>>>>>> fc8a7c2c
 
     _default_map = Map(
         title=DEFAULT_TITLE, 
@@ -963,7 +950,7 @@
         'urlsuffix': get_suffix_if_custom(map),
     }))
 
-<<<<<<< HEAD
+
 
 def official_site(request, site):
     """
@@ -975,11 +962,7 @@
 
 def embed(request, mapid=None, snapshot=None):
     if mapid is None and permalink is None:
-=======
-def embed(request, mapid=None):
-    if mapid is None:
         DEFAULT_MAP_CONFIG, DEFAULT_BASE_LAYERS = default_map_config()
->>>>>>> fc8a7c2c
         config = DEFAULT_MAP_CONFIG
     else:
 
@@ -1259,7 +1242,6 @@
         return render_to_response('maps/layer.html', RequestContext(request, {
             "layer": layer,
             "metadata": metadata,
-<<<<<<< HEAD
             "viewer": json.dumps(map.viewer_json(* (DEFAULT_BASELAYERS + [maplayer]))),
             "permissions_json": _perms_info_email_json(layer, LAYER_LEV_NAMES),
             "customGroup": settings.CUSTOM_GROUP_NAME if settings.USE_CUSTOM_ORG_AUTHORIZATION else '',
@@ -1267,12 +1249,6 @@
             "lastmap" : request.session.get("lastmap"),
             "lastmapTitle" : request.session.get("lastmapTitle")
         }))
-=======
-            "viewer": json.dumps(map.viewer_json(* (DEFAULT_BASE_LAYERS + [maplayer]))),
-            "permissions_json": _perms_info_json(layer, LAYER_LEV_NAMES),
-            "GEOSERVER_BASE_URL": settings.GEOSERVER_BASE_URL
-	    }))
->>>>>>> fc8a7c2c
 
 
 GENERIC_UPLOAD_ERROR = _("There was an error while attempting to upload your data. \
@@ -1295,60 +1271,6 @@
                 return render_to_response('maps/layer_upload_tab.html',
                                   RequestContext(request, {'charsets': CHARSETS}))
     elif request.method == 'POST':
-<<<<<<< HEAD
-        detail_error = ''
-        try:
-            logger.debug("Begin upload attempt")
-            layer, errors, detail_error = _handle_layer_upload(request)
-            logger.debug("_handle_layer_upload returned. layer and errors are [%s]:[%s]:[%s]", layer,  errors, detail_error)
-            logger.debug("Save all attrbute names as searchable by default except geometry")
-
-
-        except Exception, ex:
-            logger.exception("_handle_layer_upload failed!")
-            errors = [GENERIC_UPLOAD_ERROR]
-            detail_error = escape(str(ex))
-
-        result = {}
-        if len(errors) > 0:
-            result['success'] = False
-            result['errors'] = errors
-            result['detail'] = detail_error
-        else:
-            try:
-
-                #Add new layer attributes if they dont already exist
-                if layer.attribute_names is not None:
-                    logger.debug("Attributes are not None")
-                    iter = 1
-                    mark_searchable = True
-                    for field, ftype in layer.attribute_names.iteritems():
-                        if re.search('geom|oid|objectid|gid', field, flags=re.I) is None:
-                            logger.debug("Field is [%s]", field)
-                            la = LayerAttribute.objects.create(layer=layer, attribute=field, attribute_label=field.title(), attribute_type=ftype, searchable=(ftype == "xsd:string" and mark_searchable), display_order = iter)
-                            la.save()
-                            if la.searchable:
-                                mark_searchable = False
-                            iter+=1
-                else:
-                    logger.debug("No attributes found")
-
-            except:
-                    logger.debug("Attributes could not be saved")
-
-            result['success'] = True
-            result['redirect_to'] = reverse('geonode.maps.views.layerController', args=(layer.typename,)) + '?describe'
-            if 'mapid' in request.POST and request.POST['mapid'] == 'tab':
-               result['redirect_to'] += "&tab=true"
-            elif 'mapid' in request.POST and request.POST['mapid'] != '':
-                result['redirect_to'] += "&map=" + request.POST['mapid']
-
-        result = json.dumps(result)
-        logger.debug("layer upload - okay Django, you handle the rest.")
-        return render_to_response('json_html.html',
-                                  RequestContext(request, {'json': result}))
-
-=======
         from geonode.maps.forms import NewLayerUploadForm
         from geonode.maps.utils import save
         from django.template import escape
@@ -1363,8 +1285,26 @@
                         overwrite = False,
                         abstract = form.cleaned_data["abstract"],
                         title = form.cleaned_data["layer_title"],
-                        permissions = form.cleaned_data["permissions"]
+                        permissions = form.cleaned_data["permissions"],
+                        charset = request.POST.get('encoding')
                         )
+
+                #Add new layer attributes if they dont already exist
+                if saved_layer.attribute_names is not None:
+                    logger.debug("Attributes are not None")
+                    iter = 1
+                    mark_searchable = True
+                    for field, ftype in layer.attribute_names.iteritems():
+                        if re.search('geom|oid|objectid|gid', field, flags=re.I) is None:
+                            logger.debug("Field is [%s]", field)
+                            la = LayerAttribute.objects.create(layer=saved_layer, attribute=field, attribute_label=field.title(), attribute_type=ftype, searchable=(ftype == "xsd:string" and mark_searchable), display_order = iter)
+                            la.save()
+                            if la.searchable:
+                                mark_searchable = False
+                            iter+=1
+                else:
+                    logger.debug("No attributes found")
+
                 return HttpResponse(json.dumps({
                     "success": True,
                     "redirect_to": saved_layer.get_absolute_url() + "?describe"}))
@@ -1381,7 +1321,6 @@
             for e in form.errors.values():
                 errors.extend([escape(v) for v in e])
             return HttpResponse(json.dumps({ "success": False, "errors": errors}))
->>>>>>> fc8a7c2c
 
 @login_required
 @csrf_exempt
@@ -1400,76 +1339,75 @@
                                                            'lastmap' : request.session.get("lastmap"),
                                                            'lastmapTitle' : request.session.get("lastmapTitle")}))
     elif request.method == 'POST':
-<<<<<<< HEAD
-        try:
-            layer, errors, detail = _handle_layer_upload(request, layer=layer)
-        except Exception, e:
-            logger.debug(str(e))
-            errors = [GENERIC_UPLOAD_ERROR]
-
-        result = {}
-        if len(errors) > 0:
-            result['success'] = False
-            result['errors'] = errors
+        from geonode.maps.forms import LayerUploadForm
+        from geonode.maps.utils import save
+        from django.template import escape
+        import os, shutil
+
+        form = LayerUploadForm(request.POST, request.FILES)
+        tempdir = None
+
+        if form.is_valid():
+            try:
+                tempdir, base_file = form.write_files()
+                name, __ = os.path.splitext(form.cleaned_data["base_file"].name)
+                saved_layer = save(layer, base_file, request.user, overwrite=True, charset = request.POST.get('encoding'))
+
+                try:
+                    #Delete layer attributes if they no longer exist in an updated layer
+                    for la in LayerAttribute.objects.filter(layer=layer):
+                        lafound = False
+                        if layer.attribute_names is not None:
+                            for field, ftype in layer.attribute_names.iteritems():
+                                if field == la.attribute:
+                                    lafound = True
+                        if not lafound:
+                            logger.debug("Going to delete [%s] for [%s]", la.attribute, layer.name)
+                            la.delete()
+
+                    #Add new layer attributes if they dont already exist
+                    if layer.attribute_names is not None:
+                        logger.debug("Attributes are not None")
+                        iter = 1
+                        mark_searchable = True
+                        for field, ftype in layer.attribute_names.iteritems():
+                            if re.search('geom|oid|objectid|gid', field, flags=re.I) is None:
+                                logger.debug("Field is [%s]", field)
+                                las = LayerAttribute.objects.filter(layer=layer, attribute=field)
+                                if len(las) == 0:
+                                    la = LayerAttribute.objects.create(layer=layer, attribute=field, attribute_label=field.title(), attribute_type=ftype, searchable=(ftype == "xsd:string" and mark_searchable), display_order = iter)
+                                    la.save()
+                                    if la.searchable:
+                                        mark_searchable = False
+                                    iter+=1
+                    else:
+                        logger.debug("No attributes found")
+
+                except Exception, ex:
+                    logger.debug("Attributes could not be saved:[%s]", str(ex))
+
+                return HttpResponse(json.dumps({
+                    "success": True,
+                    "redirect_to": saved_layer.get_absolute_url() + "?describe"}))
+            except Exception, e:
+                logger.exception("Unexpected error during upload.")
+                return HttpResponse(json.dumps({
+                    "success": False,
+                    "errors": ["Unexpected error during upload: " + escape(str(e))]}))
+            finally:
+                if tempdir is not None:
+                    shutil.rmtree(tempdir)
+
         else:
-
-
-            try:
-
-                layer.set_default_permissions()
-                #Delete layer attributes if they no longer exist in an updated layer
-                for la in LayerAttribute.objects.filter(layer=layer):
-                    lafound = False
-                    if layer.attribute_names is not None:
-                        for field, ftype in layer.attribute_names.iteritems():
-                            if field == la.attribute:
-                                lafound = True
-                    if not lafound:
-                        logger.debug("Going to delete [%s] for [%s]", la.attribute, layer.name)
-                        la.delete()
-
-                #Add new layer attributes if they dont already exist
-                if layer.attribute_names is not None:
-                    logger.debug("Attributes are not None")
-                    iter = 1
-                    mark_searchable = True
-                    for field, ftype in layer.attribute_names.iteritems():
-                        if re.search('geom|oid|objectid|gid', field, flags=re.I) is None:
-                            logger.debug("Field is [%s]", field)
-                            las = LayerAttribute.objects.filter(layer=layer, attribute=field)
-                            if len(las) == 0:
-                                la = LayerAttribute.objects.create(layer=layer, attribute=field, attribute_label=field.title(), attribute_type=ftype, searchable=(ftype == "xsd:string" and mark_searchable), display_order = iter)
-                                la.save()
-                                if la.searchable:
-                                    mark_searchable = False
-                                iter+=1
-                else:
-                    logger.debug("No attributes found")
-
-            except Exception, ex:
-                    logger.debug("Attributes could not be saved:[%s]", str(ex))
-
-            result['success'] = True
-            result['redirect_to'] = reverse('geonode.maps.views.layerController', args=(layer.typename,)) + "?describe"
-
-    result = json.dumps(result)
-    return render_to_response('json_html.html',
-                              RequestContext(request, {'json': result}))
+            errors = []
+            for e in form.errors.values():
+                errors.extend([escape(v) for v in e])
+            return HttpResponse(json.dumps({ "success": False, "errors": errors}))
 
 
 _suffix = re.compile(r"\..*$", re.IGNORECASE) #Accept zipped uploads with more than one extension, ie foo.zip.zip
 _xml_unsafe = re.compile(r"(^[^a-zA-Z\._]+)|([^a-zA-Z\._0-9]+)")
 
-
-def _create_db_featurestore(name, data, overwrite = False, charset = None):
-    cat = Layer.objects.gs_catalog
-    ds = cat.create_datastore(name)
-    ds.connection_parameters.update(
-            host=settings.DB_DATASTORE_HOST, port=settings.DB_DATASTORE_PORT, database=settings.DB_DATASTORE_NAME, user=settings.DB_DATASTORE_USER,
-            passwd=settings.DB_DATASTORE_PASSWORD, dbtype=settings.DB_DATASTORE_TYPE)
-    cat.save(ds)
-    ds = cat.get_store(name)
-    cat.add_data_to_store(ds,name, data, overwrite, charset)
 
 
 @transaction.commit_manually
@@ -1759,39 +1697,6 @@
             transaction.commit()
     logger.debug('%s : %s', str(errors), detail_error)
     return layer, errors, escape(detail_error)
-
-=======
-        from geonode.maps.forms import LayerUploadForm
-        from geonode.maps.utils import save
-        from django.template import escape
-        import os, shutil
-
-        form = LayerUploadForm(request.POST, request.FILES)
-        tempdir = None
-
-        if form.is_valid():
-            try:
-                tempdir, base_file = form.write_files()
-                name, __ = os.path.splitext(form.cleaned_data["base_file"].name)
-                saved_layer = save(layer, base_file, request.user, overwrite=True)
-                return HttpResponse(json.dumps({
-                    "success": True,
-                    "redirect_to": saved_layer.get_absolute_url() + "?describe"}))
-            except Exception, e:
-                logger.exception("Unexpected error during upload.")
-                return HttpResponse(json.dumps({
-                    "success": False,
-                    "errors": ["Unexpected error during upload: " + escape(str(e))]}))
-            finally:
-                if tempdir is not None:
-                    shutil.rmtree(tempdir)
-
-        else:
-            errors = []
-            for e in form.errors.values():
-                errors.extend([escape(v) for v in e])
-            return HttpResponse(json.dumps({ "success": False, "errors": errors}))
->>>>>>> fc8a7c2c
 
 
 @login_required
