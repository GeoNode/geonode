--- conflicted
+++ resolved
@@ -1672,7 +1672,6 @@
                 layer.metadata_author = author_contact
                 logger.debug("committing DB changes for [%s]", typename)
                 layer.save()
-                raise Exception("fake")
                 logger.debug("Setting permissions for [%s] [%s]", typename, request.POST.get("permissions"))
                 perm_spec = json.loads(request.POST["permissions"])
                 set_layer_permissions(layer, perm_spec, True)
@@ -1696,43 +1695,8 @@
             transaction.rollback()
             # Something went wrong, let's try and back out any changes
             if gs_resource is not None:
-<<<<<<< HEAD
                 cascading_delete(cat, gs_resource)
 
-=======
-                logger.warning("no explicit link from the resource to [%s], bah", name)
-                gs_layer = cat.get_layer(gs_resource.name)
-                store = gs_resource.store
-                storename = gs_resource.name
-                try:
-                    logger.warning('delete gs_layer')
-                    cat.delete(gs_layer)
-                except:
-                    logger.warning('delete gs_layer FAIL')
-                    pass
-
-                try:
-                    logger.warning('delete gs_resource')
-                    cat.delete(gs_resource)
-                except:
-                    logger.warning('delete gs_resource FAIL')
-                    pass
-
-                if not settings.POSTGIS_DATASTORE:
-                    try:
-                        logger.warning('delete shapefile store')
-                        cat.delete(store)
-                    except:
-                        pass
-                        logger.warning('delete shapefile store FAIL')
-                else:
-                    try:
-                        logger.warning('delete PostGIS table')
-                        cat.delete(storename)
-                        logger.warning('delete PostGIS table FAIL')
-                    except:
-                        pass
->>>>>>> d4ceda67
             # set layer to None, but we'll rely on db transactions instead
             # of a manual delete to keep it out of the db
             layer = None
