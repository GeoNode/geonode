from geonode.core.models import AUTHENTICATED_USERS, ANONYMOUS_USERS
from geonode.maps.models import Map, Layer, MapLayer, Contact, ContactRole,Role, get_csw
from geonode import geonetwork
import geoserver
from geoserver.resource import FeatureType, Coverage
import base64
from django import forms
from django.contrib.auth import authenticate, get_backends as get_auth_backends
from django.contrib.auth.decorators import login_required
from django.contrib.auth.models import User
from django.contrib.gis import gdal
from django.core.exceptions import ObjectDoesNotExist
from django.core.urlresolvers import reverse
from django.http import HttpResponse, HttpResponseRedirect
from django.shortcuts import render_to_response, get_object_or_404
from django.conf import settings
from django.template import RequestContext, loader
from django.utils.html import escape
from django.utils.translation import ugettext as _
import json
import math
import httplib2 
from owslib.csw import CswRecord, namespaces
from owslib.util import nspath
import re
from urllib import urlencode
from urlparse import urlparse
import uuid
from django.views.decorators.csrf import csrf_exempt
from django.forms.models import inlineformset_factory

_user, _password = settings.GEOSERVER_CREDENTIALS

class ContactForm(forms.ModelForm):
    class Meta:
        model = Contact
        exclude = ('user',)

class LayerForm(forms.ModelForm):
    poc = forms.ModelChoiceField(empty_label = "Person outside GeoNode (fill form)",
                                 label = "Point Of Contact", required=False,
                                 queryset = Contact.objects.exclude(user=None))

    metadata_author = forms.ModelChoiceField(empty_label = "Person outside GeoNode (fill form)",
                                             label = "Metadata Author", required=False,
                                             queryset = Contact.objects.exclude(user=None))

    class Meta:
        model = Layer
        exclude = ('contacts','workspace', 'store', 'name', 'uuid', 'storeType', 'typename')

class RoleForm(forms.ModelForm):
    class Meta:
        model = ContactRole
        exclude = ('contact', 'layer')

class PocForm(forms.Form):
    contact = forms.ModelChoiceField(label = "New point of contact",
                                     queryset = Contact.objects.exclude(user=None))


DEFAULT_MAP_CONFIG = {
    "alignToGrid": True,
    "proxy": "/proxy/?url=",
    "about": {
        "title": "GeoNode Default Map",
        "abstract": "This is a demonstration of GeoNode, an application for assembling and publishing web based maps.  After adding layers to the map, use the Save Map button above to contribute your map to the GeoNode community.",
        "contact": "For more information, contact OpenGeo at http://opengeo.org/"
    },
    "wms": {
        "capra": "%swms" % settings.GEOSERVER_BASE_URL
    },
    "map": {
        "layers": [ {
            "name": settings.DEFAULT_MAP_BASE_LAYER,
            "wms": "capra"
        } ],
        "center": settings.DEFAULT_MAP_CENTER,
        "zoom": settings.DEFAULT_MAP_ZOOM
    }
}

MAP_LEV_NAMES = {
    Map.LEVEL_NONE  : _('No Permissions'),
    Map.LEVEL_READ  : _('Read Only'),
    Map.LEVEL_WRITE : _('Read/Write'),
    Map.LEVEL_ADMIN : _('Administrative')
}
LAYER_LEV_NAMES = {
    Layer.LEVEL_NONE  : _('No Permissions'),
    Layer.LEVEL_READ  : _('Read Only'),
    Layer.LEVEL_WRITE : _('Read/Write'),
    Layer.LEVEL_ADMIN : _('Administrative')
}

def maps(request, mapid=None):
    if request.method == 'GET' and mapid is None:
        map_configs = [{"id": map.pk, "config": build_map_config(map)} for map in Map.objects.all()
                       if request.user.has_perm('maps.view_map', obj=map)]
        return HttpResponse(json.dumps({"maps": map_configs}), mimetype="application/json")
    elif request.method == 'GET' and mapid is not None:
        map = Map.objects.get(pk=mapid)
        if request.user.has_perm('maps.view_map', obj=map):
            config = build_map_config(map)
            return HttpResponse(json.dumps(config))
        else:
            return HttpResponse(loader.render_to_string('401.html', 
                RequestContext(request, {})), status=401)
    elif request.method == 'POST':
        try: 
            map = create_map_json(request)
            response = HttpResponse('', status=201)
            response['Location'] = map.id
            return response
        except:
            return HttpResponse(
                "The server could not understand your request.",
                status=400, 
                mimetype="text/plain"
            )

def mapJSON(request, mapid):
    if request.method == 'GET':
        map = get_object_or_404(Map,pk=mapid) 
        if not request.user.has_perm('maps.view_map', obj=map):
            return HttpResponse(loader.render_to_string('401.html', 
                RequestContext(request, {})), status=401)
    	config = build_map_config(map)
    	return HttpResponse(json.dumps(config))
    elif request.method == 'PUT':
        return update_map_json(request, mapid)


def update_map_json(request, mapid):
    # login is required, but we'd prefer to 
    # actually return a 401 status code to 
    # ajax vs. an uninformative redirect.
    if not request.user.is_authenticated():
        return HttpResponse(_("You must be logged in to save this map"),
                            status=401,
                            mimetype="text/plain")

    map = get_object_or_404(Map,pk=mapid) 
    if not request.user.has_perm('maps.change_map', obj=map):
        return HttpResponse(_('You are not permitted to save this map'),
                            status=401,
                            mimetype="text/plain")

    conf = json.loads(request.raw_post_data)
    
    map.title = conf['about']['title']
    map.abstract = conf['about']['abstract']
    map.contact = conf['about']['contact']
    map.zoom = conf['map']['zoom']
    map.center_lon = conf['map']['center'][0]
    map.center_lat = conf['map']['center'][1]
    
    # remove any layers in the current map
    for layer in map.layer_set.all():
        layer.delete()
    
    # construct layers now specified in the order given.
    if 'wms' in conf and 'layers' in conf['map']:
        services = conf['wms']
        layers = conf['map']['layers']
        ordering = 0
        for l in layers:
            if 'wms' in l and l['wms'] in services:
                map.layer_set.create(
                    name=l['name'], 
                    group=l.get('group', ''), 
                    ows_url=services[l['wms']], 
                    styles=l.get('styles', ''),
                    format=l.get('format', ''),
                    opacity=l.get('opacity', 100),
                    transparent=l.get("transparent", False),
                    stack_order=ordering
                )
                ordering = ordering + 1
    map.save()
    return HttpResponse('', status=204)

def create_map_json(request):
    if not request.user.is_authenticated():
        return HttpResponse(_("You must be logged in to save this map"),
                            status=401,
                            mimetype="text/plain")

    conf = json.loads(request.raw_post_data)
    title = conf['about']['title']
    abstract = conf['about']['abstract']
    contact = conf['about']['contact']
    zoom = conf['map']['zoom']
    center_lon = conf['map']['center'][0]
    center_lat = conf['map']['center'][1]

    map = Map.objects.create(
        title=title, 
        abstract=abstract, 
        contact=contact, 
        zoom=zoom, 
        center_lon=center_lon, 
        center_lat=center_lat, 
        owner = request.user,
    )
    map.set_default_permissions()

    if 'wms' in conf and 'layers' in conf['map']:
        services = conf['wms']
        layers = conf['map']['layers']
        ordering = 0
        for l in layers:
            if 'wms' in l and l['wms'] in services:
                name = l['name']
                group = l.get('group', '')
                ows = services[l['wms']]
                map.layer_set.create(
                    name=l['name'], 
                    group=l.get('group', ''), 
                    ows_url=services[l['wms']], 
                    styles=l.get('styles', ''),
                    format=l.get('format', ''),
                    opacity=l.get('opacity', 100),
                    transparent=l.get("transparent", False),
                    stack_order=ordering
                )
                ordering = ordering + 1
    return map

@csrf_exempt
def newmap(request):
    '''
    View that creates a new map.  
    
    If the query argument 'copy' is given, the inital map is
    a copy of the map with the id specified, otherwise the 
    default map configuration is used.  If copy is specified
    and the map specified does not exist a 404 is returned.
    '''
    if request.method == 'GET' and 'copy' in request.GET:
        mapid = request.GET['copy']
        map = get_object_or_404(Map,pk=mapid) 
        config = build_map_config(map)
        del config['id']
    else:
        if request.method == 'GET':
            params = request.GET
        elif request.method == 'POST':
            params = request.POST
        else:
            return HttpResponse(status=405)
        
        if 'layer' in params:
            bbox = None
            layers = []
            config = DEFAULT_MAP_CONFIG
            config['fromLayer'] = True
            for layer_name in params.getlist('layer'):
                try:
                    layer = Layer.objects.get(typename=layer_name)
                except ObjectDoesNotExist:
                    # bad layer, skip 
                    continue

                layer_bbox = layer.resource.latlon_bbox
                if bbox is None:
                    bbox = list(layer_bbox)
                else:
                    bbox[0] = min(bbox[0], layer_bbox[0])
                    bbox[1] = max(bbox[1], layer_bbox[1])
                    bbox[2] = min(bbox[2], layer_bbox[2])
                    bbox[3] = max(bbox[3], layer_bbox[3])
                
                layers.append({'name': layer.typename,
                               'wms' : 'capra'})
                                   
            if len(layers) > 0:
                config['map']['layers'] = layers

            if bbox is not None:
                config['map']['center'] = ((float(bbox[0]) + float(bbox[1])) / 2, (float(bbox[2]) + float(bbox[3])) / 2)

                width_zoom = math.log(360 / (float(bbox[1]) - float(bbox[0])),2)
                height_zoom = math.log(360 / (float(bbox[1]) - float(bbox[0])),2)
                config['map']['zoom'] = math.ceil(min(width_zoom, height_zoom))
        else:
            config = DEFAULT_MAP_CONFIG
    config["backgroundLayers"] = settings.MAP_BASELAYERS
    return render_to_response('maps/view.html', RequestContext(request, {
        'config': json.dumps(config), 
        'GOOGLE_API_KEY' : settings.GOOGLE_API_KEY,
        'GEOSERVER_BASE_URL' : settings.GEOSERVER_BASE_URL
    }))

h = httplib2.Http()
h.add_credentials(_user,_password)

@login_required
def map_download(request, mapid):
    """ 
    Complicated request
    XXX To do, remove layer status once progress id done 
    This should be fix because 
    """ 
    mapObject = get_object_or_404(Map,pk=mapid)
    if not request.user.has_perm('maps.view_map', obj=mapObject):
        return HttpResponse(_('Not Permitted'), status=401)

    map_status = dict()
    if request.method == 'POST': 
        url = "%srest/process/batchDownload/launch/" % settings.GEOSERVER_BASE_URL
        resp, content = h.request(url,'POST',body=mapObject.json)
        if resp.status != 404 or 400: 
            request.session["map_status"] = eval(content)
            map_status = eval(content)
        else: 
            pass # XXX fix
    if request.method == 'GET':
        if "map_status" in request.session and type(request.session["map_status"]) == dict:
            msg = "You already started downloading a map"
        else: 
            msg = "You should download a map" 
    return render_to_response('maps/download.html', RequestContext(request, {
         "map_status" : map_status,
         "map" : mapObject,
         "geoserver" : settings.GEOSERVER_BASE_URL,
         "site" : settings.SITEURL
    }))
    

def check_download(request):
    """
    this is an endpoint for monitoring map downloads
    """
    try:
        layer = request.session["map_status"] 
        if type(layer) == dict:
            url = "%srest/process/batchDownload/status/%s" % (settings.GEOSERVER_BASE_URL,layer["id"])
            resp,content = h.request(url,'GET')
            status= resp.status
            if resp.status == 400:
                return HttpResponse(content="Something went wrong",status=status)
        else: 
            content = "Something Went wrong" 
            status  = 400 
    except ValueError:
        print "No layer_status in your session"
    return HttpResponse(content=content,status=status)


@csrf_exempt
def batch_layer_download(request):
    """
    batch download a set of layers
    
    POST - begin download
    GET?id=<download_id> monitor status
    """

    # currently this just piggy-backs on the map download backend 
    # by specifying an ad hoc map that contains all layers requested
    # for download. assumes all layers are hosted locally.
    # status monitoring is handled slightly differently.
    
    if request.method == 'POST':

        def layer_son(layer):
            return {
                "name" : layer.typename, 
                "service" : layer.service_type, 
                "metadataURL" : "http://localhost/fake/url/{name}".format(name=layer.name),
                "serviceURL" : "http://localhost/%s" %layer.name,
            } 
            
        
        fake_map = { 
            "map" : { 
                "title" : "Batch Download", 
                "abstract" : "Collection of layers selected from GeoNode", 
                "author" : "The GeoNode Team",
            }, 
            "layers" : []
        }
        

        for layer_id in request.POST.getlist('layer'):
            try:
                layer = Layer.objects.get(typename=layer_id)
                
                if layer is not None:
                    fake_map['layers'].append(layer_son(layer))
            except ObjectDoesNotExist:
                # bad layer, skip 
                continue

        url = "%srest/process/batchDownload/launch/" % settings.GEOSERVER_BASE_URL
        resp, content = h.request(url,'POST',body=json.dumps(fake_map))
        return HttpResponse(content, status=resp.status)

    
    if request.method == 'GET':
        # essentially, this just proxies back to geoserver
        download_id = request.GET.get('id', None)
        if download_id is None:
            return HttpResponse(status=404)

        url = "%srest/process/batchDownload/status/%s" % (settings.GEOSERVER_BASE_URL, download_id)
        resp,content = h.request(url,'GET')
        return HttpResponse(content, status=resp.status)



def view_map_permissions(request, mapid):
    map = get_object_or_404(Map,pk=mapid) 

    if not request.user.has_perm('maps.change_map_permissions', obj=map):
        return HttpResponse(loader.render_to_string('401.html', 
            RequestContext(request, {'error_message': 
                _("You are not permitted to view this map's permissions")})), status=401)

    ctx = _view_perms_context(map, MAP_LEV_NAMES)
    ctx['map'] = map
    return render_to_response("maps/permissions.html", RequestContext(request, ctx))
                              

# XXX should not be exempt
@csrf_exempt
@login_required
def edit_map_permissions(request, mapid):
    map = get_object_or_404(Map,pk=mapid) 

    if not request.user.has_perm('maps.change_map_permissions', obj=map):
        return HttpResponse(loader.render_to_string('401.html', 
            RequestContext(request, {'error_message':
                _("You are not permitted to edit this map's permissions")})), status=401)
    
    if request.method == 'GET':
        info = _perms_info_json(map, MAP_LEV_NAMES)
        ctx = {'map': map, 'permissions_json': info}
        return render_to_response("maps/edit_permissions.html", RequestContext(request, ctx))
    elif request.method == 'POST':        
        errors = _handle_perms_edit(request, map)
        result = {}
        if len(errors) > 0:
            result['success'] = False
            result['errors'] = errors
        else:
            result['success'] = True
            result['redirect_to'] = reverse('view_map_permissions', args=(map.id,))
        result = json.dumps(result)

        return HttpResponse(result, mimetype="application/javascript")


@login_required
def deletemap(request, mapid):
    '''
    '''
    # XXX transaction?
    map = get_object_or_404(Map,pk=mapid) 
<<<<<<< HEAD

    if not request.user.has_perm('maps.delete_map', obj=map):
        return HttpResponse(loader.render_to_string('401.html', 
            RequestContext(request, {'error_message': 
                _("You are not permitted to delete this map.")})), status=401)

    is_featured = map.featured
=======
>>>>>>> 69911e07
    layers = MapLayer.objects.filter(map=map.id) 
     
    map.delete()
    for layer in layers:
        layer.delete()
        return HttpResponseRedirect(reverse('geonode.views.community'))

def mapdetail(request,mapid): 
    '''
    The view that show details of each map
    '''
    map = get_object_or_404(Map,pk=mapid)
    if not request.user.has_perm('maps.view_map', obj=map):
        return HttpResponse(loader.render_to_string('401.html', 
            RequestContext(request, {'error_message': 
                _("You are not allowed to view this map.")})), status=401)
     
    config = build_map_config(map)
    config["backgroundLayers"] = settings.MAP_BASELAYERS
    config = json.dumps(config)
    layers = MapLayer.objects.filter(map=map.id) 
    return render_to_response("maps/mapinfo.html", RequestContext(request, {
        'config': config, 
        'map': map,
        'layers': layers
    }))

def map_controller(request, mapid):
    '''
    main view for map resources, dispatches to correct 
    view based on method and query args. 
    '''
    if 'remove' in request.GET: 
        return deletemap(request, mapid)
    else:
        return mapdetail(request, mapid)

def view(request, mapid):
    """  
    The view that returns the map composer opened to
    the map with the given map ID.
    """
    map = Map.objects.get(pk=mapid)
    if not request.user.has_perm('maps.view_map', obj=map):
        return HttpResponse(loader.render_to_string('401.html', 
            RequestContext(request, {'error_message': 
                _("You are not allowed to view this map.")})), status=401)    
    
    config = build_map_config(map)
    config["backgroundLayers"] = settings.MAP_BASELAYERS
    return render_to_response('maps/view.html', RequestContext(request, {
        'config': json.dumps(config),
        'GOOGLE_API_KEY' : settings.GOOGLE_API_KEY,
        'GEOSERVER_BASE_URL' : settings.GEOSERVER_BASE_URL
    }))

def embed(request, mapid=None):
    if mapid is None:
        config = DEFAULT_MAP_CONFIG
    else:
        map = Map.objects.get(pk=mapid)
        if not request.user.has_perm('maps.view_map', obj=map):
            return HttpResponse(_("Not Permitted"), status=401, mimetype="text/plain")
        
        config = build_map_config(map)
    config["backgroundLayers"] = settings.MAP_BASELAYERS
    return render_to_response('maps/embed.html', RequestContext(request, {
        'config': json.dumps(config)
    }))


def data(request):
    return render_to_response('data.html', RequestContext(request, {
        'GEOSERVER_BASE_URL':settings.GEOSERVER_BASE_URL
    }))

def build_map_config(map):
    layers = map.layer_set.all()
    servers = list(set(l.ows_url for l in layers))
    server_mapping = {}

    for i in range(len(servers)):
        server_mapping[servers[i]] = str(i)

    config = {
        'id': map.id,
        'about': {
            'title':    escape(map.title),
            'contact':  escape(map.contact),
            'abstract': escape(map.abstract)
        },
        'map': { 
            'layers': [],
            'center': [map.center_lon, map.center_lat],
            'zoom': map.zoom
        }
    }

    config['wms'] = dict(zip(server_mapping.values(), server_mapping.keys()))

    for l in layers:
        layer_json = {
            'name': l.name,
            'wms': server_mapping[l.ows_url],
            'group': l.group,
            'styles' : l.styles
        }

        if l.format != "": layer_json['format'] = l.format
        if l.styles != "": layer_json['styles'] = l.styles
        if l.opacity != "": layer_json['opacity'] = l.opacity
        if l.transparent: layer_json['transparent'] = True

        config['map']['layers'].append(layer_json)

    return config

def view_js(request, mapid):
    map = Map.objects.get(pk=mapid)
    if not request.user.has_perm('maps.view_map', obj=map):
        return HttpResponse(_("Not Permitted"), status=401, mimetype="text/plain")
    config = build_map_config(map)
    return HttpResponse(json.dumps(config), mimetype="application/javascript")

def fixdate(str):
    return " ".join(str.split("T"))

class LayerDescriptionForm(forms.Form):
    title = forms.CharField(300)
    abstract = forms.CharField(1000, widget=forms.Textarea, required=False)
    keywords = forms.CharField(500, required=False)

@csrf_exempt
@login_required
def _describe_layer(request, layer):
    if request.user.is_authenticated():
        if not request.user.has_perm('maps.change_layer', obj=layer):
            return HttpResponse(loader.render_to_string('401.html', 
                RequestContext(request, {'error_message': 
                    _("You are not permitted to modify this layer's metadata")})), status=401)
        
        poc = layer.poc
        metadata_author = layer.metadata_author
        poc_role = ContactRole.objects.get(layer=layer, role=layer.poc_role)
        metadata_author_role = ContactRole.objects.get(layer=layer, role=layer.metadata_author_role)

        if request.method == "POST":
            layer_form = LayerForm(request.POST, instance=layer, prefix="layer")
            if layer_form.is_valid():
                new_poc = layer_form.cleaned_data['poc']
                new_author = layer_form.cleaned_data['metadata_author']

                if new_poc is None:
                    poc_form = ContactForm(request.POST, prefix="poc")
                    if poc_form.has_changed and poc_form.is_valid():
                        new_poc = poc_form.save()

                if new_author is None:
                    author_form = ContactForm(request.POST, prefix="author")
                    if author_form.has_changed and author_form.is_valid():
                        new_author = author_form.save()

                if new_poc is not None and new_author is not None:
                    the_layer = layer_form.save(commit=False)
                    the_layer.poc = new_poc
                    the_layer.metadata_author = new_author
                    the_layer.save()
                    return HttpResponseRedirect("/data/" + layer.typename)

        else:
            layer_form = LayerForm(instance=layer, prefix="layer")
            if poc.user is None:
                poc_form = ContactForm(instance=poc, prefix="poc")
            else:
                layer_form.fields['poc'].initial = poc.id
                poc_form = ContactForm(prefix="poc")
                poc_form.hidden=True

            if metadata_author.user is None:
                author_form = ContactForm(instance=metadata_author, prefix="author")
            else:
                layer_form.fields['metadata_author'].initial = metadata_author.id
                author_form = ContactForm(prefix="author")
                author_form.hidden=True

        return render_to_response("maps/layer_describe.html", RequestContext(request, {
            "layer": layer,
            "layer_form": layer_form,
            "poc_form": poc_form,
            "author_form": author_form,
        }))
    else: 
        return HttpResponse("Not allowed", status=403)

@csrf_exempt
def _removeLayer(request,layer):
    if request.user.is_authenticated():
        if not request.user.has_perm('maps.delete_layer', obj=layer):
            return HttpResponse(loader.render_to_string('401.html', 
                RequestContext(request, {'error_message': 
                    _("You are not permitted to delete this layer")})), status=401)
        
        if (request.method == 'GET'):
            return render_to_response('maps/layer_remove.html',RequestContext(request, {
                "layer": layer
            }))
        if (request.method == 'POST'):
            layer.delete()
            return HttpResponseRedirect(reverse("data"))
        else:
            return HttpResponse("Not allowed",status=403) 
    else:  
        return HttpResponse("Not allowed",status=403)

@csrf_exempt
def _changeLayerDefaultStyle(request,layer):
    if request.user.is_authenticated():
        if not request.user.has_perm('maps.change_layer', obj=layer):
            return HttpResponse(loader.render_to_string('401.html', 
                RequestContext(request, {'error_message': 
                    _("You are not permitted to modify this layer")})), status=401)
        
        if (request.method == 'POST'):
            style_name = request.POST.get('defaultStyle')

            # would be nice to implement
            # better handling of default style switching
            # in layer model or deeper (gsconfig.py, REST API)

            old_default = layer.default_style
            if old_default.name == style_name:
                return HttpResponse("Default style for %s remains %s" % (layer.name, style_name), status=200)

            # This code assumes without checking
            # that the new default style name is included
            # in the list of possible styles.

            new_style = (style for style in layer.styles if style.name == style_name).next()

            layer.default_style = new_style
            layer.styles = [s for s in layer.styles if s.name != style_name] + [old_default]
            layer.save()
            return HttpResponse("Default style for %s changed to %s" % (layer.name, style_name),status=200)
        else:
            return HttpResponse("Not allowed",status=403)
    else:  
        return HttpResponse("Not allowed",status=403)

@csrf_exempt
def layerController(request, layername):
    layer = get_object_or_404(Layer, typename=layername)
    if (request.META['QUERY_STRING'] == "describe"):
        return _describe_layer(request,layer)
    if (request.META['QUERY_STRING'] == "remove"):
        return _removeLayer(request,layer)
    if (request.META['QUERY_STRING'] == "update"):
        return _updateLayer(request,layer)
    if (request.META['QUERY_STRING'] == "style"):
        return _changeLayerDefaultStyle(request,layer)
    else: 
        if not request.user.has_perm('maps.view_layer', obj=layer):
            return HttpResponse(loader.render_to_string('401.html', 
                RequestContext(request, {'error_message': 
                    _("You are not permitted to view this layer")})), status=401)
        
        metadata = layer.metadata_csw()

        return render_to_response('maps/layer.html', RequestContext(request, {
            "layer": layer,
            "metadata": metadata,
            "background": settings.MAP_BASELAYERS,
            "GEOSERVER_BASE_URL": settings.GEOSERVER_BASE_URL
	    }))


GENERIC_UPLOAD_ERROR = _("There was an error while attempting to upload your data. \
Please try again, or contact and administrator if the problem continues.")

@login_required
@csrf_exempt
def upload_layer(request):
    if request.method == 'GET':
        return render_to_response('maps/layer_upload.html',
                                  RequestContext(request, {}))
    elif request.method == 'POST':
        try:
            layer, errors = _handle_layer_upload(request)
        except:
            errors = [GENERIC_UPLOAD_ERROR] 
        
        result = {}
        if len(errors) > 0:
            result['success'] = False
            result['errors'] = errors
        else:
            result['success'] = True
            result['redirect_to'] = reverse('geonode.maps.views.layerController', args=(layer.typename,)) + "?describe"

        result = json.dumps(result)
        return render_to_response('json_html.html',
                                  RequestContext(request, {'json': result}))


@login_required
@csrf_exempt
def _updateLayer(request, layer):
    if not request.user.has_perm('maps.change_layer', obj=layer):
        return HttpResponse(loader.render_to_string('401.html', 
            RequestContext(request, {'error_message': 
                _("You are not permitted to modify this layer")})), status=401)
    
    if request.method == 'GET':
        cat = Layer.objects.gs_catalog
        info = cat.get_resource(layer.name)
        is_featuretype = info.resource_type == FeatureType.resource_type
        
        return render_to_response('maps/layer_replace.html',
                                  RequestContext(request, {'layer': layer,
                                                           'is_featuretype': is_featuretype}))
    elif request.method == 'POST':
        try:
            layer, errors = _handle_layer_upload(request, layer=layer)
        except:
            errors = [GENERIC_UPLOAD_ERROR] 

        result = {}
        if len(errors) > 0:
            result['success'] = False
            result['errors'] = errors
        else:
            result['success'] = True
            result['redirect_to'] = reverse('geonode.maps.views.layerController', args=(layer.typename,)) + "?describe"

    result = json.dumps(result)
    return render_to_response('json_html.html',
                              RequestContext(request, {'json': result}))

def _handle_layer_upload(request, layer=None):
    """
    handle upload of layer data. if specified, the layer given is 
    overwritten, otherwise a new layer is created.
    """

    base_file = request.FILES.get('base_file');
    if not base_file:
        return [_("You must specify a layer data file to upload.")]
    
    if layer is None:
        overwrite = False
        # XXX Give feedback instead of just replacing name
        # XXX We need a better way to remove xml-unsafe characters
        name = base_file.name[0:-4]
        name = name.replace(" ", "_")
        proposed_name = name
        count = 1
        while Layer.objects.filter(name=proposed_name).count() > 0:
            proposed_name = "%s_%d" % (name, count)
            count = count + 1
        name = proposed_name
    else:
        overwrite = True
        name = layer.name

    errors = []
    cat = Layer.objects.gs_catalog
    
    if not name:
        return[_("Unable to determine layer name.")]

    # shapefile upload
    elif base_file.name.lower().endswith('.shp'):
        # check that we are uploading the same resource 
        # type as the existing resource.
        if layer is not None:
            info = cat.get_resource(name)
            if info.resource_type != FeatureType.resource_type:
                return [_("This resource may only be replaced with raster data.")]
        
        create_store = cat.create_featurestore
        dbf_file = request.FILES.get('dbf_file')
        shx_file = request.FILES.get('shx_file')
        prj_file = request.FILES.get('prj_file')
        
        if not dbf_file: 
            errors.append(_("You must specify a .dbf file when uploading a shapefile."))
        if not shx_file: 
            errors.append(_("You must specify a .shx file when uploading a shapefile."))

        if errors:
            return None, errors
        
        # ... bundle the files together and send them along
        cfg = {
            'shp': base_file,
            'dbf': dbf_file,
            'shx': shx_file
        }
        if prj_file:
            cfg['prj'] = prj_file


    # any other type of upload
    else:
        if layer is not None:
            info = cat.get_resource(name)
            if info.resource_type != Coverage.resource_type:
                return [_("This resource may only be replaced with shapefile data.")]

        # ... we attempt to let geoserver figure it out, guessing it is coverage 
        create_store = cat.create_coveragestore
        cfg = base_file

    try:
        create_store(name, cfg, overwrite=overwrite)
    except geoserver.catalog.UploadError:
        errors.append(_("An error occurred while loading the data."))
    except geoserver.catalog.ConflictingDataError:
        errors.append(_("There is already a layer with the given name."))


    # if we successfully created the store in geoserver...
    if len(errors) == 0 and layer is None:
        gs_resource = None
        csw_record = None
        layer = None
        try:
            gs_resource = cat.get_resource(name)
            if gs_resource.latlon_bbox is None:
                # If GeoServer couldn't figure out the projection, we just
                # assume it's lat/lon to avoid a bad GeoServer configuration

                gs_resource.latlon_bbox = gs_resource.native_bbox
                gs_resource.projection = "EPSG:4326"
                cat.save(gs_resource)
            typename = gs_resource.store.workspace.name + ':' + gs_resource.name
            
            # if we created a new store, create a new layer
            layer = Layer.objects.create(name=gs_resource.name, 
                                         store=gs_resource.store.name,
                                         storeType=gs_resource.store.resource_type,
                                         typename=typename,
                                         workspace=gs_resource.store.workspace.name,
                                         title=gs_resource.title,
                                         uuid=str(uuid.uuid4()),
                                         owner=request.user)
            # A user without a profile might be uploading this
            poc_contact, __ = Contact.objects.get_or_create(user=request.user,
                                                   defaults={"name": request.user.username })
            author_contact, __ = Contact.objects.get_or_create(user=request.user,
                                                   defaults={"name": request.user.username })
            layer.poc = poc_contact
            layer.metadata_author = author_contact
            layer.save()
            layer.set_default_permissions()
        except:
            # Something went wrong, let's try and back out any changes
            if gs_resource is not None:
                # no explicit link from the resource to the layer, bah
                gs_layer = cat.get_layer(gs_resource.name) 
                store = gs_resource.store
                try:
                    cat.delete(gs_layer)
                except:
                    pass

                try: 
                    cat.delete(gs_resource)
                except:
                    pass

                try: 
                    cat.delete(store)
                except:
                    pass
            if csw_record is not None:
                try:
                    gn.delete(csw_record)
                except:
                    pass
            if layer is not None:
                layer.delete()
            layer = None
            errors.append(GENERIC_UPLOAD_ERROR)

    return layer, errors



@login_required
def view_layer_permissions(request, layername):
    layer = get_object_or_404(Layer,typename=layername) 

    if not request.user.has_perm('maps.change_layer_permissions', obj=layer):
        return HttpResponse(loader.render_to_string('401.html', 
            RequestContext(request, {'error_message': 
                _("You are not permitted to view this layer's permissions")})), status=401)
    
    ctx = _view_perms_context(layer, LAYER_LEV_NAMES)
    ctx['layer'] = layer
    return render_to_response("maps/layer_permissions.html", RequestContext(request, ctx))

def _view_perms_context(obj, level_names):

    ctx =  obj.get_all_level_info()
    def lname(l):
        return level_names.get(l, _("???"))
    ctx[ANONYMOUS_USERS] = lname(ctx.get(ANONYMOUS_USERS, obj.LEVEL_NONE))
    ctx[AUTHENTICATED_USERS] = lname(ctx.get(AUTHENTICATED_USERS, obj.LEVEL_NONE))

    ulevs = []
    for u, l in ctx['users'].items():
        ulevs.append([u, lname(l)])
    ulevs.sort()
    ctx['users'] = ulevs

    return ctx

def _perms_info_json(obj, level_names):
    info = obj.get_all_level_info()
    # these are always specified even if none
    info[ANONYMOUS_USERS] = info.get(ANONYMOUS_USERS, obj.LEVEL_NONE)
    info[AUTHENTICATED_USERS] = info.get(AUTHENTICATED_USERS, obj.LEVEL_NONE)
    info['users'] = sorted(info['users'].items())
    info['all_usernames'] = [x[0] for x in User.objects.values_list('username').order_by()]
    info['levels'] = [(i, level_names[i]) for i in obj.permission_levels]
    return json.dumps(info)

INVALID_PERMISSION_MESSAGE = _("Invalid permission level.")
def _handle_perms_edit(request, obj):
    errors = []
    params = request.POST
    valid_pl = obj.permission_levels
    
    anon_level = params[ANONYMOUS_USERS]
    # validate anonymous level, disallow admin level
    if not anon_level in valid_pl or anon_level == obj.LEVEL_ADMIN:
        errors.append(_("Anonymous Users") + ": " + INVALID_PERMISSION_MESSAGE)
    
    all_auth_level = params[AUTHENTICATED_USERS]
    if not all_auth_level in valid_pl:
        errors.append(_("Registered Users") + ": " + INVALID_PERMISSION_MESSAGE)

    kpat = re.compile("^u_(.*)_level$")
    ulevs = {}
    for k, level in params.items(): 
        m = kpat.match(k)
        if m: 
            username = m.groups()[0]
            if not level in valid_pl:
                errors.append(_("User") + " " + username + ": " + INVALID_PERMISSION_MESSAGE)
            else:
                ulevs[username] = level

    if len(errors) == 0: 
        obj.set_gen_level(ANONYMOUS_USERS, anon_level)
        obj.set_gen_level(AUTHENTICATED_USERS, all_auth_level)
        
        for username, level in ulevs.items():
            user = User.objects.get(username=username)
            obj.set_user_level(user, level)

    return errors

# XXX should not be exempt
@csrf_exempt
@login_required
def edit_layer_permissions(request, layername):
    layer = get_object_or_404(Layer,typename=layername) 

    if not request.user.has_perm('maps.change_layer_permissions', obj=layer):
        return HttpResponse(loader.render_to_string('401.html', 
            RequestContext(request, {'error_message':
                _("You are not permitted to edit this layer's permissions")})), status=401)

    if request.method == 'GET':
        info = _perms_info_json(layer, LAYER_LEV_NAMES)
        ctx = {'layer': layer, 'permissions_json': info}
        return render_to_response("maps/layer_edit_permissions.html", RequestContext(request, ctx))
    elif request.method == 'POST':

        errors = _handle_perms_edit(request, layer)
        
        result = {}
        if len(errors) > 0:
            result['success'] = False
            result['errors'] = errors
        else:
            result['success'] = True
            result['redirect_to'] = reverse('view_layer_permissions', args=(layer.typename,))
        result = json.dumps(result)

        return HttpResponse(result, mimetype="application/javascript")


def _basic_auth_user(request):
    """
    authenticate user based on http basic auth
    against the model database.
    """
    try:
        meth, auth = request.META['HTTP_AUTHORIZATION'].split()
        if meth.lower() != 'basic':
            return None
        username, password = base64.b64decode(auth).split(':')
        return authenticate(username=username, password=password)
    except:
        return None

def layer_acls(request):
    """
    returns json-encoded lists of layer identifiers that 
    represent the sets of read-write and read-only layers
    for the currently authenticated user. 
    """
    
    # XXX preference ?
    acl_user = request.user
    if 'HTTP_AUTHORIZATION' in request.META:
        acl_user = _basic_auth_user(request)
        if not acl_user: 
            return HttpResponse(_("Bad HTTP Authorization Credentials."),
                                status=401,
                                mimetype="text/plain")

            
    all_readable = set()
    all_writable = set()
    for bck in get_auth_backends():
        if hasattr(bck, 'objects_with_perm'):
            all_readable.update(bck.objects_with_perm(acl_user,
                                                      'maps.view_layer',
                                                      Layer))
            all_writable.update(bck.objects_with_perm(acl_user,
                                                      'maps.change_layer', 
                                                      Layer))
    read_only = [x for x in all_readable if x not in all_writable]
    read_write = [x for x in all_writable if x in all_readable]

    read_only = [x[0] for x in Layer.objects.filter(id__in=read_only).values_list('typename').all()]
    read_write = [x[0] for x in Layer.objects.filter(id__in=read_write).values_list('typename').all()]
    
    result = {
        'rw': read_write,
        'ro': read_only,
        'name': acl_user.username,
        'is_superuser':  acl_user.is_superuser,
        'is_anonymous': acl_user.is_anonymous()
    }

    return HttpResponse(json.dumps(result), mimetype="application/json")


def _split_query(query):
    """
    split and strip keywords, preserve space 
    separated quoted blocks.
    """

    qq = query.split(' ')
    keywords = []
    accum = None
    for kw in qq: 
        if accum is None: 
            if kw.startswith('"'):
                accum = kw[1:]
            elif kw: 
                keywords.append(kw)
        else:
            accum += ' ' + kw
            if kw.endswith('"'):
                keywords.append(accum[0:-1])
                accum = None
    if accum is not None:
        keywords.append(accum)
    return [kw.strip() for kw in keywords if kw.strip()]



DEFAULT_SEARCH_BATCH_SIZE = 10
MAX_SEARCH_BATCH_SIZE = 25
@csrf_exempt
def metadata_search(request):
    """
    handles a basic search for data using the 
    GeoNetwork catalog.

    the search accepts: 
    q - general query for keywords across all fields
    start - skip to this point in the results
    limit - max records to return

    for ajax requests, the search returns a json structure 
    like this: 
    
    {
    'total': <total result count>,
    'next': <url for next batch if exists>,
    'prev': <url for previous batch if exists>,
    'query_info': {
        'start': <integer indicating where this batch starts>,
        'limit': <integer indicating the batch size used>,
        'q': <keywords used to query>,
    },
    'rows': [
      {
        'name': <typename>,
        'abstract': '...',
        'keywords': ['foo', ...],
        'detail' = <link to geonode detail page>,
        'attribution': {
            'title': <language neutral attribution>,
            'href': <url>
        },
        'download_links': [
            ['pdf', 'PDF', <url>],
            ['kml', 'KML', <url>],
            [<format>, <name>, <url>]
            ...
        ],
        'metadata_links': [
           ['text/xml', 'TC211', <url>],
           [<mime>, <name>, <url>],
           ...
        ]
      },
      ...
    ]}
    """
    if request.method == 'GET':
        params = request.GET
    elif request.method == 'POST':
        params = request.POST
    else:
        return HttpResponse(status=405)

    # grab params directly to implement defaults as
    # opposed to panicy django forms behavior.
    query = params.get('q', '')
    try:
        start = int(params.get('start', '0'))
    except:
        start = 0
    try:
        limit = min(int(params.get('limit', DEFAULT_SEARCH_BATCH_SIZE)),
                    MAX_SEARCH_BATCH_SIZE)
    except: 
        limit = DEFAULT_SEARCH_BATCH_SIZE

    advanced = {}
    bbox = params.get('bbox', None)
    if bbox:
        try:
            bbox = [float(x) for x in bbox.split(',')]
            if len(bbox) == 4:
                advanced['bbox'] =  bbox
        except:
            # ignore...
            pass

    result = _metadata_search(query, start, limit, **advanced)

    # XXX slowdown here to dig out result permissions
    for doc in result['rows']: 
        try: 
            layer = Layer.objects.get(uuid=doc['uuid'])
            doc['_local'] = True
            doc['_permissions'] = {
                'view': request.user.has_perm('maps.view_layer', obj=layer),
                'change': request.user.has_perm('maps.change_layer', obj=layer),
                'delete': request.user.has_perm('maps.delete_layer', obj=layer),
                'change_permissions': request.user.has_perm('maps.change_layer_permissions', obj=layer),
            }
        except Layer.DoesNotExist:
            doc['_local'] = False
            pass

    result['success'] = True
    return HttpResponse(json.dumps(result), mimetype="application/json")

def _metadata_search(query, start, limit, **kw):
    
    csw = get_csw()

    keywords = _split_query(query)
    
    csw.getrecords(keywords=keywords, startposition=start+1, maxrecords=limit, bbox=kw.get('bbox', None))
    
    
    # build results 
    # XXX this goes directly to the result xml doc to obtain 
    # correct ordering and a fuller view of the result record
    # than owslib currently parses.  This could be improved by
    # improving owslib.
    results = [_build_search_result(doc) for doc in 
               csw._records.findall('//'+nspath('Record', namespaces['csw']))]

    result = {'rows': results, 
              'total': csw.results['matches']}

    result['query_info'] = {
        'start': start,
        'limit': limit,
        'q': query
    }
    if start > 0: 
        prev = max(start - limit, 0)
        params = urlencode({'q': query, 'start': prev, 'limit': limit})
        result['prev'] = reverse('geonode.maps.views.metadata_search') + '?' + params

    next = csw.results.get('nextrecord', 0) 
    if next > 0:
        params = urlencode({'q': query, 'start': next - 1, 'limit': limit})
        result['next'] = reverse('geonode.maps.views.metadata_search') + '?' + params
    
    return result

def search_result_detail(request):
    uuid = request.GET.get("uuid")
    csw = get_csw()
    csw.getrecordbyid([uuid])
    doc = csw._records.find(nspath('Record', namespaces['csw']))
    rec = _build_search_result(doc)
    
    try:
        layer = Layer.objects.get(uuid=uuid)
        layer_is_remote = False
    except:
        layer = None
        layer_is_remote = True

    return render_to_response('maps/search_result_snippet.html', RequestContext(request, {
        'rec': rec,
        'layer': layer,
        'layer_is_remote': layer_is_remote
    }))

def _build_search_result(doc):
    """
    accepts a node representing a csw result 
    record and builds a POD structure representing 
    the search result.
    """
    if doc is None:
        return None
    # Let owslib do some parsing for us...
    rec = CswRecord(doc)
    result = {}
    result['title'] = rec.title
    result['uuid'] = rec.identifier
    result['abstract'] = rec.abstract
    result['keywords'] = [x for x in rec.subjects if x]
    result['detail'] = rec.uri or ''

    # XXX needs indexing ? how
    result['attribution'] = {'title': '', 'href': ''}

    # XXX !_! pull out geonode 'typename' if there is one
    # index this directly... 
    if rec.uri:
        try:
            result['name'] = urlparse(rec.uri).path.split('/')[-1]
        except: 
            pass
    # fallback: use geonetwork uuid
    if not result.get('name', ''):
        result['name'] = rec.identifier

    # Take BBOX from GeoNetwork Result...
    # XXX this assumes all our bboxes are in this 
    # improperly specified SRS.
    if rec.bbox is not None and rec.bbox.crs == 'urn:ogc:def:crs:::WGS 1984':
        # slight workaround for ticket 530
        result['bbox'] = {
            'minx': min(rec.bbox.minx, rec.bbox.maxx),
            'maxx': max(rec.bbox.minx, rec.bbox.maxx),
            'miny': min(rec.bbox.miny, rec.bbox.maxy),
            'maxy': max(rec.bbox.miny, rec.bbox.maxy)
        }
    
    # XXX these could be exposed in owslib record...
    # locate all download links
    format_re = re.compile(".*\((.*)(\s*Format*\s*)\).*?")
    result['download_links'] = []
    for link_el in doc.findall(nspath('URI', namespaces['dc'])):
        if link_el.get('protocol', '') == 'WWW:DOWNLOAD-1.0-http--download':
            try:
                extension = link_el.get('name', '').split('.')[-1]
                format = format_re.match(link_el.get('description')).groups()[0]
                href = link_el.text
                result['download_links'].append((extension, format, href))
            except: 
                pass

    # construct the link to the geonetwork metadata record (not self-indexed)
    md_link = settings.GEONETWORK_BASE_URL + "srv/en/csw?" + urlencode({
            "request": "GetRecordById",
            "service": "CSW",
            "version": "2.0.2",
            "OutputSchema": "http://www.isotc211.org/2005/gmd",
            "ElementSetName": "full",
            "id": rec.identifier
        })
    result['metadata_links'] = [("text/xml", "TC211", md_link)]

    return result

def browse_data(request):
    return render_to_response('data.html', RequestContext(request, {}))

@csrf_exempt    
def search_page(request):
    # for non-ajax requests, render a generic search page

    if request.method == 'GET':
        params = request.GET
    elif request.method == 'POST':
        params = request.POST
    else:
        return HttpResponse(status=405)

    return render_to_response('search.html', RequestContext(request, {
        'init_search': json.dumps(params or {}),
        'background': json.dumps(settings.MAP_BASELAYERS[settings.SEARCH_WIDGET_BASELAYER_INDEX]),
        'GOOGLE_API_KEY' : settings.GOOGLE_API_KEY,
         "site" : settings.SITEURL
    }))


def change_poc(request, ids, template = 'maps/change_poc.html'):
    layers = Layer.objects.filter(id__in=ids.split('_'))
    if request.method == 'POST':
        form = PocForm(request.POST)
        if form.is_valid():
            for layer in layers:
                layer.poc = form.cleaned_data['contact']
                layer.save()
            # Process the data in form.cleaned_data
            # ...
            return HttpResponseRedirect('/admin/maps/layer') # Redirect after POST
    else:
        form = PocForm() # An unbound form
    return render_to_response(template, RequestContext(request, 
                                  {'layers': layers, 'form': form }))<|MERGE_RESOLUTION|>--- conflicted
+++ resolved
@@ -458,16 +458,12 @@
     '''
     # XXX transaction?
     map = get_object_or_404(Map,pk=mapid) 
-<<<<<<< HEAD
 
     if not request.user.has_perm('maps.delete_map', obj=map):
         return HttpResponse(loader.render_to_string('401.html', 
             RequestContext(request, {'error_message': 
                 _("You are not permitted to delete this map.")})), status=401)
 
-    is_featured = map.featured
-=======
->>>>>>> 69911e07
     layers = MapLayer.objects.filter(map=map.id) 
      
     map.delete()
