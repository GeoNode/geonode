from geonode.core.models import AUTHENTICATED_USERS, ANONYMOUS_USERS
from geonode.maps.models import Map, Layer, LayerCategory, LayerAttribute, MapLayer, Contact, ContactRole,Role, get_csw
from geonode.maps.gs_helpers import fixup_style
from geonode import geonetwork
import geoserver
from geoserver.resource import FeatureType, Coverage
import base64
from django import forms
from django.contrib.auth import authenticate, get_backends as get_auth_backends
from django.contrib.auth.decorators import login_required
from django.contrib.auth.models import User
from django.contrib.gis.geos import GEOSGeometry
from django.core.exceptions import ObjectDoesNotExist
from django.core.urlresolvers import reverse
from django.db import transaction
from django.http import HttpResponse, HttpResponseRedirect
from django.shortcuts import render_to_response, get_object_or_404
from django.conf import settings
from django.template import RequestContext, loader
from django.utils.translation import ugettext as _
import json
import math
import httplib2 
from owslib.csw import CswRecord, namespaces
from owslib.util import nspath
import re
from urllib import urlencode
from urlparse import urlparse
import uuid
import unicodedata
from django.views.decorators.csrf import csrf_exempt, csrf_response_exempt
from django.forms.models import inlineformset_factory
from django.db.models import Q
import logging
import datetime
from django.utils.encoding import iri_to_uri


logger = logging.getLogger("geonode.maps.views")

_user, _password = settings.GEOSERVER_CREDENTIALS


DEFAULT_TITLE = ""
DEFAULT_ABSTRACT = ""
DEFAULT_URL = ""

def _project_center(llcenter):
    wkt = "POINT({x} {y})".format(x=llcenter[0],y=llcenter[1])
    center = GEOSGeometry(wkt, srid=4326)
    center.transform("+proj=merc +a=6378137 +b=6378137 +lat_ts=0.0 +lon_0=0.0 +x_0=0.0 +y_0=0 +k=1.0 +units=m +nadgrids=@null +wktext +no_defs")
    return center.x, center.y

_DEFAULT_MAP_CENTER = _project_center(settings.DEFAULT_MAP_CENTER)

_default_map = Map(
    title=DEFAULT_TITLE, 
    abstract=DEFAULT_ABSTRACT,
    urlsuffix=DEFAULT_URL,
    projection="EPSG:900913",
    center_x=_DEFAULT_MAP_CENTER[0],
    center_y=_DEFAULT_MAP_CENTER[1],
    zoom=settings.DEFAULT_MAP_ZOOM
)

def _baselayer(lyr, order):
    return MapLayer.objects.from_viewer_config(
        map = _default_map,
        layer = lyr,
        source = settings.MAP_BASELAYERSOURCES[lyr["source"]],
        ordering = order
    )

DEFAULT_BASELAYERS = [_baselayer(lyr, ord) for ord, lyr in enumerate(settings.MAP_BASELAYERS)]

DEFAULT_MAP_CONFIG = _default_map.viewer_json(*DEFAULT_BASELAYERS)

del _default_map
del _baselayer

def bbox_to_wkt(x0, x1, y0, y1, srid="4326"):
    return 'SRID='+srid+';POLYGON(('+x0+' '+y0+','+x0+' '+y1+','+x1+' '+y1+','+x1+' '+y0+','+x0+' '+y0+'))'
class ContactForm(forms.ModelForm):
    class Meta:
        model = Contact
        exclude = ('user',)
        
class LayerCategoryForm(forms.ModelForm):
    class Meta:
        model = LayerCategory        


class LayerAttributeForm(forms.ModelForm):

    class Meta:
        model = LayerAttribute

class LayerForm(forms.ModelForm):

    
#    topic_category = forms.ModelChoiceField(empty_label = "Create a new category", 
#                                label = "Topic Category", required=False,
#                                queryset = LayerCategory.objects.all())
#
#    topic_category_new = forms.CharField(label = "New Category", required=False, max_length=255)

    map_id = forms.CharField(widget=forms.HiddenInput(), initial='', required=False)


    date = forms.DateTimeField(widget=forms.SplitDateTimeWidget)
    date.widget.widgets[0].attrs = {"class":"date"}
    date.widget.widgets[1].attrs = {"class":"time"}
    temporal_extent_start = forms.DateField(required=False,widget=forms.DateInput(attrs={"class":"date"}))
    temporal_extent_end = forms.DateField(required=False,widget=forms.DateInput(attrs={"class":"date"}))

    
    
    poc = forms.ModelChoiceField(empty_label = "Person outside GeoNode (fill form)",
                                 label = "Point Of Contact", required=False,
                                 queryset = Contact.objects.exclude(user=None))

    metadata_author = forms.ModelChoiceField(empty_label = "Person outside GeoNode (fill form)",
                                             label = "Metadata Author", required=False,
                                             queryset = Contact.objects.exclude(user=None))
    


    class Meta:
        model = Layer
        exclude = ('contacts','workspace', 'store', 'name', 'uuid', 'storeType', 'typename') #, 'topic_category'

class RoleForm(forms.ModelForm):
    class Meta:
        model = ContactRole
        exclude = ('contact', 'layer')

class PocForm(forms.Form):
    contact = forms.ModelChoiceField(label = "New point of contact",
                                     queryset = Contact.objects.exclude(user=None))


class MapForm(forms.ModelForm):
    class Meta:
        model = Map
        exclude = ('contact', 'zoom', 'projection', 'center_x', 'center_y', 'owner')
        widgets = {
            'abstract': forms.Textarea(attrs={'cols': 40, 'rows': 10}),
        }



MAP_LEV_NAMES = {
    Map.LEVEL_NONE  : _('No Permissions'),
    Map.LEVEL_READ  : _('Read Only'),
    Map.LEVEL_WRITE : _('Read/Write'),
    Map.LEVEL_ADMIN : _('Administrative')
}
LAYER_LEV_NAMES = {
    Layer.LEVEL_NONE  : _('No Permissions'),
    Layer.LEVEL_READ  : _('Read Only'),
    Layer.LEVEL_WRITE : _('Read/Write'),
    Layer.LEVEL_ADMIN : _('Administrative')
}

@transaction.commit_manually
def maps(request, mapid=None):
    logger.debug("STARTING MAPS VIEW")
    if request.method == 'GET':
        return render_to_response('maps.html', RequestContext(request))
    elif request.method == 'POST':
        if not request.user.is_authenticated():
            return HttpResponse(
                'You must be logged in to save new maps',
                mimetype="text/plain",
                status=401
            )
        try: 
            map = Map(owner=request.user, zoom=0, center_x=0, center_y=0)
            map.save()
            map.set_default_permissions()
            map.update_from_viewer(request.raw_post_data)
            response = HttpResponse('', status=201)
            response['Location'] = map.id
            transaction.commit()
            return response
        except Exception, e:
            transaction.rollback()
            return HttpResponse(
                "The server could not understand your request." + str(e),
                status=400, 
                mimetype="text/plain"
            )

def mapJSON(request, mapid):
    if request.method == 'GET':
        map = get_object_or_404(Map,pk=mapid) 
        if not request.user.has_perm('maps.view_map', obj=map):
            return HttpResponse(loader.render_to_string('401.html', 
                RequestContext(request, {})), status=401)
        return HttpResponse(json.dumps(map.viewer_json()))
    elif request.method == 'PUT':
        if not request.user.is_authenticated():
            return HttpResponse(
                _("You must be logged in to save this map"),
                status=401,
                mimetype="text/plain"
            )
        map = get_object_or_404(Map, pk=mapid)
        if not request.user.has_perm('maps.edit_map', obj=map):
            return HttpResponse(
                "You do not have permission to save changes to this map.  Save a copy of the map instead.",
                mimetype="text/plain",
                status=401
            )  
        try:
            map.update_from_viewer(request.raw_post_data)
            return HttpResponse(
                "Map successfully updated.", 
                mimetype="text/plain",
                status=204
            )
        except Exception, e:
            return HttpResponse(
                "The server could not understand the request." + str(e),
                mimetype="text/plain",
                status=400
            )

@csrf_exempt            
def newmap(request):
    '''
    View that creates a new map.  
    
    If the query argument 'copy' is given, the inital map is
    a copy of the map with the id specified, otherwise the 
    default map configuration is used.  If copy is specified
    and the map specified does not exist a 404 is returned.
    '''
    if request.method == 'GET' and 'copy' in request.GET:
        mapid = request.GET['copy']
        map = get_object_or_404(Map,pk=mapid)
        
        if not request.user.has_perm('maps.view_map', obj=map):
            return HttpResponse(loader.render_to_string('401.html', 
                RequestContext(request, {'error_message': 
                    _("You are not permitted to view or copy this map.")})), status=401)

        map.abstract = DEFAULT_ABSTRACT
        map.title = DEFAULT_TITLE
        map.urlsuffix = DEFAULT_URL
        if request.user.is_authenticated(): map.owner = request.user
        config = map.viewer_json()
        del config['id']
    else:
        if request.method == 'GET':
            params = request.GET
        elif request.method == 'POST':
            params = request.POST
        else:
            return HttpResponse(status=405)
        
        if 'layer' in params:
            bbox = None
            map = Map(projection="EPSG:900913")
            layers = []
            for layer_name in params.getlist('layer'):
                try:
                    layer = Layer.objects.get(typename=layer_name)
                except ObjectDoesNotExist:
                    # bad layer, skip 
                    continue

                if not request.user.has_perm('maps.view_layer', obj=layer):
                    # invisible layer, skip inclusion
                    continue
                    
                layer_bbox = layer.resource.latlon_bbox
                if bbox is None:
                    bbox = list(layer_bbox[0:4])
                else:
                    bbox[0] = min(bbox[0], layer_bbox[0])
                    bbox[1] = max(bbox[1], layer_bbox[1])
                    bbox[2] = min(bbox[2], layer_bbox[2])
                    bbox[3] = max(bbox[3], layer_bbox[3])
                
                layers.append(MapLayer(
                    map = map,
                    name = layer.typename,
                    ows_url = settings.GEOSERVER_BASE_URL + "wms",
                    visibility = True
                ))

            if bbox is not None:
                minx, maxx, miny, maxy = [float(c) for c in bbox]
                x = (minx + maxx) / 2
                y = (miny + maxy) / 2
                wkt = "POINT(" + str(x) + " " + str(y) + ")"
                center = GEOSGeometry(wkt, srid=4326)
                center.transform("+proj=merc +a=6378137 +b=6378137 +lat_ts=0.0 +lon_0=0.0 +x_0=0.0 +y_0=0 +k=1.0 +units=m +nadgrids=@null +wktext +no_defs")

                width_zoom = math.log(360 / (maxx - minx), 2)
                height_zoom = math.log(360 / (maxy - miny), 2)

                map.center_x = center.x
                map.center_y = center.y
                map.zoom = math.ceil(min(width_zoom, height_zoom))

            config = map.viewer_json(*(DEFAULT_BASELAYERS + layers))
            config['fromLayer'] = True
        else:
            config = DEFAULT_MAP_CONFIG
            
        config['edit_map'] = True
    return render_to_response('maps/view.html', RequestContext(request, {
        'config': json.dumps(config), 
        'GOOGLE_API_KEY' : settings.GOOGLE_API_KEY,
        'GEOSERVER_BASE_URL' : settings.GEOSERVER_BASE_URL,
        'maptitle': settings.SITENAME
    }))

h = httplib2.Http()
h.add_credentials(_user, _password)
h.add_credentials(_user, _password)
_netloc = urlparse(settings.GEOSERVER_BASE_URL).netloc
h.authorizations.append(
    httplib2.BasicAuthentication(
        (_user, _password), 
        _netloc,
        settings.GEOSERVER_BASE_URL,
        {},
        None,
        None, 
        h
    )
)


@login_required
def map_download(request, mapid):
    """ 
    Download all the layers of a map as a batch
    XXX To do, remove layer status once progress id done 
    This should be fix because 
    """ 
    mapObject = get_object_or_404(Map,pk=mapid)
    if not request.user.has_perm('maps.view_map', obj=mapObject):
        return HttpResponse(_('Not Permitted'), status=401)

    map_status = dict()
    if request.method == 'POST': 
        url = "%srest/process/batchDownload/launch/" % settings.GEOSERVER_BASE_URL

        def perm_filter(layer):
            return request.user.has_perm('maps.view_layer', obj=layer)

        mapJson = mapObject.json(perm_filter)

        resp, content = h.request(url, 'POST', body=mapJson)

        if resp.status not in (400, 404, 417):
            map_status = json.loads(content)
            request.session["map_status"] = map_status
        else: 
            pass # XXX fix

    if request.method == 'GET':
        if "map_status" in request.session and type(request.session["map_status"]) == dict:
            msg = "You already started downloading a map"
        else: 
            msg = "You should download a map" 

    locked_layers = []
    remote_layers = []
    downloadable_layers = []

    for lyr in mapObject.layer_set.all():
        if lyr.group != "background":
            if not lyr.local():
                remote_layers.append(lyr)
            else:
                ownable_layer = Layer.objects.get(typename=lyr.name)
                if not request.user.has_perm('maps.view_layer', obj=ownable_layer):
                    locked_layers.append(lyr)
                else:
                    downloadable_layers.append(lyr)

    return render_to_response('maps/download.html', RequestContext(request, {
         "map_status" : map_status,
         "map" : mapObject,
         "locked_layers": locked_layers,
         "remote_layers": remote_layers,
         "downloadable_layers": downloadable_layers,
         "geoserver" : settings.GEOSERVER_BASE_URL,
         "site" : settings.SITEURL
    }))
    

def check_download(request):
    """
    this is an endpoint for monitoring map downloads
    """
    try:
        layer = request.session["map_status"] 
        if type(layer) == dict:
            url = "%srest/process/batchDownload/status/%s" % (settings.GEOSERVER_BASE_URL,layer["id"])
            resp,content = h.request(url,'GET')
            status= resp.status
            if resp.status == 400:
                return HttpResponse(content="Something went wrong",status=status)
        else: 
            content = "Something Went wrong" 
            status  = 400 
    except ValueError:
        # TODO: Is there any useful context we could include in this log?
        logger.warn("User tried to check status, but has no download in progress.")
    return HttpResponse(content=content,status=status)


@csrf_exempt
def batch_layer_download(request):
    """
    batch download a set of layers
    
    POST - begin download
    GET?id=<download_id> monitor status
    """

    # currently this just piggy-backs on the map download backend 
    # by specifying an ad hoc map that contains all layers requested
    # for download. assumes all layers are hosted locally.
    # status monitoring is handled slightly differently.
    
    if request.method == 'POST':
        layers = request.POST.getlist("layer")
        layers = Layer.objects.filter(typename__in=list(layers))

        def layer_son(layer):
            return {
                "name" : layer.typename, 
                "service" : layer.service_type, 
                "metadataURL" : "",
                "serviceURL" : ""
            } 

        readme = """This data is provided by GeoNode.

Contents:
"""
        def list_item(lyr):
            return "%s - %s.*" % (lyr.title, lyr.name)

        readme = "\n".join([readme] + [list_item(l) for l in layers])

        fake_map = {
            "map": { "readme": readme },
            "layers" : [layer_son(lyr) for lyr in layers]
        }

        url = "%srest/process/batchDownload/launch/" % settings.GEOSERVER_BASE_URL
        resp, content = h.request(url,'POST',body=json.dumps(fake_map))
        return HttpResponse(content, status=resp.status)

    
    if request.method == 'GET':
        # essentially, this just proxies back to geoserver
        download_id = request.GET.get('id', None)
        if download_id is None:
            return HttpResponse(status=404)

        url = "%srest/process/batchDownload/status/%s" % (settings.GEOSERVER_BASE_URL, download_id)
        resp,content = h.request(url,'GET')
        return HttpResponse(content, status=resp.status)



def view_map_permissions(request, mapid):
    map = get_object_or_404(Map,pk=mapid) 

    if not request.user.has_perm('maps.change_map_permissions', obj=map):
        return HttpResponse(loader.render_to_string('401.html', 
            RequestContext(request, {'error_message': 
                _("You are not permitted to view this map's permissions")})), status=401)

    ctx = _view_perms_context(map, MAP_LEV_NAMES)
    ctx['map'] = map
    return render_to_response("maps/permissions.html", RequestContext(request, ctx))


def ajax_layer_permissions(request, layername):
    layer = get_object_or_404(Layer, typename=layername)

    if not request.user.has_perm("maps.change_layer_permissions", obj=layer):
        return HttpResponse(
            'You are not allowed to change permissions for this layer',
            status=401,
            mimetype='text/plain'
        )

    if not request.method == 'POST':
        return HttpResponse(
            'You must use POST for editing layer permissions',
            status=405,
            mimetype='text/plain'
        )

    if "authenticated" in request.POST:
        layer.set_gen_level(AUTHENTICATED_USERS, request.POST['authenticated'])
    elif "anonymous" in request.POST:
        layer.set_gen_level(ANONYMOUS_USERS, request.POST['anonymous'])
    else:
        user_re = re.compile('^user\\.(.*)')
        for k, level in request.POST.iteritems():
            match = user_re.match(k)
            if match:
                username = match.groups()[0]
                user = User.objects.get(username=username)
                if level == '':
                    layer.set_user_level(user, layer.LEVEL_NONE)
                else:
                    layer.set_user_level(user, level)

    return HttpResponse(
        "Permissions updated",
        status=200,
        mimetype='text/plain'
    )


def ajax_map_edit_check_permissions(request, mapid):
    mapeditlevel = 'None'
    if not request.user.has_perm("maps.change_map_permissions", obj=map):
        
        return HttpResponse(
            'You are not allowed to change permissions for this map',
            status=401,
            mimetype='text/plain'
        )    

def ajax_map_permissions(request, mapid):
    map = get_object_or_404(Map, pk=mapid)

    if not request.user.has_perm("maps.change_map_permissions", obj=map):
        return HttpResponse(
            'You are not allowed to change permissions for this map',
            status=401,
            mimetype='text/plain'
        )

    if not request.method == 'POST':
        return HttpResponse(
            'You must use POST for editing map permissions',
            status=405,
            mimetype='text/plain'
        )

    if "authenticated" in request.POST:
        map.set_gen_level(AUTHENTICATED_USERS, request.POST['authenticated'])
    elif "anonymous" in request.POST:
        map.set_gen_level(ANONYMOUS_USERS, request.POST['anonymous'])
    else:
        user_re = re.compile('^user\\.(.*)')
        for k, level in request.POST.iteritems():
            match = user_re.match(k)
            if match:
                username = match.groups()[0]
                user = User.objects.get(username=username)
                if level == '':
                    map.set_user_level(user, map.LEVEL_NONE)
                else:
                    map.set_user_level(user, level)

    return HttpResponse(
        "Permissions updated",
        status=200,
        mimetype='text/plain'
    )


@login_required
def deletemap(request, mapid):
    ''' Delete a map, and its constituent layers. '''
    map = get_object_or_404(Map,pk=mapid) 

    if not request.user.has_perm('maps.delete_map', obj=map):
        return HttpResponse(loader.render_to_string('401.html', 
            RequestContext(request, {'error_message': 
                _("You are not permitted to delete this map.")})), status=401)

    if request.method == 'GET':
        return render_to_response("maps/map_remove.html", RequestContext(request, {
            "map": map
        }))
    elif request.method == 'POST':
        layers = map.layer_set.all()
        for layer in layers:
            layer.delete()
        map.delete()

        return HttpResponseRedirect(reverse("geonode.maps.views.maps"))

def mapdetail(request,mapid): 
    '''
    The view that show details of each map
    '''
    map = get_object_or_404(Map,pk=mapid)
    if not request.user.has_perm('maps.view_map', obj=map):
        return HttpResponse(loader.render_to_string('401.html', 
            RequestContext(request, {'error_message': 
                _("You are not allowed to view this map.")})), status=401)
     
    config = map.viewer_json()
    config = json.dumps(config)
    layers = MapLayer.objects.filter(map=map.id) 
    return render_to_response("maps/mapinfo.html", RequestContext(request, {
        'config': config, 
        'map': map,
        'layers': layers,
        'permissions_json': _perms_info_json(map, MAP_LEV_NAMES),
        'urlsuffix':get_suffix_if_custom(map)
    }))

@csrf_exempt
@login_required
def describemap(request, mapid):
    '''
    The view that displays a form for
    editing map metadata
    '''
    map = get_object_or_404(Map,pk=mapid) 
    if not request.user.has_perm('maps.change_map', obj=map):
        return HttpResponse(loader.render_to_string('401.html', 
                            RequestContext(request, {'error_message': 
                            _("You are not allowed to modify this map's metadata.")})),
                            status=401)

    if request.method == "POST":
        # Change metadata, return to map info page
        map_form = MapForm(request.POST, instance=map, prefix="map")
        if map_form.is_valid():
            map_form.save()

            return HttpResponseRedirect(reverse('geonode.maps.views.map_controller', args=(map.id,)))
    else:
        # Show form
        map_form = MapForm(instance=map, prefix="map")

    return render_to_response("maps/map_describe.html", RequestContext(request, {
        "map": map,
        "map_form": map_form,
        "urlsuffix": get_suffix_if_custom(map)
    }))


def get_suffix_if_custom(map):
        if (map.use_custom_template):
            return map.urlsuffix
        else:
            return None

def map_controller(request, mapid):
    '''
    main view for map resources, dispatches to correct 
    view based on method and query args. 
    '''
    if mapid.isdigit():
        map = Map.objects.get(pk=mapid)
    else:
        map = Map.objects.get(urlsuffix=mapid)    
    
    if 'remove' in request.GET: 
        return deletemap(request, map.id)
    elif 'describe' in request.GET:
        return describemap(request, map.id)
    else:
        return mapdetail(request, map.id)

def official_site_controller(request, site):
    '''
    main view for map resources, dispatches to correct 
    view based on method and query args. 
    '''
    map = Map.objects.get(officialurl=site)
    return map_controller(request, str(map.id))



def view(request, mapid):
    """  
    The view that returns the map composer opened to
    the map with the given map ID.
    """
    if mapid.isdigit():
        map = Map.objects.get(pk=mapid)
    else:
        map = Map.objects.get(urlsuffix=mapid)
    if not request.user.has_perm('maps.view_map', obj=map):
        return HttpResponse(loader.render_to_string('401.html', 
            RequestContext(request, {'error_message': 
                _("You are not allowed to view this map.")})), status=401)    
    
    config = map.viewer_json()
    logger.debug("CONFIG: [%s]", str(config))

    url_suffix = None
    if (map.use_custom_template):
        url_suffix = map.urlsuffix        
    
    first_visit = True
    if request.session.get('visit' + str(map.id), False):
        first_visit = False
    else:
        request.session['visit' + str(map.id)] = True
            
    config['first_visit'] = first_visit
    config['edit_map'] = request.user.has_perm('maps.edit_map', obj=map) 
    
    return render_to_response('maps/view.html', RequestContext(request, {
        'config': json.dumps(config),
        'GOOGLE_API_KEY' : settings.GOOGLE_API_KEY,
        'GEOSERVER_BASE_URL' : settings.GEOSERVER_BASE_URL,
        'maptitle': map.title,
        'urlsuffix': get_suffix_if_custom(map),
    }))


def official_site(request, site):
    """  
    The view that returns the map composer opened to
    the map with the given official site url.
    """
    map = Map.objects.get(officialurl=site)
    if not request.user.has_perm('maps.view_map', obj=map):
        return HttpResponse(loader.render_to_string('401.html', 
            RequestContext(request, {'error_message': 
                _("You are not allowed to view this map.")})), status=401)    
    
    config = map.viewer_json()
    logger.debug("CONFIG: [%s]", str(config))
    return render_to_response('maps/view.html', RequestContext(request, {
        'config': json.dumps(config),
        'GOOGLE_API_KEY' : settings.GOOGLE_API_KEY,
        'GEOSERVER_BASE_URL' : settings.GEOSERVER_BASE_URL,
        'maptitle': map.title,
        'urlsuffix': map.urlsuffix
    }))

def embed(request, mapid=None):
    if mapid is None:
        config = DEFAULT_MAP_CONFIG
    else:
        map = Map.objects.get(pk=mapid)
        if not request.user.has_perm('maps.view_map', obj=map):
            return HttpResponse(_("Not Permitted"), status=401, mimetype="text/plain")
        
        config = map.viewer_json()
    return render_to_response('maps/embed.html', RequestContext(request, {
        'config': json.dumps(config)
    }))


def data(request):
    return render_to_response('data.html', RequestContext(request, {
        'GEOSERVER_BASE_URL':settings.GEOSERVER_BASE_URL
    }))

def view_js(request, mapid):
    map = Map.objects.get(pk=mapid)
    if not request.user.has_perm('maps.view_map', obj=map):
        return HttpResponse(_("Not Permitted"), status=401, mimetype="text/plain")
    config = map.viewer_json()
    return HttpResponse(json.dumps(config), mimetype="application/javascript")

def fixdate(str):
    return " ".join(str.split("T"))

class LayerDescriptionForm(forms.Form):
    title = forms.CharField(300)
    abstract = forms.CharField(1000, widget=forms.Textarea, required=False)
    keywords = forms.CharField(500, required=False)

@csrf_exempt
@login_required
def _describe_layer(request, layer):
    logger.debug("describe layer")
    if request.user.is_authenticated():
        if not request.user.has_perm('maps.change_layer', obj=layer):
            return HttpResponse(loader.render_to_string('401.html', 
                RequestContext(request, {'error_message': 
                    _("You are not permitted to modify this layer's metadata")})), status=401)
        
        poc = layer.poc
        topic_category = layer.topic_category_id
        metadata_author = layer.metadata_author
        poc_role = ContactRole.objects.get(layer=layer, role=layer.poc_role)
        metadata_author_role = ContactRole.objects.get(layer=layer, role=layer.metadata_author_role)
        layerAttSet = inlineformset_factory(Layer, LayerAttribute, extra=0)

    
        
        if request.method == "POST":
            layer_form = LayerForm(request.POST, instance=layer, prefix="layer")
            attribute_form = layerAttSet(request.POST, instance=layer, prefix="layer_attribute_set")            
        else:
            layer_form = LayerForm(instance=layer, prefix="layer")
            layer_form.fields["topic_category"].initial = topic_category
            if "map" in request.GET:
                layer_form.fields["map_id"].initial = request.GET["map"]
            attribute_form = layerAttSet(instance=layer, prefix="layer_attribute_set")

            
        if request.method == "POST" and layer_form.is_valid():
            if attribute_form.is_valid():
                for form in attribute_form.cleaned_data:
                    la = LayerAttribute.objects.get(id=int(form['id'].id))
                    la.attribute_label = form["attribute_label"]
                    la.searchable = form["searchable"]
                    la.save()
            
            new_poc = layer_form.cleaned_data['poc']
            new_author = layer_form.cleaned_data['metadata_author']
            new_category = layer_form.cleaned_data['topic_category']
            mapid = layer_form.cleaned_data['map_id']
            logger.debug("map id is [%s]", mapid)
            
            if new_category is None:
                    new_category = layer_form.cleaned_data['topic_category_new']
                    if new_category is not None:
                        try:
                            newLayerCategory = LayerCategory.objects.get(name=new_category)
                        except LayerCategory.DoesNotExist:
                            newLayerCategory = LayerCategory(name=new_category)
                            newLayerCategory.save()
                        new_category = newLayerCategory
            
            if new_poc is None:
                poc_form = ContactForm(request.POST, prefix="poc")
                if poc_form.has_changed and poc_form.is_valid():
                    new_poc = poc_form.save()

            if new_author is None:
                author_form = ContactForm(request.POST, prefix="author")
                if author_form.has_changed and author_form.is_valid():
                    new_author = author_form.save()

            logger.debug("Save anything?")
            if new_poc is not None and new_author is not None:
                the_layer = layer_form.save(commit=False)
                the_layer.poc = new_poc
                the_layer.topic_category = new_category 
                the_layer.metadata_author = new_author
                logger.debug("About to save")
                the_layer.save()
                logger.debug("Saved")
                

                
            if mapid != '':
                logger.debug("A map was passed on")
                return HttpResponseRedirect("/maps/" + mapid)
            else:             
                logger.debug("No map value found")   
                return HttpResponseRedirect("/data/" + layer.typename)

        
        


        
        if poc.user is None:
            poc_form = ContactForm(instance=poc, prefix="poc")
        else:
            layer_form.fields['poc'].initial = poc.id
            poc_form = ContactForm(prefix="poc")
            poc_form.hidden=True

        if metadata_author.user is None:
            author_form = ContactForm(instance=metadata_author, prefix="author")
        else:
            layer_form.fields['metadata_author'].initial = metadata_author.id
            author_form = ContactForm(prefix="author")
            author_form.hidden=True

        

        return render_to_response("maps/layer_describe.html", RequestContext(request, {
            "layer": layer,
            "layer_form": layer_form,
            "poc_form": poc_form,
            "author_form": author_form,
            "attribute_form": attribute_form
        }))
    else: 
        return HttpResponse("Not allowed", status=403)



@csrf_exempt
def _removeLayer(request,layer):
    if request.user.is_authenticated():
        if not request.user.has_perm('maps.delete_layer', obj=layer):
            return HttpResponse(loader.render_to_string('401.html', 
                RequestContext(request, {'error_message': 
                    _("You are not permitted to delete this layer")})), status=401)
        
        if (request.method == 'GET'):
            return render_to_response('maps/layer_remove.html',RequestContext(request, {
                "layer": layer
            }))
        if (request.method == 'POST'):
            layer.delete()
            return HttpResponseRedirect(reverse("data"))
        else:
            return HttpResponse("Not allowed",status=403) 
    else:  
        return HttpResponse("Not allowed",status=403)

@csrf_exempt
def _changeLayerDefaultStyle(request,layer):
    if request.user.is_authenticated():
        if not request.user.has_perm('maps.change_layer', obj=layer):
            return HttpResponse(loader.render_to_string('401.html', 
                RequestContext(request, {'error_message': 
                    _("You are not permitted to modify this layer")})), status=401)
        
        if (request.method == 'POST'):
            style_name = request.POST.get('defaultStyle')

            # would be nice to implement
            # better handling of default style switching
            # in layer model or deeper (gsconfig.py, REST API)

            old_default = layer.default_style
            if old_default.name == style_name:
                return HttpResponse("Default style for %s remains %s" % (layer.name, style_name), status=200)

            # This code assumes without checking
            # that the new default style name is included
            # in the list of possible styles.

            new_style = (style for style in layer.styles if style.name == style_name).next()

            layer.default_style = new_style
            layer.styles = [s for s in layer.styles if s.name != style_name] + [old_default]
            layer.save()
            return HttpResponse("Default style for %s changed to %s" % (layer.name, style_name),status=200)
        else:
            return HttpResponse("Not allowed",status=403)
    else:  
        return HttpResponse("Not allowed",status=403)

@csrf_exempt
def layerController(request, layername):
    layer = get_object_or_404(Layer, typename=layername)
    if ( "describe" in request.META['QUERY_STRING'] ):
        return _describe_layer(request,layer)
    if (request.META['QUERY_STRING'] == "remove"):
        return _removeLayer(request,layer)
    if (request.META['QUERY_STRING'] == "update"):
        return _updateLayer(request,layer)
    if (request.META['QUERY_STRING'] == "style"):
        return _changeLayerDefaultStyle(request,layer)
    else: 
        if not request.user.has_perm('maps.view_layer', obj=layer):
            return HttpResponse(loader.render_to_string('401.html', 
                RequestContext(request, {'error_message': 
                    _("You are not permitted to view this layer")})), status=401)
        
        metadata = layer.metadata_csw()

        maplayer = MapLayer(name = layer.typename, ows_url = settings.GEOSERVER_BASE_URL + "wms")

        # center/zoom don't matter; the viewer will center on the layer bounds
        map = Map(projection="EPSG:900913")

        return render_to_response('maps/layer.html', RequestContext(request, {
            "layer": layer,
            "metadata": metadata,
            "viewer": json.dumps(map.viewer_json(* (DEFAULT_BASELAYERS + [maplayer]))),
            "permissions_json": _perms_info_json(layer, LAYER_LEV_NAMES),
            "GEOSERVER_BASE_URL": settings.GEOSERVER_BASE_URL
        }))


GENERIC_UPLOAD_ERROR = _("There was an error while attempting to upload your data. \
Please try again, or contact and administrator if the problem continues.")

@login_required
@csrf_exempt
def upload_layer(request):

    if request.method == 'GET':
        mapid = ''
        if request.method == 'GET' and 'map' in request.GET:
            mapid = request.GET['map']
        return render_to_response('maps/layer_upload.html',
                                  RequestContext(request, {'map':mapid}))
    elif request.method == 'POST':
        try:
            logger.debug("Begin upload attempt")
            layer, errors = _handle_layer_upload(request)
            logger.debug("_handle_layer_upload returned. layer and errors are %s", (layer, errors))
        except:
            logger.exception("_handle_layer_upload failed!")
            errors = [GENERIC_UPLOAD_ERROR]
        
        result = {}
        if len(errors) > 0:
            result['success'] = False
            result['errors'] = errors
        else:
            result['success'] = True
            result['redirect_to'] = reverse('geonode.maps.views.layerController', args=(layer.typename,)) + '?describe'
            if request.POST['mapid'] != '':
                result['redirect_to'] += "&map=" + request.POST['mapid']

        result = json.dumps(result)
        logger.debug("layer upload - okay Django, you handle the rest.")
        return render_to_response('json_html.html',
                                  RequestContext(request, {'json': result}))


@login_required
@csrf_exempt
def _updateLayer(request, layer):
    if not request.user.has_perm('maps.change_layer', obj=layer):
        return HttpResponse(loader.render_to_string('401.html', 
            RequestContext(request, {'error_message': 
                _("You are not permitted to modify this layer")})), status=401)
    
    if request.method == 'GET':
        cat = Layer.objects.gs_catalog
        info = cat.get_resource(layer.name)
        is_featuretype = info.resource_type == FeatureType.resource_type
        
        return render_to_response('maps/layer_replace.html',
                                  RequestContext(request, {'layer': layer,
                                                           'is_featuretype': is_featuretype}))
    elif request.method == 'POST':
        try:
            layer, errors = _handle_layer_upload(request, layer=layer)
        except:
            errors = [GENERIC_UPLOAD_ERROR]

        result = {}
        if len(errors) > 0:
            result['success'] = False
            result['errors'] = errors
        else:
            result['success'] = True
            result['redirect_to'] = reverse('geonode.maps.views.layerController', args=(layer.typename,)) + "?describe"

    result = json.dumps(result)
    return render_to_response('json_html.html',
                              RequestContext(request, {'json': result}))

@transaction.commit_manually
def _handle_layer_upload(request, layer=None):
    """
    handle upload of layer data. if specified, the layer given is 
    overwritten, otherwise a new layer is created.
    """
    logger.debug("ENTER handle_layer_upload")
    layer_name = request.POST.get('layer_name');
    base_file = request.FILES.get('base_file');

    logger.info("Uploaded layer: [%s], base filename: [%s]", layer_name, base_file)

    if not base_file:
        logger.warn("Failed upload: no basefile provided")
        return None, [_("You must specify a layer data file to upload.")]
    
    if layer is None:
        overwrite = False
        # XXX Give feedback instead of just replacing name
        xml_unsafe = re.compile(r"(^[^a-zA-Z\._]+)|([^a-zA-Z\._0-9]+)")
        name = xml_unsafe.sub("_", layer_name)
        proposed_name = name
        count = 1
        while Layer.objects.filter(name=proposed_name).count() > 0:
            proposed_name = "%s_%d" % (name, count)
            count = count + 1
        name = proposed_name
        logger.info("Requested name already used; adjusting name [%s] => [%s]", layer_name, name)
    else:
        overwrite = True
        name = layer.name
        logger.info("Using name as requested")

    errors = []
    cat = Layer.objects.gs_catalog
    
    if not name:
        logger.error("Unexpected error: Layer name passed validation but is falsy: %s", name)
        return None, [_("Unable to determine layer name.")]

    # shapefile upload
    elif base_file.name.lower().endswith('.shp'):
        logger.info("Upload [%s] appears to be a Shapefile", base_file)
        # check that we are uploading the same resource 
        # type as the existing resource.
        if layer is not None:
            logger.info("Checking whether layer being replaced is a raster layer")
            info = cat.get_resource(name, store=cat.get_store(name))
            if info.resource_type != FeatureType.resource_type:
                logger.info("User tried to replace raster layer [%s] with Shapefile (vector) data", name)
                return None, [_("This resource may only be replaced with raster data.")]
        
        create_store = cat.create_featurestore
        dbf_file = request.FILES.get('dbf_file')
        shx_file = request.FILES.get('shx_file')
        prj_file = request.FILES.get('prj_file')
        
        if not dbf_file: 
            logger.info("User tried to upload [%s] without a .dbf file", base_file)
            errors.append(_("You must specify a .dbf file when uploading a shapefile."))
        if not shx_file: 
            logger.info("User tried to upload [%s] without a .shx file", base_file)
            errors.append(_("You must specify a .shx file when uploading a shapefile."))

        if not prj_file:
            logger.info("User tried to upload [%s] without a .prj file", base_file)

        if errors:
            return None, errors
        
        # ... bundle the files together and send them along
        cfg = {
            'shp': base_file,
            'dbf': dbf_file,
            'shx': shx_file
        }
        if prj_file:
            cfg['prj'] = prj_file

    # any other type of upload
    else:
        logger.info("Upload [%s] appears not to be a Shapefile", base_file)
        if layer is not None:
            logger.info("Checking whether replacement data for [%s] is raster", name)
            info = cat.get_resource(name, store=cat.get_store(name))
            if info.resource_type != Coverage.resource_type:
                logger.warn("User tried to replace vector layer [%s] with raster data", name)
                return [_("This resource may only be replaced with shapefile data.")]

        # ... we attempt to let geoserver figure it out, guessing it is coverage 
        create_store = cat.create_coveragestore
        cfg = base_file

    try:
        logger.debug("Starting upload of [%s] to GeoServer...", name)
        create_store(name, cfg, overwrite=overwrite)
        logger.debug("Finished upload of [%s] to GeoServer...", name)
    except geoserver.catalog.UploadError, e:
        logger.warn("Upload failed with error: %s", str(e))
        errors.append(_("An error occurred while loading the data."))
        tmp = cat.get_store(name)
        if tmp:
            logger.info("Deleting store after failed import of [%s] into GeoServer", name)
            cat.delete(tmp)
            logger.info("Successful deletion after failed import of [%s] into GeoServer", name)
    except geoserver.catalog.ConflictingDataError:
        errors.append(_("There is already a layer with the given name."))


    # if we successfully created the store in geoserver...
    if len(errors) == 0 and layer is None:
        logger.info("Succesful import of [%s] to GeoServer. Generating metadata", name)
        gs_resource = None
        csw_record = None
        layer = None
<<<<<<< HEAD
        #with transaction.commit_on_success():
=======
>>>>>>> 3cc1b3a9
        try:
            gs_resource = cat.get_resource(name=name, store=cat.get_store(name=name))

            if gs_resource.latlon_bbox is None:
                logger.warn("GeoServer failed to detect the projection for layer [%s]. Guessing EPSG:4326", name)
                # If GeoServer couldn't figure out the projection, we just
                # assume it's lat/lon to avoid a bad GeoServer configuration
<<<<<<< HEAD
=======

>>>>>>> 3cc1b3a9
                gs_resource.latlon_bbox = gs_resource.native_bbox
                gs_resource.projection = "EPSG:4326"
                cat.save(gs_resource)

            typename = gs_resource.store.workspace.name + ':' + gs_resource.name
            logger.info("Got GeoServer info for %s, creating Django record", typename)

            # if we created a new store, create a new layer
            layer = Layer.objects.create(name=gs_resource.name, 
                                         store=gs_resource.store.name,
                                         storeType=gs_resource.store.resource_type,
                                         typename=typename,
                                         workspace=gs_resource.store.workspace.name,
                                         title=gs_resource.title,
<<<<<<< HEAD
                                         geographic_bounding_box=gs_resource.latlon_bbox,
                                         date=datetime.datetime.now(),
=======
>>>>>>> 3cc1b3a9
                                         uuid=str(uuid.uuid4()),
                                         owner=request.user
                                       )
            # A user without a profile might be uploading this
            poc_contact, __ = Contact.objects.get_or_create(user=request.user,
                                                   defaults={"name": request.user.username })
            author_contact, __ = Contact.objects.get_or_create(user=request.user,
                                                   defaults={"name": request.user.username })
            logger.info("poc and author set to %s", poc_contact)
            layer.poc = poc_contact
            layer.metadata_author = author_contact
            logger.debug("committing DB changes for %s", typename)
            layer.save()
            logger.debug("Setting default permissions for %s", typename)
            layer.set_default_permissions()
            logger.debug("Generating separate style for %s", typename)
            fixup_style(cat, gs_resource)
<<<<<<< HEAD
            
            logging.debug("Save all attrbute names as searchable by defaul texcept geometry")
            if layer.attribute_names is not None:
                logging.debug("Attributes are not None")
                for field in layer.attribute_names:
                    if re.search('geom|oid|objectid|gid', field, flags=re.I) is None:
                        logging.debug("Field is [%s]", field)
                        la = LayerAttribute.objects.create(layer=layer, attribute=field, attribute_label=field, searchable=False)
                        la.save()
#                        if field is not None and field != "the_geom".lower() and field != "objectid".lower() and field != "gid".lower():
#                            logging.debug("Adding [%s] as a searchable field", field)
#                            if layer.searchable_fields is None:
#                                layer.searchable_fields = ""
#                            layer.searchable_fields = layer.searchable_fields + field + ","
#                if layer.searchable_fields is not None:            
#                    logging.debug("Searchable fields now set to [%s]" + layer.searchable_fields)        
#                    layer.searchable_fields = layer.searchable_fields.strip(',')
#                    logging.debug("searchable fields will be [%s]", layer.searchable_fields)
                layer.save();
            else:
                logging.debug("No attributes found")
                
            if (request.POST['mapid'] != ''):
                logging.debug("adding layer to map [%s]", request.POST['mapid'])
                maplayer = MapLayer.objects.create(map=Map.objects.get(id=request.POST['mapid']), 
                    name = layer.typename,
                    ows_url = settings.GEOSERVER_BASE_URL + "wms",
                    visibility = True,
                    stack_order = 0
                    )
                maplayer.save()
        except Exception, e:
                logger.exception("Import to Django and GeoNetwork failed: %s", str(e))
                # Something went wrong, let's try and back out any changes
                if gs_resource is not None:
                    logger.warning("no explicit link from the resource to [%s], bah", name)
                    gs_layer = cat.get_layer(gs_resource.name) 
                    store = gs_resource.store
                    try:
                        cat.delete(gs_layer)
                    except:
                        pass

                    try: 
                        cat.delete(gs_resource)
                    except:
                        pass

                    try: 
                        cat.delete(store)
                    except:
                        pass
                if csw_record is not None:
                    logger.warning("Deleting dangling GeoNetwork record for [%s] (no Django record to match)", name)
                    try:
                        gn.delete(csw_record)
                    except:
                        pass
                # set layer to None, but we'll rely on db transactions instead
                # of a manual delete to keep it out of the db
                layer = None
                logger.warning("Finished cleanup after failed GeoNetwork/Django import for layer: %s", name)
                errors.append(GENERIC_UPLOAD_ERROR)
=======
        except Exception, e:
            logger.exception("Import to Django and GeoNetwork failed: %s", str(e))
            transaction.rollback()
            # Something went wrong, let's try and back out any changes
            if gs_resource is not None:
                logger.warning("no explicit link from the resource to [%s], bah", name)
                gs_layer = cat.get_layer(gs_resource.name) 
                store = gs_resource.store
                try:
                    cat.delete(gs_layer)
                except:
                    pass

                try: 
                    cat.delete(gs_resource)
                except:
                    pass

                try: 
                    cat.delete(store)
                except:
                    pass
            if csw_record is not None:
                logger.warning("Deleting dangling GeoNetwork record for [%s] (no Django record to match)", name)
                try:
                    gn.delete(csw_record)
                except:
                    pass
            # set layer to None, but we'll rely on db transactions instead
            # of a manual delete to keep it out of the db
            layer = None
            logger.warning("Finished cleanup after failed GeoNetwork/Django import for layer: %s", name)
            errors.append(GENERIC_UPLOAD_ERROR)
        else:
            transaction.commit()
>>>>>>> 3cc1b3a9

    return layer, errors



@login_required
def view_layer_permissions(request, layername):
    layer = get_object_or_404(Layer,typename=layername) 

    if not request.user.has_perm('maps.change_layer_permissions', obj=layer):
        return HttpResponse(loader.render_to_string('401.html', 
            RequestContext(request, {'error_message': 
                _("You are not permitted to view this layer's permissions")})), status=401)
    
    ctx = _view_perms_context(layer, LAYER_LEV_NAMES)
    ctx['layer'] = layer
    return render_to_response("maps/layer_permissions.html", RequestContext(request, ctx))

def _view_perms_context(obj, level_names):

    ctx =  obj.get_all_level_info()
    def lname(l):
        return level_names.get(l, _("???"))
    ctx[ANONYMOUS_USERS] = lname(ctx.get(ANONYMOUS_USERS, obj.LEVEL_NONE))
    ctx[AUTHENTICATED_USERS] = lname(ctx.get(AUTHENTICATED_USERS, obj.LEVEL_NONE))

    ulevs = []
    for u, l in ctx['users'].items():
        ulevs.append([u, lname(l)])
    ulevs.sort()
    ctx['users'] = ulevs

    return ctx

def _perms_info_json(obj, level_names):
    info = obj.get_all_level_info()
    # these are always specified even if none
    info[ANONYMOUS_USERS] = info.get(ANONYMOUS_USERS, obj.LEVEL_NONE)
    info[AUTHENTICATED_USERS] = info.get(AUTHENTICATED_USERS, obj.LEVEL_NONE)
    info['users'] = sorted(info['users'].items())
    info['levels'] = [(i, level_names[i]) for i in obj.permission_levels]
    if hasattr(obj, 'owner') and obj.owner: info['owner'] = obj.owner.username
    return json.dumps(info)

INVALID_PERMISSION_MESSAGE = _("Invalid permission level.")
def _handle_perms_edit(request, obj):
    errors = []
    params = request.POST
    valid_pl = obj.permission_levels
    
    anon_level = params[ANONYMOUS_USERS]
    # validate anonymous level, disallow admin level
    if not anon_level in valid_pl or anon_level == obj.LEVEL_ADMIN:
        errors.append(_("Anonymous Users") + ": " + INVALID_PERMISSION_MESSAGE)
    
    all_auth_level = params[AUTHENTICATED_USERS]
    if not all_auth_level in valid_pl:
        errors.append(_("Registered Users") + ": " + INVALID_PERMISSION_MESSAGE)

    kpat = re.compile("^u_(.*)_level$")
    ulevs = {}
    for k, level in params.items(): 
        m = kpat.match(k)
        if m: 
            username = m.groups()[0]
            if not level in valid_pl:
                errors.append(_("User") + " " + username + ": " + INVALID_PERMISSION_MESSAGE)
            else:
                ulevs[username] = level

    if len(errors) == 0: 
        obj.set_gen_level(ANONYMOUS_USERS, anon_level)
        obj.set_gen_level(AUTHENTICATED_USERS, all_auth_level)
        
        for username, level in ulevs.items():
            user = User.objects.get(username=username)
            obj.set_user_level(user, level)

    return errors


def _get_basic_auth_info(request):
    """
    grab basic auth info
    """
    meth, auth = request.META['HTTP_AUTHORIZATION'].split()
    if meth.lower() != 'basic':
        raise ValueError
    username, password = base64.b64decode(auth).split(':')
    return username, password

def layer_acls(request):
    """
    returns json-encoded lists of layer identifiers that 
    represent the sets of read-write and read-only layers
    for the currently authenticated user. 
    """
    
    # the layer_acls view supports basic auth, and a special 
    # user which represents the geoserver administrator that
    # is not present in django.
    #logger.debug("Entered layer_acls")
    acl_user = request.user
    #logger.debug("USER IS " + request.user)
    if 'HTTP_AUTHORIZATION' in request.META:
        #logger.debug("HTTP_AUTHORIZATION...")
        try:
            username, password = _get_basic_auth_info(request)
            #logger.debug("UserName: " + username + ",  PASS: " + password)
            acl_user = authenticate(username=username, password=password)

            #logger.debug("Geoserver creds: " + settings.GEOSERVER_CREDENTIALS[0] + ":" + settings.GEOSERVER_CREDENTIALS[1])

            # Nope, is it the special geoserver user?
            if (acl_user is None and 
                username == settings.GEOSERVER_CREDENTIALS[0] and
                password == settings.GEOSERVER_CREDENTIALS[1]):
                # great, tell geoserver it's an admin.
                logger.debug("Geoserver admin logging on")
                result = {
                   'rw': [],
                   'ro': [],
                   'name': username,
                   'is_superuser':  True,
                   'is_anonymous': False
                }
                jsonResult = json.dumps(result)
                #logger.debug("Returning geoserver admin acls")
                return HttpResponse(jsonResult, mimetype="application/json")
        except:
            logger.debug("An error occurred while trying to authorize")
            pass
        
        if acl_user is None: 
            return HttpResponse(_("Bad HTTP Authorization Credentials."),
                                status=401,
                                mimetype="text/plain")
    else:
        'HTTP AUTHORIZATION NOT IN request!'
        
    logger.debug("Done with authorization check, creating json response")        
    all_readable = set()
    all_writable = set()
    for bck in get_auth_backends():
        if hasattr(bck, 'objects_with_perm'):
            all_readable.update(bck.objects_with_perm(acl_user,
                                                      'maps.view_layer',
                                                      Layer))
            all_writable.update(bck.objects_with_perm(acl_user,
                                                      'maps.change_layer', 
                                                      Layer))
    read_only = [x for x in all_readable if x not in all_writable]
    read_write = [x for x in all_writable if x in all_readable]

    read_only = [x[0] for x in Layer.objects.filter(id__in=read_only).values_list('typename').all()]
    read_write = [x[0] for x in Layer.objects.filter(id__in=read_write).values_list('typename').all()]
    
    result = {
        'rw': read_write,
        'ro': read_only,
        'name': acl_user.username,
        'is_superuser':  acl_user.is_superuser,
        'is_anonymous': acl_user.is_anonymous()
    }

    return HttpResponse(json.dumps(result), mimetype="application/json")


def _split_query(query):
    """
    split and strip keywords, preserve space 
    separated quoted blocks.
    """

    qq = query.split(' ')
    keywords = []
    accum = None
    for kw in qq: 
        if accum is None: 
            if kw.startswith('"'):
                accum = kw[1:]
            elif kw: 
                keywords.append(kw)
        else:
            accum += ' ' + kw
            if kw.endswith('"'):
                keywords.append(accum[0:-1])
                accum = None
    if accum is not None:
        keywords.append(accum)
    return [kw.strip() for kw in keywords if kw.strip()]



DEFAULT_SEARCH_BATCH_SIZE = 10
MAX_SEARCH_BATCH_SIZE = 25
@csrf_exempt
def metadata_search(request):
    """
    handles a basic search for data using the 
    GeoNetwork catalog.

    the search accepts: 
    q - general query for keywords across all fields
    start - skip to this point in the results
    limit - max records to return

    for ajax requests, the search returns a json structure 
    like this: 
    
    {
    'total': <total result count>,
    'next': <url for next batch if exists>,
    'prev': <url for previous batch if exists>,
    'query_info': {
        'start': <integer indicating where this batch starts>,
        'limit': <integer indicating the batch size used>,
        'q': <keywords used to query>,
    },
    'rows': [
      {
        'name': <typename>,
        'abstract': '...',
        'keywords': ['foo', ...],
        'detail' = <link to geonode detail page>,
        'attribution': {
            'title': <language neutral attribution>,
            'href': <url>
        },
        'download_links': [
            ['pdf', 'PDF', <url>],
            ['kml', 'KML', <url>],
            [<format>, <name>, <url>]
            ...
        ],
        'metadata_links': [
           ['text/xml', 'TC211', <url>],
           [<mime>, <name>, <url>],
           ...
        ]
      },
      ...
    ]}
    """
    if request.method == 'GET':
        params = request.GET
    elif request.method == 'POST':
        params = request.POST
    else:
        return HttpResponse(status=405)

    # grab params directly to implement defaults as
    # opposed to panicy django forms behavior.
    query = params.get('q', '')
    try:
        start = int(params.get('start', '0'))
    except:
        start = 0
    try:
        limit = min(int(params.get('limit', DEFAULT_SEARCH_BATCH_SIZE)),
                    MAX_SEARCH_BATCH_SIZE)
    except: 
        limit = DEFAULT_SEARCH_BATCH_SIZE

    advanced = {}
    bbox = params.get('bbox', None)
    if bbox:
        try:
            bbox = [float(x) for x in bbox.split(',')]
            if len(bbox) == 4:
                advanced['bbox'] =  bbox
        except:
            # ignore...
            pass

    result = _metadata_search(query, start, limit, **advanced)

    # XXX slowdown here to dig out result permissions
    for doc in result['rows']: 
        try: 
            layer = Layer.objects.get(uuid=doc['uuid'])
            doc['_local'] = True
            doc['_permissions'] = {
                'view': request.user.has_perm('maps.view_layer', obj=layer),
                'change': request.user.has_perm('maps.change_layer', obj=layer),
                'delete': request.user.has_perm('maps.delete_layer', obj=layer),
                'change_permissions': request.user.has_perm('maps.change_layer_permissions', obj=layer),
            }
        except Layer.DoesNotExist:
            doc['_local'] = False
            pass

    result['success'] = True
    return HttpResponse(json.dumps(result), mimetype="application/json")

def _metadata_search(query, start, limit, **kw):
    
    csw = get_csw()

    keywords = _split_query(query)
    
    csw.getrecords(keywords=keywords, startposition=start+1, maxrecords=limit, bbox=kw.get('bbox', None))
    
    
    # build results 
    # XXX this goes directly to the result xml doc to obtain 
    # correct ordering and a fuller view of the result record
    # than owslib currently parses.  This could be improved by
    # improving owslib.
    results = [_build_search_result(doc) for doc in 
               csw._exml.findall('//'+nspath('Record', namespaces['csw']))]

    result = {'rows': results, 
              'total': csw.results['matches']}

    result['query_info'] = {
        'start': start,
        'limit': limit,
        'q': query
    }
    if start > 0: 
        prev = max(start - limit, 0)
        params = urlencode({'q': query, 'start': prev, 'limit': limit})
        result['prev'] = reverse('geonode.maps.views.metadata_search') + '?' + params

    next = csw.results.get('nextrecord', 0) 
    if next > 0:
        params = urlencode({'q': query, 'start': next - 1, 'limit': limit})
        result['next'] = reverse('geonode.maps.views.metadata_search') + '?' + params
    
    return result

def search_result_detail(request):
    uuid = request.GET.get("uuid")
    csw = get_csw()
    csw.getrecordbyid([uuid], outputschema=namespaces['gmd'])
    rec = csw.records.values()[0]
    raw_xml = csw._exml.find(nspath('MD_Metadata', namespaces['gmd']))
    extra_links = _extract_links(rec, raw_xml)
    
    try:
        layer = Layer.objects.get(uuid=uuid)
        layer_is_remote = False
    except:
        layer = None
        layer_is_remote = True

    return render_to_response('maps/search_result_snippet.html', RequestContext(request, {
        'rec': rec,
        'extra_links': extra_links,
        'layer': layer,
        'layer_is_remote': layer_is_remote
    }))

def _extract_links(rec, xml):
    download_links = []
    dl_type_path = "/".join([
        nspath("CI_OnlineResource", namespaces["gmd"]),
        nspath("protocol", namespaces["gmd"]),
        nspath("CharacterString", namespaces["gco"])
        ])

    dl_name_path = "/".join([
        nspath("CI_OnlineResource", namespaces["gmd"]),
        nspath("name", namespaces["gmd"]),
        nspath("CharacterString", namespaces["gco"])
        ])

    dl_description_path = "/".join([
        nspath("CI_OnlineResource", namespaces["gmd"]),
        nspath("description", namespaces["gmd"]),
        nspath("CharacterString", namespaces["gco"])
        ])

    dl_link_path = "/".join([
        nspath("CI_OnlineResource", namespaces["gmd"]),
        nspath("linkage", namespaces["gmd"]),
        nspath("URL", namespaces["gmd"])
        ])

    format_re = re.compile(".*\((.*)(\s*Format*\s*)\).*?")

    for link in xml.findall("*//" + nspath("onLine", namespaces['gmd'])):
        if link.find(dl_type_path).text == "WWW:DOWNLOAD-1.0-http--download":
            extension = link.find(dl_name_path).text.split('.')[-1]
            format = format_re.match(link.find(dl_description_path).text).groups()[0]
            url = link.find(dl_link_path).text
            download_links.append((extension, format, url))
    return dict(
            download=download_links
        )


def _build_search_result(doc):
    """
    accepts a node representing a csw result 
    record and builds a POD structure representing 
    the search result.
    """
    if doc is None:
        return None
    # Let owslib do some parsing for us...
    rec = CswRecord(doc)
    result = {}
    result['title'] = rec.title
    result['uuid'] = rec.identifier
    result['abstract'] = rec.abstract
    result['keywords'] = [x for x in rec.subjects if x]
    result['detail'] = rec.uri or ''

    # XXX needs indexing ? how
    result['attribution'] = {'title': '', 'href': ''}

    # XXX !_! pull out geonode 'typename' if there is one
    # index this directly... 
    if rec.uri:
        try:
            result['name'] = urlparse(rec.uri).path.split('/')[-1]
        except: 
            pass
    # fallback: use geonetwork uuid
    if not result.get('name', ''):
        result['name'] = rec.identifier

    # Take BBOX from GeoNetwork Result...
    # XXX this assumes all our bboxes are in this 
    # improperly specified SRS.
    if rec.bbox is not None and rec.bbox.crs == 'urn:ogc:def:crs:::WGS 1984':
        # slight workaround for ticket 530
        result['bbox'] = {
            'minx': min(rec.bbox.minx, rec.bbox.maxx),
            'maxx': max(rec.bbox.minx, rec.bbox.maxx),
            'miny': min(rec.bbox.miny, rec.bbox.maxy),
            'maxy': max(rec.bbox.miny, rec.bbox.maxy)
        }
    
    # XXX these could be exposed in owslib record...
    # locate all download links
    format_re = re.compile(".*\((.*)(\s*Format*\s*)\).*?")
    result['download_links'] = []
    for link_el in doc.findall(nspath('URI', namespaces['dc'])):
        if link_el.get('protocol', '') == 'WWW:DOWNLOAD-1.0-http--download':
            try:
                extension = link_el.get('name', '').split('.')[-1]
                format = format_re.match(link_el.get('description')).groups()[0]
                href = link_el.text
                result['download_links'].append((extension, format, href))
            except: 
                pass

    # construct the link to the geonetwork metadata record (not self-indexed)
    md_link = settings.GEONETWORK_BASE_URL + "srv/en/csw?" + urlencode({
            "request": "GetRecordById",
            "service": "CSW",
            "version": "2.0.2",
            "OutputSchema": "http://www.isotc211.org/2005/gmd",
            "ElementSetName": "full",
            "id": rec.identifier
        })
    result['metadata_links'] = [("text/xml", "TC211", md_link)]

    return result

def browse_data(request):
    return render_to_response('data.html', RequestContext(request, {}))

@csrf_exempt    
def search_page(request):
    # for non-ajax requests, render a generic search page

    if request.method == 'GET':
        params = request.GET
    elif request.method == 'POST':
        params = request.POST
    else:
        return HttpResponse(status=405)

    map = Map(projection="EPSG:900913", zoom = 1, center_x = 0, center_y = 0)

    return render_to_response('search.html', RequestContext(request, {
        'init_search': json.dumps(params or {}),
        'viewer_config': json.dumps(map.viewer_json(*DEFAULT_BASELAYERS)),
        'GOOGLE_API_KEY' : settings.GOOGLE_API_KEY,
        "site" : settings.SITEURL
    }))


def change_poc(request, ids, template = 'maps/change_poc.html'):
    layers = Layer.objects.filter(id__in=ids.split('_'))
    if request.method == 'POST':
        form = PocForm(request.POST)
        if form.is_valid():
            for layer in layers:
                layer.poc = form.cleaned_data['contact']
                layer.save()
            # Process the data in form.cleaned_data
            # ...
            return HttpResponseRedirect('/admin/maps/layer') # Redirect after POST
    else:
        form = PocForm() # An unbound form
    return render_to_response(template, RequestContext(request, 
                                  {'layers': layers, 'form': form }))


#### MAPS SEARCHING ####

DEFAULT_MAPS_SEARCH_BATCH_SIZE = 10
MAX_MAPS_SEARCH_BATCH_SIZE = 25
@csrf_exempt
def maps_search(request):
    """
    handles a basic search for maps using the 
    GeoNetwork catalog.

    the search accepts: 
    q - general query for keywords across all fields
    start - skip to this point in the results
    limit - max records to return
    sort - field to sort results on
    dir - ASC or DESC, for ascending or descending order

    for ajax requests, the search returns a json structure 
    like this: 
    
    {
    'total': <total result count>,
    'next': <url for next batch if exists>,
    'prev': <url for previous batch if exists>,
    'query_info': {
        'start': <integer indicating where this batch starts>,
        'limit': <integer indicating the batch size used>,
        'q': <keywords used to query>,
    },
    'rows': [
      {
        'title': <map title,
        'abstract': '...',
        'detail' : <url geonode detail page>,
        'owner': <name of the map's owner>,
        'owner_detail': <url of owner's profile page>,
        'last_modified': <date and time of last modification>
      },
      ...
    ]}
    """
    if request.method == 'GET':
        params = request.GET
    elif request.method == 'POST':
        params = request.POST
    else:
        return HttpResponse(status=405)

    # grab params directly to implement defaults as
    # opposed to panicy django forms behavior.
    query = params.get('q', '')
    try:
        start = int(params.get('start', '0'))
    except:
        start = 0
    try:
        limit = min(int(params.get('limit', DEFAULT_MAPS_SEARCH_BATCH_SIZE)),
                    MAX_MAPS_SEARCH_BATCH_SIZE)
    except: 
        limit = DEFAULT_MAPS_SEARCH_BATCH_SIZE


    sort_field = params.get('sort', u'')
    sort_field = unicodedata.normalize('NFKD', sort_field).encode('ascii','ignore')  
    sort_dir = params.get('dir', 'ASC')
    result = _maps_search(query, start, limit, sort_field, sort_dir)

    result['success'] = True
    return HttpResponse(json.dumps(result), mimetype="application/json")

def _maps_search(query, start, limit, sort_field, sort_dir):

    keywords = _split_query(query)
 
    if len(keywords) == 0:
        maps = Map.objects.all()

    maps = Map.objects
    for keyword in keywords:
        maps = maps.filter(
              Q(title__icontains=keyword)
            | Q(abstract__icontains=keyword))

    if sort_field:
        order_by = ("" if sort_dir == "ASC" else "-") + sort_field
        maps = maps.order_by(order_by)

    maps_list = []

    for map in maps.all()[start:start+limit]:
        try:
            owner_name = Contact.objects.get(user=map.owner).name
        except:
            owner_name = map.owner.first_name + " " + map.owner.last_name

        mapdict = {
            'id' : map.id,
            'title' : map.title,
            'abstract' : map.abstract,
            'urlsuffix' : map.urlsuffix,
            'detail' : reverse('geonode.maps.views.view', args=(map.id,)),
            'owner' : owner_name,
            'owner_detail' : reverse('profiles.views.profile_detail', args=(map.owner.username,)),
            'last_modified' : map.last_modified.isoformat()
            }
        maps_list.append(mapdict)

    result = {'rows': maps_list, 
              'total': maps.count()}

    result['query_info'] = {
        'start': start,
        'limit': limit,
        'q': query
    }
    if start > 0: 
        prev = max(start - limit, 0)
        params = urlencode({'q': query, 'start': prev, 'limit': limit})
        result['prev'] = reverse('geonode.maps.views.maps_search') + '?' + params

    next = start + limit + 1
    if next < maps.count():
         params = urlencode({'q': query, 'start': next - 1, 'limit': limit})
         result['next'] = reverse('geonode.maps.views.maps_search') + '?' + params
    
    return result

@csrf_exempt  
def searchFieldsJSON(request):
    logger.debug("Enter searchFieldsJSON")
    layername = request.POST.get('layername', False);
    logger.debug("layername is [%s]", layername)
    searchable_fields = []
    scount = 0;
    catname = '';
    if layername:
        try:
            geoLayer = Layer.objects.get(typename=layername)
            category =geoLayer.topic_category
            if category is not None:
                catname = category.name
            else:
                catname = ''  
            if geoLayer.storeType == 'dataStore':
                #searchable_fields = geoLayer.searchable_fields
                #logger.debug('There are [%s] attributes', geoLayer.layerattribute_set.length)
                for la in geoLayer.layerattribute_set.filter(attribute__iregex=r'^((?!geom)(?!gid)(?!oid)(?!object[\w]*id).)*$'):
                    searchable_fields.append( {"attribute": la.attribute, "label": la.attribute_label, "searchable": str(la.searchable)})
                    if la.searchable:
                        scount+=1            
        except: 
            logger.debug("Could not find matching layer: [%s]", str(_))            
        sfJSON = {'searchFields' : searchable_fields, 'category' : catname, 'scount' : scount}
        logger.debug('sfJSON is [%s]', str(sfJSON))
        return HttpResponse(json.dumps(sfJSON))
    else:
        logger.debug("searchFieldsJSON DID NOT WORK")
        

@csrf_exempt    
def maps_search_page(request):
    # for non-ajax requests, render a generic search page

    if request.method == 'GET':
        params = request.GET
    elif request.method == 'POST':
        params = request.POST
    else:
        return HttpResponse(status=405)

    return render_to_response('maps_search.html', RequestContext(request, {
        'init_search': json.dumps(params or {}),
         "site" : settings.SITEURL
    }))
    
@csrf_exempt
def ajax_url_lookup(request):
    if request.method != 'POST':
        return HttpResponse(
            content='ajax user lookup requires HTTP POST',
            status=405,
            mimetype='text/plain'
        )
    elif 'query' not in request.POST:
        return HttpResponse(
            content='use a field named "query" to specify a prefix to filter urls',
            mimetype='text/plain'
        )
    maps = Map.objects.filter(urlsuffix__startswith=request.POST['query'])
    if request.POST['mapid'] != '':
        maps = maps.exclude(id=request.POST['mapid'])
    json_dict = {
        'urls': [({'url': m.urlsuffix}) for m in maps],
        'count': maps.count(),
    }
    return HttpResponse(
        content=json.dumps(json_dict),
        mimetype='text/plain'
    )
<|MERGE_RESOLUTION|>--- conflicted
+++ resolved
@@ -1168,10 +1168,6 @@
         gs_resource = None
         csw_record = None
         layer = None
-<<<<<<< HEAD
-        #with transaction.commit_on_success():
-=======
->>>>>>> 3cc1b3a9
         try:
             gs_resource = cat.get_resource(name=name, store=cat.get_store(name=name))
 
@@ -1179,10 +1175,6 @@
                 logger.warn("GeoServer failed to detect the projection for layer [%s]. Guessing EPSG:4326", name)
                 # If GeoServer couldn't figure out the projection, we just
                 # assume it's lat/lon to avoid a bad GeoServer configuration
-<<<<<<< HEAD
-=======
-
->>>>>>> 3cc1b3a9
                 gs_resource.latlon_bbox = gs_resource.native_bbox
                 gs_resource.projection = "EPSG:4326"
                 cat.save(gs_resource)
@@ -1197,11 +1189,8 @@
                                          typename=typename,
                                          workspace=gs_resource.store.workspace.name,
                                          title=gs_resource.title,
-<<<<<<< HEAD
                                          geographic_bounding_box=gs_resource.latlon_bbox,
                                          date=datetime.datetime.now(),
-=======
->>>>>>> 3cc1b3a9
                                          uuid=str(uuid.uuid4()),
                                          owner=request.user
                                        )
@@ -1219,7 +1208,7 @@
             layer.set_default_permissions()
             logger.debug("Generating separate style for %s", typename)
             fixup_style(cat, gs_resource)
-<<<<<<< HEAD
+
             
             logging.debug("Save all attrbute names as searchable by defaul texcept geometry")
             if layer.attribute_names is not None:
@@ -1252,39 +1241,6 @@
                     )
                 maplayer.save()
         except Exception, e:
-                logger.exception("Import to Django and GeoNetwork failed: %s", str(e))
-                # Something went wrong, let's try and back out any changes
-                if gs_resource is not None:
-                    logger.warning("no explicit link from the resource to [%s], bah", name)
-                    gs_layer = cat.get_layer(gs_resource.name) 
-                    store = gs_resource.store
-                    try:
-                        cat.delete(gs_layer)
-                    except:
-                        pass
-
-                    try: 
-                        cat.delete(gs_resource)
-                    except:
-                        pass
-
-                    try: 
-                        cat.delete(store)
-                    except:
-                        pass
-                if csw_record is not None:
-                    logger.warning("Deleting dangling GeoNetwork record for [%s] (no Django record to match)", name)
-                    try:
-                        gn.delete(csw_record)
-                    except:
-                        pass
-                # set layer to None, but we'll rely on db transactions instead
-                # of a manual delete to keep it out of the db
-                layer = None
-                logger.warning("Finished cleanup after failed GeoNetwork/Django import for layer: %s", name)
-                errors.append(GENERIC_UPLOAD_ERROR)
-=======
-        except Exception, e:
             logger.exception("Import to Django and GeoNetwork failed: %s", str(e))
             transaction.rollback()
             # Something went wrong, let's try and back out any changes
@@ -1319,7 +1275,6 @@
             errors.append(GENERIC_UPLOAD_ERROR)
         else:
             transaction.commit()
->>>>>>> 3cc1b3a9
 
     return layer, errors
 
@@ -1659,19 +1614,22 @@
     rec = csw.records.values()[0]
     raw_xml = csw._exml.find(nspath('MD_Metadata', namespaces['gmd']))
     extra_links = _extract_links(rec, raw_xml)
+    category = ''
     
     try:
         layer = Layer.objects.get(uuid=uuid)
         layer_is_remote = False
+        category = layer.topic_category
     except:
         layer = None
         layer_is_remote = True
-
+        
     return render_to_response('maps/search_result_snippet.html', RequestContext(request, {
         'rec': rec,
         'extra_links': extra_links,
         'layer': layer,
-        'layer_is_remote': layer_is_remote
+        'layer_is_remote': layer_is_remote,
+        'category' : category
     }))
 
 def _extract_links(rec, xml):
