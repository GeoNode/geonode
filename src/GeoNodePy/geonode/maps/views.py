--- conflicted
+++ resolved
@@ -2495,10 +2495,7 @@
     """
     map_obj = get_object_or_404(Map,officialurl=site)
     return mobilemap(request, str(map_obj.id))
-<<<<<<< HEAD
-=======
-
->>>>>>> f6d590ee
+
 
 def official_site_controller(request, site):
     '''
