--- conflicted
+++ resolved
@@ -182,10 +182,8 @@
                 status=400
             )
 
-<<<<<<< HEAD
+
 @csrf_exempt
-=======
->>>>>>> ef654071
 def newmap(request):
     '''
     View that creates a new map.  
