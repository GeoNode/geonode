--- conflicted
+++ resolved
@@ -13,7 +13,7 @@
 
 /**
  * An authority marking the user credentials read/only and read/write access to layers
- * 
+ *
  * @author Andrea Aime - OpenGeo
  */
 public class LayersGrantedAuthority implements GrantedAuthority {
@@ -44,7 +44,7 @@
 
     /**
      * This is not a role, so we return {@code null}, by API spec.
-     * 
+     *
      * @return {@code null}
      * @see org.springframework.security.GrantedAuthority#getAuthority()
      */
@@ -52,14 +52,8 @@
         return null;
     }
 
-<<<<<<< HEAD
-    @Override
-    public int compareTo(Object o) {
-        if (! (o instanceof LayersGrantedAuthority)) {
-=======
     public int compareTo(Object o) {
         if (!(o instanceof LayersGrantedAuthority)) {
->>>>>>> 26996c47
             return 0;
         }
 
@@ -75,19 +69,12 @@
         } else {
             for (int i = 0; i < this.layerNames.size(); i++) {
                 int comparison = this.layerNames.get(i).compareTo(that.layerNames.get(i));
-<<<<<<< HEAD
-                if (comparison != 0) return comparison;
-=======
                 if (comparison != 0)
                     return comparison;
->>>>>>> 26996c47
             }
         }
 
         return 0;
     }
-<<<<<<< HEAD
-=======
 
->>>>>>> 26996c47
 }