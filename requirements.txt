# native dependencies
psycopg2==2.9.9
Django==4.2.20

# Other
beautifulsoup4==4.12.3
hyperlink==21.0.0
# idna>=2.5,<4
Paver==1.3.4
python-slugify==8.0.4
tqdm==4.66.4
Deprecated==1.2.14
schema==0.7.7
rdflib==6.3.2
smart_open==7.0.4
PyMuPDF==1.24.3
defusedxml==0.7.1
zipstream-ng==1.8.0

# Django Apps
django-allauth==0.63.6
django-celery-results==2.5.1
django-filter==24.2
django-imagekit==5.0.0
django-taggit==5.0.1
django-markdownify==0.9.5
django-mptt==0.16.0
django-modeltranslation>=0.11,<0.19.0
django-treebeard==4.7.1
django-downloadview==2.3.0
django-polymorphic==3.1.0
django-tastypie<0.15.0
django-tinymce==3.7.1
django-grappelli==4.0.1
django-uuid-upload-path==1.0.0
django-widget-tweaks==1.5.0
django-sequences==3.0
pyjwt==2.8.0

# geopython dependencies
OWSLib==0.31.0
pycsw==2.6.1
SQLAlchemy==2.0.30 # required by PyCSW
mercantile==1.2.1
numpy==1.26.*

# # Apps with packages provided in GeoNode's PPA on Launchpad.

# Django Apps
dj-database-url==2.1.0
dj-pagination==2.5.0
django-select2==8.1.2
django-floppyforms<1.10.0
django-forms-bootstrap<=3.1.0
django-autocomplete-light==3.11.0
django-invitations<2.1.1
django-recaptcha==4.0.0

# REST
djangorestframework-gis==1.0
djangorestframework-guardian==0.3.0
drf-extensions==0.7.1
drf-writable-nested==0.7.0
drf-spectacular==0.27.2
dynamic-rest==2.3.0

geonode-pinax-notifications==6.0.0.2

# GeoNode org maintained apps.
# django-geonode-mapstore-client==4.0.5
git+https://github.com/GeoNode/geonode-mapstore-client.git@master#egg=django_geonode_mapstore_client
django-avatar==8.0.0
geonode-oauth-toolkit==2.2.2.2
geonode-user-messages==2.0.2.2
geonode-announcements==2.0.2.2
django-activity-stream==2.0.0
gn-arcrest==10.5.6
geoserver-restconfig~=2.0.13
gn-gsimporter==2.0.4

# importer dependencies

pdok-geopackage-validator==0.8.5
geonode-django-dynamic-model==0.4.0


# datetimepicker widget
django-bootstrap3-datetimepicker-2==2.8.3

# storage manager dependencies
django-storages==1.14.3
dropbox==11.36.2
google-cloud-storage==2.16.0
boto3==1.34.103

# Django Caches
whitenoise==6.6.0
Brotli==1.1.0

# Contribs
jdcal==1.4.1
mock<6.0.0
timeout-decorator==0.5.0
pylibmc==1.6.3
sherlock==0.4.1

# required by monitoring
psutil==5.9.8
django-cors-headers==4.3.1
django-user-agents==0.4.0
xmljson==0.2.1
django-ipware==7.0.1
# no version here, use latest one with fresh data
pycountry

# production
uWSGI==2.0.25.1
gunicorn==22.0.0
ipython==8.24.0
docker==7.0.0
invoke==2.2.0

# tests
coverage==7.5.1
requests-toolbelt==1.0.0
flake8==7.0.0
black==24.4.2
pytest-bdd==7.1.2
pytest-splinter==3.3.2
pytest-django==4.8.0
pixelmatch==0.3.0
factory-boy==3.3.0
flaky==3.8.1
selenium-requests==2.0.4
webdriver_manager==4.0.1

# Security and audit
mistune==3.0.2
mako==1.3.3
paramiko==3.5.1 # not directly required, fixes Blowfish deprecation warning
aiohttp>=3.9.0 # not directly required, pinned by Snyk to avoid a vulnerability
nh3==0.2.17
<<<<<<< HEAD
zipp>=3.19.1 # not directly required, pinned by Snyk to avoid a vulnerability
=======
zipp>=3.19.1 # not directly required, pinned by Snyk to avoid a vulnerability

# Indirect deps
gdal<=3.4.3
>>>>>>> f09d7346
<|MERGE_RESOLUTION|>--- conflicted
+++ resolved
@@ -140,11 +140,7 @@
 paramiko==3.5.1 # not directly required, fixes Blowfish deprecation warning
 aiohttp>=3.9.0 # not directly required, pinned by Snyk to avoid a vulnerability
 nh3==0.2.17
-<<<<<<< HEAD
-zipp>=3.19.1 # not directly required, pinned by Snyk to avoid a vulnerability
-=======
 zipp>=3.19.1 # not directly required, pinned by Snyk to avoid a vulnerability
 
 # Indirect deps
-gdal<=3.4.3
->>>>>>> f09d7346
+gdal<=3.4.3