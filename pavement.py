from __future__ import with_statement 
from paver import svn
from paver.easy import *
from paver.easy import options
from paver.path25 import pushd
import functools
import os
import sys
import time
from datetime import date
import socket
import ConfigParser
import paver.doctools
import paver.misctasks
import pkg_resources
import subprocess
import shutil
from shutil import move,copy,rmtree
import zipfile
import tarfile
import urllib
import glob

assert sys.version_info >= (2,6), \
       SystemError("GeoNode Build requires python 2.6 or better")


options(
    config=Bunch(
        ini=path('shared/build.ini'),
        package_dir = path('shared/package')
    ),
    minilib=Bunch(extra_files=['virtual', 'doctools', 'misctasks']),
    sphinx=Bunch(
        docroot='docs',
        builddir="_build",
        sourcedir="source"
    ),
    virtualenv=Bunch(
        packages_to_install=[
            'http://bitbucket.org/ianb/pip/get/2cb1db7b2baf.gz#egg=pip',
            'jstools',
            'virtualenv'
        ],
        dest_dir='./',
        install_paver=True,
        script_name='bootstrap.py',
        paver_command_line='post_bootstrap'
    ),
    deploy=Bunch(
#        pavement=path('shared/package/pavement.py'),
        req_file=path('shared/package/requirements.txt'),
        packages_to_install=['pip'],
        dest_dir='./',
#        install_paver=True,
#        paver_command_line='post_bootstrap'      
    ),
    host=Bunch(
    	bind='localhost'
    )
)

venv = os.environ.get('VIRTUAL_ENV')
bundle = path('shared/geonode.pybundle')
dl_cache = "--download-cache=./build"
dlname = 'geonode.bundle'
gs_data = "gs-data"
geoserver_target = path('src/geoserver-geonode-ext/target/geoserver.war')
geonetwork_target = path('webapps/geonetwork.war')
def geonode_client_target(): return options.deploy.out_dir / "geonode-client.zip"
geonode_client_target_war = path('webapps/geonode-client.war')

deploy_req_txt = """
# NOTE... this file is generated
-r %(venv)s/shared/requirements.txt
-e %(venv)s/src/GeoNodePy
""" % locals()

@task
def auto(options):
    cp = ConfigParser.ConfigParser()
    cp.read(options.config.ini)
    options.config.parser = cp

    # set a few vars from the config ns
    package_dir = options.deploy.out_dir = options.config.package_dir
    options.deploy.script_name=package_dir / 'bootstrap.py'

    # set windows dependent opts
    platform_options(options)

@task
def install_deps(options):
    """Installs all the python deps from a requirements file"""
    if bundle.exists():
        info('using to install python deps bundle')
        call_task('install_bundle')
    else:
        info('Installing from requirements file. '\
             'Use "paver bundle_deps" to create an install bundle')
        pip_install("-r shared/%s" % options.config.corelibs)
        pip_install("-r shared/%s" % options.config.devlibs)
        if options.config.platform == "win32":
            info("You will need to install 'PIL' and 'ReportLab' "\
                 "separately to do PDF generation")

@task
def bundle_deps(options):
    """
    Create a pybundle of all python dependencies.  If created, this
    will be the default for installing python deps.
    """
    pip_bundle("-r shared/requirements.txt %s" % bundle)


@task
@needs(['download_bundle'])
def install_bundle(options):
    """
    Installs a bundle of dependencies located at %s.
    """ % bundle
    
    info('install the bundle')
    pip_install(bundle)


@task
def download_bundle(options):
    """
    Downloads zipped bundle of python dependencies to %s. Does not overwrite.
    """ % bundle
    
    bpath = bundle.abspath()
    if not bundle.exists():
        with pushd('shared'):
            grab("http://dev.capra.opengeo.org/repo/%s.zip" % dlname, bpath)
    else:
        info("Skipping download. 'rm bundle  %s' if you need a fresh download. " % bundle)


@task
def install_25_deps(options):
    """Fetch python 2_5-specific dependencies (not maintained)"""
    pass

    
@task
@needs(['install_deps'])
def post_bootstrap(options):
    """installs the current package"""
    pip = path(options.config.bin) / "pip"
    sh('%s install -e %s' %(pip, path("src/GeoNodePy")))


#TODO Move svn urls out to a config file

def grab(src, dest):
    from urllib import urlretrieve
    urlretrieve(str(src), str(dest))

@task
def setup_gs_data(options):
    """Fetch a data directory to use with GeoServer for testing."""
    src_url = str(options.config.parser.get('geoserver', 'gs_data_url'))
    shared = path("./shared")
    if not shared.exists():
        shared.mkdir()

    dst_url = shared / "geonode-geoserver-data.zip"
    grab(src_url, dst_url)

    if getattr(options, 'clean', False): path(gs_data).rmtree()
    if not path(gs_data).exists(): unzip_file(dst_url, gs_data)


@task
@needs(['setup_gs_data'])
def setup_geoserver(options):
    """Prepare a testing instance of GeoServer."""
    geoserver_target.remove()
    with pushd('src/geoserver-geonode-ext'):
        sh("mvn clean install")
    #copy('src/externals/geoserver-restconfig-2-1.jar', 'src/geoserver-geonode-ext/target/geoserver-geonode-dev/WEB-INF/lib/')

@task
def setup_geonetwork(options):
    """Fetch the geonetwork.war and intermap.war to use with GeoServer for testing."""
    war_zip_file = options.config.parser.get('geonetwork', 'geonetwork_zip')
    src_url = str(options.config.parser.get('geonetwork', 'geonetwork_war_url') +  war_zip_file + '/download')
    info("geonetwork url: %s" %src_url)
    # where to download the war files. If changed change also
    # src/geoserver-geonode-ext/jetty.xml accordingly

    webapps = path("./webapps")
    if not webapps.exists():
        webapps.mkdir()

    dst_url = webapps / war_zip_file
    deployed_url = webapps / "geonetwork"

    if getattr(options, 'clean', False):
        deployed_url.rmtree()

    if not dst_url.exists():
        grab(src_url, dst_url)
    if not deployed_url.exists():
        zip_extractall(zipfile.ZipFile(dst_url), deployed_url)

<<<<<<< HEAD
    # Update the ISO 19139 profile to the latest version
    path(schema_url).rmtree()
    info("Copying GeoNode ISO 19139 profile to %s" %schema_url)
    path("gn_schema").copytree(schema_url)
=======
    src_url = str(options.config.parser.get('geonetwork', 'intermap_war_url'))
    dst_url = webapps / "intermap.war"

    grab(src_url, dst_url)
>>>>>>> ada44b8f

@task
@needs([
    'setup_geoserver',
    'setup_geonetwork',
    'setup_geonode_client'
])
def setup_webapps(options):
    pass

@task
@needs([
    'install_deps',
    'setup_webapps',
    'generate_geoserver_token',
    'sync_django_db',
    'package_client'
])
def build(options):
    """Get dependencies and generally prepare a GeoNode development environment."""
    info("""GeoNode development environment successfully set up.\nIf you have not set up an administrative account, please do so now.\nUse "paver host" to start up the server.""")


@task
def setup_geonode_client(options):
    """
    Fetch geonode-client
    """
    static = path("./src/GeoNodePy/geonode/media/static")
    if not static.exists():
        static.mkdir()

    src_url = str(options.config.parser.get('geonode-client', 'geonode_client_zip_url'))
    dst_zip = static / "geonode-client.zip"

    copy("src/externals/geonode-client.zip", dst_zip)

    zip_extractall(zipfile.ZipFile(dst_zip), static)
    dst_zip.remove()

@task
def sync_django_db(options):
    sh("django-admin.py syncdb --settings=geonode.settings --noinput")
    sh("django-admin.py migrate --settings=geonode.settings --noinput")

@task
def generate_geoserver_token(options):
    gs_token_file = 'geoserver_token'
    if not os.path.exists(gs_token_file):
        from random import choice
        import string
        chars = string.letters + string.digits + "-_!@#$*"
        token = ''
        for i in range(32):
            token += choice(chars)
        tf = open('geoserver_token', 'w')
        tf.write(token)
        tf.close()

@task
def package_dir(options):
    """
    Adds a packaging directory
    """
    if not options.deploy.out_dir.exists():
        options.config.package_dir.mkdir()


@task
@needs('package_dir', 'setup_geonode_client')
@cmdopts([
    ('use_war', 'w', 'Use a war to deploy geonode-client')
])
def package_client(options):
    """Package compressed client resources (JavaScript, CSS, images)."""

    if(hasattr(options, 'use_war')): 
    	geonode_client_target_war.copy(options.deploy.out_dir)
    else:
        # Extract static files to static_location
    	geonode_media_dir = path("./src/GeoNodePy/geonode/media")
        dst_zip =  geonode_media_dir / "geonode-client.zip"
        static_location = geonode_media_dir / "static"


        copy("src/externals/geonode-client.zip", dst_zip)
        zip_extractall(zipfile.ZipFile(dst_zip), static_location)
        os.remove(dst_zip)

@task
@needs('package_dir', 'setup_geoserver')
def package_geoserver(options):
    """Package GeoServer WAR file with appropriate extensions."""

    zip = zipfile.ZipFile(geoserver_target, "a")
    zip.printdir()
    #zip.write('src/externals/geoserver-restconfig-2-1.jar', 'WEB-INF/lib/geoserver-restconfig.jar')
    #zip.printdir()
    zip.close()

    geoserver_target.copy(options.deploy.out_dir)


@task
@needs('package_dir', 'setup_geonetwork')
def package_geonetwork(options):
    """Package GeoNetwork WAR file for deployment."""
    geonetwork_target.copy(options.deploy.out_dir)


@task
@needs('package_dir')
def package_webapp(options):
    """Package (Python, Django) web application and dependencies."""
    with pushd('src/GeoNodePy'):
        sh('python setup.py egg_info sdist')
        
    req_file = options.deploy.req_file
    req_file.write_text(deploy_req_txt)
    pip_bundle("-r %s %s/geonode-webapp.pybundle" % (req_file, options.deploy.out_dir))


@task
@needs(
    'build',
    'package_geoserver',
    'package_geonetwork',
    'package_webapp',
    'package_bootstrap'
)
def package_all(options):
    info('all is packaged, ready to deploy')


def create_version_name():
    # we'll use the geonodepy version as our "official" version number
    # for now
    slug = "GeoNode-%s-%s" % (
        pkg_resources.get_distribution('GeoNodePy').version,
        date.today().isoformat()
    )

    return slug

@task
def make_devkit(options):
    import virtualenv
    from urllib import urlretrieve

    (path("package") / "devkit" / "share").makedirs()
    pip_bundle("package/devkit/share/geonode-core.pybundle -r shared/devkit.requirements")
    script = virtualenv.create_bootstrap_script("""
import os, subprocess, zipfile

def after_install(options, home_dir):
    if sys.platform == 'win32':
        bin = 'Scripts'
    else:
        bin = 'bin'

    installer_base = os.path.abspath(os.path.dirname(__file__))

    def pip(*args):
        subprocess.call([os.path.join(home_dir, bin, "pip")] + list(args))

    pip("install", os.path.join(installer_base, "share", "geonode-core.pybundle"))
    setup_jetty(source=os.path.join(installer_base, "share"), dest=os.path.join(home_dir, "share"))

def setup_jetty(source, dest):
    jetty_zip = os.path.join(source, "jetty-distribution-7.0.2.v20100331.zip")
    jetty_dir = os.path.join(dest, "jetty-distribution-7.0.2.v20100331")

    zipfile.ZipFile(jetty_zip).extractall(dest)
    shutil.rmtree(os.path.join(jetty_dir, "contexts"))
    shutil.rmtree(os.path.join(jetty_dir, "webapps"))
    os.mkdir(os.path.join(jetty_dir, "contexts"))
    os.mkdir(os.path.join(jetty_dir, "webapps"))

    deployments = [
        ('geoserver', 'geoserver-geonode-dev.war'),
        ('geonetwork', 'geonetwork.war'),
        ('media', 'geonode-client.zip')
    ]

    for context, archive in deployments:
        src = os.path.join(source, archive)
        dst = os.path.join(jetty_dir, "webapps", context)
        zipfile.ZipFile(src).extractall(dst)
""")

    open((path("package")/"devkit"/"go-geonode.py"), 'w').write(script)
    urlretrieve(
        "http://download.eclipse.org/jetty/7.0.2.v20100331/dist/jetty-distribution-7.0.2.v20100331.zip",
        "package/devkit/share/jetty-distribution-7.0.2.v20100331.zip"
    )
    urlretrieve(
        "http://pypi.python.org/packages/source/p/pip/pip-0.7.1.tar.gz",
        "package/devkit/share/pip-0.7.1.tar.gz"
    )
    geoserver_target.copy("package/devkit/share")
    geonetwork_target.copy("package/devkit/share")
    geonode_client_target().copy("package/devkit/share")
        
@task
@cmdopts([
    ('name=', 'n', 'Release number or name'),
    ('no_svn', 'D', 'Do not append svn version number as part of name '),
    ('append_to=', 'a', 'append to release name'),
    ('skip_packaging', 'y', 'Do not call package_all when creating a release'),
])
def make_release(options):
    """
    Creates a tarball to use for building the system elsewhere
    (production, distribution, etc)
    """

    if not hasattr(options, 'skip_packaging'):
        call_task("package_all")
    if hasattr(options, 'name'):
        pkgname = options.name
    else:
        pkgname = create_version_name()
        if hasattr(options, 'append_to'):
            pkgname += options.append_to

    with pushd('shared'):
        out_pkg = path(pkgname)
        out_pkg.rmtree()
        path('./package').copytree(out_pkg)

        tar = tarfile.open("%s.tar.gz" % out_pkg, "w:gz")
        for file in out_pkg.walkfiles():
            tar.add(file)
        tar.add('README.release.rst', arcname=('%s/README.rst' % out_pkg))
        tar.close()

        out_pkg.rmtree()
        info("%s.tar.gz created" % out_pkg.abspath())
                            

def unzip_file(src, dest):
    zip = zipfile.ZipFile(src)
    if not path(dest).exists():
        path(dest).makedirs()
        
    for name in zip.namelist():
        if name.endswith("/"):
            (path(dest) / name).makedirs()
        else:
            parent, file = path(name).splitpath()
            parent = path(dest) / parent
            if parent and not parent.isdir():
                path(parent).makedirs()
            out = open(path(parent) / file, 'wb')
            out.write(zip.read(name))
            out.close()


@task
def checkup_spec(options):
    parser = options.config.parser
    svn.checkup(parser.get('doc', 'spec_url'), path('docs') / 'spec')


def pip(*args):
    try:
        pkg_resources.require('pip>=0.6')
    except :
        error("**ATTENTION**: Update your 'pip' to at least 0.6")
        raise

    full_path_pip = options.config.bin / 'pip'

    sh("%(env)s %(cmd)s %(args)s" % {
        "env": options.config.pip_flags, 
        "cmd": full_path_pip,
        "args": " ".join(args)
    })

pip_install = functools.partial(pip, 'install', dl_cache)
pip_bundle = functools.partial(pip, 'bundle', dl_cache)


@task
@needs('package_dir')
def package_bootstrap(options):
    """Create a bootstrap script for deployment"""

    try:
        from paver.virtual import bootstrap
        options.virtualenv = options.deploy
        call_task("paver.virtual.bootstrap")
    except ImportError, e:
        info("VirtualEnv must be installed to enable 'paver bootstrap'. If you " + 
             "need this command, run: pip install virtualenv")


@task
def install_sphinx_conditionally(options):
    """if no sphinx, install it"""
    try:
        import sphinx
    except ImportError:
        sh("%s install sphinx" % (options.config.bin / 'pip'))

        # have to reload doctools so it will realize sphinx is now
        # available
        sys.modules['paver.doctools'] = reload(sys.modules['paver.doctools'])


@task
@needs('package_client')
@cmdopts([
    ('bind=', 'b', 'IP address to bind to. Default is localhost.')
])
def host(options):
    jettylog = open("jetty.log", "w")
    djangolog = open("django.log", "w")
    with pushd("src/geoserver-geonode-ext"):
        os.environ["MAVEN_OPTS"] = " ".join([
            "-XX:CompileCommand=exclude,net/sf/saxon/event/ReceivingContentHandler.startElement",
            "-Djetty.host=" + options.host.bind,
            "-Xmx512M",
            "-XX:MaxPermSize=128m"
        ])
        mvn = subprocess.Popen(
            ["mvn", "jetty:run"],
            stdout=jettylog,
            stderr=jettylog
        )
    django = subprocess.Popen([
            "paster", 
            "serve",
            "--reload",
	        "shared/dev-paste.ini"
        ],  
        stdout=djangolog,
        stderr=djangolog
    )

    def jetty_is_up():
        try:
            urllib.urlopen("http://" + options.host.bind + ":8001/geoserver/web/")
            return True
        except Exception, e:
            return False
    
    def django_is_up():
        try:
            urllib.urlopen("http://" + options.host.bind + ":8000")
            return True
        except Exception, e:
            return False

    socket.setdefaulttimeout(1)

    info("Django is starting up, please wait...")
    while not django_is_up():
        time.sleep(2)

    info("Logging servlet output to jetty.log and django output to django.log...")
    info("Jetty is starting up, please wait...")
    while not jetty_is_up():
        time.sleep(2)

    try:
        sh("django-admin.py updatelayers --settings=geonode.settings")
        
        info("Development GeoNode is running at http://" + options.host.bind + ":8000/")
        info("The GeoNode is an unstoppable machine")
        info("Press CTRL-C to shut down")
        django.wait()
        info("Django process terminated, see log for details.")
    finally:
        info("Shutting down...")
        try:
            django.terminate()
        except: 
            pass
        try:
            mvn.terminate()
        except:
            pass

        django.wait()
        mvn.wait()
        sys.exit()


@task
def test(options):
    sh("django-admin.py test --settings=geonode.settings")


def platform_options(options):
    "Platform specific options"
    options.config.platform = sys.platform
    
    # defaults:
    pip_flags = ""
    scripts = "bin"
    corelibs = "requirements.txt"
    devlibs = "dev-requirements.txt"

    if sys.platform == "win32":
        scripts = "Scripts"
    elif sys.platform == "darwin":
        pip_flags = "ARCHFLAGS='-arch i386'"
        
    options.config.bin = path(scripts)
    options.config.corelibs = corelibs
    options.config.devlibs = devlibs
    options.config.pip_flags = pip_flags

# include patched versions of zipfile code
# to extract zipfile dirs in python 2.6.1 and below...

def zip_extractall(zf, path=None, members=None, pwd=None):
    if sys.version_info >= (2, 6, 2):
        zf.extractall(path=path, members=members, pwd=pwd)
    else:
        _zip_extractall(zf, path=path, members=members, pwd=pwd)

def _zip_extractall(zf, path=None, members=None, pwd=None):
    """Extract all members from the archive to the current working
       directory. `path' specifies a different directory to extract to.
       `members' is optional and must be a subset of the list returned
       by namelist().
    """
    if members is None:
        members = zf.namelist()

    for zipinfo in members:
        _zip_extract(zf, zipinfo, path, pwd)

def _zip_extract(zf, member, path=None, pwd=None):
    """Extract a member from the archive to the current working directory,
       using its full name. Its file information is extracted as accurately
       as possible. `member' may be a filename or a ZipInfo object. You can
       specify a different directory using `path'.
    """
    if not isinstance(member, zipfile.ZipInfo):
        member = zf.getinfo(member)

    if path is None:
        path = os.getcwd()
    
    return _zip_extract_member(zf, member, path, pwd)


def _zip_extract_member(zf, member, targetpath, pwd):
    """Extract the ZipInfo object 'member' to a physical
       file on the path targetpath.
    """
    # build the destination pathname, replacing
    # forward slashes to platform specific separators.
    # Strip trailing path separator, unless it represents the root.
    if (targetpath[-1:] in (os.path.sep, os.path.altsep)
        and len(os.path.splitdrive(targetpath)[1]) > 1):
        targetpath = targetpath[:-1]

    # don't include leading "/" from file name if present
    if member.filename[0] == '/':
        targetpath = os.path.join(targetpath, member.filename[1:])
    else:
        targetpath = os.path.join(targetpath, member.filename)

    targetpath = os.path.normpath(targetpath)

    # Create all upper directories if necessary.
    upperdirs = os.path.dirname(targetpath)
    if upperdirs and not os.path.exists(upperdirs):
        os.makedirs(upperdirs)

    if member.filename[-1] == '/':
        if not os.path.isdir(targetpath):
            os.mkdir(targetpath)
        return targetpath

    source = zf.open(member, pwd=pwd)
    target = file(targetpath, "wb")
    shutil.copyfileobj(source, target)
    source.close()
    target.close()

    return targetpath<|MERGE_RESOLUTION|>--- conflicted
+++ resolved
@@ -10,16 +10,13 @@
 from datetime import date
 import socket
 import ConfigParser
-import paver.doctools
-import paver.misctasks
 import pkg_resources
 import subprocess
 import shutil
-from shutil import move,copy,rmtree
+from shutil import copy
 import zipfile
 import tarfile
 import urllib
-import glob
 
 assert sys.version_info >= (2,6), \
        SystemError("GeoNode Build requires python 2.6 or better")
@@ -177,16 +174,14 @@
 @needs(['setup_gs_data'])
 def setup_geoserver(options):
     """Prepare a testing instance of GeoServer."""
-    geoserver_target.remove()
     with pushd('src/geoserver-geonode-ext'):
         sh("mvn clean install")
-    #copy('src/externals/geoserver-restconfig-2-1.jar', 'src/geoserver-geonode-ext/target/geoserver-geonode-dev/WEB-INF/lib/')
 
 @task
 def setup_geonetwork(options):
     """Fetch the geonetwork.war and intermap.war to use with GeoServer for testing."""
     war_zip_file = options.config.parser.get('geonetwork', 'geonetwork_zip')
-    src_url = str(options.config.parser.get('geonetwork', 'geonetwork_war_url') +  war_zip_file + '/download')
+    src_url = str(options.config.parser.get('geonetwork', 'geonetwork_war_url') +  war_zip_file)
     info("geonetwork url: %s" %src_url)
     # where to download the war files. If changed change also
     # src/geoserver-geonode-ext/jetty.xml accordingly
@@ -196,27 +191,21 @@
         webapps.mkdir()
 
     dst_url = webapps / war_zip_file
+    dst_war = webapps / "geonetwork.war"
     deployed_url = webapps / "geonetwork"
 
     if getattr(options, 'clean', False):
         deployed_url.rmtree()
-
-    if not dst_url.exists():
         grab(src_url, dst_url)
+    if not dst_war.exists():
+        zip_extractall(zipfile.ZipFile(dst_url), webapps)
     if not deployed_url.exists():
-        zip_extractall(zipfile.ZipFile(dst_url), deployed_url)
-
-<<<<<<< HEAD
-    # Update the ISO 19139 profile to the latest version
-    path(schema_url).rmtree()
-    info("Copying GeoNode ISO 19139 profile to %s" %schema_url)
-    path("gn_schema").copytree(schema_url)
-=======
+        zip_extractall(zipfile.ZipFile(dst_war), deployed_url)
+
     src_url = str(options.config.parser.get('geonetwork', 'intermap_war_url'))
     dst_url = webapps / "intermap.war"
 
     grab(src_url, dst_url)
->>>>>>> ada44b8f
 
 @task
 @needs([
@@ -239,6 +228,17 @@
     """Get dependencies and generally prepare a GeoNode development environment."""
     info("""GeoNode development environment successfully set up.\nIf you have not set up an administrative account, please do so now.\nUse "paver host" to start up the server.""")
 
+@task
+@needs([
+    'install_deps',
+    'setup_geonode_client',
+    'sync_django_db',
+    'package_client'
+])
+def fastbuild(options):
+    """Get dependencies and generally prepare a GeoNode development environment."""
+    info("""GeoNode development environment successfully set up minus GeoServer and Geonetwork.\nIf you have not set up an administrative account, please do so now.\nUse "paver host" to start up the server.""")
+
 
 @task
 def setup_geonode_client(options):
@@ -249,7 +249,7 @@
     if not static.exists():
         static.mkdir()
 
-    src_url = str(options.config.parser.get('geonode-client', 'geonode_client_zip_url'))
+
     dst_zip = static / "geonode-client.zip"
 
     copy("src/externals/geonode-client.zip", dst_zip)
@@ -260,7 +260,7 @@
 @task
 def sync_django_db(options):
     sh("django-admin.py syncdb --settings=geonode.settings --noinput")
-    sh("django-admin.py migrate --settings=geonode.settings --noinput")
+    #sh("django-admin.py migrate --settings=geonode.settings --noinput")
 
 @task
 def generate_geoserver_token(options):
@@ -310,13 +310,6 @@
 @needs('package_dir', 'setup_geoserver')
 def package_geoserver(options):
     """Package GeoServer WAR file with appropriate extensions."""
-
-    zip = zipfile.ZipFile(geoserver_target, "a")
-    zip.printdir()
-    #zip.write('src/externals/geoserver-restconfig-2-1.jar', 'WEB-INF/lib/geoserver-restconfig.jar')
-    #zip.printdir()
-    zip.close()
-
     geoserver_target.copy(options.deploy.out_dir)
 
 
