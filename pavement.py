# -*- coding: utf-8 -*-
#########################################################################
#
# Copyright (C) 2018 OSGeo
#
# This program is free software: you can redistribute it and/or modify
# it under the terms of the GNU General Public License as published by
# the Free Software Foundation, either version 3 of the License, or
# (at your option) any later version.
#
# This program is distributed in the hope that it will be useful,
# but WITHOUT ANY WARRANTY; without even the implied warranty of
# MERCHANTABILITY or FITNESS FOR A PARTICULAR PURPOSE. See the
# GNU General Public License for more details.
#
# You should have received a copy of the GNU General Public License
# along with this program. If not, see <http://www.gnu.org/licenses/>.
#
#########################################################################

import fileinput
import glob
import os
import re
import shutil
import subprocess
import signal
import sys
import time

from urllib.parse import urlparse
from urllib.request import urlopen, Request

import zipfile
from tqdm import tqdm
import requests
import math
import psutil

import yaml
from paver.easy import (
    BuildFailure,
    call_task,
    cmdopts,
    info,
    needs,
    path,
    sh,
    task,
)
from setuptools.command import easy_install

try:
    from paver.path import pushd
except ImportError:
    from paver.easy import pushd

from geonode.settings import (
    on_travis,
    core_tests,
    internal_apps_tests,
    integration_tests,
    integration_server_tests,
    integration_upload_tests,
    integration_monitoring_tests,
    integration_csw_tests,
    integration_bdd_tests,
    INSTALLED_APPS,
    GEONODE_CORE_APPS,
    GEONODE_INTERNAL_APPS,
    GEONODE_APPS,
    OGC_SERVER,
    ASYNC_SIGNALS,
    MONITORING_ENABLED,
)

try:
    from geonode.settings import TEST_RUNNER_KEEPDB, TEST_RUNNER_PARALLEL
    _keepdb = '--keepdb' if TEST_RUNNER_KEEPDB else ''
    _parallel = ('--parallel=%s' % TEST_RUNNER_PARALLEL) if TEST_RUNNER_PARALLEL else ''
except Exception:
    _keepdb = ''
    _parallel = ''

assert sys.version_info >= (2, 6), \
    SystemError("GeoNode Build requires python 2.6 or better")

dev_config = None
with open("dev_config.yml", 'r') as f:
    dev_config = yaml.load(f, Loader=yaml.Loader)


def grab(src, dest, name):
    src, dest, name = map(str, (src, dest, name))
    print(f" src, dest, name --> {src} {dest} {name}")

    if not os.path.exists(dest):
        print("Downloading {}".format(name))
    elif not zipfile.is_zipfile(dest):
        print("Downloading {} (corrupt file)".format(name))
    else:
        return

    if src.startswith("file://"):
        src2 = src.replace("file://", '')
        if not os.path.exists(src2):
            print("Source location ({}) does not exist".format(src2))
        else:
            print("Copying local file from {}".format(src2))
            shutil.copyfile(src2, dest)
    else:
        # urlretrieve(str(src), str(dest))
        # Streaming, so we can iterate over the response.
        r = requests.get(src, stream=True, timeout=10, verify=False)
        # Total size in bytes.
        total_size = int(r.headers.get('content-length', 0))
        print("Requesting {}".format(src))
        block_size = 1024
        wrote = 0
        with open("output.bin", 'wb') as f:
            for data in tqdm(
                    r.iter_content(block_size),
                    total=math.ceil(total_size // block_size),
                    unit='KB',
                    unit_scale=False):
                wrote += len(data)
                f.write(data)
        print(" total_size [{}] / wrote [{}] ".format(total_size, wrote))
        if total_size != 0 and wrote != total_size:
            print("ERROR, something went wrong")
        else:
            shutil.move("output.bin", dest)
        try:
            # Cleaning up
            os.remove("output.bin")
        except OSError:
            pass


@task
@cmdopts([
    ('geoserver=', 'g', 'The location of the geoserver build (.war file).'),
    ('jetty=', 'j', 'The location of the Jetty Runner (.jar file).'),
    ('force_exec=', '', 'Force GeoServer Setup.')
])
def setup_geoserver(options):
    """Prepare a testing instance of GeoServer."""
    # only start if using Geoserver backend
    _backend = os.environ.get('BACKEND', OGC_SERVER['default']['BACKEND'])
    if _backend == 'geonode.qgis_server' or 'geonode.geoserver' not in INSTALLED_APPS:
        return
    if on_travis and not options.get('force_exec', False):
        """Will make use of the docker container for the Integration Tests"""
        pass
    else:
        download_dir = path('downloaded')
        if not download_dir.exists():
            download_dir.makedirs()
        geoserver_dir = path('geoserver')
        geoserver_bin = download_dir / \
            os.path.basename(urlparse(dev_config['GEOSERVER_URL']).path)
        jetty_runner = download_dir / \
            os.path.basename(urlparse(dev_config['JETTY_RUNNER_URL']).path)
        grab(
            options.get(
                'geoserver',
                dev_config['GEOSERVER_URL']),
            geoserver_bin,
            "geoserver binary")
        grab(
            options.get(
                'jetty',
                dev_config['JETTY_RUNNER_URL']),
            jetty_runner,
            "jetty runner")
        if not geoserver_dir.exists():
            geoserver_dir.makedirs()

            webapp_dir = geoserver_dir / 'geoserver'
            if not webapp_dir:
                webapp_dir.makedirs()

            print("extracting geoserver")
            z = zipfile.ZipFile(geoserver_bin, "r")
            z.extractall(webapp_dir)
        _install_data_dir()


@task
def setup_qgis_server(options):
    """Prepare a testing instance of QGIS Server."""
    # only start if using QGIS Server backend
    _backend = os.environ.get('BACKEND', OGC_SERVER['default']['BACKEND'])
    if _backend == 'geonode.geoserver' or 'geonode.qgis_server' not in INSTALLED_APPS:
        return

    # QGIS Server testing instance run on top of docker
    try:
        sh('scripts/misc/docker_check.sh')
    except Exception:
        info("You need to have docker and docker-compose installed.")
        return

    info('Docker and docker-compose were installed.')
    info('Proceeded to setup QGIS Server.')
    info('Create QGIS Server related folder.')

    try:
        os.makedirs('geonode/qgis_layer')
    except Exception:
        pass

    try:
        os.makedirs('geonode/qgis_tiles')
    except Exception:
        pass

    all_permission = 0o777
    os.chmod('geonode/qgis_layer', all_permission)
    stat = os.stat('geonode/qgis_layer')
    info('Mode : %o' % stat.st_mode)
    os.chmod('geonode/qgis_tiles', all_permission)
    stat = os.stat('geonode/qgis_tiles')
    info('Mode : %o' % stat.st_mode)

    info('QGIS Server related folder successfully setup.')


def _robust_rmtree(path, logger=None, max_retries=5):
    """Try to delete paths robustly .
    Retries several times (with increasing delays) if an OSError
    occurs.  If the final attempt fails, the Exception is propagated
    to the caller. Taken from https://github.com/hashdist/hashdist/pull/116
    """

    for i in range(max_retries):
        try:
            shutil.rmtree(path)
            return
        except OSError:
            if logger:
                info('Unable to remove path: %s' % path)
                info('Retrying after %d seconds' % i)
            time.sleep(i)

    # Final attempt, pass any Exceptions up to caller.
    shutil.rmtree(path)


def _install_data_dir():
    target_data_dir = path('geoserver/data')
    if target_data_dir.exists():
        try:
            target_data_dir.rmtree()
        except OSError:
            _robust_rmtree(target_data_dir, logger=True)

    original_data_dir = path('geoserver/geoserver/data')
    justcopy(original_data_dir, target_data_dir)

    try:
        config = path(
            'geoserver/data/global.xml')
        with open(config) as f:
            xml = f.read()
            m = re.search('proxyBaseUrl>([^<]+)', xml)
            xml = xml[:m.start(1)] + \
                "http://localhost:8080/geoserver" + xml[m.end(1):]
            with open(config, 'w') as f:
                f.write(xml)
    except Exception as e:
        print(e)

    try:
        config = path(
            'geoserver/data/security/filter/geonode-oauth2/config.xml')
        with open(config) as f:
            xml = f.read()
            m = re.search('accessTokenUri>([^<]+)', xml)
            xml = xml[:m.start(1)] + \
                "http://localhost:8000/o/token/" + xml[m.end(1):]
            m = re.search('userAuthorizationUri>([^<]+)', xml)
            xml = xml[:m.start(
                1)] + "http://localhost:8000/o/authorize/" + xml[m.end(1):]
            m = re.search('redirectUri>([^<]+)', xml)
            xml = xml[:m.start(
                1)] + "http://localhost:8080/geoserver/index.html" + xml[m.end(1):]
            m = re.search('checkTokenEndpointUrl>([^<]+)', xml)
            xml = xml[:m.start(
                1)] + "http://localhost:8000/api/o/v4/tokeninfo/" + xml[m.end(1):]
            m = re.search('logoutUri>([^<]+)', xml)
            xml = xml[:m.start(
                1)] + "http://localhost:8000/account/logout/" + xml[m.end(1):]
            with open(config, 'w') as f:
                f.write(xml)
    except Exception as e:
        print(e)

    try:
        config = path(
            'geoserver/data/security/role/geonode REST role service/config.xml')
        with open(config) as f:
            xml = f.read()
            m = re.search('baseUrl>([^<]+)', xml)
            xml = xml[:m.start(1)] + "http://localhost:8000" + xml[m.end(1):]
            with open(config, 'w') as f:
                f.write(xml)
    except Exception as e:
        print(e)


@task
def static(options):
    with pushd('geonode/static'):
        sh('grunt production')


@task
@needs([
    'setup_geoserver',
    'setup_qgis_server',
])
def setup(options):
    """Get dependencies and prepare a GeoNode development environment."""

    updategeoip(options)
    info(('GeoNode development environment successfully set up.'
          'If you have not set up an administrative account,'
          ' please do so now. Use "paver start" to start up the server.'))


def grab_winfiles(url, dest, packagename):
    # Add headers
    headers = {'User-Agent': 'Mozilla 5.10'}
    request = Request(url, None, headers)
    response = urlopen(request)
    with open(dest, 'wb') as writefile:
        writefile.write(response.read())


@task
def win_install_deps(options):
    """
    Install all Windows Binary automatically
    This can be removed as wheels become available for these packages
    """
    download_dir = path('downloaded').abspath()
    if not download_dir.exists():
        download_dir.makedirs()
    win_packages = {
        # required by transifex-client
        "Py2exe": dev_config['WINDOWS']['py2exe'],
        # the wheel 1.9.4 installs but pycsw wants 1.9.3, which fails to compile
        # when pycsw bumps their pyproj to 1.9.4 this can be removed.
        "PyProj": dev_config['WINDOWS']['pyproj'],
        "lXML": dev_config['WINDOWS']['lxml']
    }
    failed = False
    for package, url in win_packages.items():
        tempfile = download_dir / os.path.basename(url)
        print("Installing file ... " + tempfile)
        grab_winfiles(url, tempfile, package)
        try:
            easy_install.main([tempfile])
        except Exception as e:
            failed = True
            print("install failed with error: ", e)
        os.remove(tempfile)
    if failed and sys.maxsize > 2**32:
        print("64bit architecture is not currently supported")
        print("try finding the 64 binaries for py2exe, and pyproj")
    elif failed:
        print("install failed for py2exe, and/or pyproj")
    else:
        print("Windows dependencies now complete.  Run pip install -e geonode --use-mirrors")


@task
@cmdopts([
    ('version=', 'v', 'Legacy GeoNode version of the existing database.')
])
def upgradedb(options):
    """
    Add 'fake' data migrations for existing tables from legacy GeoNode versions
    """
    version = options.get('version')
    if version in ['1.1', '1.2']:
        sh("python -W ignore manage.py migrate maps 0001 --fake")
        sh("python -W ignore manage.py migrate avatar 0001 --fake")
    elif version is None:
        print("Please specify your GeoNode version")
    else:
        print("Upgrades from version {} are not yet supported.".format(version))


@task
@cmdopts([
    ('settings=', 's', 'Specify custom DJANGO_SETTINGS_MODULE')
])
def updategeoip(options):
    """
    Update geoip db
    """
    settings = options.get('settings', '')
    if settings and 'DJANGO_SETTINGS_MODULE' not in settings:
        settings = 'DJANGO_SETTINGS_MODULE=%s' % settings

    sh("%s python -W ignore manage.py updategeoip -o" % settings)


@task
@cmdopts([
    ('settings=', 's', 'Specify custom DJANGO_SETTINGS_MODULE')
])
def sync(options):
    """
    Run the migrate and migrate management commands to create and migrate a DB
    """
    settings = options.get('settings', '')
    if settings and 'DJANGO_SETTINGS_MODULE' not in settings:
        settings = 'DJANGO_SETTINGS_MODULE=%s' % settings

    sh("%s python -W ignore manage.py makemigrations --noinput" % settings)
    sh("%s python -W ignore manage.py migrate --noinput" % settings)
    sh("%s python -W ignore manage.py loaddata sample_admin.json" % settings)
    sh("%s python -W ignore manage.py loaddata geonode/base/fixtures/default_oauth_apps.json" % settings)
    sh("%s python -W ignore manage.py loaddata geonode/base/fixtures/initial_data.json" % settings)
    if 'django_celery_beat' in INSTALLED_APPS:
        sh("%s python -W ignore manage.py loaddata geonode/base/fixtures/django_celery_beat.json" % settings)
    sh("%s python -W ignore manage.py set_all_layers_alternate" % settings)


@task
def package(options):
    """
    Creates a tarball to use for building the system elsewhere
    """
    import tarfile
    import geonode

    version = geonode.get_version()
    # Use GeoNode's version for the package name.
    pkgname = 'GeoNode-%s-all' % version

    # Create the output directory.
    out_pkg = path(pkgname)
    out_pkg_tar = path("%s.tar.gz" % pkgname)

    # Create a distribution in zip format for the geonode python package.
    dist_dir = path('dist')
    dist_dir.rmtree()
    sh('python setup.py sdist --formats=zip')

    with pushd('package'):

        # Delete old tar files in that directory
        for f in glob.glob('GeoNode*.tar.gz'):
            old_package = path(f)
            if old_package != out_pkg_tar:
                old_package.remove()

        if out_pkg_tar.exists():
            info('There is already a package for version %s' % version)
            return

        # Clean anything that is in the oupout package tree.
        out_pkg.rmtree()
        out_pkg.makedirs()

        support_folder = path('support')
        install_file = path('install.sh')

        # And copy the default files from the package folder.
        justcopy(support_folder, out_pkg / 'support')
        justcopy(install_file, out_pkg)

        geonode_dist = path('..') / 'dist' / 'GeoNode-%s.zip' % version
        justcopy(geonode_dist, out_pkg)

        # Create a tar file with all files in the output package folder.
        tar = tarfile.open(out_pkg_tar, "w:gz")
        for file in out_pkg.walkfiles():
            tar.add(file)

        # Add the README with the license and important links to documentation.
        tar.add('README', arcname=('%s/README.rst' % out_pkg))
        tar.close()

        # Remove all the files in the temporary output package directory.
        out_pkg.rmtree()

    # Report the info about the new package.
    info("%s created" % out_pkg_tar.abspath())


@task
@needs(['start_geoserver',
        'start_qgis_server',
        'start_django'])
@cmdopts([
    ('bind=', 'b', 'Bind server to provided IP address and port number.'),
    ('java_path=', 'j', 'Full path to java install for Windows'),
    ('foreground', 'f', 'Do not run in background but in foreground'),
    ('settings=', 's', 'Specify custom DJANGO_SETTINGS_MODULE')
], share_with=['start_django', 'start_geoserver'])
def start(options):
    """
    Start GeoNode (Django, GeoServer & Client)
    """
    info("GeoNode is now available.")


@task
def stop_django(options):
    """
    Stop the GeoNode Django application
    """
    kill('python', 'celery')
    kill('python', 'runserver')
    kill('python', 'runmessaging')


@task
@cmdopts([
    ('force_exec=', '', 'Force GeoServer Stop.')
])
def stop_geoserver(options):
    """
    Stop GeoServer
    """
    # we use docker-compose for integration tests
    if on_travis and not options.get('force_exec', False):
        return

    # only start if using Geoserver backend
    _backend = os.environ.get('BACKEND', OGC_SERVER['default']['BACKEND'])
    if _backend == 'geonode.qgis_server' or 'geonode.geoserver' not in INSTALLED_APPS:
        return
    kill('java', 'geoserver')

    # Kill process.
    try:
        # proc = subprocess.Popen("ps -ef | grep -i -e '[j]ava\|geoserver' |
        # awk '{print $2}'",
        proc = subprocess.Popen(
            "ps -ef | grep -i -e 'geoserver' | awk '{print $2}'",
            shell=True,
            stdout=subprocess.PIPE)
        for pid in map(int, proc.stdout):
            info('Stopping geoserver (process number {})'.format(pid))
            os.kill(pid, signal.SIGKILL)

            # Check if the process that we killed is alive.
            killed, alive = psutil.wait_procs([psutil.Process(pid=pid)], timeout=30)
            for p in alive:
                p.kill()
    except Exception as e:
        info(e)


@task
@cmdopts([
    ('qgis_server_port=', 'p', 'The port of the QGIS Server instance.')
])
def stop_qgis_server(options):
    """
    Stop QGIS Server Backend.
    """
    # only start if using QGIS Server backend
    _backend = os.environ.get('BACKEND', OGC_SERVER['default']['BACKEND'])
    if _backend == 'geonode.geoserver' or 'geonode.qgis_server' not in INSTALLED_APPS:
        return
    port = options.get('qgis_server_port', '9000')

    sh(
        'docker-compose -f docker-compose-qgis-server.yml down',
        env={
            'GEONODE_PROJECT_PATH': os.getcwd(),
            'QGIS_SERVER_PORT': port
        })


@task
@needs([
    'stop_geoserver',
    'stop_qgis_server'
])
def stop(options):
    """
    Stop GeoNode
    """
    # windows needs to stop the geoserver first b/c we can't tell which python
    # is running, so we kill everything
    info("Stopping GeoNode ...")
    stop_django(options)


@task
@cmdopts([
    ('bind=', 'b', 'Bind server to provided IP address and port number.')
])
def start_django(options):
    """
    Start the GeoNode Django application
    """
    settings = options.get('settings', '')
    if settings and 'DJANGO_SETTINGS_MODULE' not in settings:
        settings = 'DJANGO_SETTINGS_MODULE=%s' % settings
    bind = options.get('bind', '0.0.0.0:8000')
    port = bind.split(":")[1]
    foreground = '' if options.get('foreground', False) else '&'
    sh('%s python -W ignore manage.py runserver %s %s' % (settings, bind, foreground))

    celery_queues = [
        "default",
        "geonode",
        "cleanup",
        "update",
        "email",
        # Those queues are directly managed by messages.consumer
        # "broadcast",
        # "email.events",
        # "all.geoserver",
        # "geoserver.events",
        # "geoserver.data",
        # "geoserver.catalog",
        # "notifications.events",
        # "geonode.layer.viewer"
    ]
    if 'django_celery_beat' not in INSTALLED_APPS:
        sh("{} celery -A geonode.celery_app:app worker -B -E --statedb=worker.state --loglevel=INFO --concurrency=10 -n worker1@%h {}".format(
            settings,
            foreground
        ))
    else:
        sh("{} celery -A geonode.celery_app:app worker -l DEBUG {} {}".format(
            settings,
            "-s django_celery_beat.schedulers:DatabaseScheduler",
            foreground
        ))

    if ASYNC_SIGNALS:
        sh('%s python -W ignore manage.py runmessaging %s' % (settings, foreground))

    # wait for Django to start
    started = waitfor("http://localhost:" + port)
    if not started:
        info('Django never started properly or timed out.')
        sys.exit(1)


@task
def start_messaging(options):
    """
    Start the GeoNode messaging server
    """
    settings = options.get('settings', '')
    if settings and 'DJANGO_SETTINGS_MODULE' not in settings:
        settings = 'DJANGO_SETTINGS_MODULE=%s' % settings
    foreground = '' if options.get('foreground', False) else '&'
    sh('%s python -W ignore manage.py runmessaging %s' % (settings, foreground))


@task
@cmdopts([
    ('java_path=', 'j', 'Full path to java install for Windows'),
    ('force_exec=', '', 'Force GeoServer Start.')
])
def start_geoserver(options):
    """
    Start GeoServer with GeoNode extensions
    """
    # we use docker-compose for integration tests
    if on_travis and not options.get('force_exec', False):
        return

    # only start if using Geoserver backend
    _backend = os.environ.get('BACKEND', OGC_SERVER['default']['BACKEND'])
    if _backend == 'geonode.qgis_server' or 'geonode.geoserver' not in INSTALLED_APPS:
        return

    GEOSERVER_BASE_URL = OGC_SERVER['default']['LOCATION']
    url = GEOSERVER_BASE_URL

    if urlparse(GEOSERVER_BASE_URL).hostname != 'localhost':
        print("Warning: OGC_SERVER['default']['LOCATION'] hostname is not equal to 'localhost'")

    if not GEOSERVER_BASE_URL.endswith('/'):
        print("Error: OGC_SERVER['default']['LOCATION'] does not end with a '/'")
        sys.exit(1)

    download_dir = path('downloaded').abspath()
    jetty_runner = download_dir / \
        os.path.basename(dev_config['JETTY_RUNNER_URL'])
    data_dir = path('geoserver/data').abspath()
    geofence_dir = path('geoserver/data/geofence').abspath()
    web_app = path('geoserver/geoserver').abspath()
    log_file = path('geoserver/jetty.log').abspath()
    config = path('scripts/misc/jetty-runner.xml').abspath()
    jetty_port = urlparse(GEOSERVER_BASE_URL).port

    import socket
    s = socket.socket(socket.AF_INET, socket.SOCK_STREAM)
    socket_free = True
    try:
        s.bind(("127.0.0.1", jetty_port))
    except socket.error as e:
        socket_free = False
        if e.errno == 98:
            info('Port %s is already in use' % jetty_port)
        else:
            info(
                'Something else raised the socket.error exception while checking port %s' %
                jetty_port)
            print(e)
    finally:
        s.close()

    if socket_free:
        # @todo - we should not have set workdir to the datadir but a bug in geoserver
        # prevents geonode security from initializing correctly otherwise
        with pushd(data_dir):
            javapath = "java"
            if on_travis:
                sh((
                    'sudo apt install -y openjdk-8-jre openjdk-8-jdk;'
                    ' sudo update-java-alternatives --set java-1.8.0-openjdk-amd64;'
                    ' export JAVA_HOME=$(readlink -f /usr/bin/java | sed "s:bin/java::");'
                    ' export PATH=$JAVA_HOME\'bin/java\':$PATH;'
                ))
                # import subprocess
                # result = subprocess.run(['update-alternatives', '--list', 'java'], stdout=subprocess.PIPE)
                # javapath = result.stdout
                javapath = "/usr/lib/jvm/java-8-openjdk-amd64/jre/bin/java"
            loggernullpath = os.devnull

            # checking if our loggernullpath exists and if not, reset it to
            # something manageable
            if loggernullpath == "nul":
                try:
                    open("../../downloaded/null.txt", 'w+').close()
                except IOError:
                    print("Chances are that you have Geoserver currently running. You "
                          "can either stop all servers with paver stop or start only "
                          "the django application with paver start_django.")
                    sys.exit(1)
                loggernullpath = "../../downloaded/null.txt"

            try:
                sh(('%(javapath)s -version') % locals())
            except Exception:
                print("Java was not found in your path.  Trying some other options: ")
                javapath_opt = None
                if os.environ.get('JAVA_HOME', None):
                    print("Using the JAVA_HOME environment variable")
                    javapath_opt = os.path.join(os.path.abspath(
                        os.environ['JAVA_HOME']), "bin", "java.exe")
                elif options.get('java_path'):
                    javapath_opt = options.get('java_path')
                else:
                    print("Paver cannot find java in the Windows Environment. "
                          "Please provide the --java_path flag with your full path to "
                          "java.exe e.g. --java_path=C:/path/to/java/bin/java.exe")
                    sys.exit(1)
                # if there are spaces
                javapath = 'START /B "" "' + javapath_opt + '"'

            sh((
                '%(javapath)s -Xms512m -Xmx2048m -server -XX:+UseConcMarkSweepGC -XX:MaxPermSize=512m'
                ' -DGEOSERVER_DATA_DIR=%(data_dir)s'
                ' -DGEOSERVER_CSRF_DISABLED=true'
                ' -Dgeofence.dir=%(geofence_dir)s'
                ' -Djava.awt.headless=true'
                # ' -Dgeofence-ovr=geofence-datasource-ovr.properties'
                # workaround for JAI sealed jar issue and jetty classloader
                # ' -Dorg.eclipse.jetty.server.webapp.parentLoaderPriority=true'
                ' -jar %(jetty_runner)s'
                ' --port %(jetty_port)i'
                ' --log %(log_file)s'
                ' %(config)s'
                ' > %(loggernullpath)s &' % locals()
            ))

        info('Starting GeoServer on %s' % url)

    # wait for GeoServer to start
    started = waitfor(url)
    info('The logs are available at %s' % log_file)

    if not started:
        # If applications did not start in time we will give the user a chance
        # to inspect them and stop them manually.
        info(('GeoServer never started properly or timed out.'
              'It may still be running in the background.'))
        sys.exit(1)


@task
@cmdopts([
    ('qgis_server_port=', 'p', 'The port of the QGIS Server instance.')
])
def start_qgis_server(options):
    """Start QGIS Server instance with GeoNode related plugins."""
    # only start if using QGIS Serrver backend
    _backend = os.environ.get('BACKEND', OGC_SERVER['default']['BACKEND'])
    if _backend == 'geonode.geoserver' or 'geonode.qgis_server' not in INSTALLED_APPS:
        return
    info('Starting up QGIS Server...')

    port = options.get('qgis_server_port', '9000')

    sh(
        'docker-compose -f docker-compose-qgis-server.yml up -d qgis-server',
        env={
            'GEONODE_PROJECT_PATH': os.getcwd(),
            'QGIS_SERVER_PORT': port
        })
    info('QGIS Server is up.')


@task
def test(options):
    """
    Run GeoNode's Unit Test Suite
    """
    if on_travis:
        if core_tests:
            _apps = GEONODE_CORE_APPS
        if internal_apps_tests:
            _apps = GEONODE_INTERNAL_APPS
    else:
        _apps = GEONODE_APPS

    _apps_to_test = []
    for _app in _apps:
        if _app and len(_app) > 0 and 'geonode' in _app:
            _apps_to_test.append(_app)
    if MONITORING_ENABLED and \
       'geonode.monitoring' in INSTALLED_APPS and \
       'geonode.monitoring' not in _apps_to_test:
        _apps_to_test.append('geonode.monitoring')
    sh("%s manage.py test geonode.tests.smoke %s.tests --noinput %s %s" % (options.get('prefix'),
                                                                           '.tests '.join(_apps_to_test),
                                                                           _keepdb,
                                                                           _parallel))


@task
@cmdopts([
    ('local=', 'l', 'Set to True if running bdd tests locally')
])
def test_bdd(options):
    """
    Run GeoNode's BDD Test Suite
    """
    local = str2bool(options.get('local', 'false'))
    if local:
        call_task('reset_hard')
    else:
        call_task('reset')
    call_task('setup')
    call_task('sync')
    sh('sleep 30')
    info("GeoNode is now available, running the bdd tests now.")

    sh('py.test')

    if local:
        call_task('reset_hard')


@task
def test_javascript(options):
    with pushd('geonode/static/geonode'):
        sh('./run-tests.sh')


@task
@cmdopts([
    ('name=', 'n', 'Run specific tests.'),
    ('settings=', 's', 'Specify custom DJANGO_SETTINGS_MODULE')
])
def test_integration(options):
    """
    Run GeoNode's Integration test suite against the external apps
    """
    prefix = options.get('prefix')
    _backend = os.environ.get('BACKEND', OGC_SERVER['default']['BACKEND'])
    if _backend == 'geonode.geoserver' or 'geonode.qgis_server' not in INSTALLED_APPS:
        call_task('stop_geoserver')
        _reset()
    else:
        call_task('stop_qgis_server')
        _reset()

    name = options.get('name', None)
    settings = options.get('settings', '')
    success = False
    try:
        call_task('setup', options={'settings': settings, 'force_exec': True})

        _integration_server_startup = True
        if name and name in ('geonode.tests.csw', 'geonode.tests.integration', 'geonode.geoserver.tests.integration'):
            _integration_server_startup = False
            if not settings:
                settings = 'geonode.local_settings' if _backend == 'geonode.qgis_server' else 'geonode.settings'
                settings = 'REUSE_DB=1 DJANGO_SETTINGS_MODULE=%s' % settings
            call_task('sync', options={'settings': settings})
            if _backend == 'geonode.geoserver':
                call_task('start_geoserver', options={'settings': settings, 'force_exec': True})
            call_task('start', options={'settings': settings})
            if integration_server_tests:
                call_task('setup_data', options={'settings': settings})
        elif _backend == 'geonode.geoserver' and 'geonode.geoserver' in INSTALLED_APPS:
            sh("cp geonode/upload/tests/test_settings.py geonode/")
            settings = 'geonode.test_settings'
            sh("DJANGO_SETTINGS_MODULE={} python -W ignore manage.py "
               "makemigrations --noinput".format(settings))
            sh("DJANGO_SETTINGS_MODULE={} python -W ignore manage.py "
               "migrate --noinput".format(settings))
            sh("DJANGO_SETTINGS_MODULE={} python -W ignore manage.py "
               "loaddata sample_admin.json".format(settings))
            sh("DJANGO_SETTINGS_MODULE={} python -W ignore manage.py "
               "loaddata geonode/base/fixtures/default_oauth_apps.json".format(settings))
            sh("DJANGO_SETTINGS_MODULE={} python -W ignore manage.py "
               "loaddata geonode/base/fixtures/initial_data.json".format(settings))
<<<<<<< HEAD

            if _integration_server_startup:
                call_task('start_geoserver')

                bind = options.get('bind', '0.0.0.0:8000')
                foreground = '' if options.get('foreground', False) else '&'
                sh('DJANGO_SETTINGS_MODULE=%s python -W ignore manage.py runmessaging %s' %
                (settings, foreground))
                sh('DJANGO_SETTINGS_MODULE=%s python -W ignore manage.py runserver %s %s' %
                (settings, bind, foreground))
                sh('sleep 30')
                settings = 'REUSE_DB=1 DJANGO_SETTINGS_MODULE=%s' % settings
=======
            call_task('start_geoserver')
            bind = options.get('bind', '0.0.0.0:8000')
            foreground = '' if options.get('foreground', False) else '&'
            sh('DJANGO_SETTINGS_MODULE=%s python -W ignore manage.py runmessaging %s' %
            (settings, foreground))
            sh('DJANGO_SETTINGS_MODULE=%s python -W ignore manage.py runserver %s %s' %
            (settings, bind, foreground))
            sh('sleep 30')
            settings = 'REUSE_DB=1 DJANGO_SETTINGS_MODULE=%s' % settings
>>>>>>> 80293e79

        live_server_option = ''
        info("Running the tests now...")
        sh(('%s %s manage.py test %s'
            ' %s --noinput %s' % (settings,
                                  prefix,
                                  name,
                                  _keepdb,
                                  live_server_option)))

    except BuildFailure as e:
        info('Tests failed! %s' % str(e))
    else:
        success = True
    finally:
        stop(options)
        _reset()

    if not success:
        sys.exit(1)


@task
@needs(['start_geoserver',
        'start_qgis_server'])
@cmdopts([
    ('coverage', 'c', 'use this flag to generate coverage during test runs'),
    ('local=', 'l', 'Set to True if running bdd tests locally')
])
def run_tests(options):
    """
    Executes the entire test suite.
    """
    if options.get('coverage'):
        prefix = 'coverage run --branch --source=geonode \
--omit="*/__init__*,*/test*,*/wsgi*,*/version*,*/migrations*,\
*/search_indexes*,*/management/*,*/context_processors*,*/upload/*,*/qgis_server/*"'
    else:
        prefix = 'python'
    local = options.get('local', 'false')  # travis uses default to false

    if not integration_tests and not integration_csw_tests and not integration_bdd_tests:
        call_task('test', options={'prefix': prefix})
    elif integration_tests:
        if integration_server_tests:
            call_task('test_integration', options={'prefix': prefix, 'name': 'geonode.geoserver.tests.integration'})
        elif integration_upload_tests:
            call_task('test_integration', options={'prefix': prefix, 'name': 'geonode.upload.tests.integration'})
        elif integration_monitoring_tests:
            call_task('test_integration', options={'prefix': prefix, 'name': 'geonode.monitoring.tests.integration'})
        elif integration_csw_tests:
            call_task('test_integration', options={'prefix': prefix, 'name': 'geonode.tests.csw'})
        elif integration_bdd_tests:
            call_task('test_bdd', options={'local': local})
        else:
            call_task('test_integration', options={'prefix': prefix, 'name': 'geonode.tests.integration'})
    sh('flake8 geonode')


@task
@needs(['stop'])
def reset(options):
    """
    Reset a development environment (Database, GeoServer & Catalogue)
    """
    _reset()


def _reset():
    from geonode import settings
    sh("rm -rf {path}".format(
        path=os.path.join(settings.PROJECT_ROOT, 'development.db')
    )
    )
    sh("rm -rf geonode/development.db")
    sh("rm -rf geonode/uploaded/*")
    _install_data_dir()


@needs(['reset'])
def reset_hard(options):
    """
    Reset a development environment (Database, GeoServer & Catalogue)
    """
    sh("git clean -dxf")


@task
@cmdopts([
    ('type=', 't', 'Import specific data type ("vector", "raster", "time")'),
    ('settings=', 's', 'Specify custom DJANGO_SETTINGS_MODULE')
])
def setup_data(options):
    """
    Import sample data (from gisdata package) into GeoNode
    """
    import gisdata

    ctype = options.get('type', None)

    data_dir = gisdata.GOOD_DATA

    if ctype in ['vector', 'raster', 'time']:
        data_dir = os.path.join(gisdata.GOOD_DATA, ctype)

    settings = options.get('settings', '')
    if settings and 'DJANGO_SETTINGS_MODULE' not in settings:
        settings = 'DJANGO_SETTINGS_MODULE=%s' % settings

    sh("%s python -W ignore manage.py importlayers %s -v2" % (settings, data_dir))


@needs(['package'])
@cmdopts([
    ('key=', 'k', 'The GPG key to sign the package'),
    ('ppa=', 'p', 'PPA this package should be published to.'),
])
def deb(options):
    """
    Creates debian packages.

    Example uses:
        paver deb
        paver deb -k 12345
        paver deb -k 12345 -p geonode/testing
    """
    key = options.get('key', None)
    ppa = options.get('ppa', None)

    version, simple_version = versions()

    info('Creating package for GeoNode version %s' % version)

    # Get rid of any uncommitted changes to debian/changelog
    info('Getting rid of any uncommitted changes in debian/changelog')
    sh('git checkout package/debian/changelog')

    # Workaround for git-dch bug
    # http://bugs.debian.org/cgi-bin/bugreport.cgi?bug=594580
    sh('rm -rf %s/.git' % (os.path.realpath('package')))
    sh('ln -s %s %s' % (os.path.realpath('.git'), os.path.realpath('package')))

    with pushd('package'):

        # Install requirements
        # sh('sudo apt-get -y install debhelper devscripts git-buildpackage')

        # sh(('git-dch --spawn-editor=snapshot --git-author --new-version=%s'
        #     ' --id-length=6 --ignore-branch --release' % (simple_version)))
        # In case you publish from Ubuntu Xenial (git-dch is removed from upstream)
        #  use the following line instead:
        # sh(('gbp dch --spawn-editor=snapshot --git-author --new-version=%s'
        #    ' --id-length=6 --ignore-branch --release' % (simple_version)))
        distribution = "bionic"
        # sh(('gbp dch --distribution=%s --force-distribution --spawn-editor=snapshot --git-author --new-version=%s'
        #    ' --id-length=6 --ignore-branch --release' % (distribution, simple_version)))

        deb_changelog = path('debian') / 'changelog'
        for idx, line in enumerate(fileinput.input([deb_changelog], inplace=True)):
            if idx == 0:
                print("geonode ({}) {}; urgency=high".format(simple_version, distribution), end='')
            else:
                print(line.replace("urgency=medium", "urgency=high"), end='')

        # Revert workaround for git-dhc bug
        sh('rm -rf .git')

        if key is None and ppa is None:
            print("A local installable package")
            sh('debuild -uc -us -A')
        elif key is None and ppa is not None:
            print("A sources package, signed by daemon")
            sh('debuild -S')
        elif key is not None and ppa is None:
            print("A signed installable package")
            sh('debuild -k%s -A' % key)
        elif key is not None and ppa is not None:
            print("A signed, source package")
            sh('debuild -k%s -S' % key)

    if ppa is not None:
        sh('dput ppa:%s geonode_%s_source.changes' % (ppa, simple_version))


@task
def publish(options):
    if 'GPG_KEY_GEONODE' in os.environ:
        key = os.environ['GPG_KEY_GEONODE']
    else:
        print("You need to set the GPG_KEY_GEONODE environment variable")
        return

    if 'PPA_GEONODE' in os.environ:
        ppa = os.environ['PPA_GEONODE']
    else:
        ppa = None

    call_task('deb', options={
        'key': key,
        'ppa': ppa,
        # 'ppa': 'geonode/testing',
        # 'ppa': 'geonode/unstable',
    })

    version, simple_version = versions()
    if ppa:
        sh('git add package/debian/changelog')
        sh('git commit -m "Updated changelog for version %s"' % version)
        sh('git tag -f %s' % version)
        sh('git push origin %s' % version)
        sh('git tag -f debian/%s' % simple_version)
        sh('git push origin debian/%s' % simple_version)
        # sh('git push origin master')
        sh('python setup.py sdist upload -r pypi')


def versions():
    import geonode
    from geonode.version import get_git_changeset
    raw_version = geonode.__version__
    version = geonode.get_version()
    timestamp = get_git_changeset()

    major, minor, revision, stage, edition = raw_version

    branch = 'dev'

    if stage == 'final':
        stage = 'thefinal'

    if stage == 'unstable':
        tail = '%s%s' % (branch, timestamp)
    else:
        tail = '%s%s' % (stage, edition)

    simple_version = '%s.%s.%s+%s' % (major, minor, revision, tail)
    return version, simple_version


def kill(arg1, arg2):
    """Stops a proces that contains arg1 and is filtered by arg2
    """
    from subprocess import Popen, PIPE

    # Wait until ready
    t0 = time.time()
    # Wait no more than these many seconds
    time_out = 30
    running = True

    while running and time.time() - t0 < time_out:
        if os.name == 'nt':
            p = Popen('tasklist | find "%s"' % arg1, shell=True,
                      stdin=PIPE, stdout=PIPE, stderr=PIPE, close_fds=False)
        else:
            p = Popen('ps aux | grep %s' % arg1, shell=True,
                      stdin=PIPE, stdout=PIPE, stderr=PIPE, close_fds=True)

        lines = p.stdout.readlines()

        running = False
        for line in lines:
            # this kills all java.exe and python including self in windows
            if ('%s' % arg2 in str(line)) or (os.name == 'nt' and '%s' % arg1 in str(line)):
                running = True

                # Get pid
                fields = line.strip().split()

                info('Stopping %s (process number %s)' % (arg1, int(fields[1])))
                if os.name == 'nt':
                    kill = 'taskkill /F /PID "%s"' % int(fields[1])
                else:
                    kill = 'kill -9 %s 2> /dev/null' % int(fields[1])
                os.system(kill)

        # Give it a little more time
        time.sleep(1)
    else:
        pass

    if running:
        raise Exception('Could not stop %s: '
                        'Running processes are\n%s'
                        % (arg1, '\n'.join([str(l).strip() for l in lines])))


def waitfor(url, timeout=300):
    started = False
    for a in range(timeout):
        try:
            resp = urlopen(url)
        except IOError:
            pass
        else:
            if resp.getcode() == 200:
                started = True
                break
        time.sleep(1)
    return started


def _copytree(src, dst, symlinks=False, ignore=None):
    if not os.path.exists(dst):
        os.makedirs(dst)
    for item in os.listdir(src):
        s = os.path.join(src, item)
        d = os.path.join(dst, item)
        if os.path.isdir(s):
            try:
                shutil.copytree(s, d, symlinks, ignore)
            except Exception:
                pass
        elif os.path.isfile(s):
            shutil.copy2(s, d)


def justcopy(origin, target):
    if os.path.isdir(origin):
        shutil.rmtree(target, ignore_errors=True)
        _copytree(origin, target)
    elif os.path.isfile(origin):
        if not os.path.exists(target):
            os.makedirs(target)
        shutil.copy(origin, target)


def str2bool(v):
    if v and len(v) > 0:
        return v.lower() in ("yes", "true", "t", "1")
    else:
        return False<|MERGE_RESOLUTION|>--- conflicted
+++ resolved
@@ -899,9 +899,7 @@
     try:
         call_task('setup', options={'settings': settings, 'force_exec': True})
 
-        _integration_server_startup = True
         if name and name in ('geonode.tests.csw', 'geonode.tests.integration', 'geonode.geoserver.tests.integration'):
-            _integration_server_startup = False
             if not settings:
                 settings = 'geonode.local_settings' if _backend == 'geonode.qgis_server' else 'geonode.settings'
                 settings = 'REUSE_DB=1 DJANGO_SETTINGS_MODULE=%s' % settings
@@ -924,20 +922,6 @@
                "loaddata geonode/base/fixtures/default_oauth_apps.json".format(settings))
             sh("DJANGO_SETTINGS_MODULE={} python -W ignore manage.py "
                "loaddata geonode/base/fixtures/initial_data.json".format(settings))
-<<<<<<< HEAD
-
-            if _integration_server_startup:
-                call_task('start_geoserver')
-
-                bind = options.get('bind', '0.0.0.0:8000')
-                foreground = '' if options.get('foreground', False) else '&'
-                sh('DJANGO_SETTINGS_MODULE=%s python -W ignore manage.py runmessaging %s' %
-                (settings, foreground))
-                sh('DJANGO_SETTINGS_MODULE=%s python -W ignore manage.py runserver %s %s' %
-                (settings, bind, foreground))
-                sh('sleep 30')
-                settings = 'REUSE_DB=1 DJANGO_SETTINGS_MODULE=%s' % settings
-=======
             call_task('start_geoserver')
             bind = options.get('bind', '0.0.0.0:8000')
             foreground = '' if options.get('foreground', False) else '&'
@@ -947,7 +931,6 @@
             (settings, bind, foreground))
             sh('sleep 30')
             settings = 'REUSE_DB=1 DJANGO_SETTINGS_MODULE=%s' % settings
->>>>>>> 80293e79
 
         live_server_option = ''
         info("Running the tests now...")
