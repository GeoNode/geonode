--- conflicted
+++ resolved
@@ -789,10 +789,7 @@
         _apps = GEONODE_CORE_APPS + GEONODE_INTERNAL_APPS
     else:
         _apps = GEONODE_APPS
-<<<<<<< HEAD
-=======
-
->>>>>>> 5c13a6a2
+
     _apps_to_test = []
     for _app in _apps:
         if _app and len(_app) > 0 and 'geonode' in _app:
