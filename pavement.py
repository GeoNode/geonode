--- conflicted
+++ resolved
@@ -296,15 +296,6 @@
     """
     Fetch geonode-client
     """
-<<<<<<< HEAD
-    deployed_url = path("./src/GeoNodePy/geonode/media/static")
-    if not deployed_url.exists():
-        deployed_url.mkdir()
-
-    dst_zip = deployed_url / "geonode-client.zip"
-    copy("src/externals/geonode-client.zip", dst_zip)
-    zip_extractall(zipfile.ZipFile(dst_zip), deployed_url)
-=======
     static = path("./src/GeoNodePy/geonode/media/static")
     if not static.exists():
         static.mkdir()
@@ -312,11 +303,10 @@
     src_url = str(options.config.parser.get('geonode-client', 'geonode_client_zip_url'))
     dst_zip = static / "geonode-client.zip"
 
-    grab(src_url, dst_zip)
+    copy("src/externals/geonode-client.zip", dst_zip)
 
     zip_extractall(zipfile.ZipFile(dst_zip), static)
     dst_zip.remove()
->>>>>>> 4a95227c
 
 @task
 def sync_django_db(options):
