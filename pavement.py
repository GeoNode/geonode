# -*- coding: utf-8 -*-
#########################################################################
#
# Copyright (C) 2016 OSGeo
#
# This program is free software: you can redistribute it and/or modify
# it under the terms of the GNU General Public License as published by
# the Free Software Foundation, either version 3 of the License, or
# (at your option) any later version.
#
# This program is distributed in the hope that it will be useful,
# but WITHOUT ANY WARRANTY; without even the implied warranty of
# MERCHANTABILITY or FITNESS FOR A PARTICULAR PURPOSE. See the
# GNU General Public License for more details.
#
# You should have received a copy of the GNU General Public License
# along with this program. If not, see <http://www.gnu.org/licenses/>.
#
#########################################################################

import fileinput
import glob
import os
import re
import shutil
import sys
import time
import urllib
import urllib2
import zipfile
from urlparse import urlparse

import yaml
from paver.easy import (BuildFailure, call_task, cmdopts, info, needs, options,
                        path, sh, task)
from setuptools.command import easy_install

try:
    from geonode.settings import GEONODE_APPS
except BaseException:
    # probably trying to run install_win_deps.
    pass

try:
    from paver.path import pushd
except ImportError:
    from paver.easy import pushd

assert sys.version_info >= (2, 6), \
    SystemError("GeoNode Build requires python 2.6 or better")

dev_config = None
with open("dev_config.yml", 'r') as f:
    dev_config = yaml.load(f)


def grab(src, dest, name):
    download = True
    if not dest.exists():
        print 'Downloading %s' % name
    elif not zipfile.is_zipfile(dest):
        print 'Downloading %s (corrupt file)' % name
    else:
        download = False
    if download:
        if str(src).startswith("file://"):
            src2 = src[7:]
            if not os.path.exists(src2):
                print "Source location (%s) does not exist" % str(src2)
            else:
                print "Copying local file from %s" % str(src2)
                shutil.copyfile(str(src2), str(dest))
        else:
            urllib.urlretrieve(str(src), str(dest))


@task
@cmdopts([
    ('geoserver=', 'g', 'The location of the geoserver build (.war file).'),
    ('jetty=', 'j', 'The location of the Jetty Runner (.jar file).'),
])
def setup_geoserver(options):
    """Prepare a testing instance of GeoServer."""
    from geonode.settings import INSTALLED_APPS

    # only start if using Geoserver backend
    if 'geonode.geoserver' not in INSTALLED_APPS:
        return

    download_dir = path('downloaded')
    if not download_dir.exists():
        download_dir.makedirs()

    geoserver_dir = path('geoserver')

    geoserver_bin = download_dir / \
        os.path.basename(dev_config['GEOSERVER_URL'])
    jetty_runner = download_dir / \
        os.path.basename(dev_config['JETTY_RUNNER_URL'])

    grab(
        options.get(
            'geoserver',
            dev_config['GEOSERVER_URL']),
        geoserver_bin,
        "geoserver binary")
    grab(
        options.get(
            'jetty',
            dev_config['JETTY_RUNNER_URL']),
        jetty_runner,
        "jetty runner")

    if not geoserver_dir.exists():
        geoserver_dir.makedirs()

        webapp_dir = geoserver_dir / 'geoserver'
        if not webapp_dir:
            webapp_dir.makedirs()

        print 'extracting geoserver'
        z = zipfile.ZipFile(geoserver_bin, "r")
        z.extractall(webapp_dir)

    _install_data_dir()


def _robust_rmtree(path, logger=None, max_retries=5):
    """Try to delete paths robustly .
    Retries several times (with increasing delays) if an OSError
    occurs.  If the final attempt fails, the Exception is propagated
    to the caller. Taken from https://github.com/hashdist/hashdist/pull/116
    """

    for i in range(max_retries):
        try:
            shutil.rmtree(path)
            return
        except OSError, e:
            if logger:
                info('Unable to remove path: %s' % path)
                info('Retrying after %d seconds' % i)
            time.sleep(i)

    # Final attempt, pass any Exceptions up to caller.
    shutil.rmtree(path)


def _install_data_dir():
    target_data_dir = path('geoserver/data')
    if target_data_dir.exists():
        try:
            target_data_dir.rmtree()
        except OSError:
            _robust_rmtree(target_data_dir, logger=True)

    original_data_dir = path('geoserver/geoserver/data')
    justcopy(original_data_dir, target_data_dir)

<<<<<<< HEAD
    try:
        config = path(
            'geoserver/data/global.xml')
        with open(config) as f:
            xml = f.read()
            m = re.search('proxyBaseUrl>([^<]+)', xml)
            xml = xml[:m.start(1)] + \
                "http://localhost:8080/geoserver" + xml[m.end(1):]
            with open(config, 'w') as f:
                f.write(xml)
    except Exception as e:
        print(e)

    try:
        config = path(
            'geoserver/data/security/filter/geonode-oauth2/config.xml')
        with open(config) as f:
            xml = f.read()
            m = re.search('accessTokenUri>([^<]+)', xml)
            xml = xml[:m.start(1)] + \
                "http://localhost:8000/o/token/" + xml[m.end(1):]
            m = re.search('userAuthorizationUri>([^<]+)', xml)
            xml = xml[:m.start(
                1)] + "http://localhost:8000/o/authorize/" + xml[m.end(1):]
            m = re.search('redirectUri>([^<]+)', xml)
            xml = xml[:m.start(
                1)] + "http://localhost:8080/geoserver/index.html" + xml[m.end(1):]
            m = re.search('checkTokenEndpointUrl>([^<]+)', xml)
            xml = xml[:m.start(
                1)] + "http://localhost:8000/api/o/v4/tokeninfo/" + xml[m.end(1):]
            m = re.search('logoutUri>([^<]+)', xml)
            xml = xml[:m.start(
                1)] + "http://localhost:8000/account/logout/" + xml[m.end(1):]
            with open(config, 'w') as f:
                f.write(xml)
    except Exception as e:
        print(e)

    try:
        config = path(
            'geoserver/data/security/role/geonode REST role service/config.xml')
        with open(config) as f:
            xml = f.read()
            m = re.search('baseUrl>([^<]+)', xml)
            xml = xml[:m.start(1)] + "http://localhost:8000" + xml[m.end(1):]
            with open(config, 'w') as f:
                f.write(xml)
    except Exception as e:
        print(e)
=======
    config = path(
        'geoserver/data/security/auth/geonodeAuthProvider/config.xml')
    with open(config) as f:
        xml = f.read()
        m = re.search('baseUrl>([^<]+)', xml)
        xml = xml[:m.start(1)] + "http://localhost:8000/" + xml[m.end(1):]
        with open(config, 'w') as f:
            f.write(xml)
>>>>>>> b1dcd7c4


@task
def static(options):
    with pushd('geonode/static'):
        sh('grunt production')


@task
@needs([
    'setup_geoserver',
])
def setup(options):
    """Get dependencies and prepare a GeoNode development environment."""

    info(('GeoNode development environment successfully set up.'
          'If you have not set up an administrative account,'
          ' please do so now. Use "paver start" to start up the server.'))


def grab_winfiles(url, dest, packagename):
    # Add headers
    headers = {'User-Agent': 'Mozilla 5.10'}
    request = urllib2.Request(url, None, headers)
    response = urllib2.urlopen(request)
    with open(dest, 'wb') as writefile:
        writefile.write(response.read())


@task
def win_install_deps(options):
    """
    Install all Windows Binary automatically
    This can be removed as wheels become available for these packages
    """
    download_dir = path('downloaded').abspath()
    if not download_dir.exists():
        download_dir.makedirs()
    win_packages = {
        # required by transifex-client
        "Py2exe": dev_config['WINDOWS']['py2exe'],
        "Nose": dev_config['WINDOWS']['nose'],
        # the wheel 1.9.4 installs but pycsw wants 1.9.3, which fails to compile
        # when pycsw bumps their pyproj to 1.9.4 this can be removed.
        "PyProj": dev_config['WINDOWS']['pyproj'],
        "lXML": dev_config['WINDOWS']['lxml']
    }
    failed = False
    for package, url in win_packages.iteritems():
        tempfile = download_dir / os.path.basename(url)
        print "Installing file ... " + tempfile
        grab_winfiles(url, tempfile, package)
        try:
            easy_install.main([tempfile])
        except Exception as e:
            failed = True
            print "install failed with error: ", e
        os.remove(tempfile)
    if failed and sys.maxsize > 2**32:
        print "64bit architecture is not currently supported"
        print "try finding the 64 binaries for py2exe, nose, and pyproj"
    elif failed:
        print "install failed for py2exe, nose, and/or pyproj"
    else:
        print "Windows dependencies now complete.  Run pip install -e geonode --use-mirrors"


@cmdopts([
    ('version=', 'v', 'Legacy GeoNode version of the existing database.')
])
@task
def upgradedb(options):
    """
    Add 'fake' data migrations for existing tables from legacy GeoNode versions
    """
    version = options.get('version')
    if version in ['1.1', '1.2']:
        sh("python manage.py migrate maps 0001 --fake")
        sh("python manage.py migrate avatar 0001 --fake")
    elif version is None:
        print "Please specify your GeoNode version"
    else:
        print "Upgrades from version %s are not yet supported." % version


@task
def sync(options):
    """
    Run the migrate and migrate management commands to create and migrate a DB
    """
    sh("python manage.py migrate --noinput")
    sh("python manage.py loaddata sample_admin.json")
    sh("python manage.py loaddata geonode/base/fixtures/default_oauth_apps.json")
    sh("python manage.py loaddata geonode/base/fixtures/initial_data.json")


@task
def package(options):
    """
    Creates a tarball to use for building the system elsewhere
    """
    import tarfile
    import geonode

    version = geonode.get_version()
    # Use GeoNode's version for the package name.
    pkgname = 'GeoNode-%s-all' % version

    # Create the output directory.
    out_pkg = path(pkgname)
    out_pkg_tar = path("%s.tar.gz" % pkgname)

    # Create a distribution in zip format for the geonode python package.
    dist_dir = path('dist')
    dist_dir.rmtree()
    sh('python setup.py sdist --formats=zip')

    with pushd('package'):

        # Delete old tar files in that directory
        for f in glob.glob('GeoNode*.tar.gz'):
            old_package = path(f)
            if old_package != out_pkg_tar:
                old_package.remove()

        if out_pkg_tar.exists():
            info('There is already a package for version %s' % version)
            return

        # Clean anything that is in the oupout package tree.
        out_pkg.rmtree()
        out_pkg.makedirs()

        support_folder = path('support')
        install_file = path('install.sh')

        # And copy the default files from the package folder.
        justcopy(support_folder, out_pkg / 'support')
        justcopy(install_file, out_pkg)

        geonode_dist = path('..') / 'dist' / 'GeoNode-%s.zip' % version
        justcopy(geonode_dist, out_pkg)

        # Create a tar file with all files in the output package folder.
        tar = tarfile.open(out_pkg_tar, "w:gz")
        for file in out_pkg.walkfiles():
            tar.add(file)

        # Add the README with the license and important links to documentation.
        tar.add('README', arcname=('%s/README.rst' % out_pkg))
        tar.close()

        # Remove all the files in the temporary output package directory.
        out_pkg.rmtree()

    # Report the info about the new package.
    info("%s created" % out_pkg_tar.abspath())


@task
@needs(['start_geoserver',
        'start_django'])
@cmdopts([
    ('bind=', 'b', 'Bind server to provided IP address and port number.'),
    ('java_path=', 'j', 'Full path to java install for Windows'),
    ('foreground', 'f', 'Do not run in background but in foreground')
], share_with=['start_django', 'start_geoserver'])
def start():
    """
    Start GeoNode (Django, GeoServer & Client)
    """
    info("GeoNode is now available.")


@task
def stop_django():
    """
    Stop the GeoNode Django application
    """
    kill('python', 'runserver')


@task
def stop_geoserver():
    """
    Stop GeoServer
    """
    from geonode.settings import INSTALLED_APPS

    # only start if using Geoserver backend
    if 'geonode.geoserver' not in INSTALLED_APPS:
        return
    kill('java', 'geoserver')


@task
@needs([
    'stop_geoserver'
])
def stop():
    """
    Stop GeoNode
    """
<<<<<<< HEAD
    # windows needs to stop the geoserver first b/c we can't tell which python is running, so we kill everything
=======
    # windows needs to stop the geoserver first b/c we can't tell which python
    # is running, so we kill everything
    stop_geoserver()
>>>>>>> b1dcd7c4
    info("Stopping GeoNode ...")
    stop_django()


@cmdopts([
    ('bind=', 'b', 'Bind server to provided IP address and port number.')
])
@task
def start_django():
    """
    Start the GeoNode Django application
    """
    bind = options.get('bind', '0.0.0.0:8000')
    foreground = '' if options.get('foreground', False) else '&'
    sh('python manage.py runserver %s %s' % (bind, foreground))


@cmdopts([
    ('java_path=', 'j', 'Full path to java install for Windows')
])
@task
def start_geoserver(options):
    """
    Start GeoServer with GeoNode extensions
    """

    from geonode.settings import OGC_SERVER, INSTALLED_APPS

    # only start if using Geoserver backend
    if 'geonode.geoserver' not in INSTALLED_APPS:
        return

    GEOSERVER_BASE_URL = OGC_SERVER['default']['LOCATION']
    url = GEOSERVER_BASE_URL

    if urlparse(GEOSERVER_BASE_URL).hostname != 'localhost':
        print "Warning: OGC_SERVER['default']['LOCATION'] hostname is not equal to 'localhost'"

    if not GEOSERVER_BASE_URL.endswith('/'):
        print "Error: OGC_SERVER['default']['LOCATION'] does not end with a '/'"
        sys.exit(1)

    download_dir = path('downloaded').abspath()
    jetty_runner = download_dir / \
        os.path.basename(dev_config['JETTY_RUNNER_URL'])
    data_dir = path('geoserver/data').abspath()
    geofence_dir = path('geoserver/data/geofence').abspath()
    web_app = path('geoserver/geoserver').abspath()
    log_file = path('geoserver/jetty.log').abspath()
    config = path('scripts/misc/jetty-runner.xml').abspath()
    jetty_port = urlparse(GEOSERVER_BASE_URL).port
    # @todo - we should not have set workdir to the datadir but a bug in geoserver
    # prevents geonode security from initializing correctly otherwise
    with pushd(data_dir):
        javapath = "java"
        loggernullpath = os.devnull

        # checking if our loggernullpath exists and if not, reset it to
        # something manageable
        if loggernullpath == "nul":
            try:
                open("../../downloaded/null.txt", 'w+').close()
            except IOError as e:
                print "Chances are that you have Geoserver currently running.  You \
                        can either stop all servers with paver stop or start only \
                        the django application with paver start_django."
                sys.exit(1)
            loggernullpath = "../../downloaded/null.txt"

        try:
            sh(('java -version'))
        except BaseException:
            print "Java was not found in your path.  Trying some other options: "
            javapath_opt = None
            if os.environ.get('JAVA_HOME', None):
                print "Using the JAVA_HOME environment variable"
                javapath_opt = os.path.join(os.path.abspath(
                    os.environ['JAVA_HOME']), "bin", "java.exe")
            elif options.get('java_path'):
                javapath_opt = options.get('java_path')
            else:
                print "Paver cannot find java in the Windows Environment.  \
                Please provide the --java_path flag with your full path to \
                java.exe e.g. --java_path=C:/path/to/java/bin/java.exe"
                sys.exit(1)
            # if there are spaces
            javapath = 'START /B "" "' + javapath_opt + '"'

        sh((
            '%(javapath)s -Xmx512m -XX:MaxPermSize=256m'
            ' -DGEOSERVER_DATA_DIR=%(data_dir)s'
            ' -Dgeofence.dir=%(geofence_dir)s'
            # ' -Dgeofence-ovr=geofence-datasource-ovr.properties'
            # workaround for JAI sealed jar issue and jetty classloader
            # ' -Dorg.eclipse.jetty.server.webapp.parentLoaderPriority=true'
            ' -jar %(jetty_runner)s'
            ' --port %(jetty_port)i'
            ' --log %(log_file)s'
            ' %(config)s'
            ' > %(loggernullpath)s &' % locals()
        ))

    info('Starting GeoServer on %s' % url)

    # wait for GeoServer to start
    started = waitfor(url)
    info('The logs are available at %s' % log_file)

    if not started:
        # If applications did not start in time we will give the user a chance
        # to inspect them and stop them manually.
        info(('GeoServer never started properly or timed out.'
              'It may still be running in the background.'))
        sys.exit(1)


@task
def test(options):
    """
    Run GeoNode's Unit Test Suite
    """
    sh("%s manage.py test %s.tests --noinput" % (options.get('prefix'),
                                                 '.tests '.join(GEONODE_APPS)))


@task
def test_javascript(options):
    with pushd('geonode/static/geonode'):
        sh('./run-tests.sh')


@task
@cmdopts([
    ('name=', 'n', 'Run specific tests.')
])
def test_integration(options):
    """
    Run GeoNode's Integration test suite against the external apps
    """
    _reset()
    # Start GeoServer
    call_task('start_geoserver')
    info("GeoNode is now available, running the tests now.")

    name = options.get('name', 'geonode.tests.integration')

    success = False
    try:
        if name == 'geonode.tests.csw':
            call_task('sync')
            call_task('start')
            sh('sleep 30')
            call_task('setup_data')
        sh(('python manage.py test %s'
            ' --noinput --liveserver=localhost:8000' % name))
<<<<<<< HEAD
    except BuildFailure, e:
=======
    except BuildFailure as e:
>>>>>>> b1dcd7c4
        info('Tests failed! %s' % str(e))
    else:
        success = True
    finally:
        # don't use call task here - it won't run since it already has
        stop()

    _reset()
    if not success:
        sys.exit(1)


@task
@cmdopts([
    ('coverage', 'c', 'use this flag to generate coverage during test runs')
])
def run_tests(options):
    """
    Executes the entire test suite.
    """
    if options.get('coverage'):
        prefix = 'coverage run --branch --source=geonode'
    else:
        prefix = 'python'
    sh('%s manage.py test geonode.tests.smoke' % prefix)
    call_task('test', options={'prefix': prefix})
    call_task('test_integration')
    call_task('test_integration', options={'name': 'geonode.tests.csw'})
    sh('flake8 geonode')


@task
@needs(['stop'])
def reset():
    """
    Reset a development environment (Database, GeoServer & Catalogue)
    """
    _reset()


def _reset():
    sh("rm -rf geonode/development.db")
    sh("rm -rf geonode/uploaded/*")
    _install_data_dir()


@needs(['reset'])
def reset_hard():
    """
    Reset a development environment (Database, GeoServer & Catalogue)
    """
    sh("git clean -dxf")


@task
@cmdopts([
    ('type=', 't', 'Import specific data type ("vector", "raster", "time")'),
])
def setup_data():
    """
    Import sample data (from gisdata package) into GeoNode
    """
    import gisdata

    ctype = options.get('type', None)

    data_dir = gisdata.GOOD_DATA

    if ctype in ['vector', 'raster', 'time']:
        data_dir = os.path.join(gisdata.GOOD_DATA, ctype)

    sh("python manage.py importlayers %s -v2" % data_dir)


@needs(['package'])
@cmdopts([
    ('key=', 'k', 'The GPG key to sign the package'),
    ('ppa=', 'p', 'PPA this package should be published to.'),
])
def deb(options):
    """
    Creates debian packages.

    Example uses:
        paver deb
        paver deb -k 12345
        paver deb -k 12345 -p geonode/testing
    """
    key = options.get('key', None)
    ppa = options.get('ppa', None)

    version, simple_version = versions()

    info('Creating package for GeoNode version %s' % version)

    # Get rid of any uncommitted changes to debian/changelog
    info('Getting rid of any uncommitted changes in debian/changelog')
    sh('git checkout package/debian/changelog')

    # Workaround for git-dch bug
    # http://bugs.debian.org/cgi-bin/bugreport.cgi?bug=594580
    sh('ln -s %s %s' % (os.path.realpath('.git'), os.path.realpath('package')))

    with pushd('package'):

        # Install requirements
        # sh('sudo apt-get -y install debhelper devscripts git-buildpackage')

        sh(('git-dch --spawn-editor=snapshot --git-author --new-version=%s'
            ' --id-length=6 --ignore-branch --release' % (simple_version)))
        # In case you publish from Ubuntu Xenial (git-dch is removed from upstream)
        #  use the following line instead:
        # sh(('gbp dch --spawn-editor=snapshot --git-author --new-version=%s'
        #    ' --id-length=6 --ignore-branch --release' % (simple_version)))

        deb_changelog = path('debian') / 'changelog'
        for line in fileinput.input([deb_changelog], inplace=True):
            print line.replace("urgency=medium", "urgency=high"),

        # Revert workaround for git-dhc bug
        sh('rm -rf .git')

        if key is None and ppa is None:
            # A local installable package
            sh('debuild -uc -us -A')
        elif key is None and ppa is not None:
                # A sources package, signed by daemon
            sh('debuild -S')
        elif key is not None and ppa is None:
            # A signed installable package
            sh('debuild -k%s -A' % key)
        elif key is not None and ppa is not None:
            # A signed, source package
            sh('debuild -k%s -S' % key)

    if ppa is not None:
        sh('dput ppa:%s geonode_%s_source.changes' % (ppa, simple_version))


@task
def publish():
    if 'GPG_KEY_GEONODE' in os.environ:
        key = os.environ['GPG_KEY_GEONODE']
    else:
        print "You need to set the GPG_KEY_GEONODE environment variable"
        return

    call_task('deb', options={
        'key': key,
        'ppa': 'geonode/testing',
    })

    version, simple_version = versions()
    sh('git add package/debian/changelog')
    sh('git commit -m "Updated changelog for version %s"' % version)
    sh('git tag %s' % version)
    sh('git push origin %s' % version)
    sh('git tag debian/%s' % simple_version)
    sh('git push origin debian/%s' % simple_version)
    sh('git push origin master')
    sh('python setup.py sdist upload -r pypi')


def versions():
    import geonode
    from geonode.version import get_git_changeset
    raw_version = geonode.__version__
    version = geonode.get_version()
    timestamp = get_git_changeset()

    major, minor, revision, stage, edition = raw_version

    branch = 'dev'

    if stage == 'final':
        stage = 'thefinal'

    if stage == 'alpha' and edition == 0:
        tail = '%s%s' % (branch, timestamp)
    else:
        tail = '%s%s' % (stage, edition)

    simple_version = '%s.%s.%s+%s' % (major, minor, revision, tail)
    return version, simple_version


def kill(arg1, arg2):
    """Stops a proces that contains arg1 and is filtered by arg2
    """
    from subprocess import Popen, PIPE

    # Wait until ready
    t0 = time.time()
    # Wait no more than these many seconds
    time_out = 30
    running = True

    while running and time.time() - t0 < time_out:
        if os.name == 'nt':
            p = Popen('tasklist | find "%s"' % arg1, shell=True,
                      stdin=PIPE, stdout=PIPE, stderr=PIPE, close_fds=False)
        else:
            p = Popen('ps aux | grep %s' % arg1, shell=True,
                      stdin=PIPE, stdout=PIPE, stderr=PIPE, close_fds=True)

        lines = p.stdout.readlines()

        running = False
        for line in lines:
            # this kills all java.exe and python including self in windows
            if ('%s' % arg2 in line) or (
                    os.name == 'nt' and '%s' % arg1 in line):
                running = True

                # Get pid
                fields = line.strip().split()

                info('Stopping %s (process number %s)' % (arg1, fields[1]))
                if os.name == 'nt':
                    kill = 'taskkill /F /PID "%s"' % fields[1]
                else:
                    kill = 'kill -9 %s 2> /dev/null' % fields[1]
                os.system(kill)

        # Give it a little more time
        time.sleep(1)
    else:
        pass

    if running:
        raise Exception('Could not stop %s: '
                        'Running processes are\n%s'
                        % (arg1, '\n'.join([l.strip() for l in lines])))


def waitfor(url, timeout=300):
    started = False
    for a in xrange(timeout):
        try:
            resp = urllib.urlopen(url)
        except IOError:
            pass
        else:
            if resp.getcode() == 200:
                started = True
                break
        time.sleep(1)
    return started


def _copytree(src, dst, symlinks=False, ignore=None):
    for item in os.listdir(src):
        s = os.path.join(src, item)
        d = os.path.join(dst, item)
        if os.path.isdir(s):
            shutil.copytree(s, d, symlinks, ignore)
        else:
            shutil.copy2(s, d)


def justcopy(origin, target):
    if os.path.isdir(origin):
        shutil.rmtree(target, ignore_errors=True)
        _copytree(origin, target)
    elif os.path.isfile(origin):
        if not os.path.exists(target):
            os.makedirs(target)
        shutil.copy(origin, target)


def str2bool(v):
    if v and len(v) > 0:
        return v.lower() in ("yes", "true", "t", "1")
    else:
        return False<|MERGE_RESOLUTION|>--- conflicted
+++ resolved
@@ -157,19 +157,14 @@
     original_data_dir = path('geoserver/geoserver/data')
     justcopy(original_data_dir, target_data_dir)
 
-<<<<<<< HEAD
-    try:
-        config = path(
-            'geoserver/data/global.xml')
-        with open(config) as f:
-            xml = f.read()
-            m = re.search('proxyBaseUrl>([^<]+)', xml)
-            xml = xml[:m.start(1)] + \
-                "http://localhost:8080/geoserver" + xml[m.end(1):]
-            with open(config, 'w') as f:
-                f.write(xml)
-    except Exception as e:
-        print(e)
+    config = path(
+        'geoserver/data/security/auth/geonodeAuthProvider/config.xml')
+    with open(config) as f:
+        xml = f.read()
+        m = re.search('baseUrl>([^<]+)', xml)
+        xml = xml[:m.start(1)] + "http://localhost:8000/" + xml[m.end(1):]
+        with open(config, 'w') as f:
+            f.write(xml)
 
     try:
         config = path(
@@ -207,16 +202,6 @@
                 f.write(xml)
     except Exception as e:
         print(e)
-=======
-    config = path(
-        'geoserver/data/security/auth/geonodeAuthProvider/config.xml')
-    with open(config) as f:
-        xml = f.read()
-        m = re.search('baseUrl>([^<]+)', xml)
-        xml = xml[:m.start(1)] + "http://localhost:8000/" + xml[m.end(1):]
-        with open(config, 'w') as f:
-            f.write(xml)
->>>>>>> b1dcd7c4
 
 
 @task
@@ -420,13 +405,9 @@
     """
     Stop GeoNode
     """
-<<<<<<< HEAD
-    # windows needs to stop the geoserver first b/c we can't tell which python is running, so we kill everything
-=======
     # windows needs to stop the geoserver first b/c we can't tell which python
     # is running, so we kill everything
     stop_geoserver()
->>>>>>> b1dcd7c4
     info("Stopping GeoNode ...")
     stop_django()
 
@@ -582,11 +563,7 @@
             call_task('setup_data')
         sh(('python manage.py test %s'
             ' --noinput --liveserver=localhost:8000' % name))
-<<<<<<< HEAD
-    except BuildFailure, e:
-=======
     except BuildFailure as e:
->>>>>>> b1dcd7c4
         info('Tests failed! %s' % str(e))
     else:
         success = True
