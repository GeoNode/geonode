# -*- coding: utf-8 -*-
#########################################################################
#
# Copyright (C) 2016 OSGeo
#
# This program is free software: you can redistribute it and/or modify
# it under the terms of the GNU General Public License as published by
# the Free Software Foundation, either version 3 of the License, or
# (at your option) any later version.
#
# This program is distributed in the hope that it will be useful,
# but WITHOUT ANY WARRANTY; without even the implied warranty of
# MERCHANTABILITY or FITNESS FOR A PARTICULAR PURPOSE. See the
# GNU General Public License for more details.
#
# You should have received a copy of the GNU General Public License
# along with this program. If not, see <http://www.gnu.org/licenses/>.
#
#########################################################################

import fileinput
import glob
import os
import re
import shutil
import subprocess
import signal
import sys
import time
import urllib
import urllib2
import zipfile
from urlparse import urlparse

import yaml
from paver.easy import (BuildFailure, call_task, cmdopts, info, needs, options,
                        path, sh, task)
from setuptools.command import easy_install

try:
    from geonode.settings import GEONODE_APPS
except BaseException:
    # probably trying to run install_win_deps.
    pass

try:
    from paver.path import pushd
except ImportError:
    from paver.easy import pushd

from geonode.settings import OGC_SERVER, INSTALLED_APPS

assert sys.version_info >= (2, 6), \
    SystemError("GeoNode Build requires python 2.6 or better")

dev_config = None
with open("dev_config.yml", 'r') as f:
    dev_config = yaml.load(f)


def grab(src, dest, name):
    download = True
    if not dest.exists():
        print 'Downloading %s' % name
    elif not zipfile.is_zipfile(dest):
        print 'Downloading %s (corrupt file)' % name
    else:
        download = False
    if download:
        if str(src).startswith("file://"):
            src2 = src[7:]
            if not os.path.exists(src2):
                print "Source location (%s) does not exist" % str(src2)
            else:
                print "Copying local file from %s" % str(src2)
                shutil.copyfile(str(src2), str(dest))
        else:
            urllib.urlretrieve(str(src), str(dest))


@task
@cmdopts([
    ('geoserver=', 'g', 'The location of the geoserver build (.war file).'),
    ('jetty=', 'j', 'The location of the Jetty Runner (.jar file).'),
])
def setup_geoserver(options):
    """Prepare a testing instance of GeoServer."""
    # only start if using Geoserver backend
    if 'geonode.geoserver' not in INSTALLED_APPS:
        return

    download_dir = path('downloaded')
    if not download_dir.exists():
        download_dir.makedirs()

    geoserver_dir = path('geoserver')

    geoserver_bin = download_dir / \
        os.path.basename(dev_config['GEOSERVER_URL'])
    jetty_runner = download_dir / \
        os.path.basename(dev_config['JETTY_RUNNER_URL'])

    grab(
        options.get(
            'geoserver',
            dev_config['GEOSERVER_URL']),
        geoserver_bin,
        "geoserver binary")
    grab(
        options.get(
            'jetty',
            dev_config['JETTY_RUNNER_URL']),
        jetty_runner,
        "jetty runner")

    if not geoserver_dir.exists():
        geoserver_dir.makedirs()

        webapp_dir = geoserver_dir / 'geoserver'
        if not webapp_dir:
            webapp_dir.makedirs()

        print 'extracting geoserver'
        z = zipfile.ZipFile(geoserver_bin, "r")
        z.extractall(webapp_dir)

    _install_data_dir()


@task
def setup_qgis_server(options):
    """Prepare a testing instance of QGIS Server."""
    # only start if using QGIS Server backend
    if 'geonode.qgis_server' not in INSTALLED_APPS:
        return

    # QGIS Server testing instance run on top of docker
    try:
        sh('scripts/misc/docker_check.sh')
    except BaseException:
        info("You need to have docker and docker-compose installed.")
        return

    info('Docker and docker-compose were installed.')
    info('Proceeded to setup QGIS Server.')
    info('Create QGIS Server related folder.')

    try:
        os.makedirs('geonode/qgis_layer')
    except BaseException:
        pass

    try:
        os.makedirs('geonode/qgis_tiles')
    except BaseException:
        pass

    all_permission = 0o777
    os.chmod('geonode/qgis_layer', all_permission)
    stat = os.stat('geonode/qgis_layer')
    info('Mode : %o' % stat.st_mode)
    os.chmod('geonode/qgis_tiles', all_permission)
    stat = os.stat('geonode/qgis_tiles')
    info('Mode : %o' % stat.st_mode)

    info('QGIS Server related folder successfully setup.')


def _robust_rmtree(path, logger=None, max_retries=5):
    """Try to delete paths robustly .
    Retries several times (with increasing delays) if an OSError
    occurs.  If the final attempt fails, the Exception is propagated
    to the caller. Taken from https://github.com/hashdist/hashdist/pull/116
    """

    for i in range(max_retries):
        try:
            shutil.rmtree(path)
            return
        except OSError, e:
            if logger:
                info('Unable to remove path: %s' % path)
                info('Retrying after %d seconds' % i)
            time.sleep(i)

    # Final attempt, pass any Exceptions up to caller.
    shutil.rmtree(path)


def _install_data_dir():
    target_data_dir = path('geoserver/data')
    if target_data_dir.exists():
        try:
            target_data_dir.rmtree()
        except OSError:
            _robust_rmtree(target_data_dir, logger=True)

    original_data_dir = path('geoserver/geoserver/data')
    justcopy(original_data_dir, target_data_dir)

    try:
        config = path(
            'geoserver/data/global.xml')
        with open(config) as f:
            xml = f.read()
            m = re.search('proxyBaseUrl>([^<]+)', xml)
            xml = xml[:m.start(1)] + \
                "http://localhost:8080/geoserver" + xml[m.end(1):]
            with open(config, 'w') as f:
                f.write(xml)
    except Exception as e:
        print(e)

    try:
        config = path(
            'geoserver/data/security/filter/geonode-oauth2/config.xml')
        with open(config) as f:
            xml = f.read()
            m = re.search('accessTokenUri>([^<]+)', xml)
            xml = xml[:m.start(1)] + \
                "http://localhost:8000/o/token/" + xml[m.end(1):]
            m = re.search('userAuthorizationUri>([^<]+)', xml)
            xml = xml[:m.start(
                1)] + "http://localhost:8000/o/authorize/" + xml[m.end(1):]
            m = re.search('redirectUri>([^<]+)', xml)
            xml = xml[:m.start(
                1)] + "http://localhost:8080/geoserver/index.html" + xml[m.end(1):]
            m = re.search('checkTokenEndpointUrl>([^<]+)', xml)
            xml = xml[:m.start(
                1)] + "http://localhost:8000/api/o/v4/tokeninfo/" + xml[m.end(1):]
            m = re.search('logoutUri>([^<]+)', xml)
            xml = xml[:m.start(
                1)] + "http://localhost:8000/account/logout/" + xml[m.end(1):]
            with open(config, 'w') as f:
                f.write(xml)
    except Exception as e:
        print(e)

    try:
        config = path(
            'geoserver/data/security/role/geonode REST role service/config.xml')
        with open(config) as f:
            xml = f.read()
            m = re.search('baseUrl>([^<]+)', xml)
            xml = xml[:m.start(1)] + "http://localhost:8000" + xml[m.end(1):]
            with open(config, 'w') as f:
                f.write(xml)
    except Exception as e:
        print(e)


@task
def static(options):
    with pushd('geonode/static'):
        sh('grunt production')


@task
@needs([
    'setup_geoserver',
    'setup_qgis_server',
])
def setup(options):
    """Get dependencies and prepare a GeoNode development environment."""

    updategeoip(options)
    info(('GeoNode development environment successfully set up.'
          'If you have not set up an administrative account,'
          ' please do so now. Use "paver start" to start up the server.'))


def grab_winfiles(url, dest, packagename):
    # Add headers
    headers = {'User-Agent': 'Mozilla 5.10'}
    request = urllib2.Request(url, None, headers)
    response = urllib2.urlopen(request)
    with open(dest, 'wb') as writefile:
        writefile.write(response.read())


@task
def win_install_deps(options):
    """
    Install all Windows Binary automatically
    This can be removed as wheels become available for these packages
    """
    download_dir = path('downloaded').abspath()
    if not download_dir.exists():
        download_dir.makedirs()
    win_packages = {
        # required by transifex-client
        "Py2exe": dev_config['WINDOWS']['py2exe'],
        "Nose": dev_config['WINDOWS']['nose'],
        # the wheel 1.9.4 installs but pycsw wants 1.9.3, which fails to compile
        # when pycsw bumps their pyproj to 1.9.4 this can be removed.
        "PyProj": dev_config['WINDOWS']['pyproj'],
        "lXML": dev_config['WINDOWS']['lxml']
    }
    failed = False
    for package, url in win_packages.iteritems():
        tempfile = download_dir / os.path.basename(url)
        print "Installing file ... " + tempfile
        grab_winfiles(url, tempfile, package)
        try:
            easy_install.main([tempfile])
        except Exception as e:
            failed = True
            print "install failed with error: ", e
        os.remove(tempfile)
    if failed and sys.maxsize > 2**32:
        print "64bit architecture is not currently supported"
        print "try finding the 64 binaries for py2exe, nose, and pyproj"
    elif failed:
        print "install failed for py2exe, nose, and/or pyproj"
    else:
        print "Windows dependencies now complete.  Run pip install -e geonode --use-mirrors"


@cmdopts([
    ('version=', 'v', 'Legacy GeoNode version of the existing database.')
])
@task
def upgradedb(options):
    """
    Add 'fake' data migrations for existing tables from legacy GeoNode versions
    """
    version = options.get('version')
    if version in ['1.1', '1.2']:
        sh("python manage.py migrate maps 0001 --fake")
        sh("python manage.py migrate avatar 0001 --fake")
    elif version is None:
        print "Please specify your GeoNode version"
    else:
        print "Upgrades from version %s are not yet supported." % version


@task
def updategeoip(options):
    """
    Update geoip db
    """
    settings = options.get('settings', '')
    if settings:
        settings = 'DJANGO_SETTINGS_MODULE=%s' % settings

    sh("%s python manage.py updategeoip -o" % settings)


@task
@cmdopts([
    ('settings', 's', 'Specify custom DJANGO_SETTINGS_MODULE')
])
def sync(options):
    """
    Run the migrate and migrate management commands to create and migrate a DB
    """
    settings = options.get('settings', '')
    if settings:
        settings = 'DJANGO_SETTINGS_MODULE=%s' % settings

    sh("%s python manage.py makemigrations --noinput" % settings)
    sh("%s python manage.py migrate --noinput" % settings)
    sh("%s python manage.py loaddata sample_admin.json" % settings)
    sh("%s python manage.py loaddata geonode/base/fixtures/default_oauth_apps.json" % settings)
    sh("%s python manage.py loaddata geonode/base/fixtures/initial_data.json" % settings)


@task
def package(options):
    """
    Creates a tarball to use for building the system elsewhere
    """
    import tarfile
    import geonode

    version = geonode.get_version()
    # Use GeoNode's version for the package name.
    pkgname = 'GeoNode-%s-all' % version

    # Create the output directory.
    out_pkg = path(pkgname)
    out_pkg_tar = path("%s.tar.gz" % pkgname)

    # Create a distribution in zip format for the geonode python package.
    dist_dir = path('dist')
    dist_dir.rmtree()
    sh('python setup.py sdist --formats=zip')

    with pushd('package'):

        # Delete old tar files in that directory
        for f in glob.glob('GeoNode*.tar.gz'):
            old_package = path(f)
            if old_package != out_pkg_tar:
                old_package.remove()

        if out_pkg_tar.exists():
            info('There is already a package for version %s' % version)
            return

        # Clean anything that is in the oupout package tree.
        out_pkg.rmtree()
        out_pkg.makedirs()

        support_folder = path('support')
        install_file = path('install.sh')

        # And copy the default files from the package folder.
        justcopy(support_folder, out_pkg / 'support')
        justcopy(install_file, out_pkg)

        geonode_dist = path('..') / 'dist' / 'GeoNode-%s.zip' % version
        justcopy(geonode_dist, out_pkg)

        # Create a tar file with all files in the output package folder.
        tar = tarfile.open(out_pkg_tar, "w:gz")
        for file in out_pkg.walkfiles():
            tar.add(file)

        # Add the README with the license and important links to documentation.
        tar.add('README', arcname=('%s/README.rst' % out_pkg))
        tar.close()

        # Remove all the files in the temporary output package directory.
        out_pkg.rmtree()

    # Report the info about the new package.
    info("%s created" % out_pkg_tar.abspath())


@task
@needs(['start_geoserver',
        'start_qgis_server',
        'start_django'])
@cmdopts([
    ('bind=', 'b', 'Bind server to provided IP address and port number.'),
    ('java_path=', 'j', 'Full path to java install for Windows'),
    ('foreground', 'f', 'Do not run in background but in foreground'),
    ('settings', 's', 'Specify custom DJANGO_SETTINGS_MODULE')
], share_with=['start_django', 'start_geoserver'])
def start():
    """
    Start GeoNode (Django, GeoServer & Client)
    """
    call_task('start_messaging')

    info("GeoNode is now available.")


@task
def stop_django():
    """
    Stop the GeoNode Django application
    """
    kill('python', 'runserver')
    kill('python', 'runmessaging')


@task
def stop_geoserver():
    """
    Stop GeoServer
    """
    # only start if using Geoserver backend
    if 'geonode.geoserver' not in INSTALLED_APPS:
        return
    kill('java', 'geoserver')

    # Kill process.
    try:
        # proc = subprocess.Popen("ps -ef | grep -i -e '[j]ava\|geoserver' | awk '{print $2}'",
        proc = subprocess.Popen("ps -ef | grep -i -e 'geoserver' | awk '{print $2}'",
                                shell=True,
                                stdout=subprocess.PIPE)
        for pid in proc.stdout:
            info('Stopping geoserver (process number %s)' % int(pid))
            os.kill(int(pid), signal.SIGKILL)
            os.kill(int(pid), 9)
            sh('sleep 30')
            # Check if the process that we killed is alive.
            try:
               os.kill(int(pid), 0)
               # raise Exception("""wasn't able to kill the process\nHINT:use signal.SIGKILL or signal.SIGABORT""")
            except OSError as ex:
               continue
    except Exception as e:
        info(e)


@task
@cmdopts([
    ('qgis_server_port=', 'p', 'The port of the QGIS Server instance.')
])
def stop_qgis_server():
    """
    Stop QGIS Server Backend.
    """
    # only start if using QGIS Server backend
    if 'geonode.qgis_server' not in INSTALLED_APPS:
        return
    port = options.get('qgis_server_port', '9000')

    sh(
        'docker-compose -f docker-compose-qgis-server.yml down',
        env={
            'GEONODE_PROJECT_PATH': os.getcwd(),
            'QGIS_SERVER_PORT': port
        })


@task
@needs([
    'stop_geoserver',
    'stop_qgis_server'
])
def stop():
    """
    Stop GeoNode
    """
    # windows needs to stop the geoserver first b/c we can't tell which python
    # is running, so we kill everything
    info("Stopping GeoNode ...")
    stop_django()


@cmdopts([
    ('bind=', 'b', 'Bind server to provided IP address and port number.')
])
@task
def start_django():
    """
    Start the GeoNode Django application
    """
    settings = options.get('settings', '')
    if settings:
        settings = 'DJANGO_SETTINGS_MODULE=%s' % settings
    bind = options.get('bind', '0.0.0.0:8000')
    foreground = '' if options.get('foreground', False) else '&'
    sh('%s python manage.py runserver %s %s' % (settings, bind, foreground))


def start_messaging():
    """
    Start the GeoNode messaging server
    """
    settings = options.get('settings', '')
    if settings:
        settings = 'DJANGO_SETTINGS_MODULE=%s' % settings
    foreground = '' if options.get('foreground', False) else '&'
    sh('%s python manage.py runmessaging %s' % (settings, foreground))


@cmdopts([
    ('java_path=', 'j', 'Full path to java install for Windows')
])
@task
def start_geoserver(options):
    """
    Start GeoServer with GeoNode extensions
    """
    # only start if using Geoserver backend
    if 'geonode.geoserver' not in INSTALLED_APPS:
        return

    GEOSERVER_BASE_URL = OGC_SERVER['default']['LOCATION']
    url = GEOSERVER_BASE_URL

    if urlparse(GEOSERVER_BASE_URL).hostname != 'localhost':
        print "Warning: OGC_SERVER['default']['LOCATION'] hostname is not equal to 'localhost'"

    if not GEOSERVER_BASE_URL.endswith('/'):
        print "Error: OGC_SERVER['default']['LOCATION'] does not end with a '/'"
        sys.exit(1)

    download_dir = path('downloaded').abspath()
    jetty_runner = download_dir / \
        os.path.basename(dev_config['JETTY_RUNNER_URL'])
    data_dir = path('geoserver/data').abspath()
    geofence_dir = path('geoserver/data/geofence').abspath()
    web_app = path('geoserver/geoserver').abspath()
    log_file = path('geoserver/jetty.log').abspath()
    config = path('scripts/misc/jetty-runner.xml').abspath()
    jetty_port = urlparse(GEOSERVER_BASE_URL).port

    import socket
    s = socket.socket(socket.AF_INET, socket.SOCK_STREAM)
    socket_free = True
    try:
        s.bind(("127.0.0.1", jetty_port))
    except socket.error as e:
        socket_free = False
        if e.errno == 98:
            info('Port %s is already in use' % jetty_port)
        else:
            info('Something else raised the socket.error exception while checking port %s' % jetty_port)
            print(e)
    finally:
        s.close()

    if socket_free:
        # @todo - we should not have set workdir to the datadir but a bug in geoserver
        # prevents geonode security from initializing correctly otherwise
        with pushd(data_dir):
            javapath = "java"
            loggernullpath = os.devnull

            # checking if our loggernullpath exists and if not, reset it to
            # something manageable
            if loggernullpath == "nul":
                try:
                    open("../../downloaded/null.txt", 'w+').close()
                except IOError as e:
                    print "Chances are that you have Geoserver currently running.  You \
                            can either stop all servers with paver stop or start only \
                            the django application with paver start_django."
                    sys.exit(1)
                loggernullpath = "../../downloaded/null.txt"

            try:
                sh(('java -version'))
            except BaseException:
                print "Java was not found in your path.  Trying some other options: "
                javapath_opt = None
                if os.environ.get('JAVA_HOME', None):
                    print "Using the JAVA_HOME environment variable"
                    javapath_opt = os.path.join(os.path.abspath(
                        os.environ['JAVA_HOME']), "bin", "java.exe")
                elif options.get('java_path'):
                    javapath_opt = options.get('java_path')
                else:
                    print "Paver cannot find java in the Windows Environment.  \
                    Please provide the --java_path flag with your full path to \
                    java.exe e.g. --java_path=C:/path/to/java/bin/java.exe"
                    sys.exit(1)
                # if there are spaces
                javapath = 'START /B "" "' + javapath_opt + '"'

            sh((
                '%(javapath)s -Xms512m -Xmx1024m -server -XX:+UseConcMarkSweepGC -XX:MaxPermSize=256m'
                ' -DGEOSERVER_DATA_DIR=%(data_dir)s'
                ' -Dgeofence.dir=%(geofence_dir)s'
                # ' -Dgeofence-ovr=geofence-datasource-ovr.properties'
                # workaround for JAI sealed jar issue and jetty classloader
                # ' -Dorg.eclipse.jetty.server.webapp.parentLoaderPriority=true'
                ' -jar %(jetty_runner)s'
                ' --port %(jetty_port)i'
                ' --log %(log_file)s'
                ' %(config)s'
                ' > %(loggernullpath)s &' % locals()
            ))

        info('Starting GeoServer on %s' % url)

    # wait for GeoServer to start
    started = waitfor(url)
    info('The logs are available at %s' % log_file)

    if not started:
        # If applications did not start in time we will give the user a chance
        # to inspect them and stop them manually.
        info(('GeoServer never started properly or timed out.'
              'It may still be running in the background.'))
        sys.exit(1)


@task
@cmdopts([
    ('qgis_server_port=', 'p', 'The port of the QGIS Server instance.')
])
def start_qgis_server():
    """Start QGIS Server instance with GeoNode related plugins."""
    # only start if using QGIS Serrver backend
    if 'geonode.qgis_server' not in INSTALLED_APPS:
        return
    info('Starting up QGIS Server...')

    port = options.get('qgis_server_port', '9000')

    sh(
        'docker-compose -f docker-compose-qgis-server.yml up -d qgis-server',
        env={
            'GEONODE_PROJECT_PATH': os.getcwd(),
            'QGIS_SERVER_PORT': port
        })
    info('QGIS Server is up.')


@task
def test(options):
    """
    Run GeoNode's Unit Test Suite
    """
    sh("%s manage.py test %s.tests --noinput" % (options.get('prefix'),
                                                 '.tests '.join(GEONODE_APPS)))


@task
@cmdopts([
    ('local=', 'l', 'Set to True if running bdd tests locally')
])
def test_bdd():
    """
    Run GeoNode's BDD Test Suite
    """
    call_task('stop_geoserver')
    sh('sleep 30')
    local = str2bool(options.get('local', 'false'))
    if local:
        call_task('reset_hard')
        call_task('setup')
    call_task('sync')
    # Start GeoServer
    call_task('start_geoserver')
    sh('sleep 30')
    info("GeoNode is now available, running the bdd tests now.")

    sh('py.test')

    if local:
        call_task('stop_geoserver')
        call_task('reset_hard')


@task
def test_javascript(options):
    with pushd('geonode/static/geonode'):
        sh('./run-tests.sh')


@task
@cmdopts([
    ('name=', 'n', 'Run specific tests.'),
    ('settings', 's', 'Specify custom DJANGO_SETTINGS_MODULE')
])
def test_integration(options):
    """
    Run GeoNode's Integration test suite against the external apps
    """
    call_task('stop_geoserver')
    _reset()
    # Start GeoServer
    call_task('start_geoserver')
    info("GeoNode is now available, running the tests now.")

    name = options.get('name', 'geonode.tests.integration')
    settings = options.get('settings', '')
    if not settings and name == 'geonode.upload.tests.integration':
        settings = 'geonode.upload.tests.test_settings'

    success = False
    try:
        if name == 'geonode.tests.csw':
            call_task('sync', options={'settings': settings})
            call_task('start', options={'settings': settings})
            sh('sleep 30')
            call_task('setup_data', options={'settings': settings})

        settings = 'DJANGO_SETTINGS_MODULE=%s' % settings if settings else ''

        if name == 'geonode.upload.tests.integration':
            sh("%s python manage.py makemigrations --noinput" % settings)
            sh("%s python manage.py migrate --noinput" % settings)
            sh("%s python manage.py loaddata sample_admin.json" % settings)
            sh("%s python manage.py loaddata geonode/base/fixtures/default_oauth_apps.json" % settings)
            sh("%s python manage.py loaddata geonode/base/fixtures/initial_data.json" % settings)
            call_task('start_geoserver')
            bind = options.get('bind', '0.0.0.0:8000')
            foreground = '' if options.get('foreground', False) else '&'
            sh('%s python manage.py runmessaging %s' % (settings, foreground))
            sh('%s python manage.py runserver %s %s' % (settings, bind, foreground))
            sh('sleep 30')
            settings = 'REUSE_DB=1 %s' % settings

        sh(('%s python manage.py test %s'
            ' --noinput --liveserver=0.0.0.0:8000' % (settings, name)))

    except BuildFailure as e:
        info('Tests failed! %s' % str(e))
    else:
        success = True
    finally:
        # don't use call task here - it won't run since it already has
        stop()

    call_task('stop_geoserver')
    _reset()
    if not success:
        sys.exit(1)


@task
@cmdopts([
    ('coverage', 'c', 'use this flag to generate coverage during test runs'),
    ('local=', 'l', 'Set to True if running bdd tests locally')
])
def run_tests(options):
    """
    Executes the entire test suite.
    """
    if options.get('coverage'):
        prefix = 'coverage run --branch --source=geonode'
    else:
        prefix = 'python'
    local = options.get('local', 'false')  # travis uses default to false
    sh('%s manage.py test geonode.tests.smoke' % prefix)
    call_task('test', options={'prefix': prefix})
    call_task('test_integration')
    call_task('test_integration', options={'name': 'geonode.tests.csw'})
<<<<<<< HEAD

    # only start if using Geoserver backend
    if 'geonode.geoserver' in INSTALLED_APPS:
        call_task('test_integration',
                  options={'name': 'geonode.upload.tests.integration',
                           'settings': 'geonode.upload.tests.test_settings'})

=======
    call_task('test_bdd', options={'local': local})
>>>>>>> e8536957
    sh('flake8 geonode')


@task
@needs(['stop'])
def reset():
    """
    Reset a development environment (Database, GeoServer & Catalogue)
    """
    _reset()


def _reset():
    sh("rm -rf geonode/development.db")
    sh("rm -rf geonode/uploaded/*")
    _install_data_dir()


@needs(['reset'])
def reset_hard():
    """
    Reset a development environment (Database, GeoServer & Catalogue)
    """
    sh("git clean -dxf")


@task
@cmdopts([
    ('type=', 't', 'Import specific data type ("vector", "raster", "time")'),
    ('settings', 's', 'Specify custom DJANGO_SETTINGS_MODULE')
])
def setup_data():
    """
    Import sample data (from gisdata package) into GeoNode
    """
    import gisdata

    ctype = options.get('type', None)

    data_dir = gisdata.GOOD_DATA

    if ctype in ['vector', 'raster', 'time']:
        data_dir = os.path.join(gisdata.GOOD_DATA, ctype)

    settings = options.get('settings', '')
    if settings:
        settings = 'DJANGO_SETTINGS_MODULE=%s' % settings

    sh("%s python manage.py importlayers %s -v2" % (settings, data_dir))


@needs(['package'])
@cmdopts([
    ('key=', 'k', 'The GPG key to sign the package'),
    ('ppa=', 'p', 'PPA this package should be published to.'),
])
def deb(options):
    """
    Creates debian packages.

    Example uses:
        paver deb
        paver deb -k 12345
        paver deb -k 12345 -p geonode/testing
    """
    key = options.get('key', None)
    ppa = options.get('ppa', None)

    version, simple_version = versions()

    info('Creating package for GeoNode version %s' % version)

    # Get rid of any uncommitted changes to debian/changelog
    info('Getting rid of any uncommitted changes in debian/changelog')
    sh('git checkout package/debian/changelog')

    # Workaround for git-dch bug
    # http://bugs.debian.org/cgi-bin/bugreport.cgi?bug=594580
    sh('ln -s %s %s' % (os.path.realpath('.git'), os.path.realpath('package')))

    with pushd('package'):

        # Install requirements
        # sh('sudo apt-get -y install debhelper devscripts git-buildpackage')

        sh(('git-dch --spawn-editor=snapshot --git-author --new-version=%s'
            ' --id-length=6 --ignore-branch --release' % (simple_version)))
        # In case you publish from Ubuntu Xenial (git-dch is removed from upstream)
        #  use the following line instead:
        # sh(('gbp dch --spawn-editor=snapshot --git-author --new-version=%s'
        #    ' --id-length=6 --ignore-branch --release' % (simple_version)))

        deb_changelog = path('debian') / 'changelog'
        for line in fileinput.input([deb_changelog], inplace=True):
            print line.replace("urgency=medium", "urgency=high"),

        # Revert workaround for git-dhc bug
        sh('rm -rf .git')

        if key is None and ppa is None:
            # A local installable package
            sh('debuild -uc -us -A')
        elif key is None and ppa is not None:
                # A sources package, signed by daemon
            sh('debuild -S')
        elif key is not None and ppa is None:
            # A signed installable package
            sh('debuild -k%s -A' % key)
        elif key is not None and ppa is not None:
            # A signed, source package
            sh('debuild -k%s -S' % key)

    if ppa is not None:
        sh('dput ppa:%s geonode_%s_source.changes' % (ppa, simple_version))


@task
def publish():
    if 'GPG_KEY_GEONODE' in os.environ:
        key = os.environ['GPG_KEY_GEONODE']
    else:
        print "You need to set the GPG_KEY_GEONODE environment variable"
        return

    call_task('deb', options={
        'key': key,
        'ppa': 'geonode/testing',
    })

    version, simple_version = versions()
    sh('git add package/debian/changelog')
    sh('git commit -m "Updated changelog for version %s"' % version)
    sh('git tag %s' % version)
    sh('git push origin %s' % version)
    sh('git tag debian/%s' % simple_version)
    sh('git push origin debian/%s' % simple_version)
    sh('git push origin master')
    sh('python setup.py sdist upload -r pypi')


def versions():
    import geonode
    from geonode.version import get_git_changeset
    raw_version = geonode.__version__
    version = geonode.get_version()
    timestamp = get_git_changeset()

    major, minor, revision, stage, edition = raw_version

    branch = 'dev'

    if stage == 'final':
        stage = 'thefinal'

    if stage == 'unstable':
        tail = '%s%s' % (branch, timestamp)
    else:
        tail = '%s%s' % (stage, edition)

    simple_version = '%s.%s.%s+%s' % (major, minor, revision, tail)
    return version, simple_version


def kill(arg1, arg2):
    """Stops a proces that contains arg1 and is filtered by arg2
    """
    from subprocess import Popen, PIPE

    # Wait until ready
    t0 = time.time()
    # Wait no more than these many seconds
    time_out = 30
    running = True

    while running and time.time() - t0 < time_out:
        if os.name == 'nt':
            p = Popen('tasklist | find "%s"' % arg1, shell=True,
                      stdin=PIPE, stdout=PIPE, stderr=PIPE, close_fds=False)
        else:
            p = Popen('ps aux | grep %s' % arg1, shell=True,
                      stdin=PIPE, stdout=PIPE, stderr=PIPE, close_fds=True)

        lines = p.stdout.readlines()

        running = False
        for line in lines:
            # this kills all java.exe and python including self in windows
            if ('%s' %
                arg2 in line) or (os.name == 'nt' and '%s' %
                                  arg1 in line):
                running = True

                # Get pid
                fields = line.strip().split()

                info('Stopping %s (process number %s)' % (arg1, fields[1]))
                if os.name == 'nt':
                    kill = 'taskkill /F /PID "%s"' % fields[1]
                else:
                    kill = 'kill -9 %s 2> /dev/null' % fields[1]
                os.system(kill)

        # Give it a little more time
        time.sleep(1)
    else:
        pass

    if running:
        raise Exception('Could not stop %s: '
                        'Running processes are\n%s'
                        % (arg1, '\n'.join([l.strip() for l in lines])))


def waitfor(url, timeout=300):
    started = False
    for a in xrange(timeout):
        try:
            resp = urllib.urlopen(url)
        except IOError:
            pass
        else:
            if resp.getcode() == 200:
                started = True
                break
        time.sleep(1)
    return started


def _copytree(src, dst, symlinks=False, ignore=None):
    for item in os.listdir(src):
        s = os.path.join(src, item)
        d = os.path.join(dst, item)
        if os.path.isdir(s):
            shutil.copytree(s, d, symlinks, ignore)
        else:
            shutil.copy2(s, d)


def justcopy(origin, target):
    if os.path.isdir(origin):
        shutil.rmtree(target, ignore_errors=True)
        _copytree(origin, target)
    elif os.path.isfile(origin):
        if not os.path.exists(target):
            os.makedirs(target)
        shutil.copy(origin, target)


def str2bool(v):
    if v and len(v) > 0:
        return v.lower() in ("yes", "true", "t", "1")
    else:
        return False<|MERGE_RESOLUTION|>--- conflicted
+++ resolved
@@ -806,7 +806,6 @@
     call_task('test', options={'prefix': prefix})
     call_task('test_integration')
     call_task('test_integration', options={'name': 'geonode.tests.csw'})
-<<<<<<< HEAD
 
     # only start if using Geoserver backend
     if 'geonode.geoserver' in INSTALLED_APPS:
@@ -814,9 +813,7 @@
                   options={'name': 'geonode.upload.tests.integration',
                            'settings': 'geonode.upload.tests.test_settings'})
 
-=======
     call_task('test_bdd', options={'local': local})
->>>>>>> e8536957
     sh('flake8 geonode')
 
 
