--- conflicted
+++ resolved
@@ -105,11 +105,7 @@
             user.save()
             
             if attributes["groups"]:
-<<<<<<< HEAD
-                group_diff = list(set(attribute["groups"]) - set(user.groups.values_list('name', flat = True)))
-=======
-                group_diff = list(set(attribute["groups"]) - set(user.groups.values_list('name', flat = True))
->>>>>>> 260c00d4
+                group_diff = list(set(attributes["groups"]) - set(user.groups.values_list('name', flat = True)))
                 if len(group_diff) > 0:
                     join_user_to_groups.delay(user, group_diff)
                     
