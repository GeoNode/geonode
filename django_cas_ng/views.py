--- conflicted
+++ resolved
@@ -95,12 +95,8 @@
             user.email = attributes["email"]
             user.first_name = attributes["first_name"]
             user.last_name = attributes["last_name"]
-<<<<<<< HEAD
-            user.organization_type = attributes["organization_type"]
-=======
             # Added setting of org_type and organization
             user.org_type = attributes["organization_type"]
->>>>>>> ae7db25e
             user.organization = attributes["organization"]
             if attributes["is_active"] is True:
                 user.is_active = attributes["is_active"]
