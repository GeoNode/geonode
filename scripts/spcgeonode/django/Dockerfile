--- conflicted
+++ resolved
@@ -1,58 +1,3 @@
-<<<<<<< HEAD
-# TODO : use python:2.7.13-alpine3.6 to make this lighter ( it is what we use for letsencryipt as well)
-# But it seems it's not possible for now because alpine only has geos 3.6 which is not supported by django 1.8
-# (probably because of https://code.djangoproject.com/ticket/28441)
-
-FROM python:2.7.16-slim-stretch
-
-# Install system dependencies
-RUN echo "Updating apt-get" && \
-    apt-get update && \
-    echo "Installing build dependencies" && \
-    apt-get install -y gcc make libc-dev musl-dev libpcre3 libpcre3-dev g++ && \
-    echo "Installing Pillow dependencies" && \
-    # RUN apt-get install -y NOTHING ?? It was probably added in other packages... ALPINE needed jpeg-dev zlib-dev && \
-    echo "Installing GDAL dependencies" && \
-    apt-get install -y libgeos-dev libgdal-dev && \
-    echo "Installing Psycopg2 dependencies" && \
-    # RUN apt-get install -y NOTHING ?? It was probably added in other packages... ALPINE needed postgresql-dev && \
-    echo "Installing other dependencies" && \
-    apt-get install -y libxml2-dev libxslt-dev && \
-    echo "Installing GeoIP dependencies" && \
-    apt-get install -y geoip-bin geoip-database && \
-    echo "Installing healthceck dependencies" && \
-    apt-get install -y curl && \
-    echo "Python server" && \
-    pip install uwsgi && \
-    echo "Removing build dependencies and cleaning up" && \
-    # TODO : cleanup apt-get with something like apt-get -y --purge autoremove gcc make libc-dev musl-dev libpcre3 libpcre3-dev g++ && \
-    rm -rf /var/lib/apt/lists/* && \
-    rm -rf ~/.cache/pip
-
-# Install python dependencies
-RUN echo "Geonode python dependencies"
-RUN pip install celery==4.1.0 # see https://github.com/GeoNode/geonode/pull/3714
-
-# Install geonode dependencies
-ADD requirements.txt /requirements.txt
-RUN pip install -r requirements.txt
-RUN rm requirements.txt
-
-# Install pygdal (after requirements https://github.com/GeoNode/geonode/pull/4599)
-RUN pip install pygdal==$(gdal-config --version).*
-
-# Install geonode
-RUN mkdir /spcgeonode
-WORKDIR /spcgeonode/
-ADD . /spcgeonode/
-RUN pip install -e .
-RUN chmod +x scripts/spcgeonode/django/docker-entrypoint.sh
-
-# Export ports
-EXPOSE 8000
-
-# We provide no command or entrypoint as this image can be used to serve the django project or run celery tasks
-=======
 # TODO : use python:2.7.13-alpine3.6 to make this lighter ( it is what we use for letsencryipt as well)
 # But it seems it's not possible for now because alpine only has geos 3.6 which is not supported by django 1.8
 # (probably because of https://code.djangoproject.com/ticket/28441)
@@ -105,5 +50,4 @@
 # Export ports
 EXPOSE 8000
 
-# We provide no command or entrypoint as this image can be used to serve the django project or run celery tasks
->>>>>>> ff1224b9
+# We provide no command or entrypoint as this image can be used to serve the django project or run celery tasks