--- conflicted
+++ resolved
@@ -47,25 +47,14 @@
 
 # Finally, send all non-media requests to the Django server.
 location / {
-<<<<<<< HEAD
-=======
     # uwsgi_params
     include /etc/nginx/uwsgi_params;
->>>>>>> 16432832
 
     # Using a variable is a trick to let Nginx start even if upstream host is not up yet
     # (see https://sandro-keil.de/blog/2017/07/24/let-nginx-start-if-upstream-host-is-unavailable-or-down/)
     set $upstream django:8000;
-<<<<<<< HEAD
-
-    uwsgi_pass $upstream;
-    
-    # uwsgi_params
-    include /etc/nginx/uwsgi_params;
-=======
     uwsgi_pass $upstream;
 
     # when a client closes the connection then keep the channel to uwsgi open. Otherwise uwsgi throws an IOError
     uwsgi_ignore_client_abort on;
->>>>>>> 16432832
 }