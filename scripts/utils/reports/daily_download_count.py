from geonode.settings import GEONODE_APPS
import geonode.settings as settings
from actstream.models import Action
from geonode.eula.models import AnonDownloader
from geonode.reports.models import DownloadCount, SUCLuzViMin, DownloadTracker
from datetime import datetime, timedelta
from geonode.layers.models import Layer
from geonode.cephgeo.models import FTPRequest, FTPRequestToObjectIndex, DataClassification
from geonode.people.models import Profile

from osgeo import ogr
from shapely.geometry import Polygon
from shapely.wkb import loads
from shapely.ops import cascaded_union

global layer_count, source
layer_count = {}
source = ogr.Open(("PG:host={0} dbname={1} user={2} password={3}".format(settings.DATABASE_HOST,settings.DATASTORE_DB,settings.DATABASE_USER,settings.DATABASE_PASSWORD)))

def get_SUC_using_gridref(abscissa, ordinate, _TILE_SIZE = 1000):
    data = source.ExecuteSQL("select * from "+settings.PL1_SUC_MUNIS)
    tile_ulp = "%s %s" % (abscissa, ordinate)
    tile_dlp = "%s %s" % (abscissa, ordinate - _TILE_SIZE)
    tile_drp = "%s %s" % (abscissa + _TILE_SIZE, ordinate - _TILE_SIZE)
    tile_urp = "%s %s" % (abscissa + _TILE_SIZE, ordinate)
    tilestr = "POLYGON ((%s, %s, %s, %s, %s))"% (tile_ulp, tile_dlp, tile_drp, tile_urp, tile_ulp)
    data.SetSpatialFilter(ogr.CreateGeometryFromWkt(tilestr))
    for feature in data:
        return feature.GetField("SUC")

def get_luzvimin(data):
    if data['grid_ref']:#If FTP
        east = int(data['grid_ref'].split('N')[0][1:])*1000
        north = int(data['grid_ref'].split('N')[1])*1000
        SUC = get_SUC_using_gridref(east,north)
        try:
<<<<<<< HEAD
            luzvimin = SUCLuzViMin.objects.filter(suc=SUC)[0].luzvimin
=======
            query = SUCLuzViMin.objects.filter(suc=SUC)[0].luzvimin
            luzvimin = SUC
>>>>>>> c3f6e1e9
        except:
            luzvimin = "Luzvimin_others"
    else:
        luzvimin = "Luzvimin_others"
        try:
            layer_query = Layer.objects.get(typename=data['typename'])
        except:
            return luzvimin
        keyword_list = layer_query.keywords.names()
        for eachkeyword in keyword_list:
            try:
                query = SUCLuzViMin.objects.filter(suc=eachkeyword)[0].luzvimin
                luzvimin = eachkeyword
                break
            except Exception as e:
                print (layer_query.typename + ' - ' + str(e))
    return luzvimin

def add_to_count(category, typename):
    if category not in layer_count:
        layer_count[category] = {
            "Coverage": 0,
            "Document": 0,
            "FHM": 0,
            "DTM": 0,
            "DSM": 0,
            "LAZ": 0,
            "ORTHO": 0,
            "SAR": 0,
            "Others": 0,
            "Resource":0,
        }
    if 'fh' in typename:
        layer_count[category]['FHM'] += 1
    elif 'dtm' in typename:
        layer_count[category]['DTM'] += 1
    elif 'dsm' in typename:
        layer_count[category]['DSM'] += 1
    elif 'laz' in typename:
        layer_count[category]['LAZ'] += 1
    elif 'ortho' in typename:
        layer_count[category]['ORTHO'] += 1
    elif 'sar' in typename:
        layer_count[category]['SAR'] += 1
    elif 'coverage' in typename:
        layer_count[category]['Coverage'] += 1
    elif 'dem' in typename:
        layer_count[category]['Coverage'] += 1
    elif 'mkp' in typename:
        layer_count[category]['Coverage'] += 1
    elif any(lidar2keyword in typename for lidar2keyword in ['aquaculture', 'mangroves', 'agrilandcover', 'agricoastlandcover', 'irrigation', 'streams', 'wetlands', 'trees', 'ccm', 'chm', 'agb', 'power']):
        layer_count[category]['Resource'] += 1
    else:
        layer_count[category]['Others'] += 1
def add_to_monthlyc(category):
    if category not in layer_count:
        layer_count[category] = {
            "Coverage": 0,
            "Document": 0,
            "FHM": 0,
            "DTM": 0,
            "DSM": 0,
            "LAZ": 0,
            "ORTHO": 0,
            "SAR": 0,
            "Others": 0,
            "Resource": 0,
        }
    layer_count[category]['Document'] += 1

def main(minusdays, query_objects, attr_date, attr_actor, attr_type, attr_filename, FTP):
    datetoanalyze = datetime.strptime((datetime.now()-timedelta(days=minusdays)).strftime('%d-%m-%Y'),'%d-%m-%Y') #if minusdays = 1, analyzes downloads day before; because python code is ran early morning
    for each_object in query_objects.order_by(attr_date):
        if datetoanalyze == datetime.strptime(getattr(each_object, attr_date).strftime('%d-%m-%Y'),'%d-%m-%Y'):
            if attr_actor:
                getprofile = Profile.objects.get(username=getattr(each_object,attr_actor))
                if not getprofile.is_staff and not any('test' in var for var in [str(getattr(each_object,attr_actor)),getprofile.first_name,getprofile.last_name]):
                    if FTP:
                        type_list = FTPRequestToObjectIndex.objects.filter(ftprequest=each_object.id)
                        for eachtype in type_list:
                            FTPtype = DataClassification.gs_feature_labels[eachtype.cephobject._enum_data_class].lower()
                            luzvimin = get_luzvimin({
                                "grid_ref": eachtype.cephobject.grid_ref,
                                })
                            add_to_count(luzvimin, FTPtype)
                            add_to_count('monthly', FTPtype)
                    elif getattr(each_object,attr_type) == 'dataset' or not getattr(each_object,attr_type): #for DownloadTracker(if==dataset) or AnonDownloader(if not empty) therefore layer
                        luzvimin = get_luzvimin({
                            "typename": getattr(each_object,attr_filename),
                            "grid_ref": False
                            })
                        add_to_count(luzvimin, getattr(each_object,attr_filename))
                        add_to_count('monthly', getattr(each_object,attr_filename))
                    else: #else document
                        add_to_monthlyc('monthly')

def save_to_dc(minusdays,count_dict):
    datetoanalyze = datetime.strptime((datetime.now()-timedelta(days=minusdays)).strftime('%d-%m-%Y'),'%d-%m-%Y')
    for category, eachdict in count_dict.iteritems():
        if category == 'monthly':
            chart_group = 'monthly'
        else:
            chart_group = 'luzvimin'
        for eachtype, eachvalue in eachdict.iteritems():
            if eachvalue:
                model_object = DownloadCount(date=str(datetoanalyze),
                                            category=str(category),
                                            chart_group=str(chart_group),
                                            download_type=str(eachtype),
                                            count=str(eachvalue))
                model_object.save()
                print str(datetoanalyze) +'-'+ str(category) +'-'+ str(chart_group) +'-'+ str(eachtype) +'-'+ str(eachvalue)

if __name__ == "__main__":
    minusdays = 1
    layer_count = {}
    main(minusdays,DownloadTracker.objects, 'timestamp', 'actor','resource_type','title', False)
    main(minusdays,AnonDownloader.objects, 'date', False,'anon_document','anon_layer', False)
    main(minusdays,FTPRequest.objects,'date_time','user','','',True)
    print(layer_count)

    save_to_dc(minusdays,layer_count)<|MERGE_RESOLUTION|>--- conflicted
+++ resolved
@@ -34,12 +34,8 @@
         north = int(data['grid_ref'].split('N')[1])*1000
         SUC = get_SUC_using_gridref(east,north)
         try:
-<<<<<<< HEAD
-            luzvimin = SUCLuzViMin.objects.filter(suc=SUC)[0].luzvimin
-=======
             query = SUCLuzViMin.objects.filter(suc=SUC)[0].luzvimin
             luzvimin = SUC
->>>>>>> c3f6e1e9
         except:
             luzvimin = "Luzvimin_others"
     else:
