
services:

  django:
    ports:
      - "8000:8000"
    volumes:
    - '.:/usr/src/geonode'
<<<<<<< HEAD
    - './geonode-mapstore-client:/usr/src/geonode-mapstore-client'
    - './.devcontainer/._vscode:/usr/src/.vscode'
=======
    - './.devcontainer/.vscode:/usr/src/.vscode'
>>>>>>> a5c7ea57
    - statics:/mnt/volumes/statics
    - geoserver-data-dir:/geoserver_data/data
    - backup-restore:/backup_restore
    - data:/data
    - tmp:/tmp
    healthcheck:
      test: "echo 'Alive'"
    entrypoint: ["/usr/src/geonode/entrypoint.sh"]
    command: sleep infinity<|MERGE_RESOLUTION|>--- conflicted
+++ resolved
@@ -6,12 +6,7 @@
       - "8000:8000"
     volumes:
     - '.:/usr/src/geonode'
-<<<<<<< HEAD
-    - './geonode-mapstore-client:/usr/src/geonode-mapstore-client'
-    - './.devcontainer/._vscode:/usr/src/.vscode'
-=======
-    - './.devcontainer/.vscode:/usr/src/.vscode'
->>>>>>> a5c7ea57
+    - './.devcontainer/_vscode:/usr/src/.vscode'
     - statics:/mnt/volumes/statics
     - geoserver-data-dir:/geoserver_data/data
     - backup-restore:/backup_restore
