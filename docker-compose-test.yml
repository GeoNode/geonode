version: '3.9'

# Common Django template for GeoNode and Celery services below
x-common-django:
  &default-common-django
<<<<<<< HEAD
  image: geonode/geonode:4.2.5
=======
  image: geonode/geonode:4.3.0
>>>>>>> 46f27dc5
  build:
      context: ./
      dockerfile: Dockerfile
  restart: unless-stopped
  env_file:
    - .env_test
  volumes:
    # - '.:/usr/src/geonode'
    - statics:/mnt/volumes/statics
    - geoserver-data-dir:/geoserver_data/data
    - backup-restore:/backup_restore
    - data:/data
    - tmp:/tmp
  depends_on:
    db:
      condition: service_healthy

services:

  # Our custom django application. It includes Geonode.
  django:
    << : *default-common-django
    container_name: django4${COMPOSE_PROJECT_NAME}
    healthcheck:
      test: "curl -m 10 --fail --silent --write-out 'HTTP CODE : %{http_code}\n' --output /dev/null http://django:8000/"
      start_period: 60s
      interval: 60s
      timeout: 10s
      retries: 5
    environment:
      - IS_CELERY=False
    entrypoint: ["/usr/src/geonode/entrypoint.sh"]
    command: "uwsgi --ini /usr/src/geonode/uwsgi.ini"

  # Celery worker that executes celery tasks created by Django.
  celery:
    << : *default-common-django
    container_name: celery4${COMPOSE_PROJECT_NAME}
    depends_on:
      django:
        condition: service_healthy
    environment:
      - IS_CELERY=True
    entrypoint: ["/usr/src/geonode/entrypoint.sh"]
    command: "celery-cmd"

  # Nginx is serving django static and media files and proxies to django and geonode
  geonode:
<<<<<<< HEAD
    image: geonode/nginx:1.25.3-v1
=======
    image: geonode/nginx:1.25.3-latest
>>>>>>> 46f27dc5
    container_name: nginx4${COMPOSE_PROJECT_NAME}
    env_file:
      - .env_test
    environment:
      - RESOLVER=127.0.0.11
    ports:
      - "${HTTP_PORT}:80"
      - "${HTTPS_PORT}:443"
    volumes:
      - nginx-confd:/etc/nginx
      - nginx-certificates:/geonode-certificates
      - statics:/mnt/volumes/statics
    restart: unless-stopped

  # memcached service
  memcached:
    image: memcached:alpine
    container_name: memcached4${COMPOSE_PROJECT_NAME}
    command: memcached ${MEMCACHED_OPTIONS}
    restart: on-failure
    healthcheck:
      test: nc -z 127.0.0.1 11211
      interval: 30s
      timeout: 30s
      retries: 5
      start_period: 30s

  # Gets and installs letsencrypt certificates
  letsencrypt:
<<<<<<< HEAD
    image: geonode/letsencrypt:2.6.0-v1
=======
    image: geonode/letsencrypt:2.6.0-latest
>>>>>>> 46f27dc5
    container_name: letsencrypt4${COMPOSE_PROJECT_NAME}
    env_file:
      - .env_test
    volumes:
      - nginx-certificates:/geonode-certificates
    restart: unless-stopped

  # Geoserver backend
  geoserver:
<<<<<<< HEAD
    image: geonode/geoserver:2.24.2-v1
=======
    image: geonode/geoserver:2.24.4-v1
>>>>>>> 46f27dc5
    container_name: geoserver4${COMPOSE_PROJECT_NAME}
    healthcheck:
      test: "curl -m 10 --fail --silent --write-out 'HTTP CODE : %{http_code}\n' --output /dev/null http://geoserver:8080/geoserver/ows"
      start_period: 60s
      interval: 60s
      timeout: 10s
      retries: 2
    env_file:
      - .env_test
    ports:
      - "8080:8080"
    volumes:
      - statics:/mnt/volumes/statics
      - geoserver-data-dir:/geoserver_data/data
      - backup-restore:/backup_restore
      - data:/data
      - tmp:/tmp
    restart: unless-stopped
    depends_on:
      data-dir-conf:
        condition: service_healthy
      django:
        condition: service_healthy

  data-dir-conf:
<<<<<<< HEAD
    image: geonode/geoserver_data:2.24.2-v1
=======
    image: geonode/geoserver_data:2.24.4-v1
>>>>>>> 46f27dc5
    container_name: gsconf4${COMPOSE_PROJECT_NAME}
    entrypoint: sleep infinity
    volumes:
      - geoserver-data-dir:/geoserver_data/data
    restart: unless-stopped
    healthcheck:
      test: "ls -A '/geoserver_data/data' | wc -l"

  # PostGIS database.
  db:
    # use geonode official postgis 15 image
<<<<<<< HEAD
    image: geonode/postgis:15.3-v1
=======
    image: geonode/postgis:15.3-latest
>>>>>>> 46f27dc5
    command: postgres -c "max_connections=${POSTGRESQL_MAX_CONNECTIONS}"
    container_name: db4${COMPOSE_PROJECT_NAME}
    env_file:
      - .env_test
    volumes:
      - dbdata:/var/lib/postgresql/data
      - dbbackups:/pg_backups
    restart: unless-stopped
    healthcheck:
      test: "pg_isready -d postgres -U postgres"
    # uncomment to enable remote connections to postgres
    #ports:
    #  - "5432:5432"

  # Vanilla RabbitMQ service. This is needed by celery
  rabbitmq:
    image: rabbitmq:3-alpine
    container_name: rabbitmq4${COMPOSE_PROJECT_NAME}
    volumes:
      - rabbitmq:/var/lib/rabbitmq
    restart: unless-stopped

volumes:
  statics:
    name: ${COMPOSE_PROJECT_NAME}-statics
  nginx-confd:
    name: ${COMPOSE_PROJECT_NAME}-nginxconfd
  nginx-certificates:
    name: ${COMPOSE_PROJECT_NAME}-nginxcerts
  geoserver-data-dir:
    name: ${COMPOSE_PROJECT_NAME}-gsdatadir
  dbdata:
    name: ${COMPOSE_PROJECT_NAME}-dbdata
  dbbackups:
    name: ${COMPOSE_PROJECT_NAME}-dbbackups
  backup-restore:
    name: ${COMPOSE_PROJECT_NAME}-backup-restore
  data:
    name: ${COMPOSE_PROJECT_NAME}-data
  tmp:
    name: ${COMPOSE_PROJECT_NAME}-tmp
  rabbitmq:
    name: ${COMPOSE_PROJECT_NAME}-rabbitmq<|MERGE_RESOLUTION|>--- conflicted
+++ resolved
@@ -3,11 +3,7 @@
 # Common Django template for GeoNode and Celery services below
 x-common-django:
   &default-common-django
-<<<<<<< HEAD
-  image: geonode/geonode:4.2.5
-=======
   image: geonode/geonode:4.3.0
->>>>>>> 46f27dc5
   build:
       context: ./
       dockerfile: Dockerfile
@@ -56,11 +52,7 @@
 
   # Nginx is serving django static and media files and proxies to django and geonode
   geonode:
-<<<<<<< HEAD
-    image: geonode/nginx:1.25.3-v1
-=======
     image: geonode/nginx:1.25.3-latest
->>>>>>> 46f27dc5
     container_name: nginx4${COMPOSE_PROJECT_NAME}
     env_file:
       - .env_test
@@ -90,11 +82,7 @@
 
   # Gets and installs letsencrypt certificates
   letsencrypt:
-<<<<<<< HEAD
-    image: geonode/letsencrypt:2.6.0-v1
-=======
     image: geonode/letsencrypt:2.6.0-latest
->>>>>>> 46f27dc5
     container_name: letsencrypt4${COMPOSE_PROJECT_NAME}
     env_file:
       - .env_test
@@ -104,11 +92,7 @@
 
   # Geoserver backend
   geoserver:
-<<<<<<< HEAD
-    image: geonode/geoserver:2.24.2-v1
-=======
     image: geonode/geoserver:2.24.4-v1
->>>>>>> 46f27dc5
     container_name: geoserver4${COMPOSE_PROJECT_NAME}
     healthcheck:
       test: "curl -m 10 --fail --silent --write-out 'HTTP CODE : %{http_code}\n' --output /dev/null http://geoserver:8080/geoserver/ows"
@@ -134,11 +118,7 @@
         condition: service_healthy
 
   data-dir-conf:
-<<<<<<< HEAD
-    image: geonode/geoserver_data:2.24.2-v1
-=======
     image: geonode/geoserver_data:2.24.4-v1
->>>>>>> 46f27dc5
     container_name: gsconf4${COMPOSE_PROJECT_NAME}
     entrypoint: sleep infinity
     volumes:
@@ -150,11 +130,7 @@
   # PostGIS database.
   db:
     # use geonode official postgis 15 image
-<<<<<<< HEAD
-    image: geonode/postgis:15.3-v1
-=======
     image: geonode/postgis:15.3-latest
->>>>>>> 46f27dc5
     command: postgres -c "max_connections=${POSTGRESQL_MAX_CONNECTIONS}"
     container_name: db4${COMPOSE_PROJECT_NAME}
     env_file:
