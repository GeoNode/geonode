--- conflicted
+++ resolved
@@ -3,14 +3,10 @@
 # Common Django template for GeoNode and Celery services below
 x-common-django:
   &default-common-django
-<<<<<<< HEAD
-  image: 52north/geonode:local
-=======
   image: geonode/geonode:4.2.5
   build:
       context: ./
       dockerfile: Dockerfile
->>>>>>> face3652
   restart: unless-stopped
   env_file:
     - .env_test
