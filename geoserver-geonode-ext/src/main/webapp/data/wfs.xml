--- conflicted
+++ resolved
@@ -18,18 +18,7 @@
   <verbose>false</verbose>
   <gml>
     <entry>
-<<<<<<< HEAD
-      <version>V_11</version>
-      <gml>
-        <srsNameStyle>URN</srsNameStyle>
-        <overrideGMLAttributes>false</overrideGMLAttributes>
-      </gml>
-    </entry>
-    <entry>
-      <version>V_10</version>
-=======
       <version>V_20</version>
->>>>>>> f1fb3306
       <gml>
         <srsNameStyle>XML</srsNameStyle>
         <overrideGMLAttributes>true</overrideGMLAttributes>
