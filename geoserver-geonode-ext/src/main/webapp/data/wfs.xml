<wfs>
  <id>wfs</id>
  <enabled>true</enabled>
  <name>WFS</name>
  <versions>
    <org.geotools.util.Version>
      <version>1.0.0</version>
    </org.geotools.util.Version>
    <org.geotools.util.Version>
      <version>1.1.0</version>
    </org.geotools.util.Version>
    <org.geotools.util.Version>
      <version>2.0.0</version>
    </org.geotools.util.Version>
  </versions>
  <citeCompliant>false</citeCompliant>
  <schemaBaseURL>http://schemas.opengis.net</schemaBaseURL>
  <verbose>false</verbose>
  <gml>
    <entry>
      <version>V_10</version>
      <gml>
        <srsNameStyle>XML</srsNameStyle>
        <overrideGMLAttributes>true</overrideGMLAttributes>
      </gml>
    </entry>
    <entry>
      <version>V_10</version>
      <gml>
        <srsNameStyle>XML</srsNameStyle>
        <overrideGMLAttributes>true</overrideGMLAttributes>
      </gml>
    </entry>
    <entry>
<<<<<<< HEAD
      <version>V_20</version>
      <gml>
        <srsNameStyle>URN2</srsNameStyle>
=======
      <version>V_11</version>
      <gml>
        <srsNameStyle>URN</srsNameStyle>
>>>>>>> b62cce95
        <overrideGMLAttributes>false</overrideGMLAttributes>
      </gml>
    </entry>
  </gml>
  <serviceLevel>COMPLETE</serviceLevel>
  <maxFeatures>2147483647</maxFeatures>
  <featureBounding>true</featureBounding>
  <canonicalSchemaLocation>false</canonicalSchemaLocation>
  <encodeFeatureMember>false</encodeFeatureMember>
</wfs><|MERGE_RESOLUTION|>--- conflicted
+++ resolved
@@ -25,22 +25,16 @@
       </gml>
     </entry>
     <entry>
-      <version>V_10</version>
+      <version>V_20</version>
       <gml>
-        <srsNameStyle>XML</srsNameStyle>
-        <overrideGMLAttributes>true</overrideGMLAttributes>
+        <srsNameStyle>URN2</srsNameStyle>
+        <overrideGMLAttributes>false</overrideGMLAttributes>
       </gml>
     </entry>
     <entry>
-<<<<<<< HEAD
-      <version>V_20</version>
-      <gml>
-        <srsNameStyle>URN2</srsNameStyle>
-=======
       <version>V_11</version>
       <gml>
         <srsNameStyle>URN</srsNameStyle>
->>>>>>> b62cce95
         <overrideGMLAttributes>false</overrideGMLAttributes>
       </gml>
     </entry>
