#########################################################################
#
# Copyright (C) 2012 OpenPlans
#
# This program is free software: you can redistribute it and/or modify
# it under the terms of the GNU General Public License as published by
# the Free Software Foundation, either version 3 of the License, or
# (at your option) any later version.
#
# This program is distributed in the hope that it will be useful,
# but WITHOUT ANY WARRANTY; without even the implied warranty of
# MERCHANTABILITY or FITNESS FOR A PARTICULAR PURPOSE. See the
# GNU General Public License for more details.
#
# You should have received a copy of the GNU General Public License
# along with this program. If not, see <http://www.gnu.org/licenses/>.
#
#########################################################################
from distutils.core import setup
from distutils.command.install import INSTALL_SCHEMES
import os
import sys

def fullsplit(path, result=None):
    """
    Split a pathname into components (the opposite of os.path.join) in a
    platform-neutral way.
    """
    if result is None:
        result = []
    head, tail = os.path.split(path)
    if head == '':
        return [tail] + result
    if head == path:
        return result
    return fullsplit(head, [tail] + result)

# Tell distutils not to put the data_files in platform-specific installation
# locations. See here for an explanation:
# http://groups.google.com/group/comp.lang.python/browse_thread/thread/35ec7b2fed36eaec/2105ee4d9e8042cb
for scheme in INSTALL_SCHEMES.values():
    scheme['data'] = scheme['purelib']

# Compile the list of packages available, because distutils doesn't have
# an easy way to do this.
packages, data_files = [], []
root_dir = os.path.dirname(__file__)
if root_dir != '':
    os.chdir(root_dir)
geonode_dir = 'geonode'

for dirpath, dirnames, filenames in os.walk(geonode_dir):
    # Ignore dirnames that start with '.'
    for i, dirname in enumerate(dirnames):
        if dirname.startswith('.'): del dirnames[i]
    if '__init__.py' in filenames:
        packages.append('.'.join(fullsplit(dirpath)))
    elif filenames:
        data_files.append([dirpath, [os.path.join(dirpath, f) for f in filenames]])


setup(name='GeoNode',
      version=__import__('geonode').get_version(),
      description="Application for serving and sharing geospatial data",
      long_description=open('README').read(),
      classifiers=[
        "Development Status :: 1 - Planning"],
      keywords='',
      author='GeoNode Developers',
      author_email='dev@geonode.org',
      url='http://geonode.org',
      license='GPL',
      packages=packages,
      data_files=data_files,
      install_requires=[
        # native dependencies
        "PIL",
        "lxml",
        # python dependencies
        "gsconfig==0.6.1",
        "OWSLib==0.5.1",
        "Django==1.4",
        "httplib2>=0.7",
        "django-registration==0.8",
        "django-profiles==0.2",
        "geonode-avatar==2.1.1",
        "geonode-profiles==0.2",
        "agon-ratings==0.2",
<<<<<<< HEAD
        "django-relationships==0.3.2",
=======
        "django-notification==0.2",
>>>>>>> c93c378a
        "django-announcements==0.1.2",
        "django-activity-stream==0.4.4",
        "django-taggit==0.9.3",
        "django-taggit-templatetags",
        "dialogos==0.2",
        "South==0.7.3",
        "django-forms-bootstrap==2.0.3.post1",
        "django-pagination",
<<<<<<< HEAD
        "django-jsonfield==0.8.11",
=======
>>>>>>> c93c378a
        #catalogue
        "Shapely>=1.2.15",
        "pycsw>=1.4.0",
        # setup
        "Paver",
        # assembling javascript
        "jstools==0.6",
        # sample and test data / metadata
        "gisdata==0.5.4",
        # testing
        "django-nose",
        "nose>=1.0",
        # translation
        "transifex-client",
        ],
      zip_safe=False,
      )<|MERGE_RESOLUTION|>--- conflicted
+++ resolved
@@ -86,11 +86,8 @@
         "geonode-avatar==2.1.1",
         "geonode-profiles==0.2",
         "agon-ratings==0.2",
-<<<<<<< HEAD
         "django-relationships==0.3.2",
-=======
         "django-notification==0.2",
->>>>>>> c93c378a
         "django-announcements==0.1.2",
         "django-activity-stream==0.4.4",
         "django-taggit==0.9.3",
@@ -99,10 +96,7 @@
         "South==0.7.3",
         "django-forms-bootstrap==2.0.3.post1",
         "django-pagination",
-<<<<<<< HEAD
         "django-jsonfield==0.8.11",
-=======
->>>>>>> c93c378a
         #catalogue
         "Shapely>=1.2.15",
         "pycsw>=1.4.0",
