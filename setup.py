# -*- coding: utf-8 -*-
#########################################################################
#
# Copyright (C) 2016 OSGeo
#
# This program is free software: you can redistribute it and/or modify
# it under the terms of the GNU General Public License as published by
# the Free Software Foundation, either version 3 of the License, or
# (at your option) any later version.
#
# This program is distributed in the hope that it will be useful,
# but WITHOUT ANY WARRANTY; without even the implied warranty of
# MERCHANTABILITY or FITNESS FOR A PARTICULAR PURPOSE. See the
# GNU General Public License for more details.
#
# You should have received a copy of the GNU General Public License
# along with this program. If not, see <http://www.gnu.org/licenses/>.
#
#########################################################################

from distutils.core import setup
from distutils.command.install import INSTALL_SCHEMES
import os


def fullsplit(path, result=None):
    """
    Split a pathname into components (the opposite of os.path.join) in a
    platform-neutral way.
    """
    if result is None:
        result = []
    head, tail = os.path.split(path)
    if head == '':
        return [tail] + result
    if head == path:
        return result
    return fullsplit(head, [tail] + result)

# Tell distutils not to put the data_files in platform-specific installation
# locations. See here for an explanation:
# http://groups.google.com/group/comp.lang.python/browse_thread/thread/35ec7b2fed36eaec/2105ee4d9e8042cb
for scheme in INSTALL_SCHEMES.values():
    scheme['data'] = scheme['purelib']

# Compile the list of packages available, because distutils doesn't have
# an easy way to do this.
packages, data_files = [], []
root_dir = os.path.dirname(__file__)
if root_dir != '':
    os.chdir(root_dir)
geonode_dir = 'geonode'

for dirpath, dirnames, filenames in os.walk(geonode_dir):
    # Ignore dirnames that start with '.'
    for i, dirname in enumerate(dirnames):
        if dirname.startswith('.'):
            del dirnames[i]
    if '__init__.py' in filenames:
        packages.append('.'.join(fullsplit(dirpath)))
    elif filenames:
        data_files.append([dirpath, [os.path.join(dirpath, f) for f in filenames]])


setup(name='GeoNode',
      version=__import__('geonode').get_version(),
      description="Application for serving and sharing geospatial data",
      long_description=open('README').read(),
      classifiers=[
        "Development Status :: 4 - Beta"],
      keywords='',
      author='GeoNode Developers',
      author_email='dev@geonode.org',
      url='http://geonode.org',
      license='GPL',
      packages=packages,
      data_files=data_files,
      include_package_data=True,
      install_requires=[
        # # The commented name next to the package
        # # is the Ubuntu 14.04 package that provides it.

        # # Apps with official Ubuntu 14.04 packages

        # native dependencies
        "pillow>=3.1.1",  # python-pillow
        "lxml>=3.4.4",  # python-lxml
        "psycopg2>=2.4.5",  # python-psycopg2
        "Django >=1.8.7, < 1.9a0",  # python-django

        # Other
        "pyyaml>=3.11",
        "beautifulsoup4>=4.2.1",  # python-bs4
        "MultipartPostHandler>=0.1.0",  # python-multipartposthandler
        "httplib2>=0.9.2",  # python-httplib2
        "transifex-client>=0.10",  # transifex-client
        "Paver>=1.2.1",  # python-paver
        "nose>=1.3.1",  # python-nose
        "django-nose>=1.4",  # python-django-nose
        "awesome-slugify>=1.6.2",

        # Django Apps
<<<<<<< HEAD
        "django-pagination >=1.0.5, <=1.0.7", # python-django-pagination
        "django-extensions==1.2.5", # python-django-extensions
        "django-taggit==0.21.0", # python-django-taggit
        "django-mptt==0.8.6", # django-mptt
        "django-treebeard==3.0", #django-treebeard
        "django-guardian==1.4.1", #django-guardian
        # "django-admin-bootstrapped==1.6.5", #django-admin-bootstrapped

        ## Apps with packages provided in GeoNode's PPA on Launchpad.
        "dj-database-url >=0.4.0",
        "django-jsonfield>=0.9.16",  # python-django-jsonfield
        "django-mptt>=0.8.0",  # django-mptt
=======
        "django-pagination >=1.0.5, <=1.0.7",  # python-django-pagination
        "django-jsonfield>=0.9.16",  # python-django-jsonfield
        "django-extensions>=1.6.1",  # python-django-extensions
        "django-taggit>=0.18.0",  # python-django-taggit
        "django-mptt>=0.8.0",  # django-mptt
        "django-guardian>=1.4.1",  # django-guardian
>>>>>>> ec90b9fa
        # "django-admin-bootstrapped>=1.6.5",  # django-admin-bootstrapped

        # # Apps with packages provided in GeoNode's PPA on Launchpad.
        "pinax-theme-bootstrap>=3.0a11",
        "pinax-theme-bootstrap-account>=1.0b2",
        "django-forms-bootstrap>=3.0.1",
        "django-friendly-tag-loader>=1.2.1",
        "django-activity-stream>=0.6.1",
        "django-downloadview>=1.2",
<<<<<<< HEAD
        "django-tastypie==0.12.2",
=======
        "django-tastypie>=0.12.2",
>>>>>>> ec90b9fa

        "django-polymorphic>=0.9.2",
        "django-leaflet>=0.13.7",
        "django-autocomplete-light>=2.3.3, <3.0a0",
        "django-modeltranslation>=0.11",

        # GeoNode org maintained apps.
        "django-geoexplorer>=4.0.5",
        "geonode-user-messages>=0.1.4",
        "geonode-avatar>=2.1.6",
        "geonode-announcements>=1.0.8",
        "geonode-agon-ratings>=0.3.5",
<<<<<<< HEAD
        "geonode-user-accounts>=1.0.13",
=======
        "geonode-user-accounts>=1.0.12",
>>>>>>> ec90b9fa
        "geonode-arcrest>=10.2",
        "geonode-notification>=1.1.1",
        "geonode-dialogos>=0.5",
        "gsconfig>=1.0.6",
        "gsimporter>=1.0.0",
        "gisdata>=0.5.4",

        # geopython dependencies
        "OWSLib>=0.11.0",
<<<<<<< HEAD
        "pycsw>=2.0.2",
=======
        "pycsw>=2.0.0-alpha1",
>>>>>>> ec90b9fa
        "pyproj>=1.9.3",
        "Shapely>=1.5.13",

        # haystack/elasticsearch, uncomment to use
<<<<<<< HEAD
        "django-haystack>=2.4.1",
        "elasticsearch>=2.4.0",
=======
        "django-haystack>=2.1.0",
>>>>>>> ec90b9fa
        "pyelasticsearch>=0.6.1",
        "celery>=3.1.17",
        "django-celery>=3.1.16",

        # datetimepicker widget
        "django-bootstrap3-datetimepicker>=2.2.3",
        "flake8>=2.3.0",
        "pep8>=1.6.2",

        #AWS S3 dependencies
        "django-storages>=1.1.8",
        "boto>=2.38.0"
        ],
      zip_safe=False,
      )<|MERGE_RESOLUTION|>--- conflicted
+++ resolved
@@ -100,7 +100,6 @@
         "awesome-slugify>=1.6.2",
 
         # Django Apps
-<<<<<<< HEAD
         "django-pagination >=1.0.5, <=1.0.7", # python-django-pagination
         "django-extensions==1.2.5", # python-django-extensions
         "django-taggit==0.21.0", # python-django-taggit
@@ -113,14 +112,6 @@
         "dj-database-url >=0.4.0",
         "django-jsonfield>=0.9.16",  # python-django-jsonfield
         "django-mptt>=0.8.0",  # django-mptt
-=======
-        "django-pagination >=1.0.5, <=1.0.7",  # python-django-pagination
-        "django-jsonfield>=0.9.16",  # python-django-jsonfield
-        "django-extensions>=1.6.1",  # python-django-extensions
-        "django-taggit>=0.18.0",  # python-django-taggit
-        "django-mptt>=0.8.0",  # django-mptt
-        "django-guardian>=1.4.1",  # django-guardian
->>>>>>> ec90b9fa
         # "django-admin-bootstrapped>=1.6.5",  # django-admin-bootstrapped
 
         # # Apps with packages provided in GeoNode's PPA on Launchpad.
@@ -130,12 +121,7 @@
         "django-friendly-tag-loader>=1.2.1",
         "django-activity-stream>=0.6.1",
         "django-downloadview>=1.2",
-<<<<<<< HEAD
         "django-tastypie==0.12.2",
-=======
-        "django-tastypie>=0.12.2",
->>>>>>> ec90b9fa
-
         "django-polymorphic>=0.9.2",
         "django-leaflet>=0.13.7",
         "django-autocomplete-light>=2.3.3, <3.0a0",
@@ -147,11 +133,7 @@
         "geonode-avatar>=2.1.6",
         "geonode-announcements>=1.0.8",
         "geonode-agon-ratings>=0.3.5",
-<<<<<<< HEAD
         "geonode-user-accounts>=1.0.13",
-=======
-        "geonode-user-accounts>=1.0.12",
->>>>>>> ec90b9fa
         "geonode-arcrest>=10.2",
         "geonode-notification>=1.1.1",
         "geonode-dialogos>=0.5",
@@ -161,21 +143,13 @@
 
         # geopython dependencies
         "OWSLib>=0.11.0",
-<<<<<<< HEAD
         "pycsw>=2.0.2",
-=======
-        "pycsw>=2.0.0-alpha1",
->>>>>>> ec90b9fa
         "pyproj>=1.9.3",
         "Shapely>=1.5.13",
 
         # haystack/elasticsearch, uncomment to use
-<<<<<<< HEAD
         "django-haystack>=2.4.1",
         "elasticsearch>=2.4.0",
-=======
-        "django-haystack>=2.1.0",
->>>>>>> ec90b9fa
         "pyelasticsearch>=0.6.1",
         "celery>=3.1.17",
         "django-celery>=3.1.16",
