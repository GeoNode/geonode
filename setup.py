--- conflicted
+++ resolved
@@ -112,24 +112,6 @@
         "django-tastypie==0.11.0",
         "django-polymorphic==0.5.3",
         "django-leaflet==0.13.2",
-<<<<<<< HEAD
-        "django-guardian==1.2.0",
-        #catalogue
-        "pycsw==1.6.4",
-        #"pycsw==1.8.0",
-        # setup
-        "Paver",
-        # sample and test data / metadata
-        "gisdata==0.5.4",
-        # testing
-        "django-nose",
-        "nose>=1.0",
-        "beautifulsoup4",
-        "MultipartPostHandler",
-        # translation
-        "transifex-client",
-        # external services
-=======
 
         # GeoNode org maintained apps.
         "django-geoexplorer==4.0.2",
@@ -138,7 +120,6 @@
         "geonode-announcements==1.0.2",
         "geonode-agon-ratings==0.3.1",
         "geonode-user-accounts==1.0.1",
->>>>>>> 53aa968b
         "geonode-arcrest==10.2",
         "gsconfig==0.6.9",
         "gsimporter==0.1",
