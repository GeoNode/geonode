--- conflicted
+++ resolved
@@ -102,30 +102,15 @@
         "oauthlib<=2.0.2",
 
         # geopython dependencies
-<<<<<<< HEAD
-        "pyproj<=1.9.5.1",  # python-pyproj (1.9.5)
-        "OWSLib<=0.15.0",  # python-owslib (0.10.3) FIXME
-        "pycsw<=2.0.3",  # python-pycsw (1.10.1, 2.0.0 in ppa) FIXME
-=======
         "pyproj>=1.9.5,<=1.9.5.1",  # python-pyproj (1.9.5)
         "OWSLib>=0.10.3,<=0.15.0",  # python-owslib (0.10.3) FIXME
         "pycsw>=1.10.1,<=2.0.3",  # python-pycsw (1.10.1, 2.0.0 in ppa) FIXME
->>>>>>> 27485511
         "%s" % shapely_dep,  # python-shapely (1.5.13)
 
 
         # # Apps with packages provided in GeoNode's PPA on Launchpad.
 
         # Django Apps
-<<<<<<< HEAD
-        "awesome-slugify==1.6.5",
-        "dj-database-url==0.4.2",
-        "pinax-theme-bootstrap<=8.0.1",
-        "django-forms-bootstrap==3.1.0",
-        "django-friendly-tag-loader==1.2.1",
-        "django-activity-stream==0.6.4",
-        "django-leaflet==0.22.0",
-=======
         "awesome-slugify<=1.6.5",
         "dj-database-url<=0.4.2",
         "Pinax<=0.9a2",
@@ -138,7 +123,6 @@
         "django-friendly-tag-loader<=1.2.1",
         "django-activity-stream<=0.6.4",
         "django-appconf<=1.0.2",
->>>>>>> 27485511
         "django-autocomplete-light>=2.3.3,<3.0a0",
         "django-autofixture<=0.12.1",
         "django-autoslug<=1.9.3",
@@ -149,18 +133,6 @@
         "django-utils<=0.0.2",
 
         # GeoNode org maintained apps.
-<<<<<<< HEAD
-        "django-geoexplorer<=4.0.11",
-        "geonode-user-messages==0.1.6",  # (0.1.3 in ppa) FIXME
-        "geonode-avatar==2.1.6",  # (2.1.5 in ppa) FIXME
-        "geonode-announcements==1.0.8",
-        "geonode-agon-ratings==0.3.5",  # (0.3.1 in ppa) FIXME
-        "pinax-notifications<=4.0.0",
-        "django-user-accounts==2.0.2dev",
-        # we can't use django-user-account until upstream merge changes for geonode.
-        # this is temporary solution
-        "geonode-arcrest>=10.2",
-=======
         "django-geoexplorer>=4.0.0,<5.0",
         "geonode-user-messages<=0.1.6",  # (0.1.3 in ppa) FIXME
         "geonode-avatar<=2.1.6",  # (2.1.5 in ppa) FIXME
@@ -172,7 +144,6 @@
         "django-user-accounts==2.0.2dev",
 
         "geonode-arcrest>=10.0",
->>>>>>> 27485511
         "geonode-dialogos>=0.5",
         "gsconfig<2.0.0",  # (1.0.3 in ppa) FIXME
         "gsimporter<=1.0.0",  # (0.1 in ppa) FIXME
@@ -224,10 +195,6 @@
         "factory-boy<=2.9.2",
         "Faker<=0.8.4",
         # "WeasyPrint",
-<<<<<<< HEAD
-
-=======
->>>>>>> 27485511
       ],
       zip_safe=False,
       dependency_links=[
