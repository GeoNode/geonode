--- conflicted
+++ resolved
@@ -134,11 +134,7 @@
 
         # GeoNode org maintained apps.
         "django-geoexplorer>=4.0.0,<5.0",
-<<<<<<< HEAD
         "geonode-user-messages<=0.1.10",  # (0.1.3 in ppa) FIXME
-=======
-        "geonode-user-messages<=0.1.9",  # (0.1.3 in ppa) FIXME
->>>>>>> 2bb36eef
         "geonode-avatar<=2.1.6",  # (2.1.5 in ppa) FIXME
         "geonode-announcements<=1.0.8",
         "geonode-agon-ratings<=0.3.5",  # (0.3.1 in ppa) FIXME
