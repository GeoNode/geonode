#########################################################################
#
# Copyright (C) 2012 OpenPlans
#
# This program is free software: you can redistribute it and/or modify
# it under the terms of the GNU General Public License as published by
# the Free Software Foundation, either version 3 of the License, or
# (at your option) any later version.
#
# This program is distributed in the hope that it will be useful,
# but WITHOUT ANY WARRANTY; without even the implied warranty of
# MERCHANTABILITY or FITNESS FOR A PARTICULAR PURPOSE. See the
# GNU General Public License for more details.
#
# You should have received a copy of the GNU General Public License
# along with this program. If not, see <http://www.gnu.org/licenses/>.
#
#########################################################################
from distutils.core import setup
from distutils.command.install import INSTALL_SCHEMES
import os
import sys

def fullsplit(path, result=None):
    """
    Split a pathname into components (the opposite of os.path.join) in a
    platform-neutral way.
    """
    if result is None:
        result = []
    head, tail = os.path.split(path)
    if head == '':
        return [tail] + result
    if head == path:
        return result
    return fullsplit(head, [tail] + result)

# Tell distutils not to put the data_files in platform-specific installation
# locations. See here for an explanation:
# http://groups.google.com/group/comp.lang.python/browse_thread/thread/35ec7b2fed36eaec/2105ee4d9e8042cb
for scheme in INSTALL_SCHEMES.values():
    scheme['data'] = scheme['purelib']

# Compile the list of packages available, because distutils doesn't have
# an easy way to do this.
packages, data_files = [], []
root_dir = os.path.dirname(__file__)
if root_dir != '':
    os.chdir(root_dir)
geonode_dir = 'geonode'

for dirpath, dirnames, filenames in os.walk(geonode_dir):
    # Ignore dirnames that start with '.'
    for i, dirname in enumerate(dirnames):
        if dirname.startswith('.'): del dirnames[i]
    if '__init__.py' in filenames:
        packages.append('.'.join(fullsplit(dirpath)))
    elif filenames:
        data_files.append([dirpath, [os.path.join(dirpath, f) for f in filenames]])


setup(name='GeoNode',
      version=__import__('geonode').get_version(),
      description="Application for serving and sharing geospatial data",
      long_description=open('README').read(),
      classifiers=[
        "Development Status :: 4 - Beta"],
      keywords='',
      author='GeoNode Developers',
      author_email='dev@geonode.org',
      url='http://geonode.org',
      license='GPL',
      packages=packages,
      data_files=data_files,
      install_requires=[
        ## The commented name next to the package
        ## is the Ubuntu 14.04 package that provides it.

        ## Apps with official Ubuntu 14.04 packages

        # native dependencies
        "pillow", # python-pillow
        "lxml", # python-lxml
        # "psycopg2==2.4.5", # python-psycopg2
        "Django==1.6.11", # python-django

        # Other
        "beautifulsoup4==4.2.1", # python-bs4
        "MultipartPostHandler==0.1.0", # python-multipartposthandler
        "httplib2==0.8", # python-httplib2
        "transifex-client==0.10", # transifex-client
        "Paver==1.2.1", # python-paver
        "nose <=1.0, <=1.3.1", # python-nose
        "django-nose==1.2", # python-django-nose
        "awesome-slugify==1.6.2",

        # Django Apps
        "django-pagination >=1.0.5, <=1.0.7", # python-django-pagination
        "django-jsonfield==0.9.12", # python-django-jsonfield
        "django-extensions==1.2.5", # python-django-extensions
        "django-taggit==0.12", # python-django-taggit
        "django-mptt==0.6.1", # django-mptt
        "django-guardian==1.2.0", #django-guardian
        # "django-admin-bootstrapped==1.6.5", #django-admin-bootstrapped

        ## Apps with packages provided in GeoNode's PPA on Launchpad.
        "pinax-theme-bootstrap==3.0a11",
        "pinax-theme-bootstrap-account==1.0b2",
        "django-forms-bootstrap==3.0.1",
        "django-friendly-tag-loader==1.1",
        "django-activity-stream==0.4.5beta1",
        "django-downloadview==1.2",
        "django-tastypie==0.11.0",
        "django-polymorphic==0.5.6",
        "django-leaflet==0.13.7",
        "django-autocomplete-light==2.2.10",
        "django-modeltranslation==0.8",

        # GeoNode org maintained apps.
        "django-geoexplorer==4.0.5",
        "geonode-user-messages==0.1.2",
        "geonode-avatar==2.1.4",
        "geonode-announcements==1.0.5",
        "geonode-agon-ratings==0.3.1",
        "geonode-user-accounts==1.0.11",
        "geonode-arcrest==10.2",
        "geonode-notification==1.1.1",
        "geonode-dialogos==0.4",
        "gsconfig==1.0.3",
        "gsimporter==1.0.0",
        "gisdata==0.5.4",

        # geopython dependencies
        "OWSLib==0.10.0",
        "pycsw==1.10.3",

        # haystack/elasticsearch, uncomment to use
        "django-haystack==2.1.0",
        "pyelasticsearch==0.6.1",
        "celery==3.1.17",
        "django-celery==3.1.16",

        # datetimepicker widget
        "django-bootstrap3-datetimepicker==2.2.3",
        "flake8==2.3.0",

        # custom requirements
        "python-swiftclient==2.4.0",
        "django-crispy-forms==1.3.2",
        "django-changuito==0.7",
        "django-kombu==0.9.4",
        "django-enumfield==1.2",
        "south==1.0.2",
        "fabric==1.8.1",
        "django-cors-headers==1.1.0",
        "psycopg2==2.6.1",
        "GDAL==1.10.0",
        "django-model-utils==2.3.1",
        "django-recaptcha==1.0.4",
        "django-braces==1.8.1",
        "python_ldap==2.4.19",
        "django-auth-ldap==1.2.6",
<<<<<<< HEAD
        
        "pep8==1.6.2"
=======
        "unidecode==0.04.19",
        "geocoder==1.12.0",
        #'django-simple-sso==0.9.3',
>>>>>>> 228af18c
        ],
      zip_safe=False,
      )<|MERGE_RESOLUTION|>--- conflicted
+++ resolved
@@ -160,14 +160,9 @@
         "django-braces==1.8.1",
         "python_ldap==2.4.19",
         "django-auth-ldap==1.2.6",
-<<<<<<< HEAD
-        
-        "pep8==1.6.2"
-=======
         "unidecode==0.04.19",
         "geocoder==1.12.0",
         #'django-simple-sso==0.9.3',
->>>>>>> 228af18c
         ],
       zip_safe=False,
       )