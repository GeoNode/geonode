--- conflicted
+++ resolved
@@ -28,11 +28,7 @@
 setup(
     version=__import__("geonode").get_version(),
     long_description=open("README.md").read(),
-<<<<<<< HEAD
-    long_description_content_type='text/markdown',
-=======
     long_description_content_type="text/markdown",
->>>>>>> ccdddc06
     package_data={
         "": ["*.*"],  # noqa
         "": ["static/*.*"],  # noqa
@@ -43,5 +39,5 @@
     exclude_package_data={
         "": ["uploaded/*.*"],  # noqa
         "uploaded": ["*.*"],
-    }
+    },
 )