from setuptools import setup

setup(name='GeoNode',
      version=__import__('geonode').get_version(),
      description="Application for serving and sharing geospatial data",
      long_description=open('README.rst').read(),
      classifiers=[
        "Development Status :: 1 - Planning"],
      keywords='',
      author='GeoNode Developers',
      author_email='dev@geonode.org',
      url='http://geonode.org',
      license='GPL',
      packages=['geonode',
                'geonode.maps',
                'geonode.security',
                'geonode.proxy',
                ],
      package_dir={'geonode': 'geonode'},
      package_data={'geonode': ['geonode/static/*']},
      install_requires=[
        # native dependencies
        "PIL",
        "lxml==2.3",
        # python dependencies
        "gsconfig==0.6",
        "OWSLib==0.5.0",
        "Django==1.4",
        "django-extensions==0.8",
        "httplib2>=0.7",
        "django-registration==0.8",
        "django-profiles==0.2",
        "django-avatar==1.0.4",
        "agon-ratings==0.2",
        "django-taggit==0.9.3", 
        "dialogos==0.1",
        "South==0.7.3",
        "django-forms-bootstrap==2.0.3.post1",
<<<<<<< HEAD
        "requests",
        "gsconfig==0.5.5",
=======
>>>>>>> 108cb81c
        # setup
        "Paver",
        # we use paste as an development server
        "paste>=1.3",
        "PasteDeploy",
        "pastescript",
        # assembling javascript
        "jstools==0.6",
        # sample and test data
        "gisdata==0.3.8",
        # document generator
        "Sphinx==1.1.3",
        # testing
        "django-nose",
        "nose>=1.0",
        "mock",
        ],
      zip_safe=False,
      entry_points="""\
      [paste.app_factory]
      main = geonode:main
      """,
      )<|MERGE_RESOLUTION|>--- conflicted
+++ resolved
@@ -36,11 +36,7 @@
         "dialogos==0.1",
         "South==0.7.3",
         "django-forms-bootstrap==2.0.3.post1",
-<<<<<<< HEAD
         "requests",
-        "gsconfig==0.5.5",
-=======
->>>>>>> 108cb81c
         # setup
         "Paver",
         # we use paste as an development server
