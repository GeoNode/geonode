--- conflicted
+++ resolved
@@ -416,11 +416,7 @@
     <newPassword>{(os.getenv('GEOSERVER_ADMIN_PASSWORD', 'geoserver'))}</newPassword>
 </userPassword>"""
 
-<<<<<<< HEAD
-    response = cat.http_request(cat.service_url + '/security/self/password', method="PUT", data=data, headers=headers)
-=======
     response = cat.http_request(f"{cat.service_url}/security/self/password", method="PUT", data=data, headers=headers)
->>>>>>> 073d9a52
     print(f"Response Code: {response.status_code}")
     if response.status_code == 200:
         print("GeoServer admin password updated SUCCESSFULLY!")
@@ -485,10 +481,6 @@
     print(f"Public Hostname or IP is {pub_ip}")
     pub_port = _geonode_public_port()
     print(f"Public PORT is {pub_port}")
-<<<<<<< HEAD
-    geonode_ip = pub_ip
-=======
->>>>>>> 073d9a52
     try:
         geonode_ip = socket.gethostbyname('geonode')
     except Exception:
