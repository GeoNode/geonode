# -*- coding: utf-8 -*-
#########################################################################
#
# Copyright (C) 2016 OSGeo
#
# This program is free software: you can redistribute it and/or modify
# it under the terms of the GNU General Public License as published by
# the Free Software Foundation, either version 3 of the License, or
# (at your option) any later version.
#
# This program is distributed in the hope that it will be useful,
# but WITHOUT ANY WARRANTY; without even the implied warranty of
# MERCHANTABILITY or FITNESS FOR A PARTICULAR PURPOSE. See the
# GNU General Public License for more details.
#
# You should have received a copy of the GNU General Public License
# along with this program. If not, see <http://www.gnu.org/licenses/>.
#
#########################################################################
import os
import re
import ast
import json
import time
import docker
import socket
import ipaddress
import logging
import datetime

from urllib.parse import urlparse, urlunparse
from invoke import task

BOOTSTRAP_IMAGE_CHEIP = "codenvy/che-ip:nightly"

logger = logging.getLogger(__name__)


@task
def waitfordbs(ctx):
    print("**************************databases*******************************")
    db_host = os.getenv("DATABASE_HOST", "db")
    ctx.run(f"/usr/bin/wait-for-databases {db_host}", pty=True)


@task
def update(ctx):
    print("***************************setting env*********************************")
    ctx.run("env", pty=True)
    pub_host = _geonode_public_host()
    print(f"Public Hostname is {pub_host}")
    pub_port = _geonode_public_port()
    print(f"Public PORT is {pub_port}")
    pub_protocol = "https" if pub_port == "443" else "http"
    if pub_protocol == "https" or pub_port == "80":
        pub_port = None
    db_url = _update_db_connstring()
    geodb_url = _update_geodb_connstring()
    geonode_docker_host = None
    for _cnt in range(1, 29):
        try:
            geonode_docker_host = str(socket.gethostbyname("geonode"))
<<<<<<< HEAD
=======
            break
>>>>>>> dc6268c1
        except Exception:
            print(f"...waiting for NGINX to pop-up...{_cnt}")
            time.sleep(1)

    override_env = "$HOME/.override_env"
    if os.path.exists(override_env):
        os.remove(override_env)
    else:
        print(f"Can not delete the {override_env} file as it doesn't exists")

    if pub_port:
        siteurl = f"{pub_protocol}://{pub_host}:{pub_port}/"
        gs_pub_loc = f"http://{pub_host}:{pub_port}/geoserver/"
    else:
        siteurl = f"{pub_protocol}://{pub_host}/"
        gs_pub_loc = f"http://{pub_host}/geoserver/"
    envs = {
        "local_settings": str(_localsettings()),
        "siteurl": os.environ.get("SITEURL", siteurl),
        "geonode_docker_host": geonode_docker_host,
        "public_protocol": pub_protocol,
        "public_fqdn": str(pub_host) + str(f":{pub_port}" if pub_port else ""),
        "public_host": str(pub_host),
        "dburl": os.environ.get("DATABASE_URL", db_url),
        "geodburl": os.environ.get("GEODATABASE_URL", geodb_url),
        "static_root": os.environ.get("STATIC_ROOT", "/mnt/volumes/statics/static/"),
        "media_root": os.environ.get("MEDIA_ROOT", "/mnt/volumes/statics/uploaded/"),
        "geoip_path": os.environ.get("GEOIP_PATH", "/mnt/volumes/statics/geoip.db"),
        "monitoring": os.environ.get("MONITORING_ENABLED", False),
        "monitoring_host_name": os.environ.get("MONITORING_HOST_NAME", "geonode"),
        "monitoring_service_name": os.environ.get("MONITORING_SERVICE_NAME", "local-geonode"),
        "monitoring_data_ttl": os.environ.get("MONITORING_DATA_TTL", 7),
        "geonode_geodb_passwd": os.environ.get("GEONODE_GEODATABASE_PASSWORD", "geonode_data"),
        "default_backend_datastore": os.environ.get("DEFAULT_BACKEND_DATASTORE", "datastore"),
        "geonode_db_passwd": os.environ.get("GEONODE_DATABASE_PASSWORD", "geonode"),
        "geonode_geodb": os.environ.get("GEONODE_GEODATABASE", "geonode_data"),
        "db_url": os.environ.get("DATABASE_URL", "postgis://geonode:geonode@db:5432/geonode"),
        "geodb_url": os.environ.get("GEODATABASE_URL", "postgis://geonode:geonode@db:5432/geonode_data"),
        "geonode_db": os.environ.get("GEONODE_DATABASE", "geonode"),
        "gs_loc": os.environ.get("GEOSERVER_LOCATION", "http://geoserver:8080/geoserver/"),
        "gs_web_ui_loc": os.environ.get("GEOSERVER_WEB_UI_LOCATION", gs_pub_loc),
        "gs_pub_loc": os.environ.get("GEOSERVER_PUBLIC_LOCATION", gs_pub_loc),
        "gs_admin_pwd": os.environ.get("GEOSERVER_ADMIN_PASSWORD", "geoserver"),
        "override_fn": override_env,
    }
    try:
        current_allowed = ast.literal_eval(
            os.getenv("ALLOWED_HOSTS")
            or "['{public_fqdn}', '{public_host}', 'localhost', 'django', 'geonode',]".format(**envs)
        )
    except ValueError:
        current_allowed = []
    current_allowed.extend([str(pub_host), f"{pub_host}:{pub_port}"])
    allowed_hosts = [str(c) for c in current_allowed] + ['"geonode"', '"django"']

    ctx.run(
        "echo export DJANGO_SETTINGS_MODULE=\
{local_settings} >> {override_fn}".format(
            **envs
        ),
        pty=True,
    )
    ctx.run(
        "echo export MONITORING_ENABLED=\
{monitoring} >> {override_fn}".format(
            **envs
        ),
        pty=True,
    )
    ctx.run(
        "echo export MONITORING_HOST_NAME=\
{monitoring_host_name} >> {override_fn}".format(
            **envs
        ),
        pty=True,
    )
    ctx.run(
        "echo export MONITORING_SERVICE_NAME=\
{monitoring_service_name} >> {override_fn}".format(
            **envs
        ),
        pty=True,
    )
    ctx.run(
        "echo export MONITORING_DATA_TTL=\
{monitoring_data_ttl} >> {override_fn}".format(
            **envs
        ),
        pty=True,
    )
    ctx.run(
        "echo export GEOIP_PATH=\
{geoip_path} >> {override_fn}".format(
            **envs
        ),
        pty=True,
    )
    ctx.run(
        "echo export GEONODE_GEODATABASE_PASSWORD=\
{geonode_geodb_passwd} >> {override_fn}".format(
            **envs
        ),
        pty=True,
    )
    ctx.run(
        "echo export DEFAULT_BACKEND_DATASTORE=\
{default_backend_datastore} >> {override_fn}".format(
            **envs
        ),
        pty=True,
    )
    ctx.run(
        "echo export GEONODE_DATABASE_PASSWORD=\
{geonode_db_passwd} >> {override_fn}".format(
            **envs
        ),
        pty=True,
    )
    ctx.run(
        "echo export GEONODE_GEODATABASE=\
{geonode_geodb} >> {override_fn}".format(
            **envs
        ),
        pty=True,
    )
    ctx.run(
        "echo export DATABASE_URL=\
{db_url} >> {override_fn}".format(
            **envs
        ),
        pty=True,
    )
    ctx.run(
        "echo export GEODATABASE_URL=\
{geodb_url} >> {override_fn}".format(
            **envs
        ),
        pty=True,
    )
    ctx.run(
        "echo export GEONODE_DATABASE=\
{geonode_db} >> {override_fn}".format(
            **envs
        ),
        pty=True,
    )
    ctx.run(
        "echo export GEOSERVER_LOCATION=\
{gs_loc} >> {override_fn}".format(
            **envs
        ),
        pty=True,
    )
    ctx.run(
        "echo export GEOSERVER_WEB_UI_LOCATION=\
{gs_web_ui_loc} >> {override_fn}".format(
            **envs
        ),
        pty=True,
    )
    ctx.run(
        "echo export GEOSERVER_PUBLIC_LOCATION=\
{gs_pub_loc} >> {override_fn}".format(
            **envs
        ),
        pty=True,
    )
    ctx.run(
        "echo export GEOSERVER_ADMIN_PASSWORD=\
{gs_admin_pwd} >> {override_fn}".format(
            **envs
        ),
        pty=True,
    )
    ctx.run(
        "echo export SITEURL=\
{siteurl} >> {override_fn}".format(
            **envs
        ),
        pty=True,
    )
    ctx.run(
        'echo export ALLOWED_HOSTS=\
"\\"{}\\"" >> {override_fn}'.format(
            allowed_hosts, **envs
        ),
        pty=True,
    )
    ctx.run(
        "echo export DATABASE_URL=\
{dburl} >> {override_fn}".format(
            **envs
        ),
        pty=True,
    )
    ctx.run(
        "echo export GEODATABASE_URL=\
{geodburl} >> {override_fn}".format(
            **envs
        ),
        pty=True,
    )
    ctx.run(
        "echo export STATIC_ROOT=\
{static_root} >> {override_fn}".format(
            **envs
        ),
        pty=True,
    )
    ctx.run(
        "echo export MEDIA_ROOT=\
{media_root} >> {override_fn}".format(
            **envs
        ),
        pty=True,
    )
    ctx.run(
        "echo export GEOIP_PATH=\
{geoip_path} >> {override_fn}".format(
            **envs
        ),
        pty=True,
    )
    ctx.run(
        "echo export LOGIN_URL=\
{siteurl}account/login/ >> {override_fn}".format(
            **envs
        ),
        pty=True,
    )
    ctx.run(
        "echo export LOGOUT_URL=\
{siteurl}account/logout/ >> {override_fn}".format(
            **envs
        ),
        pty=True,
    )
    ctx.run(
        "echo export LOGIN_REDIRECT_URL=\
{siteurl} >> {override_fn}".format(
            **envs
        ),
        pty=True,
    )
    ctx.run(
        "echo export LOGOUT_REDIRECT_URL=\
{siteurl} >> {override_fn}".format(
            **envs
        ),
        pty=True,
    )
    ctx.run(f"source {override_env}", pty=True)
    print("****************************finalize env**********************************")
    ctx.run("env", pty=True)


@task
def migrations(ctx):
    print("**************************migrations*******************************")
    ctx.run(f"python manage.py migrate --noinput --settings={_localsettings()}", pty=True)
    ctx.run(
        f"python manage.py migrate --noinput --settings={_localsettings()} --database=datastore",
        pty=True,
    )
    try:
        ctx.run(
            f"python manage.py rebuild_index --noinput --settings={_localsettings()}",
            pty=True,
        )
    except Exception:
        pass


@task
def statics(ctx):
    print("**************************statics*******************************")
    try:
        ctx.run("mkdir -p /mnt/volumes/statics/{static,uploads}")
        ctx.run(
            f"python manage.py collectstatic --noinput --settings={_localsettings()}",
            pty=True,
        )
    except Exception:
        import traceback

        traceback.print_exc()


@task
def prepare(ctx):
    print("**********************prepare fixture***************************")
    ctx.run("rm -rf /tmp/default_oauth_apps_docker.json", pty=True)
    _prepare_oauth_fixture()
    ctx.run("rm -rf /tmp/default_site.json", pty=True)
    _prepare_site_fixture()


@task
def fixtures(ctx):
    print("**************************fixtures********************************")
    ctx.run(
        f"python manage.py loaddata sample_admin \
--settings={_localsettings()}",
        pty=True,
    )
    ctx.run(
        f"python manage.py loaddata /tmp/default_oauth_apps_docker.json \
--settings={_localsettings()}",
        pty=True,
    )
    ctx.run(
        f"python manage.py loaddata geonode/base/fixtures/initial_data.json \
--settings={_localsettings()}",
        pty=True,
    )


@task
def collectstatic(ctx):
    print("************************static artifacts******************************")
    ctx.run(
        f"django-admin collectstatic --noinput \
--settings={_localsettings()}",
        pty=True,
    )


@task
def monitoringfixture(ctx):
    if ast.literal_eval(os.environ.get("MONITORING_ENABLED", "False")):
        print("*******************monitoring fixture********************************")
        ctx.run("rm -rf /tmp/default_monitoring_apps_docker.json", pty=True)
        _prepare_monitoring_fixture()
        try:
            ctx.run(
                f"django-admin loaddata geonode/monitoring/fixtures/metric_data.json \
    --settings={_localsettings()}",
                pty=True,
            )
            ctx.run(
                f"django-admin loaddata geonode/monitoring/fixtures/notifications.json \
    --settings={_localsettings()}",
                pty=True,
            )
            ctx.run(
                f"django-admin loaddata /tmp/default_monitoring_apps_docker.json \
    --settings={_localsettings()}",
                pty=True,
            )
        except Exception as e:
            logger.error(f"ERROR installing monitoring fixture: {str(e)}")


@task
def updateadmin(ctx):
    print("***********************update admin details**************************")
    ctx.run("rm -rf /tmp/django_admin_docker.json", pty=True)
    _prepare_admin_fixture(
        os.environ.get("ADMIN_PASSWORD", "admin"),
        os.environ.get("ADMIN_EMAIL", "admin@example.org"),
    )
    ctx.run(
        f"django-admin loaddata /tmp/django_admin_docker.json \
--settings={_localsettings()}",
        pty=True,
    )


@task
def collectmetrics(ctx):
    print("************************collect metrics******************************")
    ctx.run(
        f"python -W ignore manage.py collect_metrics  \
--settings={_localsettings()} -n -t xml",
        pty=True,
    )


@task
def initialized(ctx):
    print("**************************init file********************************")
    ctx.run("date > /mnt/volumes/statics/geonode_init.lock")


def _docker_host_ip():
    try:
        client = docker.from_env(version="1.24")
        ip_list = client.containers.run(BOOTSTRAP_IMAGE_CHEIP, network_mode="host").split("\n")
    except Exception:
        import traceback

        traceback.print_exc()
        ip_list = [
            "127.0.0.1",
        ]
    if len(ip_list) > 1:
        print(
            f"Docker daemon is running on more than one \
address {ip_list}"
        )
        print(f"Only the first address:{ip_list[0]} will be returned!")
    else:
        print(
            f"Docker daemon is running at the following \
address {ip_list[0]}"
        )
    return ip_list[0]


def _is_valid_ip(ip):
    try:
        ipaddress.IPv4Address(ip)
        return True
    except Exception as e:
        return False


def _container_exposed_port(component, instname):
    port = "80"
    try:
        client = docker.from_env(version="1.24")
        ports_dict = json.dumps(
            [
                c.attrs["Config"]["ExposedPorts"]
                for c in client.containers.list(
                    filters={
                        "label": f"org.geonode.component={component}",
                        "status": "running",
                    }
                )
                if str(instname) in c.name
            ][0]
        )
        for key in json.loads(ports_dict):
            port = re.split("/tcp", key)[0]
    except Exception:
        import traceback

        traceback.print_exc()
    return port


def _update_db_connstring():
    user = os.getenv("GEONODE_DATABASE", "geonode")
    pwd = os.getenv("GEONODE_DATABASE_PASSWORD", "geonode")
    dbname = os.getenv("GEONODE_DATABASE", "geonode")
    dbhost = os.getenv("DATABASE_HOST", "db")
    dbport = os.getenv("DATABASE_PORT", 5432)
    connstr = f"postgis://{user}:{pwd}@{dbhost}:{dbport}/{dbname}"
    return connstr


def _update_geodb_connstring():
    geouser = os.getenv("GEONODE_GEODATABASE", "geonode_data")
    geopwd = os.getenv("GEONODE_GEODATABASE_PASSWORD", "geonode_data")
    geodbname = os.getenv("GEONODE_GEODATABASE", "geonode_data")
    dbhost = os.getenv("DATABASE_HOST", "db")
    dbport = os.getenv("DATABASE_PORT", 5432)
    geoconnstr = f"postgis://{geouser}:{geopwd}@{dbhost}:{dbport}/{geodbname}"
    return geoconnstr


def _localsettings():
    settings = os.getenv("DJANGO_SETTINGS_MODULE", "geonode.settings")
    return settings


def _geonode_public_host():
    gn_pub_hostip = os.getenv("GEONODE_LB_HOST_IP", None)
    if not gn_pub_hostip:
        gn_pub_hostip = _docker_host_ip()
    return gn_pub_hostip


def _geonode_public_host_ip():
    gn_pub_hostip = os.getenv("GEONODE_LB_HOST_IP", None)
    if not gn_pub_hostip or not _is_valid_ip(gn_pub_hostip):
        gn_pub_hostip = _docker_host_ip()
    return gn_pub_hostip


def _geonode_public_port():
    gn_pub_port = os.getenv("GEONODE_LB_PORT", "")
    if not gn_pub_port:
        gn_pub_port = _container_exposed_port("nginx", os.getenv("GEONODE_INSTANCE_NAME", "geonode"))
    elif gn_pub_port in ("80", "443"):
        gn_pub_port = None
    return gn_pub_port


def _prepare_oauth_fixture():
    upurl = urlparse(os.environ["SITEURL"])
    default_fixture = [
        {
            "model": "oauth2_provider.application",
            "pk": 1001,
            "fields": {
                "skip_authorization": True,
                "created": "2018-05-31T10:00:31.661Z",
                "updated": "2018-05-31T11:30:31.245Z",
                "algorithm": "RS256",
                "redirect_uris": f"{urlunparse(upurl)}geoserver/index.html",
                "name": "GeoServer",
                "authorization_grant_type": "authorization-code",
                "client_type": "confidential",
                "client_id": str(os.environ["OAUTH2_CLIENT_ID"]),
                "client_secret": str(os.environ["OAUTH2_CLIENT_SECRET"]),
                "user": ["admin"],
            },
        }
    ]
    with open("/tmp/default_oauth_apps_docker.json", "w") as fixturefile:
        json.dump(default_fixture, fixturefile)


def _prepare_site_fixture():
    upurl = urlparse(os.environ["SITEURL"])
    default_fixture = [
        {
            "model": "sites.site",
            "pk": 1,
            "fields": {"domain": str(upurl.hostname), "name": str(upurl.hostname)},
        }
    ]
    with open("/tmp/default_site.json", "w") as fixturefile:
        json.dump(default_fixture, fixturefile)


def _prepare_monitoring_fixture():
    # upurl = urlparse(os.environ['SITEURL'])
    # net_scheme = upurl.scheme
    # net_loc = upurl.netloc
    pub_ip = _geonode_public_host_ip()
    print(f"Public Hostname or IP is {pub_ip}")
    pub_port = _geonode_public_port()
    print(f"Public PORT is {pub_port}")
    try:
        geonode_ip = socket.gethostbyname("geonode")
    except Exception:
        geonode_ip = pub_ip
    try:
        geoserver_ip = socket.gethostbyname("geoserver")
    except Exception:
        geoserver_ip = pub_ip
    d = "1970-01-01 00:00:00"
    default_fixture = [
        {
            "fields": {
                "active": True,
                "ip": str(geonode_ip),
                "name": str(os.environ["MONITORING_HOST_NAME"]),
            },
            "model": "monitoring.host",
            "pk": 1,
        },
        {
            "fields": {"active": True, "ip": str(geoserver_ip), "name": "geoserver"},
            "model": "monitoring.host",
            "pk": 2,
        },
        {
            "fields": {
                "name": str(os.environ["MONITORING_SERVICE_NAME"]),
                "url": str(os.environ["SITEURL"]),
                "notes": "",
                "last_check": d,
                "active": True,
                "host": 1,
                "check_interval": "00:01:00",
                "service_type": 1,
            },
            "model": "monitoring.service",
            "pk": 1,
        },
        {
            "fields": {
                "name": "geoserver-hostgeonode",
                "url": str(os.environ["SITEURL"]),
                "notes": "",
                "last_check": d,
                "active": True,
                "host": 1,
                "check_interval": "00:01:00",
                "service_type": 3,
            },
            "model": "monitoring.service",
            "pk": 2,
        },
        {
            "fields": {
                "name": "geoserver-hostgeoserver",
                "url": str(os.environ["GEOSERVER_PUBLIC_LOCATION"]),
                "notes": "",
                "last_check": d,
                "active": True,
                "host": 2,
                "check_interval": "00:01:00",
                "service_type": 4,
            },
            "model": "monitoring.service",
            "pk": 3,
        },
        {
            "fields": {
                "name": "default-geoserver",
                "url": "http://geoserver:8080/geoserver/",
                "notes": "",
                "last_check": d,
                "active": True,
                "host": 2,
                "check_interval": "00:01:00",
                "service_type": 2,
            },
            "model": "monitoring.service",
            "pk": 4,
        },
    ]
    with open("/tmp/default_monitoring_apps_docker.json", "w") as fixturefile:
        json.dump(default_fixture, fixturefile)


def _prepare_admin_fixture(admin_password, admin_email):
    from django.contrib.auth.hashers import make_password

    d = datetime.datetime.now()
    mdext_date = f"{d.isoformat()[:23]}Z"
    default_fixture = [
        {
            "fields": {
                "date_joined": mdext_date,
                "email": admin_email,
                "first_name": "",
                "groups": [],
                "is_active": True,
                "is_staff": True,
                "is_superuser": True,
                "last_login": mdext_date,
                "last_name": "",
                "password": make_password(admin_password),
                "user_permissions": [],
                "username": "admin",
            },
            "model": "people.Profile",
            "pk": 1000,
        }
    ]
    with open("/tmp/django_admin_docker.json", "w") as fixturefile:
        json.dump(default_fixture, fixturefile)<|MERGE_RESOLUTION|>--- conflicted
+++ resolved
@@ -60,10 +60,7 @@
     for _cnt in range(1, 29):
         try:
             geonode_docker_host = str(socket.gethostbyname("geonode"))
-<<<<<<< HEAD
-=======
             break
->>>>>>> dc6268c1
         except Exception:
             print(f"...waiting for NGINX to pop-up...{_cnt}")
             time.sleep(1)
