# 
build artifacts
*.pyc
*.egg-info
build
target
pip-log.txt
MANIFEST
dist
.idea/
# supporting stuff pulled in by paver script
geonode/development.db
/geoserver/
downloaded

# celery dirs
celery/
<<<<<<< HEAD
=======
/celery/
>>>>>>> 8a7656e0

docs/i18n/pot/

# Static media handling
*.jshintrc
#geonode/static/.components/
#geonode/static/geoexplorer/
#geonode/static_root/
#geonode/static/node_modules/
#node_modules/
# Listing all of them instead of putting geonode/static/lib out of version control.
geonode/cephgeo/logs/
geonode/local_settings.py
#geonode/static/lib/css/jquery-ui.css
#geonode/static/lib/css/jquery.dataTables.css
#geonode/static/lib/css/multi-select.css
#geonode/static/lib/css/qunit.css
#geonode/static/lib/css/select2.css
#geonode/static/lib/css/assets.min.css
#geonode/static/lib/js/assets.min.js
#geonode/static/lib/js/bootstrap-datepicker.js
#geonode/static/lib/js/bootstrap.js
#geonode/static/lib/js/jquery-ui.custom.js
#geonode/static/lib/js/jquery.ajaxQueue.js
#geonode/static/lib/js/jquery.ajaxprogress.js
#geonode/static/lib/js/jquery.dataTables.js
#geonode/static/lib/js/jquery.js
#geonode/static/lib/js/jquery.multi-select.js
#geonode/static/lib/js/jquery.timeago.js
#geonode/static/lib/js/jquery.tinysort.js
#geonode/static/lib/js/jquery.raty.js
#geonode/static/lib/js/json2.js
#geonode/static/lib/js/qunit.js
#geonode/static/lib/js/require.js
#geonode/static/lib/js/select2.js
#geonode/static/lib/js/text.js
#geonode/static/lib/js/underscore.js
#geonode/static/lib/js/waypoints.js
#geonode/static/lib/js/angular.min.js
#geonode/static/lib/js/angular.min.js.map
#geonode/static/lib/js/ZeroClipboard.min.js
#geonode/static/lib/js/moment.min.js

# Uploaded files
geonode/uploaded

#Testing output
.coverage
.noseids
geonode_test_data/
nosetests.xml
geonode/static/geonode/junit.xml

#Temporary files
*~
*.swp

# OSX specific
.Python
.DS_Store

# Docs
docs/_build

# ec2.py
#scripts/cloud/.gnec2.cfg
#jquery.raty.js
#angular.js
#angular-leaflet-directive.min.js
#bootstrap.min.js
#jquery.min.js
#bootstrap.min.css<|MERGE_RESOLUTION|>--- conflicted
+++ resolved
@@ -15,10 +15,7 @@
 
 # celery dirs
 celery/
-<<<<<<< HEAD
-=======
 /celery/
->>>>>>> 8a7656e0
 
 docs/i18n/pot/
 
