#eclipse & pydev
.project
.pydevproject
.settings

#
build artifacts
*.pyc
*.egg-info
build
target
pip-log.txt
MANIFEST
dist
.idea/
# supporting stuff pulled in by paver script
geonode/development.db
/geoserver/
downloaded

# celery dirs
celery/
/celery/

#virtualenv
virtualenv/

#static file symlinks
geonode/static/admin
geonode/static/agon_ratings
geonode/static/autocomplete_light
geonode/static/bootstrap
geonode/static/bootstrap3_datetime
geonode/static/django_extensions
geonode/static/font-awesome
geonode/static/geoexplorer
geonode/static/gis
geonode/static/leaflet
geonode/static/modeltranslation
geonode/static/pinax
geonode/static/uni_form


#migrations
geonode/*/migrations

docs/i18n/pot/

# logfiles and pidfiles
*.log
*.pid

# Static media handling
*.jshintrc
#geonode/static/.components/
#geonode/static/geoexplorer/
#geonode/static_root/
geonode/static/node_modules/
#node_modules/
# Listing all of them instead of putting geonode/static/lib out of version control.
geonode/cephgeo/logs/
geonode/local_settings.py*
#geonode/static/lib/css/jquery-ui.css
#geonode/static/lib/css/jquery.dataTables.css
#geonode/static/lib/css/multi-select.css
#geonode/static/lib/css/qunit.css
#geonode/static/lib/css/select2.css
#geonode/static/lib/css/assets.min.css
#geonode/static/lib/js/assets.min.js
#geonode/static/lib/js/bootstrap-datepicker.js
#geonode/static/lib/js/bootstrap.js
#geonode/static/lib/js/jquery-ui.custom.js
#geonode/static/lib/js/jquery.ajaxQueue.js
#geonode/static/lib/js/jquery.ajaxprogress.js
#geonode/static/lib/js/jquery.dataTables.js
#geonode/static/lib/js/jquery.js
#geonode/static/lib/js/jquery.multi-select.js
#geonode/static/lib/js/jquery.timeago.js
#geonode/static/lib/js/jquery.tinysort.js
#geonode/static/lib/js/jquery.raty.js
#geonode/static/lib/js/json2.js
#geonode/static/lib/js/qunit.js
#geonode/static/lib/js/require.js
#geonode/static/lib/js/select2.js
#geonode/static/lib/js/text.js
#geonode/static/lib/js/underscore.js
#geonode/static/lib/js/waypoints.js
#geonode/static/lib/js/angular.min.js
#geonode/static/lib/js/angular.min.js.map
#geonode/static/lib/js/ZeroClipboard.min.js
#geonode/static/lib/js/moment.min.js

# Uploaded files
geonode/uploaded

#Testing output
.coverage
.noseids
geonode_test_data/
nosetests.xml
geonode/static/geonode/junit.xml

#Temporary files
*~
*.swp

# OSX specific
.Python
.DS_Store

# Docs
docs/_build

# ec2.py
#scripts/cloud/.gnec2.cfg
#jquery.raty.js
#angular.js
#angular-leaflet-directive.min.js
#bootstrap.min.js
#jquery.min.js
#bootstrap.min.css

.Flood-Hazard-Error-Log.txt
uploaded
development.db
master
slave

<<<<<<< HEAD
scripts/utils/osm

=======
>>>>>>> d6c78b13
#CSV files
*.csv

# ignore zipped shapefiles for local osm setup
scripts/utils/osm<|MERGE_RESOLUTION|>--- conflicted
+++ resolved
@@ -126,11 +126,8 @@
 master
 slave
 
-<<<<<<< HEAD
 scripts/utils/osm
 
-=======
->>>>>>> d6c78b13
 #CSV files
 *.csv
 
