--- conflicted
+++ resolved
@@ -15,10 +15,7 @@
 
 # celery dirs
 celery/
-<<<<<<< HEAD
-=======
 /celery/
->>>>>>> 923ad81e
 
 docs/i18n/pot/
 
