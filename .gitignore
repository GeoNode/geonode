#eclipse & pydev
.project
.pydevproject
.settings

#
build artifacts
*.pyc
*.egg-info
build
target
pip-log.txt
MANIFEST
dist
.idea/
# supporting stuff pulled in by paver script
geonode/development.db
/geoserver/
downloaded

# celery dirs
celery/
/celery/

#virtualenv
virtualenv/

#static file symlinks
geonode/static/admin
geonode/static/agon_ratings
geonode/static/autocomplete_light
geonode/static/bootstrap
geonode/static/bootstrap3_datetime
geonode/static/django_extensions
geonode/static/font-awesome
geonode/static/geoexplorer
geonode/static/gis
geonode/static/leaflet
geonode/static/modeltranslation
geonode/static/pinax
geonode/static/uni_form


#migrations
geonode/*/migrations

docs/i18n/pot/

# logfiles and pidfiles
*.log
*.pid

# Static media handling
*.jshintrc
#geonode/static/.components/
#geonode/static/geoexplorer/
#geonode/static_root/
geonode/static/node_modules/
#node_modules/
# Listing all of them instead of putting geonode/static/lib out of version control.
geonode/cephgeo/logs/
geonode/local_settings.py*
#geonode/static/lib/css/jquery-ui.css
#geonode/static/lib/css/jquery.dataTables.css
#geonode/static/lib/css/multi-select.css
#geonode/static/lib/css/qunit.css
#geonode/static/lib/css/select2.css
#geonode/static/lib/css/assets.min.css
#geonode/static/lib/js/assets.min.js
#geonode/static/lib/js/bootstrap-datepicker.js
#geonode/static/lib/js/bootstrap.js
#geonode/static/lib/js/jquery-ui.custom.js
#geonode/static/lib/js/jquery.ajaxQueue.js
#geonode/static/lib/js/jquery.ajaxprogress.js
#geonode/static/lib/js/jquery.dataTables.js
#geonode/static/lib/js/jquery.js
#geonode/static/lib/js/jquery.multi-select.js
#geonode/static/lib/js/jquery.timeago.js
#geonode/static/lib/js/jquery.tinysort.js
#geonode/static/lib/js/jquery.raty.js
#geonode/static/lib/js/json2.js
#geonode/static/lib/js/qunit.js
#geonode/static/lib/js/require.js
#geonode/static/lib/js/select2.js
#geonode/static/lib/js/text.js
#geonode/static/lib/js/underscore.js
#geonode/static/lib/js/waypoints.js
#geonode/static/lib/js/angular.min.js
#geonode/static/lib/js/angular.min.js.map
#geonode/static/lib/js/ZeroClipboard.min.js
#geonode/static/lib/js/moment.min.js

# Uploaded files
geonode/uploaded

#Testing output
.coverage
.noseids
geonode_test_data/
nosetests.xml
geonode/static/geonode/junit.xml

#Temporary files
*~
*.swp

# OSX specific
.Python
.DS_Store

# Docs
docs/_build

# ec2.py
#scripts/cloud/.gnec2.cfg
#jquery.raty.js
#angular.js
#angular-leaflet-directive.min.js
#bootstrap.min.js
#jquery.min.js
#bootstrap.min.css

.Flood-Hazard-Error-Log.txt
uploaded
development.db
master
slave

<<<<<<< HEAD
scripts/utils/osm

=======
>>>>>>> ceph-deletion
#CSV files
*.csv

# ignore zipped shapefiles for local osm setup
scripts/utils/osm<|MERGE_RESOLUTION|>--- conflicted
+++ resolved
@@ -126,11 +126,7 @@
 master
 slave
 
-<<<<<<< HEAD
 scripts/utils/osm
-
-=======
->>>>>>> ceph-deletion
 #CSV files
 *.csv
 
