--- conflicted
+++ resolved
@@ -83,11 +83,7 @@
 }
 
 function setup_django_every_time() {
-<<<<<<< HEAD
-    pip install --upgrade pip --quiet
-=======
     pip install pip==9.0.3 --quiet
->>>>>>> 94866488
     pip install $GEONODE_SHARE/GeoNode-*.zip --no-dependencies --quiet
 
     geonodedir=`python -c "import geonode;import os;print os.path.dirname(geonode.__file__)"`
@@ -177,13 +173,6 @@
     setup_postgres_every_time
     setup_django_every_time
     setup_apache_every_time
-<<<<<<< HEAD
-    $TOMCAT_SERVICE restart
-    $APACHE_SERVICE restart
-
-    $GEONODE_BIN/geonode-updateip localhost
-=======
->>>>>>> 94866488
 }
 
 function once() {
