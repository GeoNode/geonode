--- conflicted
+++ resolved
@@ -1,5 +1,3 @@
-<<<<<<< HEAD
-=======
 geonode (2.6.3+thefinal0) trusty; urgency=high
 
   [ Andreas Trawoeger ]
@@ -174,7 +172,6 @@
 
  -- Simone Dalmasso <simone.dalmasso@gmail.com>  Thu, 16 Feb 2017 08:57:50 +0000
 
->>>>>>> 56d6174e
 geonode (2.5.15+thefinal0) trusty; urgency=high
 
   * [c06f6c] update release version (#2890)
