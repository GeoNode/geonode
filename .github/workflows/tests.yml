name: GeoNode Test Suites

on: 
  pull_request:
    types: [opened, synchronize, reopened, ready_for_review]
  workflow_dispatch:

jobs:
  # -------------------------------------------------
  # BUILD DOCKER IMAGES AND SHARE AS ARTIFACTS
  # -------------------------------------------------
  build_images:
    name: Build and export Docker images
    runs-on: ubuntu-24.04
<<<<<<< HEAD
    if: ${{ github.actor != 'dependabot[bot]' && !github.event.pull_request.draft }}
=======
    if: ${{ github.event_name != 'pull_request' || (github.event.pull_request.user.login != 'dependabot[bot]' && !github.event.pull_request.draft) }}
>>>>>>> 3be4732c

    steps:
      - name: Checkout repository
        uses: actions/checkout@v4

      - name: Build all services (Docker Compose v2)
        run: docker compose --env-file .env_test -f docker-compose-test.yml build --progress plain

      - name: Save built Docker images
        run: |
          mkdir -p docker_images
          docker save -o docker_images/django.tar geonode/geonode:latest-ubuntu-24.04

      - name: Upload Docker images as artifact
        uses: actions/upload-artifact@v4
        with:
          name: docker-images
          path: docker_images
          retention-days: 1

  # -------------------------------------------------
  # REUSABLE WORKFLOW INVOCATIONS
  # -------------------------------------------------
  smoke:
    uses: ./.github/workflows/run-test-suite.yml
    needs: build_images
    with:
      suite_name: "Smoke Tests"
      test_command: >
        ./tests/test.sh geonode.tests.smoke geonode.tests.test_rest_api geonode.tests.test_search
        geonode.tests.test_utils geonode.tests.test_headers --duration=30 --failfast

  main:
    uses: ./.github/workflows/run-test-suite.yml
    needs: [build_images, smoke]
    with:
      suite_name: "Main Tests"
      test_command: >
        TESTS=$(python -c 'import sys; from geonode import settings; print(" ".join([a + ".tests"
        for a in settings.GEONODE_APPS if "security" not in a and "geoserver" not in a and "upload" not in a]))') &&
        ./tests/test.sh $TESTS geonode.thumbs.tests geonode.people.tests geonode.people.socialaccount.providers.geonode_openid_connect.tests --duration=30 --failfast

  security:
    uses: ./.github/workflows/run-test-suite.yml
    needs: [build_images, smoke]
    with:
      suite_name: "Security Tests"
      test_command: >
        TESTS=$(python -c 'import sys; from geonode import settings; print(" ".join([a + ".tests"
        for a in settings.GEONODE_APPS if "security" in a]))') &&
        ./tests/test.sh $TESTS --duration=30 --failfast

  gis_backend:
    uses: ./.github/workflows/run-test-suite.yml
    needs: [build_images, smoke]
    with:
      suite_name: "GIS Backend Tests"
      test_command: >
        TESTS=$(python -c 'import sys; from geonode import settings; print(" ".join([a + ".tests"
        for a in settings.GEONODE_APPS if "geoserver" in a]))') &&
        ./tests/test.sh $TESTS --duration=30 --failfast

  rest_apis:
    uses: ./.github/workflows/run-test-suite.yml
    needs: [build_images, smoke]
    with:
      suite_name: "REST API Tests"
      test_command: >
        ./tests/test.sh geonode.api.tests geonode.base.api.tests geonode.layers.api.tests
        geonode.maps.api.tests geonode.documents.api.tests geonode.geoapps.api.tests --duration=30 --failfast

  csw:
    uses: ./.github/workflows/run-test-suite.yml
    needs: [build_images, smoke]
    with:
      suite_name: "CSW Tests"
      test_command: >
        ./tests/test.sh geonode.tests.csw geonode.catalogue.backends.tests --duration=30 --failfast

  upload:
    uses: ./.github/workflows/run-test-suite.yml
    needs: [build_images, smoke]
    with:
      suite_name: "Upload Tests"
      test_command: >
        ./tests/test.sh geonode.upload --duration=30 --failfast

  # -------------------------------------------------
  # CLEANUP JOB: REMOVE ALL ARTIFACTS AT THE END
  # -------------------------------------------------
  cleanup:
    name: Cleanup Artifacts
    needs:
      - smoke
      - main
      - security
      - gis_backend
      - rest_apis
      - csw
      - upload
    runs-on: ubuntu-24.04
    if: always()
    steps:
      - name: Delete all uploaded artifacts
        uses: geekyeggo/delete-artifact@v5
        with:
          failOnError: false<|MERGE_RESOLUTION|>--- conflicted
+++ resolved
@@ -12,11 +12,7 @@
   build_images:
     name: Build and export Docker images
     runs-on: ubuntu-24.04
-<<<<<<< HEAD
-    if: ${{ github.actor != 'dependabot[bot]' && !github.event.pull_request.draft }}
-=======
     if: ${{ github.event_name != 'pull_request' || (github.event.pull_request.user.login != 'dependabot[bot]' && !github.event.pull_request.draft) }}
->>>>>>> 3be4732c
 
     steps:
       - name: Checkout repository
