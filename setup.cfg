--- conflicted
+++ resolved
@@ -59,13 +59,8 @@
     django-appconf==1.0.6
     django-celery-results==2.5.1
     django-filter==23.5
-<<<<<<< HEAD
-    django-imagekit==4.1.0
+    django-imagekit==5.0.0
     django-taggit==5.0.1
-=======
-    django-imagekit==5.0.0
-    django-taggit==1.5.1
->>>>>>> cb99e30c
     django-markdownify==0.9.3
     django-mptt==0.15.0
     django-modeltranslation>=0.11,<0.19.0
@@ -111,13 +106,8 @@
     drf-extensions==0.7.1
     drf-writable-nested==0.7.0
     drf-spectacular==0.27.0
-<<<<<<< HEAD
     dynamic-rest>=2.1.2
-    Markdown==3.5.1
-=======
-    dynamic-rest==2.1.2
     Markdown==3.5.2
->>>>>>> cb99e30c
 
     pinax-notifications>=6.0.0
 
