--- conflicted
+++ resolved
@@ -28,11 +28,7 @@
     Pillow==8.2.0
     lxml==4.6.3
     psycopg2==2.8.6
-<<<<<<< HEAD
     Django==3.2
-=======
-    Django==2.2.20
->>>>>>> cda6cc9f
 
     # Other
     amqp==5.0.6
