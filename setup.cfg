[metadata]
name = GeoNode
description = Application for serving and sharing geospatial data
license = GPL
author = GeoNode Developers
author_email = dev@geonode.org
url = http://geonode.org
download_url = https://github.com/GeoNode/geonode/archive/master.zip
keywords = django, geonode
classifiers =
    Development Status :: 5 - Production/Stable
    Environment :: Web Environment
    Framework :: Django
    Intended Audience :: Developers
    Operating System :: OS Independent
    Topic :: Internet :: WWW/HTTP
    Programming Language :: Python :: 3.8

[options]
zip_safe = False
include_package_data = True
python_requires = >= 3.7
packages = find:
setup_requires =
    setuptools
install_requires =
    # native dependencies
    Pillow==8.0.1
    lxml==4.6.1
    defusedxml==0.6.0
    psycopg2==2.8.6
    Django==2.2.16

    # Other
    amqp==5.0.2
    pyyaml>=4.2b1
    beautifulsoup4==4.9.3
    httplib2<0.18.2
    hyperlink==20.0.1
    idna>=2.5,<2.11
    urllib3==1.26.2
    Paver==1.3.4
    python-slugify==4.0.1
    decorator==4.4.2
    celery==5.0.2
    kombu==5.0.2
    vine==5.0.0
    boto3==1.16.16
    six==1.15.0
    tqdm==4.53.0
    Deprecated==1.2.10
    wrapt==1.12.1
    jsonfield==3.1.0

    # Django Apps
    django-allauth==0.43.0
    django-appconf==1.0.4
    django-filter==2.4.0
    django-imagekit==4.0.2
    django-jsonfield==1.4.1
    django-jsonfield-compat==0.4.4
    django-taggit==1.3.0
    django-markdownify==0.8.1
    django-mptt==0.11.0
    django-modeltranslation>=0.11,<0.17.0
    django-treebeard==4.3.1
    django-guardian<2.3.1
    django-downloadview==2.1.1
    django-polymorphic==3.0.0
    django-tastypie<0.15.0
    django-tinymce==3.1.0
    django-grappelli==2.14.2
    django-uuid-upload-path==1.0.0
    oauthlib==3.1.0
    pyopenssl==19.1.0

    # geopython dependencies
    pyproj==3.0.0.post1
    OWSLib==0.20.0
    pycsw==2.4.2
    SQLAlchemy==1.3.20 # required by PyCSW
    Shapely==1.7.1
    mercantile==1.1.6
    geoip2==4.1.0
    numpy==1.19.*

    # # Apps with packages provided in GeoNode's PPA on Launchpad.

    # Django Apps
    dj-database-url==0.5.0
    dj-pagination==2.5.0
    django-floppyforms<1.10.0
    django-forms-bootstrap<=3.1.0
    django-autocomplete-light==3.5.1
    django-leaflet==0.27.1
    django-invitations<1.9.4
    django-recaptcha==2.0.6

    # REST
<<<<<<< HEAD
    djangorestframework>=3.1.0,<3.12.0
=======
    djangorestframework>=3.1.0,<3.12.3
    djangorestframework-gis>=0.16
>>>>>>> 2e561695
    djangorestframework_guardian==0.3.0
    drf-extensions==0.6.0
    drf-writable-nested==0.6.2
    drf-yasg==1.20.0
    dynamic-rest==2.0.0
    Markdown==3.3.3

    pinax-notifications==6.0.0
    pinax-ratings==4.0.0

    # GeoNode org maintained apps.
    django_mapstore_adapter==2.0.5.1
    django-geonode-mapstore-client==2.0.8.1
    geonode-avatar==5.0.7
    django-geonode-client==1.0.9
    geonode-oauth-toolkit==2.1.0
    geonode-user-messages==2.0.2
    geonode-announcements==2.0.2
    geonode-django-activity-stream==0.9.0
    gn-arcrest==10.5.3
    geonode-dialogos==3.0.1
    geoserver-restconfig==2.0.4.8
    gn-gsimporter==2.0.1
    gisdata==0.5.4

    # haystack/elasticsearch
    django-haystack==3.0
    elasticsearch>=2.0.0,<8.0.0

    # datetimepicker widget
    django-bootstrap3-datetimepicker-2==2.8.2

    # AWS S3 dependencies
    django-storages==1.10.1

    # Django Caches
    python-memcached<=1.59

    # Contribs
    xmltodict<0.12.1
    inflection==0.3.1
    jdcal==1.4.1
    mock<5.0.0
    python-dateutil==2.8.1
    pytz==2020.4
    requests==2.25.0
    timeout-decorator==0.5.0
    python_resize_image==1.1.19

    # required by monitoring
    psutil==5.7.3
    django-cors-headers==3.5.0
    user-agents
    xmljson
    django-ipware<3.1
    # no version here, use latest one with fresh data
    pycountry

    # production
    uWSGI==2.0.19.1
    gunicorn==20.0.4
    ipython==7.19.0
    docker==4.4.0
    invoke==1.4.1

    # tests
    coverage==5.3
    parse-type==0.5.2
    requests-toolbelt==0.9.1
    flake8==3.8.4
    pytest==6.1.2
    pytest-bdd==4.0.1
    splinter==0.14.0
    pytest-splinter==3.3.0
    pytest-django==4.1.0
    setuptools==50.3.2
    pip==20.2.4
    Twisted==20.3.0
    factory-boy==3.1.0
    flaky==3.7.0

[options.packages.find]
exclude = tests

[bdist_wheel]
universal = 1

[flake8]
max-line-length = 120
exclude=geonode/*/migrations/*,management,scripts,docs,static,migrations,geonode/*settings.py,node_modules
extend-ignore=E122,E124<|MERGE_RESOLUTION|>--- conflicted
+++ resolved
@@ -97,12 +97,8 @@
     django-recaptcha==2.0.6
 
     # REST
-<<<<<<< HEAD
-    djangorestframework>=3.1.0,<3.12.0
-=======
     djangorestframework>=3.1.0,<3.12.3
     djangorestframework-gis>=0.16
->>>>>>> 2e561695
     djangorestframework_guardian==0.3.0
     drf-extensions==0.6.0
     drf-writable-nested==0.6.2
