--- conflicted
+++ resolved
@@ -113,13 +113,8 @@
 
     # GeoNode org maintained apps.
     django-geonode-mapstore-client>=4.0.5,<5.0.0
-<<<<<<< HEAD
-    geonode-importer>=1.0.5
-    django-avatar==7.1.1
-=======
-    geonode-importer>=1.0.2
+    geonode-importer>=1.0.6
     django-avatar==8.0.0
->>>>>>> 7ef2e138
     geonode-oauth-toolkit==2.2.2
     geonode-user-messages==2.0.3
     geonode-announcements==2.0.3
