[metadata]
name = GeoNode
description = Application for serving and sharing geospatial data
license = GPL
author = GeoNode Developers
author_email = dev@geonode.org
url = http://geonode.org
download_url = https://github.com/GeoNode/geonode/archive/master.zip
keywords = django, geonode
classifiers =
    Development Status :: 5 - Production/Stable
    Environment :: Web Environment
    Framework :: Django
    Intended Audience :: Developers
    Operating System :: OS Independent
    Topic :: Internet :: WWW/HTTP
    Programming Language :: Python :: 3.8

[options]
zip_safe = False
include_package_data = True
python_requires = >= 3.7
packages = find:
setup_requires =
    setuptools
install_requires =
    # native dependencies
    Pillow==9.1.1
    lxml==4.9.1
    psycopg2==2.9.3
    Django==3.2.15

    # Other
    amqp==5.1.1
    beautifulsoup4==4.11.1
    httplib2<0.20.5
    hyperlink==21.0.0
    idna>=2.5,<2.11
    urllib3==1.26.11
    Paver==1.3.4
    python-slugify==6.1.2
    decorator==5.1.1
    celery==5.2.7
    kombu==5.2.4
    vine==5.0.0
    tqdm==4.64.0
    Deprecated==1.2.13
    wrapt==1.14.1
    jsonschema==4.14.0
    zipstream-new==1.1.8
    schema==0.7.5
<<<<<<< HEAD
    rdflib==6.1.1
    smart_open==6.0.0
=======
    rdflib==6.2.0
    smart_open==6.1.0
>>>>>>> e51d8455

    # Django Apps
    django-allauth==0.51.0
    django-appconf==1.0.5
    django-celery-results==2.4.0
    django-filter==22.1
    django-imagekit==4.1.0
    django-taggit==1.5.1
    django-markdownify==0.9.2
    django-mptt==0.13.4
    django-modeltranslation>=0.11,<0.19.0
    django-treebeard==4.5.1
    django-guardian<2.4.1
    django-downloadview==2.3.0
    django-polymorphic==3.1.0
    django-tastypie<0.15.0
    django-tinymce==3.4.0
    django-grappelli==3.0.3
    django-uuid-upload-path==1.0.0
    django-widget-tweaks==1.4.12
    django-sequences==2.7
    oauthlib==3.2.0
    pyopenssl==22.0.0

    # geopython dependencies
    pyproj<3.3.0
    OWSLib==0.26.0
    pycsw==2.6.1
    SQLAlchemy==1.4.40 # required by PyCSW
    Shapely==1.8.4
    mercantile==1.2.1
    geoip2==4.6.0
    numpy==1.23.*

    # # Apps with packages provided in GeoNode's PPA on Launchpad.

    # Django Apps
    dj-database-url==1.0.0
    dj-pagination==2.5.0
    django-select2==7.10.0
    django-floppyforms<1.10.0
    django-forms-bootstrap<=3.1.0
    django-autocomplete-light==3.5.1
    django-invitations<1.9.4
    django-recaptcha==3.0.0

    # REST
    djangorestframework<3.12.0,>=3.8.0
    djangorestframework-gis==1.0
    djangorestframework-guardian==0.3.0
    drf-extensions==0.7.1
    drf-writable-nested==0.7.0
    drf-spectacular==0.23.1
    dynamic-rest==2.1.2
    Markdown==3.4.1

    pinax-notifications==6.0.0
    pinax-ratings==4.0.0

    # GeoNode org maintained apps.
    django-geonode-mapstore-client>=4.0.0
    geonode-avatar==5.0.8
    geonode-oauth-toolkit==2.2.2
    geonode-user-messages==2.0.2
    geonode-announcements==2.0.2
    geonode-django-activity-stream==0.10.0
    gn-arcrest==10.5.5
    geoserver-restconfig==2.0.8
    gn-gsimporter==2.0.4
    gisdata==0.5.4

    # haystack/elasticsearch
    django-haystack==3.2.1
    elasticsearch>=2.0.0,<9.0.0

    # datetimepicker widget
    django-bootstrap3-datetimepicker-2==2.8.3

    # storage manager dependencies
    django-storages==1.13.1
    dropbox==11.33.0
    google-cloud-storage==2.5.0
    google-cloud-core==2.3.2
    boto3==1.24.56

    # Django Caches
    python-memcached<=1.59
    whitenoise==6.2.0
    Brotli==1.0.9

    # Contribs
    xmltodict<0.13.1
    inflection>=0.4.0
    jdcal==1.4.1
    mock<5.0.0
    python-dateutil==2.8.2
    pytz==2022.2.1
    requests==2.28.1
    timeout-decorator==0.5.0
    pylibmc==1.6.2
    sherlock==0.3.2

    # required by monitoring
    psutil==5.9.1
    django-cors-headers==3.13.0
    user-agents
    django-user-agents
    xmljson
    django-ipware<4.1
    # no version here, use latest one with fresh data
    pycountry

    # production
    uWSGI==2.0.20
    gunicorn==20.1.0
    ipython==8.4.0
    docker==6.0.0
    invoke==1.7.1

    # tests
    coverage==6.4.4
    requests-toolbelt==0.9.1
    flake8==5.0.4
    pytest==7.1.2
    pytest-bdd==6.0.1
    splinter==0.18.1
    pytest-splinter==3.3.1
    pytest-django==4.5.2
    setuptools>=59.1.1,<65.3.0
    pip==22.2.2
    Twisted==22.4.0
    pixelmatch==0.3.0
    factory-boy==3.2.1
    flaky==3.7.0
    selenium>=4.1.0,<5.0.0
    selenium-requests==2.0.0
    webdriver_manager==3.8.3

[options.packages.find]
exclude = tests

[bdist_wheel]
universal = 1

[flake8]
max-line-length = 200
exclude=geonode/*/migrations/*,scripts,docs,static,migrations,node_modules
extend-ignore=E122,E124<|MERGE_RESOLUTION|>--- conflicted
+++ resolved
@@ -49,13 +49,8 @@
     jsonschema==4.14.0
     zipstream-new==1.1.8
     schema==0.7.5
-<<<<<<< HEAD
     rdflib==6.1.1
-    smart_open==6.0.0
-=======
-    rdflib==6.2.0
     smart_open==6.1.0
->>>>>>> e51d8455
 
     # Django Apps
     django-allauth==0.51.0
