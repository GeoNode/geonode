--- conflicted
+++ resolved
@@ -171,13 +171,8 @@
     uWSGI==2.0.21
     gunicorn==20.1.0
     ipython==8.13.2
-<<<<<<< HEAD
-    docker==6.1.2
+    docker==6.1.3
     invoke==2.1.3
-=======
-    docker==6.1.3
-    invoke==2.1.2
->>>>>>> 46feab22
 
     # tests
     coverage==7.2.7
