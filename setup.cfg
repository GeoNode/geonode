[metadata]
name = GeoNode
description = Application for serving and sharing geospatial data
license = GPL
author = GeoNode Developers
author_email = dev@geonode.org
url = http://geonode.org
download_url = https://github.com/GeoNode/geonode/archive/master.zip
keywords = django, geonode
classifiers =
    Development Status :: 5 - Production/Stable
    Environment :: Web Environment
    Framework :: Django
    Intended Audience :: Developers
    Operating System :: OS Independent
    Topic :: Internet :: WWW/HTTP
    Programming Language :: Python :: 3.10

[options]
zip_safe = False
include_package_data = True
python_requires = >= 3.10
packages = find:
setup_requires =
    setuptools
install_requires =
    # native dependencies
    Pillow==11.3.0
    lxml==5.2.1
    psycopg2==2.9.9
    Django==5.2

    # Other
    beautifulsoup4==4.12.3
    hyperlink==21.0.0
    urllib3==1.26.18
    Paver==1.3.4
    python-slugify==8.0.4
    decorator==5.1.1
    celery==5.4.0
    tqdm==4.66.4
    Deprecated==1.2.14
    jsonschema==4.22.0
    zipstream-ng==1.8.0
    schema==0.7.7
    rdflib==6.3.2
    smart_open==7.0.4
    PyMuPDF==1.26.3
    defusedxml==0.7.1

    # Django Apps
    django-allauth==0.63.6
    django-appconf==1.0.6
    django-filter==24.2
    django-imagekit==5.0.0
    django-taggit==5.0.1
    django-markdownify==0.9.5
    django-mptt==0.16.0
    django-modeltranslation==0.18.13
    django-treebeard==4.7.1
    django-guardian<2.4.1
    django-downloadview==2.3.0
    django-polymorphic==3.1.0
    django-tastypie<0.15.0
    django-tinymce==3.7.1
    django-uuid-upload-path==1.0.0
    django-widget-tweaks==1.5.0
    django-sequences==3.0
    oauthlib==3.3.1
    pyjwt==2.8.0
    redis==6.2.0

    # geopython dependencies
<<<<<<< HEAD
    pyproj<3.8.0
    OWSLib==0.31.0
=======
    pyproj<3.7.0
    OWSLib==0.34.1
>>>>>>> 4544da70
    pycsw @ git+https://github.com/geopython/pycsw.git@3.0.0-beta1#egg=pycsw
    SQLAlchemy==2.0.30 # required by PyCSW
    Shapely==2.1.2
    mercantile==1.2.1
    numpy==1.26.*
    Jinja2==3.1.4

    # # Apps with packages provided in GeoNode's PPA on Launchpad.

    # Django Apps
    dj-database-url==2.1.0
    dj-pagination==2.5.0
    django-select2==8.1.2
    #django-floppyforms<1.10.0
    django-forms-bootstrap<=3.1.0
    django-autocomplete-light==3.11.0
    django-invitations<2.1.1
    django-recaptcha==4.0.0

    # REST
    djangorestframework==3.14.0
    djangorestframework-gis==1.2.0
    djangorestframework-guardian==0.3.0
    drf-extensions==0.7.1
    drf-spectacular==0.27.2
    dynamic-rest @ git+https://github.com/GeoNode/dynamic-rest@master#egg=dynamic-rest

    #geonode-pinax-notifications==6.0.0.2
    #geonode-pinax-notifications==6.0.0.2
    geonode-pinax-notifications @ git+https://github.com/GeoNode/pinax-notifications@master#egg=geonode-pinax-notifications

    # GeoNode org maintained apps.
    # django-geonode-mapstore-client==4.0.5
    django-geonode-mapstore-client>=4.0.5,<5.1.0

    django-avatar==8.0.1
    geonode-oauth-toolkit==2.2.2.2
    geonode-announcements==2.0.2.2
    django-activity-stream==2.0.0
    gn-arcrest==10.5.6
    geoserver-restconfig @ git+https://github.com/GeoNode/geoserver-restconfig.git@master#egg=geoserver-restconfig
    gn-gsimporter==2.0.4
    gisdata==0.5.4

    # importer dependencies
    setuptools>=59
    pdok-geopackage-validator==0.8.5
    geonode-django-dynamic-model==0.4.0

    # datetimepicker widget
    django-bootstrap3-datetimepicker-2==2.8.3

    # storage manager dependencies
    django-storages==1.14.3
    dropbox==11.36.2
    google-cloud-storage==2.16.0
    boto3==1.39.3

    # Django Caches
    whitenoise==6.6.0

    # Contribs
    xmltodict<0.13.1
    inflection>=0.4.0
    mock<6.0.0
    python-dateutil==2.9.0.post0
    pytz==2024.1
    requests==2.32.5
    timeout-decorator==0.5.0
    pylibmc==1.6.3
    sherlock==0.4.1

    # required by monitoring
    psutil==5.9.8
    django-cors-headers==4.3.1
    django-user-agents==0.4.0

    # production
    uWSGI==2.0.30
    docker==7.0.0
    invoke==2.2.0

    # tests
    coverage==7.5.1
    requests-toolbelt==1.0.0
    flake8==7.3.0
    black==24.4.2
    pytest==8.2.0
    pytest-bdd==7.1.2
    splinter==0.21.0
    pytest-splinter==3.3.2
    pytest-django==4.8.0
    pip==25.0.1
    pixelmatch==0.3.0
    factory-boy==3.3.0
    flaky==3.8.1
    selenium>=4.15.1,<5.0.0
    selenium-requests==2.0.4
    webdriver_manager==4.0.1

    # Security and audit
    cryptography==45.0.5
    jwcrypto>=1.5.6


[options.packages.find]
exclude = tests

[bdist_wheel]
universal = 1

[flake8]
max-line-length = 200
exclude=geonode/*/migrations/*,scripts,docs,static,migrations,node_modules
extend-ignore=E122,E124,E203,E731<|MERGE_RESOLUTION|>--- conflicted
+++ resolved
@@ -71,13 +71,8 @@
     redis==6.2.0
 
     # geopython dependencies
-<<<<<<< HEAD
     pyproj<3.8.0
-    OWSLib==0.31.0
-=======
-    pyproj<3.7.0
     OWSLib==0.34.1
->>>>>>> 4544da70
     pycsw @ git+https://github.com/geopython/pycsw.git@3.0.0-beta1#egg=pycsw
     SQLAlchemy==2.0.30 # required by PyCSW
     Shapely==2.1.2
