--- conflicted
+++ resolved
@@ -112,13 +112,8 @@
     pinax-ratings==4.0.0
 
     # GeoNode org maintained apps.
-<<<<<<< HEAD
-    django_mapstore_adapter>=2.0.4.7
-    django-geonode-mapstore-client>=2.0.8.1
-=======
-    django_mapstore_adapter==2.0.6
-    django-geonode-mapstore-client==2.0.9
->>>>>>> 71577b9a
+    django_mapstore_adapter>=2.0.6
+    django-geonode-mapstore-client>=2.0.9
     geonode-avatar==5.0.7
     django-geonode-client==1.0.9
     geonode-oauth-toolkit==2.1.0
