--- conflicted
+++ resolved
@@ -169,13 +169,8 @@
     # production
     uWSGI==2.0.23
     gunicorn==21.2.0
-<<<<<<< HEAD
-    ipython==8.16.1
+    ipython==8.20.0
     docker==7.0.0
-=======
-    ipython==8.20.0
-    docker==6.1.3
->>>>>>> 9b76d443
     invoke==2.2.0
 
     # tests
