--- conflicted
+++ resolved
@@ -25,17 +25,10 @@
     setuptools
 install_requires =
     # native dependencies
-<<<<<<< HEAD
-    Pillow==9.5.0
-    lxml==4.9.2
-    psycopg2==2.9.6
-    Django==3.2.20
-=======
     Pillow==10.0.1
     lxml==4.9.3
     psycopg2==2.9.9
     Django==3.2.23
->>>>>>> ccdddc06
 
     # Other
     amqp==5.2.0
@@ -86,17 +79,10 @@
     pyjwt==2.8.0
 
     # geopython dependencies
-<<<<<<< HEAD
-    pyproj<3.6.0
-    OWSLib==0.29.2
-    pycsw @ git+https://github.com/geopython/pycsw.git@3.0.0-alpha5
-    SQLAlchemy==2.0.15 # required by PyCSW
-=======
     pyproj<3.7.0
     OWSLib==0.29.3
-    pycsw==2.6.1
+    pycsw @ git+https://github.com/geopython/pycsw.git@3.0.0-alpha5
     SQLAlchemy==2.0.21 # required by PyCSW
->>>>>>> ccdddc06
     Shapely==1.8.5.post1
     mercantile==1.2.1
     geoip2==4.7.0
@@ -128,15 +114,9 @@
     pinax-ratings==4.0.0
 
     # GeoNode org maintained apps.
-<<<<<<< HEAD
-    django-geonode-mapstore-client>=4.1.1
-    geonode-importer>=1.0.5
-    geonode-avatar==5.0.8
-=======
-    django-geonode-mapstore-client>=4.1.1,<5.0.0
-    geonode-importer>=1.0.6
+    django-geonode-mapstore-client==4.2.0
+    geonode-importer==1.0.6
     django-avatar==7.1.1
->>>>>>> ccdddc06
     geonode-oauth-toolkit==2.2.2
     geonode-user-messages==2.0.2
     geonode-announcements==2.0.2
@@ -154,19 +134,11 @@
     django-bootstrap3-datetimepicker-2==2.8.3
 
     # storage manager dependencies
-<<<<<<< HEAD
-    django-storages==1.13.2
-    dropbox==11.36.0
-    google-cloud-storage==2.9.0
-    google-cloud-core==2.3.2
-    boto3==1.26.137
-=======
     django-storages==1.14.1
     dropbox==11.36.2
     google-cloud-storage==2.11.0
     google-cloud-core==2.3.3
     boto3==1.28.56
->>>>>>> ccdddc06
 
     # Django Caches
     python-memcached<=1.59
@@ -179,11 +151,7 @@
     jdcal==1.4.1
     mock<6.0.0
     python-dateutil==2.8.2
-<<<<<<< HEAD
-    pytz==2023.3
-=======
     pytz==2023.3.post1
->>>>>>> ccdddc06
     requests==2.31.0
     timeout-decorator==0.5.0
     pylibmc==1.6.3
@@ -200,19 +168,11 @@
     pycountry
 
     # production
-<<<<<<< HEAD
-    uWSGI==2.0.21
-    gunicorn==20.1.0
-    ipython==8.13.2
-    docker==6.1.2
-    invoke==2.1.2
-=======
     uWSGI==2.0.22
     gunicorn==21.2.0
     ipython==8.16.1
     docker==6.1.3
     invoke==2.2.0
->>>>>>> ccdddc06
 
     # tests
     coverage==7.3.1
@@ -224,15 +184,9 @@
     splinter==0.19.0
     pytest-splinter==3.3.2
     pytest-django==4.5.2
-<<<<<<< HEAD
-    setuptools>=59.1.1,<67.9.0
-    pip==23.1.2
-    Twisted==22.10.0
-=======
     setuptools>=59.1.1,<68.3.0
     pip==23.2.1
     Twisted==23.10.0
->>>>>>> ccdddc06
     pixelmatch==0.3.0
     factory-boy==3.3.0
     flaky==3.7.0
@@ -241,12 +195,7 @@
     webdriver_manager==4.0.1
 
     # Security and audit
-<<<<<<< HEAD
-    mistune==2.0.5
-    wandb==0.15.3
-=======
     mistune==3.0.2
->>>>>>> ccdddc06
     protobuf==3.20.3
     mako==1.2.4
     paramiko==3.3.1 # not directly required, fixes Blowfish deprecation warning
