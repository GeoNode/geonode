--- conflicted
+++ resolved
@@ -137,13 +137,8 @@
     django-storages==1.13.2
     dropbox==11.36.2
     google-cloud-storage==2.10.0
-<<<<<<< HEAD
-    google-cloud-core==2.3.2
+    google-cloud-core==2.3.3
     boto3==1.28.1
-=======
-    google-cloud-core==2.3.3
-    boto3==1.26.165
->>>>>>> 572cde9a
 
     # Django Caches
     python-memcached<=1.59
