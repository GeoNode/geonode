--- conflicted
+++ resolved
@@ -55,13 +55,8 @@
     pathvalidate==3.2.0
 
     # Django Apps
-<<<<<<< HEAD
     django-allauth==0.55.0
-    django-appconf==1.0.5
-=======
-    django-allauth==0.54.0
     django-appconf==1.0.6
->>>>>>> d47842eb
     django-celery-results==2.5.1
     django-filter==23.5
     django-imagekit==4.1.0
