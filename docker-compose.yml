version: '2.2'
services:

  db:
    image: geonode/postgis:10
    restart: unless-stopped
    container_name: db4${COMPOSE_PROJECT_NAME}
    stdin_open: true
    # tty: true
    labels:
        org.geonode.component: db
        org.geonode.instance.name: geonode
    volumes:
      - dbdata:/var/lib/postgresql/data
      - dbbackups:/pg_backups
    env_file:
      - ./scripts/docker/env/${SET_DOCKER_ENV}/db.env

  geoserver:
    image: geonode/geoserver:2.15.3
    restart: unless-stopped
    container_name: geoserver4${COMPOSE_PROJECT_NAME}
    stdin_open: true
    # tty: true
    labels:
        org.geonode.component: geoserver
        org.geonode.instance.name: geonode
    depends_on:
      - db
      - data-dir-conf
    volumes:
      - geoserver-data-dir:/geoserver_data/data
    env_file:
      - ./scripts/docker/env/${SET_DOCKER_ENV}/geoserver.env

  django:
    restart: unless-stopped
<<<<<<< HEAD
    image: geonode/geonode:latest
=======
    image: geonode/geonode:2.10.x
>>>>>>> 50d2aa0f
    container_name: django4${COMPOSE_PROJECT_NAME}
    stdin_open: true
    # tty: true
    labels:
        org.geonode.component: django
        org.geonode.instance.name: geonode
    depends_on:
      - db
      - data-dir-conf
    # command: paver start_django -b 0.0.0.0:8000
    # command: uwsgi --ini uwsgi.ini
    volumes:
      - statics:/mnt/volumes/statics
      - geoserver-data-dir:/geoserver_data/data
    env_file:
      - ./scripts/docker/env/${SET_DOCKER_ENV}/django.env

  geonode:
    image: geonode/nginx:${SET_DOCKER_ENV}
    restart: unless-stopped
    container_name: nginx4${COMPOSE_PROJECT_NAME}
    stdin_open: true
    # tty: true
    labels:
        org.geonode.component: nginx
        org.geonode.instance.name: geonode
    depends_on:
      - django
      - geoserver
    ports:
      - "80:80"
    volumes:
      - statics:/mnt/volumes/statics

  data-dir-conf:
    image: geonode/geoserver_data:2.15.3
    restart: on-failure
    container_name: gsconf4${COMPOSE_PROJECT_NAME}
    labels:
        org.geonode.component: conf
        org.geonode.instance.name: geonode
    command: /bin/true
    volumes:
      - geoserver-data-dir:/geoserver_data/data

volumes:
  statics:
    name: ${COMPOSE_PROJECT_NAME}-statics
  geoserver-data-dir:
    name: ${COMPOSE_PROJECT_NAME}-gsdatadir
  dbdata:
    name: ${COMPOSE_PROJECT_NAME}-dbdata
  dbbackups:
    name: ${COMPOSE_PROJECT_NAME}-dbbackups
  rabbitmq:
    name: ${COMPOSE_PROJECT_NAME}-rabbitmq<|MERGE_RESOLUTION|>--- conflicted
+++ resolved
@@ -35,11 +35,7 @@
 
   django:
     restart: unless-stopped
-<<<<<<< HEAD
-    image: geonode/geonode:latest
-=======
     image: geonode/geonode:2.10.x
->>>>>>> 50d2aa0f
     container_name: django4${COMPOSE_PROJECT_NAME}
     stdin_open: true
     # tty: true
