version: '3.9'

# Common Django template for GeoNode and Celery services below
x-common-django:
  &default-common-django
<<<<<<< HEAD
  image: geonode/geonode:4.1.0
  restart: unless-stopped
=======
  image: geonode/geonode:latest-ubuntu-22.10
  restart: on-failure
>>>>>>> 892f4f44
  env_file:
    - .env
  volumes:
    # - '.:/usr/src/geonode'
    - statics:/mnt/volumes/statics
    - geoserver-data-dir:/geoserver_data/data
    - backup-restore:/backup_restore
    - data:/data
    - tmp:/tmp
  depends_on:
    db:
      condition: service_healthy
    geoserver:
      condition: service_healthy

services:

  # Our custom django application. It includes Geonode.
  django:
    << : *default-common-django
    container_name: django4${COMPOSE_PROJECT_NAME}
    healthcheck:
      test: "curl --fail --silent --write-out 'HTTP CODE : %{http_code}\n' --output /dev/null http://127.0.0.1:8001/"
      start_period: 60s
      interval: 60s
      timeout: 10s
      retries: 10
    environment:
      - IS_CELERY=False
    entrypoint: ["/usr/src/geonode/entrypoint.sh"]
    command: "uwsgi --ini /usr/src/geonode/uwsgi.ini"

  # Celery worker that executes celery tasks created by Django.
  celery:
    << : *default-common-django
<<<<<<< HEAD
    image: geonode/geonode:4.1.0
=======
>>>>>>> 892f4f44
    container_name: celery4${COMPOSE_PROJECT_NAME}
    depends_on:
      - django
    environment:
      - IS_CELERY=True
    entrypoint: ["/usr/src/geonode/entrypoint.sh"]
    command: "celery-cmd"

  # Nginx is serving django static and media files and proxies to django and geonode
  geonode:
    image: geonode/nginx:4.1.0
    build: ./scripts/docker/nginx/
    container_name: nginx4${COMPOSE_PROJECT_NAME}
    environment:
      - HTTPS_HOST=${HTTPS_HOST}
      - HTTP_HOST=${HTTP_HOST}
      - HTTPS_PORT=${HTTPS_PORT}
      - HTTP_PORT=${HTTP_PORT}
      - LETSENCRYPT_MODE=${LETSENCRYPT_MODE}
      - RESOLVER=127.0.0.11
    ports:
      - "${HTTP_PORT}:80"
      - "${HTTPS_PORT}:443"
    volumes:
      - nginx-confd:/etc/nginx
      - nginx-certificates:/geonode-certificates
      - statics:/mnt/volumes/statics
    restart: unless-stopped

  # Gets and installs letsencrypt certificates
  letsencrypt:
    image: geonode/letsencrypt:4.1.0
    build: ./scripts/docker/letsencrypt/
    container_name: letsencrypt4${COMPOSE_PROJECT_NAME}
    environment:
      - HTTPS_HOST=${HTTPS_HOST}
      - HTTP_HOST=${HTTP_HOST}
      - ADMIN_EMAIL=${ADMIN_EMAIL}
      - LETSENCRYPT_MODE=${LETSENCRYPT_MODE}
    volumes:
      - nginx-certificates:/geonode-certificates
    restart: unless-stopped

  # Geoserver backend
  geoserver:
    image: geonode/geoserver:2.23.0
    container_name: geoserver4${COMPOSE_PROJECT_NAME}
    healthcheck:
      test: "curl --fail --silent --write-out 'HTTP CODE : %{http_code}\n' --output /dev/null http://127.0.0.1:8080/geoserver/ows"
      start_period: 60s
      interval: 60s
      timeout: 10s
      retries: 10
    env_file:
      - .env
    volumes:
      - statics:/mnt/volumes/statics
      - geoserver-data-dir:/geoserver_data/data
      - backup-restore:/backup_restore
      - data:/data
      - tmp:/tmp
    restart: unless-stopped
    depends_on:
      db:
        condition: service_healthy
      data-dir-conf:
        condition: service_healthy

  data-dir-conf:
    image: geonode/geoserver_data:2.23.0
    container_name: gsconf4${COMPOSE_PROJECT_NAME}
    entrypoint: sleep infinity
    volumes:
      - geoserver-data-dir:/geoserver_data/data
    restart: unless-stopped
    healthcheck:
      test: "ls -A '/geoserver_data/data' | wc -l"

  # PostGIS database.
  db:
    # use geonode official postgis 15 image
    image: geonode/postgis:15
    command: postgres -c "max_connections=${POSTGRESQL_MAX_CONNECTIONS}"
    container_name: db4${COMPOSE_PROJECT_NAME}
    env_file:
      - .env
    volumes:
      - dbdata:/var/lib/postgresql/data
      - dbbackups:/pg_backups
    restart: unless-stopped
    healthcheck:
      test: "pg_isready -d postgres -U postgres"
    # uncomment to enable remote connections to postgres
    #ports:
    #  - "5432:5432"

  # Vanilla RabbitMQ service. This is needed by celery
  rabbitmq:
    image: rabbitmq:alpine
    container_name: rabbitmq4${COMPOSE_PROJECT_NAME}
    volumes:
      - rabbitmq:/var/lib/rabbitmq
    restart: unless-stopped

volumes:
  statics:
    name: ${COMPOSE_PROJECT_NAME}-statics
  nginx-confd:
    name: ${COMPOSE_PROJECT_NAME}-nginxconfd
  nginx-certificates:
    name: ${COMPOSE_PROJECT_NAME}-nginxcerts
  geoserver-data-dir:
    name: ${COMPOSE_PROJECT_NAME}-gsdatadir
  dbdata:
    name: ${COMPOSE_PROJECT_NAME}-dbdata
  dbbackups:
    name: ${COMPOSE_PROJECT_NAME}-dbbackups
  backup-restore:
    name: ${COMPOSE_PROJECT_NAME}-backup-restore
  data:
    name: ${COMPOSE_PROJECT_NAME}-data
  tmp:
    name: ${COMPOSE_PROJECT_NAME}-tmp
  rabbitmq:
    name: ${COMPOSE_PROJECT_NAME}-rabbitmq<|MERGE_RESOLUTION|>--- conflicted
+++ resolved
@@ -3,13 +3,8 @@
 # Common Django template for GeoNode and Celery services below
 x-common-django:
   &default-common-django
-<<<<<<< HEAD
-  image: geonode/geonode:4.1.0
-  restart: unless-stopped
-=======
   image: geonode/geonode:latest-ubuntu-22.10
   restart: on-failure
->>>>>>> 892f4f44
   env_file:
     - .env
   volumes:
@@ -45,10 +40,6 @@
   # Celery worker that executes celery tasks created by Django.
   celery:
     << : *default-common-django
-<<<<<<< HEAD
-    image: geonode/geonode:4.1.0
-=======
->>>>>>> 892f4f44
     container_name: celery4${COMPOSE_PROJECT_NAME}
     depends_on:
       - django
@@ -59,7 +50,7 @@
 
   # Nginx is serving django static and media files and proxies to django and geonode
   geonode:
-    image: geonode/nginx:4.1.0
+    image: geonode/nginx:4.0
     build: ./scripts/docker/nginx/
     container_name: nginx4${COMPOSE_PROJECT_NAME}
     environment:
@@ -76,11 +67,11 @@
       - nginx-confd:/etc/nginx
       - nginx-certificates:/geonode-certificates
       - statics:/mnt/volumes/statics
-    restart: unless-stopped
+    restart: on-failure
 
   # Gets and installs letsencrypt certificates
   letsencrypt:
-    image: geonode/letsencrypt:4.1.0
+    image: geonode/letsencrypt:4.0
     build: ./scripts/docker/letsencrypt/
     container_name: letsencrypt4${COMPOSE_PROJECT_NAME}
     environment:
@@ -90,7 +81,7 @@
       - LETSENCRYPT_MODE=${LETSENCRYPT_MODE}
     volumes:
       - nginx-certificates:/geonode-certificates
-    restart: unless-stopped
+    restart: on-failure
 
   # Geoserver backend
   geoserver:
@@ -110,7 +101,7 @@
       - backup-restore:/backup_restore
       - data:/data
       - tmp:/tmp
-    restart: unless-stopped
+    restart: on-failure
     depends_on:
       db:
         condition: service_healthy
@@ -123,14 +114,14 @@
     entrypoint: sleep infinity
     volumes:
       - geoserver-data-dir:/geoserver_data/data
-    restart: unless-stopped
+    restart: on-failure
     healthcheck:
       test: "ls -A '/geoserver_data/data' | wc -l"
 
   # PostGIS database.
   db:
-    # use geonode official postgis 15 image
-    image: geonode/postgis:15
+    # use geonode official postgis 13 image
+    image: geonode/postgis:13
     command: postgres -c "max_connections=${POSTGRESQL_MAX_CONNECTIONS}"
     container_name: db4${COMPOSE_PROJECT_NAME}
     env_file:
@@ -138,7 +129,7 @@
     volumes:
       - dbdata:/var/lib/postgresql/data
       - dbbackups:/pg_backups
-    restart: unless-stopped
+    restart: on-failure
     healthcheck:
       test: "pg_isready -d postgres -U postgres"
     # uncomment to enable remote connections to postgres
@@ -147,11 +138,11 @@
 
   # Vanilla RabbitMQ service. This is needed by celery
   rabbitmq:
-    image: rabbitmq:alpine
+    image: rabbitmq:3.7-alpine
     container_name: rabbitmq4${COMPOSE_PROJECT_NAME}
     volumes:
       - rabbitmq:/var/lib/rabbitmq
-    restart: unless-stopped
+    restart: on-failure
 
 volumes:
   statics:
