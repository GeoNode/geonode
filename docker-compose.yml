version: '2.2'
services:

  db:
    image: geonode/postgis:latest
    restart: unless-stopped
    container_name: db4${COMPOSE_PROJECT_NAME}
    stdin_open: true
    # tty: true
    labels:
        org.geonode.component: db
        org.geonode.instance.name: geonode
    volumes:
      - dbdata:/var/lib/postgresql/data
      - dbbackups:/pg_backups
    env_file:
      - ./scripts/docker/env/${SET_DOCKER_ENV}/db.env

  elasticsearch:
    image: elasticsearch:2.4.6
    restart: unless-stopped
    container_name: elasticsearch4${COMPOSE_PROJECT_NAME}
    stdin_open: true
    # tty: true
    labels:
        org.geonode.component: elasticsearch
        org.geonode.instance.name: geonode

  rabbitmq:
    image: rabbitmq
    restart: unless-stopped
    container_name: rabbitmq4${COMPOSE_PROJECT_NAME}
    stdin_open: true
    tty: true
    labels:
        org.geonode.component: rabbitmq
        org.geonode.instance.name: geonode
    volumes:
      - rabbitmq:/var/lib/rabbitmq

  geoserver:
    image: geonode/geoserver:2.17.2
    restart: unless-stopped
    container_name: geoserver4${COMPOSE_PROJECT_NAME}
    stdin_open: true
    # tty: true
    labels:
        org.geonode.component: geoserver
        org.geonode.instance.name: geonode
    depends_on:
      - db
      - elasticsearch
      - rabbitmq
      - data-dir-conf
    volumes:
      - statics:/mnt/volumes/statics
      - geoserver-data-dir:/geoserver_data/data
      - backup-restore:/backup_restore
      - data:/data
    env_file:
      - ./scripts/docker/env/${SET_DOCKER_ENV}/geoserver.env

  django:
<<<<<<< HEAD
=======
    image: geonode/geonode:latest
>>>>>>> 4f3c3ff7
    restart: unless-stopped
    build: .
    container_name: django4${COMPOSE_PROJECT_NAME}
    stdin_open: true
    # tty: true
    labels:
      org.geonode.component: django
      org.geonode.instance.name: geonode
    depends_on:
      - db
      - rabbitmq
      - data-dir-conf
    volumes:
      - '.:/usr/src/app'
      - statics:/mnt/volumes/statics
      - geoserver-data-dir:/geoserver_data/data
      - backup-restore:/backup_restore
      - data:/data
    env_file:
      - .env
      - ./scripts/docker/env/${SET_DOCKER_ENV}/django.env

  celery:
<<<<<<< HEAD
=======
    image: geonode/geonode:latest
>>>>>>> 4f3c3ff7
    restart: unless-stopped
    build: .
    container_name: celery4${COMPOSE_PROJECT_NAME}
    stdin_open: true
    # tty: true
    labels:
      org.geonode.component: celery
      org.geonode.instance.name: geonode
    depends_on:
      - db
      - rabbitmq
      - data-dir-conf
    volumes:
      - statics:/mnt/volumes/statics
      - geoserver-data-dir:/geoserver_data/data
      - backup-restore:/backup_restore
      - data:/data
    env_file:
<<<<<<< HEAD
=======
      - .env
>>>>>>> 4f3c3ff7
      - ./scripts/docker/env/${SET_DOCKER_ENV}/celery.env

  geonode:
    image: geonode/nginx:${SET_DOCKER_ENV}
    restart: unless-stopped
    container_name: nginx4${COMPOSE_PROJECT_NAME}
    stdin_open: true
    # tty: true
    labels:
        org.geonode.component: nginx
        org.geonode.instance.name: geonode
    depends_on:
      - django
      - celery
      - geoserver
    ports:
      - "80:80"
      - "443:443"
    volumes:
      - nginx-confd:/etc/nginx
      - nginx-certificates:/geonode-certificates
      - statics:/mnt/volumes/statics

  data-dir-conf:
    image: geonode/geoserver_data:2.17.2
    restart: on-failure
    container_name: gsconf4${COMPOSE_PROJECT_NAME}
    labels:
        org.geonode.component: conf
        org.geonode.instance.name: geonode
    command: /bin/true
    volumes:
      - geoserver-data-dir:/geoserver_data/data

volumes:
  statics:
    name: ${COMPOSE_PROJECT_NAME}-statics
  nginx-confd:
    name: ${COMPOSE_PROJECT_NAME}-nginxconfd
  nginx-certificates:
    name: ${COMPOSE_PROJECT_NAME}-nginxcerts
  geoserver-data-dir:
    name: ${COMPOSE_PROJECT_NAME}-gsdatadir
  dbdata:
    name: ${COMPOSE_PROJECT_NAME}-dbdata
  dbbackups:
    name: ${COMPOSE_PROJECT_NAME}-dbbackups
  backup-restore:
    name: ${COMPOSE_PROJECT_NAME}-backup-restore
  data:
    name: ${COMPOSE_PROJECT_NAME}-data
  rabbitmq:
    name: ${COMPOSE_PROJECT_NAME}-rabbitmq<|MERGE_RESOLUTION|>--- conflicted
+++ resolved
@@ -61,10 +61,7 @@
       - ./scripts/docker/env/${SET_DOCKER_ENV}/geoserver.env
 
   django:
-<<<<<<< HEAD
-=======
     image: geonode/geonode:latest
->>>>>>> 4f3c3ff7
     restart: unless-stopped
     build: .
     container_name: django4${COMPOSE_PROJECT_NAME}
@@ -88,10 +85,7 @@
       - ./scripts/docker/env/${SET_DOCKER_ENV}/django.env
 
   celery:
-<<<<<<< HEAD
-=======
     image: geonode/geonode:latest
->>>>>>> 4f3c3ff7
     restart: unless-stopped
     build: .
     container_name: celery4${COMPOSE_PROJECT_NAME}
@@ -110,10 +104,7 @@
       - backup-restore:/backup_restore
       - data:/data
     env_file:
-<<<<<<< HEAD
-=======
       - .env
->>>>>>> 4f3c3ff7
       - ./scripts/docker/env/${SET_DOCKER_ENV}/celery.env
 
   geonode:
