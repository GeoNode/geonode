--- conflicted
+++ resolved
@@ -206,22 +206,12 @@
       sudo apt-get install -y libgdal1i python-gdal gdal-bin spatialite-bin;
       sudo apt-get install -y python-virtualenv python-imaging python-lxml python-pyproj python-shapely python-httplib2 python-httplib2 gettext;
       sudo apt-get install -y python-dev libxml2 libxml2-dev libxslt1-dev zlib1g-dev libjpeg-dev libpq-dev libgdal-dev git default-jdk;
-<<<<<<< HEAD
       sudo apt-add-repository -y ppa:jonathonf/backports;
       sudo apt-get -y update && sudo apt-get install -y sqlite3;
-      sudo apt-add-repository -y ppa:webupd8team/java; sudo apt update;
-      echo debconf shared/accepted-oracle-license-v1-1 select true | sudo debconf-set-selections;
-      echo debconf shared/accepted-oracle-license-v1-1 seen true | sudo debconf-set-selections;
-      sudo apt install -y oracle-java8-set-default ant maven;
-      sudo update-java-alternatives --set java-8-oracle;
-      export JAVA_HOME=$(readlink -f /usr/bin/java | sed "s:bin/java::")
-      export PATH=$JAVA_HOME'bin/java':$PATH
-=======
       sudo apt install -y openjdk-8-jre openjdk-8-jdk ant maven;
       sudo update-java-alternatives --set java-1.8.0-openjdk-amd64;
       export JAVA_HOME=$(readlink -f /usr/bin/java | sed "s:bin/java::");
       export PATH=$JAVA_HOME'bin/java':$PATH;
->>>>>>> 8f83a4d9
       pip install -r requirements.txt --upgrade;
       pip install -e . --upgrade;
       pip install pygdal==`gdal-config --version`.*;
