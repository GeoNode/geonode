--- conflicted
+++ resolved
@@ -120,10 +120,7 @@
       if [ $? != 0 ]; then
         exit $?;
       fi;
-<<<<<<< HEAD
-=======
       sleep 180;
->>>>>>> 5d79afc8
       GEONODE_USER=admin GEONODE_PASS=admin GEONODE_URL="$URL" geonode-selenium/test.sh;
     else
       paver run_tests --coverage --local false;
